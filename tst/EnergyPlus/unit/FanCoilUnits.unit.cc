--- conflicted
+++ resolved
@@ -111,1247 +111,6 @@
 using MixedAir::OAMixer;
 
 namespace EnergyPlus {
-<<<<<<< HEAD
-TEST_F(EnergyPlusFixture, MultiStage4PipeFanCoilHeatingTest)
-{
-
-    int FanCoilNum(1);
-    int ZoneNum(1);
-    bool FirstHVACIteration(false);
-    bool ErrorsFound(false);
-    Real64 PartLoadRatio(1.0);
-    Real64 SpeedRatio(0.0);
-    Real64 QZnReq(0.0);
-    Real64 HotWaterMassFlowRate(0.0);
-    Real64 ColdWaterMassFlowRate(0.0);
-    Real64 QUnitOut(0.0);
-    Real64 AirMassFlow(0.0);
-    Real64 MaxAirMassFlow(0.0);
-
-    DataEnvironment::OutBaroPress = 101325.0;
-    DataEnvironment::StdRhoAir = 1.20;
-    WaterCoils::GetWaterCoilsInputFlag = true;
-    NumCoils = 0;
-    DataGlobals::NumOfTimeStepInHour = 1;
-    DataGlobals::TimeStep = 1;
-    DataGlobals::MinutesPerTimeStep = 60;
-
-    InitializePsychRoutines();
-
-    std::string const idf_objects = delimited_string({
-        "	Zone,",
-        "	EAST ZONE, !- Name",
-        "	0, !- Direction of Relative North { deg }",
-        "	0, !- X Origin { m }",
-        "	0, !- Y Origin { m }",
-        "	0, !- Z Origin { m }",
-        "	1, !- Type",
-        "	1, !- Multiplier",
-        "	autocalculate, !- Ceiling Height { m }",
-        "	autocalculate; !- Volume { m3 }",
-        "	ZoneHVAC:EquipmentConnections,",
-        "	EAST ZONE, !- Zone Name",
-        "	Zone1Equipment, !- Zone Conditioning Equipment List Name",
-        "	Zone1Inlets, !- Zone Air Inlet Node or NodeList Name",
-        "	Zone1Exhausts, !- Zone Air Exhaust Node or NodeList Name",
-        "	Zone 1 Node, !- Zone Air Node Name",
-        "	Zone 1 Outlet Node;      !- Zone Return Air Node Name",
-        "	ZoneHVAC:EquipmentList,",
-        "	Zone1Equipment, !- Name",
-        "   SequentialLoad,          !- Load Distribution Scheme",
-        "	ZoneHVAC:FourPipeFanCoil, !- Zone Equipment 1 Object Type",
-        "	Zone1FanCoil, !- Zone Equipment 1 Name",
-        "	1, !- Zone Equipment 1 Cooling Sequence",
-        "	1;                       !- Zone Equipment 1 Heating or No - Load Sequence",
-        "   NodeList,",
-        "	Zone1Inlets, !- Name",
-        "	Zone1FanCoilAirOutletNode;  !- Node 1 Name",
-        "	NodeList,",
-        "	Zone1Exhausts, !- Name",
-        "	Zone1FanCoilAirInletNode; !- Node 1 Name",
-        "	OutdoorAir:NodeList,",
-        "	Zone1FanCoilOAInNode;    !- Node or NodeList Name 1",
-        "	OutdoorAir:Mixer,",
-        "	Zone1FanCoilOAMixer, !- Name",
-        "	Zone1FanCoilOAMixerOutletNode, !- Mixed Air Node Name",
-        "	Zone1FanCoilOAInNode, !- Outdoor Air Stream Node Name",
-        "	Zone1FanCoilExhNode, !- Relief Air Stream Node Name",
-        "	Zone1FanCoilAirInletNode; !- Return Air Stream Node Name",
-        "	Schedule:Constant,",
-        "	FanAndCoilAvailSched, !- Name",
-        "	FRACTION, !- Schedule Type",
-        "	1;        !- TimeStep Value",
-        "	ScheduleTypeLimits,",
-        "	Fraction, !- Name",
-        "	0.0, !- Lower Limit Value",
-        "	1.0, !- Upper Limit Value",
-        "	CONTINUOUS;              !- Numeric Type",
-        "   Fan:OnOff,",
-        "	Zone1FanCoilFan, !- Name",
-        "	FanAndCoilAvailSched, !- Availability Schedule Name",
-        "	0.5, !- Fan Total Efficiency",
-        "	75.0, !- Pressure Rise { Pa }",
-        "	0.6, !- Maximum Flow Rate { m3 / s }",
-        "	0.9, !- Motor Efficiency",
-        "	1.0, !- Motor In Airstream Fraction",
-        "	Zone1FanCoilOAMixerOutletNode, !- Air Inlet Node Name",
-        "	Zone1FanCoilFanOutletNode, !- Air Outlet Node Name",
-        "	, !- Fan Power Ratio Function of Speed Ratio Curve Name",
-        "	;                        !- Fan Efficiency Ratio Function of Speed Ratio Curve Name	",
-        "	Coil:Cooling:Water,",
-        "	Zone1FanCoilCoolingCoil, !- Name",
-        "	FanAndCoilAvailSched, !- Availability Schedule Namev",
-        "	0.0002, !- Design Water Flow Rate { m3 / s }",
-        "	0.5000, !- Design Air Flow Rate { m3 / s }",
-        "	7.22,   !- Design Inlet Water Temperature { Cv }",
-        "	24.340, !- Design Inlet Air Temperature { C }",
-        "	14.000, !- Design Outlet Air Temperature { C }",
-        "	0.0095, !- Design Inlet Air Humidity Ratio { kgWater / kgDryAir }",
-        "	0.0090, !- Design Outlet Air Humidity Ratio { kgWater / kgDryAir }",
-        "	Zone1FanCoilChWInletNode, !- Water Inlet Node Name",
-        "	Zone1FanCoilChWOutletNode, !- Water Outlet Node Name",
-        "	Zone1FanCoilFanOutletNode, !- Air Inlet Node Name",
-        "	Zone1FanCoilCCOutletNode, !- Air Outlet Node Name",
-        "	SimpleAnalysis, !- Type of Analysis",
-        "	CrossFlow;               !- Heat Exchanger Configuration",
-        "	Coil:Heating:Water,",
-        "   Zone1FanCoilHeatingCoil, !- Name",
-        "	FanAndCoilAvailSched, !- Availability Schedule Name",
-        "	150.0,   !- U - Factor Times Area Value { W / K }",
-        "	0.00014, !- Maximum Water Flow Rate { m3 / s }",
-        "	Zone1FanCoilHWInletNode, !- Water Inlet Node Name",
-        "	Zone1FanCoilHWOutletNode, !- Water Outlet Node Name",
-        "	Zone1FanCoilCCOutletNode, !- Air Inlet Node Name",
-        "	Zone1FanCoilAirOutletNode, !- Air Outlet Node Name",
-        "	UFactorTimesAreaAndDesignWaterFlowRate, !- Performance Input Method",
-        "	autosize, !- Rated Capacity { W }",
-        "	82.2, !- Rated Inlet Water Temperature { C }",
-        "	16.6, !- Rated Inlet Air Temperature { C }",
-        "	71.1, !- Rated Outlet Water Temperature { C }",
-        "	32.2, !- Rated Outlet Air Temperature { C }",
-        "	;     !- Rated Ratio for Air and Water Convection",
-        "	ZoneHVAC:FourPipeFanCoil,",
-        "	Zone1FanCoil, !- Name",
-        "	FanAndCoilAvailSched, !- Availability Schedule Name",
-        "	MultiSpeedFan, !- Capacity Control Method",
-        "	0.5, !- Maximum Supply Air Flow Rate { m3 / s }",
-        "	0.3, !- Low Speed Supply Air Flow Ratio",
-        "	0.6, !- Medium Speed Supply Air Flow Ratio",
-        "	0.0, !- Maximum Outdoor Air Flow Rate { m3 / s }",
-        "	FanAndCoilAvailSched, !- Outdoor Air Schedule Name",
-        "	Zone1FanCoilAirInletNode, !- Air Inlet Node Name",
-        "	Zone1FanCoilAirOutletNode, !- Air Outlet Node Name",
-        "	OutdoorAir:Mixer, !- Outdoor Air Mixer Object Type",
-        "	Zone1FanCoilOAMixer, !- Outdoor Air Mixer Name",
-        "	Fan:OnOff, !- Supply Air Fan Object Type",
-        "	Zone1FanCoilFan, !- Supply Air Fan Name",
-        "	Coil:Cooling:Water, !- Cooling Coil Object Type",
-        "	Zone1FanCoilCoolingCoil, !- Cooling Coil Name",
-        "	0.00014, !- Maximum Cold Water Flow Rate { m3 / s }",
-        "	0.0, !- Minimum Cold Water Flow Rate { m3 / s }",
-        "	0.001, !- Cooling Convergence Tolerance",
-        "	Coil:Heating:Water, !- Heating Coil Object Type",
-        "	Zone1FanCoilHeatingCoil, !- Heating Coil Name",
-        "	0.00014, !- Maximum Hot Water Flow Rate { m3 / s }",
-        "	0.0, !- Minimum Hot Water Flow Rate { m3 / s }",
-        "	0.001; !- Heating Convergence Tolerance",
-
-    });
-
-    ASSERT_TRUE(process_idf(idf_objects));
-
-    GetZoneData(ErrorsFound);
-    EXPECT_EQ("EAST ZONE", Zone(1).Name);
-
-    GetZoneEquipmentData1(state);
-    ProcessScheduleInput(state.files);
-    ScheduleInputProcessed = true;
-    GetFanInput(state.fans);
-    EXPECT_EQ(DataHVACGlobals::FanType_SimpleOnOff, Fan(1).FanType_Num);
-
-    GetFanCoilUnits(state);
-    EXPECT_EQ("MULTISPEEDFAN", FanCoil(1).CapCtrlMeth);
-    EXPECT_EQ("OUTDOORAIR:MIXER", FanCoil(1).OAMixType);
-    EXPECT_EQ("FAN:ONOFF", FanCoil(1).FanType);
-    EXPECT_EQ("COIL:COOLING:WATER", FanCoil(1).CCoilType);
-    EXPECT_EQ("COIL:HEATING:WATER", FanCoil(1).HCoilType);
-
-    TotNumLoops = 2;
-    PlantLoop.allocate(TotNumLoops);
-
-    AirMassFlow = 0.60;
-    MaxAirMassFlow = 0.60;
-    // heating load only
-    ColdWaterMassFlowRate = 0.0;
-    HotWaterMassFlowRate = 1.0;
-
-    Node(OAMixer(1).RetNode).MassFlowRate = AirMassFlow;
-    Node(OAMixer(1).RetNode).MassFlowRateMax = MaxAirMassFlow;
-
-    Node(OAMixer(1).RetNode).Temp = 22.0;
-    Node(OAMixer(1).RetNode).Enthalpy = 36000;
-    Node(OAMixer(1).RetNode).HumRat = PsyWFnTdbH(Node(OAMixer(1).RetNode).Temp, Node(OAMixer(1).RetNode).Enthalpy);
-
-    Node(OAMixer(1).InletNode).Temp = 10.0;
-    Node(OAMixer(1).InletNode).Enthalpy = 18000;
-    Node(OAMixer(1).InletNode).HumRat = PsyWFnTdbH(Node(OAMixer(1).InletNode).Temp, Node(OAMixer(1).InletNode).Enthalpy);
-
-    Node(FanCoil(1).AirInNode).MassFlowRate = AirMassFlow;
-    Node(FanCoil(1).AirInNode).MassFlowRateMin = AirMassFlow;
-    Node(FanCoil(1).AirInNode).MassFlowRateMinAvail = AirMassFlow;
-    Node(FanCoil(1).AirInNode).MassFlowRateMax = MaxAirMassFlow;
-    Node(FanCoil(1).AirInNode).MassFlowRateMaxAvail = MaxAirMassFlow;
-
-    FanCoil(1).OutAirMassFlow = 0.0;
-    FanCoil(1).MaxAirMassFlow = MaxAirMassFlow;
-    Node(FanCoil(1).OutsideAirNode).MassFlowRateMax = 0.0;
-
-    Fan(1).InletAirMassFlowRate = AirMassFlow;
-    Fan(1).MaxAirMassFlowRate = MaxAirMassFlow;
-
-    Node(Fan(1).InletNodeNum).MassFlowRate = AirMassFlow;
-    Node(Fan(1).InletNodeNum).MassFlowRateMin = AirMassFlow;
-    Node(Fan(1).InletNodeNum).MassFlowRateMax = AirMassFlow;
-    Node(Fan(1).InletNodeNum).MassFlowRateMaxAvail = AirMassFlow;
-
-    WaterCoil(2).UACoilTotal = 470.0;
-    WaterCoil(2).UACoilExternal = 611.0;
-    WaterCoil(2).UACoilInternal = 2010.0;
-    WaterCoil(2).TotCoilOutsideSurfArea = 50.0;
-
-    Node(WaterCoil(2).AirInletNodeNum).MassFlowRate = AirMassFlow;
-    Node(WaterCoil(2).AirInletNodeNum).MassFlowRateMin = AirMassFlow;
-    Node(WaterCoil(2).AirInletNodeNum).MassFlowRateMax = AirMassFlow;
-    Node(WaterCoil(2).AirInletNodeNum).MassFlowRateMaxAvail = AirMassFlow;
-
-    WaterCoil(2).InletWaterMassFlowRate = ColdWaterMassFlowRate;
-    WaterCoil(2).MaxWaterMassFlowRate = ColdWaterMassFlowRate;
-    Node(WaterCoil(2).WaterInletNodeNum).MassFlowRate = ColdWaterMassFlowRate;
-    Node(WaterCoil(2).WaterInletNodeNum).MassFlowRateMaxAvail = ColdWaterMassFlowRate;
-    Node(WaterCoil(2).WaterInletNodeNum).Temp = 6.0;
-    Node(WaterCoil(2).WaterOutletNodeNum).MassFlowRate = ColdWaterMassFlowRate;
-    Node(WaterCoil(2).WaterOutletNodeNum).MassFlowRateMaxAvail = ColdWaterMassFlowRate;
-
-    Node(WaterCoil(1).AirInletNodeNum).MassFlowRate = AirMassFlow;
-    Node(WaterCoil(1).AirInletNodeNum).MassFlowRateMaxAvail = AirMassFlow;
-
-    Node(WaterCoil(1).WaterInletNodeNum).Temp = 60.0;
-    Node(WaterCoil(1).WaterInletNodeNum).MassFlowRate = HotWaterMassFlowRate;
-    Node(WaterCoil(1).WaterInletNodeNum).MassFlowRateMaxAvail = HotWaterMassFlowRate;
-    Node(WaterCoil(1).WaterOutletNodeNum).MassFlowRate = HotWaterMassFlowRate;
-    Node(WaterCoil(1).WaterOutletNodeNum).MassFlowRateMaxAvail = HotWaterMassFlowRate;
-    WaterCoil(1).InletWaterMassFlowRate = HotWaterMassFlowRate;
-    WaterCoil(1).MaxWaterMassFlowRate = HotWaterMassFlowRate;
-
-    for (int l = 1; l <= TotNumLoops; ++l) {
-        auto &loop(PlantLoop(l));
-        loop.LoopSide.allocate(2);
-        auto &loopside(PlantLoop(l).LoopSide(1));
-        loopside.TotalBranches = 1;
-        loopside.Branch.allocate(1);
-        auto &loopsidebranch(PlantLoop(l).LoopSide(1).Branch(1));
-        loopsidebranch.TotalComponents = 1;
-        loopsidebranch.Comp.allocate(1);
-    }
-
-    WaterCoil(2).WaterLoopNum = 1;
-    WaterCoil(2).WaterLoopSide = 1;
-    WaterCoil(2).WaterLoopBranchNum = 1;
-    WaterCoil(2).WaterLoopCompNum = 1;
-
-    WaterCoil(1).WaterLoopNum = 2;
-    WaterCoil(1).WaterLoopSide = 1;
-    WaterCoil(1).WaterLoopBranchNum = 1;
-    WaterCoil(1).WaterLoopCompNum = 1;
-
-    PlantLoop(2).Name = "ChilledWaterLoop";
-    PlantLoop(2).FluidName = "ChilledWater";
-    PlantLoop(2).FluidIndex = 1;
-    PlantLoop(2).FluidName = "WATER";
-    PlantLoop(2).LoopSide(1).Branch(1).Comp(1).Name = WaterCoil(2).Name;
-    PlantLoop(2).LoopSide(1).Branch(1).Comp(1).TypeOf_Num = WaterCoil_Cooling;
-    PlantLoop(2).LoopSide(1).Branch(1).Comp(1).NodeNumIn = WaterCoil(2).WaterInletNodeNum;
-
-    PlantLoop(1).Name = "HotWaterLoop";
-    PlantLoop(1).FluidName = "HotWater";
-    PlantLoop(1).FluidIndex = 1;
-    PlantLoop(1).FluidName = "WATER";
-    PlantLoop(1).LoopSide(1).Branch(1).Comp(1).Name = WaterCoil(1).Name;
-    PlantLoop(1).LoopSide(1).Branch(1).Comp(1).TypeOf_Num = WaterCoil_SimpleHeating;
-    PlantLoop(1).LoopSide(1).Branch(1).Comp(1).NodeNumIn = WaterCoil(1).WaterInletNodeNum;
-
-    CoolingLoad = false;
-    HeatingLoad = true;
-    ZoneSysEnergyDemand.allocate(1);
-    ZoneSysEnergyDemand(1).RemainingOutputReqToCoolSP = 0;
-    ZoneSysEnergyDemand(1).RemainingOutputReqToHeatSP = 4000.0;
-    FanCoil(1).SpeedFanSel = 2;
-    QUnitOut = 0.0;
-    QZnReq = 4000.0;
-
-    MyUAAndFlowCalcFlag.allocate(2);
-    MyUAAndFlowCalcFlag(1) = true;
-    MyUAAndFlowCalcFlag(2) = true;
-    DataGlobals::DoingSizing = true;
-
-    state.fans.LocalTurnFansOff = false;
-    state.fans.LocalTurnFansOn = true;
-
-    DataEnvironment::Month = 1;
-    DataEnvironment::DayOfMonth = 21;
-    DataGlobals::HourOfDay = 1;
-    DataEnvironment::DSTIndicator = 0;
-    DataEnvironment::DayOfWeek = 2;
-    DataEnvironment::HolidayIndex = 0;
-    DataEnvironment::DayOfYear_Schedule = General::OrdinalDay(Month, DayOfMonth, 1);
-    UpdateScheduleValues();
-
-    CalcMultiStage4PipeFanCoil(state, FanCoilNum, ZoneNum, FirstHVACIteration, QZnReq, SpeedRatio, PartLoadRatio, QUnitOut);
-
-    EXPECT_NEAR(QZnReq, QUnitOut, 5.0);
-    // expect inlet and outlet node air mass flow rates are equal
-    EXPECT_EQ(Node(FanCoil(1).AirInNode).MassFlowRate, Node(FanCoil(1).AirOutNode).MassFlowRate);
-
-    DataGlobals::DoingSizing = false;
-
-    PlantLoop.deallocate();
-    ZoneSysEnergyDemand.deallocate();
-    FanCoil.deallocate();
-    Node.deallocate();
-    WaterCoil.deallocate();
-    ZoneEquipConfig.deallocate();
-    Zone.deallocate();
-    CoilNames.clear();
-}
-TEST_F(EnergyPlusFixture, MultiStage4PipeFanCoilCoolingTest)
-{
-
-    int FanCoilNum(1);
-    int ZoneNum(1);
-    bool FirstHVACIteration(false);
-    bool ErrorsFound(false);
-    Real64 PartLoadRatio(1.0);
-    Real64 SpeedRatio(0.0);
-    Real64 QZnReq(0.0);
-    Real64 HotWaterMassFlowRate(0.0);
-    Real64 ColdWaterMassFlowRate(0.0);
-    Real64 QUnitOut(0.0);
-    Real64 AirMassFlow(0.0);
-    Real64 MaxAirMassFlow(0.0);
-
-    DataEnvironment::OutBaroPress = 101325.0;
-    DataEnvironment::StdRhoAir = 1.20;
-    WaterCoils::GetWaterCoilsInputFlag = true;
-    NumCoils = 0;
-    DataGlobals::NumOfTimeStepInHour = 1;
-    DataGlobals::TimeStep = 1;
-    DataGlobals::MinutesPerTimeStep = 60;
-
-    InitializePsychRoutines();
-
-    std::string const idf_objects = delimited_string({
-        "	Zone,",
-        "	EAST ZONE, !- Name",
-        "	0, !- Direction of Relative North { deg }",
-        "	0, !- X Origin { m }",
-        "	0, !- Y Origin { m }",
-        "	0, !- Z Origin { m }",
-        "	1, !- Type",
-        "	1, !- Multiplier",
-        "	autocalculate, !- Ceiling Height { m }",
-        "	autocalculate; !- Volume { m3 }",
-        "	ZoneHVAC:EquipmentConnections,",
-        "	EAST ZONE, !- Zone Name",
-        "	Zone1Equipment, !- Zone Conditioning Equipment List Name",
-        "	Zone1Inlets, !- Zone Air Inlet Node or NodeList Name",
-        "	Zone1Exhausts, !- Zone Air Exhaust Node or NodeList Name",
-        "	Zone 1 Node, !- Zone Air Node Name",
-        "	Zone 1 Outlet Node;      !- Zone Return Air Node Name",
-        "	ZoneHVAC:EquipmentList,",
-        "	Zone1Equipment, !- Name",
-        "   SequentialLoad,          !- Load Distribution Scheme",
-        "	ZoneHVAC:FourPipeFanCoil, !- Zone Equipment 1 Object Type",
-        "	Zone1FanCoil, !- Zone Equipment 1 Name",
-        "	1, !- Zone Equipment 1 Cooling Sequence",
-        "	1;                       !- Zone Equipment 1 Heating or No - Load Sequence",
-        "   NodeList,",
-        "	Zone1Inlets, !- Name",
-        "	Zone1FanCoilAirOutletNode;  !- Node 1 Name",
-        "	NodeList,",
-        "	Zone1Exhausts, !- Name",
-        "	Zone1FanCoilAirInletNode; !- Node 1 Name",
-        "	OutdoorAir:NodeList,",
-        "	Zone1FanCoilOAInNode;    !- Node or NodeList Name 1",
-        "	OutdoorAir:Mixer,",
-        "	Zone1FanCoilOAMixer, !- Name",
-        "	Zone1FanCoilOAMixerOutletNode, !- Mixed Air Node Name",
-        "	Zone1FanCoilOAInNode, !- Outdoor Air Stream Node Name",
-        "	Zone1FanCoilExhNode, !- Relief Air Stream Node Name",
-        "	Zone1FanCoilAirInletNode; !- Return Air Stream Node Name",
-        "	Schedule:Compact,",
-        "	FanAndCoilAvailSched, !- Name",
-        "	Fraction, !- Schedule Type Limits Name",
-        "	Through: 12/31, !- Field 1",
-        "	For: AllDays, !- Field 2",
-        "	Until: 24:00, 1.0;        !- Field 3",
-        "	ScheduleTypeLimits,",
-        "	Fraction, !- Name",
-        "	0.0, !- Lower Limit Value",
-        "	1.0, !- Upper Limit Value",
-        "	CONTINUOUS;              !- Numeric Type",
-        "   Fan:OnOff,",
-        "	Zone1FanCoilFan, !- Name",
-        "	FanAndCoilAvailSched, !- Availability Schedule Name",
-        "	0.5, !- Fan Total Efficiency",
-        "	75.0, !- Pressure Rise { Pa }",
-        "	0.6, !- Maximum Flow Rate { m3 / s }",
-        "	0.9, !- Motor Efficiency",
-        "	1.0, !- Motor In Airstream Fraction",
-        "	Zone1FanCoilOAMixerOutletNode, !- Air Inlet Node Name",
-        "	Zone1FanCoilFanOutletNode, !- Air Outlet Node Name",
-        "	, !- Fan Power Ratio Function of Speed Ratio Curve Name",
-        "	;                        !- Fan Efficiency Ratio Function of Speed Ratio Curve Name	",
-        "	Coil:Cooling:Water,",
-        "	Zone1FanCoilCoolingCoil, !- Name",
-        "	FanAndCoilAvailSched, !- Availability Schedule Namev",
-        "	0.0002, !- Design Water Flow Rate { m3 / s }",
-        "	0.5000, !- Design Air Flow Rate { m3 / s }",
-        "	7.22,   !- Design Inlet Water Temperature { Cv }",
-        "	24.340, !- Design Inlet Air Temperature { C }",
-        "	14.000, !- Design Outlet Air Temperature { C }",
-        "	0.0095, !- Design Inlet Air Humidity Ratio { kgWater / kgDryAir }",
-        "	0.0090, !- Design Outlet Air Humidity Ratio { kgWater / kgDryAir }",
-        "	Zone1FanCoilChWInletNode, !- Water Inlet Node Name",
-        "	Zone1FanCoilChWOutletNode, !- Water Outlet Node Name",
-        "	Zone1FanCoilFanOutletNode, !- Air Inlet Node Name",
-        "	Zone1FanCoilCCOutletNode, !- Air Outlet Node Name",
-        "	SimpleAnalysis, !- Type of Analysis",
-        "	CrossFlow;               !- Heat Exchanger Configuration",
-        "	Coil:Heating:Water,",
-        "   Zone1FanCoilHeatingCoil, !- Name",
-        "	FanAndCoilAvailSched, !- Availability Schedule Name",
-        "	150.0,   !- U - Factor Times Area Value { W / K }",
-        "	0.00014, !- Maximum Water Flow Rate { m3 / s }",
-        "	Zone1FanCoilHWInletNode, !- Water Inlet Node Name",
-        "	Zone1FanCoilHWOutletNode, !- Water Outlet Node Name",
-        "	Zone1FanCoilCCOutletNode, !- Air Inlet Node Name",
-        "	Zone1FanCoilAirOutletNode, !- Air Outlet Node Name",
-        "	UFactorTimesAreaAndDesignWaterFlowRate, !- Performance Input Method",
-        "	autosize, !- Rated Capacity { W }",
-        "	82.2, !- Rated Inlet Water Temperature { C }",
-        "	16.6, !- Rated Inlet Air Temperature { C }",
-        "	71.1, !- Rated Outlet Water Temperature { C }",
-        "	32.2, !- Rated Outlet Air Temperature { C }",
-        "	;     !- Rated Ratio for Air and Water Convection",
-        "	ZoneHVAC:FourPipeFanCoil,",
-        "	Zone1FanCoil, !- Name",
-        "	FanAndCoilAvailSched, !- Availability Schedule Name",
-        "	MultiSpeedFan, !- Capacity Control Method",
-        "	0.5, !- Maximum Supply Air Flow Rate { m3 / s }",
-        "	0.3, !- Low Speed Supply Air Flow Ratio",
-        "	0.6, !- Medium Speed Supply Air Flow Ratio",
-        "	0.1, !- Maximum Outdoor Air Flow Rate { m3 / s }",
-        "	FanAndCoilAvailSched, !- Outdoor Air Schedule Name",
-        "	Zone1FanCoilAirInletNode, !- Air Inlet Node Name",
-        "	Zone1FanCoilAirOutletNode, !- Air Outlet Node Name",
-        "	OutdoorAir:Mixer, !- Outdoor Air Mixer Object Type",
-        "	Zone1FanCoilOAMixer, !- Outdoor Air Mixer Name",
-        "	Fan:OnOff, !- Supply Air Fan Object Type",
-        "	Zone1FanCoilFan, !- Supply Air Fan Name",
-        "	Coil:Cooling:Water, !- Cooling Coil Object Type",
-        "	Zone1FanCoilCoolingCoil, !- Cooling Coil Name",
-        "	0.00014, !- Maximum Cold Water Flow Rate { m3 / s }",
-        "	0.0, !- Minimum Cold Water Flow Rate { m3 / s }",
-        "	0.001, !- Cooling Convergence Tolerance",
-        "	Coil:Heating:Water, !- Heating Coil Object Type",
-        "	Zone1FanCoilHeatingCoil, !- Heating Coil Name",
-        "	0.00014, !- Maximum Hot Water Flow Rate { m3 / s }",
-        "	0.0, !- Minimum Hot Water Flow Rate { m3 / s }",
-        "	0.001; !- Heating Convergence Tolerance",
-
-    });
-
-    ASSERT_TRUE(process_idf(idf_objects));
-
-    GetZoneData(ErrorsFound);
-    EXPECT_EQ("EAST ZONE", Zone(1).Name);
-
-    GetZoneEquipmentData1(state);
-    ProcessScheduleInput(state.files);
-    ScheduleInputProcessed = true;
-    GetFanInput(state.fans);
-    EXPECT_EQ(DataHVACGlobals::FanType_SimpleOnOff, Fan(1).FanType_Num);
-
-    GetFanCoilUnits(state);
-    EXPECT_EQ("MULTISPEEDFAN", FanCoil(1).CapCtrlMeth);
-    EXPECT_EQ("OUTDOORAIR:MIXER", FanCoil(1).OAMixType);
-    EXPECT_EQ("FAN:ONOFF", FanCoil(1).FanType);
-    EXPECT_EQ("COIL:COOLING:WATER", FanCoil(1).CCoilType);
-    EXPECT_EQ("COIL:HEATING:WATER", FanCoil(1).HCoilType);
-
-    TotNumLoops = 2;
-    PlantLoop.allocate(TotNumLoops);
-
-    AirMassFlow = 0.60;
-    MaxAirMassFlow = 0.60;
-
-    // cooling load only
-    HotWaterMassFlowRate = 0.0;
-    ColdWaterMassFlowRate = 1.0;
-
-    Node(OAMixer(1).RetNode).MassFlowRate = AirMassFlow;
-    Node(OAMixer(1).RetNode).MassFlowRateMax = MaxAirMassFlow;
-
-    Node(OAMixer(1).RetNode).Temp = 24.0;
-    Node(OAMixer(1).RetNode).Enthalpy = 36000;
-    Node(OAMixer(1).RetNode).HumRat = PsyWFnTdbH(Node(OAMixer(1).RetNode).Temp, Node(OAMixer(1).RetNode).Enthalpy);
-
-    Node(OAMixer(1).InletNode).Temp = 30.0;
-    Node(OAMixer(1).InletNode).Enthalpy = 53000;
-    Node(OAMixer(1).InletNode).HumRat = PsyWFnTdbH(Node(OAMixer(1).InletNode).Temp, Node(OAMixer(1).InletNode).Enthalpy);
-
-    Node(FanCoil(1).AirInNode).MassFlowRate = AirMassFlow;
-    Node(FanCoil(1).AirInNode).MassFlowRateMin = AirMassFlow;
-    Node(FanCoil(1).AirInNode).MassFlowRateMinAvail = AirMassFlow;
-    Node(FanCoil(1).AirInNode).MassFlowRateMax = MaxAirMassFlow;
-    Node(FanCoil(1).AirInNode).MassFlowRateMaxAvail = MaxAirMassFlow;
-
-    FanCoil(1).OutAirMassFlow = 0.0;
-    FanCoil(1).MaxAirMassFlow = MaxAirMassFlow;
-    Node(FanCoil(1).OutsideAirNode).MassFlowRateMax = 0.0;
-
-    Fan(1).InletAirMassFlowRate = AirMassFlow;
-    Fan(1).MaxAirMassFlowRate = MaxAirMassFlow;
-
-    Node(Fan(1).InletNodeNum).MassFlowRate = AirMassFlow;
-    Node(Fan(1).InletNodeNum).MassFlowRateMin = AirMassFlow;
-    Node(Fan(1).InletNodeNum).MassFlowRateMax = AirMassFlow;
-    Node(Fan(1).InletNodeNum).MassFlowRateMaxAvail = AirMassFlow;
-
-    WaterCoil(2).UACoilTotal = 470.0;
-    WaterCoil(2).UACoilExternal = 611.0;
-    WaterCoil(2).UACoilInternal = 2010.0;
-    WaterCoil(2).TotCoilOutsideSurfArea = 50.0;
-
-    Node(WaterCoil(2).AirInletNodeNum).MassFlowRate = AirMassFlow;
-    Node(WaterCoil(2).AirInletNodeNum).MassFlowRateMin = AirMassFlow;
-    Node(WaterCoil(2).AirInletNodeNum).MassFlowRateMax = AirMassFlow;
-    Node(WaterCoil(2).AirInletNodeNum).MassFlowRateMaxAvail = AirMassFlow;
-
-    WaterCoil(2).InletWaterMassFlowRate = ColdWaterMassFlowRate;
-    WaterCoil(2).MaxWaterMassFlowRate = ColdWaterMassFlowRate;
-    Node(WaterCoil(2).WaterInletNodeNum).MassFlowRate = ColdWaterMassFlowRate;
-    Node(WaterCoil(2).WaterInletNodeNum).MassFlowRateMaxAvail = ColdWaterMassFlowRate;
-    Node(WaterCoil(2).WaterInletNodeNum).Temp = 6.0;
-    Node(WaterCoil(2).WaterOutletNodeNum).MassFlowRate = ColdWaterMassFlowRate;
-    Node(WaterCoil(2).WaterOutletNodeNum).MassFlowRateMaxAvail = ColdWaterMassFlowRate;
-
-    Node(WaterCoil(1).AirInletNodeNum).MassFlowRate = AirMassFlow;
-    Node(WaterCoil(1).AirInletNodeNum).MassFlowRateMaxAvail = AirMassFlow;
-
-    Node(WaterCoil(1).WaterInletNodeNum).Temp = 60.0;
-    Node(WaterCoil(1).WaterInletNodeNum).MassFlowRate = HotWaterMassFlowRate;
-    Node(WaterCoil(1).WaterInletNodeNum).MassFlowRateMaxAvail = HotWaterMassFlowRate;
-    Node(WaterCoil(1).WaterOutletNodeNum).MassFlowRate = HotWaterMassFlowRate;
-    Node(WaterCoil(1).WaterOutletNodeNum).MassFlowRateMaxAvail = HotWaterMassFlowRate;
-    WaterCoil(1).InletWaterMassFlowRate = HotWaterMassFlowRate;
-    WaterCoil(1).MaxWaterMassFlowRate = HotWaterMassFlowRate;
-
-    for (int l = 1; l <= TotNumLoops; ++l) {
-        auto &loop(PlantLoop(l));
-        loop.LoopSide.allocate(2);
-        auto &loopside(PlantLoop(l).LoopSide(1));
-        loopside.TotalBranches = 1;
-        loopside.Branch.allocate(1);
-        auto &loopsidebranch(PlantLoop(l).LoopSide(1).Branch(1));
-        loopsidebranch.TotalComponents = 1;
-        loopsidebranch.Comp.allocate(1);
-    }
-
-    WaterCoil(2).WaterLoopNum = 1;
-    WaterCoil(2).WaterLoopSide = 1;
-    WaterCoil(2).WaterLoopBranchNum = 1;
-    WaterCoil(2).WaterLoopCompNum = 1;
-
-    WaterCoil(1).WaterLoopNum = 2;
-    WaterCoil(1).WaterLoopSide = 1;
-    WaterCoil(1).WaterLoopBranchNum = 1;
-    WaterCoil(1).WaterLoopCompNum = 1;
-
-    PlantLoop(2).Name = "ChilledWaterLoop";
-    PlantLoop(2).FluidName = "ChilledWater";
-    PlantLoop(2).FluidIndex = 1;
-    PlantLoop(2).FluidName = "WATER";
-    PlantLoop(2).LoopSide(1).Branch(1).Comp(1).Name = WaterCoil(2).Name;
-    PlantLoop(2).LoopSide(1).Branch(1).Comp(1).TypeOf_Num = WaterCoil_Cooling;
-    PlantLoop(2).LoopSide(1).Branch(1).Comp(1).NodeNumIn = WaterCoil(2).WaterInletNodeNum;
-
-    PlantLoop(1).Name = "HotWaterLoop";
-    PlantLoop(1).FluidName = "HotWater";
-    PlantLoop(1).FluidIndex = 1;
-    PlantLoop(1).FluidName = "WATER";
-    PlantLoop(1).LoopSide(1).Branch(1).Comp(1).Name = WaterCoil(1).Name;
-    PlantLoop(1).LoopSide(1).Branch(1).Comp(1).TypeOf_Num = WaterCoil_SimpleHeating;
-    PlantLoop(1).LoopSide(1).Branch(1).Comp(1).NodeNumIn = WaterCoil(1).WaterInletNodeNum;
-
-    HeatingLoad = false;
-    CoolingLoad = true;
-    ZoneSysEnergyDemand.allocate(1);
-    ZoneSysEnergyDemand(1).RemainingOutputReqToCoolSP = -4000.00;
-    ZoneSysEnergyDemand(1).RemainingOutputReqToHeatSP = 0.0;
-    FanCoil(1).SpeedFanSel = 2;
-    QUnitOut = 0.0;
-    QZnReq = -4000.0;
-
-    MyUAAndFlowCalcFlag.allocate(2);
-    MyUAAndFlowCalcFlag(1) = true;
-    MyUAAndFlowCalcFlag(2) = true;
-    DataGlobals::DoingSizing = true;
-
-    state.fans.LocalTurnFansOff = false;
-    state.fans.LocalTurnFansOn = true;
-
-    DataEnvironment::Month = 1;
-    DataEnvironment::DayOfMonth = 21;
-    DataGlobals::HourOfDay = 1;
-    DataEnvironment::DSTIndicator = 0;
-    DataEnvironment::DayOfWeek = 2;
-    DataEnvironment::HolidayIndex = 0;
-    DataEnvironment::DayOfYear_Schedule = General::OrdinalDay(Month, DayOfMonth, 1);
-    UpdateScheduleValues();
-
-    CalcMultiStage4PipeFanCoil(state, FanCoilNum, ZoneNum, FirstHVACIteration, QZnReq, SpeedRatio, PartLoadRatio, QUnitOut);
-
-    EXPECT_NEAR(QZnReq, QUnitOut, 5.0);
-    // expect inlet and outlet node air mass flow rates are equal
-    EXPECT_EQ(Node(FanCoil(1).AirInNode).MassFlowRate, Node(FanCoil(1).AirOutNode).MassFlowRate);
-
-    DataGlobals::DoingSizing = false;
-    PlantLoop.deallocate();
-    ZoneSysEnergyDemand.deallocate();
-    FanCoil.deallocate();
-    Node.deallocate();
-    WaterCoil.deallocate();
-    ZoneEquipConfig.deallocate();
-    Zone.deallocate();
-    CoilNames.clear();
-}
-TEST_F(EnergyPlusFixture, ConstantFanVariableFlowFanCoilHeatingTest)
-{
-
-    int FanCoilNum(1);
-    int ZoneNum(1);
-    int ControlledZoneNum(1);
-    bool FirstHVACIteration(true);
-    bool ErrorsFound(false);
-    Real64 QZnReq(0.0);
-    Real64 HotWaterMassFlowRate(0.0);
-    Real64 ColdWaterMassFlowRate(0.0);
-    Real64 QUnitOut(0.0);
-    Real64 AirMassFlow(0.0);
-    Real64 MaxAirMassFlow(0.0);
-    Real64 LatOutputProvided(0.0);
-
-    DataEnvironment::OutBaroPress = 101325.0;
-    DataEnvironment::StdRhoAir = 1.20;
-    WaterCoils::GetWaterCoilsInputFlag = true;
-    NumCoils = 0;
-    DataGlobals::NumOfTimeStepInHour = 1;
-    DataGlobals::TimeStep = 1;
-    DataGlobals::MinutesPerTimeStep = 60;
-
-    InitializePsychRoutines();
-
-    std::string const idf_objects = delimited_string({
-        "	Zone,",
-        "	EAST ZONE, !- Name",
-        "	0, !- Direction of Relative North { deg }",
-        "	0, !- X Origin { m }",
-        "	0, !- Y Origin { m }",
-        "	0, !- Z Origin { m }",
-        "	1, !- Type",
-        "	1, !- Multiplier",
-        "	autocalculate, !- Ceiling Height { m }",
-        "	autocalculate; !- Volume { m3 }",
-        "	ZoneHVAC:EquipmentConnections,",
-        "	EAST ZONE, !- Zone Name",
-        "	Zone1Equipment, !- Zone Conditioning Equipment List Name",
-        "	Zone1Inlets, !- Zone Air Inlet Node or NodeList Name",
-        "	Zone1Exhausts, !- Zone Air Exhaust Node or NodeList Name",
-        "	Zone 1 Node, !- Zone Air Node Name",
-        "	Zone 1 Outlet Node;      !- Zone Return Air Node Name",
-        "	ZoneHVAC:EquipmentList,",
-        "	Zone1Equipment, !- Name",
-        "   SequentialLoad,          !- Load Distribution Scheme",
-        "	ZoneHVAC:FourPipeFanCoil, !- Zone Equipment 1 Object Type",
-        "	Zone1FanCoil, !- Zone Equipment 1 Name",
-        "	1, !- Zone Equipment 1 Cooling Sequence",
-        "	1;                       !- Zone Equipment 1 Heating or No - Load Sequence",
-        "   NodeList,",
-        "	Zone1Inlets, !- Name",
-        "	Zone1FanCoilAirOutletNode;  !- Node 1 Name",
-        "	NodeList,",
-        "	Zone1Exhausts, !- Name",
-        "	Zone1FanCoilAirInletNode; !- Node 1 Name",
-        "	OutdoorAir:NodeList,",
-        "	Zone1FanCoilOAInNode;    !- Node or NodeList Name 1",
-        "	OutdoorAir:Mixer,",
-        "	Zone1FanCoilOAMixer, !- Name",
-        "	Zone1FanCoilOAMixerOutletNode, !- Mixed Air Node Name",
-        "	Zone1FanCoilOAInNode, !- Outdoor Air Stream Node Name",
-        "	Zone1FanCoilExhNode, !- Relief Air Stream Node Name",
-        "	Zone1FanCoilAirInletNode; !- Return Air Stream Node Name",
-        "	Schedule:Constant,",
-        "	FanAndCoilAvailSched, !- Name",
-        "	FRACTION, !- Schedule Type",
-        "	1;        !- TimeStep Value",
-        "	ScheduleTypeLimits,",
-        "	Fraction, !- Name",
-        "	0.0, !- Lower Limit Value",
-        "	1.0, !- Upper Limit Value",
-        "	CONTINUOUS;              !- Numeric Type",
-        "   Fan:OnOff,",
-        "	Zone1FanCoilFan, !- Name",
-        "	FanAndCoilAvailSched, !- Availability Schedule Name",
-        "	0.5, !- Fan Total Efficiency",
-        "	75.0, !- Pressure Rise { Pa }",
-        "	0.6, !- Maximum Flow Rate { m3 / s }",
-        "	0.9, !- Motor Efficiency",
-        "	1.0, !- Motor In Airstream Fraction",
-        "	Zone1FanCoilOAMixerOutletNode, !- Air Inlet Node Name",
-        "	Zone1FanCoilFanOutletNode, !- Air Outlet Node Name",
-        "	, !- Fan Power Ratio Function of Speed Ratio Curve Name",
-        "	;                        !- Fan Efficiency Ratio Function of Speed Ratio Curve Name	",
-        "	Coil:Cooling:Water,",
-        "	Zone1FanCoilCoolingCoil, !- Name",
-        "	FanAndCoilAvailSched, !- Availability Schedule Namev",
-        "	0.0002, !- Design Water Flow Rate { m3 / s }",
-        "	0.5000, !- Design Air Flow Rate { m3 / s }",
-        "	7.22,   !- Design Inlet Water Temperature { Cv }",
-        "	24.340, !- Design Inlet Air Temperature { C }",
-        "	14.000, !- Design Outlet Air Temperature { C }",
-        "	0.0095, !- Design Inlet Air Humidity Ratio { kgWater / kgDryAir }",
-        "	0.0090, !- Design Outlet Air Humidity Ratio { kgWater / kgDryAir }",
-        "	Zone1FanCoilChWInletNode, !- Water Inlet Node Name",
-        "	Zone1FanCoilChWOutletNode, !- Water Outlet Node Name",
-        "	Zone1FanCoilFanOutletNode, !- Air Inlet Node Name",
-        "	Zone1FanCoilCCOutletNode, !- Air Outlet Node Name",
-        "	SimpleAnalysis, !- Type of Analysis",
-        "	CrossFlow;               !- Heat Exchanger Configuration",
-        "	Coil:Heating:Water,",
-        "   Zone1FanCoilHeatingCoil, !- Name",
-        "	FanAndCoilAvailSched, !- Availability Schedule Name",
-        "	150.0,   !- U - Factor Times Area Value { W / K }",
-        "	0.00014, !- Maximum Water Flow Rate { m3 / s }",
-        "	Zone1FanCoilHWInletNode, !- Water Inlet Node Name",
-        "	Zone1FanCoilHWOutletNode, !- Water Outlet Node Name",
-        "	Zone1FanCoilCCOutletNode, !- Air Inlet Node Name",
-        "	Zone1FanCoilAirOutletNode, !- Air Outlet Node Name",
-        "	UFactorTimesAreaAndDesignWaterFlowRate, !- Performance Input Method",
-        "	autosize, !- Rated Capacity { W }",
-        "	82.2, !- Rated Inlet Water Temperature { C }",
-        "	16.6, !- Rated Inlet Air Temperature { C }",
-        "	71.1, !- Rated Outlet Water Temperature { C }",
-        "	32.2, !- Rated Outlet Air Temperature { C }",
-        "	;     !- Rated Ratio for Air and Water Convection",
-        "	ZoneHVAC:FourPipeFanCoil,",
-        "	Zone1FanCoil, !- Name",
-        "	FanAndCoilAvailSched, !- Availability Schedule Name",
-        "	ConstantFanVariableFlow, !- Capacity Control Method",
-        "	0.5, !- Maximum Supply Air Flow Rate { m3 / s }",
-        "	0.3, !- Low Speed Supply Air Flow Ratio",
-        "	0.6, !- Medium Speed Supply Air Flow Ratio",
-        "	0.0, !- Maximum Outdoor Air Flow Rate { m3 / s }",
-        "	FanAndCoilAvailSched, !- Outdoor Air Schedule Name",
-        "	Zone1FanCoilAirInletNode, !- Air Inlet Node Name",
-        "	Zone1FanCoilAirOutletNode, !- Air Outlet Node Name",
-        "	OutdoorAir:Mixer, !- Outdoor Air Mixer Object Type",
-        "	Zone1FanCoilOAMixer, !- Outdoor Air Mixer Name",
-        "	Fan:OnOff, !- Supply Air Fan Object Type",
-        "	Zone1FanCoilFan, !- Supply Air Fan Name",
-        "	Coil:Cooling:Water, !- Cooling Coil Object Type",
-        "	Zone1FanCoilCoolingCoil, !- Cooling Coil Name",
-        "	0.00014, !- Maximum Cold Water Flow Rate { m3 / s }",
-        "	0.0, !- Minimum Cold Water Flow Rate { m3 / s }",
-        "	0.001, !- Cooling Convergence Tolerance",
-        "	Coil:Heating:Water, !- Heating Coil Object Type",
-        "	Zone1FanCoilHeatingCoil, !- Heating Coil Name",
-        "	0.00014, !- Maximum Hot Water Flow Rate { m3 / s }",
-        "	0.0, !- Minimum Hot Water Flow Rate { m3 / s }",
-        "	0.001; !- Heating Convergence Tolerance",
-
-    });
-
-    ASSERT_TRUE(process_idf(idf_objects));
-
-    GetZoneData(ErrorsFound);
-    EXPECT_EQ("EAST ZONE", Zone(1).Name);
-
-    GetZoneEquipmentData1(state);
-    ProcessScheduleInput(state.files);
-    ScheduleInputProcessed = true;
-    GetFanInput(state.fans);
-    EXPECT_EQ(DataHVACGlobals::FanType_SimpleOnOff, Fan(1).FanType_Num);
-
-    GetFanCoilUnits(state);
-    EXPECT_EQ("CONSTANTFANVARIABLEFLOW", FanCoil(1).CapCtrlMeth);
-    EXPECT_EQ("OUTDOORAIR:MIXER", FanCoil(1).OAMixType);
-    EXPECT_EQ("FAN:ONOFF", FanCoil(1).FanType);
-    EXPECT_EQ("COIL:COOLING:WATER", FanCoil(1).CCoilType);
-    EXPECT_EQ("COIL:HEATING:WATER", FanCoil(1).HCoilType);
-
-    TotNumLoops = 2;
-    PlantLoop.allocate(TotNumLoops);
-
-    AirMassFlow = 0.60;
-    MaxAirMassFlow = 0.60;
-    // heating load only
-    ColdWaterMassFlowRate = 0.0;
-    HotWaterMassFlowRate = 0.14;
-
-    Node(OAMixer(1).RetNode).MassFlowRate = AirMassFlow;
-    Node(OAMixer(1).RetNode).MassFlowRateMax = MaxAirMassFlow;
-
-    Node(OAMixer(1).RetNode).Temp = 22.0;
-    Node(OAMixer(1).RetNode).Enthalpy = 36000;
-    Node(OAMixer(1).RetNode).HumRat = PsyWFnTdbH(Node(OAMixer(1).RetNode).Temp, Node(OAMixer(1).RetNode).Enthalpy);
-
-    Node(OAMixer(1).InletNode).Temp = 10.0;
-    Node(OAMixer(1).InletNode).Enthalpy = 18000;
-    Node(OAMixer(1).InletNode).HumRat = PsyWFnTdbH(Node(OAMixer(1).InletNode).Temp, Node(OAMixer(1).InletNode).Enthalpy);
-
-    Node(FanCoil(1).AirInNode).MassFlowRate = AirMassFlow;
-    Node(FanCoil(1).AirInNode).MassFlowRateMin = AirMassFlow;
-    Node(FanCoil(1).AirInNode).MassFlowRateMinAvail = AirMassFlow;
-    Node(FanCoil(1).AirInNode).MassFlowRateMax = MaxAirMassFlow;
-    Node(FanCoil(1).AirInNode).MassFlowRateMaxAvail = MaxAirMassFlow;
-
-    FanCoil(1).OutAirMassFlow = 0.0;
-    FanCoil(1).MaxAirMassFlow = MaxAirMassFlow;
-    FanCoil(1).MaxCoolCoilFluidFlow = 0.14;
-    FanCoil(1).MaxHeatCoilFluidFlow = 0.14;
-
-    Node(FanCoil(1).OutsideAirNode).MassFlowRateMax = 0.0;
-    Node(FanCoil(1).CoolCoilFluidInletNode).MassFlowRateMax = 0.14;
-    Node(FanCoil(1).HeatCoilFluidInletNode).MassFlowRateMax = 0.14;
-    Node(FanCoil(1).CoolCoilFluidInletNode).MassFlowRateMaxAvail = 0.14;
-    Node(FanCoil(1).HeatCoilFluidInletNode).MassFlowRateMaxAvail = 0.14;
-
-    Fan(1).InletAirMassFlowRate = AirMassFlow;
-    Fan(1).MaxAirMassFlowRate = MaxAirMassFlow;
-
-    Node(Fan(1).InletNodeNum).MassFlowRate = AirMassFlow;
-    Node(Fan(1).InletNodeNum).MassFlowRateMin = AirMassFlow;
-    Node(Fan(1).InletNodeNum).MassFlowRateMax = AirMassFlow;
-    Node(Fan(1).InletNodeNum).MassFlowRateMaxAvail = AirMassFlow;
-
-    WaterCoil(2).UACoilTotal = 470.0;
-    WaterCoil(2).UACoilExternal = 611.0;
-    WaterCoil(2).UACoilInternal = 2010.0;
-    WaterCoil(2).TotCoilOutsideSurfArea = 50.0;
-
-    Node(WaterCoil(2).AirInletNodeNum).MassFlowRate = AirMassFlow;
-    Node(WaterCoil(2).AirInletNodeNum).MassFlowRateMin = AirMassFlow;
-    Node(WaterCoil(2).AirInletNodeNum).MassFlowRateMax = AirMassFlow;
-    Node(WaterCoil(2).AirInletNodeNum).MassFlowRateMaxAvail = AirMassFlow;
-
-    WaterCoil(2).InletWaterMassFlowRate = ColdWaterMassFlowRate;
-    WaterCoil(2).MaxWaterMassFlowRate = ColdWaterMassFlowRate;
-    Node(WaterCoil(2).WaterInletNodeNum).MassFlowRate = ColdWaterMassFlowRate;
-    Node(WaterCoil(2).WaterInletNodeNum).MassFlowRateMaxAvail = ColdWaterMassFlowRate;
-    Node(WaterCoil(2).WaterInletNodeNum).Temp = 6.0;
-    Node(WaterCoil(2).WaterOutletNodeNum).MassFlowRate = ColdWaterMassFlowRate;
-    Node(WaterCoil(2).WaterOutletNodeNum).MassFlowRateMaxAvail = ColdWaterMassFlowRate;
-
-    Node(WaterCoil(1).AirInletNodeNum).MassFlowRate = AirMassFlow;
-    Node(WaterCoil(1).AirInletNodeNum).MassFlowRateMaxAvail = AirMassFlow;
-
-    Node(WaterCoil(1).WaterInletNodeNum).Temp = 60.0;
-    Node(WaterCoil(1).WaterInletNodeNum).MassFlowRate = HotWaterMassFlowRate;
-    Node(WaterCoil(1).WaterInletNodeNum).MassFlowRateMaxAvail = HotWaterMassFlowRate;
-    Node(WaterCoil(1).WaterOutletNodeNum).MassFlowRate = HotWaterMassFlowRate;
-    Node(WaterCoil(1).WaterOutletNodeNum).MassFlowRateMaxAvail = HotWaterMassFlowRate;
-    WaterCoil(1).InletWaterMassFlowRate = HotWaterMassFlowRate;
-    WaterCoil(1).MaxWaterMassFlowRate = HotWaterMassFlowRate;
-
-    for (int l = 1; l <= TotNumLoops; ++l) {
-        auto &loop(PlantLoop(l));
-        loop.LoopSide.allocate(2);
-        auto &loopside(PlantLoop(l).LoopSide(1));
-        loopside.TotalBranches = 1;
-        loopside.Branch.allocate(1);
-        auto &loopsidebranch(PlantLoop(l).LoopSide(1).Branch(1));
-        loopsidebranch.TotalComponents = 1;
-        loopsidebranch.Comp.allocate(1);
-    }
-
-    TempControlType.allocate(1);
-    TempControlType(1) = 4;
-
-    WaterCoil(2).WaterLoopNum = 1;
-    WaterCoil(2).WaterLoopSide = 1;
-    WaterCoil(2).WaterLoopBranchNum = 1;
-    WaterCoil(2).WaterLoopCompNum = 1;
-
-    WaterCoil(1).WaterLoopNum = 2;
-    WaterCoil(1).WaterLoopSide = 1;
-    WaterCoil(1).WaterLoopBranchNum = 1;
-    WaterCoil(1).WaterLoopCompNum = 1;
-
-    PlantLoop(2).Name = "ChilledWaterLoop";
-    PlantLoop(2).FluidName = "ChilledWater";
-    PlantLoop(2).FluidIndex = 1;
-    PlantLoop(2).FluidName = "WATER";
-    PlantLoop(2).LoopSide(1).Branch(1).Comp(1).Name = WaterCoil(2).Name;
-    PlantLoop(2).LoopSide(1).Branch(1).Comp(1).TypeOf_Num = WaterCoil_Cooling;
-    PlantLoop(2).LoopSide(1).Branch(1).Comp(1).NodeNumIn = WaterCoil(2).WaterInletNodeNum;
-    PlantLoop(2).LoopSide(1).Branch(1).Comp(1).NodeNumOut = WaterCoil(2).WaterOutletNodeNum;
-    PlantLoop(2).LoopSide(1).FlowLock = 0;
-
-    PlantLoop(1).Name = "HotWaterLoop";
-    PlantLoop(1).FluidName = "HotWater";
-    PlantLoop(1).FluidIndex = 1;
-    PlantLoop(1).FluidName = "WATER";
-    PlantLoop(1).LoopSide(1).Branch(1).Comp(1).Name = WaterCoil(1).Name;
-    PlantLoop(1).LoopSide(1).Branch(1).Comp(1).TypeOf_Num = WaterCoil_SimpleHeating;
-    PlantLoop(1).LoopSide(1).Branch(1).Comp(1).NodeNumIn = WaterCoil(1).WaterInletNodeNum;
-    PlantLoop(1).LoopSide(1).Branch(1).Comp(1).NodeNumOut = WaterCoil(1).WaterOutletNodeNum;
-    PlantLoop(1).LoopSide(1).FlowLock = 0;
-
-    FanCoil(1).CoolCoilLoopNum = 2;
-    FanCoil(1).HeatCoilLoopNum = 1;
-    FanCoil(1).CoolCoilLoopSide = 1;
-    FanCoil(1).HeatCoilLoopSide = 1;
-    FanCoil(1).HeatCoilFluidOutletNodeNum = WaterCoil(1).WaterOutletNodeNum;
-    FanCoil(1).CoolCoilFluidOutletNodeNum = WaterCoil(2).WaterOutletNodeNum;
-    FanCoil(1).CoolCoilBranchNum = 1;
-    FanCoil(1).CoolCoilCompNum = 1;
-    FanCoil(1).HeatCoilBranchNum = 1;
-    FanCoil(1).HeatCoilCompNum = 1;
-
-    CoolingLoad = false;
-    HeatingLoad = true;
-    ZoneSysEnergyDemand.allocate(1);
-    ZoneSysEnergyDemand(1).RemainingOutputReqToCoolSP = 8000.0;
-    ZoneSysEnergyDemand(1).RemainingOutputReqToHeatSP = 4000.0;
-    FanCoil(1).SpeedFanSel = 2;
-    QUnitOut = 0.0;
-    QZnReq = 4000.0;
-
-    MyUAAndFlowCalcFlag.allocate(2);
-    MyUAAndFlowCalcFlag(1) = true;
-    MyUAAndFlowCalcFlag(2) = true;
-    DataGlobals::DoingSizing = true;
-
-    state.fans.LocalTurnFansOff = false;
-    state.fans.LocalTurnFansOn = true;
-
-    DataEnvironment::Month = 1;
-    DataEnvironment::DayOfMonth = 21;
-    DataGlobals::HourOfDay = 1;
-    DataEnvironment::DSTIndicator = 0;
-    DataEnvironment::DayOfWeek = 2;
-    DataEnvironment::HolidayIndex = 0;
-    DataEnvironment::DayOfYear_Schedule = General::OrdinalDay(Month, DayOfMonth, 1);
-    UpdateScheduleValues();
-
-    // Normal heating simulation for fan coil with constant fan, variable water flow
-    Sim4PipeFanCoil(state, FanCoilNum, ZoneNum, ControlledZoneNum, FirstHVACIteration, QUnitOut, LatOutputProvided);
-    EXPECT_NEAR(QZnReq, QUnitOut, 5.0);
-    // expect inlet and outlet node air mass flow rates are equal
-    EXPECT_EQ(Node(FanCoil(1).AirInNode).MassFlowRate, Node(FanCoil(1).AirOutNode).MassFlowRate);
-    FirstHVACIteration = false;
-    PlantLoop(1).LoopSide(1).FlowLock = 1;
-    Node(FanCoil(1).HeatCoilFluidInletNode).MassFlowRate = 0.2;
-    // Simulate with flow lock on and locked flow > demand flow; bypass extra flow
-    Sim4PipeFanCoil(state, FanCoilNum, ZoneNum, ControlledZoneNum, FirstHVACIteration, QUnitOut, LatOutputProvided);
-    EXPECT_NEAR(QZnReq, QUnitOut, 5.0);
-    EXPECT_NEAR(55.31, Node(10).Temp, 0.1);
-    // expect inlet and outlet node air mass flow rates are equal
-    EXPECT_EQ(Node(FanCoil(1).AirInNode).MassFlowRate, Node(FanCoil(1).AirOutNode).MassFlowRate);
-    // heating simulation with flow lock on and locked flow < flow required for load; use locked flow
-    Node(FanCoil(1).HeatCoilFluidInletNode).MassFlowRate = 0.05;
-    Sim4PipeFanCoil(state, FanCoilNum, ZoneNum, ControlledZoneNum, FirstHVACIteration, QUnitOut, LatOutputProvided);
-    EXPECT_NEAR(3780.0, QUnitOut, 5.0);
-    // expect inlet and outlet node air mass flow rates are equal
-    EXPECT_EQ(Node(FanCoil(1).AirInNode).MassFlowRate, Node(FanCoil(1).AirOutNode).MassFlowRate);
-    // normal heating, no flow lock, heating capacity exceeded
-    QZnReq = 5000.0;
-    ZoneSysEnergyDemand(1).RemainingOutputReqToHeatSP = 5000.00;
-    PlantLoop(1).LoopSide(1).FlowLock = 0;
-    Sim4PipeFanCoil(state, FanCoilNum, ZoneNum, ControlledZoneNum, FirstHVACIteration, QUnitOut, LatOutputProvided);
-    EXPECT_NEAR(4420.0, QUnitOut, 5.0);
-    // expect inlet and outlet node air mass flow rates are equal
-    EXPECT_EQ(Node(FanCoil(1).AirInNode).MassFlowRate, Node(FanCoil(1).AirOutNode).MassFlowRate);
-
-    // Coil Off Capacity Test #1 - low heating load, no flow lock, setting QUnitOutNoHC when flow lock = 0
-    QZnReq = 80.0;
-    ZoneSysEnergyDemand(1).RemainingOutputReqToHeatSP = 80.00;
-    PlantLoop(1).LoopSide(1).FlowLock = 0;
-    Sim4PipeFanCoil(state, FanCoilNum, ZoneNum, ControlledZoneNum, FirstHVACIteration, QUnitOut, LatOutputProvided);
-    // FC hits the 80 W target load
-    EXPECT_NEAR(80.0, QUnitOut, 1.0);
-    EXPECT_NEAR(75.0, FanCoil(1).QUnitOutNoHC, 1.0);
-    // water mass flow rate needed to provide output of 80 W (including 75 W coil off capacity)
-    EXPECT_NEAR(0.0000315, Node(FanCoil(FanCoilNum).HeatCoilFluidInletNode).MassFlowRate, 0.000001);
-    // expect inlet and outlet node air mass flow rates are equal
-    EXPECT_EQ(Node(FanCoil(1).AirInNode).MassFlowRate, Node(FanCoil(1).AirOutNode).MassFlowRate);
-
-    // Coil Off Capacity Test #2 - lock plant flow after previous call
-    PlantLoop(1).LoopSide(1).FlowLock = 1;
-    Node(OAMixer(1).RetNode).Temp = 25.0; // change inlet air condition so off capacity will change to see if QUnitOutNoHC remains fixed
-    Node(OAMixer(1).RetNode).Enthalpy = 39000;
-    Sim4PipeFanCoil(state, FanCoilNum, ZoneNum, ControlledZoneNum, FirstHVACIteration, QUnitOut, LatOutputProvided);
-    // FC does not hit the 80 W target load since flow is locked at a low value
-    EXPECT_NEAR(52.0, QUnitOut, 1.0);
-    // off coil capacity is same as just prior to flow being locked
-    EXPECT_NEAR(75.0, FanCoil(1).QUnitOutNoHC, 1.0);
-    // same water flow rate as before
-    EXPECT_NEAR(0.0000315, Node(FanCoil(FanCoilNum).HeatCoilFluidInletNode).MassFlowRate, 0.000001);
-    // expect inlet and outlet node air mass flow rates are equal
-    EXPECT_EQ(Node(FanCoil(1).AirInNode).MassFlowRate, Node(FanCoil(1).AirOutNode).MassFlowRate);
-
-    // Coil Off Capacity Test #3 - unlock plant flow to ensure that water flow rate would have been different had flow not been locked
-    PlantLoop(1).LoopSide(1).FlowLock = 0;
-    Sim4PipeFanCoil(state, FanCoilNum, ZoneNum, ControlledZoneNum, FirstHVACIteration, QUnitOut, LatOutputProvided);
-    // FC hits the 80 W target load
-    EXPECT_NEAR(80.0, QUnitOut, 1.0);
-    // actual coil off output when inlet air temp = 25 C and h = 39000 J/kg
-    EXPECT_NEAR(48.0, FanCoil(1).QUnitOutNoHC, 1.0); // interesting that this is very different for a heating system (from Coil Off Capacity Test #1)
-    // water flow rate had to increase to get to 80 W since coil off capacity was much different at -1752 W
-    EXPECT_NEAR(0.000219, Node(FanCoil(FanCoilNum).HeatCoilFluidInletNode).MassFlowRate, 0.000001);
-    // expect inlet and outlet node air mass flow rates are equal
-    EXPECT_EQ(Node(FanCoil(1).AirInNode).MassFlowRate, Node(FanCoil(1).AirOutNode).MassFlowRate);
-}
-TEST_F(EnergyPlusFixture, ElectricCoilFanCoilHeatingTest)
-{
-
-    int FanCoilNum(1);
-    int ZoneNum(1);
-    int ControlledZoneNum(1);
-    bool FirstHVACIteration(true);
-    bool ErrorsFound(false);
-    Real64 QZnReq(0.0);
-    Real64 HotWaterMassFlowRate(0.0);
-    Real64 ColdWaterMassFlowRate(0.0);
-    Real64 QUnitOut(0.0);
-    Real64 AirMassFlow(0.0);
-    Real64 MaxAirMassFlow(0.0);
-    Real64 LatOutputProvided(0.0);
-
-    DataEnvironment::OutBaroPress = 101325.0;
-    DataEnvironment::StdRhoAir = 1.20;
-    WaterCoils::GetWaterCoilsInputFlag = true;
-    NumCoils = 0;
-    DataGlobals::NumOfTimeStepInHour = 1;
-    DataGlobals::TimeStep = 1;
-    DataGlobals::MinutesPerTimeStep = 60;
-
-    InitializePsychRoutines();
-
-    std::string const idf_objects = delimited_string({
-        "	Zone,",
-        "	EAST ZONE, !- Name",
-        "	0, !- Direction of Relative North { deg }",
-        "	0, !- X Origin { m }",
-        "	0, !- Y Origin { m }",
-        "	0, !- Z Origin { m }",
-        "	1, !- Type",
-        "	1, !- Multiplier",
-        "	autocalculate, !- Ceiling Height { m }",
-        "	autocalculate; !- Volume { m3 }",
-        "	ZoneHVAC:EquipmentConnections,",
-        "	EAST ZONE, !- Zone Name",
-        "	Zone1Equipment, !- Zone Conditioning Equipment List Name",
-        "	Zone1Inlets, !- Zone Air Inlet Node or NodeList Name",
-        "	Zone1Exhausts, !- Zone Air Exhaust Node or NodeList Name",
-        "	Zone 1 Node, !- Zone Air Node Name",
-        "	Zone 1 Outlet Node;      !- Zone Return Air Node Name",
-        "	ZoneHVAC:EquipmentList,",
-        "	Zone1Equipment, !- Name",
-        "   SequentialLoad,          !- Load Distribution Scheme",
-        "	ZoneHVAC:FourPipeFanCoil, !- Zone Equipment 1 Object Type",
-        "	Zone1FanCoil, !- Zone Equipment 1 Name",
-        "	1, !- Zone Equipment 1 Cooling Sequence",
-        "	1;                       !- Zone Equipment 1 Heating or No - Load Sequence",
-        "   NodeList,",
-        "	Zone1Inlets, !- Name",
-        "	Zone1FanCoilAirOutletNode;  !- Node 1 Name",
-        "	NodeList,",
-        "	Zone1Exhausts, !- Name",
-        "	Zone1FanCoilAirInletNode; !- Node 1 Name",
-        "	OutdoorAir:NodeList,",
-        "	Zone1FanCoilOAInNode;    !- Node or NodeList Name 1",
-        "	OutdoorAir:Mixer,",
-        "	Zone1FanCoilOAMixer, !- Name",
-        "	Zone1FanCoilOAMixerOutletNode, !- Mixed Air Node Name",
-        "	Zone1FanCoilOAInNode, !- Outdoor Air Stream Node Name",
-        "	Zone1FanCoilExhNode, !- Relief Air Stream Node Name",
-        "	Zone1FanCoilAirInletNode; !- Return Air Stream Node Name",
-        "	Schedule:Constant,",
-        "	FanAndCoilAvailSched, !- Name",
-        "	FRACTION, !- Schedule Type",
-        "	1;        !- TimeStep Value",
-        "	ScheduleTypeLimits,",
-        "	Fraction, !- Name",
-        "	0.0, !- Lower Limit Value",
-        "	1.0, !- Upper Limit Value",
-        "	CONTINUOUS;              !- Numeric Type",
-        "	Fan:OnOff,",
-        "	Zone1FanCoilFan, !- Name",
-        "	FanAndCoilAvailSched, !- Availability Schedule Name",
-        "	0.5, !- Fan Total Efficiency",
-        "	75.0, !- Pressure Rise { Pa }",
-        "	0.6, !- Maximum Flow Rate { m3 / s }",
-        "	0.9, !- Motor Efficiency",
-        "	1.0, !- Motor In Airstream Fraction",
-        "	Zone1FanCoilOAMixerOutletNode, !- Air Inlet Node Name",
-        "	Zone1FanCoilFanOutletNode, !- Air Outlet Node Name",
-        "	, !- Fan Power Ratio Function of Speed Ratio Curve Name",
-        "	;                        !- Fan Efficiency Ratio Function of Speed Ratio Curve Name	",
-        "	Coil:Cooling:Water,",
-        "	Zone1FanCoilCoolingCoil, !- Name",
-        "	FanAndCoilAvailSched, !- Availability Schedule Namev",
-        "	0.0002, !- Design Water Flow Rate { m3 / s }",
-        "	0.5000, !- Design Air Flow Rate { m3 / s }",
-        "	7.22,   !- Design Inlet Water Temperature { Cv }",
-        "	24.340, !- Design Inlet Air Temperature { C }",
-        "	14.000, !- Design Outlet Air Temperature { C }",
-        "	0.0095, !- Design Inlet Air Humidity Ratio { kgWater / kgDryAir }",
-        "	0.0090, !- Design Outlet Air Humidity Ratio { kgWater / kgDryAir }",
-        "	Zone1FanCoilChWInletNode, !- Water Inlet Node Name",
-        "	Zone1FanCoilChWOutletNode, !- Water Outlet Node Name",
-        "	Zone1FanCoilFanOutletNode, !- Air Inlet Node Name",
-        "	Zone1FanCoilCCOutletNode, !- Air Outlet Node Name",
-        "	SimpleAnalysis, !- Type of Analysis",
-        "	CrossFlow;               !- Heat Exchanger Configuration",
-        "	Coil:Heating:Electric,",
-        "   Zone1FanCoilHeatingCoil, !- Name",
-        "	FanAndCoilAvailSched, !- Availability Schedule Name",
-        "	0.9,   !- Efficiency",
-        "	4500., !- Nominal Capacity",
-        "	Zone1FanCoilCCOutletNode, !- Air Inlet Node Name",
-        "	Zone1FanCoilAirOutletNode; !- Air Outlet Node Name",
-        "	ZoneHVAC:FourPipeFanCoil,",
-        "	Zone1FanCoil, !- Name",
-        "	FanAndCoilAvailSched, !- Availability Schedule Name",
-        "	ConstantFanVariableFlow, !- Capacity Control Method",
-        "	0.5, !- Maximum Supply Air Flow Rate { m3 / s }",
-        "	0.3, !- Low Speed Supply Air Flow Ratio",
-        "	0.6, !- Medium Speed Supply Air Flow Ratio",
-        "	0.0, !- Maximum Outdoor Air Flow Rate { m3 / s }",
-        "	FanAndCoilAvailSched, !- Outdoor Air Schedule Name",
-        "	Zone1FanCoilAirInletNode, !- Air Inlet Node Name",
-        "	Zone1FanCoilAirOutletNode, !- Air Outlet Node Name",
-        "	OutdoorAir:Mixer, !- Outdoor Air Mixer Object Type",
-        "	Zone1FanCoilOAMixer, !- Outdoor Air Mixer Name",
-        "	Fan:OnOff, !- Supply Air Fan Object Type",
-        "	Zone1FanCoilFan, !- Supply Air Fan Name",
-        "	Coil:Cooling:Water, !- Cooling Coil Object Type",
-        "	Zone1FanCoilCoolingCoil, !- Cooling Coil Name",
-        "	0.00014, !- Maximum Cold Water Flow Rate { m3 / s }",
-        "	0.0, !- Minimum Cold Water Flow Rate { m3 / s }",
-        "	0.001, !- Cooling Convergence Tolerance",
-        "	Coil:Heating:Electric, !- Heating Coil Object Type",
-        "	Zone1FanCoilHeatingCoil, !- Heating Coil Name",
-        "	0.00014, !- Maximum Hot Water Flow Rate { m3 / s }",
-        "	0.0, !- Minimum Hot Water Flow Rate { m3 / s }",
-        "	0.001; !- Heating Convergence Tolerance",
-
-    });
-
-    ASSERT_TRUE(process_idf(idf_objects));
-
-    GetZoneData(ErrorsFound);
-    EXPECT_EQ("EAST ZONE", Zone(1).Name);
-
-    GetZoneEquipmentData1(state);
-    ProcessScheduleInput(state.files);
-    ScheduleInputProcessed = true;
-    GetFanInput(state.fans);
-    EXPECT_EQ(DataHVACGlobals::FanType_SimpleOnOff, Fan(1).FanType_Num);
-
-    GetFanCoilUnits(state);
-    EXPECT_EQ("CONSTANTFANVARIABLEFLOW", FanCoil(1).CapCtrlMeth);
-    EXPECT_EQ("OUTDOORAIR:MIXER", FanCoil(1).OAMixType);
-    EXPECT_EQ("FAN:ONOFF", FanCoil(1).FanType);
-    EXPECT_EQ("COIL:COOLING:WATER", FanCoil(1).CCoilType);
-    EXPECT_EQ("COIL:HEATING:ELECTRIC", FanCoil(1).HCoilType);
-
-    TotNumLoops = 1;
-    PlantLoop.allocate(TotNumLoops);
-
-    AirMassFlow = 0.60;
-    MaxAirMassFlow = 0.60;
-    // heating load only
-    ColdWaterMassFlowRate = 0.0;
-    HotWaterMassFlowRate = 0.14;
-
-    Node(OAMixer(1).RetNode).MassFlowRate = AirMassFlow;
-    Node(OAMixer(1).RetNode).MassFlowRateMax = MaxAirMassFlow;
-
-    Node(OAMixer(1).RetNode).Temp = 22.0;
-    Node(OAMixer(1).RetNode).Enthalpy = 36000;
-    Node(OAMixer(1).RetNode).HumRat = PsyWFnTdbH(Node(OAMixer(1).RetNode).Temp, Node(OAMixer(1).RetNode).Enthalpy);
-
-    Node(OAMixer(1).InletNode).Temp = 10.0;
-    Node(OAMixer(1).InletNode).Enthalpy = 18000;
-    Node(OAMixer(1).InletNode).HumRat = PsyWFnTdbH(Node(OAMixer(1).InletNode).Temp, Node(OAMixer(1).InletNode).Enthalpy);
-
-    Node(FanCoil(1).AirInNode).MassFlowRate = AirMassFlow;
-    Node(FanCoil(1).AirInNode).MassFlowRateMin = AirMassFlow;
-    Node(FanCoil(1).AirInNode).MassFlowRateMinAvail = AirMassFlow;
-    Node(FanCoil(1).AirInNode).MassFlowRateMax = MaxAirMassFlow;
-    Node(FanCoil(1).AirInNode).MassFlowRateMaxAvail = MaxAirMassFlow;
-
-    FanCoil(1).OutAirMassFlow = 0.0;
-    FanCoil(1).MaxAirMassFlow = MaxAirMassFlow;
-    FanCoil(1).MaxCoolCoilFluidFlow = 0.14;
-    FanCoil(1).MaxHeatCoilFluidFlow = 0.14;
-
-    Node(FanCoil(1).OutsideAirNode).MassFlowRateMax = 0.0;
-    Node(FanCoil(1).CoolCoilFluidInletNode).MassFlowRateMax = 0.14;
-    Node(FanCoil(1).CoolCoilFluidInletNode).MassFlowRateMaxAvail = 0.14;
-
-    Fan(1).InletAirMassFlowRate = AirMassFlow;
-    Fan(1).MaxAirMassFlowRate = MaxAirMassFlow;
-
-    Node(Fan(1).InletNodeNum).MassFlowRate = AirMassFlow;
-    Node(Fan(1).InletNodeNum).MassFlowRateMin = AirMassFlow;
-    Node(Fan(1).InletNodeNum).MassFlowRateMax = AirMassFlow;
-    Node(Fan(1).InletNodeNum).MassFlowRateMaxAvail = AirMassFlow;
-
-    WaterCoil(1).UACoilTotal = 470.0;
-    WaterCoil(1).UACoilExternal = 611.0;
-    WaterCoil(1).UACoilInternal = 2010.0;
-    WaterCoil(1).TotCoilOutsideSurfArea = 50.0;
-
-    Node(WaterCoil(1).AirInletNodeNum).MassFlowRate = AirMassFlow;
-    Node(WaterCoil(1).AirInletNodeNum).MassFlowRateMin = AirMassFlow;
-    Node(WaterCoil(1).AirInletNodeNum).MassFlowRateMax = AirMassFlow;
-    Node(WaterCoil(1).AirInletNodeNum).MassFlowRateMaxAvail = AirMassFlow;
-
-    WaterCoil(1).InletWaterMassFlowRate = ColdWaterMassFlowRate;
-    WaterCoil(1).MaxWaterMassFlowRate = ColdWaterMassFlowRate;
-    Node(WaterCoil(1).WaterInletNodeNum).MassFlowRate = ColdWaterMassFlowRate;
-    Node(WaterCoil(1).WaterInletNodeNum).MassFlowRateMaxAvail = ColdWaterMassFlowRate;
-    Node(WaterCoil(1).WaterInletNodeNum).Temp = 6.0;
-    Node(WaterCoil(1).WaterOutletNodeNum).MassFlowRate = ColdWaterMassFlowRate;
-    Node(WaterCoil(1).WaterOutletNodeNum).MassFlowRateMaxAvail = ColdWaterMassFlowRate;
-
-    Node(WaterCoil(1).AirInletNodeNum).MassFlowRate = AirMassFlow;
-    Node(WaterCoil(1).AirInletNodeNum).MassFlowRateMaxAvail = AirMassFlow;
-
-    for (int l = 1; l <= TotNumLoops; ++l) {
-        auto &loop(PlantLoop(l));
-        loop.LoopSide.allocate(2);
-        auto &loopside(PlantLoop(l).LoopSide(1));
-        loopside.TotalBranches = 1;
-        loopside.Branch.allocate(1);
-        auto &loopsidebranch(PlantLoop(l).LoopSide(1).Branch(1));
-        loopsidebranch.TotalComponents = 1;
-        loopsidebranch.Comp.allocate(1);
-=======
     TEST_F(EnergyPlusFixture, MultiStage4PipeFanCoilHeatingTest)
     {
 
@@ -1504,7 +263,7 @@
         EXPECT_EQ("EAST ZONE", Zone(1).Name);
 
         GetZoneEquipmentData1(state);
-        ProcessScheduleInput(state.outputFiles);
+        ProcessScheduleInput(state.files);
         ScheduleInputProcessed = true;
         GetFanInput(state.fans);
         EXPECT_EQ(DataHVACGlobals::FanType_SimpleOnOff, Fan(1).FanType_Num);
@@ -1817,7 +576,7 @@
         EXPECT_EQ("EAST ZONE", Zone(1).Name);
 
         GetZoneEquipmentData1(state);
-        ProcessScheduleInput(state.outputFiles);
+        ProcessScheduleInput(state.files);
         ScheduleInputProcessed = true;
         GetFanInput(state.fans);
         EXPECT_EQ(DataHVACGlobals::FanType_SimpleOnOff, Fan(1).FanType_Num);
@@ -2128,7 +887,7 @@
         EXPECT_EQ("EAST ZONE", Zone(1).Name);
 
         GetZoneEquipmentData1(state);
-        ProcessScheduleInput(state.outputFiles);
+        ProcessScheduleInput(state.files);
         ScheduleInputProcessed = true;
         GetFanInput(state.fans);
         EXPECT_EQ(DataHVACGlobals::FanType_SimpleOnOff, Fan(1).FanType_Num);
@@ -2506,7 +1265,7 @@
         EXPECT_EQ("EAST ZONE", Zone(1).Name);
 
         GetZoneEquipmentData1(state);
-        ProcessScheduleInput(state.outputFiles);
+        ProcessScheduleInput(state.files);
         ScheduleInputProcessed = true;
         GetFanInput(state.fans);
         EXPECT_EQ(DataHVACGlobals::FanType_SimpleOnOff, Fan(1).FanType_Num);
@@ -2670,7 +1429,6 @@
         ZoneEquipConfig.deallocate();
         Zone.deallocate();
         CoilNames.clear();
->>>>>>> 4ad20382
     }
     TEST_F(EnergyPlusFixture, ConstantFanVariableFlowFanCoilCoolingTest)
     {
@@ -2826,7 +1584,7 @@
         EXPECT_EQ("EAST ZONE", Zone(1).Name);
 
         GetZoneEquipmentData1(state);
-        ProcessScheduleInput(state.outputFiles);
+        ProcessScheduleInput(state.files);
         ScheduleInputProcessed = true;
         GetFanInput(state.fans);
         EXPECT_EQ(DataHVACGlobals::FanType_SimpleOnOff, Fan(1).FanType_Num);
@@ -3182,7 +1940,7 @@
         EXPECT_EQ("EAST ZONE", Zone(1).Name);
 
         GetZoneEquipmentData1(state);
-        ProcessScheduleInput(state.outputFiles);
+        ProcessScheduleInput(state.files);
         ScheduleInputProcessed = true;
         GetFanInput(state.fans);
         EXPECT_EQ(DataHVACGlobals::FanType_SimpleOnOff, Fan(1).FanType_Num);
@@ -3436,2919 +2194,6 @@
         Real64 QZnReq = Par(1);
         Real64 Residual;
 
-<<<<<<< HEAD
-    TempControlType.allocate(1);
-    TempControlType(1) = 4;
-
-    WaterCoil(1).WaterLoopNum = 1;
-    WaterCoil(1).WaterLoopSide = 1;
-    WaterCoil(1).WaterLoopBranchNum = 1;
-    WaterCoil(1).WaterLoopCompNum = 1;
-
-    PlantLoop(1).Name = "ChilledWaterLoop";
-    PlantLoop(1).FluidName = "ChilledWater";
-    PlantLoop(1).FluidIndex = 1;
-    PlantLoop(1).FluidName = "WATER";
-    PlantLoop(1).LoopSide(1).Branch(1).Comp(1).Name = WaterCoil(1).Name;
-    PlantLoop(1).LoopSide(1).Branch(1).Comp(1).TypeOf_Num = WaterCoil_Cooling;
-    PlantLoop(1).LoopSide(1).Branch(1).Comp(1).NodeNumIn = WaterCoil(1).WaterInletNodeNum;
-    PlantLoop(1).LoopSide(1).Branch(1).Comp(1).NodeNumOut = WaterCoil(1).WaterOutletNodeNum;
-    PlantLoop(1).LoopSide(1).FlowLock = 0;
-
-    FanCoil(1).CoolCoilLoopNum = 1;
-    FanCoil(1).HeatCoilLoopNum = 0;
-    FanCoil(1).CoolCoilLoopSide = 1;
-    FanCoil(1).HeatCoilLoopSide = 0;
-    FanCoil(1).HeatCoilFluidOutletNodeNum = 0;
-    FanCoil(1).CoolCoilFluidOutletNodeNum = WaterCoil(1).WaterOutletNodeNum;
-    FanCoil(1).CoolCoilBranchNum = 1;
-    FanCoil(1).CoolCoilCompNum = 1;
-    FanCoil(1).HeatCoilBranchNum = 0;
-    FanCoil(1).HeatCoilCompNum = 0;
-
-    CoolingLoad = false;
-    HeatingLoad = true;
-    ZoneSysEnergyDemand.allocate(1);
-    ZoneSysEnergyDemand(1).RemainingOutputReqToCoolSP = 8000.0;
-    ZoneSysEnergyDemand(1).RemainingOutputReqToHeatSP = 4000.0;
-    FanCoil(1).SpeedFanSel = 2;
-    QUnitOut = 0.0;
-    QZnReq = 4000.0;
-
-    MyUAAndFlowCalcFlag.allocate(2);
-    MyUAAndFlowCalcFlag(1) = true;
-    MyUAAndFlowCalcFlag(2) = true;
-    DataGlobals::DoingSizing = true;
-
-    state.fans.LocalTurnFansOff = false;
-    state.fans.LocalTurnFansOn = true;
-
-    DataEnvironment::Month = 1;
-    DataEnvironment::DayOfMonth = 21;
-    DataGlobals::HourOfDay = 1;
-    DataEnvironment::DSTIndicator = 0;
-    DataEnvironment::DayOfWeek = 2;
-    DataEnvironment::HolidayIndex = 0;
-    DataEnvironment::DayOfYear_Schedule = General::OrdinalDay(Month, DayOfMonth, 1);
-    UpdateScheduleValues();
-
-    // Normal heating simulation for fan coil with constant fan, electric heating
-    Sim4PipeFanCoil(state, FanCoilNum, ZoneNum, ControlledZoneNum, FirstHVACIteration, QUnitOut, LatOutputProvided);
-    EXPECT_NEAR(QZnReq, QUnitOut, 5.0);
-    // expect inlet and outlet node air mass flow rates are equal
-    EXPECT_EQ(Node(FanCoil(1).AirInNode).MassFlowRate, Node(FanCoil(1).AirOutNode).MassFlowRate);
-    // normal heating, heating capacity exceeded
-    QZnReq = 5000.0;
-    ZoneSysEnergyDemand(1).RemainingOutputReqToHeatSP = 5000.00;
-    Sim4PipeFanCoil(state, FanCoilNum, ZoneNum, ControlledZoneNum, FirstHVACIteration, QUnitOut, LatOutputProvided);
-    EXPECT_NEAR(4575.0, QUnitOut, 5.0);
-    // expect inlet and outlet node air mass flow rates are equal
-    EXPECT_EQ(Node(FanCoil(1).AirInNode).MassFlowRate, Node(FanCoil(1).AirOutNode).MassFlowRate);
-
-    DataGlobals::DoingSizing = false;
-    PlantLoop.deallocate();
-    ZoneSysEnergyDemand.deallocate();
-    FanCoil.deallocate();
-    Node.deallocate();
-    WaterCoil.deallocate();
-    ZoneEquipConfig.deallocate();
-    Zone.deallocate();
-    CoilNames.clear();
-}
-TEST_F(EnergyPlusFixture, ConstantFanVariableFlowFanCoilCoolingTest)
-{
-
-    int FanCoilNum(1);
-    int ZoneNum(1);
-    int ControlledZoneNum(1);
-    bool FirstHVACIteration(true);
-    bool ErrorsFound(false);
-    Real64 QZnReq(0.0);
-    Real64 HotWaterMassFlowRate(0.0);
-    Real64 ColdWaterMassFlowRate(0.0);
-    Real64 QUnitOut(0.0);
-    Real64 AirMassFlow(0.0);
-    Real64 MaxAirMassFlow(0.0);
-    Real64 LatOutputProvided(0.0);
-
-    DataEnvironment::OutBaroPress = 101325.0;
-    DataEnvironment::StdRhoAir = 1.20;
-    WaterCoils::GetWaterCoilsInputFlag = true;
-    NumCoils = 0;
-    DataGlobals::NumOfTimeStepInHour = 1;
-    DataGlobals::TimeStep = 1;
-    DataGlobals::MinutesPerTimeStep = 60;
-
-    InitializePsychRoutines();
-
-    std::string const idf_objects = delimited_string({
-        "	Zone,",
-        "	EAST ZONE, !- Name",
-        "	0, !- Direction of Relative North { deg }",
-        "	0, !- X Origin { m }",
-        "	0, !- Y Origin { m }",
-        "	0, !- Z Origin { m }",
-        "	1, !- Type",
-        "	1, !- Multiplier",
-        "	autocalculate, !- Ceiling Height { m }",
-        "	autocalculate; !- Volume { m3 }",
-        "	ZoneHVAC:EquipmentConnections,",
-        "	EAST ZONE, !- Zone Name",
-        "	Zone1Equipment, !- Zone Conditioning Equipment List Name",
-        "	Zone1Inlets, !- Zone Air Inlet Node or NodeList Name",
-        "	Zone1Exhausts, !- Zone Air Exhaust Node or NodeList Name",
-        "	Zone 1 Node, !- Zone Air Node Name",
-        "	Zone 1 Outlet Node;      !- Zone Return Air Node Name",
-        "	ZoneHVAC:EquipmentList,",
-        "	Zone1Equipment, !- Name",
-        "   SequentialLoad,          !- Load Distribution Scheme",
-        "	ZoneHVAC:FourPipeFanCoil, !- Zone Equipment 1 Object Type",
-        "	Zone1FanCoil, !- Zone Equipment 1 Name",
-        "	1, !- Zone Equipment 1 Cooling Sequence",
-        "	1;                       !- Zone Equipment 1 Heating or No - Load Sequence",
-        "   NodeList,",
-        "	Zone1Inlets, !- Name",
-        "	Zone1FanCoilAirOutletNode;  !- Node 1 Name",
-        "	NodeList,",
-        "	Zone1Exhausts, !- Name",
-        "	Zone1FanCoilAirInletNode; !- Node 1 Name",
-        "	OutdoorAir:NodeList,",
-        "	Zone1FanCoilOAInNode;    !- Node or NodeList Name 1",
-        "	OutdoorAir:Mixer,",
-        "	Zone1FanCoilOAMixer, !- Name",
-        "	Zone1FanCoilOAMixerOutletNode, !- Mixed Air Node Name",
-        "	Zone1FanCoilOAInNode, !- Outdoor Air Stream Node Name",
-        "	Zone1FanCoilExhNode, !- Relief Air Stream Node Name",
-        "	Zone1FanCoilAirInletNode; !- Return Air Stream Node Name",
-        "	Schedule:Compact,",
-        "	FanAndCoilAvailSched, !- Name",
-        "	Fraction, !- Schedule Type Limits Name",
-        "	Through: 12/31, !- Field 1",
-        "	For: AllDays, !- Field 2",
-        "	Until: 24:00, 1.0;        !- Field 3",
-        "	ScheduleTypeLimits,",
-        "	Fraction, !- Name",
-        "	0.0, !- Lower Limit Value",
-        "	1.0, !- Upper Limit Value",
-        "	CONTINUOUS;              !- Numeric Type",
-        "   Fan:OnOff,",
-        "	Zone1FanCoilFan, !- Name",
-        "	FanAndCoilAvailSched, !- Availability Schedule Name",
-        "	0.5, !- Fan Total Efficiency",
-        "	75.0, !- Pressure Rise { Pa }",
-        "	0.6, !- Maximum Flow Rate { m3 / s }",
-        "	0.9, !- Motor Efficiency",
-        "	1.0, !- Motor In Airstream Fraction",
-        "	Zone1FanCoilOAMixerOutletNode, !- Air Inlet Node Name",
-        "	Zone1FanCoilFanOutletNode, !- Air Outlet Node Name",
-        "	, !- Fan Power Ratio Function of Speed Ratio Curve Name",
-        "	;                        !- Fan Efficiency Ratio Function of Speed Ratio Curve Name	",
-        "	Coil:Cooling:Water,",
-        "	Zone1FanCoilCoolingCoil, !- Name",
-        "	FanAndCoilAvailSched, !- Availability Schedule Namev",
-        "	0.0002, !- Design Water Flow Rate { m3 / s }",
-        "	0.5000, !- Design Air Flow Rate { m3 / s }",
-        "	7.22,   !- Design Inlet Water Temperature { Cv }",
-        "	24.340, !- Design Inlet Air Temperature { C }",
-        "	14.000, !- Design Outlet Air Temperature { C }",
-        "	0.0095, !- Design Inlet Air Humidity Ratio { kgWater / kgDryAir }",
-        "	0.0090, !- Design Outlet Air Humidity Ratio { kgWater / kgDryAir }",
-        "	Zone1FanCoilChWInletNode, !- Water Inlet Node Name",
-        "	Zone1FanCoilChWOutletNode, !- Water Outlet Node Name",
-        "	Zone1FanCoilFanOutletNode, !- Air Inlet Node Name",
-        "	Zone1FanCoilCCOutletNode, !- Air Outlet Node Name",
-        "	SimpleAnalysis, !- Type of Analysis",
-        "	CrossFlow;               !- Heat Exchanger Configuration",
-        "	Coil:Heating:Water,",
-        "   Zone1FanCoilHeatingCoil, !- Name",
-        "	FanAndCoilAvailSched, !- Availability Schedule Name",
-        "	150.0,   !- U - Factor Times Area Value { W / K }",
-        "	0.00014, !- Maximum Water Flow Rate { m3 / s }",
-        "	Zone1FanCoilHWInletNode, !- Water Inlet Node Name",
-        "	Zone1FanCoilHWOutletNode, !- Water Outlet Node Name",
-        "	Zone1FanCoilCCOutletNode, !- Air Inlet Node Name",
-        "	Zone1FanCoilAirOutletNode, !- Air Outlet Node Name",
-        "	UFactorTimesAreaAndDesignWaterFlowRate, !- Performance Input Method",
-        "	autosize, !- Rated Capacity { W }",
-        "	82.2, !- Rated Inlet Water Temperature { C }",
-        "	16.6, !- Rated Inlet Air Temperature { C }",
-        "	71.1, !- Rated Outlet Water Temperature { C }",
-        "	32.2, !- Rated Outlet Air Temperature { C }",
-        "	;     !- Rated Ratio for Air and Water Convection",
-        "	ZoneHVAC:FourPipeFanCoil,",
-        "	Zone1FanCoil, !- Name",
-        "	FanAndCoilAvailSched, !- Availability Schedule Name",
-        "	ConstantFanVariableFlow, !- Capacity Control Method",
-        "	0.5, !- Maximum Supply Air Flow Rate { m3 / s }",
-        "	0.3, !- Low Speed Supply Air Flow Ratio",
-        "	0.6, !- Medium Speed Supply Air Flow Ratio",
-        "	0.1, !- Maximum Outdoor Air Flow Rate { m3 / s }",
-        "	FanAndCoilAvailSched, !- Outdoor Air Schedule Name",
-        "	Zone1FanCoilAirInletNode, !- Air Inlet Node Name",
-        "	Zone1FanCoilAirOutletNode, !- Air Outlet Node Name",
-        "	OutdoorAir:Mixer, !- Outdoor Air Mixer Object Type",
-        "	Zone1FanCoilOAMixer, !- Outdoor Air Mixer Name",
-        "	Fan:OnOff, !- Supply Air Fan Object Type",
-        "	Zone1FanCoilFan, !- Supply Air Fan Name",
-        "	Coil:Cooling:Water, !- Cooling Coil Object Type",
-        "	Zone1FanCoilCoolingCoil, !- Cooling Coil Name",
-        "	0.00014, !- Maximum Cold Water Flow Rate { m3 / s }",
-        "	0.0, !- Minimum Cold Water Flow Rate { m3 / s }",
-        "	0.001, !- Cooling Convergence Tolerance",
-        "	Coil:Heating:Water, !- Heating Coil Object Type",
-        "	Zone1FanCoilHeatingCoil, !- Heating Coil Name",
-        "	0.00014, !- Maximum Hot Water Flow Rate { m3 / s }",
-        "	0.0, !- Minimum Hot Water Flow Rate { m3 / s }",
-        "	0.001; !- Heating Convergence Tolerance",
-
-    });
-
-    ASSERT_TRUE(process_idf(idf_objects));
-
-    GetZoneData(ErrorsFound);
-    EXPECT_EQ("EAST ZONE", Zone(1).Name);
-
-    GetZoneEquipmentData1(state);
-    ProcessScheduleInput(state.files);
-    ScheduleInputProcessed = true;
-    GetFanInput(state.fans);
-    EXPECT_EQ(DataHVACGlobals::FanType_SimpleOnOff, Fan(1).FanType_Num);
-
-    GetFanCoilUnits(state);
-    EXPECT_EQ("CONSTANTFANVARIABLEFLOW", FanCoil(1).CapCtrlMeth);
-    EXPECT_EQ("OUTDOORAIR:MIXER", FanCoil(1).OAMixType);
-    EXPECT_EQ("FAN:ONOFF", FanCoil(1).FanType);
-    EXPECT_EQ("COIL:COOLING:WATER", FanCoil(1).CCoilType);
-    EXPECT_EQ("COIL:HEATING:WATER", FanCoil(1).HCoilType);
-
-    TotNumLoops = 2;
-    PlantLoop.allocate(TotNumLoops);
-
-    AirMassFlow = 0.60;
-    MaxAirMassFlow = 0.60;
-
-    // cooling load only
-    HotWaterMassFlowRate = 0.0;
-    ColdWaterMassFlowRate = 0.14;
-
-    Node(OAMixer(1).RetNode).MassFlowRate = AirMassFlow;
-    Node(OAMixer(1).RetNode).MassFlowRateMax = MaxAirMassFlow;
-
-    Node(OAMixer(1).RetNode).Temp = 24.0;
-    Node(OAMixer(1).RetNode).Enthalpy = 36000;
-    Node(OAMixer(1).RetNode).HumRat = PsyWFnTdbH(Node(OAMixer(1).RetNode).Temp, Node(OAMixer(1).RetNode).Enthalpy);
-
-    Node(OAMixer(1).InletNode).Temp = 30.0;
-    Node(OAMixer(1).InletNode).Enthalpy = 53000;
-    Node(OAMixer(1).InletNode).HumRat = PsyWFnTdbH(Node(OAMixer(1).InletNode).Temp, Node(OAMixer(1).InletNode).Enthalpy);
-
-    Node(FanCoil(1).AirInNode).MassFlowRate = AirMassFlow;
-    Node(FanCoil(1).AirInNode).MassFlowRateMin = AirMassFlow;
-    Node(FanCoil(1).AirInNode).MassFlowRateMinAvail = AirMassFlow;
-    Node(FanCoil(1).AirInNode).MassFlowRateMax = MaxAirMassFlow;
-    Node(FanCoil(1).AirInNode).MassFlowRateMaxAvail = MaxAirMassFlow;
-
-    FanCoil(1).OutAirMassFlow = 0.0;
-    FanCoil(1).MaxAirMassFlow = MaxAirMassFlow;
-    FanCoil(1).MaxCoolCoilFluidFlow = 0.14;
-    FanCoil(1).MaxHeatCoilFluidFlow = 0.14;
-
-    Node(FanCoil(1).OutsideAirNode).MassFlowRateMax = 0.0;
-    Node(FanCoil(1).CoolCoilFluidInletNode).MassFlowRateMax = 0.14;
-    Node(FanCoil(1).HeatCoilFluidInletNode).MassFlowRateMax = 0.14;
-    Node(FanCoil(1).CoolCoilFluidInletNode).MassFlowRateMaxAvail = 0.14;
-    Node(FanCoil(1).HeatCoilFluidInletNode).MassFlowRateMaxAvail = 0.14;
-
-    Fan(1).InletAirMassFlowRate = AirMassFlow;
-    Fan(1).MaxAirMassFlowRate = MaxAirMassFlow;
-
-    Node(Fan(1).InletNodeNum).MassFlowRate = AirMassFlow;
-    Node(Fan(1).InletNodeNum).MassFlowRateMin = AirMassFlow;
-    Node(Fan(1).InletNodeNum).MassFlowRateMax = AirMassFlow;
-    Node(Fan(1).InletNodeNum).MassFlowRateMaxAvail = AirMassFlow;
-
-    WaterCoil(2).UACoilTotal = 470.0;
-    WaterCoil(2).UACoilExternal = 611.0;
-    WaterCoil(2).UACoilInternal = 2010.0;
-    WaterCoil(2).TotCoilOutsideSurfArea = 50.0;
-
-    Node(WaterCoil(2).AirInletNodeNum).MassFlowRate = AirMassFlow;
-    Node(WaterCoil(2).AirInletNodeNum).MassFlowRateMin = AirMassFlow;
-    Node(WaterCoil(2).AirInletNodeNum).MassFlowRateMax = AirMassFlow;
-    Node(WaterCoil(2).AirInletNodeNum).MassFlowRateMaxAvail = AirMassFlow;
-
-    WaterCoil(2).InletWaterMassFlowRate = ColdWaterMassFlowRate;
-    WaterCoil(2).MaxWaterMassFlowRate = ColdWaterMassFlowRate;
-    Node(WaterCoil(2).WaterInletNodeNum).MassFlowRate = ColdWaterMassFlowRate;
-    Node(WaterCoil(2).WaterInletNodeNum).MassFlowRateMaxAvail = ColdWaterMassFlowRate;
-    Node(WaterCoil(2).WaterInletNodeNum).Temp = 6.0;
-    Node(WaterCoil(2).WaterOutletNodeNum).MassFlowRate = ColdWaterMassFlowRate;
-    Node(WaterCoil(2).WaterOutletNodeNum).MassFlowRateMaxAvail = ColdWaterMassFlowRate;
-
-    Node(WaterCoil(1).AirInletNodeNum).MassFlowRate = AirMassFlow;
-    Node(WaterCoil(1).AirInletNodeNum).MassFlowRateMaxAvail = AirMassFlow;
-
-    Node(WaterCoil(1).WaterInletNodeNum).Temp = 60.0;
-    Node(WaterCoil(1).WaterInletNodeNum).MassFlowRate = HotWaterMassFlowRate;
-    Node(WaterCoil(1).WaterInletNodeNum).MassFlowRateMaxAvail = HotWaterMassFlowRate;
-    Node(WaterCoil(1).WaterOutletNodeNum).MassFlowRate = HotWaterMassFlowRate;
-    Node(WaterCoil(1).WaterOutletNodeNum).MassFlowRateMaxAvail = HotWaterMassFlowRate;
-    WaterCoil(1).InletWaterMassFlowRate = HotWaterMassFlowRate;
-    WaterCoil(1).MaxWaterMassFlowRate = HotWaterMassFlowRate;
-
-    for (int l = 1; l <= TotNumLoops; ++l) {
-        auto &loop(PlantLoop(l));
-        loop.LoopSide.allocate(2);
-        auto &loopside(PlantLoop(l).LoopSide(1));
-        loopside.TotalBranches = 1;
-        loopside.Branch.allocate(1);
-        auto &loopsidebranch(PlantLoop(l).LoopSide(1).Branch(1));
-        loopsidebranch.TotalComponents = 1;
-        loopsidebranch.Comp.allocate(1);
-    }
-
-    TempControlType.allocate(1);
-    TempControlType(1) = 4;
-
-    WaterCoil(2).WaterLoopNum = 1;
-    WaterCoil(2).WaterLoopSide = 1;
-    WaterCoil(2).WaterLoopBranchNum = 1;
-    WaterCoil(2).WaterLoopCompNum = 1;
-
-    WaterCoil(1).WaterLoopNum = 2;
-    WaterCoil(1).WaterLoopSide = 1;
-    WaterCoil(1).WaterLoopBranchNum = 1;
-    WaterCoil(1).WaterLoopCompNum = 1;
-
-    PlantLoop(2).Name = "ChilledWaterLoop";
-    PlantLoop(2).FluidName = "ChilledWater";
-    PlantLoop(2).FluidIndex = 1;
-    PlantLoop(2).FluidName = "WATER";
-    PlantLoop(2).LoopSide(1).Branch(1).Comp(1).Name = WaterCoil(2).Name;
-    PlantLoop(2).LoopSide(1).Branch(1).Comp(1).TypeOf_Num = WaterCoil_Cooling;
-    PlantLoop(2).LoopSide(1).Branch(1).Comp(1).NodeNumIn = WaterCoil(2).WaterInletNodeNum;
-    PlantLoop(2).LoopSide(1).Branch(1).Comp(1).NodeNumOut = WaterCoil(2).WaterOutletNodeNum;
-    PlantLoop(2).LoopSide(1).FlowLock = 0;
-
-    PlantLoop(1).Name = "HotWaterLoop";
-    PlantLoop(1).FluidName = "HotWater";
-    PlantLoop(1).FluidIndex = 1;
-    PlantLoop(1).FluidName = "WATER";
-    PlantLoop(1).LoopSide(1).Branch(1).Comp(1).Name = WaterCoil(1).Name;
-    PlantLoop(1).LoopSide(1).Branch(1).Comp(1).TypeOf_Num = WaterCoil_SimpleHeating;
-    PlantLoop(1).LoopSide(1).Branch(1).Comp(1).NodeNumIn = WaterCoil(1).WaterInletNodeNum;
-    PlantLoop(1).LoopSide(1).Branch(1).Comp(1).NodeNumOut = WaterCoil(1).WaterOutletNodeNum;
-    PlantLoop(1).LoopSide(1).FlowLock = 0;
-
-    FanCoil(1).CoolCoilLoopNum = 2;
-    FanCoil(1).HeatCoilLoopNum = 1;
-    FanCoil(1).CoolCoilLoopSide = 1;
-    FanCoil(1).HeatCoilLoopSide = 1;
-    FanCoil(1).HeatCoilFluidOutletNodeNum = WaterCoil(1).WaterOutletNodeNum;
-    FanCoil(1).CoolCoilFluidOutletNodeNum = WaterCoil(2).WaterOutletNodeNum;
-    FanCoil(1).CoolCoilBranchNum = 1;
-    FanCoil(1).CoolCoilCompNum = 1;
-    FanCoil(1).HeatCoilBranchNum = 1;
-    FanCoil(1).HeatCoilCompNum = 1;
-
-    HeatingLoad = false;
-    CoolingLoad = true;
-    ZoneSysEnergyDemand.allocate(1);
-    ZoneSysEnergyDemand(1).RemainingOutputReqToCoolSP = -4000.00;
-    ZoneSysEnergyDemand(1).RemainingOutputReqToHeatSP = -8000.0;
-    FanCoil(1).SpeedFanSel = 2;
-    QUnitOut = 0.0;
-    QZnReq = -4000.0;
-
-    MyUAAndFlowCalcFlag.allocate(2);
-    MyUAAndFlowCalcFlag(1) = true;
-    MyUAAndFlowCalcFlag(2) = true;
-    DataGlobals::DoingSizing = true;
-
-    state.fans.LocalTurnFansOff = false;
-    state.fans.LocalTurnFansOn = true;
-
-    DataEnvironment::Month = 1;
-    DataEnvironment::DayOfMonth = 21;
-    DataGlobals::HourOfDay = 1;
-    DataEnvironment::DSTIndicator = 0;
-    DataEnvironment::DayOfWeek = 2;
-    DataEnvironment::HolidayIndex = 0;
-    DataEnvironment::DayOfYear_Schedule = General::OrdinalDay(Month, DayOfMonth, 1);
-    UpdateScheduleValues();
-    // normal cooling simulation for constant fan variable flow fan coil
-    Sim4PipeFanCoil(state, FanCoilNum, ZoneNum, ControlledZoneNum, FirstHVACIteration, QUnitOut, LatOutputProvided);
-    EXPECT_NEAR(QZnReq, QUnitOut, 5.0);
-    // expect inlet and outlet node air mass flow rates are equal
-    EXPECT_EQ(Node(FanCoil(1).AirInNode).MassFlowRate, Node(FanCoil(1).AirOutNode).MassFlowRate);
-
-    FirstHVACIteration = false;
-    PlantLoop(2).LoopSide(1).FlowLock = 1;
-    Node(FanCoil(1).CoolCoilFluidInletNode).MassFlowRate = 0.2;
-    // cooling simulation with flow lock on and locked flow > flow that meets load; bypass extra flow
-    Sim4PipeFanCoil(state, FanCoilNum, ZoneNum, ControlledZoneNum, FirstHVACIteration, QUnitOut, LatOutputProvided);
-    EXPECT_NEAR(QZnReq, QUnitOut, 5.0);
-    EXPECT_NEAR(10.86, Node(13).Temp, 0.1);
-    // expect inlet and outlet node air mass flow rates are equal
-    EXPECT_EQ(Node(FanCoil(1).AirInNode).MassFlowRate, Node(FanCoil(1).AirOutNode).MassFlowRate);
-
-    // cooling simulation with flow lock on and locked flow < flow required for load; use locked flow
-    Node(FanCoil(1).CoolCoilFluidInletNode).MassFlowRate = 0.05;
-    Sim4PipeFanCoil(state, FanCoilNum, ZoneNum, ControlledZoneNum, FirstHVACIteration, QUnitOut, LatOutputProvided);
-    EXPECT_NEAR(-3000.0, QUnitOut, 5.0);
-    // expect inlet and outlet node air mass flow rates are equal
-    EXPECT_EQ(Node(FanCoil(1).AirInNode).MassFlowRate, Node(FanCoil(1).AirOutNode).MassFlowRate);
-
-    // normal cooling, no flow lock, cooling capacity exceeded
-    QZnReq = -5000.0;
-    ZoneSysEnergyDemand(1).RemainingOutputReqToCoolSP = -5000.00;
-    PlantLoop(2).LoopSide(1).FlowLock = 0;
-    Sim4PipeFanCoil(state, FanCoilNum, ZoneNum, ControlledZoneNum, FirstHVACIteration, QUnitOut, LatOutputProvided);
-    EXPECT_NEAR(-4420.0, QUnitOut, 5.0);
-    // expect inlet and outlet node air mass flow rates are equal
-    EXPECT_EQ(Node(FanCoil(1).AirInNode).MassFlowRate, Node(FanCoil(1).AirOutNode).MassFlowRate);
-}
-TEST_F(EnergyPlusFixture, FanCoil_ASHRAE90VariableFan)
-{
-
-    int FanCoilNum(1);
-    int ZoneNum(1);
-    bool FirstHVACIteration(false);
-    bool ErrorsFound(false);
-    Real64 QZnReq(0.0);
-    Real64 HotWaterMassFlowRate(0.0);
-    Real64 ColdWaterMassFlowRate(0.0);
-    Real64 QUnitOut(0.0);
-    Real64 QLatOut(0.0);
-    Real64 AirMassFlow(0.0);
-    Real64 MaxAirMassFlow(0.0);
-
-    DataEnvironment::OutBaroPress = 101325.0;
-    DataEnvironment::StdRhoAir = 1.20;
-    WaterCoils::GetWaterCoilsInputFlag = true;
-    NumCoils = 0;
-    DataGlobals::NumOfTimeStepInHour = 1;
-    DataGlobals::TimeStep = 1;
-    DataGlobals::MinutesPerTimeStep = 60;
-    DataSizing::CurZoneEqNum = 1;
-
-    InitializePsychRoutines();
-
-    std::string const idf_objects = delimited_string({
-        "	Zone,",
-        "	EAST ZONE, !- Name",
-        "	0, !- Direction of Relative North { deg }",
-        "	0, !- X Origin { m }",
-        "	0, !- Y Origin { m }",
-        "	0, !- Z Origin { m }",
-        "	1, !- Type",
-        "	1, !- Multiplier",
-        "	autocalculate, !- Ceiling Height { m }",
-        "	autocalculate; !- Volume { m3 }",
-        "	ZoneHVAC:EquipmentConnections,",
-        "	EAST ZONE, !- Zone Name",
-        "	Zone1Equipment, !- Zone Conditioning Equipment List Name",
-        "	Zone1Inlets, !- Zone Air Inlet Node or NodeList Name",
-        "	Zone1Exhausts, !- Zone Air Exhaust Node or NodeList Name",
-        "	Zone 1 Node, !- Zone Air Node Name",
-        "	Zone 1 Outlet Node;      !- Zone Return Air Node Name",
-        "	ZoneHVAC:EquipmentList,",
-        "	Zone1Equipment, !- Name",
-        "   SequentialLoad,          !- Load Distribution Scheme",
-        "	ZoneHVAC:FourPipeFanCoil, !- Zone Equipment 1 Object Type",
-        "	Zone1FanCoil, !- Zone Equipment 1 Name",
-        "	1, !- Zone Equipment 1 Cooling Sequence",
-        "	1;                       !- Zone Equipment 1 Heating or No - Load Sequence",
-        "   NodeList,",
-        "	Zone1Inlets, !- Name",
-        "	Zone1FanCoilAirOutletNode;  !- Node 1 Name",
-        "	NodeList,",
-        "	Zone1Exhausts, !- Name",
-        "	Zone1FanCoilAirInletNode; !- Node 1 Name",
-        "	OutdoorAir:NodeList,",
-        "	Zone1FanCoilOAInNode;    !- Node or NodeList Name 1",
-        "	OutdoorAir:Mixer,",
-        "	Zone1FanCoilOAMixer, !- Name",
-        "	Zone1FanCoilOAMixerOutletNode, !- Mixed Air Node Name",
-        "	Zone1FanCoilOAInNode, !- Outdoor Air Stream Node Name",
-        "	Zone1FanCoilExhNode, !- Relief Air Stream Node Name",
-        "	Zone1FanCoilAirInletNode; !- Return Air Stream Node Name",
-        "	Schedule:Constant,",
-        "	FanAndCoilAvailSched, !- Name",
-        "	FRACTION, !- Schedule Type",
-        "	1;        !- TimeStep Value",
-        "	ScheduleTypeLimits,",
-        "	Fraction, !- Name",
-        "	0.0, !- Lower Limit Value",
-        "	1.0, !- Upper Limit Value",
-        "	CONTINUOUS;              !- Numeric Type",
-        "   Fan:OnOff,",
-        "	Zone1FanCoilFan, !- Name",
-        "	FanAndCoilAvailSched, !- Availability Schedule Name",
-        "	0.5, !- Fan Total Efficiency",
-        "	75.0, !- Pressure Rise { Pa }",
-        "	0.6, !- Maximum Flow Rate { m3 / s }",
-        "	0.9, !- Motor Efficiency",
-        "	1.0, !- Motor In Airstream Fraction",
-        "	Zone1FanCoilOAMixerOutletNode, !- Air Inlet Node Name",
-        "	Zone1FanCoilFanOutletNode, !- Air Outlet Node Name",
-        "	, !- Fan Power Ratio Function of Speed Ratio Curve Name",
-        "	;                        !- Fan Efficiency Ratio Function of Speed Ratio Curve Name	",
-        "	Coil:Cooling:Water,",
-        "	Zone1FanCoilCoolingCoil, !- Name",
-        "	FanAndCoilAvailSched, !- Availability Schedule Namev",
-        "	0.0002, !- Design Water Flow Rate { m3 / s }",
-        "	0.5000, !- Design Air Flow Rate { m3 / s }",
-        "	7.22,   !- Design Inlet Water Temperature { Cv }",
-        "	24.340, !- Design Inlet Air Temperature { C }",
-        "	14.000, !- Design Outlet Air Temperature { C }",
-        "	0.0095, !- Design Inlet Air Humidity Ratio { kgWater / kgDryAir }",
-        "	0.0090, !- Design Outlet Air Humidity Ratio { kgWater / kgDryAir }",
-        "	Zone1FanCoilChWInletNode, !- Water Inlet Node Name",
-        "	Zone1FanCoilChWOutletNode, !- Water Outlet Node Name",
-        "	Zone1FanCoilFanOutletNode, !- Air Inlet Node Name",
-        "	Zone1FanCoilCCOutletNode, !- Air Outlet Node Name",
-        "	SimpleAnalysis, !- Type of Analysis",
-        "	CrossFlow;               !- Heat Exchanger Configuration",
-        "	Coil:Heating:Water,",
-        "   Zone1FanCoilHeatingCoil, !- Name",
-        "	FanAndCoilAvailSched, !- Availability Schedule Name",
-        "	150.0,   !- U - Factor Times Area Value { W / K }",
-        "	0.00014, !- Maximum Water Flow Rate { m3 / s }",
-        "	Zone1FanCoilHWInletNode, !- Water Inlet Node Name",
-        "	Zone1FanCoilHWOutletNode, !- Water Outlet Node Name",
-        "	Zone1FanCoilCCOutletNode, !- Air Inlet Node Name",
-        "	Zone1FanCoilAirOutletNode, !- Air Outlet Node Name",
-        "	UFactorTimesAreaAndDesignWaterFlowRate, !- Performance Input Method",
-        "	autosize, !- Rated Capacity { W }",
-        "	82.2, !- Rated Inlet Water Temperature { C }",
-        "	16.6, !- Rated Inlet Air Temperature { C }",
-        "	71.1, !- Rated Outlet Water Temperature { C }",
-        "	32.2, !- Rated Outlet Air Temperature { C }",
-        "	;     !- Rated Ratio for Air and Water Convection",
-        "	ZoneHVAC:FourPipeFanCoil,",
-        "	Zone1FanCoil, !- Name",
-        "	FanAndCoilAvailSched, !- Availability Schedule Name",
-        "	ASHRAE90VariableFan, !- Capacity Control Method",
-        "	0.5, !- Maximum Supply Air Flow Rate { m3 / s }",
-        "	0.3, !- Low Speed Supply Air Flow Ratio",
-        "	0.6, !- Medium Speed Supply Air Flow Ratio",
-        "	0.0, !- Maximum Outdoor Air Flow Rate { m3 / s }",
-        "	FanAndCoilAvailSched, !- Outdoor Air Schedule Name",
-        "	Zone1FanCoilAirInletNode, !- Air Inlet Node Name",
-        "	Zone1FanCoilAirOutletNode, !- Air Outlet Node Name",
-        "	OutdoorAir:Mixer, !- Outdoor Air Mixer Object Type",
-        "	Zone1FanCoilOAMixer, !- Outdoor Air Mixer Name",
-        "	Fan:OnOff, !- Supply Air Fan Object Type",
-        "	Zone1FanCoilFan, !- Supply Air Fan Name",
-        "	Coil:Cooling:Water, !- Cooling Coil Object Type",
-        "	Zone1FanCoilCoolingCoil, !- Cooling Coil Name",
-        "	0.00014, !- Maximum Cold Water Flow Rate { m3 / s }",
-        "	0.0, !- Minimum Cold Water Flow Rate { m3 / s }",
-        "	0.001, !- Cooling Convergence Tolerance",
-        "	Coil:Heating:Water, !- Heating Coil Object Type",
-        "	Zone1FanCoilHeatingCoil, !- Heating Coil Name",
-        "	0.00014, !- Maximum Hot Water Flow Rate { m3 / s }",
-        "	0.0, !- Minimum Hot Water Flow Rate { m3 / s }",
-        "	0.001, !- Heating Convergence Tolerance",
-        "	, !- Availability Manager List Name",
-        "	, !- Design Specification ZoneHVAC Sizing Object Name",
-        "	, !- Supply Air Fan Operating Mode Schedule Name",
-        "	16.0, !- Minimum Supply Air Temperature in Cooling Mode",
-        "	28.0; !- Maximum Supply Air Temperature in Heating Mode",
-
-    });
-
-    ASSERT_TRUE(process_idf(idf_objects));
-
-    GetZoneData(ErrorsFound);
-    EXPECT_EQ("EAST ZONE", Zone(1).Name);
-
-    GetZoneEquipmentData1(state);
-    ProcessScheduleInput(state.files);
-    ScheduleInputProcessed = true;
-    GetFanInput(state.fans);
-    EXPECT_EQ(DataHVACGlobals::FanType_SimpleOnOff, Fan(1).FanType_Num);
-
-    GetFanCoilUnits(state);
-    EXPECT_EQ("ASHRAE90VARIABLEFAN", FanCoil(1).CapCtrlMeth);
-    EXPECT_EQ("OUTDOORAIR:MIXER", FanCoil(1).OAMixType);
-    EXPECT_EQ("FAN:ONOFF", FanCoil(1).FanType);
-    EXPECT_EQ("COIL:COOLING:WATER", FanCoil(1).CCoilType);
-    EXPECT_EQ("COIL:HEATING:WATER", FanCoil(1).HCoilType);
-
-    TotNumLoops = 2;
-    PlantLoop.allocate(TotNumLoops);
-
-    AirMassFlow = 0.60;
-    MaxAirMassFlow = 0.60;
-    // heating load only
-    ColdWaterMassFlowRate = 0.0;
-    HotWaterMassFlowRate = 1.0;
-
-    Node(OAMixer(1).RetNode).MassFlowRate = AirMassFlow;
-    Node(OAMixer(1).RetNode).MassFlowRateMax = MaxAirMassFlow;
-
-    Node(OAMixer(1).RetNode).Temp = 22.0;
-    Node(OAMixer(1).RetNode).Enthalpy = 36000;
-    Node(OAMixer(1).RetNode).HumRat = PsyWFnTdbH(Node(OAMixer(1).RetNode).Temp, Node(OAMixer(1).RetNode).Enthalpy);
-
-    Node(OAMixer(1).InletNode).Temp = 10.0;
-    Node(OAMixer(1).InletNode).Enthalpy = 18000;
-    Node(OAMixer(1).InletNode).HumRat = PsyWFnTdbH(Node(OAMixer(1).InletNode).Temp, Node(OAMixer(1).InletNode).Enthalpy);
-
-    Node(FanCoil(1).AirInNode).MassFlowRate = AirMassFlow;
-    Node(FanCoil(1).AirInNode).MassFlowRateMin = AirMassFlow;
-    Node(FanCoil(1).AirInNode).MassFlowRateMinAvail = AirMassFlow;
-    Node(FanCoil(1).AirInNode).MassFlowRateMax = MaxAirMassFlow;
-    Node(FanCoil(1).AirInNode).MassFlowRateMaxAvail = MaxAirMassFlow;
-
-    FanCoil(1).OutAirMassFlow = 0.0;
-    FanCoil(1).MaxAirMassFlow = MaxAirMassFlow;
-    Node(FanCoil(1).OutsideAirNode).MassFlowRateMax = 0.0;
-    Node(FanCoil(1).NodeNumOfControlledZone).Temp = 22.0;
-
-    Fan(1).InletAirMassFlowRate = AirMassFlow;
-    Fan(1).MaxAirMassFlowRate = MaxAirMassFlow;
-
-    Node(Fan(1).InletNodeNum).MassFlowRate = AirMassFlow;
-    Node(Fan(1).InletNodeNum).MassFlowRateMin = AirMassFlow;
-    Node(Fan(1).InletNodeNum).MassFlowRateMax = AirMassFlow;
-    Node(Fan(1).InletNodeNum).MassFlowRateMaxAvail = AirMassFlow;
-
-    WaterCoil(2).UACoilTotal = 470.0;
-    WaterCoil(2).UACoilExternal = 611.0;
-    WaterCoil(2).UACoilInternal = 2010.0;
-    WaterCoil(2).TotCoilOutsideSurfArea = 50.0;
-
-    Node(WaterCoil(2).AirInletNodeNum).MassFlowRate = AirMassFlow;
-    Node(WaterCoil(2).AirInletNodeNum).MassFlowRateMin = AirMassFlow;
-    Node(WaterCoil(2).AirInletNodeNum).MassFlowRateMax = AirMassFlow;
-    Node(WaterCoil(2).AirInletNodeNum).MassFlowRateMaxAvail = AirMassFlow;
-
-    WaterCoil(2).InletWaterMassFlowRate = ColdWaterMassFlowRate;
-    WaterCoil(2).MaxWaterMassFlowRate = ColdWaterMassFlowRate;
-    Node(WaterCoil(2).WaterInletNodeNum).MassFlowRate = ColdWaterMassFlowRate;
-    Node(WaterCoil(2).WaterInletNodeNum).MassFlowRateMaxAvail = ColdWaterMassFlowRate;
-    Node(WaterCoil(2).WaterInletNodeNum).Temp = 6.0;
-    Node(WaterCoil(2).WaterOutletNodeNum).MassFlowRate = ColdWaterMassFlowRate;
-    Node(WaterCoil(2).WaterOutletNodeNum).MassFlowRateMaxAvail = ColdWaterMassFlowRate;
-
-    Node(WaterCoil(1).AirInletNodeNum).MassFlowRate = AirMassFlow;
-    Node(WaterCoil(1).AirInletNodeNum).MassFlowRateMaxAvail = AirMassFlow;
-
-    Node(WaterCoil(1).WaterInletNodeNum).Temp = 60.0;
-    Node(WaterCoil(1).WaterInletNodeNum).MassFlowRate = HotWaterMassFlowRate;
-    Node(WaterCoil(1).WaterInletNodeNum).MassFlowRateMaxAvail = HotWaterMassFlowRate;
-    Node(WaterCoil(1).WaterOutletNodeNum).MassFlowRate = HotWaterMassFlowRate;
-    Node(WaterCoil(1).WaterOutletNodeNum).MassFlowRateMaxAvail = HotWaterMassFlowRate;
-    WaterCoil(1).InletWaterMassFlowRate = HotWaterMassFlowRate;
-    WaterCoil(1).MaxWaterMassFlowRate = HotWaterMassFlowRate;
-
-    for (int l = 1; l <= TotNumLoops; ++l) {
-        auto &loop(PlantLoop(l));
-        loop.LoopSide.allocate(2);
-        auto &loopside(PlantLoop(l).LoopSide(1));
-        loopside.TotalBranches = 1;
-        loopside.Branch.allocate(1);
-        auto &loopsidebranch(PlantLoop(l).LoopSide(1).Branch(1));
-        loopsidebranch.TotalComponents = 1;
-        loopsidebranch.Comp.allocate(1);
-    }
-
-    WaterCoil(2).WaterLoopNum = 1;
-    WaterCoil(2).WaterLoopSide = 1;
-    WaterCoil(2).WaterLoopBranchNum = 1;
-    WaterCoil(2).WaterLoopCompNum = 1;
-
-    WaterCoil(1).WaterLoopNum = 2;
-    WaterCoil(1).WaterLoopSide = 1;
-    WaterCoil(1).WaterLoopBranchNum = 1;
-    WaterCoil(1).WaterLoopCompNum = 1;
-
-    PlantLoop(2).Name = "ChilledWaterLoop";
-    PlantLoop(2).FluidName = "ChilledWater";
-    PlantLoop(2).FluidIndex = 1;
-    PlantLoop(2).FluidName = "WATER";
-    PlantLoop(2).LoopSide(1).Branch(1).Comp(1).Name = WaterCoil(2).Name;
-    PlantLoop(2).LoopSide(1).Branch(1).Comp(1).TypeOf_Num = WaterCoil_Cooling;
-    PlantLoop(2).LoopSide(1).Branch(1).Comp(1).NodeNumIn = WaterCoil(2).WaterInletNodeNum;
-    PlantLoop(2).LoopSide(1).Branch(1).Comp(1).NodeNumOut = WaterCoil(2).WaterOutletNodeNum;
-
-    PlantLoop(1).Name = "HotWaterLoop";
-    PlantLoop(1).FluidName = "HotWater";
-    PlantLoop(1).FluidIndex = 1;
-    PlantLoop(1).FluidName = "WATER";
-    PlantLoop(1).LoopSide(1).Branch(1).Comp(1).Name = WaterCoil(1).Name;
-    PlantLoop(1).LoopSide(1).Branch(1).Comp(1).TypeOf_Num = WaterCoil_SimpleHeating;
-    PlantLoop(1).LoopSide(1).Branch(1).Comp(1).NodeNumIn = WaterCoil(1).WaterInletNodeNum;
-    PlantLoop(1).LoopSide(1).Branch(1).Comp(1).NodeNumOut = WaterCoil(1).WaterOutletNodeNum;
-
-    CoolingLoad = false;
-    HeatingLoad = true;
-    ZoneSysEnergyDemand.allocate(1);
-    ZoneSysEnergyDemand(1).RemainingOutputReqToCoolSP = 5000.0;
-    ZoneSysEnergyDemand(1).RemainingOutputReqToHeatSP = 4000.0;
-    FanCoil(1).SpeedFanSel = 2;
-    QUnitOut = 0.0;
-    QLatOut = 0.0;
-    QZnReq = 4000.0;
-
-    MyUAAndFlowCalcFlag.allocate(2);
-    MyUAAndFlowCalcFlag(1) = true;
-    MyUAAndFlowCalcFlag(2) = true;
-    DataGlobals::DoingSizing = true;
-
-    state.fans.LocalTurnFansOff = false;
-    state.fans.LocalTurnFansOn = true;
-
-    DataEnvironment::Month = 1;
-    DataEnvironment::DayOfMonth = 21;
-    DataGlobals::HourOfDay = 1;
-    DataEnvironment::DSTIndicator = 0;
-    DataEnvironment::DayOfWeek = 2;
-    DataEnvironment::HolidayIndex = 0;
-    DataEnvironment::DayOfYear_Schedule = General::OrdinalDay(Month, DayOfMonth, 1);
-    UpdateScheduleValues();
-
-    ZoneEqSizing.allocate(1);
-    CurDeadBandOrSetback.allocate(1);
-    CurDeadBandOrSetback(1) = false;
-    TempControlType.allocate(1);
-    TempControlType(1) = 4;
-    ZoneSizingRunDone = true;
-    FinalZoneSizing.allocate(1);
-    FinalZoneSizing(CurZoneEqNum).DesCoolVolFlow = 0.5;
-    FinalZoneSizing(CurZoneEqNum).DesHeatVolFlow = 0.5;
-    FinalZoneSizing(CurZoneEqNum).DesCoolCoilInTemp = 30.0;
-    FinalZoneSizing(CurZoneEqNum).DesCoolCoilInHumRat = 0.01;
-    FinalZoneSizing(CurZoneEqNum).DesHeatCoilInTemp = 20.0;
-    FinalZoneSizing(CurZoneEqNum).DesHeatCoilInHumRat = 0.005;
-    FinalZoneSizing(CurZoneEqNum).DesCoolLoad = 4000.0;
-    FinalZoneSizing(CurZoneEqNum).DesHeatLoad = 4000.0;
-    StdRhoAir = 1.2;
-
-    BeginEnvrnFlag = true;
-    InitFanCoilUnits(state, FanCoilNum, ZoneNum, ZoneNum);
-    Sim4PipeFanCoil(state, FanCoilNum, ZoneNum, ZoneNum, FirstHVACIteration, QUnitOut, QLatOut);
-
-    // expect full flow and meet capacity
-    EXPECT_NEAR(QZnReq, QUnitOut, 5.0);
-    EXPECT_NEAR(Node(1).MassFlowRate, FanCoil(1).MaxAirMassFlow, 0.0000000001);
-    // expect inlet and outlet node air mass flow rates are equal
-    EXPECT_EQ(Node(FanCoil(1).AirInNode).MassFlowRate, Node(FanCoil(1).AirOutNode).MassFlowRate);
-
-    // expect minimum flow and meet capacity
-    ZoneSysEnergyDemand(1).RemainingOutputReqToHeatSP = 1000.0;
-    QZnReq = 1000.0;
-    Sim4PipeFanCoil(state, FanCoilNum, ZoneNum, ZoneNum, FirstHVACIteration, QUnitOut, QLatOut);
-    EXPECT_NEAR(QZnReq, QUnitOut, 5.0);
-    EXPECT_NEAR(Node(1).MassFlowRate, FanCoil(1).MaxAirMassFlow * FanCoil(1).LowSpeedRatio, 0.0000000001);
-    // expect inlet and outlet node air mass flow rates are equal
-    EXPECT_EQ(Node(FanCoil(1).AirInNode).MassFlowRate, Node(FanCoil(1).AirOutNode).MassFlowRate);
-
-    // expect modulated flow and meet capacity
-    ZoneSysEnergyDemand(1).RemainingOutputReqToHeatSP = 2500.0;
-    QZnReq = 2500.0;
-    Sim4PipeFanCoil(state, FanCoilNum, ZoneNum, ZoneNum, FirstHVACIteration, QUnitOut, QLatOut);
-    EXPECT_NEAR(QZnReq, QUnitOut, 5.0);
-    EXPECT_GT(Node(1).MassFlowRate, FanCoil(1).MaxAirMassFlow * FanCoil(1).LowSpeedRatio);
-    EXPECT_LT(Node(1).MassFlowRate, FanCoil(1).MaxAirMassFlow);
-    // expect inlet and outlet node air mass flow rates are equal
-    EXPECT_EQ(Node(FanCoil(1).AirInNode).MassFlowRate, Node(FanCoil(1).AirOutNode).MassFlowRate);
-
-    // expect full flow and meet capacity
-    ZoneSysEnergyDemand(1).RemainingOutputReqToHeatSP = -5000.0;
-    ZoneSysEnergyDemand(1).RemainingOutputReqToCoolSP = -4000.0;
-    QZnReq = -4000.0;
-    Sim4PipeFanCoil(state, FanCoilNum, ZoneNum, ZoneNum, FirstHVACIteration, QUnitOut, QLatOut);
-    EXPECT_NEAR(QZnReq, QUnitOut, 5.0);
-    EXPECT_NEAR(Node(1).MassFlowRate, FanCoil(1).MaxAirMassFlow, 0.0000000001);
-    // expect inlet and outlet node air mass flow rates are equal
-    EXPECT_EQ(Node(FanCoil(1).AirInNode).MassFlowRate, Node(FanCoil(1).AirOutNode).MassFlowRate);
-
-    // expect full flow and meet capacity
-    ZoneSysEnergyDemand(1).RemainingOutputReqToHeatSP = -5000.0;
-    ZoneSysEnergyDemand(1).RemainingOutputReqToCoolSP = -4255.0;
-    QZnReq = -4255.0;
-    Sim4PipeFanCoil(state, FanCoilNum, ZoneNum, ZoneNum, FirstHVACIteration, QUnitOut, QLatOut);
-    EXPECT_NEAR(QZnReq, QUnitOut, 5.0);
-    EXPECT_NEAR(Node(1).MassFlowRate, FanCoil(1).MaxAirMassFlow, 0.0000000001);
-    // expect inlet and outlet node air mass flow rates are equal
-    EXPECT_EQ(Node(FanCoil(1).AirInNode).MassFlowRate, Node(FanCoil(1).AirOutNode).MassFlowRate);
-
-    // expect minimum flow and meet capacity
-    ZoneSysEnergyDemand(1).RemainingOutputReqToCoolSP = -1000.0;
-    QZnReq = -1000.0;
-    Sim4PipeFanCoil(state, FanCoilNum, ZoneNum, ZoneNum, FirstHVACIteration, QUnitOut, QLatOut);
-    EXPECT_NEAR(QZnReq, QUnitOut, 5.0);
-    EXPECT_NEAR(Node(1).MassFlowRate, FanCoil(1).MaxAirMassFlow * FanCoil(1).LowSpeedRatio, 0.0000000001);
-    // expect inlet and outlet node air mass flow rates are equal
-    EXPECT_EQ(Node(FanCoil(1).AirInNode).MassFlowRate, Node(FanCoil(1).AirOutNode).MassFlowRate);
-
-    // expect modulated flow and meet capacity
-    ZoneSysEnergyDemand(1).RemainingOutputReqToCoolSP = -2500.0;
-    QZnReq = -2500.0;
-    Sim4PipeFanCoil(state, FanCoilNum, ZoneNum, ZoneNum, FirstHVACIteration, QUnitOut, QLatOut);
-    EXPECT_NEAR(QZnReq, QUnitOut, 5.0);
-    EXPECT_GT(Node(1).MassFlowRate, FanCoil(1).MaxAirMassFlow * FanCoil(1).LowSpeedRatio);
-    EXPECT_LT(Node(1).MassFlowRate, FanCoil(1).MaxAirMassFlow);
-    // expect inlet and outlet node air mass flow rates are equal
-    EXPECT_EQ(Node(FanCoil(1).AirInNode).MassFlowRate, Node(FanCoil(1).AirOutNode).MassFlowRate);
-
-    DataGlobals::DoingSizing = false;
-
-    PlantLoop.deallocate();
-    ZoneSysEnergyDemand.deallocate();
-    FanCoil.deallocate();
-    Node.deallocate();
-    WaterCoil.deallocate();
-    ZoneEquipConfig.deallocate();
-    Zone.deallocate();
-    CoilNames.clear();
-}
-
-Real64 ResidualFancoil(EnergyPlusData &state, Real64 const mdot,
-                       Array1<Real64> const &Par // Function parameters
-)
-{
-    int FanCoilNum = 1;
-    int ControlledZoneNum = 1;
-    bool FirstHVACIteration = false;
-    Real64 QUnitOut;
-    Real64 QZnReq = Par(1);
-    Real64 Residual;
-
-    Node(12).MassFlowRate = mdot;
-
-    Calc4PipeFanCoil(state, FanCoilNum, ControlledZoneNum, FirstHVACIteration, QUnitOut);
-
-    Residual = (QUnitOut - QZnReq) / QZnReq;
-
-    return Residual;
-}
-
-TEST_F(EnergyPlusFixture, Test_TightenWaterFlowLimits)
-{
-
-    using General::SolveRoot;
-    using TempSolveRoot::SolveRoot;
-
-    int FanCoilNum(1);
-    bool FirstHVACIteration(false);
-    bool ErrorsFound(false);
-    Real64 QZnReq(-1000.0);
-    DataPlant::TotNumLoops = 2;
-    DataEnvironment::OutBaroPress = 101325.0;
-    DataEnvironment::StdRhoAir = 1.20;
-    WaterCoils::GetWaterCoilsInputFlag = true;
-    NumCoils = 0;
-    DataGlobals::NumOfTimeStepInHour = 1;
-    DataGlobals::TimeStep = 1;
-    DataGlobals::MinutesPerTimeStep = 60;
-
-    InitializePsychRoutines();
-
-    std::string const idf_objects = delimited_string({
-        " Zone, EAST ZONE, 0, 0, 0, 0, 1, 1, autocalculate, autocalculate;",
-        " ZoneHVAC:EquipmentConnections, EAST ZONE, Zone1Equipment, Zone1Inlets, Zone1Exhausts, Zone 1 Node, Zone 1 Outlet Node;",
-        " ZoneHVAC:EquipmentList, Zone1Equipment, SequentialLoad, ZoneHVAC:FourPipeFanCoil, Zone1FanCoil, 1, 1;",
-        " OutdoorAir:NodeList, Zone1FCOAIn;",
-        " OutdoorAir:Mixer, Zone1FanCoilOAMixer, Zone1OAMixOut, Zone1FCOAIn, Zone1FCExh, Zone1FCAirIn;",
-        " Fan:ConstantVolume, Zone1FanCoilFan, FCAvailSch, 0.5, 75.0, 0.6, 0.9, 1.0, Zone1OAMixOut, Zone1FCFanOut;",
-        " Schedule:Constant, FCAvailSch, FRACTION, 1;",
-        " ScheduleTypeLimits, Fraction, 0.0, 1.0, CONTINUOUS;",
-        " NodeList, Zone1Inlets, Zone1FCAirOut;",
-        " NodeList, Zone1Exhausts, Zone1FCAirIn;",
-        " Coil:Cooling:Water, Zone1FCCoolCoil, FCAvailSch, 0.0002, 0.5, 7.22, 24.34, 14.0, 0.0095, 0.009, Zone1FCChWIn, Zone1FCChWOut, "
-        "Zone1FCFanOut, Zone1FCCCOut, SimpleAnalysis, CrossFlow;",
-        " Coil:Heating:Water, Zone1FanCoilHeatingCoil, FCAvailSch, 150.0, 0.00014, Zone1FCHWIn, Zone1FCHWOut, Zone1FCCCOut, Zone1FCAirOut, "
-        "UFactorTimesAreaAndDesignWaterFlowRate, autosize, 82.2, 16.6, 71.1, 32.2, ;",
-
-        " ZoneHVAC:FourPipeFanCoil,",
-        "  Zone1FanCoil, !- Name",
-        "  FCAvailSch, !- Availability Schedule Name",
-        "  MultiSpeedFan, !- Capacity Control Method",
-        "  0.5, !- Maximum Supply Air Flow Rate { m3 / s }",
-        "  0.3, !- Low Speed Supply Air Flow Ratio",
-        "  0.6, !- Medium Speed Supply Air Flow Ratio",
-        "  0.0, !- Maximum Outdoor Air Flow Rate { m3 / s }",
-        "  FCAvailSch, !- Outdoor Air Schedule Name",
-        "  Zone1FCAirIn, !- Air Inlet Node Name",
-        "  Zone1FCAirOut, !- Air Outlet Node Name",
-        "  OutdoorAir:Mixer, !- Outdoor Air Mixer Object Type",
-        "  Zone1FanCoilOAMixer, !- Outdoor Air Mixer Name",
-        "  Fan:ConstantVolume, !- Supply Air Fan Object Type",
-        "  Zone1FanCoilFan, !- Supply Air Fan Name",
-        "  Coil:Cooling:Water, !- Cooling Coil Object Type",
-        "  Zone1FCCoolCoil, !- Cooling Coil Name",
-        "  0.00014, !- Maximum Cold Water Flow Rate { m3 / s }",
-        "  0.0, !- Minimum Cold Water Flow Rate { m3 / s }",
-        "  0.001, !- Cooling Convergence Tolerance",
-        "  Coil:Heating:Water, !- Heating Coil Object Type",
-        "  Zone1FanCoilHeatingCoil, !- Heating Coil Name",
-        "  0.00014, !- Maximum Hot Water Flow Rate { m3 / s }",
-        "  0.0, !- Minimum Hot Water Flow Rate { m3 / s }",
-        "  0.001; !- Heating Convergence Tolerance",
-
-    });
-
-    ASSERT_TRUE(process_idf(idf_objects));
-
-    // OutputProcessor::TimeValue.allocate(2);
-
-    GetZoneData(ErrorsFound);
-    GetZoneEquipmentData1(state);
-    ProcessScheduleInput(state.files);
-    ScheduleInputProcessed = true;
-    SetPredefinedTables();
-    GetFanInput(state.fans);
-    GetFanCoilUnits(state);
-
-    PlantLoop.allocate(TotNumLoops);
-    for (int l = 1; l <= TotNumLoops; ++l) {
-        auto &loop(PlantLoop(l));
-        loop.LoopSide.allocate(2);
-        auto &loopside(PlantLoop(l).LoopSide(1));
-        loopside.TotalBranches = 1;
-        loopside.Branch.allocate(1);
-        auto &loopsidebranch(PlantLoop(l).LoopSide(1).Branch(1));
-        loopsidebranch.TotalComponents = 1;
-        loopsidebranch.Comp.allocate(1);
-    }
-
-    WaterCoil(2).WaterLoopNum = 1;
-    WaterCoil(2).WaterLoopSide = 1;
-    WaterCoil(2).WaterLoopBranchNum = 1;
-    WaterCoil(2).WaterLoopCompNum = 1;
-
-    WaterCoil(1).WaterLoopNum = 2;
-    WaterCoil(1).WaterLoopSide = 1;
-    WaterCoil(1).WaterLoopBranchNum = 1;
-    WaterCoil(1).WaterLoopCompNum = 1;
-
-    PlantLoop(2).Name = "ChilledWaterLoop";
-    PlantLoop(2).FluidName = "ChilledWater";
-    PlantLoop(2).FluidIndex = 1;
-    PlantLoop(2).FluidName = "WATER";
-    PlantLoop(2).LoopSide(1).Branch(1).Comp(1).Name = WaterCoil(2).Name;
-    PlantLoop(2).LoopSide(1).Branch(1).Comp(1).TypeOf_Num = WaterCoil_Cooling;
-    PlantLoop(2).LoopSide(1).Branch(1).Comp(1).NodeNumIn = WaterCoil(2).WaterInletNodeNum;
-    PlantLoop(2).LoopSide(1).Branch(1).Comp(1).NodeNumOut = WaterCoil(2).WaterOutletNodeNum;
-
-    PlantLoop(1).Name = "HotWaterLoop";
-    PlantLoop(1).FluidName = "HotWater";
-    PlantLoop(1).FluidIndex = 1;
-    PlantLoop(1).FluidName = "WATER";
-    PlantLoop(1).LoopSide(1).Branch(1).Comp(1).Name = WaterCoil(1).Name;
-    PlantLoop(1).LoopSide(1).Branch(1).Comp(1).TypeOf_Num = WaterCoil_SimpleHeating;
-    PlantLoop(1).LoopSide(1).Branch(1).Comp(1).NodeNumIn = WaterCoil(1).WaterInletNodeNum;
-    PlantLoop(1).LoopSide(1).Branch(1).Comp(1).NodeNumOut = WaterCoil(1).WaterOutletNodeNum;
-
-    bool CoolingLoad = true;
-    bool HeatingLoad = false;
-    int ControlledZoneNum = 1;
-    Real64 MinWaterFlow = 0.0;
-    Real64 MaxWaterFlow = 1.5;
-    Node(FanCoil(FanCoilNum).AirInNode).Temp = 24.0;
-    Node(FanCoil(FanCoilNum).AirInNode).HumRat = 0.00946;
-    Node(FanCoil(FanCoilNum).AirInNode).Enthalpy = 48228.946;
-    Node(FanCoil(FanCoilNum).AirInNode).MassFlowRate = 0.719999999;
-    Node(FanCoil(FanCoilNum).AirInNode).MassFlowRateMax = 0.719999999;
-    Node(6).MassFlowRateMaxAvail = 0.72;
-    Node(5).MassFlowRateMaxAvail = 0.72;
-    FanCoil(FanCoilNum).CCoilName_Index = 2;
-    DataGlobals::BeginEnvrnFlag = true;
-    DataEnvironment::DayOfYear_Schedule = 1;
-    DataEnvironment::DayOfWeek = 2;
-    DataGlobals::HourOfDay = 1;
-    ProcessScheduleInput(state.files);
-    UpdateScheduleValues();
-
-    // fan coil can hit maximum iterations while trying to find the water mass flow rate to meet the load. In this case RegulaFalsi will return -1.
-    // When this happens, this routine will find tighter limits on min/max water flow rate passed to RegulaFalsi
-    // This routine is only called when RegulaFalsi returns -1
-
-    // example usage of function
-    // if( SolFlag == -1 ) {
-    // tighten limits on water flow rate to see if this allows convergence
-    //	CoolingLoad = true;
-    //	HeatingLoad = false;
-    //	TightenWaterFlowLimits(state,  FanCoilNum, CoolingLoad, HeatingLoad, FanCoil( FanCoilNum ).CoolCoilFluidInletNode, ControlledZoneNum,
-    // FirstHVACIteration,
-    // QZnReq, MinWaterFlow, MaxWaterFlow );
-
-    // run once to set up fan coil data
-    TightenWaterFlowLimits(state, FanCoilNum,
-                           CoolingLoad,
-                           HeatingLoad,
-                           FanCoil(FanCoilNum).CoolCoilFluidInletNode,
-                           ControlledZoneNum,
-                           FirstHVACIteration,
-                           QZnReq,
-                           MinWaterFlow,
-                           MaxWaterFlow);
-
-    // full output of fan coil is around -7178 W, MaxWaterFlow should remain at 1.5 and MinWaterFlow should be set to 0.15
-    MinWaterFlow = 0.0;
-    MaxWaterFlow = 1.5;
-    QZnReq = -8000.0;
-    TightenWaterFlowLimits(state, FanCoilNum,
-                           CoolingLoad,
-                           HeatingLoad,
-                           FanCoil(FanCoilNum).CoolCoilFluidInletNode,
-                           ControlledZoneNum,
-                           FirstHVACIteration,
-                           QZnReq,
-                           MinWaterFlow,
-                           MaxWaterFlow);
-    EXPECT_NEAR(MinWaterFlow, 0.15, 0.0000001);
-    EXPECT_NEAR(MaxWaterFlow, 1.50, 0.0000001);
-
-    // lower output (using 10% of max water flow rate) of fan coil is around -715 W, MaxWaterFlow should be 10% of 1.5 = 0.15 and MinWaterFlow should
-    // be 1% = 0.015
-    MinWaterFlow = 0.0;
-    MaxWaterFlow = 1.5;
-    QZnReq = -800.0;
-    TightenWaterFlowLimits(state, FanCoilNum,
-                           CoolingLoad,
-                           HeatingLoad,
-                           FanCoil(FanCoilNum).CoolCoilFluidInletNode,
-                           ControlledZoneNum,
-                           FirstHVACIteration,
-                           QZnReq,
-                           MinWaterFlow,
-                           MaxWaterFlow);
-    EXPECT_NEAR(MinWaterFlow, 0.015, 0.0000001);
-    EXPECT_NEAR(MaxWaterFlow, 0.150, 0.0000001);
-
-    // lower output of fan coil is around 30 W (fan heat is overtaking cooling output), MaxWaterFlow should be 1% of 1.5 = 0.015 and MinWaterFlow
-    // should be 0.1% = 0.0015
-    MinWaterFlow = 0.0;
-    MaxWaterFlow = 1.5;
-    QZnReq = -10.0;
-    TightenWaterFlowLimits(state, FanCoilNum,
-                           CoolingLoad,
-                           HeatingLoad,
-                           FanCoil(FanCoilNum).CoolCoilFluidInletNode,
-                           ControlledZoneNum,
-                           FirstHVACIteration,
-                           QZnReq,
-                           MinWaterFlow,
-                           MaxWaterFlow);
-    EXPECT_NEAR(MinWaterFlow, 0.0015, 0.0000001);
-    EXPECT_NEAR(MaxWaterFlow, 0.0150, 0.0000001);
-
-    // lower output of fan coil is around 105 W, MaxWaterFlow should be 0.1% of 1.5 = 0.0015 and MinWaterFlow should be 0.01% = 0.00015
-    MinWaterFlow = 0.0;
-    MaxWaterFlow = 1.5;
-    QZnReq = 40.0;
-    TightenWaterFlowLimits(state, FanCoilNum,
-                           CoolingLoad,
-                           HeatingLoad,
-                           FanCoil(FanCoilNum).CoolCoilFluidInletNode,
-                           ControlledZoneNum,
-                           FirstHVACIteration,
-                           QZnReq,
-                           MinWaterFlow,
-                           MaxWaterFlow);
-    EXPECT_NEAR(MinWaterFlow, 0.00015, 0.0000001);
-    EXPECT_NEAR(MaxWaterFlow, 0.00150, 0.0000001);
-
-    // lower output of fan coil is around 112 W, MaxWaterFlow should be 0.01% of 1.5 = 0.00015 and MinWaterFlow should be 0.01% = 0.000015
-    MinWaterFlow = 0.0;
-    MaxWaterFlow = 1.5;
-    QZnReq = 110.0;
-    TightenWaterFlowLimits(state, FanCoilNum,
-                           CoolingLoad,
-                           HeatingLoad,
-                           FanCoil(FanCoilNum).CoolCoilFluidInletNode,
-                           ControlledZoneNum,
-                           FirstHVACIteration,
-                           QZnReq,
-                           MinWaterFlow,
-                           MaxWaterFlow);
-    EXPECT_NEAR(MinWaterFlow, 0.000015, 0.0000001);
-    EXPECT_NEAR(MaxWaterFlow, 0.000150, 0.0000001);
-
-    // lower output of fan coil is around 112 W, MaxWaterFlow should be 0.001% of 1.5 = 0.000015 and MinWaterFlow should remian at 0.0
-    MinWaterFlow = 0.0;
-    MaxWaterFlow = 1.5;
-    QZnReq = 120.0;
-    TightenWaterFlowLimits(state, FanCoilNum,
-                           CoolingLoad,
-                           HeatingLoad,
-                           FanCoil(FanCoilNum).CoolCoilFluidInletNode,
-                           ControlledZoneNum,
-                           FirstHVACIteration,
-                           QZnReq,
-                           MinWaterFlow,
-                           MaxWaterFlow);
-    EXPECT_NEAR(MinWaterFlow, 0.000000, 0.0000001);
-    EXPECT_NEAR(MaxWaterFlow, 0.000015, 0.0000001);
-
-    MinWaterFlow = 0.0;
-    MaxWaterFlow = 1.5;
-    Real64 ErrorToler = 0.00001;
-    int MaxIte = 4;
-    int SolFla;
-    Real64 mdot;
-    Real64 minFlow;
-    Real64 maxFlow;
-    Array1D<Real64> Par(2); // Function parameters
-    Par(1) = -1000.0;
-    Par(2) = 0.0;
-
-    TempSolveRoot::SolveRoot(state, ErrorToler, MaxIte, SolFla, mdot, ResidualFancoil, MinWaterFlow, MaxWaterFlow, Par, 2, minFlow, maxFlow);
-    EXPECT_EQ(-1, SolFla);
-    EXPECT_NEAR(minFlow, 0.0, 0.0000001);
-    EXPECT_NEAR(maxFlow, 0.09375, 0.0000001);
-    MaxIte = 20;
-    HVACSystemRootFinding.HVACSystemRootSolver = DataHVACGlobals::HVACSystemRootSolverAlgorithm::RegulaFalsi;
-    TempSolveRoot::SolveRoot(state, ErrorToler, MaxIte, SolFla, mdot, ResidualFancoil, minFlow, maxFlow, Par);
-    EXPECT_EQ(3, SolFla);
-}
-
-TEST_F(EnergyPlusFixture, FanCoil_CyclingFanMode)
-{
-
-    int FanCoilNum(1);
-    int ZoneNum(1);
-    bool FirstHVACIteration(false);
-    bool ErrorsFound(false);
-    Real64 QZnReq(0.0);
-    Real64 HotWaterMassFlowRate(0.0);
-    Real64 ColdWaterMassFlowRate(0.0);
-    Real64 QUnitOut(0.0);
-    Real64 QLatOut(0.0);
-    Real64 AirMassFlow(0.0);
-    Real64 MaxAirMassFlow(0.0);
-
-    DataEnvironment::OutBaroPress = 101325.0;
-    DataEnvironment::StdRhoAir = 1.20;
-    WaterCoils::GetWaterCoilsInputFlag = true;
-    NumCoils = 0;
-    DataGlobals::NumOfTimeStepInHour = 1;
-    DataGlobals::TimeStep = 1;
-    DataGlobals::MinutesPerTimeStep = 60;
-    DataSizing::CurZoneEqNum = 1;
-
-    InitializePsychRoutines();
-
-    std::string const idf_objects = delimited_string({
-        "	Zone,",
-        "	EAST ZONE, !- Name",
-        "	0, !- Direction of Relative North { deg }",
-        "	0, !- X Origin { m }",
-        "	0, !- Y Origin { m }",
-        "	0, !- Z Origin { m }",
-        "	1, !- Type",
-        "	1, !- Multiplier",
-        "	autocalculate, !- Ceiling Height { m }",
-        "	autocalculate; !- Volume { m3 }",
-
-        "	ZoneHVAC:EquipmentConnections,",
-        "	EAST ZONE, !- Zone Name",
-        "	Zone1Equipment, !- Zone Conditioning Equipment List Name",
-        "	Zone1Inlets, !- Zone Air Inlet Node or NodeList Name",
-        "	Zone1Exhausts, !- Zone Air Exhaust Node or NodeList Name",
-        "	Zone 1 Node, !- Zone Air Node Name",
-        "	Zone 1 Outlet Node;      !- Zone Return Air Node Name",
-
-        "	ZoneHVAC:EquipmentList,",
-        "	Zone1Equipment, !- Name",
-        "   SequentialLoad,          !- Load Distribution Scheme",
-        "	ZoneHVAC:FourPipeFanCoil, !- Zone Equipment 1 Object Type",
-        "	Zone1FanCoil, !- Zone Equipment 1 Name",
-        "	1, !- Zone Equipment 1 Cooling Sequence",
-        "	1;                       !- Zone Equipment 1 Heating or No - Load Sequence",
-
-        "   NodeList,",
-        "	Zone1Inlets, !- Name",
-        "	Zone1FanCoilAirOutletNode;  !- Node 1 Name",
-
-        "	NodeList,",
-        "	Zone1Exhausts, !- Name",
-        "	Zone1FanCoilAirInletNode; !- Node 1 Name",
-
-        "	OutdoorAir:NodeList,",
-        "	Zone1FanCoilOAInNode;    !- Node or NodeList Name 1",
-
-        "	OutdoorAir:Mixer,",
-        "	Zone1FanCoilOAMixer, !- Name",
-        "	Zone1FanCoilOAMixerOutletNode, !- Mixed Air Node Name",
-        "	Zone1FanCoilOAInNode, !- Outdoor Air Stream Node Name",
-        "	Zone1FanCoilExhNode, !- Relief Air Stream Node Name",
-        "	Zone1FanCoilAirInletNode; !- Return Air Stream Node Name",
-
-        "	Schedule:Constant,",
-        "	FanAndCoilAvailSched, !- Name",
-        "	FRACTION, !- Schedule Type",
-        "	1;        !- TimeStep Value",
-
-        "	ScheduleTypeLimits,",
-        "	Fraction, !- Name",
-        "	0.0, !- Lower Limit Value",
-        "	1.0, !- Upper Limit Value",
-        "	CONTINUOUS;              !- Numeric Type",
-
-        "   Fan:OnOff,",
-        "	Zone1FanCoilFan, !- Name",
-        "	FanAndCoilAvailSched, !- Availability Schedule Name",
-        "	0.5, !- Fan Total Efficiency",
-        "	75.0, !- Pressure Rise { Pa }",
-        "	0.6, !- Maximum Flow Rate { m3 / s }",
-        "	0.9, !- Motor Efficiency",
-        "	1.0, !- Motor In Airstream Fraction",
-        "	Zone1FanCoilOAMixerOutletNode, !- Air Inlet Node Name",
-        "	Zone1FanCoilFanOutletNode, !- Air Outlet Node Name",
-        "	, !- Fan Power Ratio Function of Speed Ratio Curve Name",
-        "	;                        !- Fan Efficiency Ratio Function of Speed Ratio Curve Name	",
-
-        "	Coil:Cooling:Water,",
-        "	Zone1FanCoilCoolingCoil, !- Name",
-        "	FanAndCoilAvailSched, !- Availability Schedule Namev",
-        "	0.0002, !- Design Water Flow Rate { m3 / s }",
-        "	0.5000, !- Design Air Flow Rate { m3 / s }",
-        "	7.22,   !- Design Inlet Water Temperature { Cv }",
-        "	24.340, !- Design Inlet Air Temperature { C }",
-        "	14.000, !- Design Outlet Air Temperature { C }",
-        "	0.0095, !- Design Inlet Air Humidity Ratio { kgWater / kgDryAir }",
-        "	0.0090, !- Design Outlet Air Humidity Ratio { kgWater / kgDryAir }",
-        "	Zone1FanCoilChWInletNode, !- Water Inlet Node Name",
-        "	Zone1FanCoilChWOutletNode, !- Water Outlet Node Name",
-        "	Zone1FanCoilFanOutletNode, !- Air Inlet Node Name",
-        "	Zone1FanCoilCCOutletNode, !- Air Outlet Node Name",
-        "	SimpleAnalysis, !- Type of Analysis",
-        "	CrossFlow;               !- Heat Exchanger Configuration",
-
-        "	Coil:Heating:Water,",
-        "   Zone1FanCoilHeatingCoil, !- Name",
-        "	FanAndCoilAvailSched, !- Availability Schedule Name",
-        "	150.0,   !- U - Factor Times Area Value { W / K }",
-        "	0.00014, !- Maximum Water Flow Rate { m3 / s }",
-        "	Zone1FanCoilHWInletNode, !- Water Inlet Node Name",
-        "	Zone1FanCoilHWOutletNode, !- Water Outlet Node Name",
-        "	Zone1FanCoilCCOutletNode, !- Air Inlet Node Name",
-        "	Zone1FanCoilAirOutletNode, !- Air Outlet Node Name",
-        "	UFactorTimesAreaAndDesignWaterFlowRate, !- Performance Input Method",
-        "	autosize, !- Rated Capacity { W }",
-        "	82.2, !- Rated Inlet Water Temperature { C }",
-        "	16.6, !- Rated Inlet Air Temperature { C }",
-        "	71.1, !- Rated Outlet Water Temperature { C }",
-        "	32.2, !- Rated Outlet Air Temperature { C }",
-        "	;     !- Rated Ratio for Air and Water Convection",
-
-        "	ZoneHVAC:FourPipeFanCoil,",
-        "	Zone1FanCoil, !- Name",
-        "	FanAndCoilAvailSched, !- Availability Schedule Name",
-        "	CyclingFan,           !- Capacity Control Method",
-        "	0.5, !- Maximum Supply Air Flow Rate { m3 / s }",
-        "	0.3, !- Low Speed Supply Air Flow Ratio",
-        "	0.6, !- Medium Speed Supply Air Flow Ratio",
-        "	0.0, !- Maximum Outdoor Air Flow Rate { m3 / s }",
-        "	FanAndCoilAvailSched, !- Outdoor Air Schedule Name",
-        "	Zone1FanCoilAirInletNode, !- Air Inlet Node Name",
-        "	Zone1FanCoilAirOutletNode, !- Air Outlet Node Name",
-        "	OutdoorAir:Mixer, !- Outdoor Air Mixer Object Type",
-        "	Zone1FanCoilOAMixer, !- Outdoor Air Mixer Name",
-        "	Fan:OnOff, !- Supply Air Fan Object Type",
-        "	Zone1FanCoilFan, !- Supply Air Fan Name",
-        "	Coil:Cooling:Water, !- Cooling Coil Object Type",
-        "	Zone1FanCoilCoolingCoil, !- Cooling Coil Name",
-        "	0.00014, !- Maximum Cold Water Flow Rate { m3 / s }",
-        "	0.0, !- Minimum Cold Water Flow Rate { m3 / s }",
-        "	0.001, !- Cooling Convergence Tolerance",
-        "	Coil:Heating:Water, !- Heating Coil Object Type",
-        "	Zone1FanCoilHeatingCoil, !- Heating Coil Name",
-        "	0.00014, !- Maximum Hot Water Flow Rate { m3 / s }",
-        "	0.0, !- Minimum Hot Water Flow Rate { m3 / s }",
-        "	0.001; !- Heating Convergence Tolerance",
-
-    });
-
-    ASSERT_TRUE(process_idf(idf_objects));
-
-    GetZoneData(ErrorsFound);
-    EXPECT_EQ("EAST ZONE", Zone(1).Name);
-
-    GetZoneEquipmentData1(state);
-    ProcessScheduleInput(state.files);
-    ScheduleInputProcessed = true;
-    GetFanInput(state.fans);
-    EXPECT_EQ(DataHVACGlobals::FanType_SimpleOnOff, Fan(1).FanType_Num);
-
-    GetFanCoilUnits(state);
-    EXPECT_EQ("CYCLINGFAN", FanCoil(1).CapCtrlMeth);
-    EXPECT_EQ("OUTDOORAIR:MIXER", FanCoil(1).OAMixType);
-    EXPECT_EQ("FAN:ONOFF", FanCoil(1).FanType);
-    EXPECT_EQ("COIL:COOLING:WATER", FanCoil(1).CCoilType);
-    EXPECT_EQ("COIL:HEATING:WATER", FanCoil(1).HCoilType);
-
-    TotNumLoops = 2;
-    PlantLoop.allocate(TotNumLoops);
-
-    AirMassFlow = 0.60;
-    MaxAirMassFlow = 0.60;
-    // heating load only
-    ColdWaterMassFlowRate = 0.0;
-    HotWaterMassFlowRate = 1.0;
-
-    Node(OAMixer(1).RetNode).MassFlowRate = AirMassFlow;
-    Node(OAMixer(1).RetNode).MassFlowRateMax = MaxAirMassFlow;
-
-    Node(OAMixer(1).RetNode).Temp = 22.0;
-    Node(OAMixer(1).RetNode).Enthalpy = 36000;
-    Node(OAMixer(1).RetNode).HumRat = PsyWFnTdbH(Node(OAMixer(1).RetNode).Temp, Node(OAMixer(1).RetNode).Enthalpy);
-
-    Node(OAMixer(1).InletNode).Temp = 10.0;
-    Node(OAMixer(1).InletNode).Enthalpy = 18000;
-    Node(OAMixer(1).InletNode).HumRat = PsyWFnTdbH(Node(OAMixer(1).InletNode).Temp, Node(OAMixer(1).InletNode).Enthalpy);
-
-    Node(FanCoil(1).AirInNode).MassFlowRate = AirMassFlow;
-    Node(FanCoil(1).AirInNode).MassFlowRateMin = AirMassFlow;
-    Node(FanCoil(1).AirInNode).MassFlowRateMinAvail = AirMassFlow;
-    Node(FanCoil(1).AirInNode).MassFlowRateMax = MaxAirMassFlow;
-    Node(FanCoil(1).AirInNode).MassFlowRateMaxAvail = MaxAirMassFlow;
-
-    FanCoil(1).OutAirMassFlow = 0.0;
-    FanCoil(1).MaxAirMassFlow = MaxAirMassFlow;
-    Node(FanCoil(1).OutsideAirNode).MassFlowRateMax = 0.0;
-
-    Fan(1).InletAirMassFlowRate = AirMassFlow;
-    Fan(1).MaxAirMassFlowRate = MaxAirMassFlow;
-
-    Node(Fan(1).InletNodeNum).MassFlowRate = AirMassFlow;
-    Node(Fan(1).InletNodeNum).MassFlowRateMin = AirMassFlow;
-    Node(Fan(1).InletNodeNum).MassFlowRateMax = AirMassFlow;
-    Node(Fan(1).InletNodeNum).MassFlowRateMaxAvail = AirMassFlow;
-
-    WaterCoil(2).UACoilTotal = 470.0;
-    WaterCoil(2).UACoilExternal = 611.0;
-    WaterCoil(2).UACoilInternal = 2010.0;
-    WaterCoil(2).TotCoilOutsideSurfArea = 50.0;
-
-    Node(WaterCoil(2).AirInletNodeNum).MassFlowRate = AirMassFlow;
-    Node(WaterCoil(2).AirInletNodeNum).MassFlowRateMin = AirMassFlow;
-    Node(WaterCoil(2).AirInletNodeNum).MassFlowRateMax = AirMassFlow;
-    Node(WaterCoil(2).AirInletNodeNum).MassFlowRateMaxAvail = AirMassFlow;
-
-    WaterCoil(2).InletWaterMassFlowRate = ColdWaterMassFlowRate;
-    WaterCoil(2).MaxWaterMassFlowRate = ColdWaterMassFlowRate;
-    Node(WaterCoil(2).WaterInletNodeNum).MassFlowRate = ColdWaterMassFlowRate;
-    Node(WaterCoil(2).WaterInletNodeNum).MassFlowRateMaxAvail = ColdWaterMassFlowRate;
-    Node(WaterCoil(2).WaterInletNodeNum).Temp = 6.0;
-    Node(WaterCoil(2).WaterOutletNodeNum).MassFlowRate = ColdWaterMassFlowRate;
-    Node(WaterCoil(2).WaterOutletNodeNum).MassFlowRateMaxAvail = ColdWaterMassFlowRate;
-
-    Node(WaterCoil(1).AirInletNodeNum).MassFlowRate = AirMassFlow;
-    Node(WaterCoil(1).AirInletNodeNum).MassFlowRateMaxAvail = AirMassFlow;
-
-    Node(WaterCoil(1).WaterInletNodeNum).Temp = 60.0;
-    Node(WaterCoil(1).WaterInletNodeNum).MassFlowRate = HotWaterMassFlowRate;
-    Node(WaterCoil(1).WaterInletNodeNum).MassFlowRateMaxAvail = HotWaterMassFlowRate;
-    Node(WaterCoil(1).WaterOutletNodeNum).MassFlowRate = HotWaterMassFlowRate;
-    Node(WaterCoil(1).WaterOutletNodeNum).MassFlowRateMaxAvail = HotWaterMassFlowRate;
-    WaterCoil(1).InletWaterMassFlowRate = HotWaterMassFlowRate;
-    WaterCoil(1).MaxWaterMassFlowRate = HotWaterMassFlowRate;
-
-    for (int l = 1; l <= TotNumLoops; ++l) {
-        auto &loop(PlantLoop(l));
-        loop.LoopSide.allocate(2);
-        auto &loopside(PlantLoop(l).LoopSide(1));
-        loopside.TotalBranches = 1;
-        loopside.Branch.allocate(1);
-        auto &loopsidebranch(PlantLoop(l).LoopSide(1).Branch(1));
-        loopsidebranch.TotalComponents = 1;
-        loopsidebranch.Comp.allocate(1);
-    }
-
-    WaterCoil(2).WaterLoopNum = 1;
-    WaterCoil(2).WaterLoopSide = 1;
-    WaterCoil(2).WaterLoopBranchNum = 1;
-    WaterCoil(2).WaterLoopCompNum = 1;
-
-    WaterCoil(1).WaterLoopNum = 2;
-    WaterCoil(1).WaterLoopSide = 1;
-    WaterCoil(1).WaterLoopBranchNum = 1;
-    WaterCoil(1).WaterLoopCompNum = 1;
-
-    PlantLoop(2).Name = "ChilledWaterLoop";
-    PlantLoop(2).FluidName = "ChilledWater";
-    PlantLoop(2).FluidIndex = 1;
-    PlantLoop(2).FluidName = "WATER";
-    PlantLoop(2).LoopSide(1).Branch(1).Comp(1).Name = WaterCoil(2).Name;
-    PlantLoop(2).LoopSide(1).Branch(1).Comp(1).TypeOf_Num = WaterCoil_Cooling;
-    PlantLoop(2).LoopSide(1).Branch(1).Comp(1).NodeNumIn = WaterCoil(2).WaterInletNodeNum;
-    PlantLoop(2).LoopSide(1).Branch(1).Comp(1).NodeNumOut = WaterCoil(2).WaterOutletNodeNum;
-
-    PlantLoop(1).Name = "HotWaterLoop";
-    PlantLoop(1).FluidName = "HotWater";
-    PlantLoop(1).FluidIndex = 1;
-    PlantLoop(1).FluidName = "WATER";
-    PlantLoop(1).LoopSide(1).Branch(1).Comp(1).Name = WaterCoil(1).Name;
-    PlantLoop(1).LoopSide(1).Branch(1).Comp(1).TypeOf_Num = WaterCoil_SimpleHeating;
-    PlantLoop(1).LoopSide(1).Branch(1).Comp(1).NodeNumIn = WaterCoil(1).WaterInletNodeNum;
-    PlantLoop(1).LoopSide(1).Branch(1).Comp(1).NodeNumOut = WaterCoil(1).WaterOutletNodeNum;
-
-    CoolingLoad = false;
-    HeatingLoad = true;
-    ZoneSysEnergyDemand.allocate(1);
-    ZoneSysEnergyDemand(1).RemainingOutputReqToCoolSP = 0;
-    ZoneSysEnergyDemand(1).RemainingOutputReqToHeatSP = 4000.0;
-    ZoneSysEnergyDemand(1).RemainingOutputRequired = 4000.0;
-    FanCoil(1).SpeedFanSel = 2;
-    QUnitOut = 0.0;
-    QLatOut = 0.0;
-    QZnReq = 4000.0;
-
-    MyUAAndFlowCalcFlag.allocate(2);
-    MyUAAndFlowCalcFlag(1) = true;
-    MyUAAndFlowCalcFlag(2) = true;
-    DataGlobals::DoingSizing = true;
-
-    state.fans.LocalTurnFansOff = false;
-    state.fans.LocalTurnFansOn = true;
-
-    DataEnvironment::Month = 1;
-    DataEnvironment::DayOfMonth = 21;
-    DataGlobals::HourOfDay = 1;
-    DataEnvironment::DSTIndicator = 0;
-    DataEnvironment::DayOfWeek = 2;
-    DataEnvironment::HolidayIndex = 0;
-    DataEnvironment::DayOfYear_Schedule = General::OrdinalDay(Month, DayOfMonth, 1);
-    UpdateScheduleValues();
-
-    ZoneEqSizing.allocate(1);
-    CurDeadBandOrSetback.allocate(1);
-    CurDeadBandOrSetback(1) = false;
-    TempControlType.allocate(1);
-    TempControlType(1) = 4;
-    ZoneSizingRunDone = true;
-    FinalZoneSizing.allocate(1);
-    FinalZoneSizing(CurZoneEqNum).DesCoolVolFlow = 0.5;
-    FinalZoneSizing(CurZoneEqNum).DesHeatVolFlow = 0.5;
-    FinalZoneSizing(CurZoneEqNum).DesCoolCoilInTemp = 30.0;
-    FinalZoneSizing(CurZoneEqNum).DesCoolCoilInHumRat = 0.01;
-    FinalZoneSizing(CurZoneEqNum).DesHeatCoilInTemp = 20.0;
-    FinalZoneSizing(CurZoneEqNum).DesHeatCoilInHumRat = 0.005;
-    FinalZoneSizing(CurZoneEqNum).DesCoolLoad = 4000.0;
-    FinalZoneSizing(CurZoneEqNum).DesHeatLoad = 4000.0;
-    StdRhoAir = 1.2;
-
-    BeginEnvrnFlag = true;
-    InitFanCoilUnits(state, FanCoilNum, ZoneNum, ZoneNum);
-    Sim4PipeFanCoil(state, FanCoilNum, ZoneNum, ZoneNum, FirstHVACIteration, QUnitOut, QLatOut);
-    // expect fan speed 3 and near full air and water flow and meet capacity
-    EXPECT_EQ(3, FanCoil(1).SpeedFanSel);
-    EXPECT_GT(FanCoil(1).PLR, 0.95);
-    EXPECT_NEAR(QZnReq, QUnitOut, 5.0);
-    // cycling fan proportional to PLR and fan speed ratio (is 1 here)
-    EXPECT_NEAR(Node(1).MassFlowRate, FanCoil(1).PLR * FanCoil(1).MaxAirMassFlow, 0.0000000001);
-
-    // expect minimum flow and meet capacity
-    ZoneSysEnergyDemand(1).RemainingOutputReqToHeatSP = 1000.0;
-    ZoneSysEnergyDemand(1).RemainingOutputRequired = 1000.0;
-    QZnReq = 1000.0;
-    Sim4PipeFanCoil(state, FanCoilNum, ZoneNum, ZoneNum, FirstHVACIteration, QUnitOut, QLatOut);
-    // expect fan speed 1 and moderate air and water flow and meet capacity
-    EXPECT_EQ(1, FanCoil(1).SpeedFanSel);
-    EXPECT_GT(FanCoil(1).PLR, 0.6);
-    EXPECT_LT(FanCoil(1).PLR, 0.65);
-    EXPECT_NEAR(QZnReq, QUnitOut, 5.0);
-    // cycling fan proportional to PLR and fan speed ratio (is 0.3 here)
-    EXPECT_NEAR(Node(1).MassFlowRate, FanCoil(1).PLR * FanCoil(1).MaxAirMassFlow * FanCoil(1).LowSpeedRatio, 0.0000000001);
-
-    // expect modulated flow and meet capacity
-    ZoneSysEnergyDemand(1).RemainingOutputReqToHeatSP = 2500.0;
-    ZoneSysEnergyDemand(1).RemainingOutputRequired = 2500.0;
-    QZnReq = 2500.0;
-    Sim4PipeFanCoil(state, FanCoilNum, ZoneNum, ZoneNum, FirstHVACIteration, QUnitOut, QLatOut);
-    // expect fan speed 2 and moderate air and water flow and meet capacity
-    EXPECT_EQ(2, FanCoil(1).SpeedFanSel);
-    EXPECT_GT(FanCoil(1).PLR, 0.8);
-    EXPECT_LT(FanCoil(1).PLR, 0.85);
-    EXPECT_NEAR(QZnReq, QUnitOut, 5.0);
-    // cycling fan proportional to PLR and fan speed ratio (is 0.6 here)
-    EXPECT_NEAR(Node(1).MassFlowRate, FanCoil(1).PLR * FanCoil(1).MaxAirMassFlow * FanCoil(1).MedSpeedRatio, 0.0000000001);
-
-    // expect full flow and meet capacity
-    ZoneSysEnergyDemand(1).RemainingOutputReqToHeatSP = 0.0;
-    ZoneSysEnergyDemand(1).RemainingOutputReqToCoolSP = -4000.0;
-    ZoneSysEnergyDemand(1).RemainingOutputRequired = -4000.0;
-    QZnReq = -4000.0;
-    Sim4PipeFanCoil(state, FanCoilNum, ZoneNum, ZoneNum, FirstHVACIteration, QUnitOut, QLatOut);
-    // expect fan speed 3 and near full air and water flow and meet capacity
-    EXPECT_EQ(3, FanCoil(1).SpeedFanSel);
-    EXPECT_GT(FanCoil(1).PLR, 0.9);
-    EXPECT_LT(FanCoil(1).PLR, 0.95);
-    EXPECT_NEAR(QZnReq, QUnitOut, 5.0);
-    // cycling fan proportional to PLR and fan speed ratio (is 1 here)
-    EXPECT_NEAR(Node(1).MassFlowRate, FanCoil(1).PLR * FanCoil(1).MaxAirMassFlow, 0.0000000001);
-
-    // expect minimum flow and meet capacity
-    ZoneSysEnergyDemand(1).RemainingOutputReqToCoolSP = -1000.0;
-    ZoneSysEnergyDemand(1).RemainingOutputRequired = -1000.0;
-    QZnReq = -1000.0;
-    Sim4PipeFanCoil(state, FanCoilNum, ZoneNum, ZoneNum, FirstHVACIteration, QUnitOut, QLatOut);
-    // expect fan speed 1 and moderate air and water flow and meet capacity
-    EXPECT_EQ(1, FanCoil(1).SpeedFanSel);
-    EXPECT_GT(FanCoil(1).PLR, 0.5);
-    EXPECT_LT(FanCoil(1).PLR, 0.55);
-    EXPECT_NEAR(QZnReq, QUnitOut, 5.0);
-    // cycling fan proportional to PLR and fan speed ratio (is 0.3 here)
-    EXPECT_NEAR(Node(1).MassFlowRate, FanCoil(1).PLR * FanCoil(1).MaxAirMassFlow * FanCoil(1).LowSpeedRatio, 0.0000000001);
-
-    // expect modulated flow and meet capacity
-    ZoneSysEnergyDemand(1).RemainingOutputReqToCoolSP = -2500.0;
-    ZoneSysEnergyDemand(1).RemainingOutputRequired = -2500.0;
-    QZnReq = -2500.0;
-    Sim4PipeFanCoil(state, FanCoilNum, ZoneNum, ZoneNum, FirstHVACIteration, QUnitOut, QLatOut);
-    // expect fan speed 2 and moderate air and water flow and meet capacity
-    EXPECT_EQ(2, FanCoil(1).SpeedFanSel);
-    EXPECT_GT(FanCoil(1).PLR, 0.75);
-    EXPECT_LT(FanCoil(1).PLR, 0.8);
-    EXPECT_NEAR(QZnReq, QUnitOut, 5.0);
-    EXPECT_NEAR(Node(1).MassFlowRate, FanCoil(1).PLR * FanCoil(1).MaxAirMassFlow * FanCoil(1).MedSpeedRatio, 0.0000000001);
-}
-
-TEST_F(EnergyPlusFixture, FanCoil_FanSystemModelCyclingFanMode)
-{
-
-    int FanCoilNum(1);
-    int ZoneNum(1);
-    bool FirstHVACIteration(false);
-    bool ErrorsFound(false);
-    Real64 QZnReq(0.0);
-    Real64 HotWaterMassFlowRate(0.0);
-    Real64 ColdWaterMassFlowRate(0.0);
-    Real64 QUnitOut(0.0);
-    Real64 QLatOut(0.0);
-    Real64 AirMassFlow(0.0);
-    Real64 MaxAirMassFlow(0.0);
-
-    DataEnvironment::OutBaroPress = 101325.0;
-    DataEnvironment::StdRhoAir = 1.20;
-    WaterCoils::GetWaterCoilsInputFlag = true;
-    NumCoils = 0;
-    DataGlobals::NumOfTimeStepInHour = 1;
-    DataGlobals::TimeStep = 1;
-    DataGlobals::MinutesPerTimeStep = 60;
-    DataSizing::CurZoneEqNum = 1;
-
-    InitializePsychRoutines();
-
-    std::string const idf_objects = delimited_string({
-        "	Zone,",
-        "	EAST ZONE,     !- Name",
-        "	0,             !- Direction of Relative North { deg }",
-        "	0,             !- X Origin { m }",
-        "	0,             !- Y Origin { m }",
-        "	0,             !- Z Origin { m }",
-        "	1,             !- Type",
-        "	1,             !- Multiplier",
-        "	autocalculate, !- Ceiling Height { m }",
-        "	autocalculate; !- Volume { m3 }",
-
-        "	ZoneHVAC:EquipmentConnections,",
-        "	EAST ZONE,          !- Zone Name",
-        "	Zone1Equipment,     !- Zone Conditioning Equipment List Name",
-        "	Zone1Inlets,        !- Zone Air Inlet Node or NodeList Name",
-        "	Zone1Exhausts,      !- Zone Air Exhaust Node or NodeList Name",
-        "	Zone 1 Node,        !- Zone Air Node Name",
-        "	Zone 1 Outlet Node; !- Zone Return Air Node Name",
-
-        "	ZoneHVAC:EquipmentList,",
-        "	Zone1Equipment,           !- Name",
-        "   SequentialLoad,           !- Load Distribution Scheme",
-        "	ZoneHVAC:FourPipeFanCoil, !- Zone Equipment 1 Object Type",
-        "	Zone1FanCoil,             !- Zone Equipment 1 Name",
-        "	1,                        !- Zone Equipment 1 Cooling Sequence",
-        "	1;                        !- Zone Equipment 1 Heating or No - Load Sequence",
-
-        "   NodeList,",
-        "	Zone1Inlets,              !- Name",
-        "	Zone1FanCoilAirOutletNode;!- Node 1 Name",
-
-        "	NodeList,",
-        "	Zone1Exhausts,            !- Name",
-        "	Zone1FanCoilAirInletNode; !- Node 1 Name",
-
-        "	OutdoorAir:NodeList,",
-        "	Zone1FanCoilOAInNode;     !- Node or NodeList Name 1",
-
-        "	OutdoorAir:Mixer,",
-        "	Zone1FanCoilOAMixer,      !- Name",
-        "	Zone1FanCoilOAMixerOutletNode, !- Mixed Air Node Name",
-        "	Zone1FanCoilOAInNode,     !- Outdoor Air Stream Node Name",
-        "	Zone1FanCoilExhNode,      !- Relief Air Stream Node Name",
-        "	Zone1FanCoilAirInletNode; !- Return Air Stream Node Name",
-
-        "	Schedule:Constant,",
-        "	FanAndCoilAvailSched,     !- Name",
-        "	FRACTION,                 !- Schedule Type",
-        "	1;                        !- TimeStep Value",
-
-        "	ScheduleTypeLimits,",
-        "	Fraction,                 !- Name",
-        "	0.0,                      !- Lower Limit Value",
-        "	1.0,                      !- Upper Limit Value",
-        "	CONTINUOUS;               !- Numeric Type",
-
-        "    Fan:SystemModel,",
-        "      Zone1FanCoilFan,         !- Name",
-        "      FanAndCoilAvailSched,    !- Availability Schedule Name",
-        "      Zone1FanCoilOAMixerOutletNode,  !- Air Inlet Node Name",
-        "      Zone1FanCoilFanOutletNode,  !- Air Outlet Node Name",
-        "      0.6,                     !- Design Maximum Air Flow Rate {m3/s}",
-        "      Discrete,                !- Speed Control Method",
-        "      0.0,                     !- Electric Power Minimum Flow Rate Fraction",
-        "      75,                      !- Design Pressure Rise {Pa}",
-        "      0.9,                     !- Motor Efficiency",
-        "      1,                       !- Motor In Air Stream Fraction",
-        "      ,                        !- Design Electric Power Consumption {W}",
-        "      TotalEfficiencyAndPressure,  !- Design Power Sizing Method",
-        "      ,                        !- Electric Power Per Unit Flow Rate {W/(m3/s)}",
-        "      ,                        !- Electric Power Per Unit Flow Rate Per Unit Pressure {W/((m3/s)-Pa)}",
-        "      0.5,                     !- Fan Total Efficiency",
-        "      ,                        !- Electric Power Function of Flow Fraction Curve Name",
-        "      ,                        !- Night Ventilation Mode Pressure Rise {Pa}",
-        "      ,                        !- Night Ventilation Mode Flow Fraction",
-        "      ,                        !- Motor Loss Zone Name",
-        "      ,                        !- Motor Loss Radiative Fraction",
-        "      General,                 !- End-Use Subcategory",
-        "      1,                       !- Number of Speeds",
-        "      1.0,                     !- Speed 1 Flow Fraction",
-        "      1.0;                     !- Speed 1 Electric Power Fraction",
-
-        "	Coil:Cooling:Water,",
-        "	Zone1FanCoilCoolingCoil,  !- Name",
-        "	FanAndCoilAvailSched,     !- Availability Schedule Namev",
-        "	0.0002,                   !- Design Water Flow Rate { m3 / s }",
-        "	0.5000,                   !- Design Air Flow Rate { m3 / s }",
-        "	7.22,                     !- Design Inlet Water Temperature { Cv }",
-        "	24.340,                   !- Design Inlet Air Temperature { C }",
-        "	14.000,                   !- Design Outlet Air Temperature { C }",
-        "	0.0095,                   !- Design Inlet Air Humidity Ratio { kgWater / kgDryAir }",
-        "	0.0090,                   !- Design Outlet Air Humidity Ratio { kgWater / kgDryAir }",
-        "	Zone1FanCoilChWInletNode, !- Water Inlet Node Name",
-        "	Zone1FanCoilChWOutletNode,!- Water Outlet Node Name",
-        "	Zone1FanCoilFanOutletNode,!- Air Inlet Node Name",
-        "	Zone1FanCoilCCOutletNode, !- Air Outlet Node Name",
-        "	SimpleAnalysis,           !- Type of Analysis",
-        "	CrossFlow;                !- Heat Exchanger Configuration",
-
-        "	Coil:Heating:Water,",
-        "   Zone1FanCoilHeatingCoil,   !- Name",
-        "	FanAndCoilAvailSched,      !- Availability Schedule Name",
-        "	150.0,                     !- U - Factor Times Area Value { W / K }",
-        "	0.00014,                   !- Maximum Water Flow Rate { m3 / s }",
-        "	Zone1FanCoilHWInletNode,   !- Water Inlet Node Name",
-        "	Zone1FanCoilHWOutletNode,  !- Water Outlet Node Name",
-        "	Zone1FanCoilCCOutletNode,  !- Air Inlet Node Name",
-        "	Zone1FanCoilAirOutletNode, !- Air Outlet Node Name",
-        "	UFactorTimesAreaAndDesignWaterFlowRate, !- Performance Input Method",
-        "	autosize,                  !- Rated Capacity { W }",
-        "	82.2,                      !- Rated Inlet Water Temperature { C }",
-        "	16.6,                      !- Rated Inlet Air Temperature { C }",
-        "	71.1,                      !- Rated Outlet Water Temperature { C }",
-        "	32.2,                      !- Rated Outlet Air Temperature { C }",
-        "	;                          !- Rated Ratio for Air and Water Convection",
-
-        "	ZoneHVAC:FourPipeFanCoil,",
-        "	Zone1FanCoil,              !- Name",
-        "	FanAndCoilAvailSched,      !- Availability Schedule Name",
-        "	CyclingFan,                !- Capacity Control Method",
-        "	0.5,                       !- Maximum Supply Air Flow Rate { m3 / s }",
-        "	0.3,                       !- Low Speed Supply Air Flow Ratio",
-        "	0.6,                       !- Medium Speed Supply Air Flow Ratio",
-        "	0.0,                       !- Maximum Outdoor Air Flow Rate { m3 / s }",
-        "	FanAndCoilAvailSched,      !- Outdoor Air Schedule Name",
-        "	Zone1FanCoilAirInletNode,  !- Air Inlet Node Name",
-        "	Zone1FanCoilAirOutletNode, !- Air Outlet Node Name",
-        "	OutdoorAir:Mixer,          !- Outdoor Air Mixer Object Type",
-        "	Zone1FanCoilOAMixer,       !- Outdoor Air Mixer Name",
-        "	Fan:SystemModel,           !- Supply Air Fan Object Type",
-        "	Zone1FanCoilFan,           !- Supply Air Fan Name",
-        "	Coil:Cooling:Water,        !- Cooling Coil Object Type",
-        "	Zone1FanCoilCoolingCoil,   !- Cooling Coil Name",
-        "	0.00014,                   !- Maximum Cold Water Flow Rate { m3 / s }",
-        "	0.0,                       !- Minimum Cold Water Flow Rate { m3 / s }",
-        "	0.001,                     !- Cooling Convergence Tolerance",
-        "	Coil:Heating:Water,        !- Heating Coil Object Type",
-        "	Zone1FanCoilHeatingCoil,   !- Heating Coil Name",
-        "	0.00014,                   !- Maximum Hot Water Flow Rate { m3 / s }",
-        "	0.0,                       !- Minimum Hot Water Flow Rate { m3 / s }",
-        "	0.001;                     !- Heating Convergence Tolerance",
-
-    });
-
-    ASSERT_TRUE(process_idf(idf_objects));
-
-    GetZoneData(ErrorsFound);
-    EXPECT_EQ("EAST ZONE", Zone(1).Name);
-
-    GetZoneEquipmentData1(state);
-    ProcessScheduleInput(state.files);
-    ScheduleInputProcessed = true;
-
-    GetFanCoilUnits(state);
-
-    auto &thisFanCoil(FanCoil(1));
-
-    EXPECT_EQ("CYCLINGFAN", thisFanCoil.CapCtrlMeth);
-    EXPECT_EQ("OUTDOORAIR:MIXER", thisFanCoil.OAMixType);
-    EXPECT_EQ("FAN:SYSTEMMODEL", thisFanCoil.FanType);
-    EXPECT_EQ("COIL:COOLING:WATER", thisFanCoil.CCoilType);
-    EXPECT_EQ("COIL:HEATING:WATER", thisFanCoil.HCoilType);
-    EXPECT_EQ(DataHVACGlobals::FanType_SystemModelObject, thisFanCoil.FanType_Num);
-
-    TotNumLoops = 2;
-    PlantLoop.allocate(TotNumLoops);
-
-    AirMassFlow = 0.60;
-    MaxAirMassFlow = 0.60;
-    ColdWaterMassFlowRate = 1.0;
-    HotWaterMassFlowRate = 1.0;
-
-    thisFanCoil.OutAirMassFlow = 0.0;
-    thisFanCoil.MaxAirMassFlow = MaxAirMassFlow;
-    Node(thisFanCoil.OutsideAirNode).MassFlowRateMax = 0.0;
-
-    Node(thisFanCoil.AirInNode).MassFlowRate = AirMassFlow;
-    Node(thisFanCoil.AirInNode).MassFlowRateMin = AirMassFlow;
-    Node(thisFanCoil.AirInNode).MassFlowRateMinAvail = AirMassFlow;
-    Node(thisFanCoil.AirInNode).MassFlowRateMax = MaxAirMassFlow;
-    Node(thisFanCoil.AirInNode).MassFlowRateMaxAvail = MaxAirMassFlow;
-
-    // outside air mixer
-    auto &MixerOA(OAMixer(1));
-    Node(MixerOA.RetNode).MassFlowRate = AirMassFlow;
-    Node(MixerOA.RetNode).MassFlowRateMax = MaxAirMassFlow;
-    Node(MixerOA.RetNode).Temp = 22.0;
-    Node(MixerOA.RetNode).Enthalpy = 36000;
-    Node(MixerOA.RetNode).HumRat = PsyWFnTdbH(Node(MixerOA.RetNode).Temp, Node(MixerOA.RetNode).Enthalpy);
-    Node(MixerOA.InletNode).Temp = 10.0;
-    Node(MixerOA.InletNode).Enthalpy = 18000;
-    Node(MixerOA.InletNode).HumRat = PsyWFnTdbH(Node(MixerOA.InletNode).Temp, Node(MixerOA.InletNode).Enthalpy);
-
-    // chilled water coil
-    auto &CWCoil(WaterCoil(2));
-    CWCoil.UACoilTotal = 470.0;
-    CWCoil.UACoilExternal = 611.0;
-    CWCoil.UACoilInternal = 2010.0;
-    CWCoil.TotCoilOutsideSurfArea = 50.0;
-    Node(CWCoil.AirInletNodeNum).MassFlowRate = AirMassFlow;
-    Node(CWCoil.AirInletNodeNum).MassFlowRateMin = AirMassFlow;
-    Node(CWCoil.AirInletNodeNum).MassFlowRateMax = AirMassFlow;
-    Node(CWCoil.AirInletNodeNum).MassFlowRateMaxAvail = AirMassFlow;
-    CWCoil.InletWaterMassFlowRate = ColdWaterMassFlowRate;
-    CWCoil.MaxWaterMassFlowRate = ColdWaterMassFlowRate;
-    Node(CWCoil.WaterInletNodeNum).MassFlowRate = ColdWaterMassFlowRate;
-    Node(CWCoil.WaterInletNodeNum).MassFlowRateMaxAvail = ColdWaterMassFlowRate;
-    Node(CWCoil.WaterInletNodeNum).Temp = 6.0;
-    Node(CWCoil.WaterOutletNodeNum).MassFlowRate = ColdWaterMassFlowRate;
-    Node(CWCoil.WaterOutletNodeNum).MassFlowRateMaxAvail = ColdWaterMassFlowRate;
-    CWCoil.WaterLoopNum = 1;
-    CWCoil.WaterLoopSide = 1;
-    CWCoil.WaterLoopBranchNum = 1;
-    CWCoil.WaterLoopCompNum = 1;
-
-    // hot water coil
-    auto &HWCoil(WaterCoil(1));
-    HWCoil.InletWaterMassFlowRate = HotWaterMassFlowRate;
-    HWCoil.MaxWaterMassFlowRate = HotWaterMassFlowRate;
-    Node(HWCoil.AirInletNodeNum).MassFlowRate = AirMassFlow;
-    Node(HWCoil.AirInletNodeNum).MassFlowRateMaxAvail = AirMassFlow;
-    Node(HWCoil.WaterInletNodeNum).Temp = 60.0;
-    Node(HWCoil.WaterInletNodeNum).MassFlowRate = HotWaterMassFlowRate;
-    Node(HWCoil.WaterInletNodeNum).MassFlowRateMaxAvail = HotWaterMassFlowRate;
-    Node(HWCoil.WaterOutletNodeNum).MassFlowRate = HotWaterMassFlowRate;
-    Node(HWCoil.WaterOutletNodeNum).MassFlowRateMaxAvail = HotWaterMassFlowRate;
-    HWCoil.WaterLoopNum = 2;
-    HWCoil.WaterLoopSide = 1;
-    HWCoil.WaterLoopBranchNum = 1;
-    HWCoil.WaterLoopCompNum = 1;
-
-    for (int l = 1; l <= TotNumLoops; ++l) {
-        auto &loop(PlantLoop(l));
-        loop.LoopSide.allocate(2);
-        auto &loopside(PlantLoop(l).LoopSide(1));
-        loopside.TotalBranches = 1;
-        loopside.Branch.allocate(1);
-        auto &loopsidebranch(PlantLoop(l).LoopSide(1).Branch(1));
-        loopsidebranch.TotalComponents = 1;
-        loopsidebranch.Comp.allocate(1);
-    }
-    // chilled water plant loop
-    auto &CWLoop(PlantLoop(2));
-    CWLoop.Name = "ChilledWaterLoop";
-    CWLoop.FluidName = "ChilledWater";
-    CWLoop.FluidIndex = 1;
-    CWLoop.FluidName = "WATER";
-    CWLoop.LoopSide(1).Branch(1).Comp(1).Name = CWCoil.Name;
-    CWLoop.LoopSide(1).Branch(1).Comp(1).TypeOf_Num = WaterCoil_Cooling;
-    CWLoop.LoopSide(1).Branch(1).Comp(1).NodeNumIn = CWCoil.WaterInletNodeNum;
-    CWLoop.LoopSide(1).Branch(1).Comp(1).NodeNumOut = CWCoil.WaterOutletNodeNum;
-    // hot water plant loop
-    auto &HWLoop(PlantLoop(1));
-    HWLoop.Name = "HotWaterLoop";
-    HWLoop.FluidName = "HotWater";
-    HWLoop.FluidIndex = 1;
-    HWLoop.FluidName = "WATER";
-    HWLoop.LoopSide(1).Branch(1).Comp(1).Name = HWCoil.Name;
-    HWLoop.LoopSide(1).Branch(1).Comp(1).TypeOf_Num = WaterCoil_SimpleHeating;
-    HWLoop.LoopSide(1).Branch(1).Comp(1).NodeNumIn = HWCoil.WaterInletNodeNum;
-    HWLoop.LoopSide(1).Branch(1).Comp(1).NodeNumOut = HWCoil.WaterOutletNodeNum;
-
-    // heating mode tests
-    CoolingLoad = false;
-    HeatingLoad = true;
-    ZoneSysEnergyDemand.allocate(1);
-    ZoneSysEnergyDemand(1).RemainingOutputReqToCoolSP = 0;
-    ZoneSysEnergyDemand(1).RemainingOutputReqToHeatSP = 4000.0;
-    ZoneSysEnergyDemand(1).RemainingOutputRequired = 4000.0;
-    thisFanCoil.SpeedFanSel = 2;
-    QUnitOut = 0.0;
-    QLatOut = 0.0;
-    QZnReq = 4000.0;
-
-    MyUAAndFlowCalcFlag.allocate(2);
-    MyUAAndFlowCalcFlag(1) = true;
-    MyUAAndFlowCalcFlag(2) = true;
-    DataGlobals::DoingSizing = true;
-
-    state.fans.LocalTurnFansOff = false;
-    state.fans.LocalTurnFansOn = true;
-
-    DataEnvironment::Month = 1;
-    DataEnvironment::DayOfMonth = 21;
-    DataGlobals::HourOfDay = 1;
-    DataEnvironment::DSTIndicator = 0;
-    DataEnvironment::DayOfWeek = 2;
-    DataEnvironment::HolidayIndex = 0;
-    DataEnvironment::DayOfYear_Schedule = General::OrdinalDay(Month, DayOfMonth, 1);
-    UpdateScheduleValues();
-
-    ZoneEqSizing.allocate(1);
-    CurDeadBandOrSetback.allocate(1);
-    CurDeadBandOrSetback(1) = false;
-    TempControlType.allocate(1);
-    TempControlType(1) = 4;
-    ZoneSizingRunDone = true;
-    FinalZoneSizing.allocate(1);
-    FinalZoneSizing(CurZoneEqNum).DesCoolVolFlow = 0.5;
-    FinalZoneSizing(CurZoneEqNum).DesHeatVolFlow = 0.5;
-    FinalZoneSizing(CurZoneEqNum).DesCoolCoilInTemp = 30.0;
-    FinalZoneSizing(CurZoneEqNum).DesCoolCoilInHumRat = 0.01;
-    FinalZoneSizing(CurZoneEqNum).DesHeatCoilInTemp = 20.0;
-    FinalZoneSizing(CurZoneEqNum).DesHeatCoilInHumRat = 0.005;
-    FinalZoneSizing(CurZoneEqNum).DesCoolLoad = 4000.0;
-    FinalZoneSizing(CurZoneEqNum).DesHeatLoad = 4000.0;
-    StdRhoAir = 1.2;
-
-    BeginEnvrnFlag = true;
-    InitFanCoilUnits(state, FanCoilNum, ZoneNum, ZoneNum);
-    Sim4PipeFanCoil(state, FanCoilNum, ZoneNum, ZoneNum, FirstHVACIteration, QUnitOut, QLatOut);
-    // expect fan speed 3 and near full air and water flow and meet capacity
-    EXPECT_EQ(thisFanCoil.SpeedFanSel, 3);
-    EXPECT_NEAR(thisFanCoil.PLR, 0.961, 0.001);
-    EXPECT_NEAR(QZnReq, QUnitOut, 5.0);
-    // cycling fan proportional to PLR and fan speed ratio
-    EXPECT_NEAR(Node(1).MassFlowRate, thisFanCoil.PLR * thisFanCoil.MaxAirMassFlow, 0.0000000001);
-    // expect minimum flow and meet capacity
-    ZoneSysEnergyDemand(1).RemainingOutputReqToHeatSP = 1000.0;
-    ZoneSysEnergyDemand(1).RemainingOutputRequired = 1000.0;
-    QZnReq = 1000.0;
-    Sim4PipeFanCoil(state, FanCoilNum, ZoneNum, ZoneNum, FirstHVACIteration, QUnitOut, QLatOut);
-    // expect fan speed 1 and moderate air and water flow and meet capacity
-    EXPECT_EQ(thisFanCoil.SpeedFanSel, 1);
-    EXPECT_NEAR(thisFanCoil.PLR, 0.632, 0.001);
-    EXPECT_NEAR(QZnReq, QUnitOut, 5.0);
-    // cycling fan proportional to PLR and fan speed ratio
-    EXPECT_NEAR(Node(1).MassFlowRate, thisFanCoil.PLR * thisFanCoil.MaxAirMassFlow * thisFanCoil.LowSpeedRatio, 0.0000000001);
-    // expect modulated flow and meet capacity
-    ZoneSysEnergyDemand(1).RemainingOutputReqToHeatSP = 2500.0;
-    ZoneSysEnergyDemand(1).RemainingOutputRequired = 2500.0;
-    QZnReq = 2500.0;
-    Sim4PipeFanCoil(state, FanCoilNum, ZoneNum, ZoneNum, FirstHVACIteration, QUnitOut, QLatOut);
-    // expect fan speed 2 and moderate air and water flow and meet capacity
-    EXPECT_EQ(thisFanCoil.SpeedFanSel, 2);
-    EXPECT_NEAR(thisFanCoil.PLR, 0.850, 0.001);
-    EXPECT_NEAR(QZnReq, QUnitOut, 5.0);
-    // cycling fan proportional to PLR and fan speed ratio
-    EXPECT_NEAR(Node(1).MassFlowRate, thisFanCoil.PLR * thisFanCoil.MaxAirMassFlow * thisFanCoil.MedSpeedRatio, 0.0000000001);
-
-    // cooling mode tests
-    // expect full flow and meet capacity
-    ZoneSysEnergyDemand(1).RemainingOutputReqToHeatSP = 0.0;
-    ZoneSysEnergyDemand(1).RemainingOutputReqToCoolSP = -4000.0;
-    ZoneSysEnergyDemand(1).RemainingOutputRequired = -4000.0;
-    QZnReq = -4000.0;
-    Sim4PipeFanCoil(state, FanCoilNum, ZoneNum, ZoneNum, FirstHVACIteration, QUnitOut, QLatOut);
-    // expect fan speed 3 and near full air and water flow and meet capacity
-    EXPECT_EQ(3, FanCoil(1).SpeedFanSel);
-    EXPECT_NEAR(FanCoil(1).PLR, 0.950, 0.001);
-    EXPECT_NEAR(QZnReq, QUnitOut, 5.0);
-    // cycling fan proportional to PLR and fan speed ratio
-    EXPECT_NEAR(Node(1).MassFlowRate, thisFanCoil.PLR * thisFanCoil.MaxAirMassFlow, 0.0000000001);
-    // expect minimum flow and meet capacity
-    ZoneSysEnergyDemand(1).RemainingOutputReqToCoolSP = -1000.0;
-    ZoneSysEnergyDemand(1).RemainingOutputRequired = -1000.0;
-    QZnReq = -1000.0;
-    Sim4PipeFanCoil(state, FanCoilNum, ZoneNum, ZoneNum, FirstHVACIteration, QUnitOut, QLatOut);
-    // expect fan speed 1 and moderate air and water flow and meet capacity
-    EXPECT_EQ(1, FanCoil(1).SpeedFanSel);
-    EXPECT_NEAR(FanCoil(1).PLR, 0.501, 0.001);
-    EXPECT_NEAR(QZnReq, QUnitOut, 5.0);
-    // cycling fan proportional to PLR and fan speed ratio
-    EXPECT_NEAR(Node(1).MassFlowRate, thisFanCoil.PLR * thisFanCoil.MaxAirMassFlow * thisFanCoil.LowSpeedRatio, 0.0000000001);
-    // expect modulated flow and meet capacity
-    ZoneSysEnergyDemand(1).RemainingOutputReqToCoolSP = -2500.0;
-    ZoneSysEnergyDemand(1).RemainingOutputRequired = -2500.0;
-    QZnReq = -2500.0;
-    Sim4PipeFanCoil(state, FanCoilNum, ZoneNum, ZoneNum, FirstHVACIteration, QUnitOut, QLatOut);
-    // expect fan speed 2 and moderate air and water flow and meet capacity
-    EXPECT_EQ(2, FanCoil(1).SpeedFanSel);
-    EXPECT_NEAR(FanCoil(1).PLR, 0.756, 0.001);
-    EXPECT_NEAR(QZnReq, QUnitOut, 5.0);
-    EXPECT_NEAR(Node(1).MassFlowRate, thisFanCoil.PLR * thisFanCoil.MaxAirMassFlow * thisFanCoil.MedSpeedRatio, 0.0000000001);
-}
-
-TEST_F(EnergyPlusFixture, FanCoil_ElecHeatCoilMultiSpeedFanCyclingFanMode)
-{
-
-    int FanCoilNum(1);
-    int ZoneNum(1);
-    bool FirstHVACIteration(false);
-    bool ErrorsFound(false);
-    Real64 QZnReq(0.0);
-    Real64 ColdWaterMassFlowRate(0.0);
-    Real64 QUnitOut(0.0);
-    Real64 QLatOut(0.0);
-    Real64 AirMassFlow(0.0);
-    Real64 MaxAirMassFlow(0.0);
-
-    DataEnvironment::OutBaroPress = 101325.0;
-    DataEnvironment::StdRhoAir = 1.20;
-    WaterCoils::GetWaterCoilsInputFlag = true;
-    NumCoils = 0;
-    DataGlobals::NumOfTimeStepInHour = 1;
-    DataGlobals::TimeStep = 1;
-    DataGlobals::MinutesPerTimeStep = 60;
-    DataSizing::CurZoneEqNum = 1;
-
-    InitializePsychRoutines();
-
-    std::string const idf_objects = delimited_string({
-        " Zone,",
-        "  EAST ZONE,     !- Name",
-        "  0,             !- Direction of Relative North { deg }",
-        "  0,             !- X Origin { m }",
-        "  0,             !- Y Origin { m }",
-        "  0,             !- Z Origin { m }",
-        "  1,             !- Type",
-        "  1,             !- Multiplier",
-        "  autocalculate, !- Ceiling Height { m }",
-        "  autocalculate; !- Volume { m3 }",
-
-        " ZoneHVAC:EquipmentConnections,",
-        "  EAST ZONE,          !- Zone Name",
-        "  Zone1Equipment,     !- Zone Conditioning Equipment List Name",
-        "  Zone1Inlets,        !- Zone Air Inlet Node or NodeList Name",
-        "  Zone1Exhausts,      !- Zone Air Exhaust Node or NodeList Name",
-        "  Zone 1 Node,        !- Zone Air Node Name",
-        "  Zone 1 Outlet Node; !- Zone Return Air Node Name",
-
-        " ZoneHVAC:EquipmentList,",
-        "  Zone1Equipment,           !- Name",
-        "  SequentialLoad,           !- Load Distribution Scheme",
-        "  ZoneHVAC:FourPipeFanCoil, !- Zone Equipment 1 Object Type",
-        "  Zone1FanCoil,             !- Zone Equipment 1 Name",
-        "  1,                        !- Zone Equipment 1 Cooling Sequence",
-        "  1;                        !- Zone Equipment 1 Heating or No - Load Sequence",
-
-        " NodeList,",
-        "  Zone1Inlets,              !- Name",
-        "  Zone1FanCoilAirOutletNode;!- Node 1 Name",
-
-        " NodeList,",
-        "  Zone1Exhausts,            !- Name",
-        "  Zone1FanCoilAirInletNode; !- Node 1 Name",
-
-        " OutdoorAir:NodeList,",
-        "  Zone1FanCoilOAInNode;     !- Node or NodeList Name 1",
-
-        " OutdoorAir:Mixer,",
-        "  Zone1FanCoilOAMixer,      !- Name",
-        "  Zone1FanCoilOAMixerOutletNode, !- Mixed Air Node Name",
-        "  Zone1FanCoilOAInNode,     !- Outdoor Air Stream Node Name",
-        "  Zone1FanCoilExhNode,      !- Relief Air Stream Node Name",
-        "  Zone1FanCoilAirInletNode; !- Return Air Stream Node Name",
-
-        " Schedule:Constant,",
-        "  FanAndCoilAvailSched,     !- Name",
-        "  FRACTION,                 !- Schedule Type",
-        "  1;                        !- TimeStep Value",
-
-        " ScheduleTypeLimits,",
-        "  Fraction,                 !- Name",
-        "  0.0,                      !- Lower Limit Value",
-        "  1.0,                      !- Upper Limit Value",
-        "  CONTINUOUS;               !- Numeric Type",
-
-        " Fan:SystemModel,",
-        "  Zone1FanCoilFan,         !- Name",
-        "  FanAndCoilAvailSched,    !- Availability Schedule Name",
-        "  Zone1FanCoilOAMixerOutletNode,  !- Air Inlet Node Name",
-        "  Zone1FanCoilFanOutletNode,  !- Air Outlet Node Name",
-        "  0.5,                     !- Design Maximum Air Flow Rate {m3/s}",
-        "  Discrete,                !- Speed Control Method",
-        "  0.0,                     !- Electric Power Minimum Flow Rate Fraction",
-        "  75,                      !- Design Pressure Rise {Pa}",
-        "  0.9,                     !- Motor Efficiency",
-        "  1,                       !- Motor In Air Stream Fraction",
-        "  ,                        !- Design Electric Power Consumption {W}",
-        "  TotalEfficiencyAndPressure,  !- Design Power Sizing Method",
-        "  ,                        !- Electric Power Per Unit Flow Rate {W/(m3/s)}",
-        "  ,                        !- Electric Power Per Unit Flow Rate Per Unit Pressure {W/((m3/s)-Pa)}",
-        "  0.5,                     !- Fan Total Efficiency",
-        "  ,                        !- Electric Power Function of Flow Fraction Curve Name",
-        "  ,                        !- Night Ventilation Mode Pressure Rise {Pa}",
-        "  ,                        !- Night Ventilation Mode Flow Fraction",
-        "  ,                        !- Motor Loss Zone Name",
-        "  ,                        !- Motor Loss Radiative Fraction",
-        "  General,                 !- End-Use Subcategory",
-        "  1,                       !- Number of Speeds",
-        "  1.0,                     !- Speed 1 Flow Fraction",
-        "  1.0;                     !- Speed 1 Electric Power Fraction",
-
-        " Coil:Cooling:Water,",
-        "  Zone1FanCoilCoolingCoil,  !- Name",
-        "  FanAndCoilAvailSched,     !- Availability Schedule Namev",
-        "  0.0002,                   !- Design Water Flow Rate { m3 / s }",
-        "  0.5000,                   !- Design Air Flow Rate { m3 / s }",
-        "  7.22,                     !- Design Inlet Water Temperature { Cv }",
-        "  24.340,                   !- Design Inlet Air Temperature { C }",
-        "  14.000,                   !- Design Outlet Air Temperature { C }",
-        "  0.0095,                   !- Design Inlet Air Humidity Ratio { kgWater / kgDryAir }",
-        "  0.0090,                   !- Design Outlet Air Humidity Ratio { kgWater / kgDryAir }",
-        "  Zone1FanCoilChWInletNode, !- Water Inlet Node Name",
-        "  Zone1FanCoilChWOutletNode,!- Water Outlet Node Name",
-        "  Zone1FanCoilFanOutletNode,!- Air Inlet Node Name",
-        "  Zone1FanCoilCCOutletNode, !- Air Outlet Node Name",
-        "  SimpleAnalysis,           !- Type of Analysis",
-        "  CrossFlow;                !- Heat Exchanger Configuration",
-
-        " Coil:Heating:Electric,",
-        "  Zone1FanCoilHeatingCoil,   !- Name",
-        "  FanAndCoilAvailSched,      !- Availability Schedule Name",
-        "  1,                         !- Efficiency",
-        "  10000.0,                    !- Nominal Capacity {W}",
-        "  Zone1FanCoilCCOutletNode,  !- Air Inlet Node Name",
-        "  Zone1FanCoilAirOutletNode; !- Air Outlet Node Name",
-
-        " ZoneHVAC:FourPipeFanCoil,",
-        "  Zone1FanCoil,              !- Name",
-        "  FanAndCoilAvailSched,      !- Availability Schedule Name",
-        "  MultiSpeedFan,             !- Capacity Control Method",
-        "  0.5,                       !- Maximum Supply Air Flow Rate { m3 / s }",
-        "  0.3,                       !- Low Speed Supply Air Flow Ratio",
-        "  0.6,                       !- Medium Speed Supply Air Flow Ratio",
-        "  0.0,                       !- Maximum Outdoor Air Flow Rate { m3 / s }",
-        "  FanAndCoilAvailSched,      !- Outdoor Air Schedule Name",
-        "  Zone1FanCoilAirInletNode,  !- Air Inlet Node Name",
-        "  Zone1FanCoilAirOutletNode, !- Air Outlet Node Name",
-        "  OutdoorAir:Mixer,          !- Outdoor Air Mixer Object Type",
-        "  Zone1FanCoilOAMixer,       !- Outdoor Air Mixer Name",
-        "  Fan:SystemModel,           !- Supply Air Fan Object Type",
-        "  Zone1FanCoilFan,           !- Supply Air Fan Name",
-        "  Coil:Cooling:Water,        !- Cooling Coil Object Type",
-        "  Zone1FanCoilCoolingCoil,   !- Cooling Coil Name",
-        "  0.00014,                   !- Maximum Cold Water Flow Rate { m3 / s }",
-        "  0.0,                       !- Minimum Cold Water Flow Rate { m3 / s }",
-        "  0.001,                     !- Cooling Convergence Tolerance",
-        "  Coil:Heating:Electric,     !- Heating Coil Object Type",
-        "  Zone1FanCoilHeatingCoil,   !- Heating Coil Name",
-        "  0.0,                       !- Maximum Hot Water Flow Rate { m3 / s }",
-        "  0.0,                       !- Minimum Hot Water Flow Rate { m3 / s }",
-        "  0.001,                     !- Heating Convergence Tolerance",
-        "  ,                          !- Availability Manager List Name",
-        "  ,                          !- Design Specification ZoneHVAC Sizing Object Name",
-        "  CyclingFanOperatingSch;    !- Supply Air Fan Operating Mode Schedule Name",
-
-        " Schedule:Constant,",
-        "  CyclingFanOperatingSch,    !- Name",
-        "  FRACTION,                  !- Schedule Type",
-        "  0;                         !- TimeStep Value",
-
-        });
-
-    ASSERT_TRUE(process_idf(idf_objects));
-
-    GetZoneData(ErrorsFound);
-    EXPECT_EQ("EAST ZONE", Zone(1).Name);
-    GetZoneEquipmentData1(state);
-    ProcessScheduleInput(state.files);
-    ScheduleInputProcessed = true;
-    GetFanCoilUnits(state);
-    auto &thisFanCoil(FanCoil(1));
-    EXPECT_EQ("MULTISPEEDFAN", thisFanCoil.CapCtrlMeth);
-    EXPECT_EQ("OUTDOORAIR:MIXER", thisFanCoil.OAMixType);
-    EXPECT_EQ("FAN:SYSTEMMODEL", thisFanCoil.FanType);
-    EXPECT_EQ("COIL:COOLING:WATER", thisFanCoil.CCoilType);
-    EXPECT_EQ("COIL:HEATING:ELECTRIC", thisFanCoil.HCoilType);
-    EXPECT_EQ(DataHVACGlobals::FanType_SystemModelObject, thisFanCoil.FanType_Num);
-
-    TotNumLoops = 1;
-    PlantLoop.allocate(TotNumLoops);
-    AirMassFlow = 0.60;
-    MaxAirMassFlow = 0.60;
-    ColdWaterMassFlowRate = 1.0;
-    thisFanCoil.OutAirMassFlow = 0.0;
-    thisFanCoil.MaxAirMassFlow = MaxAirMassFlow;
-    Node(thisFanCoil.OutsideAirNode).MassFlowRateMax = 0.0;
-    Node(thisFanCoil.AirInNode).MassFlowRate = AirMassFlow;
-    Node(thisFanCoil.AirInNode).MassFlowRateMin = AirMassFlow;
-    Node(thisFanCoil.AirInNode).MassFlowRateMinAvail = AirMassFlow;
-    Node(thisFanCoil.AirInNode).MassFlowRateMax = MaxAirMassFlow;
-    Node(thisFanCoil.AirInNode).MassFlowRateMaxAvail = MaxAirMassFlow;
-    // outside air mixer
-    auto &MixerOA(OAMixer(1));
-    Node(MixerOA.RetNode).MassFlowRate = AirMassFlow;
-    Node(MixerOA.RetNode).MassFlowRateMax = MaxAirMassFlow;
-    Node(MixerOA.RetNode).Temp = 22.0;
-    Node(MixerOA.RetNode).Enthalpy = 36000;
-    Node(MixerOA.RetNode).HumRat = PsyWFnTdbH(Node(MixerOA.RetNode).Temp, Node(MixerOA.RetNode).Enthalpy);
-    Node(MixerOA.InletNode).Temp = 10.0;
-    Node(MixerOA.InletNode).Enthalpy = 18000;
-    Node(MixerOA.InletNode).HumRat = PsyWFnTdbH(Node(MixerOA.InletNode).Temp, Node(MixerOA.InletNode).Enthalpy);
-    // chilled water coil
-    auto &CWCoil(WaterCoil(1));
-    CWCoil.UACoilTotal = 470.0;
-    CWCoil.UACoilExternal = 611.0;
-    CWCoil.UACoilInternal = 2010.0;
-    CWCoil.TotCoilOutsideSurfArea = 50.0;
-    Node(CWCoil.AirInletNodeNum).MassFlowRate = AirMassFlow;
-    Node(CWCoil.AirInletNodeNum).MassFlowRateMin = AirMassFlow;
-    Node(CWCoil.AirInletNodeNum).MassFlowRateMax = AirMassFlow;
-    Node(CWCoil.AirInletNodeNum).MassFlowRateMaxAvail = AirMassFlow;
-    CWCoil.InletWaterMassFlowRate = ColdWaterMassFlowRate;
-    CWCoil.MaxWaterMassFlowRate = ColdWaterMassFlowRate;
-    Node(CWCoil.WaterInletNodeNum).MassFlowRate = ColdWaterMassFlowRate;
-    Node(CWCoil.WaterInletNodeNum).MassFlowRateMaxAvail = ColdWaterMassFlowRate;
-    Node(CWCoil.WaterInletNodeNum).Temp = 6.0;
-    Node(CWCoil.WaterOutletNodeNum).MassFlowRate = ColdWaterMassFlowRate;
-    Node(CWCoil.WaterOutletNodeNum).MassFlowRateMaxAvail = ColdWaterMassFlowRate;
-    CWCoil.WaterLoopNum = 1;
-    CWCoil.WaterLoopSide = 1;
-    CWCoil.WaterLoopBranchNum = 1;
-    CWCoil.WaterLoopCompNum = 1;
-    // electric heating coil
-    auto &eHCoil(HeatingCoils::HeatingCoil(1));
-    Node(eHCoil.AirInletNodeNum).MassFlowRate = AirMassFlow;
-    Node(eHCoil.AirInletNodeNum).MassFlowRateMaxAvail = AirMassFlow;
-
-    for (int l = 1; l <= TotNumLoops; ++l) {
-        auto &loop(PlantLoop(l));
-        loop.LoopSide.allocate(2);
-        auto &loopside(PlantLoop(l).LoopSide(1));
-        loopside.TotalBranches = 1;
-        loopside.Branch.allocate(1);
-        auto &loopsidebranch(PlantLoop(l).LoopSide(1).Branch(1));
-        loopsidebranch.TotalComponents = 1;
-        loopsidebranch.Comp.allocate(1);
-    }
-    // chilled water plant loop
-    auto &CWLoop(PlantLoop(1));
-    CWLoop.Name = "ChilledWaterLoop";
-    CWLoop.FluidName = "ChilledWater";
-    CWLoop.FluidIndex = 1;
-    CWLoop.FluidName = "WATER";
-    CWLoop.LoopSide(1).Branch(1).Comp(1).Name = CWCoil.Name;
-    CWLoop.LoopSide(1).Branch(1).Comp(1).TypeOf_Num = WaterCoil_Cooling;
-    CWLoop.LoopSide(1).Branch(1).Comp(1).NodeNumIn = CWCoil.WaterInletNodeNum;
-    CWLoop.LoopSide(1).Branch(1).Comp(1).NodeNumOut = CWCoil.WaterOutletNodeNum;
-
-    MyUAAndFlowCalcFlag.allocate(1);
-    MyUAAndFlowCalcFlag(1) = true;
-    DataGlobals::DoingSizing = true;
-    state.fans.LocalTurnFansOff = false;
-    state.fans.LocalTurnFansOn = true;
-    // heating mode tests
-    CoolingLoad = false;
-    HeatingLoad = true;
-    ZoneSysEnergyDemand.allocate(1);
-    auto &zSysEDemand(ZoneSysEnergyDemand(1));
-
-    StdRhoAir = 1.2;
-    DataEnvironment::Month = 1;
-    DataEnvironment::DayOfMonth = 21;
-    DataGlobals::HourOfDay = 1;
-    DataEnvironment::DSTIndicator = 0;
-    DataEnvironment::DayOfWeek = 2;
-    DataEnvironment::HolidayIndex = 0;
-    DataEnvironment::DayOfYear_Schedule = General::OrdinalDay(Month, DayOfMonth, 1);
-    UpdateScheduleValues();
-    ZoneEqSizing.allocate(1);
-    CurDeadBandOrSetback.allocate(1);
-    CurDeadBandOrSetback(1) = false;
-    TempControlType.allocate(1);
-    TempControlType(1) = 4;
-    ZoneSizingRunDone = true;
-    FinalZoneSizing.allocate(1);
-    auto &fZoneSizing(FinalZoneSizing(1));
-    fZoneSizing.DesCoolVolFlow = 0.5;
-    fZoneSizing.DesHeatVolFlow = 0.5;
-    fZoneSizing.DesCoolCoilInTemp = 30.0;
-    fZoneSizing.DesCoolCoilInHumRat = 0.01;
-    fZoneSizing.DesHeatCoilInTemp = 20.0;
-    fZoneSizing.DesHeatCoilInHumRat = 0.005;
-    fZoneSizing.DesCoolLoad = 10000.0;
-    fZoneSizing.DesHeatLoad = 10000.0;
-    thisFanCoil.DesignHeatingCapacity = 10000.0;
-
-    // test 1: fancoil unit cycling on/off at speed 1
-    zSysEDemand.RemainingOutputReqToCoolSP = 2000.0;
-    zSysEDemand.RemainingOutputReqToHeatSP = 2000.0;
-    zSysEDemand.RemainingOutputRequired = 2000.0;
-    QZnReq = 2000.0;
-    QUnitOut = 0.0;
-    QLatOut = 0.0;
-    BeginEnvrnFlag = true;
-    InitFanCoilUnits(state, FanCoilNum, ZoneNum, ZoneNum);
-    Sim4PipeFanCoil(state, FanCoilNum, ZoneNum, ZoneNum, FirstHVACIteration, QUnitOut, QLatOut);
-    Real64 expectedAirFlowRate = thisFanCoil.PLR * thisFanCoil.MaxAirMassFlow * thisFanCoil.LowSpeedRatio;
-    // expect fan speed 1 and fan and coil cycling to meet load
-    EXPECT_EQ(thisFanCoil.SpeedFanSel, 1);
-    EXPECT_EQ(thisFanCoil.SpeedRatio, 0.0);
-    EXPECT_NEAR(thisFanCoil.PLR, 0.662, 0.001);
-    EXPECT_NEAR(QZnReq, QUnitOut, 1.0);
-    EXPECT_NEAR(Node(1).MassFlowRate, expectedAirFlowRate, 0.000001);
-
-    // test 2: fancoil cycling between speed levels 1 and 2
-    zSysEDemand.RemainingOutputReqToCoolSP = 4000.0;
-    zSysEDemand.RemainingOutputReqToHeatSP = 4000.0;
-    zSysEDemand.RemainingOutputRequired = 4000.0;
-    QZnReq = 4000.0;
-    QUnitOut = 0.0;
-    QLatOut = 0.0;
-    InitFanCoilUnits(state, FanCoilNum, ZoneNum, ZoneNum);
-    Sim4PipeFanCoil(state, FanCoilNum, ZoneNum, ZoneNum, FirstHVACIteration, QUnitOut, QLatOut);
-    expectedAirFlowRate = (1.0 - thisFanCoil.SpeedRatio) * (thisFanCoil.LowSpeedRatio * thisFanCoil.MaxAirMassFlow) + 
-        thisFanCoil.SpeedRatio * (thisFanCoil.MedSpeedRatio * thisFanCoil.MaxAirMassFlow);
-    // expect fan speed 2 and fan and fancoil cycling b/n speed 1 and 2
-    EXPECT_EQ(thisFanCoil.SpeedFanSel, 2);
-    EXPECT_NEAR(thisFanCoil.PLR, 1.0, 0.001);
-    EXPECT_NEAR( thisFanCoil.SpeedRatio, 0.323, 0.001 );
-    EXPECT_NEAR(QZnReq, QUnitOut, 1.0);
-    EXPECT_NEAR(Node(1).MassFlowRate, expectedAirFlowRate, 0.000001);
-
-    // test 3: fancoil cycling between speed levels 2 and 3
-    zSysEDemand.RemainingOutputReqToCoolSP = 8000.0;
-    zSysEDemand.RemainingOutputReqToHeatSP = 8000.0;
-    zSysEDemand.RemainingOutputRequired = 8000.0;
-    QZnReq = 8000.0;
-    QUnitOut = 0.0;
-    QLatOut = 0.0;
-    InitFanCoilUnits(state, FanCoilNum, ZoneNum, ZoneNum);
-    Sim4PipeFanCoil(state, FanCoilNum, ZoneNum, ZoneNum, FirstHVACIteration, QUnitOut, QLatOut);
-    expectedAirFlowRate = (1.0 - thisFanCoil.SpeedRatio) * (thisFanCoil.MedSpeedRatio * thisFanCoil.MaxAirMassFlow) + 
-        thisFanCoil.SpeedRatio * (1.0 * thisFanCoil.MaxAirMassFlow);
-    // expect fan speed 3 and fan and fancoil cycling b/n speed 2 and 3
-    EXPECT_EQ(thisFanCoil.SpeedFanSel, 3);
-    EXPECT_NEAR(thisFanCoil.PLR, 1.0, 0.001);
-    EXPECT_NEAR(thisFanCoil.SpeedRatio, 0.485, 0.001);
-    EXPECT_NEAR(QZnReq, QUnitOut, 1.0);
-    EXPECT_NEAR(Node(1).MassFlowRate,expectedAirFlowRate, 0.000001);
-
-    // test 4: expect fancoil to run at maximum speed / full capacity
-    zSysEDemand.RemainingOutputReqToCoolSP = 10200.0;
-    zSysEDemand.RemainingOutputReqToHeatSP = 10200.0;
-    zSysEDemand.RemainingOutputRequired = 10200;
-    QZnReq = 10200;
-    QUnitOut = 0.0;
-    QLatOut = 0.0;
-    InitFanCoilUnits(state, FanCoilNum, ZoneNum, ZoneNum);
-    Sim4PipeFanCoil(state, FanCoilNum, ZoneNum, ZoneNum, FirstHVACIteration, QUnitOut, QLatOut);
-    expectedAirFlowRate = thisFanCoil.MaxAirMassFlow;
-    // expect fan speed 3 and fancoil running at max speed
-    EXPECT_EQ(thisFanCoil.SpeedFanSel, 3);
-    EXPECT_NEAR(thisFanCoil.PLR, 1.0, 0.001);
-    EXPECT_NEAR(thisFanCoil.SpeedRatio, 1.0, 0.001);
-    EXPECT_NEAR(10075.0, QUnitOut, 1.0);
-    EXPECT_NEAR(Node(1).MassFlowRate, expectedAirFlowRate, 0.000001);
-}
-
-TEST_F(EnergyPlusFixture, FanCoil_ElecHeatCoilMultiSpeedFanContFanMode)
-{
-
-    int FanCoilNum(1);
-    int ZoneNum(1);
-    bool FirstHVACIteration(false);
-    bool ErrorsFound(false);
-    Real64 QZnReq(0.0);
-    Real64 ColdWaterMassFlowRate(0.0);
-    Real64 QUnitOut(0.0);
-    Real64 QLatOut(0.0);
-    Real64 AirMassFlow(0.0);
-    Real64 MaxAirMassFlow(0.0);
-
-    DataEnvironment::OutBaroPress = 101325.0;
-    DataEnvironment::StdRhoAir = 1.20;
-    WaterCoils::GetWaterCoilsInputFlag = true;
-    NumCoils = 0;
-    DataGlobals::NumOfTimeStepInHour = 1;
-    DataGlobals::TimeStep = 1;
-    DataGlobals::MinutesPerTimeStep = 60;
-    DataSizing::CurZoneEqNum = 1;
-
-    InitializePsychRoutines();
-
-    std::string const idf_objects = delimited_string({
-        " Zone,",
-        "  EAST ZONE,     !- Name",
-        "  0,             !- Direction of Relative North { deg }",
-        "  0,             !- X Origin { m }",
-        "  0,             !- Y Origin { m }",
-        "  0,             !- Z Origin { m }",
-        "  1,             !- Type",
-        "  1,             !- Multiplier",
-        "  autocalculate, !- Ceiling Height { m }",
-        "  autocalculate; !- Volume { m3 }",
-
-        " ZoneHVAC:EquipmentConnections,",
-        "  EAST ZONE,          !- Zone Name",
-        "  Zone1Equipment,     !- Zone Conditioning Equipment List Name",
-        "  Zone1Inlets,        !- Zone Air Inlet Node or NodeList Name",
-        "  Zone1Exhausts,      !- Zone Air Exhaust Node or NodeList Name",
-        "  Zone 1 Node,        !- Zone Air Node Name",
-        "  Zone 1 Outlet Node; !- Zone Return Air Node Name",
-
-        " ZoneHVAC:EquipmentList,",
-        "  Zone1Equipment,           !- Name",
-        "  SequentialLoad,           !- Load Distribution Scheme",
-        "  ZoneHVAC:FourPipeFanCoil, !- Zone Equipment 1 Object Type",
-        "  Zone1FanCoil,             !- Zone Equipment 1 Name",
-        "  1,                        !- Zone Equipment 1 Cooling Sequence",
-        "  1;                        !- Zone Equipment 1 Heating or No - Load Sequence",
-
-        " NodeList,",
-        "  Zone1Inlets,              !- Name",
-        "  Zone1FanCoilAirOutletNode;!- Node 1 Name",
-
-        " NodeList,",
-        "  Zone1Exhausts,            !- Name",
-        "  Zone1FanCoilAirInletNode; !- Node 1 Name",
-
-        " OutdoorAir:NodeList,",
-        "  Zone1FanCoilOAInNode;     !- Node or NodeList Name 1",
-
-        " OutdoorAir:Mixer,",
-        "  Zone1FanCoilOAMixer,      !- Name",
-        "  Zone1FanCoilOAMixerOutletNode, !- Mixed Air Node Name",
-        "  Zone1FanCoilOAInNode,     !- Outdoor Air Stream Node Name",
-        "  Zone1FanCoilExhNode,      !- Relief Air Stream Node Name",
-        "  Zone1FanCoilAirInletNode; !- Return Air Stream Node Name",
-
-        " Schedule:Constant,",
-        "  FanAndCoilAvailSched,     !- Name",
-        "  FRACTION,                 !- Schedule Type",
-        "  1;                        !- TimeStep Value",
-
-        " ScheduleTypeLimits,",
-        "  Fraction,                 !- Name",
-        "  0.0,                      !- Lower Limit Value",
-        "  1.0,                      !- Upper Limit Value",
-        "  CONTINUOUS;               !- Numeric Type",
-
-        " Fan:SystemModel,",
-        "  Zone1FanCoilFan,         !- Name",
-        "  FanAndCoilAvailSched,    !- Availability Schedule Name",
-        "  Zone1FanCoilOAMixerOutletNode,  !- Air Inlet Node Name",
-        "  Zone1FanCoilFanOutletNode,  !- Air Outlet Node Name",
-        "  0.5,                     !- Design Maximum Air Flow Rate {m3/s}",
-        "  Discrete,                !- Speed Control Method",
-        "  0.0,                     !- Electric Power Minimum Flow Rate Fraction",
-        "  75,                      !- Design Pressure Rise {Pa}",
-        "  0.9,                     !- Motor Efficiency",
-        "  1,                       !- Motor In Air Stream Fraction",
-        "  ,                        !- Design Electric Power Consumption {W}",
-        "  TotalEfficiencyAndPressure,  !- Design Power Sizing Method",
-        "  ,                        !- Electric Power Per Unit Flow Rate {W/(m3/s)}",
-        "  ,                        !- Electric Power Per Unit Flow Rate Per Unit Pressure {W/((m3/s)-Pa)}",
-        "  0.5,                     !- Fan Total Efficiency",
-        "  ,                        !- Electric Power Function of Flow Fraction Curve Name",
-        "  ,                        !- Night Ventilation Mode Pressure Rise {Pa}",
-        "  ,                        !- Night Ventilation Mode Flow Fraction",
-        "  ,                        !- Motor Loss Zone Name",
-        "  ,                        !- Motor Loss Radiative Fraction",
-        "  General,                 !- End-Use Subcategory",
-        "  1,                       !- Number of Speeds",
-        "  1.0,                     !- Speed 1 Flow Fraction",
-        "  1.0;                     !- Speed 1 Electric Power Fraction",
-
-        " Coil:Cooling:Water,",
-        "  Zone1FanCoilCoolingCoil,  !- Name",
-        "  FanAndCoilAvailSched,     !- Availability Schedule Namev",
-        "  0.0002,                   !- Design Water Flow Rate { m3 / s }",
-        "  0.5000,                   !- Design Air Flow Rate { m3 / s }",
-        "  7.22,                     !- Design Inlet Water Temperature { Cv }",
-        "  24.340,                   !- Design Inlet Air Temperature { C }",
-        "  14.000,                   !- Design Outlet Air Temperature { C }",
-        "  0.0095,                   !- Design Inlet Air Humidity Ratio { kgWater / kgDryAir }",
-        "  0.0090,                   !- Design Outlet Air Humidity Ratio { kgWater / kgDryAir }",
-        "  Zone1FanCoilChWInletNode, !- Water Inlet Node Name",
-        "  Zone1FanCoilChWOutletNode,!- Water Outlet Node Name",
-        "  Zone1FanCoilFanOutletNode,!- Air Inlet Node Name",
-        "  Zone1FanCoilCCOutletNode, !- Air Outlet Node Name",
-        "  SimpleAnalysis,           !- Type of Analysis",
-        "  CrossFlow;                !- Heat Exchanger Configuration",
-
-        " Coil:Heating:Electric,",
-        "  Zone1FanCoilHeatingCoil,   !- Name",
-        "  FanAndCoilAvailSched,      !- Availability Schedule Name",
-        "  1,                         !- Efficiency",
-        "  10000.0,                    !- Nominal Capacity {W}",
-        "  Zone1FanCoilCCOutletNode,  !- Air Inlet Node Name",
-        "  Zone1FanCoilAirOutletNode; !- Air Outlet Node Name",
-
-        " ZoneHVAC:FourPipeFanCoil,",
-        "  Zone1FanCoil,              !- Name",
-        "  FanAndCoilAvailSched,      !- Availability Schedule Name",
-        "  MultiSpeedFan,             !- Capacity Control Method",
-        "  0.5,                       !- Maximum Supply Air Flow Rate { m3 / s }",
-        "  0.3,                       !- Low Speed Supply Air Flow Ratio",
-        "  0.6,                       !- Medium Speed Supply Air Flow Ratio",
-        "  0.0,                       !- Maximum Outdoor Air Flow Rate { m3 / s }",
-        "  FanAndCoilAvailSched,      !- Outdoor Air Schedule Name",
-        "  Zone1FanCoilAirInletNode,  !- Air Inlet Node Name",
-        "  Zone1FanCoilAirOutletNode, !- Air Outlet Node Name",
-        "  OutdoorAir:Mixer,          !- Outdoor Air Mixer Object Type",
-        "  Zone1FanCoilOAMixer,       !- Outdoor Air Mixer Name",
-        "  Fan:SystemModel,           !- Supply Air Fan Object Type",
-        "  Zone1FanCoilFan,           !- Supply Air Fan Name",
-        "  Coil:Cooling:Water,        !- Cooling Coil Object Type",
-        "  Zone1FanCoilCoolingCoil,   !- Cooling Coil Name",
-        "  0.00014,                   !- Maximum Cold Water Flow Rate { m3 / s }",
-        "  0.0,                       !- Minimum Cold Water Flow Rate { m3 / s }",
-        "  0.001,                     !- Cooling Convergence Tolerance",
-        "  Coil:Heating:Electric,     !- Heating Coil Object Type",
-        "  Zone1FanCoilHeatingCoil,   !- Heating Coil Name",
-        "  0.0,                       !- Maximum Hot Water Flow Rate { m3 / s }",
-        "  0.0,                       !- Minimum Hot Water Flow Rate { m3 / s }",
-        "  0.001,                     !- Heating Convergence Tolerance",
-        "  ,                          !- Availability Manager List Name",
-        "  ,                          !- Design Specification ZoneHVAC Sizing Object Name",
-        "  ContsFanOperatingSch;      !- Supply Air Fan Operating Mode Schedule Name",
-
-        " Schedule:Constant,",
-        "  ContsFanOperatingSch,      !- Name",
-        "  FRACTION,                  !- Schedule Type",
-        "  1;                         !- TimeStep Value",
-
-        });
-
-    ASSERT_TRUE(process_idf(idf_objects));
-
-    GetZoneData(ErrorsFound);
-    EXPECT_EQ("EAST ZONE", Zone(1).Name);
-    GetZoneEquipmentData1(state);
-    ProcessScheduleInput(state.files);
-    ScheduleInputProcessed = true;
-    GetFanCoilUnits(state);
-    auto &thisFanCoil(FanCoil(1));
-    EXPECT_EQ("MULTISPEEDFAN", thisFanCoil.CapCtrlMeth);
-    EXPECT_EQ("OUTDOORAIR:MIXER", thisFanCoil.OAMixType);
-    EXPECT_EQ("FAN:SYSTEMMODEL", thisFanCoil.FanType);
-    EXPECT_EQ("COIL:COOLING:WATER", thisFanCoil.CCoilType);
-    EXPECT_EQ("COIL:HEATING:ELECTRIC", thisFanCoil.HCoilType);
-    EXPECT_EQ(DataHVACGlobals::FanType_SystemModelObject, thisFanCoil.FanType_Num);
-
-    TotNumLoops = 1;
-    PlantLoop.allocate(TotNumLoops);
-    AirMassFlow = 0.60;
-    MaxAirMassFlow = 0.60;
-    ColdWaterMassFlowRate = 1.0;
-    thisFanCoil.OutAirMassFlow = 0.0;
-    thisFanCoil.MaxAirMassFlow = MaxAirMassFlow;
-    Node(thisFanCoil.OutsideAirNode).MassFlowRateMax = 0.0;
-    Node(thisFanCoil.AirInNode).MassFlowRate = AirMassFlow;
-    Node(thisFanCoil.AirInNode).MassFlowRateMin = AirMassFlow;
-    Node(thisFanCoil.AirInNode).MassFlowRateMinAvail = AirMassFlow;
-    Node(thisFanCoil.AirInNode).MassFlowRateMax = MaxAirMassFlow;
-    Node(thisFanCoil.AirInNode).MassFlowRateMaxAvail = MaxAirMassFlow;
-    // outside air mixer
-    auto &MixerOA(OAMixer(1));
-    Node(MixerOA.RetNode).MassFlowRate = AirMassFlow;
-    Node(MixerOA.RetNode).MassFlowRateMax = MaxAirMassFlow;
-    Node(MixerOA.RetNode).Temp = 22.0;
-    Node(MixerOA.RetNode).Enthalpy = 36000;
-    Node(MixerOA.RetNode).HumRat = PsyWFnTdbH(Node(MixerOA.RetNode).Temp, Node(MixerOA.RetNode).Enthalpy);
-    Node(MixerOA.InletNode).Temp = 10.0;
-    Node(MixerOA.InletNode).Enthalpy = 18000;
-    Node(MixerOA.InletNode).HumRat = PsyWFnTdbH(Node(MixerOA.InletNode).Temp, Node(MixerOA.InletNode).Enthalpy);
-    // chilled water coil
-    auto &CWCoil(WaterCoil(1));
-    CWCoil.UACoilTotal = 470.0;
-    CWCoil.UACoilExternal = 611.0;
-    CWCoil.UACoilInternal = 2010.0;
-    CWCoil.TotCoilOutsideSurfArea = 50.0;
-    Node(CWCoil.AirInletNodeNum).MassFlowRate = AirMassFlow;
-    Node(CWCoil.AirInletNodeNum).MassFlowRateMin = AirMassFlow;
-    Node(CWCoil.AirInletNodeNum).MassFlowRateMax = AirMassFlow;
-    Node(CWCoil.AirInletNodeNum).MassFlowRateMaxAvail = AirMassFlow;
-    CWCoil.InletWaterMassFlowRate = ColdWaterMassFlowRate;
-    CWCoil.MaxWaterMassFlowRate = ColdWaterMassFlowRate;
-    Node(CWCoil.WaterInletNodeNum).MassFlowRate = ColdWaterMassFlowRate;
-    Node(CWCoil.WaterInletNodeNum).MassFlowRateMaxAvail = ColdWaterMassFlowRate;
-    Node(CWCoil.WaterInletNodeNum).Temp = 6.0;
-    Node(CWCoil.WaterOutletNodeNum).MassFlowRate = ColdWaterMassFlowRate;
-    Node(CWCoil.WaterOutletNodeNum).MassFlowRateMaxAvail = ColdWaterMassFlowRate;
-    CWCoil.WaterLoopNum = 1;
-    CWCoil.WaterLoopSide = 1;
-    CWCoil.WaterLoopBranchNum = 1;
-    CWCoil.WaterLoopCompNum = 1;
-    // electric heating coil
-    auto &eHCoil(HeatingCoils::HeatingCoil(1));
-    Node(eHCoil.AirInletNodeNum).MassFlowRate = AirMassFlow;
-    Node(eHCoil.AirInletNodeNum).MassFlowRateMaxAvail = AirMassFlow;
-
-    for (int l = 1; l <= TotNumLoops; ++l) {
-        auto &loop(PlantLoop(l));
-        loop.LoopSide.allocate(2);
-        auto &loopside(PlantLoop(l).LoopSide(1));
-        loopside.TotalBranches = 1;
-        loopside.Branch.allocate(1);
-        auto &loopsidebranch(PlantLoop(l).LoopSide(1).Branch(1));
-        loopsidebranch.TotalComponents = 1;
-        loopsidebranch.Comp.allocate(1);
-    }
-    // chilled water plant loop
-    auto &CWLoop(PlantLoop(1));
-    CWLoop.Name = "ChilledWaterLoop";
-    CWLoop.FluidName = "ChilledWater";
-    CWLoop.FluidIndex = 1;
-    CWLoop.FluidName = "WATER";
-    CWLoop.LoopSide(1).Branch(1).Comp(1).Name = CWCoil.Name;
-    CWLoop.LoopSide(1).Branch(1).Comp(1).TypeOf_Num = WaterCoil_Cooling;
-    CWLoop.LoopSide(1).Branch(1).Comp(1).NodeNumIn = CWCoil.WaterInletNodeNum;
-    CWLoop.LoopSide(1).Branch(1).Comp(1).NodeNumOut = CWCoil.WaterOutletNodeNum;
-
-    MyUAAndFlowCalcFlag.allocate(1);
-    MyUAAndFlowCalcFlag(1) = true;
-    DataGlobals::DoingSizing = true;
-    state.fans.LocalTurnFansOff = false;
-    state.fans.LocalTurnFansOn = true;
-    // heating mode tests
-    CoolingLoad = false;
-    HeatingLoad = true;
-    ZoneSysEnergyDemand.allocate(1);
-    auto &zSysEDemand(ZoneSysEnergyDemand(1));
-
-    StdRhoAir = 1.2;
-    DataEnvironment::Month = 1;
-    DataEnvironment::DayOfMonth = 21;
-    DataGlobals::HourOfDay = 1;
-    DataEnvironment::DSTIndicator = 0;
-    DataEnvironment::DayOfWeek = 2;
-    DataEnvironment::HolidayIndex = 0;
-    DataEnvironment::DayOfYear_Schedule = General::OrdinalDay(Month, DayOfMonth, 1);
-    UpdateScheduleValues();
-    ZoneEqSizing.allocate(1);
-    CurDeadBandOrSetback.allocate(1);
-    CurDeadBandOrSetback(1) = false;
-    TempControlType.allocate(1);
-    TempControlType(1) = 4;
-    ZoneSizingRunDone = true;
-    FinalZoneSizing.allocate(1);
-    auto &fZoneSizing(FinalZoneSizing(1));
-    fZoneSizing.DesCoolVolFlow = 0.5;
-    fZoneSizing.DesHeatVolFlow = 0.5;
-    fZoneSizing.DesCoolCoilInTemp = 30.0;
-    fZoneSizing.DesCoolCoilInHumRat = 0.01;
-    fZoneSizing.DesHeatCoilInTemp = 20.0;
-    fZoneSizing.DesHeatCoilInHumRat = 0.005;
-    fZoneSizing.DesCoolLoad = 10000.0;
-    fZoneSizing.DesHeatLoad = 10000.0;
-    thisFanCoil.DesignHeatingCapacity = 10000.0;
-
-    // test 1: fancoil unit cycling on/off at speed 1
-    zSysEDemand.RemainingOutputReqToCoolSP = 2000.0;
-    zSysEDemand.RemainingOutputReqToHeatSP = 2000.0;
-    zSysEDemand.RemainingOutputRequired = 2000.0;
-    QZnReq = 2000.0;
-    QUnitOut = 0.0;
-    QLatOut = 0.0;
-    BeginEnvrnFlag = true;
-    InitFanCoilUnits(state, FanCoilNum, ZoneNum, ZoneNum);
-    Sim4PipeFanCoil(state, FanCoilNum, ZoneNum, ZoneNum, FirstHVACIteration, QUnitOut, QLatOut);
-    Real64 expectedAirFlowRate = thisFanCoil.MaxAirMassFlow * thisFanCoil.LowSpeedRatio;
-    // expect fan speed 1, fan runs continuously and only heating coil cycle on/off to meet load
-    EXPECT_EQ(thisFanCoil.SpeedFanSel, 1);
-    EXPECT_EQ(thisFanCoil.SpeedRatio, 0.0);
-    EXPECT_NEAR(thisFanCoil.PLR, 0.659, 0.001);
-    EXPECT_NEAR(QZnReq, QUnitOut, 1.0);
-    EXPECT_NEAR(Node(1).MassFlowRate, expectedAirFlowRate, 0.000001);
-
-    // test 2: fancoil cycling between speed levels 1 and 2
-    zSysEDemand.RemainingOutputReqToCoolSP = 4000.0;
-    zSysEDemand.RemainingOutputReqToHeatSP = 4000.0;
-    zSysEDemand.RemainingOutputRequired = 4000.0;
-    QZnReq = 4000.0;
-    QUnitOut = 0.0;
-    QLatOut = 0.0;
-    InitFanCoilUnits(state, FanCoilNum, ZoneNum, ZoneNum);
-    Sim4PipeFanCoil(state, FanCoilNum, ZoneNum, ZoneNum, FirstHVACIteration, QUnitOut, QLatOut);
-    expectedAirFlowRate = (1.0 - thisFanCoil.SpeedRatio) * (thisFanCoil.LowSpeedRatio * thisFanCoil.MaxAirMassFlow) + 
-        thisFanCoil.SpeedRatio * (thisFanCoil.MedSpeedRatio * thisFanCoil.MaxAirMassFlow);
-    // expect fan speed 2 and fan and fancoil cycling b/n speed 1 and 2
-    EXPECT_EQ(thisFanCoil.SpeedFanSel, 2);
-    EXPECT_NEAR(thisFanCoil.PLR, 1.0, 0.001);
-    EXPECT_NEAR(thisFanCoil.SpeedRatio, 0.323, 0.001);
-    EXPECT_NEAR(QZnReq, QUnitOut, 1.0);
-    EXPECT_NEAR(Node(1).MassFlowRate, expectedAirFlowRate, 0.000001);
-
-    // test 3: fancoil cycling between speed levels 2 and 3
-    zSysEDemand.RemainingOutputReqToCoolSP = 8000.0;
-    zSysEDemand.RemainingOutputReqToHeatSP = 8000.0;
-    zSysEDemand.RemainingOutputRequired = 8000.0;
-    QZnReq = 8000.0;
-    QUnitOut = 0.0;
-    QLatOut = 0.0;
-    InitFanCoilUnits(state, FanCoilNum, ZoneNum, ZoneNum);
-    Sim4PipeFanCoil(state, FanCoilNum, ZoneNum, ZoneNum, FirstHVACIteration, QUnitOut, QLatOut);
-    expectedAirFlowRate = (1.0 - thisFanCoil.SpeedRatio) * (thisFanCoil.MedSpeedRatio * thisFanCoil.MaxAirMassFlow) + 
-        thisFanCoil.SpeedRatio * (1.0 * thisFanCoil.MaxAirMassFlow);
-    // expect fan speed 3 and fan and fancoil cycling b/n speed 2 and 3
-    EXPECT_EQ(thisFanCoil.SpeedFanSel, 3);
-    EXPECT_NEAR(thisFanCoil.PLR, 1.0, 0.001);
-    EXPECT_NEAR(thisFanCoil.SpeedRatio, 0.485, 0.001);
-    EXPECT_NEAR(QZnReq, QUnitOut, 1.0);
-    EXPECT_NEAR(Node(1).MassFlowRate,expectedAirFlowRate, 0.000001);
-
-    // test 4: expect fancoil to run at maximum speed / full capacity
-    zSysEDemand.RemainingOutputReqToCoolSP = 10200.0;
-    zSysEDemand.RemainingOutputReqToHeatSP = 10200.0;
-    zSysEDemand.RemainingOutputRequired = 10200;
-    QZnReq = 10200;
-    QUnitOut = 0.0;
-    QLatOut = 0.0;
-    InitFanCoilUnits(state, FanCoilNum, ZoneNum, ZoneNum);
-    Sim4PipeFanCoil(state, FanCoilNum, ZoneNum, ZoneNum, FirstHVACIteration, QUnitOut, QLatOut);
-    expectedAirFlowRate = thisFanCoil.MaxAirMassFlow;
-    // expect fan speed 3 and fancoil running at max speed
-    EXPECT_EQ(thisFanCoil.SpeedFanSel, 3);
-    EXPECT_NEAR(thisFanCoil.PLR, 1.0, 0.001);
-    EXPECT_NEAR(thisFanCoil.SpeedRatio, 1.0, 0.001);
-    EXPECT_NEAR(10075.0, QUnitOut, 1.0);
-    EXPECT_NEAR(Node(1).MassFlowRate, expectedAirFlowRate, 0.000001);
-}
-
-TEST_F(EnergyPlusFixture, FanCoil_CalcFanCoilElecHeatCoilPLRResidual)
-{
-
-    int FanCoilNum(1);
-    int ZoneNum(1);
-    bool FirstHVACIteration(false);
-    bool ErrorsFound(false);
-    Real64 QZnReq(0.0);
-    Real64 ColdWaterMassFlowRate(0.0);
-    Real64 QUnitOut(0.0);
-    Real64 QLatOut(0.0);
-    Real64 AirMassFlow(0.0);
-    Real64 MaxAirMassFlow(0.0);
-
-    DataEnvironment::OutBaroPress = 101325.0;
-    DataEnvironment::StdRhoAir = 1.20;
-    WaterCoils::GetWaterCoilsInputFlag = true;
-    NumCoils = 0;
-    DataGlobals::NumOfTimeStepInHour = 1;
-    DataGlobals::TimeStep = 1;
-    DataGlobals::MinutesPerTimeStep = 60;
-    DataSizing::CurZoneEqNum = 1;
-
-    InitializePsychRoutines();
-
-    std::string const idf_objects = delimited_string({
-        " Zone,",
-        "  EAST ZONE,     !- Name",
-        "  0,             !- Direction of Relative North { deg }",
-        "  0,             !- X Origin { m }",
-        "  0,             !- Y Origin { m }",
-        "  0,             !- Z Origin { m }",
-        "  1,             !- Type",
-        "  1,             !- Multiplier",
-        "  autocalculate, !- Ceiling Height { m }",
-        "  autocalculate; !- Volume { m3 }",
-
-        " ZoneHVAC:EquipmentConnections,",
-        "  EAST ZONE,          !- Zone Name",
-        "  Zone1Equipment,     !- Zone Conditioning Equipment List Name",
-        "  Zone1Inlets,        !- Zone Air Inlet Node or NodeList Name",
-        "  Zone1Exhausts,      !- Zone Air Exhaust Node or NodeList Name",
-        "  Zone 1 Node,        !- Zone Air Node Name",
-        "  Zone 1 Outlet Node; !- Zone Return Air Node Name",
-
-        " ZoneHVAC:EquipmentList,",
-        "  Zone1Equipment,           !- Name",
-        "  SequentialLoad,           !- Load Distribution Scheme",
-        "  ZoneHVAC:FourPipeFanCoil, !- Zone Equipment 1 Object Type",
-        "  Zone1FanCoil,             !- Zone Equipment 1 Name",
-        "  1,                        !- Zone Equipment 1 Cooling Sequence",
-        "  1;                        !- Zone Equipment 1 Heating or No - Load Sequence",
-
-        " NodeList,",
-        "  Zone1Inlets,              !- Name",
-        "  Zone1FanCoilAirOutletNode;!- Node 1 Name",
-
-        " NodeList,",
-        "  Zone1Exhausts,            !- Name",
-        "  Zone1FanCoilAirInletNode; !- Node 1 Name",
-
-        " OutdoorAir:NodeList,",
-        "  Zone1FanCoilOAInNode;     !- Node or NodeList Name 1",
-
-        " OutdoorAir:Mixer,",
-        "  Zone1FanCoilOAMixer,      !- Name",
-        "  Zone1FanCoilOAMixerOutletNode, !- Mixed Air Node Name",
-        "  Zone1FanCoilOAInNode,     !- Outdoor Air Stream Node Name",
-        "  Zone1FanCoilExhNode,      !- Relief Air Stream Node Name",
-        "  Zone1FanCoilAirInletNode; !- Return Air Stream Node Name",
-
-        " Schedule:Constant,",
-        "  FanAndCoilAvailSched,     !- Name",
-        "  FRACTION,                 !- Schedule Type",
-        "  1;                        !- TimeStep Value",
-
-        " ScheduleTypeLimits,",
-        "  Fraction,                 !- Name",
-        "  0.0,                      !- Lower Limit Value",
-        "  1.0,                      !- Upper Limit Value",
-        "  CONTINUOUS;               !- Numeric Type",
-
-        " Fan:SystemModel,",
-        "  Zone1FanCoilFan,         !- Name",
-        "  FanAndCoilAvailSched,    !- Availability Schedule Name",
-        "  Zone1FanCoilOAMixerOutletNode,  !- Air Inlet Node Name",
-        "  Zone1FanCoilFanOutletNode,  !- Air Outlet Node Name",
-        "  0.5,                     !- Design Maximum Air Flow Rate {m3/s}",
-        "  Discrete,                !- Speed Control Method",
-        "  0.0,                     !- Electric Power Minimum Flow Rate Fraction",
-        "  75,                      !- Design Pressure Rise {Pa}",
-        "  0.9,                     !- Motor Efficiency",
-        "  1,                       !- Motor In Air Stream Fraction",
-        "  ,                        !- Design Electric Power Consumption {W}",
-        "  TotalEfficiencyAndPressure,  !- Design Power Sizing Method",
-        "  ,                        !- Electric Power Per Unit Flow Rate {W/(m3/s)}",
-        "  ,                        !- Electric Power Per Unit Flow Rate Per Unit Pressure {W/((m3/s)-Pa)}",
-        "  0.5,                     !- Fan Total Efficiency",
-        "  ,                        !- Electric Power Function of Flow Fraction Curve Name",
-        "  ,                        !- Night Ventilation Mode Pressure Rise {Pa}",
-        "  ,                        !- Night Ventilation Mode Flow Fraction",
-        "  ,                        !- Motor Loss Zone Name",
-        "  ,                        !- Motor Loss Radiative Fraction",
-        "  General,                 !- End-Use Subcategory",
-        "  1,                       !- Number of Speeds",
-        "  1.0,                     !- Speed 1 Flow Fraction",
-        "  1.0;                     !- Speed 1 Electric Power Fraction",
-
-        " Coil:Cooling:Water,",
-        "  Zone1FanCoilCoolingCoil,  !- Name",
-        "  FanAndCoilAvailSched,     !- Availability Schedule Namev",
-        "  0.0002,                   !- Design Water Flow Rate { m3 / s }",
-        "  0.5000,                   !- Design Air Flow Rate { m3 / s }",
-        "  7.22,                     !- Design Inlet Water Temperature { Cv }",
-        "  24.340,                   !- Design Inlet Air Temperature { C }",
-        "  14.000,                   !- Design Outlet Air Temperature { C }",
-        "  0.0095,                   !- Design Inlet Air Humidity Ratio { kgWater / kgDryAir }",
-        "  0.0090,                   !- Design Outlet Air Humidity Ratio { kgWater / kgDryAir }",
-        "  Zone1FanCoilChWInletNode, !- Water Inlet Node Name",
-        "  Zone1FanCoilChWOutletNode,!- Water Outlet Node Name",
-        "  Zone1FanCoilFanOutletNode,!- Air Inlet Node Name",
-        "  Zone1FanCoilCCOutletNode, !- Air Outlet Node Name",
-        "  SimpleAnalysis,           !- Type of Analysis",
-        "  CrossFlow;                !- Heat Exchanger Configuration",
-
-        " Coil:Heating:Electric,",
-        "  Zone1FanCoilHeatingCoil,   !- Name",
-        "  FanAndCoilAvailSched,      !- Availability Schedule Name",
-        "  1,                         !- Efficiency",
-        "  10000.0,                    !- Nominal Capacity {W}",
-        "  Zone1FanCoilCCOutletNode,  !- Air Inlet Node Name",
-        "  Zone1FanCoilAirOutletNode; !- Air Outlet Node Name",
-
-        " ZoneHVAC:FourPipeFanCoil,",
-        "  Zone1FanCoil,              !- Name",
-        "  FanAndCoilAvailSched,      !- Availability Schedule Name",
-        "  MultiSpeedFan,             !- Capacity Control Method",
-        "  0.5,                       !- Maximum Supply Air Flow Rate { m3 / s }",
-        "  0.3,                       !- Low Speed Supply Air Flow Ratio",
-        "  0.6,                       !- Medium Speed Supply Air Flow Ratio",
-        "  0.0,                       !- Maximum Outdoor Air Flow Rate { m3 / s }",
-        "  FanAndCoilAvailSched,      !- Outdoor Air Schedule Name",
-        "  Zone1FanCoilAirInletNode,  !- Air Inlet Node Name",
-        "  Zone1FanCoilAirOutletNode, !- Air Outlet Node Name",
-        "  OutdoorAir:Mixer,          !- Outdoor Air Mixer Object Type",
-        "  Zone1FanCoilOAMixer,       !- Outdoor Air Mixer Name",
-        "  Fan:SystemModel,           !- Supply Air Fan Object Type",
-        "  Zone1FanCoilFan,           !- Supply Air Fan Name",
-        "  Coil:Cooling:Water,        !- Cooling Coil Object Type",
-        "  Zone1FanCoilCoolingCoil,   !- Cooling Coil Name",
-        "  0.00014,                   !- Maximum Cold Water Flow Rate { m3 / s }",
-        "  0.0,                       !- Minimum Cold Water Flow Rate { m3 / s }",
-        "  0.001,                     !- Cooling Convergence Tolerance",
-        "  Coil:Heating:Electric,     !- Heating Coil Object Type",
-        "  Zone1FanCoilHeatingCoil,   !- Heating Coil Name",
-        "  0.0,                       !- Maximum Hot Water Flow Rate { m3 / s }",
-        "  0.0,                       !- Minimum Hot Water Flow Rate { m3 / s }",
-        "  0.001,                     !- Heating Convergence Tolerance",
-        "  ,                          !- Availability Manager List Name",
-        "  ,                          !- Design Specification ZoneHVAC Sizing Object Name",
-        "  ContsFanOperatingSch;      !- Supply Air Fan Operating Mode Schedule Name",
-
-        " Schedule:Constant,",
-        "  ContsFanOperatingSch,      !- Name",
-        "  FRACTION,                  !- Schedule Type",
-        "  1;                         !- TimeStep Value",
-
-        });
-
-    ASSERT_TRUE(process_idf(idf_objects));
-
-    GetZoneData(ErrorsFound);
-    EXPECT_EQ("EAST ZONE", Zone(1).Name);
-    GetZoneEquipmentData1(state);
-    ProcessScheduleInput(state.files);
-    ScheduleInputProcessed = true;
-    GetFanCoilUnits(state);
-    auto &thisFanCoil(FanCoil(1));
-    EXPECT_EQ("MULTISPEEDFAN", thisFanCoil.CapCtrlMeth);
-    EXPECT_EQ("OUTDOORAIR:MIXER", thisFanCoil.OAMixType);
-    EXPECT_EQ("FAN:SYSTEMMODEL", thisFanCoil.FanType);
-    EXPECT_EQ("COIL:COOLING:WATER", thisFanCoil.CCoilType);
-    EXPECT_EQ("COIL:HEATING:ELECTRIC", thisFanCoil.HCoilType);
-    EXPECT_EQ(DataHVACGlobals::FanType_SystemModelObject, thisFanCoil.FanType_Num);
-
-    TotNumLoops = 1;
-    PlantLoop.allocate(TotNumLoops);
-    AirMassFlow = 0.60;
-    MaxAirMassFlow = 0.60;
-    ColdWaterMassFlowRate = 1.0;
-    thisFanCoil.OutAirMassFlow = 0.0;
-    thisFanCoil.MaxAirMassFlow = MaxAirMassFlow;
-    Node(thisFanCoil.OutsideAirNode).MassFlowRateMax = 0.0;
-    Node(thisFanCoil.AirInNode).MassFlowRate = AirMassFlow;
-    Node(thisFanCoil.AirInNode).MassFlowRateMin = AirMassFlow;
-    Node(thisFanCoil.AirInNode).MassFlowRateMinAvail = AirMassFlow;
-    Node(thisFanCoil.AirInNode).MassFlowRateMax = MaxAirMassFlow;
-    Node(thisFanCoil.AirInNode).MassFlowRateMaxAvail = MaxAirMassFlow;
-    // outside air mixer
-    auto &MixerOA(OAMixer(1));
-    Node(MixerOA.RetNode).MassFlowRate = AirMassFlow;
-    Node(MixerOA.RetNode).MassFlowRateMax = MaxAirMassFlow;
-    Node(MixerOA.RetNode).Temp = 22.0;
-    Node(MixerOA.RetNode).Enthalpy = 36000;
-    Node(MixerOA.RetNode).HumRat = PsyWFnTdbH(Node(MixerOA.RetNode).Temp, Node(MixerOA.RetNode).Enthalpy);
-    Node(MixerOA.InletNode).Temp = 10.0;
-    Node(MixerOA.InletNode).Enthalpy = 18000;
-    Node(MixerOA.InletNode).HumRat = PsyWFnTdbH(Node(MixerOA.InletNode).Temp, Node(MixerOA.InletNode).Enthalpy);
-    // chilled water coil
-    auto &CWCoil(WaterCoil(1));
-    CWCoil.UACoilTotal = 470.0;
-    CWCoil.UACoilExternal = 611.0;
-    CWCoil.UACoilInternal = 2010.0;
-    CWCoil.TotCoilOutsideSurfArea = 50.0;
-    Node(CWCoil.AirInletNodeNum).MassFlowRate = AirMassFlow;
-    Node(CWCoil.AirInletNodeNum).MassFlowRateMin = AirMassFlow;
-    Node(CWCoil.AirInletNodeNum).MassFlowRateMax = AirMassFlow;
-    Node(CWCoil.AirInletNodeNum).MassFlowRateMaxAvail = AirMassFlow;
-    CWCoil.InletWaterMassFlowRate = ColdWaterMassFlowRate;
-    CWCoil.MaxWaterMassFlowRate = ColdWaterMassFlowRate;
-    Node(CWCoil.WaterInletNodeNum).MassFlowRate = ColdWaterMassFlowRate;
-    Node(CWCoil.WaterInletNodeNum).MassFlowRateMaxAvail = ColdWaterMassFlowRate;
-    Node(CWCoil.WaterInletNodeNum).Temp = 6.0;
-    Node(CWCoil.WaterOutletNodeNum).MassFlowRate = ColdWaterMassFlowRate;
-    Node(CWCoil.WaterOutletNodeNum).MassFlowRateMaxAvail = ColdWaterMassFlowRate;
-    CWCoil.WaterLoopNum = 1;
-    CWCoil.WaterLoopSide = 1;
-    CWCoil.WaterLoopBranchNum = 1;
-    CWCoil.WaterLoopCompNum = 1;
-    // electric heating coil
-    auto &eHCoil(HeatingCoils::HeatingCoil(1));
-    Node(eHCoil.AirInletNodeNum).MassFlowRate = AirMassFlow;
-    Node(eHCoil.AirInletNodeNum).MassFlowRateMaxAvail = AirMassFlow;
-
-    for (int l = 1; l <= TotNumLoops; ++l) {
-        auto &loop(PlantLoop(l));
-        loop.LoopSide.allocate(2);
-        auto &loopside(PlantLoop(l).LoopSide(1));
-        loopside.TotalBranches = 1;
-        loopside.Branch.allocate(1);
-        auto &loopsidebranch(PlantLoop(l).LoopSide(1).Branch(1));
-        loopsidebranch.TotalComponents = 1;
-        loopsidebranch.Comp.allocate(1);
-=======
         Node(12).MassFlowRate = mdot;
 
         Calc4PipeFanCoil(state, FanCoilNum, ControlledZoneNum, FirstHVACIteration, QUnitOut);
@@ -6429,7 +2274,7 @@
 
         GetZoneData(ErrorsFound);
         GetZoneEquipmentData1(state);
-        ProcessScheduleInput(state.outputFiles);
+        ProcessScheduleInput(state.files);
         ScheduleInputProcessed = true;
         SetPredefinedTables();
         GetFanInput(state.fans);
@@ -6492,7 +2337,7 @@
         DataEnvironment::DayOfYear_Schedule = 1;
         DataEnvironment::DayOfWeek = 2;
         DataGlobals::HourOfDay = 1;
-        ProcessScheduleInput(state.outputFiles);
+        ProcessScheduleInput(state.files);
         UpdateScheduleValues();
 
         // fan coil can hit maximum iterations while trying to find the water mass flow rate to meet the load. In this case RegulaFalsi will return -1.
@@ -6803,7 +2648,7 @@
         EXPECT_EQ("EAST ZONE", Zone(1).Name);
 
         GetZoneEquipmentData1(state);
-        ProcessScheduleInput(state.outputFiles);
+        ProcessScheduleInput(state.files);
         ScheduleInputProcessed = true;
         GetFanInput(state.fans);
         EXPECT_EQ(DataHVACGlobals::FanType_SimpleOnOff, Fan(1).FanType_Num);
@@ -7219,7 +3064,7 @@
         EXPECT_EQ("EAST ZONE", Zone(1).Name);
 
         GetZoneEquipmentData1(state);
-        ProcessScheduleInput(state.outputFiles);
+        ProcessScheduleInput(state.files);
         ScheduleInputProcessed = true;
 
         GetFanCoilUnits(state);
@@ -7619,7 +3464,7 @@
         GetZoneData(ErrorsFound);
         EXPECT_EQ("EAST ZONE", Zone(1).Name);
         GetZoneEquipmentData1(state);
-        ProcessScheduleInput(state.outputFiles);
+        ProcessScheduleInput(state.files);
         ScheduleInputProcessed = true;
         GetFanCoilUnits(state);
         auto &thisFanCoil(FanCoil(1));
@@ -7984,7 +3829,7 @@
         GetZoneData(ErrorsFound);
         EXPECT_EQ("EAST ZONE", Zone(1).Name);
         GetZoneEquipmentData1(state);
-        ProcessScheduleInput(state.outputFiles);
+        ProcessScheduleInput(state.files);
         ScheduleInputProcessed = true;
         GetFanCoilUnits(state);
         auto &thisFanCoil(FanCoil(1));
@@ -8349,7 +4194,7 @@
         GetZoneData(ErrorsFound);
         EXPECT_EQ("EAST ZONE", Zone(1).Name);
         GetZoneEquipmentData1(state);
-        ProcessScheduleInput(state.outputFiles);
+        ProcessScheduleInput(state.files);
         ScheduleInputProcessed = true;
         GetFanCoilUnits(state);
         auto &thisFanCoil(FanCoil(1));
@@ -8669,7 +4514,7 @@
         GetZoneData(ErrorsFound);
         EXPECT_EQ("WEST ZONE", Zone(1).Name);
         GetZoneEquipmentData1(state);
-        ProcessScheduleInput(state.outputFiles);
+        ProcessScheduleInput(state.files);
         ScheduleInputProcessed = true;
         GetFanCoilUnits(state);
         auto &thisFanCoil(FanCoil(1));
@@ -8797,7 +4642,6 @@
         EXPECT_NEAR(Node(thisFanCoil.AirInNode).MassFlowRate, thisFanCoil.MaxAirMassFlow, 0.00001);
         EXPECT_NEAR(thisFanCoil.PLR, 0.487, 0.001);
         EXPECT_NEAR(3000.0, QUnitOut, 1.0);
->>>>>>> 4ad20382
     }
 
 } // namespace EnergyPlus