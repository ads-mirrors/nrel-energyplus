// EnergyPlus, Copyright (c) 1996-2023, The Board of Trustees of the University of Illinois,
// The Regents of the University of California, through Lawrence Berkeley National Laboratory
// (subject to receipt of any required approvals from the U.S. Dept. of Energy), Oak Ridge
// National Laboratory, managed by UT-Battelle, Alliance for Sustainable Energy, LLC, and other
// contributors. All rights reserved.
//
// NOTICE: This Software was developed under funding from the U.S. Department of Energy and the
// U.S. Government consequently retains certain rights. As such, the U.S. Government has been
// granted for itself and others acting on its behalf a paid-up, nonexclusive, irrevocable,
// worldwide license in the Software to reproduce, distribute copies to the public, prepare
// derivative works, and perform publicly and display publicly, and to permit others to do so.
//
// Redistribution and use in source and binary forms, with or without modification, are permitted
// provided that the following conditions are met:
//
// (1) Redistributions of source code must retain the above copyright notice, this list of
//     conditions and the following disclaimer.
//
// (2) Redistributions in binary form must reproduce the above copyright notice, this list of
//     conditions and the following disclaimer in the documentation and/or other materials
//     provided with the distribution.
//
// (3) Neither the name of the University of California, Lawrence Berkeley National Laboratory,
//     the University of Illinois, U.S. Dept. of Energy nor the names of its contributors may be
//     used to endorse or promote products derived from this software without specific prior
//     written permission.
//
// (4) Use of EnergyPlus(TM) Name. If Licensee (i) distributes the software in stand-alone form
//     without changes from the version obtained under this License, or (ii) Licensee makes a
//     reference solely to the software portion of its product, Licensee must refer to the
//     software as "EnergyPlus version X" software, where "X" is the version number Licensee
//     obtained under this License and may not use a different name for the software. Except as
//     specifically required in this Section (4), Licensee shall not use in a company name, a
//     product name, in advertising, publicity, or other promotional activities any name, trade
//     name, trademark, logo, or other designation of "EnergyPlus", "E+", "e+" or confusingly
//     similar designation, without the U.S. Department of Energy's prior written consent.
//
// THIS SOFTWARE IS PROVIDED BY THE COPYRIGHT HOLDERS AND CONTRIBUTORS "AS IS" AND ANY EXPRESS OR
// IMPLIED WARRANTIES, INCLUDING, BUT NOT LIMITED TO, THE IMPLIED WARRANTIES OF MERCHANTABILITY
// AND FITNESS FOR A PARTICULAR PURPOSE ARE DISCLAIMED. IN NO EVENT SHALL THE COPYRIGHT OWNER OR
// CONTRIBUTORS BE LIABLE FOR ANY DIRECT, INDIRECT, INCIDENTAL, SPECIAL, EXEMPLARY, OR
// CONSEQUENTIAL DAMAGES (INCLUDING, BUT NOT LIMITED TO, PROCUREMENT OF SUBSTITUTE GOODS OR
// SERVICES; LOSS OF USE, DATA, OR PROFITS; OR BUSINESS INTERRUPTION) HOWEVER CAUSED AND ON ANY
// THEORY OF LIABILITY, WHETHER IN CONTRACT, STRICT LIABILITY, OR TORT (INCLUDING NEGLIGENCE OR
// OTHERWISE) ARISING IN ANY WAY OUT OF THE USE OF THIS SOFTWARE, EVEN IF ADVISED OF THE
// POSSIBILITY OF SUCH DAMAGE.

#ifndef OutputProcessor_hh_INCLUDED
#define OutputProcessor_hh_INCLUDED

// C++ Headers
#include <iosfwd>
#include <map>
#include <unordered_map>

// ObjexxFCL Headers
#include <ObjexxFCL/Array1D.hh>
#include <ObjexxFCL/Array2D.hh>
#include <ObjexxFCL/Optional.hh>
#include <ObjexxFCL/Reference.hh>

// EnergyPlus Headers
#include <EnergyPlus/Data/BaseData.hh>
#include <EnergyPlus/DataGlobals.hh>
#include <EnergyPlus/DisplayRoutines.hh>
#include <EnergyPlus/EPVector.hh>
#include <EnergyPlus/EnergyPlus.hh>

// Third party Headers
#include "re2/re2.h"

namespace EnergyPlus {

// Forward declarations
class InputOutputFile;
struct EnergyPlusData;

namespace OutputProcessor {

    // enumerations for SetupOutputVariable calls -- for now these are direct mappings from the original strings, no change in functionality
    enum class SOVTimeStepType
    {
        Invalid = -1,
        System,
        HVAC,
        Zone,
        Plant,
        Num
    };
    static constexpr std::array<std::string_view, (int)SOVTimeStepType::Num> sovTimeStepTypeStrings = {"System", "HVAC", "Zone", "Plant"};
    enum class SOVStoreType
    {
        Invalid = -1,
        State,
        NonState,
        Summed,
        Average,
        Num
    };
    static constexpr std::array<std::string_view, (int)SOVStoreType::Num> sovStoreTypeStrings = {"State", "NonState", "Summed", "Average"};

    enum class ReportVDD
    {
        Invalid = -1,
        No,  // Don't report the variable dictionaries in any form
        Yes, // Report the variable dictionaries in "report format"
        IDF, // Report the variable dictionaries in "IDF format"
        Num
    };

    constexpr Real64 MinSetValue(99999999999999.0);
    constexpr Real64 MaxSetValue(-99999999999999.0);
    constexpr int IMinSetValue(999999);
    constexpr int IMaxSetValue(-999999);

    enum class VariableType
    {
        Invalid = -1,
        NotFound, // ref: GetVariableKeyCountandType, 0 = not found
        Integer,  // ref: GetVariableKeyCountandType, 1 = integer
        Real,     // ref: GetVariableKeyCountandType, 2 = real
        Meter,    // ref: GetVariableKeyCountandType, 3 = meter
        Schedule, // ref: GetVariableKeyCountandType, 4 = schedule
        Num
    };

    enum class MtrType
    {
        Invalid = -1,
        Normal,     // Type value for normal meters
        Custom,     // Type value for custom meters
        CustomDec,  // Type value for custom meters that decrement another meter
        CustomDiff, // Type value for custom meters that difference another meter
        Num
    };

    constexpr int N_WriteTimeStampFormatData(100);

    static constexpr std::array<std::string_view, 14> endUseCategoryNames = {"HEATING",
                                                                             "COOLING",
                                                                             "INTERIORLIGHTS",
                                                                             "EXTERIORLIGHTS",
                                                                             "INTERIOREQUIPMENT",
                                                                             "EXTERIOREQUIPMENT",
                                                                             "FANS",
                                                                             "PUMPS",
                                                                             "HEATREJECTION",
                                                                             "HUMIDIFIER",
                                                                             "HEATRECOVERY",
                                                                             "WATERSYSTEMS",
                                                                             "REFRIGERATION",
                                                                             "COGENERATION"};

    constexpr int RVarAllocInc(1000);
    constexpr int LVarAllocInc(1000);
    constexpr int IVarAllocInc(10);

    //  For IP Units (tabular reports) certain resources will be put in sub-tables
    enum class RT_IPUnits
    {
        Invalid = -1,
        OtherJ,
        Electricity,
        Gas,
        Cooling,
        Water,
        OtherKG,
        OtherM3,
        OtherL,
        Num
    };

    enum class Unit
    {
        Invalid = -1,
        kg_s,
        C,
        kgWater_kgDryAir,
        ppm,
        Pa,
        m3_s,
        None,
        min,
        W,
        J,
        m3,
        kg,
        ach,
        W_W,
        lux,
        lum_W,
        hr,
        cd_m2,
        J_kgWater,
        m_s,
        W_m2,
        m,
        Ah,
        A,
        V,
        deltaC,
        kmol_s,
        rev_min,
        Btu_h_W,
        W_m2K,
        J_kg,
        kg_kg,
        Perc,
        deg,
        s,
        kg_m3,
        kg_m2s,
        J_kgK,
        L,
        K_m,
        m2,
        W_m2C,
        rad,
        J_m2,
        clo,
        W_mK,
        W_K,
        K_W,
        kgWater_s,
        unknown,
        customEMS,
        Num
    };

    enum class ReportingFrequency
    {
        EachCall = -1, // Write out each time UpdatedataandReport is called
        TimeStep,      // Write out at 'EndTimeStepFlag'
        Hourly,        // Write out at 'EndHourFlag'
        Daily,         // Write out at 'EndDayFlag'
        Monthly,       // Write out at end of month (must be determined)
        Simulation,    // Write out once per environment 'EndEnvrnFlag'
        Yearly,        // Write out at 'EndYearFlag'
        Num
    };

    enum class StoreType
    {
        Invalid = -1,
        Averaged = 1, // Type value for "averaged" variables
        Summed,       // Type value for "summed" variables
        Num
    };

    enum class TimeStepType
    {
        Invalid = -1,
        Zone = 1,   // Type value for "zone" timestep variables
        System = 2, // Type value for "system" timestep variables
        Num
    };

    struct TimeSteps
    {
        Real64 *TimeStep = nullptr; // fortran POINTER Pointer to the Actual Time Step Variable (Zone or HVAC)
        Real64 CurMinute = 0.0;     // Current minute (decoded from real Time Step Value)
    };

    struct RealVariables
    {
        Real64 *Which;       // The POINTER to the actual variable holding the value
        Real64 Value;        // Current Value of the variable (to resolution of Zone Time Step)
        Real64 TSValue;      // Value of this variable at the Zone Time Step
        Real64 EITSValue;    // Value of this variable at the Zone Time Step for external interface
        Real64 StoreValue;   // At end of Zone Time Step, value is placed here for later reporting
        Real64 NumStored;    // Number of hours stored
        StoreType storeType; // Variable Type (Summed/Non-Static or Average/Static)
        bool Stored;         // True when value is stored
        bool Report;         // User has requested reporting of this variable in the IDF
        bool tsStored;       // if stored for this zone timestep
        bool thisTSStored;   // if stored for this zone timestep
        int thisTSCount;
        ReportingFrequency frequency; // How often to report this variable
        Real64 MaxValue;              // Maximum reporting (only for Averaged variables, and those greater than Time Step)
        int maxValueDate;             // Date stamp of maximum
        Real64 MinValue;              // Minimum reporting (only for Averaged variables, and those greater than Time Step)
        int minValueDate;             // Date stamp of minimum
        int ReportID;                 // Report variable ID number
        std::string ReportIDChr;      // Report variable ID number (character -- for printing)
        int SchedPtr;                 // If scheduled, this points to the schedule
        int MeterArrayPtr;            // If metered, this points to an array of applicable meters
        int ZoneMult;                 // If metered, Zone Multiplier is applied
        int ZoneListMult;             // If metered, Zone List Multiplier is applied

        // Default Constructor
        RealVariables()
            : Value(0.0), TSValue(0.0), EITSValue(0.0), StoreValue(0.0), NumStored(0.0), storeType(StoreType::Averaged), Stored(false), Report(false),
              tsStored(false), thisTSStored(false), thisTSCount(0), frequency(ReportingFrequency::Hourly), MaxValue(-9999.0), maxValueDate(0),
              MinValue(9999.0), minValueDate(0), ReportID(0), SchedPtr(0), MeterArrayPtr(0), ZoneMult(1), ZoneListMult(1)
        {
        }
    };

    struct IntegerVariables
    {
        // Members
        int *Which;          // The POINTER to the actual variable holding the value
        Real64 Value;        // Current Value of the variable (to resolution of Zone Time Step)
        Real64 TSValue;      // Value of this variable at the Zone Time Step
        Real64 EITSValue;    // Value of this variable at the Zone Time Step for external interface
        Real64 StoreValue;   // At end of Zone Time Step, value is placed here for later reporting
        Real64 NumStored;    // Number of hours stored
        StoreType storeType; // Variable Type (Summed/Non-Static or Average/Static)
        bool Stored;         // True when value is stored
        bool Report;         // User has requested reporting of this variable in the IDF
        bool tsStored;       // if stored for this zone timestep
        bool thisTSStored;   // if stored for this zone timestep
        int thisTSCount;
        ReportingFrequency frequency; // How often to report this variable
        int MaxValue;                 // Maximum reporting (only for Averaged variables, and those greater than Time Step)
        int maxValueDate;             // Date stamp of maximum
        int MinValue;                 // Minimum reporting (only for Averaged variables, and those greater than Time Step)
        int minValueDate;             // Date stamp of minimum
        int ReportID;                 // Report variable ID number
        std::string ReportIDChr;      // Report variable ID number (character -- for printing)
        int SchedPtr;                 // If scheduled, this points to the schedule

        // Default Constructor
        IntegerVariables()
            : Value(0.0), TSValue(0.0), EITSValue(0.0), StoreValue(0.0), NumStored(0.0), storeType(StoreType::Averaged), Stored(false), Report(false),
              tsStored(false), thisTSStored(false), thisTSCount(0), frequency(ReportingFrequency::Hourly), MaxValue(-9999), maxValueDate(0),
              MinValue(9999), minValueDate(0), ReportID(0), SchedPtr(0)
        {
        }
    };

    struct VariableTypeForDDOutput
    {
        // Members
        TimeStepType timeStepType;     // Type whether Zone or HVAC
        StoreType storeType;           // Variable Type (Summed/Non-Static or Average/Static)
        VariableType variableType;     // Integer, Real.
        int Next;                      // Next variable of same name (different units)
        bool ReportedOnDDFile;         // true after written to .rdd/.mdd file
        std::string VarNameOnly;       // Name of Variable
        OutputProcessor::Unit units;   // Units for Variable
        std::string unitNameCustomEMS; // name of units when customEMS is used for EMS variables that are unusual

        // Default Constructor
        VariableTypeForDDOutput()
            : timeStepType(TimeStepType::Zone), storeType(StoreType::Averaged), variableType(VariableType::NotFound), Next(0),
              ReportedOnDDFile(false), units(OutputProcessor::Unit::None)
        {
        }
    };

    struct RealVariableType
    {
        // Members
        TimeStepType timeStepType;     // Type whether Zone or HVAC
        StoreType storeType;           // Variable Type (Summed/Non-Static or Average/Static)
        int ReportID;                  // Report variable ID number
        std::string VarName;           // Name of Variable key:variable
        std::string VarNameUC;         // Name of Variable (Uppercase)
        std::string VarNameOnly;       // Name of Variable
        std::string VarNameOnlyUC;     // Name of Variable with out key in uppercase
        std::string KeyNameOnlyUC;     // Name of key only witht out variable in uppercase
        OutputProcessor::Unit units;   // Units for Variable
        std::string unitNameCustomEMS; // name of units when customEMS is used for EMS variables that are unusual
        RealVariables VarPtr;          // Pointer used to real Variables structure

        // Default Constructor
        RealVariableType() : timeStepType(TimeStepType::Zone), storeType(StoreType::Averaged), ReportID(0), units(OutputProcessor::Unit::None)
        {
        }
    };

    struct IntegerVariableType
    {
        // Members
        TimeStepType timeStepType;   // Type whether Zone or HVAC
        StoreType storeType;         // Variable Type (Summed/Non-Static or Average/Static)
        int ReportID;                // Report variable ID number
        std::string VarName;         // Name of Variable
        std::string VarNameUC;       // Name of Variable
        std::string VarNameOnly;     // Name of Variable
        std::string VarNameOnlyUC;   // Name of Variable with out key in uppercase
        std::string KeyNameOnlyUC;   // Name of key only witht out variable in uppercase
        OutputProcessor::Unit units; // Units for Variable
        IntegerVariables VarPtr;     // Pointer used to integer Variables structure

        // Default Constructor
        IntegerVariableType() : timeStepType(TimeStepType::Zone), storeType(StoreType::Averaged), ReportID(0), units(OutputProcessor::Unit::None)
        {
        }
    };

    struct ReqReportVariables // Structure for requested Report Variables
    {
        // Members
        std::string Key;              // Could be blank or "*"
        std::string VarName;          // Name of Variable
        ReportingFrequency frequency; // Reporting Frequency
        int SchedPtr;                 // Index of the Schedule
        std::string SchedName;        // Schedule Name
        bool Used;                    // True when this combination (key, varname, frequency) has been set

        bool is_simple_string; // Whether the Key potentially includes a Regular Expression pattern
        std::shared_ptr<RE2> case_insensitive_pattern;

        // Default Constructor
        ReqReportVariables()
            : frequency(ReportingFrequency::Hourly), SchedPtr(0), Used(false), is_simple_string(true), case_insensitive_pattern(nullptr)
        {
        }
    };

    struct MeterArrayType
    {
        // Members
        int NumOnMeters;            // Number of OnMeter Entries for variable
        int RepVariable;            // Backwards pointer to real Variable
        Array1D_int OnMeters;       // Forward pointer to Meter Numbers
        int NumOnCustomMeters;      // Number of OnCustomMeter Entries for variable
        Array1D_int OnCustomMeters; // Forward pointer to Custom Meter Numbers

        // Default Constructor
        MeterArrayType() : NumOnMeters(0), RepVariable(0), OnMeters(10, 0), NumOnCustomMeters(0)
        {
        }
    };

    struct MeterType
    {
        // Members
        std::string Name;                          // Name of the meter
        std::string ResourceType;                  // Resource Type of the meter
        std::string EndUse;                        // End Use of the meter
        std::string EndUseSub;                     // End Use subcategory of the meter
        std::string Group;                         // Group of the meter
        OutputProcessor::Unit Units;               // Units for the Meter
        OutputProcessor::RT_IPUnits RT_forIPUnits; // Resource type number for IP Units (tabular) reporting
        MtrType TypeOfMeter;                       // type of meter
        int SourceMeter;                           // for custom decrement meters, this is the meter number for the subtraction

        Real64 TSValue;          // TimeStep Value
        Real64 CurTSValue;       // Current TimeStep Value (internal access)
        bool RptTS;              // Report at End of TimeStep (Zone)
        bool RptTSFO;            // Report at End of TimeStep (Zone) -- meter file only
        int TSRptNum;            // Report Number for TS Values
        std::string TSRptNumChr; // Report Number for TS Values (character -- for printing)

        Real64 HRValue;          // Hourly Value
        bool RptHR;              // Report at End of Hour
        bool RptHRFO;            // Report at End of Hour -- meter file only
        int HRRptNum;            // Report Number for HR Values
        std::string HRRptNumChr; // Report Number for HR Values (character -- for printing)

        Real64 DYValue;          // Daily Value
        bool RptDY;              // Report at End of Day
        bool RptDYFO;            // Report at End of Day -- meter file only
        Real64 DYMaxVal;         // Maximum Value (Day)
        int DYMaxValDate;        // Date stamp of maximum
        Real64 DYMinVal;         // Minimum Value (Day)
        int DYMinValDate;        // Date stamp of minimum
        int DYRptNum;            // Report Number for DY Values
        std::string DYRptNumChr; // Report Number for DY Values (character -- for printing)

        Real64 MNValue;          // Monthly Value
        bool RptMN;              // Report at End of Month
        bool RptMNFO;            // Report at End of Month -- meter file only
        Real64 MNMaxVal;         // Maximum Value (Month)
        int MNMaxValDate;        // Date stamp of maximum
        Real64 MNMinVal;         // Minimum Value (Month)
        int MNMinValDate;        // Date stamp of minimum
        int MNRptNum;            // Report Number for MN Values
        std::string MNRptNumChr; // Report Number for MN Values (character -- for printing)

        Real64 YRValue;          // Yearly Value
        bool RptYR;              // Report at End of Year
        bool RptYRFO;            // Report at End of Year
        Real64 YRMaxVal;         // Maximum Value (Yearly)
        int YRMaxValDate;        // Date stamp of maximum
        Real64 YRMinVal;         // Minimum Value (Yearly)
        int YRMinValDate;        // Date stamp of minimum
        int YRRptNum;            // Report Number for YR Values
        std::string YRRptNumChr; // Report Number for YR Values (character -- for printing)

        Real64 SMValue;          // Simulation Value
        bool RptSM;              // Report at End of Environment/Simulation
        bool RptSMFO;            // Report at End of Environment/Simulation -- meter file only
        Real64 SMMaxVal;         // Maximum Value (Sim)
        int SMMaxValDate;        // Date stamp of maximum
        Real64 SMMinVal;         // Minimum Value (Sim)
        int SMMinValDate;        // Date stamp of minimum
        int SMRptNum;            // Report Number for SM Values
        std::string SMRptNumChr; // Report Number for SM Values (character -- for printing)

        Real64 LastSMValue;      // Simulation Value
        Real64 LastSMMaxVal;     // Maximum Value (Sim)
        int LastSMMaxValDate;    // Date stamp of maximum
        Real64 LastSMMinVal;     // Minimum Value (Sim)
        int LastSMMinValDate;    // Date stamp of minimum
        Real64 FinYrSMValue;     // Final Year Simulation Value
        Real64 FinYrSMMaxVal;    // Maximum Value (Sim)
        int FinYrSMMaxValDate;   // Date stamp of maximum
        Real64 FinYrSMMinVal;    // Minimum Value (Sim)
        int FinYrSMMinValDate;   // Date stamp of minimum
        bool RptAccTS;           // Report Cumulative Meter at Time Step
        bool RptAccTSFO;         // Report Cumulative Meter at Time Step -- meter file only
        bool RptAccHR;           // Report Cumulative Meter at Hour
        bool RptAccHRFO;         // Report Cumulative Meter at Hour -- meter file only
        bool RptAccDY;           // Report Cumulative Meter at Day
        bool RptAccDYFO;         // Report Cumulative Meter at Day -- meter file only
        bool RptAccMN;           // Report Cumulative Meter at Month
        bool RptAccMNFO;         // Report Cumulative Meter at Month -- meter file only
        bool RptAccYR;           // Report Cumulative Meter at Year
        bool RptAccYRFO;         // Report Cumulative Meter at Year -- meter file only
        bool RptAccSM;           // Report Cumulative Meter at Run Period
        bool RptAccSMFO;         // Report Cumulative Meter at Run Period -- meter file only
        int TSAccRptNum;         // Report Number for Acc Values
        int HRAccRptNum;         // Report Number for Acc Values
        int DYAccRptNum;         // Report Number for Acc Values
        int MNAccRptNum;         // Report Number for Acc Values
        int YRAccRptNum;         // Report Number for Acc Values
        int SMAccRptNum;         // Report Number for Acc Values
        int InstMeterCacheStart; // index of the beginning of the instant meter cache
        int InstMeterCacheEnd;   // index of the end of the instant meter cache

        // Default Constructor
        MeterType()
            : Units(OutputProcessor::Unit::None), RT_forIPUnits(OutputProcessor::RT_IPUnits::Invalid), TypeOfMeter(MtrType::Normal), SourceMeter(0),
              TSValue(0.0), CurTSValue(0.0), RptTS(false), RptTSFO(false), TSRptNum(0), HRValue(0.0), RptHR(false), RptHRFO(false), HRRptNum(0),
              DYValue(0.0), RptDY(false), RptDYFO(false), DYMaxVal(-99999.0), DYMaxValDate(0), DYMinVal(99999.0), DYMinValDate(0), DYRptNum(0),
              MNValue(0.0), RptMN(false), RptMNFO(false), MNMaxVal(-99999.0), MNMaxValDate(0), MNMinVal(99999.0), MNMinValDate(0), MNRptNum(0),
              YRValue(0.0), RptYR(false), RptYRFO(false), YRMaxVal(-99999.0), YRMaxValDate(0), YRMinVal(99999.0), YRMinValDate(0), YRRptNum(0),
              SMValue(0.0), RptSM(false), RptSMFO(false), SMMaxVal(-99999.0), SMMaxValDate(0), SMMinVal(99999.0), SMMinValDate(0), SMRptNum(0),
              LastSMValue(0.0), LastSMMaxVal(-99999.0), LastSMMaxValDate(0), LastSMMinVal(99999.0), LastSMMinValDate(0), FinYrSMValue(0.0),
              FinYrSMMaxVal(-99999.0), FinYrSMMaxValDate(0), FinYrSMMinVal(99999.0), FinYrSMMinValDate(0), RptAccTS(false), RptAccTSFO(false),
              RptAccHR(false), RptAccHRFO(false), RptAccDY(false), RptAccDYFO(false), RptAccMN(false), RptAccMNFO(false), RptAccYR(false),
              RptAccYRFO(false), RptAccSM(false), RptAccSMFO(false), TSAccRptNum(0), HRAccRptNum(0), DYAccRptNum(0), MNAccRptNum(0), YRAccRptNum(0),
              SMAccRptNum(0), InstMeterCacheStart(0), InstMeterCacheEnd(0)
        {
        }
    };

    struct EndUseCategoryType
    {
        // Members
        std::string Name;        // End use category name
        std::string DisplayName; // Display name for output table
        int NumSubcategories = 0;
        Array1D_string SubcategoryName; // Array of subcategory names
        int numSpaceTypes = 0;
        Array1D_string spaceTypeName; // Array of space type names
    };

    int DetermineMinuteForReporting(EnergyPlusData &state);

    void InitializeOutput(EnergyPlusData &state);

    void SetupTimePointers(EnergyPlusData &state,
                           OutputProcessor::SOVTimeStepType IndexKey, // Which timestep is being set up, 'Zone'=1, 'HVAC'=2
                           Real64 &TimeStep                           // The timestep variable.  Used to get the address
    );

    void CheckReportVariable(EnergyPlusData &state,
                             std::string_view const KeyedValue, // Associated Key for this variable
                             std::string_view const VarName     // String Name of variable (without units)
    );

    void GetReportVariableInput(EnergyPlusData &state);

    ReportingFrequency determineFrequency(EnergyPlusData &state, std::string const &FreqString);

    std::string reportingFrequency(ReportingFrequency reportingInterval);

    void ProduceMinMaxString(std::string &String,          // Current value
                             int DateValue,                // Date of min/max
                             ReportingFrequency ReportFreq // Reporting Frequency
    );

    // TODO: GET RID OF THESE REDIMENSIONS
    inline void ReallocateIntegerArray(Array1D_int &Array,
                                       int &ArrayMax,     // Current and resultant dimension for Array
                                       int const ArrayInc // increment for redimension
    )
    {
        Array.redimension(ArrayMax += ArrayInc, 0);
    }

    inline void ReallocateRVar(EnergyPlusData &state);

    inline void ReallocateIVar(EnergyPlusData &state);

    TimeStepType ValidateTimeStepType(EnergyPlusData &state,
                                      OutputProcessor::SOVTimeStepType TimeStepTypeKey // Index type (Zone, HVAC) for variables
    );

    std::string StandardTimeStepTypeKey(TimeStepType timeStepType);

    StoreType validateVariableType(EnergyPlusData &state, OutputProcessor::SOVStoreType VariableTypeKey);

    std::string standardVariableTypeKey(StoreType VariableType);

    // *****************************************************************************
    // The following routines implement Energy Meters in EnergyPlus.
    // *****************************************************************************

    void GetCustomMeterInput(EnergyPlusData &state, bool &ErrorsFound);

    void
    GetStandardMeterResourceType(EnergyPlusData &state, std::string &OutResourceType, std::string const &UserInputResourceType, bool &ErrorsFound);

    void AddMeter(EnergyPlusData &state,
                  std::string const &Name,         // Name for the meter
                  OutputProcessor::Unit MtrUnits,  // Units for the meter
                  std::string const &ResourceType, // ResourceType for the meter
                  std::string const &EndUse,       // EndUse for the meter
                  std::string const &EndUseSub,    // EndUse subcategory for the meter
                  std::string const &Group         // Group for the meter
    );

    void AttachMeters(EnergyPlusData &state,
                      EnergyPlus::OutputProcessor::Unit MtrUnits, // Units for this meter
                      std::string &ResourceType,                  // Electricity, Gas, etc.
                      std::string &EndUse,                        // End-use category (Lights, Heating, etc.)
                      std::string &EndUseSub,                     // End-use subcategory (user-defined, e.g., General Lights, Task Lights, etc.)
                      std::string &Group,                         // Group key (Facility, Zone, Building, etc.)
                      std::string const &ZoneName,                // Zone key only applicable for Building group
                      std::string const &SpaceTypeName,           // Space Type key only applicable for Building group
                      int RepVarNum,                              // Number of this report variable
                      int &MeterArrayPtr,                         // Output set of Pointers to Meters
                      bool &ErrorsFound                           // True if errors in this call
    );

    void AttachCustomMeters(EnergyPlusData &state,
                            int RepVarNum,      // Number of this report variable
                            int &MeterArrayPtr, // Input/Output set of Pointers to Meters
                            int MeterIndex      // Which meter this is
    );

    void ValidateNStandardizeMeterTitles(EnergyPlusData &state,
                                         OutputProcessor::Unit MtrUnits, // Units for the meter
                                         std::string &ResourceType,      // Electricity, Gas, etc.
                                         std::string &EndUse,            // End Use Type (Lights, Heating, etc.)
                                         std::string &EndUseSub,         // End Use Sub Type (General Lights, Task Lights, etc.)
                                         std::string &Group,             // Group key (Facility, Zone, Building, etc.)
                                         bool &ErrorsFound,              // True if errors in this call
                                         const std::string &ZoneName,    // Zone Name when Group=Building
                                         const std::string &SpaceType    // Space Type when Group=Building
    );

    void DetermineMeterIPUnits(EnergyPlusData &state,
                               OutputProcessor::RT_IPUnits &CodeForIPUnits, // Output Code for IP Units
                               std::string const &ResourceType,             // Resource Type
                               OutputProcessor::Unit MtrUnits,              // Meter units
                               bool &ErrorsFound                            // true if errors found during subroutine
    );

    void UpdateMeters(EnergyPlusData &state, int TimeStamp); // Current TimeStamp (for max/min)

    void ResetAccumulationWhenWarmupComplete(EnergyPlusData &state);

    void ReportTSMeters(EnergyPlusData &state,
                        Real64 StartMinute,      // Start Minute for TimeStep
                        Real64 EndMinute,        // End Minute for TimeStep
                        bool &PrintESOTimeStamp, // True if the ESO Time Stamp also needs to be printed
                        bool PrintTimeStampToSQL // Print Time Stamp to SQL file
    );

    void ReportHRMeters(EnergyPlusData &state, bool PrintTimeStampToSQL // Print Time Stamp to SQL file
    );

    void ReportDYMeters(EnergyPlusData &state, bool PrintTimeStampToSQL // Print Time Stamp to SQL file
    );

    void ReportMNMeters(EnergyPlusData &state, bool PrintTimeStampToSQL // Print Time Stamp to SQL file
    );

    void ReportSMMeters(EnergyPlusData &state, bool PrintTimeStampToSQL // Print Time Stamp to SQL file
    );

    void ReportYRMeters(EnergyPlusData &state, bool PrintTimeStampToSQL);

    void ReportForTabularReports(EnergyPlusData &state);

    std::string DateToStringWithMonth(int codedDate); // word containing encoded month, day, hour, minute

    void ReportMeterDetails(EnergyPlusData &state);

    // *****************************************************************************
    // End of routines for Energy Meters implementation in EnergyPlus.
    // *****************************************************************************

    void addEndUseSubcategory(EnergyPlusData &state, std::string const &EndUseName, std::string const &EndUseSubName);

    void addEndUseSpaceType(EnergyPlusData &state, std::string const &EndUseName, std::string const &EndUseSpTypeName);

    void WriteTimeStampFormatData(EnergyPlusData &state,
                                  InputOutputFile &outputFile,
                                  ReportingFrequency reportingInterval,              // Reporting frequency.
                                  int reportID,                                      // The ID of the time stamp
                                  std::string const &reportIDString,                 // The ID of the time stamp
                                  std::string const &DayOfSimChr,                    // the number of days simulated so far
                                  bool writeToSQL,                                   // write to SQLite
                                  ObjexxFCL::Optional_int_const Month = _,           // the month of the reporting interval
                                  ObjexxFCL::Optional_int_const DayOfMonth = _,      // The day of the reporting interval
                                  ObjexxFCL::Optional_int_const Hour = _,            // The hour of the reporting interval
                                  ObjexxFCL::Optional<Real64 const> EndMinute = _,   // The last minute in the reporting interval
                                  ObjexxFCL::Optional<Real64 const> StartMinute = _, // The starting minute of the reporting interval
                                  ObjexxFCL::Optional_int_const DST = _,             // A flag indicating whether daylight savings time is observed
                                  ObjexxFCL::Optional_string_const DayType = _       // The day tied for the data (e.g., Monday)
    );

    void WriteYearlyTimeStamp(EnergyPlusData &state,
                              InputOutputFile &outputFile,
                              std::string const &reportIDString, // The ID of the time stamp
                              std::string const &yearOfSimChr,   // the year of the simulation
                              bool writeToSQL);

    void WriteReportVariableDictionaryItem(EnergyPlusData &state,
                                           ReportingFrequency reportingInterval, // The reporting interval (e.g., hourly, daily)
                                           StoreType storeType,
                                           int reportID,                        // The reporting ID for the data
                                           int indexGroupKey,                   // The reporting group (e.g., Zone, Plant Loop, etc.)
                                           std::string const &indexGroup,       // The reporting group (e.g., Zone, Plant Loop, etc.)
                                           std::string const &reportIDChr,      // The reporting ID for the data
                                           std::string_view const keyedValue,   // The key name for the data
                                           std::string_view const variableName, // The variable's actual name
                                           TimeStepType timeStepType,
                                           OutputProcessor::Unit unitsForVar, // The variables units
                                           ObjexxFCL::Optional_string_const customUnitName = _,
                                           std::string_view const ScheduleName = {});

    void WriteMeterDictionaryItem(EnergyPlusData &state,
                                  ReportingFrequency reportingInterval, // The reporting interval (e.g., hourly, daily)
                                  StoreType storeType,
                                  int reportID,                   // The reporting ID in for the variable
                                  int indexGroupKey,              // The reporting group for the variable
                                  std::string const &indexGroup,  // The reporting group for the variable
                                  std::string const &reportIDChr, // The reporting ID in for the variable
                                  std::string const &meterName,   // The variable's meter name
                                  OutputProcessor::Unit unit,     // The variables units
                                  bool cumulativeMeterFlag,       // A flag indicating cumulative data
                                  bool meterFileOnlyFlag          // A flag indicating whether the data is to be written to standard output
    );

    void WriteRealVariableOutput(EnergyPlusData &state,
                                 RealVariables &realVar,       // Real variable to write out
                                 ReportingFrequency reportType // The report type or interval (e.g., hourly)
    );

    void WriteReportRealData(EnergyPlusData &state,
                             int reportID,
                             std::string const &creportID,
                             Real64 repValue,
                             StoreType storeType,
                             Real64 numOfItemsStored,
                             ReportingFrequency reportingInterval,
                             Real64 minValue,
                             int minValueDate,
                             Real64 MaxValue,
                             int maxValueDate);

    void WriteCumulativeReportMeterData(EnergyPlusData &state,
                                        int reportID,                 // The variable's report ID
                                        std::string const &creportID, // variable ID in characters
                                        Real64 repValue,              // The variable's value
                                        bool meterOnlyFlag            // A flag that indicates if the data should be written to standard output
    );

    void WriteReportMeterData(EnergyPlusData &state,
                              int reportID,                         // The variable's report ID
                              std::string const &creportID,         // variable ID in characters
                              Real64 repValue,                      // The variable's value
                              ReportingFrequency reportingInterval, // The variable's reporting interval (e.g., hourly)
                              Real64 minValue,                      // The variable's minimum value during the reporting interval
                              int minValueDate,                     // The date the minimum value occurred
                              Real64 MaxValue,                      // The variable's maximum value during the reporting interval
                              int maxValueDate,                     // The date of the maximum value
                              bool meterOnlyFlag                    // Indicates whether the data is for the meter file only
    );

    void WriteNumericData(EnergyPlusData &state,
                          int reportID,                 // The variable's reporting ID
                          std::string const &creportID, // variable ID in characters
                          Real64 repValue               // The variable's value
    );

    void WriteNumericData(EnergyPlusData &state,
                          int reportID,                 // The variable's reporting ID
                          std::string const &creportID, // variable ID in characters
                          int32_t repValue              // The variable's value
    );

    void WriteIntegerVariableOutput(EnergyPlusData &state,
                                    IntegerVariables &intVar,     // Integer variable to write out
                                    ReportingFrequency reportType // The report type (i.e., the reporting interval)
    );

    void WriteReportIntegerData(EnergyPlusData &state,
                                int reportID,                         // The variable's reporting ID
                                std::string const &reportIDString,    // The variable's reporting ID (character)
                                Real64 repValue,                      // The variable's value
                                StoreType storeType,                  // Type of item (averaged or summed)
                                Real64 numOfItemsStored,              // The number of items (hours or timesteps) of data stored
                                ReportingFrequency reportingInterval, // The reporting interval (e.g., monthly)
                                int minValue,                         // The variable's minimum value during the reporting interval
                                int minValueDate,                     // The date the minimum value occurred
                                int MaxValue,                         // The variable's maximum value during the reporting interval
                                int maxValueDate                      // The date the maximum value occurred
    );

    int DetermineIndexGroupKeyFromMeterName(EnergyPlusData &state, std::string const &meterName); // the meter name

    std::string DetermineIndexGroupFromMeterGroup(MeterType const &meter); // the meter

    void SetInternalVariableValue(EnergyPlusData &state,
                                  OutputProcessor::VariableType varType, // 1=integer, 2=real, 3=meter
                                  int keyVarIndex,                       // Array index
                                  Real64 SetRealVal,                     // real value to set, if type is real or meter
                                  int SetIntVal                          // integer value to set if type is integer
    );

    std::string unitEnumToStringBrackets(EnergyPlus::OutputProcessor::Unit unitIn);

    std::string unitEnumToString(OutputProcessor::Unit unitIn);

    OutputProcessor::Unit unitStringToEnum(std::string const &unitIn);

    std::string unitStringFromDDitem(EnergyPlusData &state, int ddItemPtr // index provided for DDVariableTypes
    );

    struct APIOutputVariableRequest
    {
        std::string varName;
        std::string varKey;
    };

} // namespace OutputProcessor

//==============================================================================================
// *****************************************************************************
// These routines are available outside the OutputProcessor Module (i.e. calling
// routines do not have to "USE OutputProcessor".  But each of these routines
// will use the OutputProcessor and take advantage that everything is PUBLIC
// within the OutputProcessor.
// *****************************************************************************

void SetupOutputVariable(EnergyPlusData &state,
                         std::string_view const VariableName,                  // String Name of variable (with units)
                         OutputProcessor::Unit VariableUnit,                   // Actual units corresponding to the actual variable
                         Real64 &ActualVariable,                               // Actual Variable, used to set up pointer
                         OutputProcessor::SOVTimeStepType TimeStepTypeKey,     // Zone, HeatBalance=1, HVAC, System, Plant=2
                         OutputProcessor::SOVStoreType VariableTypeKey,        // State, Average=1, NonState, Sum=2
                         std::string_view const KeyedValue,                    // Associated Key for this variable
                         ObjexxFCL::Optional_string_const ReportFreq = _,      // Internal use -- causes reporting at this freqency
                         ObjexxFCL::Optional_string_const ResourceTypeKey = _, // Meter Resource Type (Electricity, Gas, etc)
                         ObjexxFCL::Optional_string_const EndUseKey = _,       // Meter End Use Key (Lights, Heating, Cooling, etc)
                         ObjexxFCL::Optional_string_const EndUseSubKey = _,    // Meter End Use Sub Key (General Lights, Task Lights, etc)
                         ObjexxFCL::Optional_string_const GroupKey = _,        // Meter Super Group Key (Building, System, Plant)
                         ObjexxFCL::Optional_string_const ZoneKey = _,         // Meter Zone Key (zone name)
                         ObjexxFCL::Optional_int_const ZoneMult = _,           // Zone Multiplier, defaults to 1
                         ObjexxFCL::Optional_int_const ZoneListMult = _,       // Zone List Multiplier, defaults to 1
                         ObjexxFCL::Optional_int_const indexGroupKey = _,      // Group identifier for SQL output
                         ObjexxFCL::Optional_string_const customUnitName = _,  // the custom name for the units from EMS definition of units
                         ObjexxFCL::Optional_string_const SpaceType = _        // Space type (applicable for Building group only)
);

void SetupOutputVariable(EnergyPlusData &state,
                         std::string_view const VariableName,              // String Name of variable
                         OutputProcessor::Unit VariableUnit,               // Actual units corresponding to the actual variable
                         int &ActualVariable,                              // Actual Variable, used to set up pointer
                         OutputProcessor::SOVTimeStepType TimeStepTypeKey, // Zone, HeatBalance=1, HVAC, System, Plant=2
                         OutputProcessor::SOVStoreType VariableTypeKey,    // State, Average=1, NonState, Sum=2
                         std::string_view const KeyedValue,                // Associated Key for this variable
                         ObjexxFCL::Optional_string_const ReportFreq = _,  // Internal use -- causes reporting at this freqency
                         ObjexxFCL::Optional_int_const indexGroupKey = _   // Group identifier for SQL output
);

void UpdateDataandReport(EnergyPlusData &state, OutputProcessor::TimeStepType TimeStepTypeKey); // What kind of data to update (Zone, HVAC)

void AssignReportNumber(EnergyPlusData &state, int &ReportNumber);

void GenOutputVariablesAuditReport(EnergyPlusData &state);

void UpdateMeterReporting(EnergyPlusData &state);

void SetInitialMeterReportingAndOutputNames(EnergyPlusData &state,
                                            int WhichMeter,                                         // Which meter number
                                            bool MeterFileOnlyIndicator,                            // true if this is a meter file only reporting
                                            OutputProcessor::ReportingFrequency FrequencyIndicator, // at what frequency is the meter reported
                                            bool CumulativeIndicator                                // true if this is a Cumulative meter reporting
);

int GetMeterIndex(EnergyPlusData &state, std::string const &MeterName);

std::string GetMeterResourceType(EnergyPlusData &state, int MeterNumber); // Which Meter Number (from GetMeterIndex)

Real64 GetCurrentMeterValue(EnergyPlusData &state, int MeterNumber); // Which Meter Number (from GetMeterIndex)

Real64 GetInstantMeterValue(EnergyPlusData &state,
                            int MeterNumber,                           // Which Meter Number (from GetMeterIndex)
                            OutputProcessor::TimeStepType TimeStepType // Whether this is zone of HVAC
);

void IncrementInstMeterCache(EnergyPlusData &state);

Real64 GetInternalVariableValue(EnergyPlusData &state,
                                OutputProcessor::VariableType varType, // 1=integer, 2=real, 3=meter
                                int keyVarIndex                        // Array index
);

Real64 GetInternalVariableValueExternalInterface(EnergyPlusData &state,
                                                 OutputProcessor::VariableType varType, // 1=integer, 2=REAL(r64), 3=meter
                                                 int keyVarIndex                        // Array index
);

int GetNumMeteredVariables(EnergyPlusData &state,
                           std::string const &ComponentType, // Given Component Type
                           std::string const &ComponentName  // Given Component Name (user defined)
);

void GetMeteredVariables(EnergyPlusData &state,
<<<<<<< HEAD
                         std::string const &ComponentType,                             // Given Component Type
                         std::string const &ComponentName,                             // Given Component Name (user defined)
                         Array1D_int &VarIndexes,                                      // Variable Numbers
                         Array1D<OutputProcessor::VariableType> &VarTypes,             // Variable Types (1=integer, 2=real, 3=meter)
                         Array1D<OutputProcessor::TimeStepType> &TimeStepTypes,        // Variable Index Types (1=Zone,2=HVAC),
                         Array1D<OutputProcessor::Unit> &unitsForVar,                  // units from enum for each variable
                         std::map<int, DataGlobalConstants::eResource> &ResourceTypes, // ResourceTypes for each variable
                         Array1D_string &EndUses,                                      // EndUses for each variable
                         Array1D_string &Groups,                                       // Groups for each variable
                         Array1D_string &Names,                                        // Variable Names for each variable
                         int &NumFound                                                 // Number Found
);

void GetMeteredVariables(EnergyPlusData &state,
                         std::string const &ComponentType,                             // Given Component Type
                         std::string const &ComponentName,                             // Given Component Name (user defined)
                         Array1D_int &VarIndexes,                                      // Variable Numbers
                         Array1D<OutputProcessor::VariableType> &VarTypes,             // Variable Types (1=integer, 2=real, 3=meter)
                         Array1D<OutputProcessor::TimeStepType> &TimeStepTypes,        // Variable Index Types (1=Zone,2=HVAC),
                         Array1D<OutputProcessor::Unit> &unitsForVar,                  // units from enum for each variable
                         std::map<int, DataGlobalConstants::eResource> &ResourceTypes, // ResourceTypes for each variable
                         Array1D_string &EndUses,                                      // EndUses for each variable
                         Array1D_string &Groups,                                       // Groups for each variable
                         Array1D_string &Names,                                        // Variable Names for each variable
                         Array1D_int &VarIDs                                           // Variable Report Numbers
=======
                         std::string const &ComponentType,                      // Given Component Type
                         std::string const &ComponentName,                      // Given Component Name (user defined)
                         Array1D_int &VarIndexes,                               // Variable Numbers
                         Array1D<OutputProcessor::VariableType> &VarTypes,      // Variable Types (1=integer, 2=real, 3=meter)
                         Array1D<OutputProcessor::TimeStepType> &TimeStepTypes, // Variable Index Types (1=Zone,2=HVAC),
                         Array1D<OutputProcessor::Unit> &unitsForVar,           // units from enum for each variable
                         std::map<int, Constant::ResourceType> &ResourceTypes,  // ResourceTypes for each variable
                         Array1D_string &EndUses,                               // EndUses for each variable
                         Array1D_string &Groups,                                // Groups for each variable
                         Array1D_string &Names,                                 // Variable Names for each variable
                         int &NumFound                                          // Number Found
);

void GetMeteredVariables(EnergyPlusData &state,
                         std::string const &ComponentType,                      // Given Component Type
                         std::string const &ComponentName,                      // Given Component Name (user defined)
                         Array1D_int &VarIndexes,                               // Variable Numbers
                         Array1D<OutputProcessor::VariableType> &VarTypes,      // Variable Types (1=integer, 2=real, 3=meter)
                         Array1D<OutputProcessor::TimeStepType> &TimeStepTypes, // Variable Index Types (1=Zone,2=HVAC),
                         Array1D<OutputProcessor::Unit> &unitsForVar,           // units from enum for each variable
                         std::map<int, Constant::ResourceType> &ResourceTypes,  // ResourceTypes for each variable
                         Array1D_string &EndUses,                               // EndUses for each variable
                         Array1D_string &Groups,                                // Groups for each variable
                         Array1D_string &Names,                                 // Variable Names for each variable
                         Array1D_int &VarIDs                                    // Variable Report Numbers
>>>>>>> c1b367a1
);

void GetVariableKeyCountandType(EnergyPlusData &state,
                                std::string const &varName, // Standard variable name
                                int &numKeys,               // Number of keys found
                                OutputProcessor::VariableType &varType,
                                OutputProcessor::StoreType &varAvgSum,      // Variable  is Averaged=1 or Summed=2
                                OutputProcessor::TimeStepType &varStepType, // Variable time step is Zone=1 or HVAC=2
                                OutputProcessor::Unit &varUnits             // Units enumeration
);

void GetVariableKeys(EnergyPlusData &state,
                     std::string const &varName, // Standard variable name
                     OutputProcessor::VariableType varType,
                     Array1D_string &keyNames,  // Specific key name
                     Array1D_int &keyVarIndexes // Array index for
);

bool ReportingThisVariable(EnergyPlusData &state, std::string const &RepVarName);

void InitPollutionMeterReporting(EnergyPlusData &state, std::string const &ReportFreqName);

void ProduceRDDMDD(EnergyPlusData &state);

void AddToOutputVariableList(EnergyPlusData &state,
                             std::string_view const VarName, // Variable Name
                             OutputProcessor::TimeStepType TimeStepType,
                             OutputProcessor::StoreType StateType,
                             OutputProcessor::VariableType VariableType,
                             OutputProcessor::Unit unitsForVar,
                             ObjexxFCL::Optional_string_const customUnitName = _ // the custom name for the units from EMS definition of units
);

int initErrorFile(EnergyPlusData &state);

struct OutputProcessorData : BaseGlobalStruct
{

    int InstMeterCacheSize = 1000;    // the maximum size of the instant meter cache used in GetInstantMeterValue
    int InstMeterCacheSizeInc = 1000; // the increment for the instant meter cache used in GetInstantMeterValue
    Array1D_int InstMeterCache;       // contains a list of RVariableTypes that make up a specific meter
    int InstMeterCacheLastUsed = 0;   // the last item in the instant meter cache used
    int CurrentReportNumber = 0;
    int NumVariablesForOutput = 0;
    int MaxVariablesForOutput = 0;
    int NumOfRVariable_Setup = 0;
    int NumTotalRVariable = 0;
    int NumOfRVariable_Sum = 0;
    int NumOfRVariable_Meter = 0;
    int NumOfRVariable = 0;
    int MaxRVariable = 0;
    int NumOfIVariable_Setup = 0;
    int NumTotalIVariable = 0;
    int NumOfIVariable_Sum = 0;
    int NumOfIVariable = 0;
    int MaxIVariable = 0;
    bool OutputInitialized = false;
    OutputProcessor::ReportVDD ProduceReportVDD = OutputProcessor::ReportVDD::No;
    int NumHoursInMonth = 0;
    int NumHoursInSim = 0;
    Array1D_int ReportList;
    int NumReportList = 0;
    int NumExtraVars = 0;
    int NumOfReqVariables = 0;               // Current number of Requested Report Variables
    int NumVarMeterArrays = 0;               // Current number of Arrays pointing to meters
    int NumEnergyMeters = 0;                 // Current number of Energy Meters
    Array1D<Real64> MeterValue;              // This holds the current timestep value for each meter.
    int TimeStepStampReportNbr = 0;          // TimeStep and Hourly Report number
    std::string TimeStepStampReportChr;      // TimeStep and Hourly Report number (character -- for printing)
    bool TrackingHourlyVariables = false;    // Requested Hourly Report Variables
    int DailyStampReportNbr = 0;             // Daily Report number
    std::string DailyStampReportChr;         // Daily Report number (character -- for printing)
    bool TrackingDailyVariables = false;     // Requested Daily Report Variables
    int MonthlyStampReportNbr = 0;           // Monthly Report number
    std::string MonthlyStampReportChr;       // Monthly Report number (character -- for printing)
    bool TrackingMonthlyVariables = false;   // Requested Monthly Report Variables
    int YearlyStampReportNbr = 0;            // Yearly Report number
    std::string YearlyStampReportChr;        // Yearly Report number (character -- for printing)
    bool TrackingYearlyVariables = false;    // Requested Yearly Report Variables
    int RunPeriodStampReportNbr;             // RunPeriod Report number
    std::string RunPeriodStampReportChr;     // RunPeriod Report number (character -- for printing)
    bool TrackingRunPeriodVariables = false; // Requested RunPeriod Report Variables
    Real64 TimeStepZoneSec = 0;              // Seconds from NumTimeStepInHour
    bool ErrorsLogged = false;
    int MaxNumSubcategories = 1;
    int maxNumEndUseSpaceTypes = 1;
    bool isFinalYear = false;
    bool GetOutputInputFlag = true;
    OutputProcessor::ReportingFrequency minimumReportFrequency = OutputProcessor::ReportingFrequency::EachCall;
    std::vector<OutputProcessor::APIOutputVariableRequest> apiVarRequests;
    int ReportNumberCounter = 0;        // The report number is used in output reports as a key.
    int LHourP = -1;                    // Helps set hours for timestamp output
    Real64 LStartMin = -1.0;            // Helps set minutes for timestamp output
    Real64 LEndMin = -1.0;              // Helps set minutes for timestamp output
    bool GetMeterIndexFirstCall = true; // trigger setup in GetMeterIndex
    bool InitFlag = true;
    Array1D_int keyVarIndexes;                                                     // Array index for specific key name
    int curKeyVarIndexLimit = 0;                                                   // current limit for keyVarIndexes
    Array1D_string varNames;                                                       // stored variable names
    Array1D_int ivarNames;                                                         // pointers for sorted information
    int numVarNames = 0;                                                           // number of variable names
    std::map<OutputProcessor::TimeStepType, OutputProcessor::TimeSteps> TimeValue; // Pointers to the actual TimeStep variables
    Array1D<OutputProcessor::RealVariableType> RVariableTypes;                     // Variable Types structure (use NumOfRVariables to traverse)
    Array1D<OutputProcessor::IntegerVariableType> IVariableTypes;                  // Variable Types structure (use NumOfIVariables to traverse)
    Array1D<OutputProcessor::VariableTypeForDDOutput> DDVariableTypes;             // Variable Types structure (use NumVariablesForOutput to traverse)
    Array1D<OutputProcessor::ReqReportVariables> ReqRepVars;
    Array1D<OutputProcessor::MeterArrayType> VarMeterArrays;
    Array1D<OutputProcessor::MeterType> EnergyMeters;
    EPVector<OutputProcessor::EndUseCategoryType> EndUseCategory;
    std::unordered_map<std::string, std::string> UniqueMeterNames;
    char stamp[OutputProcessor::N_WriteTimeStampFormatData];
    char s_WriteReportRealData[129];
    char s_WriteCumulativeReportMeterData[129];
    char s_WriteReportMeterData[129];
    char s_WriteNumericData[129];
    bool Rept = false;
    bool OpaqSurfWarned = false;
    Array1D_string ValidMeterNames;
    Array1D_int iValidMeterNames;
    int NumValidMeters = 0;

    // statics

    Real64 rDummy1TS = 0.0;
    Real64 rDummy2TS = 0.0;
    int iDummy1TS = 0;
    int iDummy2TS = 0;
    Real64 rDummy1 = 0.0;
    Real64 rDummy2 = 0.0;
    int iDummy1 = 0;
    int iDummy2 = 0;
    int indexGroupKey = -1;

    void clear_state() override
    {
        this->InstMeterCacheSize = 1000;
        this->InstMeterCacheSizeInc = 1000;
        this->InstMeterCache.deallocate();
        this->InstMeterCacheLastUsed = 0;
        this->CurrentReportNumber = 0;
        this->NumVariablesForOutput = 0;
        this->MaxVariablesForOutput = 0;
        this->NumOfRVariable_Setup = 0;
        this->NumTotalRVariable = 0;
        this->NumOfRVariable_Sum = 0;
        this->NumOfRVariable_Meter = 0;
        this->NumOfRVariable = 0;
        this->MaxRVariable = 0;
        this->NumOfIVariable_Setup = 0;
        this->NumTotalIVariable = 0;
        this->NumOfIVariable_Sum = 0;
        this->NumOfIVariable = 0;
        this->MaxIVariable = 0;
        this->OutputInitialized = false;
        this->ProduceReportVDD = OutputProcessor::ReportVDD::No;
        this->NumHoursInMonth = 0;
        this->NumHoursInSim = 0;
        this->ReportList.deallocate();
        this->NumReportList = 0;
        this->NumExtraVars = 0;
        this->NumOfReqVariables = 0;
        this->NumVarMeterArrays = 0;
        this->NumEnergyMeters = 0;
        this->MeterValue.deallocate();
        this->TimeStepStampReportNbr = 0;
        this->TimeStepStampReportChr.clear();
        this->TrackingHourlyVariables = false;
        this->DailyStampReportNbr = 0;
        this->DailyStampReportChr.clear();
        this->TrackingDailyVariables = false;
        this->MonthlyStampReportNbr = 0;
        this->MonthlyStampReportChr.clear();
        this->TrackingMonthlyVariables = false;
        this->YearlyStampReportNbr = 0;
        this->YearlyStampReportChr.clear();
        this->TrackingYearlyVariables = false;
        this->RunPeriodStampReportNbr = 0;
        this->RunPeriodStampReportChr.clear();
        this->TrackingRunPeriodVariables = false;
        this->TimeStepZoneSec = 0;
        this->ErrorsLogged = false;
        this->MaxNumSubcategories = 1;
        this->maxNumEndUseSpaceTypes = 1;
        this->isFinalYear = false;
        this->GetOutputInputFlag = true;
        this->minimumReportFrequency = OutputProcessor::ReportingFrequency::EachCall;
        this->apiVarRequests.clear();
        this->ReportNumberCounter = 0;
        this->LHourP = -1;
        this->LStartMin = -1.0;
        this->LEndMin = -1.0;
        this->GetMeterIndexFirstCall = true;
        this->InitFlag = true;
        this->keyVarIndexes.deallocate();
        this->curKeyVarIndexLimit = 0;
        this->varNames.deallocate();
        this->ivarNames.deallocate();
        this->numVarNames = 0;
        this->TimeValue.clear();
        this->RVariableTypes.deallocate();
        this->IVariableTypes.deallocate();
        this->DDVariableTypes.deallocate();
        this->ReqRepVars.deallocate();
        this->VarMeterArrays.deallocate();
        this->EnergyMeters.deallocate();
        this->EndUseCategory.deallocate();
        this->UniqueMeterNames.clear();

        this->rDummy1TS = 0.0;
        this->rDummy2TS = 0.0;
        this->iDummy1TS = 0;
        this->iDummy2TS = 0;
        this->rDummy1 = 0.0;
        this->rDummy2 = 0.0;
        this->iDummy1 = 0;
        this->iDummy2 = 0;
        this->indexGroupKey = -1;
        this->Rept = false;
        this->OpaqSurfWarned = false;
        this->ValidMeterNames.clear();
        this->iValidMeterNames.clear();
        this->NumValidMeters = 0;
    }
};

} // namespace EnergyPlus

#endif<|MERGE_RESOLUTION|>--- conflicted
+++ resolved
@@ -918,40 +918,13 @@
 );
 
 void GetMeteredVariables(EnergyPlusData &state,
-<<<<<<< HEAD
-                         std::string const &ComponentType,                             // Given Component Type
-                         std::string const &ComponentName,                             // Given Component Name (user defined)
-                         Array1D_int &VarIndexes,                                      // Variable Numbers
-                         Array1D<OutputProcessor::VariableType> &VarTypes,             // Variable Types (1=integer, 2=real, 3=meter)
-                         Array1D<OutputProcessor::TimeStepType> &TimeStepTypes,        // Variable Index Types (1=Zone,2=HVAC),
-                         Array1D<OutputProcessor::Unit> &unitsForVar,                  // units from enum for each variable
-                         std::map<int, DataGlobalConstants::eResource> &ResourceTypes, // ResourceTypes for each variable
-                         Array1D_string &EndUses,                                      // EndUses for each variable
-                         Array1D_string &Groups,                                       // Groups for each variable
-                         Array1D_string &Names,                                        // Variable Names for each variable
-                         int &NumFound                                                 // Number Found
-);
-
-void GetMeteredVariables(EnergyPlusData &state,
-                         std::string const &ComponentType,                             // Given Component Type
-                         std::string const &ComponentName,                             // Given Component Name (user defined)
-                         Array1D_int &VarIndexes,                                      // Variable Numbers
-                         Array1D<OutputProcessor::VariableType> &VarTypes,             // Variable Types (1=integer, 2=real, 3=meter)
-                         Array1D<OutputProcessor::TimeStepType> &TimeStepTypes,        // Variable Index Types (1=Zone,2=HVAC),
-                         Array1D<OutputProcessor::Unit> &unitsForVar,                  // units from enum for each variable
-                         std::map<int, DataGlobalConstants::eResource> &ResourceTypes, // ResourceTypes for each variable
-                         Array1D_string &EndUses,                                      // EndUses for each variable
-                         Array1D_string &Groups,                                       // Groups for each variable
-                         Array1D_string &Names,                                        // Variable Names for each variable
-                         Array1D_int &VarIDs                                           // Variable Report Numbers
-=======
                          std::string const &ComponentType,                      // Given Component Type
                          std::string const &ComponentName,                      // Given Component Name (user defined)
                          Array1D_int &VarIndexes,                               // Variable Numbers
                          Array1D<OutputProcessor::VariableType> &VarTypes,      // Variable Types (1=integer, 2=real, 3=meter)
                          Array1D<OutputProcessor::TimeStepType> &TimeStepTypes, // Variable Index Types (1=Zone,2=HVAC),
                          Array1D<OutputProcessor::Unit> &unitsForVar,           // units from enum for each variable
-                         std::map<int, Constant::ResourceType> &ResourceTypes,  // ResourceTypes for each variable
+                         std::map<int, Constant::eResource> &ResourceTypes,     // ResourceTypes for each variable
                          Array1D_string &EndUses,                               // EndUses for each variable
                          Array1D_string &Groups,                                // Groups for each variable
                          Array1D_string &Names,                                 // Variable Names for each variable
@@ -965,12 +938,11 @@
                          Array1D<OutputProcessor::VariableType> &VarTypes,      // Variable Types (1=integer, 2=real, 3=meter)
                          Array1D<OutputProcessor::TimeStepType> &TimeStepTypes, // Variable Index Types (1=Zone,2=HVAC),
                          Array1D<OutputProcessor::Unit> &unitsForVar,           // units from enum for each variable
-                         std::map<int, Constant::ResourceType> &ResourceTypes,  // ResourceTypes for each variable
+                         std::map<int, Constant::eResource> &ResourceTypes,     // ResourceTypes for each variable
                          Array1D_string &EndUses,                               // EndUses for each variable
                          Array1D_string &Groups,                                // Groups for each variable
                          Array1D_string &Names,                                 // Variable Names for each variable
                          Array1D_int &VarIDs                                    // Variable Report Numbers
->>>>>>> c1b367a1
 );
 
 void GetVariableKeyCountandType(EnergyPlusData &state,
