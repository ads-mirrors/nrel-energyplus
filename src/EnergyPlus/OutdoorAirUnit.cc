// EnergyPlus, Copyright (c) 1996-2022, The Board of Trustees of the University of Illinois,
// The Regents of the University of California, through Lawrence Berkeley National Laboratory
// (subject to receipt of any required approvals from the U.S. Dept. of Energy), Oak Ridge
// National Laboratory, managed by UT-Battelle, Alliance for Sustainable Energy, LLC, and other
// contributors. All rights reserved.
//
// NOTICE: This Software was developed under funding from the U.S. Department of Energy and the
// U.S. Government consequently retains certain rights. As such, the U.S. Government has been
// granted for itself and others acting on its behalf a paid-up, nonexclusive, irrevocable,
// worldwide license in the Software to reproduce, distribute copies to the public, prepare
// derivative works, and perform publicly and display publicly, and to permit others to do so.
//
// Redistribution and use in source and binary forms, with or without modification, are permitted
// provided that the following conditions are met:
//
// (1) Redistributions of source code must retain the above copyright notice, this list of
//     conditions and the following disclaimer.
//
// (2) Redistributions in binary form must reproduce the above copyright notice, this list of
//     conditions and the following disclaimer in the documentation and/or other materials
//     provided with the distribution.
//
// (3) Neither the name of the University of California, Lawrence Berkeley National Laboratory,
//     the University of Illinois, U.S. Dept. of Energy nor the names of its contributors may be
//     used to endorse or promote products derived from this software without specific prior
//     written permission.
//
// (4) Use of EnergyPlus(TM) Name. If Licensee (i) distributes the software in stand-alone form
//     without changes from the version obtained under this License, or (ii) Licensee makes a
//     reference solely to the software portion of its product, Licensee must refer to the
//     software as "EnergyPlus version X" software, where "X" is the version number Licensee
//     obtained under this License and may not use a different name for the software. Except as
//     specifically required in this Section (4), Licensee shall not use in a company name, a
//     product name, in advertising, publicity, or other promotional activities any name, trade
//     name, trademark, logo, or other designation of "EnergyPlus", "E+", "e+" or confusingly
//     similar designation, without the U.S. Department of Energy's prior written consent.
//
// THIS SOFTWARE IS PROVIDED BY THE COPYRIGHT HOLDERS AND CONTRIBUTORS "AS IS" AND ANY EXPRESS OR
// IMPLIED WARRANTIES, INCLUDING, BUT NOT LIMITED TO, THE IMPLIED WARRANTIES OF MERCHANTABILITY
// AND FITNESS FOR A PARTICULAR PURPOSE ARE DISCLAIMED. IN NO EVENT SHALL THE COPYRIGHT OWNER OR
// CONTRIBUTORS BE LIABLE FOR ANY DIRECT, INDIRECT, INCIDENTAL, SPECIAL, EXEMPLARY, OR
// CONSEQUENTIAL DAMAGES (INCLUDING, BUT NOT LIMITED TO, PROCUREMENT OF SUBSTITUTE GOODS OR
// SERVICES; LOSS OF USE, DATA, OR PROFITS; OR BUSINESS INTERRUPTION) HOWEVER CAUSED AND ON ANY
// THEORY OF LIABILITY, WHETHER IN CONTRACT, STRICT LIABILITY, OR TORT (INCLUDING NEGLIGENCE OR
// OTHERWISE) ARISING IN ANY WAY OUT OF THE USE OF THIS SOFTWARE, EVEN IF ADVISED OF THE
// POSSIBILITY OF SUCH DAMAGE.

// C++ Headers
#include <cmath>

// ObjexxFCL Headers
#include <ObjexxFCL/Array.functions.hh>
#include <ObjexxFCL/Fmath.hh>

// EnergyPlus Headers
#include <EnergyPlus/Autosizing/Base.hh>
#include <EnergyPlus/BranchNodeConnections.hh>
#include <EnergyPlus/Data/EnergyPlusData.hh>
#include <EnergyPlus/DataAirSystems.hh>
#include <EnergyPlus/DataEnvironment.hh>
#include <EnergyPlus/DataHVACGlobals.hh>
#include <EnergyPlus/DataHeatBalFanSys.hh>
#include <EnergyPlus/DataIPShortCuts.hh>
#include <EnergyPlus/DataLoopNode.hh>
#include <EnergyPlus/DataSizing.hh>
#include <EnergyPlus/DataZoneEquipment.hh>
#include <EnergyPlus/DesiccantDehumidifiers.hh>
#include <EnergyPlus/Fans.hh>
#include <EnergyPlus/FluidProperties.hh>
#include <EnergyPlus/General.hh>
#include <EnergyPlus/GeneralRoutines.hh>
#include <EnergyPlus/GlobalNames.hh>
#include <EnergyPlus/HVACDXHeatPumpSystem.hh>
#include <EnergyPlus/HVACFan.hh>
#include <EnergyPlus/HVACHXAssistedCoolingCoil.hh>
#include <EnergyPlus/HeatRecovery.hh>
#include <EnergyPlus/HeatingCoils.hh>
#include <EnergyPlus/InputProcessing/InputProcessor.hh>
#include <EnergyPlus/NodeInputManager.hh>
#include <EnergyPlus/OutAirNodeManager.hh>
#include <EnergyPlus/OutdoorAirUnit.hh>
#include <EnergyPlus/OutputProcessor.hh>
#include <EnergyPlus/PlantUtilities.hh>
#include <EnergyPlus/Psychrometrics.hh>
#include <EnergyPlus/ScheduleManager.hh>
#include <EnergyPlus/SteamCoils.hh>
#include <EnergyPlus/UnitarySystem.hh>
#include <EnergyPlus/UtilityRoutines.hh>
#include <EnergyPlus/WaterCoils.hh>

namespace EnergyPlus {

namespace OutdoorAirUnit {
    // Module containing the routines dealing with the outdoor air unit

    // MODULE INFORMATION:
    //       AUTHOR         Young Tae Chae, Rick Strand
    //       DATE WRITTEN   AUG. 2009
    //       MODIFIED
    //                      Feb 2013 Bereket Nigusse, FSEC
    //                        Added DX Coil Model For 100% OA systems
    //       RE-ENGINEERED  na

    // PURPOSE OF THIS MODULE:
    // Simulate zone outdoor air unit.

    // METHODOLOGY EMPLOYED:
    // Systems are modeled as a collection of components:
    // fan, heat recovery, dehumidifier, heating coil and/or cooling coil plus an integrated control
    // algorithm that adjusts the hot or cold water flow to meet the setpoint
    // condition.

    // Using/Aliasing
    using namespace DataLoopNode;
    using DataHVACGlobals::BlowThru;
    using DataHVACGlobals::ContFanCycCoil;
    using DataHVACGlobals::DrawThru;
    using DataHVACGlobals::SmallAirVolFlow;
    using DataHVACGlobals::SmallLoad;
    using DataHVACGlobals::SmallMassFlow;
    using namespace ScheduleManager;
    using namespace Psychrometrics;
    using namespace FluidProperties;

    // component types addressed by this module
    constexpr static std::string_view ZoneHVACOAUnit = {"ZoneHVAC:OutdoorAirUnit"};
    constexpr static std::string_view ZoneHVACEqList = {"ZoneHVAC:OutdoorAirUnit:EquipmentList"};

    void SimOutdoorAirUnit(EnergyPlusData &state,
                           std::string_view CompName,     // name of the outdoor air unit
                           int const ZoneNum,             // number of zone being served
                           bool const FirstHVACIteration, // TRUE if 1st HVAC simulation of system timestep
                           Real64 &PowerMet,              // Sensible power supplied (W)
                           Real64 &LatOutputProvided,     // Latent add/removal supplied by window AC (kg/s), dehumid = negative
                           int &CompIndex)
    {

        // SUBROUTINE INFORMATION:
        //       AUTHOR         Rick Strand
        //       DATE WRITTEN   May 2000
        //       MODIFIED       na
        //       RE-ENGINEERED
        // This is re-engineered by Rick Strand and Young T. Chae for OutdoorAirUnit (July, 2009)

        // PURPOSE OF THIS SUBROUTINE:
        // This is the main driver subroutine for the outdoor air control unit simulation.

        // SUBROUTINE LOCAL VARIABLE DECLARATIONS:
        int OAUnitNum; // index of outdoor air unit being simulated

        if (state.dataOutdoorAirUnit->GetOutdoorAirUnitInputFlag) {
            GetOutdoorAirUnitInputs(state);
            state.dataOutdoorAirUnit->GetOutdoorAirUnitInputFlag = false;
        }

        // Find the correct Outdoor Air Unit

        if (CompIndex == 0) {
            OAUnitNum = UtilityRoutines::FindItemInList(CompName, state.dataOutdoorAirUnit->OutAirUnit);
            if (OAUnitNum == 0) {
                ShowFatalError(state, "ZoneHVAC:OutdoorAirUnit not found=" + std::string{CompName});
            }
            CompIndex = OAUnitNum;
        } else {
            OAUnitNum = CompIndex;
            if (OAUnitNum > state.dataOutdoorAirUnit->NumOfOAUnits || OAUnitNum < 1) {
                ShowFatalError(state,
                               format("SimOutdoorAirUnit:  Invalid CompIndex passed={}, Number of Units={}, Entered Unit name={}",
                                      OAUnitNum,
                                      state.dataOutdoorAirUnit->NumOfOAUnits,
                                      CompName));
            }
            if (state.dataOutdoorAirUnit->CheckEquipName(OAUnitNum)) {
                if (CompName != state.dataOutdoorAirUnit->OutAirUnit(OAUnitNum).Name) {
                    ShowFatalError(state,
                                   format("SimOutdoorAirUnit: Invalid CompIndex passed={}, Unit name={}, stored Unit Name for that index={}",
                                          OAUnitNum,
                                          CompName,
                                          state.dataOutdoorAirUnit->OutAirUnit(OAUnitNum).Name));
                }
                state.dataOutdoorAirUnit->CheckEquipName(OAUnitNum) = false;
            }
        }

        state.dataSize->ZoneEqOutdoorAirUnit = true;

        if (state.dataGlobal->ZoneSizingCalc || state.dataGlobal->SysSizingCalc) return;

        InitOutdoorAirUnit(state, OAUnitNum, ZoneNum, FirstHVACIteration);

        CalcOutdoorAirUnit(state, OAUnitNum, ZoneNum, FirstHVACIteration, PowerMet, LatOutputProvided);

        ReportOutdoorAirUnit(state, OAUnitNum);

        state.dataSize->ZoneEqOutdoorAirUnit = false;
    }

    void GetOutdoorAirUnitInputs(EnergyPlusData &state)
    {

        // SUBROUTINE INFORMATION:
        //       AUTHOR         Young Tae Chae, Rick Strand
        //       DATE WRITTEN   July 2009
        //       MODIFIED       July 2012, Chandan Sharma - FSEC: Added zone sys avail managers
        //       RE-ENGINEERED  na

        // PURPOSE OF THIS SUBROUTINE:
        // This subroutine obtains the input for the outdoor air control unit and sets
        // up the appropriate derived type.

        // METHODOLOGY EMPLOYED:
        // Standard EnergyPlus methodology.

        // REFERENCES:
        // Fred Buhl's fan coil module (FanCoilUnits.cc)
        // Kwang Ho Lee's Unit Ventilator Module (UnitVentilator.cc)
        // Young Tae Chae's Ventilated Slab System (VentilatedSlab.cc)
        // Mixed Air.cc

        // Using/Aliasing
        using BranchNodeConnections::SetUpCompSets;
        using BranchNodeConnections::TestCompSet;
        using FluidProperties::FindRefrigerant;
        using NodeInputManager::GetOnlySingleNode;
        using ScheduleManager::GetScheduleIndex;
        using SteamCoils::GetCoilAirInletNode;
        using SteamCoils::GetCoilAirOutletNode;
        using SteamCoils::GetCoilMaxSteamFlowRate;
        using SteamCoils::GetCoilSteamInletNode;
        using SteamCoils::GetCoilSteamOutletNode;
        using SteamCoils::GetSteamCoilIndex;
        using WaterCoils::CheckWaterCoilSchedule;
        using namespace DataLoopNode;
        using OutAirNodeManager::CheckAndAddAirNodeNumber;
        using WaterCoils::GetCoilWaterInletNode;
        using WaterCoils::GetWaterCoilIndex;
        auto &GetWCoilInletNode(WaterCoils::GetCoilInletNode);
        auto &GetWCoilOutletNode(WaterCoils::GetCoilOutletNode);
        using HeatingCoils::GetCoilInletNode;
        using HeatingCoils::GetCoilOutletNode;
        using WaterCoils::GetCoilWaterOutletNode;
        auto &GetHeatingCoilIndex(HeatingCoils::GetCoilIndex);
        auto &GetElecCoilInletNode(HeatingCoils::GetCoilInletNode);
        auto &GetElecCoilOutletNode(HeatingCoils::GetCoilOutletNode);
        auto &GetHXAssistedCoilFlowRate(HVACHXAssistedCoolingCoil::GetCoilMaxWaterFlowRate);
        auto &GetWHXCoilInletNode(HVACHXAssistedCoolingCoil::GetCoilInletNode);
        auto &GetWHXCoilOutletNode(HVACHXAssistedCoolingCoil::GetCoilOutletNode);
        using DataHVACGlobals::cFanTypes;

        using Fans::GetFanAvailSchPtr;
        using Fans::GetFanDesignVolumeFlowRate;
        using Fans::GetFanIndex;
        using Fans::GetFanType;

        // SUBROUTINE PARAMETER DEFINITIONS:
        static constexpr std::string_view RoutineName("GetOutdoorAirUnitInputs: "); // include trailing blank space

        // SUBROUTINE LOCAL VARIABLE DECLARATIONS:

        int NumNums;   // Number of real numbers returned by GetObjectItem
        int NumAlphas; // Number of alphanumerics returned by GetObjectItem
        int IOStat;
        int OAUnitNum;
        int CompNum;
        std::string ComponentListName;
        int NumInList;
        int InListNum;
        int ListNum;
        bool ErrorsFound(false);
        int MaxNums(0);                  // Maximum number of numeric input fields
        int MaxAlphas(0);                // Maximum number of alpha input fields
        int TotalArgs(0);                // Total number of alpha and numeric arguments (max) for a
        bool IsValid;                    // Set for outside air node check
        Array1D_string cAlphaArgs;       // Alpha input items for object
        std::string CurrentModuleObject; // Object type for getting and messages
        Array1D_string cAlphaFields;     // Alpha field names
        Array1D_string cNumericFields;   // Numeric field names
        Array1D_bool lAlphaBlanks;       // Logical array, alpha field input BLANK = .TRUE.
        Array1D_bool lNumericBlanks;     // Logical array, numeric field input BLANK = .TRUE.
        Array1D<Real64> NumArray;
        Array1D_string AlphArray;
        bool errFlag(false);

        // Figure out how many outdoor air units there are in the input file

        if (!state.dataOutdoorAirUnit->GetOutdoorAirUnitInputFlag) return;

<<<<<<< HEAD
        state.dataInputProcessing->inputProcessor()->getObjectDefMaxArgs(
            state, CurrentModuleObjects(CurrentObject::OAUnit), TotalArgs, NumAlphas, NumNums);
        MaxNums = max(MaxNums, NumNums);
        MaxAlphas = max(MaxAlphas, NumAlphas);
        state.dataInputProcessing->inputProcessor()->getObjectDefMaxArgs(
            state, CurrentModuleObjects(CurrentObject::EqList), TotalArgs, NumAlphas, NumNums);
=======
        state.dataInputProcessing->inputProcessor->getObjectDefMaxArgs(state, ZoneHVACOAUnit, TotalArgs, NumAlphas, NumNums);
        MaxNums = max(MaxNums, NumNums);
        MaxAlphas = max(MaxAlphas, NumAlphas);
        state.dataInputProcessing->inputProcessor->getObjectDefMaxArgs(state, ZoneHVACEqList, TotalArgs, NumAlphas, NumNums);
>>>>>>> 0474bcff
        MaxNums = max(MaxNums, NumNums);
        MaxAlphas = max(MaxAlphas, NumAlphas);

        AlphArray.allocate(MaxAlphas);
        cAlphaFields.allocate(MaxAlphas);
        NumArray.dimension(MaxNums, 0.0);
        cNumericFields.allocate(MaxNums);
        lAlphaBlanks.dimension(MaxAlphas, true);
        lNumericBlanks.dimension(MaxNums, true);
        cAlphaArgs.allocate(NumAlphas);

<<<<<<< HEAD
        CurrentModuleObject = CurrentModuleObjects(CurrentObject::OAUnit);
        state.dataOutdoorAirUnit->NumOfOAUnits = state.dataInputProcessing->inputProcessor()->getNumObjectsFound(state, CurrentModuleObject);
=======
        CurrentModuleObject = ZoneHVACOAUnit;
        state.dataOutdoorAirUnit->NumOfOAUnits = state.dataInputProcessing->inputProcessor->getNumObjectsFound(state, CurrentModuleObject);
>>>>>>> 0474bcff

        state.dataOutdoorAirUnit->OutAirUnit.allocate(state.dataOutdoorAirUnit->NumOfOAUnits);
        state.dataOutdoorAirUnit->SupplyFanUniqueNames.reserve(static_cast<unsigned>(state.dataOutdoorAirUnit->NumOfOAUnits));
        state.dataOutdoorAirUnit->ExhaustFanUniqueNames.reserve(static_cast<unsigned>(state.dataOutdoorAirUnit->NumOfOAUnits));
        state.dataOutdoorAirUnit->ComponentListUniqueNames.reserve(static_cast<unsigned>(state.dataOutdoorAirUnit->NumOfOAUnits));
        state.dataOutdoorAirUnit->MyOneTimeErrorFlag.dimension(state.dataOutdoorAirUnit->NumOfOAUnits, true);
        state.dataOutdoorAirUnit->CheckEquipName.dimension(state.dataOutdoorAirUnit->NumOfOAUnits, true);

        auto &OutAirUnit(state.dataOutdoorAirUnit->OutAirUnit);

        for (OAUnitNum = 1; OAUnitNum <= state.dataOutdoorAirUnit->NumOfOAUnits; ++OAUnitNum) {

            state.dataInputProcessing->inputProcessor()->getObjectItem(state,
                                                                     CurrentModuleObject,
                                                                     OAUnitNum,
                                                                     state.dataIPShortCut->cAlphaArgs,
                                                                     NumAlphas,
                                                                     NumArray,
                                                                     NumNums,
                                                                     IOStat,
                                                                     lNumericBlanks,
                                                                     lAlphaBlanks,
                                                                     cAlphaFields,
                                                                     cNumericFields);
            UtilityRoutines::IsNameEmpty(state, state.dataIPShortCut->cAlphaArgs(1), CurrentModuleObject, ErrorsFound);

            // A1
            OutAirUnit(OAUnitNum).Name = state.dataIPShortCut->cAlphaArgs(1);

            // A2
            OutAirUnit(OAUnitNum).SchedName = state.dataIPShortCut->cAlphaArgs(2);
            if (lAlphaBlanks(2)) {
                OutAirUnit(OAUnitNum).SchedPtr = DataGlobalConstants::ScheduleAlwaysOn;
            } else {
                OutAirUnit(OAUnitNum).SchedPtr = GetScheduleIndex(state, state.dataIPShortCut->cAlphaArgs(2)); // convert schedule name to pointer
                if (OutAirUnit(OAUnitNum).SchedPtr == 0) {
                    ShowSevereError(state,
                                    std::string{CurrentModuleObject} + "=\"" + state.dataIPShortCut->cAlphaArgs(1) + "\" invalid " +
                                        state.dataIPShortCut->cAlphaArgs(2) + "=\"" + state.dataIPShortCut->cAlphaArgs(2) + "\" not found.");
                    ErrorsFound = true;
                }
            }

            // A3
            OutAirUnit(OAUnitNum).ZoneName = state.dataIPShortCut->cAlphaArgs(3);
            OutAirUnit(OAUnitNum).ZonePtr = UtilityRoutines::FindItemInList(state.dataIPShortCut->cAlphaArgs(3), state.dataHeatBal->Zone);

            if (OutAirUnit(OAUnitNum).ZonePtr == 0) {
                if (lAlphaBlanks(3)) {
                    ShowSevereError(state,
                                    std::string{CurrentModuleObject} + "=\"" + state.dataIPShortCut->cAlphaArgs(1) + "\" invalid " +
                                        state.dataIPShortCut->cAlphaArgs(3) + " is required but input is blank.");
                } else {
                    ShowSevereError(state,
                                    std::string{CurrentModuleObject} + "=\"" + state.dataIPShortCut->cAlphaArgs(1) + "\" invalid " +
                                        state.dataIPShortCut->cAlphaArgs(3) + "=\"" + state.dataIPShortCut->cAlphaArgs(3) + "\" not found.");
                }
                ErrorsFound = true;
            }
            OutAirUnit(OAUnitNum).ZoneNodeNum = state.dataHeatBal->Zone(OutAirUnit(OAUnitNum).ZonePtr).SystemZoneNodeNumber;
            // Outside air information:
            // N1
            OutAirUnit(OAUnitNum).OutAirVolFlow = NumArray(1);
            // A4
            OutAirUnit(OAUnitNum).OutAirSchedName = state.dataIPShortCut->cAlphaArgs(4);
            // convert schedule name to pointer
            OutAirUnit(OAUnitNum).OutAirSchedPtr = GetScheduleIndex(state, OutAirUnit(OAUnitNum).OutAirSchedName);
            if (OutAirUnit(OAUnitNum).OutAirSchedPtr == 0) {
                ShowSevereError(state,
                                std::string{CurrentModuleObject} + "=\"" + state.dataIPShortCut->cAlphaArgs(1) + "\" invalid " + cAlphaFields(4) +
                                    "=\"" + state.dataIPShortCut->cAlphaArgs(4) + "\" not found.");
                ErrorsFound = true;
            }

            // A5
            OutAirUnit(OAUnitNum).SFanName = state.dataIPShortCut->cAlphaArgs(5);
            GlobalNames::IntraObjUniquenessCheck(state,
                                                 state.dataIPShortCut->cAlphaArgs(5),
                                                 CurrentModuleObject,
                                                 cAlphaFields(5),
                                                 state.dataOutdoorAirUnit->SupplyFanUniqueNames,
                                                 ErrorsFound);
            errFlag = false;
            if (HVACFan::checkIfFanNameIsAFanSystem(state, OutAirUnit(OAUnitNum).SFanName)) { // no object type in input, so check if Fan:SystemModel
                OutAirUnit(OAUnitNum).SFanType = DataHVACGlobals::FanType_SystemModelObject;
                state.dataHVACFan->fanObjs.emplace_back(new HVACFan::FanSystem(state, OutAirUnit(OAUnitNum).SFanName)); // call constructor
                OutAirUnit(OAUnitNum).SFan_Index = HVACFan::getFanObjectVectorIndex(state, OutAirUnit(OAUnitNum).SFanName);
                OutAirUnit(OAUnitNum).SFanMaxAirVolFlow = state.dataHVACFan->fanObjs[OutAirUnit(OAUnitNum).SFan_Index]->designAirVolFlowRate;
                OutAirUnit(OAUnitNum).SFanAvailSchedPtr = state.dataHVACFan->fanObjs[OutAirUnit(OAUnitNum).SFan_Index]->availSchedIndex;
            } else {
                GetFanType(
                    state, OutAirUnit(OAUnitNum).SFanName, OutAirUnit(OAUnitNum).SFanType, errFlag, CurrentModuleObject, OutAirUnit(OAUnitNum).Name);

                OutAirUnit(OAUnitNum).SFanMaxAirVolFlow =
                    GetFanDesignVolumeFlowRate(state, cFanTypes(OutAirUnit(OAUnitNum).SFanType), OutAirUnit(OAUnitNum).SFanName, errFlag);
                if (!errFlag) {
                    OutAirUnit(OAUnitNum).SFanAvailSchedPtr =
                        GetFanAvailSchPtr(state, cFanTypes(OutAirUnit(OAUnitNum).SFanType), OutAirUnit(OAUnitNum).SFanName, errFlag);
                    // get fan index
                    GetFanIndex(state, OutAirUnit(OAUnitNum).SFanName, OutAirUnit(OAUnitNum).SFan_Index, ErrorsFound);
                } else {
                    ErrorsFound = true;
                }
            }
            // A6 :Fan Place
            if (UtilityRoutines::SameString(state.dataIPShortCut->cAlphaArgs(6), "BlowThrough")) OutAirUnit(OAUnitNum).FanPlace = BlowThru;
            if (UtilityRoutines::SameString(state.dataIPShortCut->cAlphaArgs(6), "DrawThrough")) OutAirUnit(OAUnitNum).FanPlace = DrawThru;
            if (OutAirUnit(OAUnitNum).FanPlace == 0) {
                ShowSevereError(state, "Invalid " + cAlphaFields(6) + " = " + state.dataIPShortCut->cAlphaArgs(6));
                ShowContinueError(state, "Occurs in " + std::string{CurrentModuleObject} + " = " + state.dataIPShortCut->cAlphaArgs(1));
                ErrorsFound = true;
            }

            // A7

            if (lAlphaBlanks(7)) {
                OutAirUnit(OAUnitNum).ExtFan = false;
                if (!state.dataHeatBal->ZoneAirMassFlow.EnforceZoneMassBalance) {
                    ShowWarningError(state,
                                     std::string{CurrentModuleObject} + "=\"" + state.dataIPShortCut->cAlphaArgs(1) + "\", " + cAlphaFields(7) +
                                         " is blank.");
                    ShowContinueError(state,
                                      "Unbalanced mass flow rates between supply from outdoor air and exhaust from zone air will be introduced.");
                }
            } else if (!lAlphaBlanks(7)) {
                OutAirUnit(OAUnitNum).ExtFanName = state.dataIPShortCut->cAlphaArgs(7);
                GlobalNames::IntraObjUniquenessCheck(state,
                                                     state.dataIPShortCut->cAlphaArgs(7),
                                                     CurrentModuleObject,
                                                     cAlphaFields(7),
                                                     state.dataOutdoorAirUnit->ExhaustFanUniqueNames,
                                                     ErrorsFound);
                errFlag = false;
                if (HVACFan::checkIfFanNameIsAFanSystem(state,
                                                        OutAirUnit(OAUnitNum).ExtFanName)) { // no object type in input, so check if Fan:SystemModel
                    OutAirUnit(OAUnitNum).ExtFanType = DataHVACGlobals::FanType_SystemModelObject;
                    state.dataHVACFan->fanObjs.emplace_back(new HVACFan::FanSystem(state, OutAirUnit(OAUnitNum).ExtFanName)); // call constructor
                    OutAirUnit(OAUnitNum).ExtFan_Index = HVACFan::getFanObjectVectorIndex(state, OutAirUnit(OAUnitNum).ExtFanName);
                    OutAirUnit(OAUnitNum).EFanMaxAirVolFlow = state.dataHVACFan->fanObjs[OutAirUnit(OAUnitNum).ExtFan_Index]->designAirVolFlowRate;
                    OutAirUnit(OAUnitNum).ExtFanAvailSchedPtr = state.dataHVACFan->fanObjs[OutAirUnit(OAUnitNum).ExtFan_Index]->availSchedIndex;
                } else {
                    GetFanType(state,
                               OutAirUnit(OAUnitNum).ExtFanName,
                               OutAirUnit(OAUnitNum).ExtFanType,
                               errFlag,
                               CurrentModuleObject,
                               OutAirUnit(OAUnitNum).Name);
                    OutAirUnit(OAUnitNum).EFanMaxAirVolFlow =
                        GetFanDesignVolumeFlowRate(state, cFanTypes(OutAirUnit(OAUnitNum).ExtFanType), OutAirUnit(OAUnitNum).ExtFanName, errFlag);
                    if (!errFlag) {
                        OutAirUnit(OAUnitNum).ExtFanAvailSchedPtr =
                            GetFanAvailSchPtr(state, cFanTypes(OutAirUnit(OAUnitNum).ExtFanType), OutAirUnit(OAUnitNum).ExtFanName, errFlag);
                        // get fan index
                        GetFanIndex(state, OutAirUnit(OAUnitNum).ExtFanName, OutAirUnit(OAUnitNum).ExtFan_Index, ErrorsFound);
                    } else {
                        ErrorsFound = true;
                    }
                }
                OutAirUnit(OAUnitNum).ExtFan = true;
            }

            // N2
            OutAirUnit(OAUnitNum).ExtAirVolFlow = NumArray(2);
            if ((OutAirUnit(OAUnitNum).ExtFan) && (!state.dataHeatBal->ZoneAirMassFlow.EnforceZoneMassBalance)) {
                if (NumArray(2) != NumArray(1)) {
                    ShowWarningError(state,
                                     std::string{CurrentModuleObject} + "=\"" + state.dataIPShortCut->cAlphaArgs(1) + "\", " + cNumericFields(1) +
                                         " and " + cNumericFields(2) + " are not equal. This may cause unbalanced flow.");
                    ShowContinueError(state, format("{}={:.3R}= and {}{:.3R}", cNumericFields(1), NumArray(1), cNumericFields(2), NumArray(2)));
                }
            }
            // A8
            OutAirUnit(OAUnitNum).ExtAirSchedName = state.dataIPShortCut->cAlphaArgs(8);
            // convert schedule name to pointer
            OutAirUnit(OAUnitNum).ExtOutAirSchedPtr = GetScheduleIndex(state, OutAirUnit(OAUnitNum).ExtAirSchedName);
            if (OutAirUnit(OAUnitNum).ExtFan) {
                if ((OutAirUnit(OAUnitNum).ExtOutAirSchedPtr == 0) || (lNumericBlanks(2))) {
                    ShowSevereError(state,
                                    std::string{CurrentModuleObject} + "=\"" + state.dataIPShortCut->cAlphaArgs(1) + "\" invalid " + cAlphaFields(8) +
                                        "=\"" + state.dataIPShortCut->cAlphaArgs(8) + "\" not found.");
                    ErrorsFound = true;
                } else {
                    if ((OutAirUnit(OAUnitNum).ExtOutAirSchedPtr != OutAirUnit(OAUnitNum).OutAirSchedPtr) &&
                        (!state.dataHeatBal->ZoneAirMassFlow.EnforceZoneMassBalance)) {
                        ShowWarningError(
                            state,
                            std::string{CurrentModuleObject} + "=\"" + state.dataIPShortCut->cAlphaArgs(1) +
                                "\", different schedule inputs for outdoor air and exhaust air schedules may cause unbalanced mass flow.");
                        ShowContinueError(state,
                                          cAlphaFields(4) + "=" + state.dataIPShortCut->cAlphaArgs(4) + " and " + cAlphaFields(8) + "=" +
                                              state.dataIPShortCut->cAlphaArgs(8));
                    }
                }
            }

            if (OutAirUnit(OAUnitNum).ExtFan) {
                SetUpCompSets(state,
                              CurrentModuleObject,
                              OutAirUnit(OAUnitNum).Name,
                              "UNDEFINED",
                              state.dataIPShortCut->cAlphaArgs(7),
                              "UNDEFINED",
                              "UNDEFINED");
            }

            // Process the unit control type

            if (!lAlphaBlanks(9)) {
                {
                    auto const SELECT_CASE_var(state.dataIPShortCut->cAlphaArgs(9));
                    if (SELECT_CASE_var == "NEUTRALCONTROL") {
                        OutAirUnit(OAUnitNum).controlType = OAUnitCtrlType::Neutral;
                    } else if (SELECT_CASE_var == "TEMPERATURECONTROL") {
                        OutAirUnit(OAUnitNum).controlType = OAUnitCtrlType::Temperature;
                    }
                }
            } else {
                ShowSevereError(state,
                                std::string{CurrentModuleObject} + "=\"" + state.dataIPShortCut->cAlphaArgs(1) + "\" invalid " + cAlphaFields(9) +
                                    "=\"" + state.dataIPShortCut->cAlphaArgs(9) + "\".");
                ShowContinueError(state, "Control reset to Unconditioned Control.");
                OutAirUnit(OAUnitNum).controlType = OAUnitCtrlType::Neutral;
            }

            // A10:High Control Temp :
            OutAirUnit(OAUnitNum).HiCtrlTempSched = state.dataIPShortCut->cAlphaArgs(10);
            OutAirUnit(OAUnitNum).HiCtrlTempSchedPtr = GetScheduleIndex(state, state.dataIPShortCut->cAlphaArgs(10));
            if ((OutAirUnit(OAUnitNum).HiCtrlTempSchedPtr == 0) && (!lAlphaBlanks(10))) {
                ShowSevereError(state,
                                std::string{CurrentModuleObject} + "=\"" + state.dataIPShortCut->cAlphaArgs(1) + "\" invalid " + cAlphaFields(10) +
                                    "=\"" + state.dataIPShortCut->cAlphaArgs(9) + "\" not found.");
                ErrorsFound = true;
            }

            // A11:Low Control Temp :
            OutAirUnit(OAUnitNum).LoCtrlTempSched = state.dataIPShortCut->cAlphaArgs(11);
            OutAirUnit(OAUnitNum).LoCtrlTempSchedPtr = GetScheduleIndex(state, state.dataIPShortCut->cAlphaArgs(11));
            if ((OutAirUnit(OAUnitNum).LoCtrlTempSchedPtr == 0) && (!lAlphaBlanks(11))) {
                ShowSevereError(state,
                                std::string{CurrentModuleObject} + "=\"" + state.dataIPShortCut->cAlphaArgs(1) + "\" invalid " + cAlphaFields(11) +
                                    "=\"" + state.dataIPShortCut->cAlphaArgs(10) + "\" not found.");
                ErrorsFound = true;
            }

            OutAirUnit(OAUnitNum).CompOutSetTemp = 0.0;

            // A12~A15 : Node Condition

            // Main air nodes (except outside air node):

            OutAirUnit(OAUnitNum).AirOutletNode = GetOnlySingleNode(state,
                                                                    state.dataIPShortCut->cAlphaArgs(13),
                                                                    ErrorsFound,
                                                                    DataLoopNode::ConnectionObjectType::ZoneHVACOutdoorAirUnit,
                                                                    state.dataIPShortCut->cAlphaArgs(1),
                                                                    DataLoopNode::NodeFluidType::Air,
                                                                    DataLoopNode::ConnectionType::Outlet,
                                                                    NodeInputManager::CompFluidStream::Primary,
                                                                    ObjectIsParent);
            if (!lAlphaBlanks(14)) {
                OutAirUnit(OAUnitNum).AirInletNode = GetOnlySingleNode(state,
                                                                       state.dataIPShortCut->cAlphaArgs(14),
                                                                       ErrorsFound,
                                                                       DataLoopNode::ConnectionObjectType::ZoneHVACOutdoorAirUnit,
                                                                       state.dataIPShortCut->cAlphaArgs(1),
                                                                       DataLoopNode::NodeFluidType::Air,
                                                                       DataLoopNode::ConnectionType::Inlet,
                                                                       NodeInputManager::CompFluidStream::Primary,
                                                                       ObjectIsParent);
            } else {
                if (OutAirUnit(OAUnitNum).ExtFan) {
                    ShowSevereError(state,
                                    std::string{CurrentModuleObject} + "=\"" + state.dataIPShortCut->cAlphaArgs(1) + "\" invalid " +
                                        cAlphaFields(14) + " cannot be blank when there is an exhaust fan.");
                    ErrorsFound = true;
                }
            }

            OutAirUnit(OAUnitNum).SFanOutletNode = GetOnlySingleNode(state,
                                                                     state.dataIPShortCut->cAlphaArgs(15),
                                                                     ErrorsFound,
                                                                     DataLoopNode::ConnectionObjectType::ZoneHVACOutdoorAirUnit,
                                                                     state.dataIPShortCut->cAlphaArgs(1),
                                                                     DataLoopNode::NodeFluidType::Air,
                                                                     DataLoopNode::ConnectionType::Internal,
                                                                     NodeInputManager::CompFluidStream::Primary,
                                                                     ObjectIsNotParent);

            //  Set connection type to 'OutdoorAir', because this is hardwired to OA conditions
            OutAirUnit(OAUnitNum).OutsideAirNode = GetOnlySingleNode(state,
                                                                     state.dataIPShortCut->cAlphaArgs(12),
                                                                     ErrorsFound,
                                                                     DataLoopNode::ConnectionObjectType::ZoneHVACOutdoorAirUnit,
                                                                     state.dataIPShortCut->cAlphaArgs(1),
                                                                     DataLoopNode::NodeFluidType::Air,
                                                                     DataLoopNode::ConnectionType::OutsideAirReference,
                                                                     NodeInputManager::CompFluidStream::Primary,
                                                                     ObjectIsNotParent);

            if (!lAlphaBlanks(12)) {
                CheckAndAddAirNodeNumber(state, OutAirUnit(OAUnitNum).OutsideAirNode, IsValid);
                if (!IsValid) {
                    ShowWarningError(state,
                                     std::string{CurrentModuleObject} + "=\"" + state.dataIPShortCut->cAlphaArgs(1) +
                                         "\", Adding OutdoorAir:Node=" + state.dataIPShortCut->cAlphaArgs(12));
                }
            }

            // When the fan position is "BlowThru", Each node is set up

            if (OutAirUnit(OAUnitNum).FanPlace == BlowThru) {
                SetUpCompSets(state,
                              CurrentModuleObject,
                              OutAirUnit(OAUnitNum).Name,
                              "UNDEFINED",
                              state.dataIPShortCut->cAlphaArgs(5),
                              state.dataIPShortCut->cAlphaArgs(12),
                              state.dataIPShortCut->cAlphaArgs(15));
            }

            // A16 : component list

            GlobalNames::IntraObjUniquenessCheck(state,
                                                 state.dataIPShortCut->cAlphaArgs(16),
                                                 CurrentModuleObject,
                                                 cAlphaFields(16),
                                                 state.dataOutdoorAirUnit->ComponentListUniqueNames,
                                                 ErrorsFound);
            ComponentListName = state.dataIPShortCut->cAlphaArgs(16);
            OutAirUnit(OAUnitNum).ComponentListName = ComponentListName;
            if (!lAlphaBlanks(16)) {
<<<<<<< HEAD
                ListNum = state.dataInputProcessing->inputProcessor()->getObjectItemNum(
                    state, CurrentModuleObjects(CurrentObject::EqList), ComponentListName);
                if (ListNum > 0) {
                    state.dataInputProcessing->inputProcessor()->getObjectItem(
                        state, CurrentModuleObjects(CurrentObject::EqList), ListNum, AlphArray, NumAlphas, NumArray, NumNums, IOStat);
=======
                ListNum = state.dataInputProcessing->inputProcessor->getObjectItemNum(state, ZoneHVACEqList, ComponentListName);
                if (ListNum > 0) {
                    state.dataInputProcessing->inputProcessor->getObjectItem(
                        state, ZoneHVACEqList, ListNum, AlphArray, NumAlphas, NumArray, NumNums, IOStat);
>>>>>>> 0474bcff
                    NumInList = (NumAlphas - 1) / 2; // potential problem if puts in type but not name
                    if (mod(NumAlphas - 1, 2) != 0) ++NumInList;
                    OutAirUnit(OAUnitNum).NumComponents = NumInList;
                    OutAirUnit(OAUnitNum).OAEquip.allocate(NumInList);

                    // Get information of component
                    for (InListNum = 1; InListNum <= NumInList; ++InListNum) {
                        OutAirUnit(OAUnitNum).OAEquip(InListNum).ComponentName = AlphArray(InListNum * 2 + 1);

                        OutAirUnit(OAUnitNum).OAEquip(InListNum).Type =
                            static_cast<CompType>(getEnumerationValue(CompTypeNamesUC, UtilityRoutines::MakeUPPERCase(AlphArray(InListNum * 2))));

                        CompNum = InListNum;

                        // Coil Types
                        switch (OutAirUnit(OAUnitNum).OAEquip(InListNum).Type) {
                        case CompType::WaterCoil_Cooling: {
                            OutAirUnit(OAUnitNum).OAEquip(CompNum).CoilType = DataPlant::PlantEquipmentType::CoilWaterCooling;
                            OutAirUnit(OAUnitNum).OAEquip(CompNum).ComponentIndex =
                                GetWaterCoilIndex(state,
                                                  CompTypeNamesUC[static_cast<int>(OutAirUnit(OAUnitNum).OAEquip(CompNum).Type)],
                                                  OutAirUnit(OAUnitNum).OAEquip(CompNum).ComponentName,
                                                  ErrorsFound);
                            OutAirUnit(OAUnitNum).OAEquip(CompNum).CoilAirInletNode =
                                GetWCoilInletNode(state,
                                                  CompTypeNames[static_cast<int>(OutAirUnit(OAUnitNum).OAEquip(CompNum).Type)],
                                                  OutAirUnit(OAUnitNum).OAEquip(CompNum).ComponentName,
                                                  ErrorsFound);
                            OutAirUnit(OAUnitNum).OAEquip(CompNum).CoilAirOutletNode =
                                GetWCoilOutletNode(state,
                                                   CompTypeNames[static_cast<int>(OutAirUnit(OAUnitNum).OAEquip(CompNum).Type)],
                                                   OutAirUnit(OAUnitNum).OAEquip(CompNum).ComponentName,
                                                   ErrorsFound);
                            OutAirUnit(OAUnitNum).OAEquip(CompNum).CoilWaterInletNode =
                                GetCoilWaterInletNode(state,
                                                      CompTypeNames[static_cast<int>(OutAirUnit(OAUnitNum).OAEquip(CompNum).Type)],
                                                      OutAirUnit(OAUnitNum).OAEquip(CompNum).ComponentName,
                                                      ErrorsFound);
                            OutAirUnit(OAUnitNum).OAEquip(CompNum).CoilWaterOutletNode =
                                GetCoilWaterOutletNode(state,
                                                       CompTypeNames[static_cast<int>(OutAirUnit(OAUnitNum).OAEquip(CompNum).Type)],
                                                       OutAirUnit(OAUnitNum).OAEquip(CompNum).ComponentName,
                                                       ErrorsFound);
                            OutAirUnit(OAUnitNum).OAEquip(CompNum).MaxVolWaterFlow =
                                WaterCoils::GetCoilMaxWaterFlowRate(state,
                                                                    CompTypeNames[static_cast<int>(OutAirUnit(OAUnitNum).OAEquip(CompNum).Type)],
                                                                    OutAirUnit(OAUnitNum).OAEquip(CompNum).ComponentName,
                                                                    ErrorsFound);
                            OutAirUnit(OAUnitNum).OAEquip(CompNum).MinVolWaterFlow = 0.0;
                            break;
                        }
                        case CompType::WaterCoil_SimpleHeat: {
                            OutAirUnit(OAUnitNum).OAEquip(CompNum).CoilType = DataPlant::PlantEquipmentType::CoilWaterSimpleHeating;
                            OutAirUnit(OAUnitNum).OAEquip(CompNum).ComponentIndex =
                                GetWaterCoilIndex(state,
                                                  CompTypeNamesUC[static_cast<int>(OutAirUnit(OAUnitNum).OAEquip(CompNum).Type)],
                                                  OutAirUnit(OAUnitNum).OAEquip(CompNum).ComponentName,
                                                  ErrorsFound);
                            OutAirUnit(OAUnitNum).OAEquip(CompNum).CoilAirInletNode =
                                GetWCoilInletNode(state,
                                                  CompTypeNames[static_cast<int>(OutAirUnit(OAUnitNum).OAEquip(CompNum).Type)],
                                                  OutAirUnit(OAUnitNum).OAEquip(CompNum).ComponentName,
                                                  ErrorsFound);
                            OutAirUnit(OAUnitNum).OAEquip(CompNum).CoilAirOutletNode =
                                GetWCoilOutletNode(state, "Coil:Heating:Water", OutAirUnit(OAUnitNum).OAEquip(CompNum).ComponentName, ErrorsFound);
                            OutAirUnit(OAUnitNum).OAEquip(CompNum).CoilWaterInletNode =
                                GetCoilWaterInletNode(state,
                                                      CompTypeNames[static_cast<int>(OutAirUnit(OAUnitNum).OAEquip(CompNum).Type)],
                                                      OutAirUnit(OAUnitNum).OAEquip(CompNum).ComponentName,
                                                      ErrorsFound);
                            OutAirUnit(OAUnitNum).OAEquip(CompNum).CoilWaterOutletNode =
                                GetCoilWaterOutletNode(state,
                                                       CompTypeNames[static_cast<int>(OutAirUnit(OAUnitNum).OAEquip(CompNum).Type)],
                                                       OutAirUnit(OAUnitNum).OAEquip(CompNum).ComponentName,
                                                       ErrorsFound);
                            OutAirUnit(OAUnitNum).OAEquip(CompNum).MaxVolWaterFlow = WaterCoils::GetCoilMaxWaterFlowRate(
                                state, "Coil:Heating:Water", OutAirUnit(OAUnitNum).OAEquip(CompNum).ComponentName, ErrorsFound);
                            OutAirUnit(OAUnitNum).OAEquip(CompNum).MinVolWaterFlow = 0.0;
                            break;
                        }
                        case CompType::SteamCoil_AirHeat: {
                            OutAirUnit(OAUnitNum).OAEquip(CompNum).CoilType = DataPlant::PlantEquipmentType::CoilSteamAirHeating;
                            OutAirUnit(OAUnitNum).OAEquip(CompNum).ComponentIndex =
                                GetSteamCoilIndex(state,
                                                  CompTypeNamesUC[static_cast<int>(OutAirUnit(OAUnitNum).OAEquip(CompNum).Type)],
                                                  OutAirUnit(OAUnitNum).OAEquip(CompNum).ComponentName,
                                                  ErrorsFound);
                            OutAirUnit(OAUnitNum).OAEquip(CompNum).CoilAirInletNode =
                                GetCoilAirInletNode(state,
                                                    OutAirUnit(OAUnitNum).OAEquip(CompNum).ComponentIndex,
                                                    OutAirUnit(OAUnitNum).OAEquip(CompNum).ComponentName,
                                                    ErrorsFound);
                            OutAirUnit(OAUnitNum).OAEquip(CompNum).CoilAirOutletNode =
                                GetCoilAirOutletNode(state,
                                                     OutAirUnit(OAUnitNum).OAEquip(CompNum).ComponentIndex,
                                                     OutAirUnit(OAUnitNum).OAEquip(CompNum).ComponentName,
                                                     ErrorsFound);
                            OutAirUnit(OAUnitNum).OAEquip(CompNum).CoilWaterInletNode =
                                GetCoilSteamInletNode(state,
                                                      OutAirUnit(OAUnitNum).OAEquip(CompNum).ComponentIndex,
                                                      OutAirUnit(OAUnitNum).OAEquip(CompNum).ComponentName,
                                                      ErrorsFound);
                            OutAirUnit(OAUnitNum).OAEquip(CompNum).CoilWaterOutletNode =
                                GetCoilSteamOutletNode(state,
                                                       CompTypeNames[static_cast<int>(OutAirUnit(OAUnitNum).OAEquip(CompNum).Type)],
                                                       OutAirUnit(OAUnitNum).OAEquip(CompNum).ComponentName,
                                                       ErrorsFound);

                            OutAirUnit(OAUnitNum).OAEquip(CompNum).MaxVolWaterFlow =
                                GetCoilMaxSteamFlowRate(state, OutAirUnit(OAUnitNum).OAEquip(CompNum).ComponentIndex, ErrorsFound);
                            OutAirUnit(OAUnitNum).OAEquip(CompNum).MinVolWaterFlow = 0.0;
                            // below: no extra error needed if steam properties not in input
                            // file because getting the steam coil will have done that.
                            OutAirUnit(OAUnitNum).OAEquip(CompNum).FluidIndex = FindRefrigerant(state, "Steam");
                            break;
                        }
                        case CompType::WaterCoil_DetailedCool: {
                            OutAirUnit(OAUnitNum).OAEquip(CompNum).ComponentIndex =
                                GetWaterCoilIndex(state,
                                                  CompTypeNamesUC[static_cast<int>(OutAirUnit(OAUnitNum).OAEquip(CompNum).Type)],
                                                  OutAirUnit(OAUnitNum).OAEquip(CompNum).ComponentName,
                                                  ErrorsFound);
                            OutAirUnit(OAUnitNum).OAEquip(CompNum).CoilType = DataPlant::PlantEquipmentType::CoilWaterDetailedFlatCooling;
                            OutAirUnit(OAUnitNum).OAEquip(CompNum).CoilAirInletNode =
                                GetWCoilInletNode(state,
                                                  CompTypeNames[static_cast<int>(OutAirUnit(OAUnitNum).OAEquip(CompNum).Type)],
                                                  OutAirUnit(OAUnitNum).OAEquip(CompNum).ComponentName,
                                                  ErrorsFound);
                            OutAirUnit(OAUnitNum).OAEquip(CompNum).CoilAirOutletNode =
                                GetWCoilOutletNode(state,
                                                   CompTypeNames[static_cast<int>(OutAirUnit(OAUnitNum).OAEquip(CompNum).Type)],
                                                   OutAirUnit(OAUnitNum).OAEquip(CompNum).ComponentName,
                                                   ErrorsFound);
                            OutAirUnit(OAUnitNum).OAEquip(CompNum).CoilWaterInletNode =
                                GetCoilWaterInletNode(state,
                                                      CompTypeNames[static_cast<int>(OutAirUnit(OAUnitNum).OAEquip(CompNum).Type)],
                                                      OutAirUnit(OAUnitNum).OAEquip(CompNum).ComponentName,
                                                      ErrorsFound);
                            OutAirUnit(OAUnitNum).OAEquip(CompNum).CoilWaterOutletNode =
                                GetCoilWaterOutletNode(state,
                                                       CompTypeNames[static_cast<int>(OutAirUnit(OAUnitNum).OAEquip(CompNum).Type)],
                                                       OutAirUnit(OAUnitNum).OAEquip(CompNum).ComponentName,
                                                       ErrorsFound);
                            OutAirUnit(OAUnitNum).OAEquip(CompNum).MaxVolWaterFlow =
                                WaterCoils::GetCoilMaxWaterFlowRate(state,
                                                                    CompTypeNames[static_cast<int>(OutAirUnit(OAUnitNum).OAEquip(CompNum).Type)],
                                                                    OutAirUnit(OAUnitNum).OAEquip(CompNum).ComponentName,
                                                                    ErrorsFound);
                            OutAirUnit(OAUnitNum).OAEquip(CompNum).MinVolWaterFlow = 0.0;
                            break;
                        }
                        case CompType::WaterCoil_CoolingHXAsst: {
                            OutAirUnit(OAUnitNum).OAEquip(CompNum).CoilAirInletNode =
                                GetWHXCoilInletNode(state,
                                                    CompTypeNames[static_cast<int>(OutAirUnit(OAUnitNum).OAEquip(CompNum).Type)],
                                                    OutAirUnit(OAUnitNum).OAEquip(CompNum).ComponentName,
                                                    ErrorsFound);
                            OutAirUnit(OAUnitNum).OAEquip(CompNum).CoilAirOutletNode =
                                GetWHXCoilOutletNode(state,
                                                     CompTypeNames[static_cast<int>(OutAirUnit(OAUnitNum).OAEquip(CompNum).Type)],
                                                     OutAirUnit(OAUnitNum).OAEquip(CompNum).ComponentName,
                                                     ErrorsFound);
                            OutAirUnit(OAUnitNum).OAEquip(CompNum).CoilWaterInletNode =
                                GetCoilWaterInletNode(state,
                                                      CompTypeNames[static_cast<int>(OutAirUnit(OAUnitNum).OAEquip(CompNum).Type)],
                                                      OutAirUnit(OAUnitNum).OAEquip(CompNum).ComponentName,
                                                      ErrorsFound);
                            OutAirUnit(OAUnitNum).OAEquip(CompNum).CoilWaterOutletNode =
                                GetCoilWaterOutletNode(state,
                                                       CompTypeNames[static_cast<int>(OutAirUnit(OAUnitNum).OAEquip(CompNum).Type)],
                                                       OutAirUnit(OAUnitNum).OAEquip(CompNum).ComponentName,
                                                       ErrorsFound);
                            OutAirUnit(OAUnitNum).OAEquip(CompNum).MaxVolWaterFlow =
                                GetHXAssistedCoilFlowRate(state,
                                                          CompTypeNames[static_cast<int>(OutAirUnit(OAUnitNum).OAEquip(CompNum).Type)],
                                                          OutAirUnit(OAUnitNum).OAEquip(CompNum).ComponentName,
                                                          ErrorsFound);
                            OutAirUnit(OAUnitNum).OAEquip(CompNum).MinVolWaterFlow = 0.0;
                            break;
                        }
                        case CompType::Coil_ElectricHeat: {
                            // Get OutAirUnit( OAUnitNum ).OAEquip( CompNum ).ComponentIndex, 2 types of mining functions to choose from
                            GetHeatingCoilIndex(state,
                                                OutAirUnit(OAUnitNum).OAEquip(CompNum).ComponentName,
                                                OutAirUnit(OAUnitNum).OAEquip(CompNum).ComponentIndex,
                                                ErrorsFound);
                            OutAirUnit(OAUnitNum).OAEquip(CompNum).CoilAirInletNode =
                                GetElecCoilInletNode(state,
                                                     CompTypeNames[static_cast<int>(OutAirUnit(OAUnitNum).OAEquip(CompNum).Type)],
                                                     OutAirUnit(OAUnitNum).OAEquip(CompNum).ComponentName,
                                                     ErrorsFound);
                            OutAirUnit(OAUnitNum).OAEquip(CompNum).CoilAirOutletNode =
                                GetElecCoilOutletNode(state,
                                                      CompTypeNames[static_cast<int>(OutAirUnit(OAUnitNum).OAEquip(CompNum).Type)],
                                                      OutAirUnit(OAUnitNum).OAEquip(CompNum).ComponentName,
                                                      ErrorsFound);
                            break;
                        }
                        case CompType::Coil_GasHeat: {
                            // Get OutAirUnit( OAUnitNum ).OAEquip( CompNum ).ComponentIndex, 2 types of mining functions to choose from
                            GetHeatingCoilIndex(state,
                                                OutAirUnit(OAUnitNum).OAEquip(CompNum).ComponentName,
                                                OutAirUnit(OAUnitNum).OAEquip(CompNum).ComponentIndex,
                                                ErrorsFound);
                            OutAirUnit(OAUnitNum).OAEquip(CompNum).CoilAirInletNode =
                                GetCoilInletNode(state,
                                                 CompTypeNames[static_cast<int>(OutAirUnit(OAUnitNum).OAEquip(CompNum).Type)],
                                                 OutAirUnit(OAUnitNum).OAEquip(CompNum).ComponentName,
                                                 ErrorsFound);
                            OutAirUnit(OAUnitNum).OAEquip(CompNum).CoilAirOutletNode =
                                GetCoilOutletNode(state,
                                                  CompTypeNames[static_cast<int>(OutAirUnit(OAUnitNum).OAEquip(CompNum).Type)],
                                                  OutAirUnit(OAUnitNum).OAEquip(CompNum).ComponentName,
                                                  ErrorsFound);
                            break;
                        }
                        case CompType::DXSystem: {
                            // set the data for 100% DOAS DX cooling coil
                            // is a different function call needed here? similar to one in HVACDXSystem
                            // CheckDXCoolingCoilInOASysExists(state, OutAirUnit(OAUnitNum).OAEquip(CompNum).ComponentName);
                            break;
                        }
                        case CompType::DXHeatPumpSystem: {
                            break;
                        }
                        case CompType::UnitarySystemModel: {
                            UnitarySystems::UnitarySys thisSys;
                            OutAirUnit(OAUnitNum).OAEquip(CompNum).compPointer = thisSys.factory(state,
                                                                                                 DataHVACGlobals::UnitarySys_AnyCoilType,
                                                                                                 OutAirUnit(OAUnitNum).OAEquip(CompNum).ComponentName,
                                                                                                 false,
                                                                                                 OAUnitNum);
                            UnitarySystems::UnitarySys::checkUnitarySysCoilInOASysExists(
                                state, OutAirUnit(OAUnitNum).OAEquip(CompNum).ComponentName, OAUnitNum);

                            // Heat recovery
                            break;
                        }
                        case CompType::HeatXchngrFP:
                        case CompType::HeatXchngrSL: {
                            //        CASE('HEATEXCHANGER:DESICCANT:BALANCEDFLOW')
                            //          OutAirUnit(OAUnitNum)%OAEquip(CompNum)%Type= CompType::HeatXchngr

                            // Desiccant Dehumidifier
                            break;
                        }
                        case CompType::Desiccant: {
                            // Futher Enhancement
                            //        CASE('DEHUMIDIFIER:DESICCANT:SYSTEM')
                            //          OutAirUnit(OAUnitNum)%OAEquip(CompNum)%Type= CompType::Desiccant
                            break;
                        }
                        default: {
                            ShowSevereError(state,
                                            format("{}= \"{}\" invalid Outside Air Component=\"{}\".",
                                                   CurrentModuleObject,
                                                   AlphArray(1),
                                                   CompTypeNames[static_cast<int>(OutAirUnit(OAUnitNum).OAEquip(CompNum).Type)]));
                            ErrorsFound = true;
                        }
                        }

                        // Add equipment to component sets array
                        // Node set up
                        if (OutAirUnit(OAUnitNum).FanPlace == BlowThru) {
                            if (InListNum == 1) { // the component is the first one
                                SetUpCompSets(state,
                                              "ZoneHVAC:OutdoorAirUnit",
                                              OutAirUnit(OAUnitNum).Name,
                                              CompTypeNames[static_cast<int>(OutAirUnit(OAUnitNum).OAEquip(InListNum).Type)],
                                              OutAirUnit(OAUnitNum).OAEquip(InListNum).ComponentName,
                                              state.dataIPShortCut->cAlphaArgs(15),
                                              "UNDEFINED");
                            } else if (InListNum != NumInList) { // the component is placed in b/w components
                                SetUpCompSets(state,
                                              "ZoneHVAC:OutdoorAirUnit",
                                              OutAirUnit(OAUnitNum).Name,
                                              CompTypeNames[static_cast<int>(OutAirUnit(OAUnitNum).OAEquip(InListNum).Type)],
                                              OutAirUnit(OAUnitNum).OAEquip(InListNum).ComponentName,
                                              "UNDEFINED",
                                              "UNDEFINED");
                            } else if (InListNum == NumInList) { // the component is the last one
                                SetUpCompSets(state,
                                              "ZoneHVAC:OutdoorAirUnit",
                                              OutAirUnit(OAUnitNum).Name,
                                              CompTypeNames[static_cast<int>(OutAirUnit(OAUnitNum).OAEquip(InListNum).Type)],
                                              OutAirUnit(OAUnitNum).OAEquip(InListNum).ComponentName,
                                              "UNDEFINED",
                                              state.dataIPShortCut->cAlphaArgs(13));
                            }
                            // If fan is on the end of equipment.
                        } else if (OutAirUnit(OAUnitNum).FanPlace == DrawThru) {
                            if (InListNum == 1) {
                                SetUpCompSets(state,
                                              "ZoneHVAC:OutdoorAirUnit",
                                              OutAirUnit(OAUnitNum).Name,
                                              CompTypeNames[static_cast<int>(OutAirUnit(OAUnitNum).OAEquip(InListNum).Type)],
                                              OutAirUnit(OAUnitNum).OAEquip(InListNum).ComponentName,
                                              state.dataIPShortCut->cAlphaArgs(12),
                                              "UNDEFINED");
                            } else if (InListNum != NumInList) {
                                SetUpCompSets(state,
                                              "ZoneHVAC:OutdoorAirUnit",
                                              OutAirUnit(OAUnitNum).Name,
                                              CompTypeNames[static_cast<int>(OutAirUnit(OAUnitNum).OAEquip(InListNum).Type)],
                                              OutAirUnit(OAUnitNum).OAEquip(InListNum).ComponentName,
                                              "UNDEFINED",
                                              "UNDEFINED");
                            } else if (InListNum == NumInList) {
                                SetUpCompSets(state,
                                              "ZoneHVAC:OutdoorAirUnit",
                                              OutAirUnit(OAUnitNum).Name,
                                              CompTypeNames[static_cast<int>(OutAirUnit(OAUnitNum).OAEquip(InListNum).Type)],
                                              OutAirUnit(OAUnitNum).OAEquip(InListNum).ComponentName,
                                              "UNDEFINED",
                                              "UNDEFINED");
                            }
                        }
                        // Must call after SetUpCompSets since this will add another CoilSystem:Cooling:DX object in CompSets
                        if (CompTypeNamesUC[static_cast<int>(OutAirUnit(OAUnitNum).OAEquip(InListNum).Type)] == "COILSYSTEM:COOLING:DX") {
                            UnitarySystems::UnitarySys::checkUnitarySysCoilInOASysExists(
                                state, OutAirUnit(OAUnitNum).OAEquip(CompNum).ComponentName, OAUnitNum);
                        }
                    } // End Inlist

                    // In case of draw through, the last component is linked with the zone air supply node
                    if (OutAirUnit(OAUnitNum).FanPlace == DrawThru) {
                        SetUpCompSets(state,
                                      CurrentModuleObject,
                                      OutAirUnit(OAUnitNum).Name,
                                      "UNDEFINED",
                                      state.dataIPShortCut->cAlphaArgs(5),
                                      "UNDEFINED",
                                      state.dataIPShortCut->cAlphaArgs(13));
                    }

                } else { // when ListNum<0
                    ShowSevereError(state,
                                    std::string{CurrentModuleObject} + " = \"" + state.dataIPShortCut->cAlphaArgs(1) + "\" invalid " +
                                        cAlphaFields(16) + "=\"" + state.dataIPShortCut->cAlphaArgs(16) + "\" not found.");
                    ErrorsFound = true;
                }
            } else { // when Equipment list is left blanked
                ShowSevereError(state,
                                std::string{CurrentModuleObject} + " = \"" + state.dataIPShortCut->cAlphaArgs(1) + "\" invalid " + cAlphaFields(16) +
                                    " is blank and must be entered.");
                ErrorsFound = true;
            }
            if (!lAlphaBlanks(17)) {
                OutAirUnit(OAUnitNum).AvailManagerListName = state.dataIPShortCut->cAlphaArgs(17);
            }
        }

        if (ErrorsFound) {
            ShowFatalError(state, std::string{RoutineName} + "Errors found in getting " + std::string{CurrentModuleObject} + '.');
        }

        AlphArray.deallocate();
        cAlphaFields.deallocate();
        NumArray.deallocate();
        cNumericFields.deallocate();
        lAlphaBlanks.deallocate();
        lNumericBlanks.deallocate();

        state.dataOutdoorAirUnit->GetOutdoorAirUnitInputFlag = false;

        // Setup Report variables for the zone outdoor air unit CurrentModuleObject='ZoneHVAC:OutdoorAirUnit'
        for (OAUnitNum = 1; OAUnitNum <= state.dataOutdoorAirUnit->NumOfOAUnits; ++OAUnitNum) {
            SetupOutputVariable(state,
                                "Zone Outdoor Air Unit Total Heating Rate",
                                OutputProcessor::Unit::W,
                                OutAirUnit(OAUnitNum).TotHeatingRate,
                                OutputProcessor::SOVTimeStepType::System,
                                OutputProcessor::SOVStoreType::Average,
                                OutAirUnit(OAUnitNum).Name);
            SetupOutputVariable(state,
                                "Zone Outdoor Air Unit Total Heating Energy",
                                OutputProcessor::Unit::J,
                                OutAirUnit(OAUnitNum).TotHeatingEnergy,
                                OutputProcessor::SOVTimeStepType::System,
                                OutputProcessor::SOVStoreType::Summed,
                                OutAirUnit(OAUnitNum).Name);
            SetupOutputVariable(state,
                                "Zone Outdoor Air Unit Sensible Heating Rate",
                                OutputProcessor::Unit::W,
                                OutAirUnit(OAUnitNum).SensHeatingRate,
                                OutputProcessor::SOVTimeStepType::System,
                                OutputProcessor::SOVStoreType::Average,
                                OutAirUnit(OAUnitNum).Name);
            SetupOutputVariable(state,
                                "Zone Outdoor Air Unit Sensible Heating Energy",
                                OutputProcessor::Unit::J,
                                OutAirUnit(OAUnitNum).SensHeatingEnergy,
                                OutputProcessor::SOVTimeStepType::System,
                                OutputProcessor::SOVStoreType::Summed,
                                OutAirUnit(OAUnitNum).Name);
            SetupOutputVariable(state,
                                "Zone Outdoor Air Unit Latent Heating Rate",
                                OutputProcessor::Unit::W,
                                OutAirUnit(OAUnitNum).LatHeatingRate,
                                OutputProcessor::SOVTimeStepType::System,
                                OutputProcessor::SOVStoreType::Average,
                                OutAirUnit(OAUnitNum).Name);
            SetupOutputVariable(state,
                                "Zone Outdoor Air Unit Latent Heating Energy",
                                OutputProcessor::Unit::J,
                                OutAirUnit(OAUnitNum).LatHeatingEnergy,
                                OutputProcessor::SOVTimeStepType::System,
                                OutputProcessor::SOVStoreType::Summed,
                                OutAirUnit(OAUnitNum).Name);
            SetupOutputVariable(state,
                                "Zone Outdoor Air Unit Total Cooling Rate",
                                OutputProcessor::Unit::W,
                                OutAirUnit(OAUnitNum).TotCoolingRate,
                                OutputProcessor::SOVTimeStepType::System,
                                OutputProcessor::SOVStoreType::Average,
                                OutAirUnit(OAUnitNum).Name);
            SetupOutputVariable(state,
                                "Zone Outdoor Air Unit Total Cooling Energy",
                                OutputProcessor::Unit::J,
                                OutAirUnit(OAUnitNum).TotCoolingEnergy,
                                OutputProcessor::SOVTimeStepType::System,
                                OutputProcessor::SOVStoreType::Summed,
                                OutAirUnit(OAUnitNum).Name);
            SetupOutputVariable(state,
                                "Zone Outdoor Air Unit Sensible Cooling Rate",
                                OutputProcessor::Unit::W,
                                OutAirUnit(OAUnitNum).SensCoolingRate,
                                OutputProcessor::SOVTimeStepType::System,
                                OutputProcessor::SOVStoreType::Average,
                                OutAirUnit(OAUnitNum).Name);
            SetupOutputVariable(state,
                                "Zone Outdoor Air Unit Sensible Cooling Energy",
                                OutputProcessor::Unit::J,
                                OutAirUnit(OAUnitNum).SensCoolingEnergy,
                                OutputProcessor::SOVTimeStepType::System,
                                OutputProcessor::SOVStoreType::Summed,
                                OutAirUnit(OAUnitNum).Name);
            SetupOutputVariable(state,
                                "Zone Outdoor Air Unit Latent Cooling Rate",
                                OutputProcessor::Unit::W,
                                OutAirUnit(OAUnitNum).LatCoolingRate,
                                OutputProcessor::SOVTimeStepType::System,
                                OutputProcessor::SOVStoreType::Average,
                                OutAirUnit(OAUnitNum).Name);
            SetupOutputVariable(state,
                                "Zone Outdoor Air Unit Latent Cooling Energy",
                                OutputProcessor::Unit::J,
                                OutAirUnit(OAUnitNum).LatCoolingEnergy,
                                OutputProcessor::SOVTimeStepType::System,
                                OutputProcessor::SOVStoreType::Summed,
                                OutAirUnit(OAUnitNum).Name);
            SetupOutputVariable(state,
                                "Zone Outdoor Air Unit Air Mass Flow Rate",
                                OutputProcessor::Unit::kg_s,
                                OutAirUnit(OAUnitNum).AirMassFlow,
                                OutputProcessor::SOVTimeStepType::System,
                                OutputProcessor::SOVStoreType::Average,
                                OutAirUnit(OAUnitNum).Name);
            SetupOutputVariable(state,
                                "Zone Outdoor Air Unit Fan Electricity Rate",
                                OutputProcessor::Unit::W,
                                OutAirUnit(OAUnitNum).ElecFanRate,
                                OutputProcessor::SOVTimeStepType::System,
                                OutputProcessor::SOVStoreType::Average,
                                OutAirUnit(OAUnitNum).Name);
            SetupOutputVariable(state,
                                "Zone Outdoor Air Unit Fan Electricity Energy",
                                OutputProcessor::Unit::J,
                                OutAirUnit(OAUnitNum).ElecFanEnergy,
                                OutputProcessor::SOVTimeStepType::System,
                                OutputProcessor::SOVStoreType::Summed,
                                OutAirUnit(OAUnitNum).Name);
            SetupOutputVariable(state,
                                "Zone Outdoor Air Unit Fan Availability Status",
                                OutputProcessor::Unit::None,
                                OutAirUnit(OAUnitNum).AvailStatus,
                                OutputProcessor::SOVTimeStepType::System,
                                OutputProcessor::SOVStoreType::Average,
                                OutAirUnit(OAUnitNum).Name);
            //! Note that the outdoor air unit fan electric is NOT metered because this value is already metered through the fan component
        }
    }

    void InitOutdoorAirUnit(EnergyPlusData &state,
                            int const OAUnitNum,          // index for the current outdoor air unit
                            int const ZoneNum,            // number of zone being served
                            bool const FirstHVACIteration // TRUE if 1st HVAC simulation of system timestep
    )
    {

        // SUBROUTINE INFORMATION:
        //       AUTHOR         Young Tae Chae, Rick Strand
        //       DATE WRITTEN   July 2009
        //       MODIFIED       July 2012, Chandan Sharma - FSEC: Added zone sys avail managers
        //       RE-ENGINEERED  na

        // PURPOSE OF THIS SUBROUTINE:
        // This subroutine initializes all of the data elements which are necessary
        // to simulate a zone outdoor air control unit.

        // METHODOLOGY EMPLOYED:
        // Uses the status flags to trigger initializations.

        // REFERENCES:
        // na

        // Using/Aliasing
        auto &ZoneComp = state.dataHVACGlobal->ZoneComp;
        auto &ZoneCompTurnFansOff = state.dataHVACGlobal->ZoneCompTurnFansOff;
        auto &ZoneCompTurnFansOn = state.dataHVACGlobal->ZoneCompTurnFansOn;

        using DataZoneEquipment::CheckZoneEquipmentList;
        using FluidProperties::GetDensityGlycol;
        using HVACHXAssistedCoolingCoil::SimHXAssistedCoolingCoil;
        using PlantUtilities::InitComponentNodes;
        using PlantUtilities::ScanPlantLoopsForObject;
        using ScheduleManager::GetCurrentScheduleValue;
        using SteamCoils::GetCoilMaxSteamFlowRate;
        using WaterCoils::SimulateWaterCoilComponents;

        // SUBROUTINE PARAMETER DEFINITIONS:
        static constexpr std::string_view CurrentModuleObject("ZoneHVAC:OutdoorAirUnit");
        static constexpr std::string_view RoutineName("SizeOutdoorAirUnit");

        // SUBROUTINE LOCAL VARIABLE DECLARATIONS:
        int Loop;
        auto &MyEnvrnFlag = state.dataOutdoorAirUnit->MyEnvrnFlag;
        auto &MyPlantScanFlag = state.dataOutdoorAirUnit->MyPlantScanFlag;
        auto &MyZoneEqFlag = state.dataOutdoorAirUnit->MyZoneEqFlag; // used to set up zone equipment availability managers
        int InNode;                                                  // inlet node number in outdoor air unit
        int OutNode;                                                 // outlet node number in outdoor air unit
        int OutsideAirNode;                                          // outside air node number outdoor air unit
        Real64 OAFrac;                                               // possible outside air fraction
        Real64 EAFrac;                                               // possible exhaust air fraction
        Real64 RhoAir;                                               // air density at InNode
        int compLoop;                                                // local do loop index
        Real64 rho;
        bool errFlag;

        // Do the one time initializations

        auto &OutAirUnit(state.dataOutdoorAirUnit->OutAirUnit);

        if (state.dataOutdoorAirUnit->MyOneTimeFlag) {

            MyEnvrnFlag.allocate(state.dataOutdoorAirUnit->NumOfOAUnits);
            state.dataOutdoorAirUnit->MySizeFlag.allocate(state.dataOutdoorAirUnit->NumOfOAUnits);
            MyPlantScanFlag.allocate(state.dataOutdoorAirUnit->NumOfOAUnits);
            MyZoneEqFlag.allocate(state.dataOutdoorAirUnit->NumOfOAUnits);
            MyEnvrnFlag = true;
            state.dataOutdoorAirUnit->MySizeFlag = true;
            MyPlantScanFlag = true;
            MyZoneEqFlag = true;
            state.dataOutdoorAirUnit->MyOneTimeFlag = false;
        }

        if (allocated(ZoneComp)) {
            if (MyZoneEqFlag(OAUnitNum)) { // initialize the name of each availability manager list and zone number
                ZoneComp(DataZoneEquipment::ZoneEquip::OutdoorAirUnit).ZoneCompAvailMgrs(OAUnitNum).AvailManagerListName =
                    OutAirUnit(OAUnitNum).AvailManagerListName;
                ZoneComp(DataZoneEquipment::ZoneEquip::OutdoorAirUnit).ZoneCompAvailMgrs(OAUnitNum).ZoneNum = ZoneNum;
                MyZoneEqFlag(OAUnitNum) = false;
            }
            OutAirUnit(OAUnitNum).AvailStatus = ZoneComp(DataZoneEquipment::ZoneEquip::OutdoorAirUnit).ZoneCompAvailMgrs(OAUnitNum).AvailStatus;
        }

        if (MyPlantScanFlag(OAUnitNum) && allocated(state.dataPlnt->PlantLoop)) {
            for (compLoop = 1; compLoop <= OutAirUnit(OAUnitNum).NumComponents; ++compLoop) {

                CompType Type = OutAirUnit(OAUnitNum).OAEquip(compLoop).Type;

                switch (Type) {
                case CompType::WaterCoil_Cooling:
                case CompType::WaterCoil_DetailedCool:
                case CompType::WaterCoil_SimpleHeat:
                case CompType::SteamCoil_AirHeat:

                {
                    errFlag = false;
                    ScanPlantLoopsForObject(state,
                                            OutAirUnit(OAUnitNum).OAEquip(compLoop).ComponentName,
                                            OutAirUnit(OAUnitNum).OAEquip(compLoop).CoilType,
                                            OutAirUnit(OAUnitNum).OAEquip(compLoop).plantLoc,
                                            errFlag,
                                            _,
                                            _,
                                            _,
                                            _,
                                            _);
                    if (errFlag) {
                        ShowFatalError(state, "InitOutdoorAirUnit: Program terminated for previous conditions.");
                    }
                    break;
                }
                default:
                    break;
                }
            }

            MyPlantScanFlag(OAUnitNum) = false;
        } else if (MyPlantScanFlag(OAUnitNum) && !state.dataGlobal->AnyPlantInModel) {
            MyPlantScanFlag(OAUnitNum) = false;
        }

        // need to check all zone outdoor air control units to see if they are on Zone Equipment List or issue warning
        if (!state.dataOutdoorAirUnit->ZoneEquipmentListChecked && state.dataZoneEquip->ZoneEquipInputsFilled) {
            state.dataOutdoorAirUnit->ZoneEquipmentListChecked = true;
            for (Loop = 1; Loop <= state.dataOutdoorAirUnit->NumOfOAUnits; ++Loop) {
                if (CheckZoneEquipmentList(state, CurrentModuleObject, OutAirUnit(Loop).Name)) continue;
                ShowSevereError(state,
                                "InitOutdoorAirUnit: Zone Outdoor Air Unit=[" + std::string{CurrentModuleObject} + ',' + OutAirUnit(Loop).Name +
                                    "] is not on any ZoneHVAC:EquipmentList.  It will not be simulated.");
            }
        }

        if (!state.dataGlobal->SysSizingCalc && state.dataOutdoorAirUnit->MySizeFlag(OAUnitNum) && !MyPlantScanFlag(OAUnitNum)) {

            SizeOutdoorAirUnit(state, OAUnitNum);

            state.dataOutdoorAirUnit->MySizeFlag(OAUnitNum) = false;
        }

        // Do the one time initializations
        if (state.dataGlobal->BeginEnvrnFlag && MyEnvrnFlag(OAUnitNum)) {
            // Node Conditions

            OutNode = OutAirUnit(OAUnitNum).AirOutletNode;
            OutsideAirNode = OutAirUnit(OAUnitNum).OutsideAirNode;
            // Outdoor Air flow rate conditions
            RhoAir = state.dataEnvrn->StdRhoAir;
            OAFrac = GetCurrentScheduleValue(state, OutAirUnit(OAUnitNum).OutAirSchedPtr);
            OutAirUnit(OAUnitNum).OutAirMassFlow = RhoAir * OAFrac * OutAirUnit(OAUnitNum).OutAirVolFlow;
            OutAirUnit(OAUnitNum).SMaxAirMassFlow = RhoAir * OAFrac * OutAirUnit(OAUnitNum).SFanMaxAirVolFlow;

            if (OutAirUnit(OAUnitNum).ExtFan) {
                InNode = OutAirUnit(OAUnitNum).AirInletNode;
                // set the exhaust air mass flow rate from input
                if (OutAirUnit(OAUnitNum).ExtFan) {
                    EAFrac = GetCurrentScheduleValue(state, OutAirUnit(OAUnitNum).ExtOutAirSchedPtr);
                    OutAirUnit(OAUnitNum).ExtAirMassFlow = RhoAir * EAFrac * OutAirUnit(OAUnitNum).ExtAirVolFlow;
                    OutAirUnit(OAUnitNum).EMaxAirMassFlow = RhoAir * EAFrac * OutAirUnit(OAUnitNum).EFanMaxAirVolFlow;
                } else if (!OutAirUnit(OAUnitNum).ExtFan) {
                    OutAirUnit(OAUnitNum).ExtAirMassFlow = OutAirUnit(OAUnitNum).OutAirMassFlow;
                    OutAirUnit(OAUnitNum).EMaxAirMassFlow = OutAirUnit(OAUnitNum).SMaxAirMassFlow;
                }
                state.dataLoopNodes->Node(InNode).MassFlowRateMax = OutAirUnit(OAUnitNum).EMaxAirMassFlow;
                state.dataLoopNodes->Node(InNode).MassFlowRateMin = 0.0;
            }
            // set the node max and min mass flow rates
            state.dataLoopNodes->Node(OutsideAirNode).MassFlowRateMax = OutAirUnit(OAUnitNum).SMaxAirMassFlow;
            state.dataLoopNodes->Node(OutsideAirNode).MassFlowRateMin = 0.0;
            state.dataLoopNodes->Node(OutNode).MassFlowRate = OutAirUnit(OAUnitNum).EMaxAirMassFlow;

            if (!MyPlantScanFlag(OAUnitNum)) {
                for (compLoop = 1; compLoop <= OutAirUnit(OAUnitNum).NumComponents; ++compLoop) {
                    if ((OutAirUnit(OAUnitNum).OAEquip(compLoop).Type == CompType::WaterCoil_Cooling) ||
                        (OutAirUnit(OAUnitNum).OAEquip(compLoop).Type == CompType::WaterCoil_DetailedCool)) {
                        OutAirUnit(OAUnitNum).OAEquip(compLoop).MaxVolWaterFlow =
                            WaterCoils::GetCoilMaxWaterFlowRate(state,
                                                                CompTypeNames[static_cast<int>(OutAirUnit(OAUnitNum).OAEquip(compLoop).Type)],
                                                                OutAirUnit(OAUnitNum).OAEquip(compLoop).ComponentName,
                                                                errFlag);
                        rho = GetDensityGlycol(state,
                                               state.dataPlnt->PlantLoop(OutAirUnit(OAUnitNum).OAEquip(compLoop).plantLoc.loopNum).FluidName,
                                               DataGlobalConstants::CWInitConvTemp,
                                               state.dataPlnt->PlantLoop(OutAirUnit(OAUnitNum).OAEquip(compLoop).plantLoc.loopNum).FluidIndex,
                                               RoutineName);
                        OutAirUnit(OAUnitNum).OAEquip(compLoop).MaxWaterMassFlow = rho * OutAirUnit(OAUnitNum).OAEquip(compLoop).MaxVolWaterFlow;
                        OutAirUnit(OAUnitNum).OAEquip(compLoop).MinWaterMassFlow = rho * OutAirUnit(OAUnitNum).OAEquip(compLoop).MinVolWaterFlow;
                        InitComponentNodes(state,
                                           OutAirUnit(OAUnitNum).OAEquip(compLoop).MinWaterMassFlow,
                                           OutAirUnit(OAUnitNum).OAEquip(compLoop).MaxWaterMassFlow,
                                           OutAirUnit(OAUnitNum).OAEquip(compLoop).CoilWaterInletNode,
                                           OutAirUnit(OAUnitNum).OAEquip(compLoop).CoilWaterOutletNode);
                    }

                    if (OutAirUnit(OAUnitNum).OAEquip(compLoop).Type == CompType::WaterCoil_SimpleHeat) {
                        OutAirUnit(OAUnitNum).OAEquip(compLoop).MaxVolWaterFlow =
                            WaterCoils::GetCoilMaxWaterFlowRate(state,
                                                                CompTypeNames[static_cast<int>(OutAirUnit(OAUnitNum).OAEquip(compLoop).Type)],
                                                                OutAirUnit(OAUnitNum).OAEquip(compLoop).ComponentName,
                                                                errFlag);
                        rho = GetDensityGlycol(state,
                                               state.dataPlnt->PlantLoop(OutAirUnit(OAUnitNum).OAEquip(compLoop).plantLoc.loopNum).FluidName,
                                               DataGlobalConstants::HWInitConvTemp,
                                               state.dataPlnt->PlantLoop(OutAirUnit(OAUnitNum).OAEquip(compLoop).plantLoc.loopNum).FluidIndex,
                                               RoutineName);
                        OutAirUnit(OAUnitNum).OAEquip(compLoop).MaxWaterMassFlow = rho * OutAirUnit(OAUnitNum).OAEquip(compLoop).MaxVolWaterFlow;
                        OutAirUnit(OAUnitNum).OAEquip(compLoop).MinWaterMassFlow = rho * OutAirUnit(OAUnitNum).OAEquip(compLoop).MinVolWaterFlow;
                        InitComponentNodes(state,
                                           OutAirUnit(OAUnitNum).OAEquip(compLoop).MinWaterMassFlow,
                                           OutAirUnit(OAUnitNum).OAEquip(compLoop).MaxWaterMassFlow,
                                           OutAirUnit(OAUnitNum).OAEquip(compLoop).CoilWaterInletNode,
                                           OutAirUnit(OAUnitNum).OAEquip(compLoop).CoilWaterOutletNode);
                    }
                    if (OutAirUnit(OAUnitNum).OAEquip(compLoop).Type == CompType::SteamCoil_AirHeat) {
                        OutAirUnit(OAUnitNum).OAEquip(compLoop).MaxVolWaterFlow =
                            GetCoilMaxSteamFlowRate(state, OutAirUnit(OAUnitNum).OAEquip(compLoop).ComponentIndex, errFlag);
                        Real64 rho =
                            GetSatDensityRefrig(state,
                                                state.dataPlnt->PlantLoop(OutAirUnit(OAUnitNum).OAEquip(compLoop).plantLoc.loopNum).FluidName,
                                                DataGlobalConstants::SteamInitConvTemp,
                                                1.0,
                                                state.dataPlnt->PlantLoop(OutAirUnit(OAUnitNum).OAEquip(compLoop).plantLoc.loopNum).FluidIndex,
                                                RoutineName);
                        OutAirUnit(OAUnitNum).OAEquip(compLoop).MaxWaterMassFlow = rho * OutAirUnit(OAUnitNum).OAEquip(compLoop).MaxVolWaterFlow;
                        OutAirUnit(OAUnitNum).OAEquip(compLoop).MinWaterMassFlow = rho * OutAirUnit(OAUnitNum).OAEquip(compLoop).MinVolWaterFlow;
                        InitComponentNodes(state,
                                           OutAirUnit(OAUnitNum).OAEquip(compLoop).MinWaterMassFlow,
                                           OutAirUnit(OAUnitNum).OAEquip(compLoop).MaxWaterMassFlow,
                                           OutAirUnit(OAUnitNum).OAEquip(compLoop).CoilWaterInletNode,
                                           OutAirUnit(OAUnitNum).OAEquip(compLoop).CoilWaterOutletNode);
                    }
                    if (OutAirUnit(OAUnitNum).OAEquip(compLoop).Type == CompType::WaterCoil_CoolingHXAsst) {
                        OutAirUnit(OAUnitNum).OAEquip(compLoop).MaxVolWaterFlow =
                            WaterCoils::GetCoilMaxWaterFlowRate(state,
                                                                CompTypeNames[static_cast<int>(OutAirUnit(OAUnitNum).OAEquip(compLoop).Type)],
                                                                OutAirUnit(OAUnitNum).OAEquip(compLoop).ComponentName,
                                                                errFlag);
                        rho = GetDensityGlycol(state,
                                               state.dataPlnt->PlantLoop(OutAirUnit(OAUnitNum).OAEquip(compLoop).plantLoc.loopNum).FluidName,
                                               DataGlobalConstants::CWInitConvTemp,
                                               state.dataPlnt->PlantLoop(OutAirUnit(OAUnitNum).OAEquip(compLoop).plantLoc.loopNum).FluidIndex,
                                               RoutineName);
                        OutAirUnit(OAUnitNum).OAEquip(compLoop).MaxWaterMassFlow = rho * OutAirUnit(OAUnitNum).OAEquip(compLoop).MaxVolWaterFlow;
                        OutAirUnit(OAUnitNum).OAEquip(compLoop).MinWaterMassFlow = rho * OutAirUnit(OAUnitNum).OAEquip(compLoop).MinVolWaterFlow;
                        InitComponentNodes(state,
                                           OutAirUnit(OAUnitNum).OAEquip(compLoop).MinWaterMassFlow,
                                           OutAirUnit(OAUnitNum).OAEquip(compLoop).MaxWaterMassFlow,
                                           OutAirUnit(OAUnitNum).OAEquip(compLoop).CoilWaterInletNode,
                                           OutAirUnit(OAUnitNum).OAEquip(compLoop).CoilWaterOutletNode);
                    }
                }
            }
            MyEnvrnFlag(OAUnitNum) = false;

        } // ...end start of environment inits

        if (!state.dataGlobal->BeginEnvrnFlag) MyEnvrnFlag(OAUnitNum) = true;

        // These initializations are done every iteration...
        // Set all the output variable
        OutAirUnit(OAUnitNum).TotHeatingRate = 0.0;
        OutAirUnit(OAUnitNum).SensHeatingRate = 0.0;
        OutAirUnit(OAUnitNum).LatHeatingRate = 0.0;
        OutAirUnit(OAUnitNum).TotCoolingRate = 0.0;
        OutAirUnit(OAUnitNum).SensCoolingRate = 0.0;
        OutAirUnit(OAUnitNum).LatCoolingRate = 0.0;
        OutAirUnit(OAUnitNum).AirMassFlow = 0.0;
        OutAirUnit(OAUnitNum).ElecFanRate = 0.0;
        // Node Set

        OutNode = OutAirUnit(OAUnitNum).AirOutletNode;
        OutsideAirNode = OutAirUnit(OAUnitNum).OutsideAirNode;
        RhoAir = state.dataEnvrn->StdRhoAir;
        OAFrac = GetCurrentScheduleValue(state, OutAirUnit(OAUnitNum).OutAirSchedPtr);

        // set the mass flow rates from the input volume flow rates
        if (OAFrac > 0.0 || (ZoneCompTurnFansOn && !ZoneCompTurnFansOff)) { // fan is available
            OutAirUnit(OAUnitNum).OutAirMassFlow = RhoAir * OAFrac * OutAirUnit(OAUnitNum).OutAirVolFlow;
        } else {
            OutAirUnit(OAUnitNum).OutAirMassFlow = 0.0;
        }

        // set the exhaust air mass flow rate from input
        if (OutAirUnit(OAUnitNum).ExtFan) {
            InNode = OutAirUnit(OAUnitNum).AirInletNode;
            EAFrac = GetCurrentScheduleValue(state, OutAirUnit(OAUnitNum).ExtOutAirSchedPtr);
            if (OutAirUnit(OAUnitNum).ExtFanAvailSchedPtr > 0.0) {
                OutAirUnit(OAUnitNum).ExtAirMassFlow = RhoAir * EAFrac * OutAirUnit(OAUnitNum).ExtAirVolFlow;
            } else {
                OutAirUnit(OAUnitNum).ExtAirMassFlow = 0.0;
            }
            state.dataLoopNodes->Node(InNode).MassFlowRate = OutAirUnit(OAUnitNum).ExtAirMassFlow;
            state.dataLoopNodes->Node(InNode).MassFlowRateMaxAvail = OutAirUnit(OAUnitNum).ExtAirMassFlow;
            state.dataLoopNodes->Node(InNode).MassFlowRateMinAvail = 0.0;
        } else if (!OutAirUnit(OAUnitNum).ExtFan) {
            OutAirUnit(OAUnitNum).ExtAirMassFlow = 0.0;
        }

        // First, set the flow conditions up so that there is flow through the unit

        state.dataLoopNodes->Node(OutNode).MassFlowRate = OutAirUnit(OAUnitNum).OutAirMassFlow;
        state.dataLoopNodes->Node(OutNode).MassFlowRateMaxAvail = OutAirUnit(OAUnitNum).OutAirMassFlow;
        state.dataLoopNodes->Node(OutNode).MassFlowRateMinAvail = 0.0;
        state.dataLoopNodes->Node(OutsideAirNode).MassFlowRate = OutAirUnit(OAUnitNum).OutAirMassFlow;
        state.dataLoopNodes->Node(OutsideAirNode).MassFlowRateMaxAvail = OutAirUnit(OAUnitNum).OutAirMassFlow;
        state.dataLoopNodes->Node(OutsideAirNode).MassFlowRateMinAvail = 0.0;

        // Just in case the system is off and conditions do not get sent through
        // the system for some reason, set the outlet conditions equal to the inlet
        // conditions of the zone outdoor air control unit
        if (OutAirUnit(OAUnitNum).ExtFan) {
            state.dataLoopNodes->Node(OutNode).Temp = state.dataLoopNodes->Node(InNode).Temp;
            state.dataLoopNodes->Node(OutNode).Press = state.dataLoopNodes->Node(InNode).Press;
            state.dataLoopNodes->Node(OutNode).HumRat = state.dataLoopNodes->Node(InNode).HumRat;
            state.dataLoopNodes->Node(OutNode).Enthalpy = state.dataLoopNodes->Node(InNode).Enthalpy;
        } else {
            state.dataLoopNodes->Node(OutNode).Temp = state.dataLoopNodes->Node(OutsideAirNode).Temp;
            state.dataLoopNodes->Node(OutNode).Press = state.dataLoopNodes->Node(OutsideAirNode).Press;
            state.dataLoopNodes->Node(OutNode).HumRat = state.dataLoopNodes->Node(OutsideAirNode).HumRat;
            state.dataLoopNodes->Node(OutNode).Enthalpy = state.dataLoopNodes->Node(OutsideAirNode).Enthalpy;
        }
        // These initializations only need to be done once at the start of the iterations...
        if (FirstHVACIteration || state.dataHVACGlobal->ShortenTimeStepSys) {
            // Initialize the outside air conditions...
            state.dataLoopNodes->Node(OutsideAirNode).Temp = state.dataLoopNodes->Node(OutsideAirNode).OutAirDryBulb;
            state.dataLoopNodes->Node(OutsideAirNode).HumRat = state.dataEnvrn->OutHumRat;
            state.dataLoopNodes->Node(OutsideAirNode).Press = state.dataEnvrn->OutBaroPress;
        }
    }

    void SizeOutdoorAirUnit(EnergyPlusData &state, int const OAUnitNum)
    {

        // SUBROUTINE INFORMATION:
        //       AUTHOR         Young Tae Chae, Rick Strand
        //       DATE WRITTEN   July 2009
        //       MODIFIED       Brent Griffith, March 2010, autosize OA flow rate
        //                      August 2013 Daeho Kang, add component sizing table entries
        //       RE-ENGINEERED  na

        // PURPOSE OF THIS SUBROUTINE:
        // This subroutine is for sizing zoen outdoor air control unit components for which flow rates have not been
        // specified in the input.

        // METHODOLOGY EMPLOYED:
        // Obtains flow rates from the zone sizing arrays and plant sizing data.

        // Using/Aliasing
        using namespace DataSizing;
        using DataHVACGlobals::cFanTypes;

        using Fans::GetFanDesignVolumeFlowRate;

        using HVACHXAssistedCoolingCoil::SimHXAssistedCoolingCoil;
        using PlantUtilities::MyPlantSizingIndex;
        using SteamCoils::SimulateSteamCoilComponents;
        using WaterCoils::SimulateWaterCoilComponents;

        // SUBROUTINE LOCAL VARIABLE DECLARATIONS:
        int PltSizHeatNum; // index of plant sizing object for 1st heating loop
        int PltSizCoolNum; // index of plant sizing object for 1st cooling loop
        bool ErrorsFound;
        Real64 RhoAir;
        int CompNum;
        bool IsAutoSize;            // Indicator to autosize
        Real64 OutAirVolFlowDes;    // Autosized outdoor air flow for reporting
        Real64 OutAirVolFlowUser;   // Hardsized outdoor air flow for reporting
        Real64 ExtAirVolFlowDes;    // Autosized exhaust air flow for reporting
        Real64 ExtAirVolFlowUser;   // Hardsized exhaust air flow for reporting
        Real64 MaxVolWaterFlowDes;  // Autosized maximum water flow for reporting
        Real64 MaxVolWaterFlowUser; // Hardsized maximum water flow for reporting

        PltSizCoolNum = 0;
        PltSizHeatNum = 0;
        ErrorsFound = false;
        RhoAir = state.dataEnvrn->StdRhoAir;
        IsAutoSize = false;
        OutAirVolFlowDes = 0.0;
        OutAirVolFlowUser = 0.0;
        ExtAirVolFlowDes = 0.0;
        ExtAirVolFlowUser = 0.0;
        MaxVolWaterFlowDes = 0.0;
        MaxVolWaterFlowUser = 0.0;

        auto &OutAirUnit(state.dataOutdoorAirUnit->OutAirUnit);
        auto &ZoneEqSizing(state.dataSize->ZoneEqSizing);
        auto &DataFanEnumType(state.dataSize->DataFanEnumType);

        if (OutAirUnit(OAUnitNum).SFanType == DataHVACGlobals::FanType_SystemModelObject) {
            DataFanEnumType = DataAirSystems::ObjectVectorOOFanSystemModel;
        } else {
            DataFanEnumType = DataAirSystems::StructArrayLegacyFanModels;
        }
        state.dataSize->DataFanIndex = OutAirUnit(OAUnitNum).SFan_Index;
        if (OutAirUnit(OAUnitNum).FanPlace == BlowThru) {
            state.dataSize->DataFanPlacement = DataSizing::ZoneFanPlacement::BlowThru;
        } else if (OutAirUnit(OAUnitNum).FanPlace == DrawThru) {
            state.dataSize->DataFanPlacement = DataSizing::ZoneFanPlacement::DrawThru;
        }

        if (OutAirUnit(OAUnitNum).OutAirVolFlow == AutoSize) {
            IsAutoSize = true;
        }

        if (state.dataSize->CurZoneEqNum > 0) {
            if (!IsAutoSize && !state.dataSize->ZoneSizingRunDone) { // Simulation continue
                if (OutAirUnit(OAUnitNum).OutAirVolFlow > 0.0) {
                    BaseSizer::reportSizerOutput(state,
                                                 ZoneHVACOAUnit,
                                                 OutAirUnit(OAUnitNum).Name,
                                                 "User-Specified Outdoor Air Flow Rate [m3/s]",
                                                 OutAirUnit(OAUnitNum).OutAirVolFlow);
                }
            } else {
                CheckZoneSizing(state, std::string(ZoneHVACOAUnit), OutAirUnit(OAUnitNum).Name);
                OutAirVolFlowDes = state.dataSize->FinalZoneSizing(state.dataSize->CurZoneEqNum).MinOA;
                if (OutAirVolFlowDes < SmallAirVolFlow) {
                    OutAirVolFlowDes = 0.0;
                }
                if (IsAutoSize) {
                    OutAirUnit(OAUnitNum).OutAirVolFlow = OutAirVolFlowDes;
                    BaseSizer::reportSizerOutput(
                        state, ZoneHVACOAUnit, OutAirUnit(OAUnitNum).Name, "Design Size Outdoor Air Flow Rate [m3/s]", OutAirVolFlowDes);
                } else {
                    if (OutAirUnit(OAUnitNum).OutAirVolFlow > 0.0 && OutAirVolFlowDes > 0.0) {
                        OutAirVolFlowUser = OutAirUnit(OAUnitNum).OutAirVolFlow;
                        BaseSizer::reportSizerOutput(
                            state, ZoneHVACOAUnit, OutAirUnit(OAUnitNum).Name, "User-Specified Outdoor Air Flow Rate [m3/s]", OutAirVolFlowUser);
                        if (state.dataGlobal->DisplayExtraWarnings) {
                            if ((std::abs(OutAirVolFlowDes - OutAirVolFlowUser) / OutAirVolFlowUser) > state.dataSize->AutoVsHardSizingThreshold) {
                                BaseSizer::reportSizerOutput(
                                    state, ZoneHVACOAUnit, OutAirUnit(OAUnitNum).Name, "Design Size Outdoor Air Flow Rate [m3/s]", OutAirVolFlowDes);
                                ShowMessage(state,
                                            "SizeOutdoorAirUnit: Potential issue with equipment sizing for ZoneHVAC:OutdoorAirUnit " +
                                                OutAirUnit(OAUnitNum).Name);
                                ShowContinueError(state, format("User-Specified Outdoor Air Flow Rate of {:.5R} [m3/s]", OutAirVolFlowUser));
                                ShowContinueError(state, format("differs from Design Size Outdoor Air Flow Rate of {:.5R} [m3/s]", OutAirVolFlowDes));
                                ShowContinueError(state, "This may, or may not, indicate mismatched component sizes.");
                                ShowContinueError(state, "Verify that the value entered is intended and is consistent with other components.");
                            }
                        }
                    }
                }
            }
        }

        IsAutoSize = false;
        if (OutAirUnit(OAUnitNum).ExtAirVolFlow == AutoSize) {
            IsAutoSize = true;
        }
        if (state.dataSize->CurZoneEqNum > 0) {
            if (!IsAutoSize && !state.dataSize->ZoneSizingRunDone) { // Simulation continue
                if (OutAirUnit(OAUnitNum).ExtAirVolFlow > 0.0) {
                    BaseSizer::reportSizerOutput(state,
                                                 ZoneHVACOAUnit,
                                                 OutAirUnit(OAUnitNum).Name,
                                                 "User-Specified Exhaust Air Flow Rate [m3/s]",
                                                 OutAirUnit(OAUnitNum).ExtAirVolFlow);
                }
            } else {
                // set exhaust flow equal to the oa inlet flow
                ExtAirVolFlowDes = OutAirUnit(OAUnitNum).OutAirVolFlow;
                if (IsAutoSize) {
                    OutAirUnit(OAUnitNum).ExtAirVolFlow = ExtAirVolFlowDes;
                    BaseSizer::reportSizerOutput(
                        state, ZoneHVACOAUnit, OutAirUnit(OAUnitNum).Name, "Design Size Exhaust Air Flow Rate [m3/s]", ExtAirVolFlowDes);
                } else {
                    if (OutAirUnit(OAUnitNum).ExtAirVolFlow > 0.0 && ExtAirVolFlowDes > 0.0) {
                        ExtAirVolFlowUser = OutAirUnit(OAUnitNum).ExtAirVolFlow;
                        BaseSizer::reportSizerOutput(
                            state, ZoneHVACOAUnit, OutAirUnit(OAUnitNum).Name, "User-Specified Exhaust Air Flow Rate [m3/s]", ExtAirVolFlowUser);
                        if (state.dataGlobal->DisplayExtraWarnings) {
                            if ((std::abs(ExtAirVolFlowDes - ExtAirVolFlowUser) / ExtAirVolFlowUser) > state.dataSize->AutoVsHardSizingThreshold) {
                                BaseSizer::reportSizerOutput(
                                    state, ZoneHVACOAUnit, OutAirUnit(OAUnitNum).Name, "Design Size Exhaust Air Flow Rate [m3/s]", ExtAirVolFlowDes);
                                ShowMessage(state,
                                            "SizeOutdoorAirUnit: Potential issue with equipment sizing for ZoneHVAC:OutdoorAirUnit " +
                                                OutAirUnit(OAUnitNum).Name);
                                ShowContinueError(state, format("User-Specified Exhaust Air Flow Rate of {:.5R} [m3/s]", ExtAirVolFlowUser));
                                ShowContinueError(state, format("differs from Design Size Exhaust Air Flow Rate of {:.5R} [m3/s]", ExtAirVolFlowDes));
                                ShowContinueError(state, "This may, or may not, indicate mismatched component sizes.");
                                ShowContinueError(state, "Verify that the value entered is intended and is consistent with other components.");
                            }
                        }
                    }
                }
            }
        }

        ZoneEqSizing(state.dataSize->CurZoneEqNum).CoolingAirFlow = true;
        ZoneEqSizing(state.dataSize->CurZoneEqNum).HeatingAirFlow = true;
        ZoneEqSizing(state.dataSize->CurZoneEqNum).CoolingAirVolFlow = OutAirUnit(OAUnitNum).OutAirVolFlow;
        ZoneEqSizing(state.dataSize->CurZoneEqNum).HeatingAirVolFlow = OutAirUnit(OAUnitNum).OutAirVolFlow;
        ZoneEqSizing(state.dataSize->CurZoneEqNum).OAVolFlow = OutAirUnit(OAUnitNum).OutAirVolFlow;

        if (OutAirUnit(OAUnitNum).SFanMaxAirVolFlow == AutoSize) {
            if (OutAirUnit(OAUnitNum).SFanType != DataHVACGlobals::FanType_SystemModelObject) {
                Fans::SimulateFanComponents(state, OutAirUnit(OAUnitNum).SFanName, true, OutAirUnit(OAUnitNum).SFan_Index, _, false, false);
                OutAirUnit(OAUnitNum).SFanMaxAirVolFlow =
                    GetFanDesignVolumeFlowRate(state, cFanTypes(OutAirUnit(OAUnitNum).SFanType), OutAirUnit(OAUnitNum).SFanName, ErrorsFound);

            } else {
                state.dataHVACFan->fanObjs[OutAirUnit(OAUnitNum).SFan_Index]->simulate(state, _, _, _, _);
                OutAirUnit(OAUnitNum).SFanMaxAirVolFlow = state.dataHVACFan->fanObjs[OutAirUnit(OAUnitNum).SFan_Index]->designAirVolFlowRate;
            }
        }
        if (OutAirUnit(OAUnitNum).ExtFan) {
            if (OutAirUnit(OAUnitNum).EFanMaxAirVolFlow == AutoSize) {
                if (OutAirUnit(OAUnitNum).ExtFanType != DataHVACGlobals::FanType_SystemModelObject) {

                    Fans::SimulateFanComponents(state, OutAirUnit(OAUnitNum).ExtFanName, true, OutAirUnit(OAUnitNum).ExtFan_Index);
                    OutAirUnit(OAUnitNum).EFanMaxAirVolFlow =
                        GetFanDesignVolumeFlowRate(state, cFanTypes(OutAirUnit(OAUnitNum).ExtFanType), OutAirUnit(OAUnitNum).ExtFanName, ErrorsFound);
                } else {
                    state.dataHVACFan->fanObjs[OutAirUnit(OAUnitNum).ExtFan_Index]->simulate(state, _, _, _, _);
                    OutAirUnit(OAUnitNum).EFanMaxAirVolFlow = state.dataHVACFan->fanObjs[OutAirUnit(OAUnitNum).ExtFan_Index]->designAirVolFlowRate;
                }
            }
        }

        for (CompNum = 1; CompNum <= OutAirUnit(OAUnitNum).NumComponents; ++CompNum) {
            if ((OutAirUnit(OAUnitNum).OAEquip(CompNum).Type == CompType::WaterCoil_Cooling) ||
                (OutAirUnit(OAUnitNum).OAEquip(CompNum).Type == CompType::WaterCoil_DetailedCool)) {
                if (OutAirUnit(OAUnitNum).OAEquip(CompNum).MaxVolWaterFlow == AutoSize) {
                    SimulateWaterCoilComponents(state,
                                                OutAirUnit(OAUnitNum).OAEquip(CompNum).ComponentName,
                                                true,
                                                OutAirUnit(OAUnitNum).OAEquip(CompNum).ComponentIndex,
                                                _,
                                                1,
                                                0.0);
                }
            }
            if (OutAirUnit(OAUnitNum).OAEquip(CompNum).Type == CompType::WaterCoil_SimpleHeat) {
                if (OutAirUnit(OAUnitNum).OAEquip(CompNum).MaxVolWaterFlow == AutoSize) {
                    SimulateWaterCoilComponents(state,
                                                OutAirUnit(OAUnitNum).OAEquip(CompNum).ComponentName,
                                                true,
                                                OutAirUnit(OAUnitNum).OAEquip(CompNum).ComponentIndex,
                                                _,
                                                1,
                                                0.0);
                }
            }
            if (OutAirUnit(OAUnitNum).OAEquip(CompNum).Type == CompType::SteamCoil_AirHeat) {
                if (OutAirUnit(OAUnitNum).OAEquip(CompNum).MaxVolWaterFlow == AutoSize) {
                    SimulateSteamCoilComponents(
                        state, OutAirUnit(OAUnitNum).OAEquip(CompNum).ComponentName, true, OutAirUnit(OAUnitNum).OAEquip(CompNum).ComponentIndex);
                }
            }
            if (OutAirUnit(OAUnitNum).OAEquip(CompNum).Type == CompType::WaterCoil_CoolingHXAsst) {
                if (OutAirUnit(OAUnitNum).OAEquip(CompNum).MaxVolWaterFlow == AutoSize) {
                    SimHXAssistedCoolingCoil(state,
                                             OutAirUnit(OAUnitNum).OAEquip(CompNum).ComponentName,
                                             true,
                                             DataHVACGlobals::CompressorOperation::On,
                                             0.0,
                                             OutAirUnit(OAUnitNum).OAEquip(CompNum).ComponentIndex,
                                             ContFanCycCoil);
                }
            }
        }

        if (ErrorsFound) {
            ShowFatalError(state, "Preceding sizing errors cause program termination");
        }
    }

    void CalcOutdoorAirUnit(EnergyPlusData &state,
                            int &OAUnitNum,                // number of the current unit being simulated
                            int const ZoneNum,             // number of zone being served
                            bool const FirstHVACIteration, // TRUE if 1st HVAC simulation of system timestep
                            Real64 &PowerMet,              // power supplied
                            Real64 &LatOutputProvided      // Latent power supplied (kg/s), negative = dehumidification
    )
    {

        // SUBROUTINE INFORMATION:
        //       AUTHOR         Young Tae Chae, Rick Strand
        //       DATE WRITTEN   June 2008
        //       MODIFIED       July 2012, Chandan Sharma - FSEC: Added zone sys avail managers
        //       RE-ENGINEERED  na

        // PURPOSE OF THIS SUBROUTINE:
        // This subroutine mainly controls the action of the outdoor air unit
        // (or more exactly, it controls the coil outlet temperature of the unit)
        // based on the user input for controls and the defined controls
        // algorithms.

        // METHODOLOGY EMPLOYED:
        // Outdoor air unit is controlled based on user input and what is happening in the
        // simulation.
        // Note: controls are strictly temperature based and do not factor
        // humidity into the equation (not an enthalpy economy cycle but rather
        // a simple return air cycle).

        // REFERENCES:
        // ASHRAE Systems and Equipment Handbook (SI), 1996. page 31.3

        // USE STATEMENTS:

        // Using/Aliasing
        auto &ZoneCompTurnFansOff = state.dataHVACGlobal->ZoneCompTurnFansOff;
        auto &ZoneCompTurnFansOn = state.dataHVACGlobal->ZoneCompTurnFansOn;
        using HeatingCoils::CheckHeatingCoilSchedule;
        using HVACHXAssistedCoolingCoil::CheckHXAssistedCoolingCoilSchedule;
        using ScheduleManager::GetCurrentScheduleValue;
        using SteamCoils::CheckSteamCoilSchedule;
        using WaterCoils::CheckWaterCoilSchedule;

        // Locals

        // SUBROUTINE ARGUMENT DEFINITIONS:

        // SUBROUTINE PARAMETER DEFINITIONS:
        // INTERFACE BLOCK SPECIFICATIONS

        // DERIVED TYPE DEFINITIONS
        // na

        // SUBROUTINE LOCAL VARIABLE DECLARATIONS:
        Real64 DesOATemp;    // Design OA Temp degree C
        Real64 AirMassFlow;  // air mass flow rate [kg/s]
        int ControlNode;     // the hot water or cold water inlet node
        int InletNode;       // Unit air inlet node
        int SFanOutletNode;  // Unit supply fan outlet node
        int OutletNode;      // air outlet node
        int OutsideAirNode;  // outside air node
        Real64 QTotUnitOut;  // total unit output [watts]
        Real64 QUnitOut;     // heating or sens. cooling provided by fan coil unit [watts]
        Real64 LatLoadMet;   // heating or sens. cooling provided by fan coil unit [watts]
        Real64 MinHumRat;    // desired temperature after mixing inlet and outdoor air [degrees C]
        Real64 SetPointTemp; // temperature that will be used to control the radiant system [Celsius]
        Real64 HiCtrlTemp;   // Current high point in setpoint temperature range
        Real64 LoCtrlTemp;   // Current low point in setpoint temperature range
        Real64 AirInEnt;     // RE-calcualte the Enthalpy of supply air
        Real64 AirOutletTemp;
        Operation OperatingMode;
        Real64 ZoneSupAirEnt; // Specific humidity ratio of inlet air (kg moisture / kg moist air)
        // Latent output
        Real64 LatentOutput; // Latent (moisture) add/removal rate, negative is dehumidification [kg/s]
        Real64 SpecHumOut;   // Specific humidity ratio of outlet air (kg moisture / kg moist air)
        Real64 SpecHumIn;    // Specific humidity ratio of inlet air (kg moisture / kg moist air)
        Real64 ZoneAirEnt;   // zone air enthalphy J/kg

        auto &OutAirUnit(state.dataOutdoorAirUnit->OutAirUnit);

        // initialize local variables
        ControlNode = 0;
        QUnitOut = 0.0;
        if (OutAirUnit(OAUnitNum).ExtFan) InletNode = OutAirUnit(OAUnitNum).AirInletNode;
        SFanOutletNode = OutAirUnit(OAUnitNum).SFanOutletNode;
        OutletNode = OutAirUnit(OAUnitNum).AirOutletNode;
        OutsideAirNode = OutAirUnit(OAUnitNum).OutsideAirNode;
        OperatingMode = OutAirUnit(OAUnitNum).OperatingMode;
        OAUnitCtrlType UnitControlType = OutAirUnit(OAUnitNum).controlType;
        AirOutletTemp = 0.0;
        OutAirUnit(OAUnitNum).CompOutSetTemp = 0.0;
        OutAirUnit(OAUnitNum).FanEffect = false;

        if ((GetCurrentScheduleValue(state, OutAirUnit(OAUnitNum).SchedPtr) <= 0) ||
            (GetCurrentScheduleValue(state, OutAirUnit(OAUnitNum).OutAirSchedPtr) <= 0) ||
            ((GetCurrentScheduleValue(state, OutAirUnit(OAUnitNum).SFanAvailSchedPtr) <= 0) && !ZoneCompTurnFansOn) || ZoneCompTurnFansOff) {
            // System is off or has no load upon the unit; set the flow rates to zero and then
            // simulate the components with the no flow conditions
            if (OutAirUnit(OAUnitNum).ExtFan) state.dataLoopNodes->Node(InletNode).MassFlowRate = 0.0;
            if (OutAirUnit(OAUnitNum).ExtFan) state.dataLoopNodes->Node(InletNode).MassFlowRateMaxAvail = 0.0;
            if (OutAirUnit(OAUnitNum).ExtFan) state.dataLoopNodes->Node(InletNode).MassFlowRateMinAvail = 0.0;
            state.dataLoopNodes->Node(SFanOutletNode).MassFlowRate = 0.0;
            state.dataLoopNodes->Node(SFanOutletNode).MassFlowRateMaxAvail = 0.0;
            state.dataLoopNodes->Node(SFanOutletNode).MassFlowRateMinAvail = 0.0;
            state.dataLoopNodes->Node(OutletNode).MassFlowRate = 0.0;
            state.dataLoopNodes->Node(OutletNode).MassFlowRateMaxAvail = 0.0;
            state.dataLoopNodes->Node(OutletNode).MassFlowRateMinAvail = 0.0;
            state.dataLoopNodes->Node(OutsideAirNode).MassFlowRate = 0.0;
            state.dataLoopNodes->Node(OutsideAirNode).MassFlowRateMaxAvail = 0.0;
            state.dataLoopNodes->Node(OutsideAirNode).MassFlowRateMinAvail = 0.0;
            AirMassFlow = state.dataLoopNodes->Node(SFanOutletNode).MassFlowRate;

            // Node condition
            if (OutAirUnit(OAUnitNum).ExtFan) {
                state.dataLoopNodes->Node(InletNode).Temp = state.dataHeatBalFanSys->MAT(ZoneNum);
                state.dataLoopNodes->Node(SFanOutletNode).Temp = state.dataLoopNodes->Node(InletNode).Temp;
            } else {
                state.dataLoopNodes->Node(SFanOutletNode).Temp = state.dataHeatBalFanSys->MAT(ZoneNum);
            }
            state.dataLoopNodes->Node(OutletNode).Temp = state.dataLoopNodes->Node(SFanOutletNode).Temp;

            if (OutAirUnit(OAUnitNum).FanPlace == BlowThru) {
                if (OutAirUnit(OAUnitNum).SFanType != DataHVACGlobals::FanType_SystemModelObject) {
                    Fans::SimulateFanComponents(state,
                                                OutAirUnit(OAUnitNum).SFanName,
                                                FirstHVACIteration,
                                                OutAirUnit(OAUnitNum).SFan_Index,
                                                _,
                                                ZoneCompTurnFansOn,
                                                ZoneCompTurnFansOff);
                } else {
                    state.dataHVACFan->fanObjs[OutAirUnit(OAUnitNum).SFan_Index]->simulate(state, _, ZoneCompTurnFansOn, ZoneCompTurnFansOff, _);
                }

                SimZoneOutAirUnitComps(state, OAUnitNum, FirstHVACIteration);
                if (OutAirUnit(OAUnitNum).ExtFan) {
                    if (OutAirUnit(OAUnitNum).ExtFanType != DataHVACGlobals::FanType_SystemModelObject) {
                        Fans::SimulateFanComponents(state,
                                                    OutAirUnit(OAUnitNum).ExtFanName,
                                                    FirstHVACIteration,
                                                    OutAirUnit(OAUnitNum).ExtFan_Index,
                                                    _,
                                                    ZoneCompTurnFansOn,
                                                    ZoneCompTurnFansOff); // why not turn on/off flags here?
                    } else {
                        state.dataHVACFan->fanObjs[OutAirUnit(OAUnitNum).ExtFan_Index]->simulate(
                            state, _, ZoneCompTurnFansOn, ZoneCompTurnFansOff, _);
                    }
                }

            } else if (OutAirUnit(OAUnitNum).FanPlace == DrawThru) {
                SimZoneOutAirUnitComps(state, OAUnitNum, FirstHVACIteration);
                if (OutAirUnit(OAUnitNum).SFanType != DataHVACGlobals::FanType_SystemModelObject) {
                    Fans::SimulateFanComponents(state,
                                                OutAirUnit(OAUnitNum).SFanName,
                                                FirstHVACIteration,
                                                OutAirUnit(OAUnitNum).SFan_Index,
                                                _,
                                                ZoneCompTurnFansOn,
                                                ZoneCompTurnFansOff);
                } else {
                    state.dataHVACFan->fanObjs[OutAirUnit(OAUnitNum).SFan_Index]->simulate(state, _, ZoneCompTurnFansOn, ZoneCompTurnFansOff, _);
                }
                if (OutAirUnit(OAUnitNum).ExtFan) {
                    if (OutAirUnit(OAUnitNum).ExtFanType != DataHVACGlobals::FanType_SystemModelObject) {
                        Fans::SimulateFanComponents(state,
                                                    OutAirUnit(OAUnitNum).ExtFanName,
                                                    FirstHVACIteration,
                                                    OutAirUnit(OAUnitNum).ExtFan_Index,
                                                    _,
                                                    ZoneCompTurnFansOn,
                                                    ZoneCompTurnFansOff);
                    } else {
                        state.dataHVACFan->fanObjs[OutAirUnit(OAUnitNum).ExtFan_Index]->simulate(
                            state, _, ZoneCompTurnFansOn, ZoneCompTurnFansOff, _);
                    }
                }
            }

        } else { // System On

            // Flowrate Check
            if (state.dataLoopNodes->Node(OutsideAirNode).MassFlowRate > 0.0) {
                state.dataLoopNodes->Node(OutsideAirNode).MassFlowRate = OutAirUnit(OAUnitNum).OutAirMassFlow;
            }

            // Fan Positioning Check

            if (OutAirUnit(OAUnitNum).ExtFan) {
                state.dataLoopNodes->Node(InletNode).MassFlowRate = OutAirUnit(OAUnitNum).ExtAirMassFlow;
            }

            // Air mass balance check
            if ((std::abs(OutAirUnit(OAUnitNum).ExtAirMassFlow - OutAirUnit(OAUnitNum).OutAirMassFlow) > 0.001) &&
                (!state.dataHeatBal->ZoneAirMassFlow.EnforceZoneMassBalance)) {
                if (!OutAirUnit(OAUnitNum).FlowError) {
                    ShowWarningError(state, "Air mass flow between zone supply and exhaust is not balanced. Only the first occurrence is reported.");
                    ShowContinueError(state, "Occurs in ZoneHVAC:OutdoorAirUnit Object= " + OutAirUnit(OAUnitNum).Name);
                    ShowContinueError(state,
                                      "Air mass balance is required by other outdoor air units: Fan:ZoneExhaust, ZoneMixing, ZoneCrossMixing, or "
                                      "other air flow control inputs.");
                    ShowContinueErrorTimeStamp(state,
                                               format("The outdoor mass flow rate = {:.3R} and the exhaust mass flow rate = {:.3R}.",
                                                      OutAirUnit(OAUnitNum).OutAirMassFlow,
                                                      OutAirUnit(OAUnitNum).ExtAirMassFlow));
                    OutAirUnit(OAUnitNum).FlowError = true;
                }
            }

            if (OutAirUnit(OAUnitNum).FanPlace == BlowThru) {
                if (OutAirUnit(OAUnitNum).SFanType != DataHVACGlobals::FanType_SystemModelObject) {
                    Fans::SimulateFanComponents(state,
                                                OutAirUnit(OAUnitNum).SFanName,
                                                FirstHVACIteration,
                                                OutAirUnit(OAUnitNum).SFan_Index,
                                                _,
                                                ZoneCompTurnFansOn,
                                                ZoneCompTurnFansOff);
                } else {
                    state.dataHVACFan->fanObjs[OutAirUnit(OAUnitNum).SFan_Index]->simulate(state, _, ZoneCompTurnFansOn, ZoneCompTurnFansOff, _);
                }
                DesOATemp = state.dataLoopNodes->Node(SFanOutletNode).Temp;
            } else if (OutAirUnit(OAUnitNum).FanPlace == DrawThru) {
                DesOATemp = state.dataLoopNodes->Node(OutsideAirNode).Temp;
            }

            // Control type check
            switch (UnitControlType) {
            case OAUnitCtrlType::Neutral: {
                SetPointTemp = state.dataHeatBalFanSys->MAT(ZoneNum);
                // Neutral Control Condition
                if (DesOATemp == SetPointTemp) {
                    OutAirUnit(OAUnitNum).OperatingMode = Operation::NeutralMode;
                    AirOutletTemp = DesOATemp;
                    OutAirUnit(OAUnitNum).CompOutSetTemp = DesOATemp;
                    SimZoneOutAirUnitComps(state, OAUnitNum, FirstHVACIteration);
                } else {
                    if (DesOATemp < SetPointTemp) { // Heating MODE
                        OutAirUnit(OAUnitNum).OperatingMode = Operation::HeatingMode;
                        AirOutletTemp = SetPointTemp;
                        OutAirUnit(OAUnitNum).CompOutSetTemp = AirOutletTemp;
                        SimZoneOutAirUnitComps(state, OAUnitNum, FirstHVACIteration);
                    } else if (DesOATemp > SetPointTemp) { // Cooling Mode
                        OutAirUnit(OAUnitNum).OperatingMode = Operation::CoolingMode;
                        AirOutletTemp = SetPointTemp;
                        OutAirUnit(OAUnitNum).CompOutSetTemp = AirOutletTemp;
                        SimZoneOutAirUnitComps(state, OAUnitNum, FirstHVACIteration);
                    }
                }
                // SetPoint Temperature Condition
            } break;
            case OAUnitCtrlType::Temperature: {
                SetPointTemp = DesOATemp;
                HiCtrlTemp = GetCurrentScheduleValue(state, OutAirUnit(OAUnitNum).HiCtrlTempSchedPtr);
                LoCtrlTemp = GetCurrentScheduleValue(state, OutAirUnit(OAUnitNum).LoCtrlTempSchedPtr);
                if ((DesOATemp <= HiCtrlTemp) && (DesOATemp >= LoCtrlTemp)) {
                    OutAirUnit(OAUnitNum).OperatingMode = Operation::NeutralMode;
                    AirOutletTemp = DesOATemp;
                    OutAirUnit(OAUnitNum).CompOutSetTemp = DesOATemp;
                    SimZoneOutAirUnitComps(state, OAUnitNum, FirstHVACIteration);
                } else {
                    if (SetPointTemp < LoCtrlTemp) {
                        OutAirUnit(OAUnitNum).OperatingMode = Operation::HeatingMode;
                        AirOutletTemp = LoCtrlTemp;
                        OutAirUnit(OAUnitNum).CompOutSetTemp = AirOutletTemp;
                        SimZoneOutAirUnitComps(state, OAUnitNum, FirstHVACIteration);
                    } else if (SetPointTemp > HiCtrlTemp) {
                        OutAirUnit(OAUnitNum).OperatingMode = Operation::CoolingMode;
                        AirOutletTemp = HiCtrlTemp;
                        OutAirUnit(OAUnitNum).CompOutSetTemp = AirOutletTemp;
                        SimZoneOutAirUnitComps(state, OAUnitNum, FirstHVACIteration);
                    }
                }
            } break;
            default:
                break;
            }

            // Fan positioning
            if (OutAirUnit(OAUnitNum).FanPlace == DrawThru) {
                if (OutAirUnit(OAUnitNum).SFanType != DataHVACGlobals::FanType_SystemModelObject) {
                    Fans::SimulateFanComponents(state,
                                                OutAirUnit(OAUnitNum).SFanName,
                                                FirstHVACIteration,
                                                OutAirUnit(OAUnitNum).SFan_Index,
                                                _,
                                                ZoneCompTurnFansOn,
                                                ZoneCompTurnFansOff);
                } else {
                    state.dataHVACFan->fanObjs[OutAirUnit(OAUnitNum).SFan_Index]->simulate(state, _, ZoneCompTurnFansOn, ZoneCompTurnFansOff, _);
                }

                OutAirUnit(OAUnitNum).FanEffect = true; // RE-Simulation to take over the supply fan effect
                OutAirUnit(OAUnitNum).FanCorTemp = (state.dataLoopNodes->Node(OutletNode).Temp - OutAirUnit(OAUnitNum).CompOutSetTemp);
                SimZoneOutAirUnitComps(state, OAUnitNum, FirstHVACIteration);
                if (OutAirUnit(OAUnitNum).SFanType != DataHVACGlobals::FanType_SystemModelObject) {
                    Fans::SimulateFanComponents(state,
                                                OutAirUnit(OAUnitNum).SFanName,
                                                FirstHVACIteration,
                                                OutAirUnit(OAUnitNum).SFan_Index,
                                                _,
                                                ZoneCompTurnFansOn,
                                                ZoneCompTurnFansOff);
                } else {
                    state.dataHVACFan->fanObjs[OutAirUnit(OAUnitNum).SFan_Index]->simulate(state, _, ZoneCompTurnFansOn, ZoneCompTurnFansOff, _);
                }
                OutAirUnit(OAUnitNum).FanEffect = false;
            }
            if (OutAirUnit(OAUnitNum).ExtFan) {
                if (OutAirUnit(OAUnitNum).ExtFanType != DataHVACGlobals::FanType_SystemModelObject) {
                    Fans::SimulateFanComponents(state,
                                                OutAirUnit(OAUnitNum).ExtFanName,
                                                FirstHVACIteration,
                                                OutAirUnit(OAUnitNum).ExtFan_Index,
                                                _,
                                                ZoneCompTurnFansOn,
                                                ZoneCompTurnFansOff);
                } else {
                    state.dataHVACFan->fanObjs[OutAirUnit(OAUnitNum).ExtFan_Index]->simulate(state, _, ZoneCompTurnFansOn, ZoneCompTurnFansOff, _);
                }
            }
        } // ...end of system ON/OFF IF-THEN block

        AirMassFlow = state.dataLoopNodes->Node(OutletNode).MassFlowRate;
        MinHumRat = min(state.dataLoopNodes->Node(OutletNode).HumRat, state.dataLoopNodes->Node(OutAirUnit(OAUnitNum).ZoneNodeNum).HumRat);

        AirInEnt = PsyHFnTdbW(state.dataLoopNodes->Node(OutletNode).Temp, MinHumRat);                          // zone supply air node enthalpy
        ZoneAirEnt = PsyHFnTdbW(state.dataLoopNodes->Node(OutAirUnit(OAUnitNum).ZoneNodeNum).Temp, MinHumRat); // zone air enthalpy
        QUnitOut = AirMassFlow * (AirInEnt - ZoneAirEnt);                                                      // Senscooling

        // CR9155 Remove specific humidity calculations
        SpecHumOut = state.dataLoopNodes->Node(OutletNode).HumRat;
        SpecHumIn = state.dataLoopNodes->Node(OutAirUnit(OAUnitNum).ZoneNodeNum).HumRat;
        LatentOutput = AirMassFlow * (SpecHumOut - SpecHumIn); // Latent rate (kg/s), dehumid = negative

        ZoneAirEnt = PsyHFnTdbW(state.dataLoopNodes->Node(OutAirUnit(OAUnitNum).ZoneNodeNum).Temp,
                                state.dataLoopNodes->Node(OutAirUnit(OAUnitNum).ZoneNodeNum).HumRat);

        ZoneSupAirEnt = PsyHFnTdbW(state.dataLoopNodes->Node(OutletNode).Temp, state.dataLoopNodes->Node(OutletNode).HumRat);
        QTotUnitOut = AirMassFlow * (ZoneSupAirEnt - ZoneAirEnt);
        LatLoadMet = QTotUnitOut - QUnitOut; // watts

        // Report variables...

        if (QUnitOut < 0.0) {
            OutAirUnit(OAUnitNum).SensCoolingRate = std::abs(QUnitOut);
            OutAirUnit(OAUnitNum).SensHeatingRate = 0.0;
        } else {
            OutAirUnit(OAUnitNum).SensCoolingRate = 0.0;
            OutAirUnit(OAUnitNum).SensHeatingRate = QUnitOut;
        }

        if (QTotUnitOut < 0.0) {
            OutAirUnit(OAUnitNum).TotCoolingRate = std::abs(QTotUnitOut);
            OutAirUnit(OAUnitNum).TotHeatingRate = 0.0;
        } else {
            OutAirUnit(OAUnitNum).TotCoolingRate = 0.0;
            OutAirUnit(OAUnitNum).TotHeatingRate = QTotUnitOut;
        }

        if (LatLoadMet < 0.0) {
            OutAirUnit(OAUnitNum).LatCoolingRate = std::abs(LatLoadMet);
            OutAirUnit(OAUnitNum).LatHeatingRate = 0.0;
        } else {
            OutAirUnit(OAUnitNum).LatCoolingRate = 0.0;
            OutAirUnit(OAUnitNum).LatHeatingRate = LatLoadMet;
        }

        // OutAirUnit( OAUnitNum ).ElecFanRate = FanElecPower;  //Issue #5524 this would only get the last fan called, not both if there are two
        OutAirUnit(OAUnitNum).ElecFanRate = 0.0;
        if (OutAirUnit(OAUnitNum).SFanType != DataHVACGlobals::FanType_SystemModelObject) {
            OutAirUnit(OAUnitNum).ElecFanRate += Fans::GetFanPower(state, OutAirUnit(OAUnitNum).SFan_Index);
        } else {
            OutAirUnit(OAUnitNum).ElecFanRate += state.dataHVACFan->fanObjs[OutAirUnit(OAUnitNum).SFan_Index]->fanPower();
        }
        if (OutAirUnit(OAUnitNum).ExtFan) {
            if (OutAirUnit(OAUnitNum).ExtFanType != DataHVACGlobals::FanType_SystemModelObject) {
                OutAirUnit(OAUnitNum).ElecFanRate += Fans::GetFanPower(state, OutAirUnit(OAUnitNum).ExtFan_Index);
            } else {
                OutAirUnit(OAUnitNum).ElecFanRate += state.dataHVACFan->fanObjs[OutAirUnit(OAUnitNum).ExtFan_Index]->fanPower();
            }
        }

        PowerMet = QUnitOut;
        LatOutputProvided = LatentOutput;
    }

    void SimZoneOutAirUnitComps(EnergyPlusData &state, int const OAUnitNum, bool const FirstHVACIteration)
    {

        // SUBROUTINE INFORMATION:
        //       AUTHOR         Fred Buhl
        //       DATE WRITTEN   Oct 1998
        //       MODIFIED       na
        //       RE-ENGINEERED  na

        // PURPOSE OF THIS SUBROUTINE
        // Simulate the controllers and components in the outside air system.

        // SUBROUTINE LOCAL VARIABLE DECLARATIONS:
        int EquipNum;
        int CurOAUnitNum;
        std::string EquipType;
        std::string EquipName;
        bool FatalErrorFlag;
        bool Sim;

        FatalErrorFlag = false;
        CurOAUnitNum = OAUnitNum;
        Sim = true;
        auto &OutAirUnit(state.dataOutdoorAirUnit->OutAirUnit);
        for (EquipNum = 1; EquipNum <= OutAirUnit(OAUnitNum).NumComponents; ++EquipNum) {
            EquipName = OutAirUnit(OAUnitNum).OAEquip(EquipNum).ComponentName;
            SimOutdoorAirEquipComps(state,
                                    OAUnitNum,
                                    CompTypeNames[static_cast<int>(OutAirUnit(OAUnitNum).OAEquip(EquipNum).Type)],
                                    EquipName,
                                    EquipNum,
                                    OutAirUnit(OAUnitNum).OAEquip(EquipNum).Type,
                                    FirstHVACIteration,
                                    OutAirUnit(OAUnitNum).OAEquip(EquipNum).ComponentIndex,
                                    Sim);
        }

        CurOAUnitNum = 0;
    }

    void SimOutdoorAirEquipComps(EnergyPlusData &state,
                                 int const OAUnitNum,          // actual outdoor air unit num
                                 std::string_view EquipType,   // the component type
                                 std::string const &EquipName, // the component Name
                                 int const EquipNum,
                                 [[maybe_unused]] CompType const CompTypeNum, // Component Type -- Integerized for this module
                                 bool const FirstHVACIteration,
                                 int &CompIndex,
                                 bool const Sim // if TRUE, simulate component
    )
    {

        // SUBROUTINE INFORMATION:
        //       AUTHOR         Young Tae Chae, Rick Strand
        //       DATE WRITTEN   June 2008
        //       MODIFIED
        //       RE-ENGINEERED  na

        // PURPOSE OF THIS SUBROUTINE:
        // Outdoor air unit has various coil options. This subroutine defines the coil loads and execute
        // to simulate each components
        // METHODOLOGY EMPLOYED:

        // REFERENCES:

        // USE STATEMENTS:

        // Using/Aliasing
        using DataHVACGlobals::SmallLoad;
        using DesiccantDehumidifiers::SimDesiccantDehumidifier;
        using HeatRecovery::SimHeatRecovery;
        using HVACDXHeatPumpSystem::SimDXHeatPumpSystem;
        using HVACHXAssistedCoolingCoil::SimHXAssistedCoolingCoil;
        using ScheduleManager::GetCurrentScheduleValue;
        using WaterCoils::SimulateWaterCoilComponents;

        // SUBROUTINE LOCAL VARIABLE DEFINITIONS
        Real64 OAMassFlow;
        Real64 QCompReq;
        int UnitNum;
        Real64 MaxWaterFlow;
        Real64 MinWaterFlow;
        int ControlNode;
        Real64 CpAirZn;
        int SimCompNum;
        CompType EquipTypeNum;
        int WCCoilInletNode;
        int WCCoilOutletNode;
        int WHCoilInletNode;
        int WHCoilOutletNode;
        Real64 QUnitOut;
        int DXSystemIndex(0);
        Real64 CompAirOutTemp;
        Real64 FanEffect;
        bool DrawFan; // fan position If .True., the temperature increasing by fan operating is considered
        Real64 Dxsystemouttemp;
        auto &HeatActive = state.dataOutdoorAirUnit->HeatActive;
        auto &CoolActive = state.dataOutdoorAirUnit->CoolActive;

        auto &OutAirUnit(state.dataOutdoorAirUnit->OutAirUnit);

        UnitNum = OAUnitNum;
        CompAirOutTemp = OutAirUnit(OAUnitNum).CompOutSetTemp;
        Operation OpMode = OutAirUnit(OAUnitNum).OperatingMode;
        SimCompNum = EquipNum;
        EquipTypeNum = OutAirUnit(OAUnitNum).OAEquip(SimCompNum).Type;
        OAMassFlow = OutAirUnit(OAUnitNum).OutAirMassFlow;
        DrawFan = OutAirUnit(OAUnitNum).FanEffect;
        DXSystemIndex = 0;

        // check the fan positioning
        if (DrawFan) {
            FanEffect = OutAirUnit(OAUnitNum).FanCorTemp; // Heat effect by fan
        } else {
            FanEffect = 0.0;
        }

        // checking equipment index

        {
            switch (EquipTypeNum) {
            // Heat recovery
            case CompType::HeatXchngrFP: // 'HeatExchanger:AirToAir:FlatPlate',
            case CompType::HeatXchngrSL: // 'HeatExchanger:AirToAir:SensibleAndLatent',
                                         // 'HeatExchanger:Desiccant:BalancedFlow' - unused
            {

                if (Sim) {
                    SimHeatRecovery(state, EquipName, FirstHVACIteration, CompIndex, ContFanCycCoil, _, _, _, _, false, false);
                }
            } break;
            // Desiccant Dehumidifier
            case CompType::Desiccant: { // 'Dehumidifier:Desiccant:NoFans'
                if (Sim) {
                    SimDesiccantDehumidifier(state, EquipName, FirstHVACIteration, CompIndex);
                }

            } break;
            case CompType::WaterCoil_SimpleHeat: { // ('Coil:Heating:Water')

                if (Sim) {
                    ControlNode = OutAirUnit(OAUnitNum).OAEquip(EquipNum).CoilWaterInletNode;
                    MaxWaterFlow = OutAirUnit(OAUnitNum).OAEquip(EquipNum).MaxWaterMassFlow;
                    MinWaterFlow = OutAirUnit(OAUnitNum).OAEquip(EquipNum).MinWaterMassFlow;
                    // On the first HVAC iteration the system values are given to the controller, but after that
                    // the demand limits are in place and there needs to be feedback to the Zone Equipment
                    if ((!FirstHVACIteration) && (ControlNode > 0)) {
                        MaxWaterFlow = state.dataLoopNodes->Node(ControlNode).MassFlowRateMaxAvail;
                        MinWaterFlow = state.dataLoopNodes->Node(ControlNode).MassFlowRateMinAvail;
                    }
                    WHCoilInletNode = OutAirUnit(OAUnitNum).OAEquip(EquipNum).CoilAirInletNode;
                    WHCoilOutletNode = OutAirUnit(OAUnitNum).OAEquip(EquipNum).CoilAirOutletNode;

                    CpAirZn = PsyCpAirFnW(state.dataLoopNodes->Node(WHCoilInletNode).HumRat);

                    if ((OpMode == Operation::NeutralMode) || (OpMode == Operation::CoolingMode) ||
                        (state.dataLoopNodes->Node(WHCoilInletNode).Temp > CompAirOutTemp)) {
                        QCompReq = 0.0;
                    } else {
                        QCompReq = CpAirZn * OAMassFlow * ((CompAirOutTemp - state.dataLoopNodes->Node(WHCoilInletNode).Temp) - FanEffect);
                        if (std::abs(QCompReq) < SmallLoad) QCompReq = 0.0;
                        if (QCompReq < 0.0) QCompReq = 0.0; // coil can heat only
                    }

                    ControlCompOutput(state,
                                      OutAirUnit(OAUnitNum).Name,
                                      std::string(ZoneHVACOAUnit),
                                      UnitNum,
                                      FirstHVACIteration,
                                      QCompReq,
                                      ControlNode,
                                      MaxWaterFlow,
                                      MinWaterFlow,
                                      0.0001,
                                      OutAirUnit(OAUnitNum).ControlCompTypeNum,
                                      OutAirUnit(OAUnitNum).CompErrIndex,
                                      _,
                                      _,
                                      _,
                                      2,
                                      SimCompNum,
                                      OutAirUnit(OAUnitNum).OAEquip(EquipNum).plantLoc);
                }
            } break;
            case CompType::SteamCoil_AirHeat: { // 'Coil:Heating:Steam'
                if (Sim) {
                    CalcOAUnitCoilComps(state, UnitNum, FirstHVACIteration, SimCompNum, QUnitOut);
                }
            } break;
            case CompType::Coil_ElectricHeat: // 'Coil:Heating:Electric'
            case CompType::Coil_GasHeat: {    // 'Coil:Heating:Fuel'
                if (Sim) {
                    //     stand-alone coils are temperature controlled (do not pass QCoilReq in argument list, QCoilReq overrides temp SP)
                    CalcOAUnitCoilComps(state, UnitNum, FirstHVACIteration, SimCompNum, QUnitOut);
                }
            } break;
                // water cooling coil Types
            case CompType::WaterCoil_Cooling: { // 'Coil:Cooling:Water'
                if (Sim) {
                    ControlNode = OutAirUnit(OAUnitNum).OAEquip(EquipNum).CoilWaterInletNode;
                    MaxWaterFlow = OutAirUnit(OAUnitNum).OAEquip(EquipNum).MaxWaterMassFlow;
                    MinWaterFlow = OutAirUnit(OAUnitNum).OAEquip(EquipNum).MinWaterMassFlow;
                    // On the first HVAC iteration the system values are given to the controller, but after that
                    // the demand limits are in place and there needs to be feedback to the Zone Equipment
                    if ((!FirstHVACIteration) && (ControlNode > 0)) {
                        MaxWaterFlow = state.dataLoopNodes->Node(ControlNode).MassFlowRateMaxAvail;
                        MinWaterFlow = state.dataLoopNodes->Node(ControlNode).MassFlowRateMinAvail;
                    }
                    WCCoilInletNode = OutAirUnit(OAUnitNum).OAEquip(EquipNum).CoilAirInletNode;
                    WCCoilOutletNode = OutAirUnit(OAUnitNum).OAEquip(EquipNum).CoilAirOutletNode;

                    CpAirZn = PsyCpAirFnW(state.dataLoopNodes->Node(WCCoilInletNode).HumRat);
                    OAMassFlow = OutAirUnit(OAUnitNum).OutAirMassFlow;
                    if ((OpMode == Operation::NeutralMode) || (OpMode == Operation::HeatingMode) ||
                        (state.dataLoopNodes->Node(WCCoilInletNode).Temp < CompAirOutTemp)) {
                        QCompReq = 0.0;
                        state.dataLoopNodes->Node(WCCoilOutletNode).Temp = state.dataLoopNodes->Node(WCCoilInletNode).Temp;
                        state.dataLoopNodes->Node(WCCoilOutletNode).HumRat = state.dataLoopNodes->Node(WCCoilInletNode).HumRat;
                        state.dataLoopNodes->Node(WCCoilOutletNode).MassFlowRate = state.dataLoopNodes->Node(WCCoilInletNode).MassFlowRate;

                    } else {

                        QCompReq = CpAirZn * OAMassFlow * ((CompAirOutTemp - state.dataLoopNodes->Node(WCCoilInletNode).Temp) - FanEffect);
                        if (std::abs(QCompReq) < SmallLoad) QCompReq = 0.0;
                        if (QCompReq > 0.0) QCompReq = 0.0; // coil can cool only
                    }

                    ControlCompOutput(state,
                                      OutAirUnit(OAUnitNum).Name,
                                      std::string(ZoneHVACOAUnit),
                                      UnitNum,
                                      FirstHVACIteration,
                                      QCompReq,
                                      ControlNode,
                                      MaxWaterFlow,
                                      MinWaterFlow,
                                      0.001,
                                      OutAirUnit(OAUnitNum).ControlCompTypeNum,
                                      OutAirUnit(OAUnitNum).CompErrIndex,
                                      _,
                                      _,
                                      _,
                                      1,
                                      SimCompNum,
                                      OutAirUnit(OAUnitNum).OAEquip(EquipNum).plantLoc);
                }
            } break;
            case CompType::WaterCoil_DetailedCool: { // 'Coil:Cooling:Water:DetailedGeometry'
                if (Sim) {
                    ControlNode = OutAirUnit(OAUnitNum).OAEquip(EquipNum).CoilWaterInletNode;
                    MaxWaterFlow = OutAirUnit(OAUnitNum).OAEquip(EquipNum).MaxWaterMassFlow;
                    MinWaterFlow = OutAirUnit(OAUnitNum).OAEquip(EquipNum).MinWaterMassFlow;
                    // On the first HVAC iteration the system values are given to the controller, but after that
                    // the demand limits are in place and there needs to be feedback to the Zone Equipment
                    if ((!FirstHVACIteration) && (ControlNode > 0)) {
                        MaxWaterFlow = state.dataLoopNodes->Node(ControlNode).MassFlowRateMaxAvail;
                        MinWaterFlow = state.dataLoopNodes->Node(ControlNode).MassFlowRateMinAvail;
                    }
                    WCCoilInletNode = OutAirUnit(OAUnitNum).OAEquip(EquipNum).CoilAirInletNode;
                    WCCoilOutletNode = OutAirUnit(OAUnitNum).OAEquip(EquipNum).CoilAirOutletNode;

                    CpAirZn = PsyCpAirFnW(state.dataLoopNodes->Node(WCCoilInletNode).HumRat);
                    OAMassFlow = OutAirUnit(OAUnitNum).OutAirMassFlow;

                    if ((OpMode == Operation::NeutralMode) || (OpMode == Operation::HeatingMode) ||
                        (state.dataLoopNodes->Node(WCCoilInletNode).Temp < CompAirOutTemp)) {
                        QCompReq = 0.0;
                    } else {

                        QCompReq = CpAirZn * OAMassFlow * ((CompAirOutTemp - state.dataLoopNodes->Node(WCCoilInletNode).Temp) - FanEffect);
                        if (std::abs(QCompReq) < SmallLoad) QCompReq = 0.0;
                        if (QCompReq > 0.0) QCompReq = 0.0; // coil can cool only
                    }

                    ControlCompOutput(state,
                                      OutAirUnit(OAUnitNum).Name,
                                      "ZONEHVAC:OUTDOORAIRUNIT",
                                      UnitNum,
                                      FirstHVACIteration,
                                      QCompReq,
                                      ControlNode,
                                      MaxWaterFlow,
                                      MinWaterFlow,
                                      0.001,
                                      OutAirUnit(OAUnitNum).ControlCompTypeNum,
                                      OutAirUnit(OAUnitNum).CompErrIndex,
                                      _,
                                      _,
                                      _,
                                      1,
                                      SimCompNum,
                                      OutAirUnit(OAUnitNum).OAEquip(EquipNum).plantLoc);
                }
            } break;
            case CompType::WaterCoil_CoolingHXAsst: { // 'CoilSystem:Cooling:Water:HeatExchangerAssisted'
                if (Sim) {
                    ControlNode = OutAirUnit(OAUnitNum).OAEquip(EquipNum).CoilWaterInletNode;
                    MaxWaterFlow = OutAirUnit(OAUnitNum).OAEquip(EquipNum).MaxWaterMassFlow;
                    MinWaterFlow = 0.0;
                    // On the first HVAC iteration the system values are given to the controller, but after that
                    // the demand limits are in place and there needs to be feedback to the Zone Equipment
                    if ((!FirstHVACIteration) && (ControlNode > 0)) {
                        MaxWaterFlow = state.dataLoopNodes->Node(ControlNode).MassFlowRateMaxAvail;
                        MinWaterFlow = state.dataLoopNodes->Node(ControlNode).MassFlowRateMinAvail;
                    }
                    WCCoilInletNode = OutAirUnit(OAUnitNum).OAEquip(EquipNum).CoilAirInletNode;
                    WCCoilOutletNode = OutAirUnit(OAUnitNum).OAEquip(EquipNum).CoilAirOutletNode;
                    CpAirZn = PsyCpAirFnW(state.dataLoopNodes->Node(WCCoilInletNode).HumRat);
                    OAMassFlow = OutAirUnit(OAUnitNum).OutAirMassFlow;
                    if ((OpMode == Operation::NeutralMode) || (OpMode == Operation::HeatingMode) ||
                        (state.dataLoopNodes->Node(WCCoilInletNode).Temp < CompAirOutTemp)) {
                        QCompReq = 0.0;
                    } else {
                        QCompReq = CpAirZn * OAMassFlow * ((CompAirOutTemp - state.dataLoopNodes->Node(WCCoilInletNode).Temp) - FanEffect);
                        if (std::abs(QCompReq) < SmallLoad) QCompReq = 0.0;
                        if (QCompReq > 0.0) QCompReq = 0.0; // coil can cool only
                    }
                    ControlCompOutput(state,
                                      OutAirUnit(OAUnitNum).Name,
                                      "ZONEHVAC:OUTDOORAIRUNIT",
                                      UnitNum,
                                      FirstHVACIteration,
                                      QCompReq,
                                      ControlNode,
                                      MaxWaterFlow,
                                      MinWaterFlow,
                                      0.001,
                                      OutAirUnit(OAUnitNum).ControlCompTypeNum,
                                      OutAirUnit(OAUnitNum).CompErrIndex,
                                      _,
                                      _,
                                      _,
                                      1,
                                      SimCompNum,
                                      OutAirUnit(OAUnitNum).OAEquip(EquipNum).plantLoc);
                }
            } break;
            case CompType::DXSystem: { // CoilSystem:Cooling:DX  old 'CompType:UnitaryCoolOnly'
                if (Sim) {
                    if (OutAirUnit(OAUnitNum).OAEquip(SimCompNum).compPointer == nullptr) {
                        UnitarySystems::UnitarySys thisSys;
                        OutAirUnit(OAUnitNum).OAEquip(SimCompNum).compPointer =
                            thisSys.factory(state,
                                            DataHVACGlobals::UnitarySys_AnyCoilType,
                                            OutAirUnit(OAUnitNum).OAEquip(SimCompNum).ComponentName,
                                            false,
                                            OAUnitNum);
                        UnitarySystems::UnitarySys::checkUnitarySysCoilInOASysExists(
                            state, OutAirUnit(OAUnitNum).OAEquip(SimCompNum).ComponentName, OAUnitNum);
                    }
                    if (((OpMode == Operation::NeutralMode) && (OutAirUnit(OAUnitNum).controlType == OAUnitCtrlType::Temperature)) ||
                        (OpMode == Operation::HeatingMode)) {
                        Dxsystemouttemp = 100.0; // There is no cooling demand for the DX system.
                    } else {
                        Dxsystemouttemp = CompAirOutTemp - FanEffect;
                    }
                    Real64 sensOut = 0.0;
                    Real64 latOut = 0.0;
                    OutAirUnit(OAUnitNum)
                        .OAEquip(SimCompNum)
                        .compPointer->simulate(state,
                                               EquipName,
                                               FirstHVACIteration,
                                               -1,
                                               DXSystemIndex,
                                               HeatActive,
                                               CoolActive,
                                               UnitNum,
                                               Dxsystemouttemp,
                                               false,
                                               sensOut,
                                               latOut);
                }
            } break;
            case CompType::DXHeatPumpSystem: {
                if (Sim) {
                    if (((OpMode == Operation::NeutralMode) && (OutAirUnit(OAUnitNum).controlType == OAUnitCtrlType::Temperature)) ||
                        (OpMode == Operation::CoolingMode)) {
                        Dxsystemouttemp = -20.0; // There is no heating demand for the DX system.
                    } else {
                        Dxsystemouttemp = CompAirOutTemp - FanEffect;
                    }
                    SimDXHeatPumpSystem(state, EquipName, FirstHVACIteration, -1, DXSystemIndex, UnitNum, Dxsystemouttemp);
                }
            } break;
                // RAR need new CompType:UnitarySystem object here
            case CompType::UnitarySystemModel: { // 'CompType:UnitarySystem'
                if (Sim) {
                    // This may have to be done in the unitary system object since there can be both cooling and heating
                    if (((OpMode == Operation::NeutralMode) && (OutAirUnit(OAUnitNum).controlType == OAUnitCtrlType::Temperature)) &&
                        (OpMode == Operation::HeatingMode)) {
                        Dxsystemouttemp = 100.0; // There is no cooling demand.
                    } else if (((OpMode == Operation::NeutralMode) && (OutAirUnit(OAUnitNum).controlType == OAUnitCtrlType::Temperature)) &&
                               (OpMode == Operation::CoolingMode)) {
                        Dxsystemouttemp = -20.0; // There is no heating demand.
                    } else {
                        Dxsystemouttemp = CompAirOutTemp - FanEffect;
                    }
                    Real64 sensOut = 0.0;
                    Real64 latOut = 0.0;
                    OutAirUnit(OAUnitNum)
                        .OAEquip(SimCompNum)
                        .compPointer->simulate(state,
                                               EquipName,
                                               FirstHVACIteration,
                                               -1,
                                               DXSystemIndex,
                                               HeatActive,
                                               CoolActive,
                                               UnitNum,
                                               Dxsystemouttemp,
                                               false,
                                               sensOut,
                                               latOut);
                }
            } break;
            default: {
                ShowFatalError(state, format("Invalid Outdoor Air Unit Component={}", EquipType)); // validate
            } break;
            }
        }
    }

    void CalcOAUnitCoilComps(EnergyPlusData &state,
                             int const CompNum, // actual outdoor air unit num
                             bool const FirstHVACIteration,
                             int const EquipIndex, // Component Type -- Integerized for this module
                             Real64 &LoadMet)
    {

        // SUBROUTINE INFORMATION:
        //       AUTHOR         Young Tae Chae, Rick Strand
        //       DATE WRITTEN   June 2009
        //       MODIFIED
        //       RE-ENGINEERED  na

        // PURPOSE OF THIS SUBROUTINE:
        // This subroutine mainly controls the action of water components in the unit

        // METHODOLOGY EMPLOYED:

        // REFERENCES:

        // USE STATEMENTS:

        // Using/Aliasing
        using DataHVACGlobals::SmallLoad;
        using HVACHXAssistedCoolingCoil::SimHXAssistedCoolingCoil;
        using SteamCoils::SimulateSteamCoilComponents;
        using WaterCoils::SimulateWaterCoilComponents;

        // SUBROUTINE ARGUMENT DEFINITIONS:

        // Locals
        // SUBROUTINE LOCAL VARIABLE DEFINITIONS
        int OAUnitNum;
        Real64 CpAirZn;
        int CoilIndex;
        Operation OpMode;
        Real64 AirMassFlow;
        Real64 FanEffect;
        bool DrawFan; // Fan Flag
        int InletNode;
        int OutletNode;
        Real64 QCompReq; // Actual equipment load
        CompType CoilTypeNum;
        Real64 CoilAirOutTemp;
        int CompoNum;

        auto &OutAirUnit(state.dataOutdoorAirUnit->OutAirUnit);

        CoilIndex = 0;
        OAUnitNum = CompNum;
        CompoNum = EquipIndex;
        CoilTypeNum = OutAirUnit(OAUnitNum).OAEquip(CompoNum).Type;
        OpMode = OutAirUnit(OAUnitNum).OperatingMode;
        CoilAirOutTemp = OutAirUnit(OAUnitNum).CompOutSetTemp;
        DrawFan = OutAirUnit(OAUnitNum).FanEffect;
        if (DrawFan) {
            FanEffect = OutAirUnit(OAUnitNum).FanCorTemp;
        } else {
            FanEffect = 0.0;
        }

        {
            switch (CoilTypeNum) {
            case CompType::Coil_ElectricHeat: {
                InletNode = OutAirUnit(OAUnitNum).OAEquip(CompoNum).CoilAirInletNode;
                OutletNode = OutAirUnit(OAUnitNum).OAEquip(CompoNum).CoilAirOutletNode;
                if ((OpMode == Operation::NeutralMode) || (OpMode == Operation::CoolingMode) ||
                    (state.dataLoopNodes->Node(InletNode).Temp > CoilAirOutTemp)) {
                    QCompReq = 0.0;
                } else {
                    CpAirZn = PsyCpAirFnW(state.dataLoopNodes->Node(InletNode).HumRat);
                    QCompReq = state.dataLoopNodes->Node(InletNode).MassFlowRate * CpAirZn *
                               ((CoilAirOutTemp - state.dataLoopNodes->Node(InletNode).Temp) - FanEffect);
                    if (std::abs(QCompReq) < SmallLoad) QCompReq = 0.0;
                }

                if (QCompReq <= 0.0) {
                    QCompReq = 0.0; // a heating coil can only heat, not cool
                    state.dataLoopNodes->Node(OutletNode).Temp = state.dataLoopNodes->Node(InletNode).Temp;
                    state.dataLoopNodes->Node(OutletNode).HumRat = state.dataLoopNodes->Node(InletNode).HumRat;
                    state.dataLoopNodes->Node(OutletNode).MassFlowRate = state.dataLoopNodes->Node(InletNode).MassFlowRate;
                }
                HeatingCoils::SimulateHeatingCoilComponents(
                    state, OutAirUnit(OAUnitNum).OAEquip(CompoNum).ComponentName, FirstHVACIteration, QCompReq, CoilIndex);

                AirMassFlow = state.dataLoopNodes->Node(InletNode).MassFlowRate;
                LoadMet = AirMassFlow * (PsyHFnTdbW(state.dataLoopNodes->Node(OutletNode).Temp, state.dataLoopNodes->Node(InletNode).HumRat) -
                                         PsyHFnTdbW(state.dataLoopNodes->Node(InletNode).Temp, state.dataLoopNodes->Node(InletNode).HumRat));

            } break;
            case CompType::Coil_GasHeat: { // 'Coil:Heating:Steam'
                InletNode = OutAirUnit(OAUnitNum).OAEquip(CompoNum).CoilAirInletNode;
                OutletNode = OutAirUnit(OAUnitNum).OAEquip(CompoNum).CoilAirOutletNode;
                if ((OpMode == Operation::NeutralMode) || (OpMode == Operation::CoolingMode) ||
                    (state.dataLoopNodes->Node(InletNode).Temp > CoilAirOutTemp)) {
                    QCompReq = 0.0;
                } else {
                    state.dataLoopNodes->Node(OutletNode).MassFlowRate = state.dataLoopNodes->Node(InletNode).MassFlowRate;
                    CpAirZn = PsyCpAirFnW(state.dataLoopNodes->Node(InletNode).HumRat);
                    QCompReq = state.dataLoopNodes->Node(InletNode).MassFlowRate * CpAirZn *
                               ((CoilAirOutTemp - state.dataLoopNodes->Node(InletNode).Temp) - FanEffect);
                    if (std::abs(QCompReq) < SmallLoad) QCompReq = 0.0;
                }
                if (QCompReq <= 0.0) {
                    QCompReq = 0.0; // a heating coil can only heat, not cool
                    state.dataLoopNodes->Node(OutletNode).Temp = state.dataLoopNodes->Node(InletNode).Temp;
                    state.dataLoopNodes->Node(OutletNode).HumRat = state.dataLoopNodes->Node(InletNode).HumRat;
                    state.dataLoopNodes->Node(OutletNode).MassFlowRate = state.dataLoopNodes->Node(InletNode).MassFlowRate;
                }
                HeatingCoils::SimulateHeatingCoilComponents(
                    state, OutAirUnit(OAUnitNum).OAEquip(CompoNum).ComponentName, FirstHVACIteration, QCompReq, CoilIndex);

                AirMassFlow = state.dataLoopNodes->Node(InletNode).MassFlowRate;
                LoadMet = AirMassFlow * (PsyHFnTdbW(state.dataLoopNodes->Node(OutletNode).Temp, state.dataLoopNodes->Node(InletNode).HumRat) -
                                         PsyHFnTdbW(state.dataLoopNodes->Node(InletNode).Temp, state.dataLoopNodes->Node(InletNode).HumRat));

            } break;
            case CompType::SteamCoil_AirHeat: { // 'Coil:Heating:Steam'
                InletNode = OutAirUnit(OAUnitNum).OAEquip(CompoNum).CoilAirInletNode;
                OutletNode = OutAirUnit(OAUnitNum).OAEquip(CompoNum).CoilAirOutletNode;
                if ((OpMode == Operation::NeutralMode) || (OpMode == Operation::CoolingMode) ||
                    (state.dataLoopNodes->Node(InletNode).Temp > CoilAirOutTemp)) {
                    QCompReq = 0.0;
                } else {
                    CpAirZn = PsyCpAirFnW(state.dataLoopNodes->Node(InletNode).HumRat);
                    QCompReq = state.dataLoopNodes->Node(InletNode).MassFlowRate * CpAirZn *
                               ((CoilAirOutTemp - state.dataLoopNodes->Node(InletNode).Temp) - FanEffect);
                    if (std::abs(QCompReq) < SmallLoad) QCompReq = 0.0;
                }
                if (QCompReq <= 0.0) {
                    QCompReq = 0.0; // a heating coil can only heat, not cool
                    state.dataLoopNodes->Node(OutletNode).Temp = state.dataLoopNodes->Node(InletNode).Temp;
                    state.dataLoopNodes->Node(OutletNode).HumRat = state.dataLoopNodes->Node(InletNode).HumRat;
                    state.dataLoopNodes->Node(OutletNode).MassFlowRate = state.dataLoopNodes->Node(InletNode).MassFlowRate;
                }
                SimulateSteamCoilComponents(state, OutAirUnit(OAUnitNum).OAEquip(CompoNum).ComponentName, FirstHVACIteration, CoilIndex, QCompReq);
                AirMassFlow = state.dataLoopNodes->Node(InletNode).MassFlowRate;
                LoadMet = AirMassFlow * (PsyHFnTdbW(state.dataLoopNodes->Node(OutletNode).Temp, state.dataLoopNodes->Node(InletNode).HumRat) -
                                         PsyHFnTdbW(state.dataLoopNodes->Node(InletNode).Temp, state.dataLoopNodes->Node(InletNode).HumRat));

            } break;
            case CompType::WaterCoil_SimpleHeat: // 'Coil:Heating:Water')
            case CompType::WaterCoil_Cooling:    // 'Coil:Cooling:Water'
            case CompType::WaterCoil_DetailedCool: {
                SimulateWaterCoilComponents(state, OutAirUnit(OAUnitNum).OAEquip(CompoNum).ComponentName, FirstHVACIteration, CoilIndex);
                InletNode = OutAirUnit(OAUnitNum).OAEquip(CompoNum).CoilAirInletNode;
                OutletNode = OutAirUnit(OAUnitNum).OAEquip(CompoNum).CoilAirOutletNode;
                AirMassFlow = state.dataLoopNodes->Node(InletNode).MassFlowRate;
                LoadMet = AirMassFlow * (PsyHFnTdbW(state.dataLoopNodes->Node(OutletNode).Temp, state.dataLoopNodes->Node(InletNode).HumRat) -
                                         PsyHFnTdbW(state.dataLoopNodes->Node(InletNode).Temp, state.dataLoopNodes->Node(InletNode).HumRat));

            } break;
            case CompType::WaterCoil_CoolingHXAsst: {
                SimHXAssistedCoolingCoil(state,
                                         OutAirUnit(OAUnitNum).OAEquip(CompoNum).ComponentName,
                                         FirstHVACIteration,
                                         DataHVACGlobals::CompressorOperation::On,
                                         0.0,
                                         CoilIndex,
                                         ContFanCycCoil);
                InletNode = OutAirUnit(OAUnitNum).OAEquip(CompoNum).CoilAirInletNode;
                OutletNode = OutAirUnit(OAUnitNum).OAEquip(CompoNum).CoilAirOutletNode;
                AirMassFlow = state.dataLoopNodes->Node(InletNode).MassFlowRate;
                LoadMet = AirMassFlow * (PsyHFnTdbW(state.dataLoopNodes->Node(OutletNode).Temp, state.dataLoopNodes->Node(InletNode).HumRat) -
                                         PsyHFnTdbW(state.dataLoopNodes->Node(InletNode).Temp, state.dataLoopNodes->Node(InletNode).HumRat));
            } break;
            default:
                ShowFatalError(state, format("Invalid Coil Type = {}", CoilTypeNum)); // validate
                break;
            }
        }
    }

    // SUBROUTINE UpdateOutdoorAirUnit

    // No update routine needed in this module since all of the updates happen on
    // the Node derived type directly and these updates are done by other routines.

    // END SUBROUTINE UpdateOutdoorAirUnit

    void ReportOutdoorAirUnit(EnergyPlusData &state,
                              int const OAUnitNum) // Index for the outdoor air unit under consideration within the derived types
    {

        // SUBROUTINE INFORMATION:
        //       AUTHOR         Young T. Chae
        //       DATE WRITTEN   Oct. 2009
        //       MODIFIED       na
        //       RE-ENGINEERED  na

        // PURPOSE OF THIS SUBROUTINE:
        // This subroutine simply produces output for the outdoor air unit.
        // METHODOLOGY EMPLOYED:
        // Standard EnergyPlus methodology.

        // Using/Aliasing
        auto &TimeStepSys = state.dataHVACGlobal->TimeStepSys;

        auto &OutAirUnit(state.dataOutdoorAirUnit->OutAirUnit);
        OutAirUnit(OAUnitNum).TotHeatingEnergy = OutAirUnit(OAUnitNum).TotHeatingRate * TimeStepSys * DataGlobalConstants::SecInHour;
        OutAirUnit(OAUnitNum).SensHeatingEnergy = OutAirUnit(OAUnitNum).SensHeatingRate * TimeStepSys * DataGlobalConstants::SecInHour;
        OutAirUnit(OAUnitNum).LatHeatingEnergy = OutAirUnit(OAUnitNum).LatHeatingRate * TimeStepSys * DataGlobalConstants::SecInHour;
        OutAirUnit(OAUnitNum).SensCoolingEnergy = OutAirUnit(OAUnitNum).SensCoolingRate * TimeStepSys * DataGlobalConstants::SecInHour;
        OutAirUnit(OAUnitNum).LatCoolingEnergy = OutAirUnit(OAUnitNum).LatCoolingRate * TimeStepSys * DataGlobalConstants::SecInHour;
        OutAirUnit(OAUnitNum).TotCoolingEnergy = OutAirUnit(OAUnitNum).TotCoolingRate * TimeStepSys * DataGlobalConstants::SecInHour;
        OutAirUnit(OAUnitNum).AirMassFlow = OutAirUnit(OAUnitNum).OutAirMassFlow;
        OutAirUnit(OAUnitNum).ElecFanEnergy = OutAirUnit(OAUnitNum).ElecFanRate * TimeStepSys * DataGlobalConstants::SecInHour;

        if (OutAirUnit(OAUnitNum).FirstPass) { // reset sizing flags so other zone equipment can size normally
            if (!state.dataGlobal->SysSizingCalc) {
                DataSizing::resetHVACSizingGlobals(state, state.dataSize->CurZoneEqNum, 0, OutAirUnit(OAUnitNum).FirstPass);
            }
        }
    }

    int GetOutdoorAirUnitOutAirNode(EnergyPlusData &state, int const OAUnitNum)
    {

        // FUNCTION INFORMATION:
        //       AUTHOR         B Griffith
        //       DATE WRITTEN   Dec  2006
        //       MODIFIED       na
        //       RE-ENGINEERED  na

        // PURPOSE OF THIS FUNCTION:
        // lookup function for OA inlet node

        // Return value
        int GetOutdoorAirUnitOutAirNode;

        if (state.dataOutdoorAirUnit->GetOutdoorAirUnitInputFlag) {
            OutdoorAirUnit::GetOutdoorAirUnitInputs(state);
            state.dataOutdoorAirUnit->GetOutdoorAirUnitInputFlag = false;
        }

        GetOutdoorAirUnitOutAirNode = 0;
        if (OAUnitNum > 0 && OAUnitNum <= state.dataOutdoorAirUnit->NumOfOAUnits) {
            GetOutdoorAirUnitOutAirNode = state.dataOutdoorAirUnit->OutAirUnit(OAUnitNum).OutsideAirNode;
        }

        return GetOutdoorAirUnitOutAirNode;
    }

    int GetOutdoorAirUnitZoneInletNode(EnergyPlusData &state, int const OAUnitNum)
    {

        // FUNCTION INFORMATION:
        //       AUTHOR         B Griffith
        //       DATE WRITTEN   Dec  2006
        //       MODIFIED       na
        //       RE-ENGINEERED  na

        // PURPOSE OF THIS FUNCTION:
        // lookup function for OA inlet node

        // Return value
        int GetOutdoorAirUnitZoneInletNode;

        if (state.dataOutdoorAirUnit->GetOutdoorAirUnitInputFlag) {
            OutdoorAirUnit::GetOutdoorAirUnitInputs(state);
            state.dataOutdoorAirUnit->GetOutdoorAirUnitInputFlag = false;
        }

        GetOutdoorAirUnitZoneInletNode = 0;
        if (OAUnitNum > 0 && OAUnitNum <= state.dataOutdoorAirUnit->NumOfOAUnits) {
            GetOutdoorAirUnitZoneInletNode = state.dataOutdoorAirUnit->OutAirUnit(OAUnitNum).AirOutletNode;
        }

        return GetOutdoorAirUnitZoneInletNode;
    }

    int GetOutdoorAirUnitReturnAirNode(EnergyPlusData &state, int const OAUnitNum)
    {

        // FUNCTION INFORMATION:
        //       AUTHOR         B Griffith
        //       DATE WRITTEN   Dec  2006
        //       MODIFIED       na
        //       RE-ENGINEERED  na

        // PURPOSE OF THIS FUNCTION:
        // lookup function for OA inlet node

        // Return value
        int GetOutdoorAirUnitReturnAirNode;

        if (state.dataOutdoorAirUnit->GetOutdoorAirUnitInputFlag) {
            OutdoorAirUnit::GetOutdoorAirUnitInputs(state);
            state.dataOutdoorAirUnit->GetOutdoorAirUnitInputFlag = false;
        }

        GetOutdoorAirUnitReturnAirNode = 0;
        if (OAUnitNum > 0 && OAUnitNum <= state.dataOutdoorAirUnit->NumOfOAUnits) {
            GetOutdoorAirUnitReturnAirNode = state.dataOutdoorAirUnit->OutAirUnit(OAUnitNum).AirInletNode;
        }

        return GetOutdoorAirUnitReturnAirNode;
    }

} // namespace OutdoorAirUnit

} // namespace EnergyPlus<|MERGE_RESOLUTION|>--- conflicted
+++ resolved
@@ -285,19 +285,10 @@
 
         if (!state.dataOutdoorAirUnit->GetOutdoorAirUnitInputFlag) return;
 
-<<<<<<< HEAD
-        state.dataInputProcessing->inputProcessor()->getObjectDefMaxArgs(
-            state, CurrentModuleObjects(CurrentObject::OAUnit), TotalArgs, NumAlphas, NumNums);
+        state.dataInputProcessing->inputProcessor()->getObjectDefMaxArgs(state, ZoneHVACOAUnit, TotalArgs, NumAlphas, NumNums);
         MaxNums = max(MaxNums, NumNums);
         MaxAlphas = max(MaxAlphas, NumAlphas);
-        state.dataInputProcessing->inputProcessor()->getObjectDefMaxArgs(
-            state, CurrentModuleObjects(CurrentObject::EqList), TotalArgs, NumAlphas, NumNums);
-=======
-        state.dataInputProcessing->inputProcessor->getObjectDefMaxArgs(state, ZoneHVACOAUnit, TotalArgs, NumAlphas, NumNums);
-        MaxNums = max(MaxNums, NumNums);
-        MaxAlphas = max(MaxAlphas, NumAlphas);
-        state.dataInputProcessing->inputProcessor->getObjectDefMaxArgs(state, ZoneHVACEqList, TotalArgs, NumAlphas, NumNums);
->>>>>>> 0474bcff
+        state.dataInputProcessing->inputProcessor()->getObjectDefMaxArgs(state, ZoneHVACEqList, TotalArgs, NumAlphas, NumNums);
         MaxNums = max(MaxNums, NumNums);
         MaxAlphas = max(MaxAlphas, NumAlphas);
 
@@ -309,13 +300,8 @@
         lNumericBlanks.dimension(MaxNums, true);
         cAlphaArgs.allocate(NumAlphas);
 
-<<<<<<< HEAD
-        CurrentModuleObject = CurrentModuleObjects(CurrentObject::OAUnit);
+        CurrentModuleObject = ZoneHVACOAUnit;
         state.dataOutdoorAirUnit->NumOfOAUnits = state.dataInputProcessing->inputProcessor()->getNumObjectsFound(state, CurrentModuleObject);
-=======
-        CurrentModuleObject = ZoneHVACOAUnit;
-        state.dataOutdoorAirUnit->NumOfOAUnits = state.dataInputProcessing->inputProcessor->getNumObjectsFound(state, CurrentModuleObject);
->>>>>>> 0474bcff
 
         state.dataOutdoorAirUnit->OutAirUnit.allocate(state.dataOutdoorAirUnit->NumOfOAUnits);
         state.dataOutdoorAirUnit->SupplyFanUniqueNames.reserve(static_cast<unsigned>(state.dataOutdoorAirUnit->NumOfOAUnits));
@@ -647,18 +633,10 @@
             ComponentListName = state.dataIPShortCut->cAlphaArgs(16);
             OutAirUnit(OAUnitNum).ComponentListName = ComponentListName;
             if (!lAlphaBlanks(16)) {
-<<<<<<< HEAD
-                ListNum = state.dataInputProcessing->inputProcessor()->getObjectItemNum(
-                    state, CurrentModuleObjects(CurrentObject::EqList), ComponentListName);
+                ListNum = state.dataInputProcessing->inputProcessor()->getObjectItemNum(state, ZoneHVACEqList, ComponentListName);
                 if (ListNum > 0) {
                     state.dataInputProcessing->inputProcessor()->getObjectItem(
-                        state, CurrentModuleObjects(CurrentObject::EqList), ListNum, AlphArray, NumAlphas, NumArray, NumNums, IOStat);
-=======
-                ListNum = state.dataInputProcessing->inputProcessor->getObjectItemNum(state, ZoneHVACEqList, ComponentListName);
-                if (ListNum > 0) {
-                    state.dataInputProcessing->inputProcessor->getObjectItem(
                         state, ZoneHVACEqList, ListNum, AlphArray, NumAlphas, NumArray, NumNums, IOStat);
->>>>>>> 0474bcff
                     NumInList = (NumAlphas - 1) / 2; // potential problem if puts in type but not name
                     if (mod(NumAlphas - 1, 2) != 0) ++NumInList;
                     OutAirUnit(OAUnitNum).NumComponents = NumInList;
