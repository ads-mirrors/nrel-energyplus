--- conflicted
+++ resolved
@@ -114,14 +114,14 @@
     Array1D<Real64> SurfWinCoeffAdjRatio; // Convective Coefficient Adjustment Ratio assuming highly conductive frames
                                           // Only applicable for exterior window surfaces
 
-    Array1D<Real64> SurfHAirExt;          // Outside Radiation Coefficient to Air
-    Array1D<Real64> SurfHSkyExt;          // Outside Radiation Coefficient to Sky
-    Array1D<Real64> SurfHGrdExt;          // Outside Radiation Coefficient to Ground
-    Array1D<Real64> SurfHConvInt;         // INSIDE CONVECTION COEFFICIENT
-    Array1D<Real64> SurfTempSource;       // Temperature at the source location for each heat transfer surface
-    Array1D<Real64> SurfTempUserLoc;      // Temperature at the user specified location for each heat transfer surface
-    Array1D<Real64> SurfTempInMovInsRep;  // Temperature of interior movable insulation on the side facing the zone
-    Array1D<Real64> SurfHSrdSurfExt;      // Outside Radiation Coefficient to Surrounding Surfaces
+    Array1D<Real64> SurfHAirExt;         // Outside Radiation Coefficient to Air
+    Array1D<Real64> SurfHSkyExt;         // Outside Radiation Coefficient to Sky
+    Array1D<Real64> SurfHGrdExt;         // Outside Radiation Coefficient to Ground
+    Array1D<Real64> SurfHConvInt;        // INSIDE CONVECTION COEFFICIENT
+    Array1D<Real64> SurfTempSource;      // Temperature at the source location for each heat transfer surface
+    Array1D<Real64> SurfTempUserLoc;     // Temperature at the user specified location for each heat transfer surface
+    Array1D<Real64> SurfTempInMovInsRep; // Temperature of interior movable insulation on the side facing the zone
+    Array1D<Real64> SurfHSrdSurfExt;     // Outside Radiation Coefficient to Surrounding Surfaces
 
     Array1D<Real64> SurfQConvInRep;        // Surface convection heat gain at inside face [J]
     Array1D<Real64> SurfQdotConvInRep;     // Surface convection heat transfer rate at inside face surface [W] (report)
@@ -246,123 +246,7 @@
     std::vector<int> SurfMovSlatsIndexList;
     void clear_state() override
     {
-<<<<<<< HEAD
         *this = HeatBalSurfData();
-=======
-        this->Zone_has_mixed_HT_models.clear();
-        this->SurfCurrNumHist.deallocate();
-        this->MaxSurfaceTempLimit = 200.0;
-        this->MaxSurfaceTempLimitBeforeFatal = 500.0;
-        this->MinIterations = 1;
-        this->SurfCTFConstInPart.deallocate();
-        this->SurfCTFConstOutPart.deallocate();
-        this->SurfCTFCross0.deallocate();
-        this->SurfCTFInside0.deallocate();
-        this->SurfCTFSourceIn0.deallocate();
-        this->SurfTempOutHist.deallocate();
-        this->SurfQSourceSinkHist.deallocate();
-        this->SurfIsAdiabatic.deallocate();
-        this->SurfIsSourceOrSink.deallocate();
-        this->SurfIsOperatingPool.deallocate();
-        this->SurfTempTerm.deallocate();
-        this->SurfTempDiv.deallocate();
-        this->SurfTempIn.deallocate();
-        this->SurfTempInsOld.deallocate();
-        this->SurfTempInTmp.deallocate();
-        this->SurfHcExt.deallocate();
-        this->SurfWinCoeffAdjRatio.deallocate();
-
-        this->SurfHAirExt.deallocate();
-        this->SurfHSkyExt.deallocate();
-        this->SurfHGrdExt.deallocate();
-        this->SurfHConvInt.deallocate();
-
-        this->SurfTempSource.deallocate();
-        this->SurfTempUserLoc.deallocate();
-        this->SurfTempInMovInsRep.deallocate();
-        this->QConvInReport.deallocate();
-        this->QdotConvInRep.deallocate();
-        this->SurfQdotConvInPerArea.deallocate();
-        this->QRadNetSurfInReport.deallocate();
-        this->QdotRadNetSurfInRep.deallocate();
-        this->QRadSolarInReport.deallocate();
-        this->QdotRadSolarInRep.deallocate();
-        this->QdotRadSolarInRepPerArea.deallocate();
-        this->QRadLightsInReport.deallocate();
-        this->QdotRadLightsInRep.deallocate();
-        this->QRadIntGainsInReport.deallocate();
-        this->QdotRadIntGainsInRep.deallocate();
-        this->AnyRadiantSystems.deallocate();
-        this->SurfQRadHVACInReport.deallocate();
-        this->SurfQdotRadHVACInRep.deallocate();
-        this->SurfQdotRadHVACInPerArea.deallocate();
-        this->QConvOutReport.deallocate();
-        this->QdotConvOutRep.deallocate();
-        this->SurfQdotConvOutPerArea.deallocate();
-        this->QRadOutReport.deallocate();
-        this->QdotRadOutRep.deallocate();
-        this->QdotRadOutRepPerArea.deallocate();
-        this->SurfOpaqInsFaceCondGainRep.deallocate();
-        this->SurfOpaqInsFaceCondLossRep.deallocate();
-        this->SurfOpaqInsFaceCond.deallocate();
-        this->SurfOpaqInsFaceCondFlux.deallocate();
-        this->SurfOpaqInsFaceCondEnergy.deallocate();
-        this->SurfOpaqExtFaceCondGainRep.deallocate();
-        this->SurfOpaqExtFaceCondLossRep.deallocate();
-        this->SurfOpaqOutFaceCond.deallocate();
-        this->SurfOpaqOutFaceCondFlux.deallocate();
-        this->SurfOpaqOutFaceCondEnergy.deallocate();
-        this->SurfOpaqAvgFaceCondGainRep.deallocate();
-        this->SurfOpaqAvgFaceCondLossRep.deallocate();
-        this->SurfOpaqAvgFaceCond.deallocate();
-        this->SurfOpaqAvgFaceCondFlux.deallocate();
-        this->SurfOpaqAvgFaceCondEnergy.deallocate();
-        this->SurfOpaqStorageCondGainRep.deallocate();
-        this->SurfOpaqStorageCondLossRep.deallocate();
-        this->SurfOpaqStorageCond.deallocate();
-        this->SurfOpaqStorageCondFlux.deallocate();
-        this->SurfOpaqStorageCondEnergy.deallocate();
-        this->SurfOpaqInsFaceBeamSolAbsorbed.deallocate();
-        this->SurfTempOut.deallocate();
-        this->SurfQRadSWOutMvIns.deallocate();
-        this->SurfQdotRadNetLWInPerArea.deallocate();
-        this->SurfQdotRadLightsInPerArea.deallocate();
-        this->SurfOpaqQRadSWOutAbs.deallocate();
-        this->SurfOpaqQRadSWInAbs.deallocate();
-        this->SurfQRadLWOutSrdSurfs.deallocate();
-        this->SurfQAdditionalHeatSourceOutside.deallocate();
-        this->SurfQAdditionalHeatSourceInside.deallocate();
-        this->SurfOpaqInitialDifSolInAbs.deallocate();
-        this->SurfWinInitialDifSolInTrans.deallocate();
-        this->SurfInsideTempHist.deallocate();
-        this->SurfOutsideTempHist.deallocate();
-        this->SurfInsideTempHistMaster.deallocate();
-        this->SurfOutsideTempHistMaster.deallocate();
-        this->SurfInsideFluxHist.deallocate();
-        this->SurfOutsideFluxHist.deallocate();
-        this->SurfInsideFluxHistMaster.deallocate();
-        this->SurfOutsideFluxHistMaster.deallocate();
-        this->TsrcHist.deallocate();
-        this->QsrcHist.deallocate();
-        this->TsrcHistM.deallocate();
-        this->QsrcHistM.deallocate();
-        this->ZoneFractDifShortZtoZ.deallocate();
-        this->EnclSolRecDifShortFromZ.deallocate();
-        this->InterZoneWindow = false;
-        this->SumSurfaceHeatEmission = 0;
-        this->SurfMovInsulExtPresent.deallocate();
-        this->SurfMovInsulIntPresent.deallocate();
-        this->SurfMovInsulIntPresentPrevTS.deallocate();
-        this->SurfMovInsulHExt.deallocate();
-        this->SurfMovInsulHInt.deallocate();
-        this->SurfAbsSolarExt.deallocate();
-        this->SurfAbsThermalExt.deallocate();
-        this->SurfAbsSolarInt.deallocate();
-        this->SurfAbsThermalInt.deallocate();
-        this->SurfRoughnessExt.deallocate();
-        this->SurfMovInsulIndexList.clear();
-        this->SurfMovSlatsIndexList.clear();
->>>>>>> 316f894e
     }
 };
 
