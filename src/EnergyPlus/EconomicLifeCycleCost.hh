// EnergyPlus, Copyright (c) 1996-2023, The Board of Trustees of the University of Illinois,
// The Regents of the University of California, through Lawrence Berkeley National Laboratory
// (subject to receipt of any required approvals from the U.S. Dept. of Energy), Oak Ridge
// National Laboratory, managed by UT-Battelle, Alliance for Sustainable Energy, LLC, and other
// contributors. All rights reserved.
//
// NOTICE: This Software was developed under funding from the U.S. Department of Energy and the
// U.S. Government consequently retains certain rights. As such, the U.S. Government has been
// granted for itself and others acting on its behalf a paid-up, nonexclusive, irrevocable,
// worldwide license in the Software to reproduce, distribute copies to the public, prepare
// derivative works, and perform publicly and display publicly, and to permit others to do so.
//
// Redistribution and use in source and binary forms, with or without modification, are permitted
// provided that the following conditions are met:
//
// (1) Redistributions of source code must retain the above copyright notice, this list of
//     conditions and the following disclaimer.
//
// (2) Redistributions in binary form must reproduce the above copyright notice, this list of
//     conditions and the following disclaimer in the documentation and/or other materials
//     provided with the distribution.
//
// (3) Neither the name of the University of California, Lawrence Berkeley National Laboratory,
//     the University of Illinois, U.S. Dept. of Energy nor the names of its contributors may be
//     used to endorse or promote products derived from this software without specific prior
//     written permission.
//
// (4) Use of EnergyPlus(TM) Name. If Licensee (i) distributes the software in stand-alone form
//     without changes from the version obtained under this License, or (ii) Licensee makes a
//     reference solely to the software portion of its product, Licensee must refer to the
//     software as "EnergyPlus version X" software, where "X" is the version number Licensee
//     obtained under this License and may not use a different name for the software. Except as
//     specifically required in this Section (4), Licensee shall not use in a company name, a
//     product name, in advertising, publicity, or other promotional activities any name, trade
//     name, trademark, logo, or other designation of "EnergyPlus", "E+", "e+" or confusingly
//     similar designation, without the U.S. Department of Energy's prior written consent.
//
// THIS SOFTWARE IS PROVIDED BY THE COPYRIGHT HOLDERS AND CONTRIBUTORS "AS IS" AND ANY EXPRESS OR
// IMPLIED WARRANTIES, INCLUDING, BUT NOT LIMITED TO, THE IMPLIED WARRANTIES OF MERCHANTABILITY
// AND FITNESS FOR A PARTICULAR PURPOSE ARE DISCLAIMED. IN NO EVENT SHALL THE COPYRIGHT OWNER OR
// CONTRIBUTORS BE LIABLE FOR ANY DIRECT, INDIRECT, INCIDENTAL, SPECIAL, EXEMPLARY, OR
// CONSEQUENTIAL DAMAGES (INCLUDING, BUT NOT LIMITED TO, PROCUREMENT OF SUBSTITUTE GOODS OR
// SERVICES; LOSS OF USE, DATA, OR PROFITS; OR BUSINESS INTERRUPTION) HOWEVER CAUSED AND ON ANY
// THEORY OF LIABILITY, WHETHER IN CONTRACT, STRICT LIABILITY, OR TORT (INCLUDING NEGLIGENCE OR
// OTHERWISE) ARISING IN ANY WAY OUT OF THE USE OF THIS SOFTWARE, EVEN IF ADVISED OF THE
// POSSIBILITY OF SUCH DAMAGE.

#ifndef EconomicLifeCycleCost_hh_INCLUDED
#define EconomicLifeCycleCost_hh_INCLUDED

// C++ Headers
#include <map>

// ObjexxFCL Headers
#include <ObjexxFCL/Array1D.hh>
#include <ObjexxFCL/Array2D.hh>

// EnergyPlus Headers
#include <EnergyPlus/Data/BaseData.hh>
#include <EnergyPlus/DataGlobalConstants.hh>
#include <EnergyPlus/DataGlobals.hh>
#include <EnergyPlus/EPVector.hh>
#include <EnergyPlus/EnergyPlus.hh>

namespace EnergyPlus {

namespace EconomicLifeCycleCost {

    // Using/Aliasing

    // Data
    // MODULE PARAMETER DEFINITIONS:
    enum class DiscConv
    {
        Invalid = -1,
        BeginOfYear,
        MidYear,
        EndOfYear,
        Num
    };

    constexpr std::array<std::string_view, static_cast<int>(DiscConv::Num)> DiscConvNamesUC{"BEGINNINGOFYEAR", "MIDYEAR", "ENDOFYEAR"};

    constexpr std::array<std::string_view, static_cast<int>(DiscConv::Num)> DiscConvNames{"BeginningOfYear", "MidYear", "EndOfYear"};

    enum class InflAppr
    {
        Invalid = -1,
        ConstantDollar,
        CurrentDollar,
        Num
    };

    constexpr std::array<std::string_view, static_cast<int>(InflAppr::Num)> InflApprNamesUC{"CONSTANTDOLLAR", "CURRENTDOLLAR"};

    constexpr std::array<std::string_view, static_cast<int>(InflAppr::Num)> InflApprNames{"ConstantDollar", "CurrentDollar"};

    enum class DeprMethod
    {
        Invalid = -1,
        MACRS3,
        MACRS5,
        MACRS7,
        MACRS10,
        MACRS15,
        MACRS20,
        Straight27,
        Straight31,
        Straight39,
        Straight40,
        None,
        Num
    };

    int constexpr SizeDepr(41);

    constexpr std::array<std::array<Real64, SizeDepr>, static_cast<int>(DeprMethod::Num)> DepreciationPercentTable{
        {{33.33, 44.45, 14.81, 7.41, 0, 0, 0, 0, 0, 0, 0, 0, 0, 0, 0, 0, 0, 0, 0, 0, 0, 0, 0, 0, 0, 0, 0, 0, 0, 0, 0, 0, 0, 0, 0, 0, 0, 0, 0, 0, 0},
         {20.0, 32.0, 19.2, 11.52, 11.52, 5.76, 0, 0, 0, 0, 0, 0, 0, 0, 0, 0, 0, 0, 0, 0, 0,
          0,    0,    0,    0,     0,     0,    0, 0, 0, 0, 0, 0, 0, 0, 0, 0, 0, 0, 0, 0},
         {14.29, 24.49, 17.49, 12.49, 8.93, 8.92, 8.93, 4.46, 0, 0, 0, 0, 0, 0, 0, 0, 0, 0, 0, 0, 0,
          0,     0,     0,     0,     0,    0,    0,    0,    0, 0, 0, 0, 0, 0, 0, 0, 0, 0, 0, 0},
         {10.0, 18.0, 14.4, 11.52, 9.22, 7.37, 6.55, 6.55, 6.56, 6.55, 3.28, 0, 0, 0, 0, 0, 0, 0, 0, 0, 0,
          0,    0,    0,    0,     0,    0,    0,    0,    0,    0,    0,    0, 0, 0, 0, 0, 0, 0, 0, 0},
         {5.0, 9.5, 8.55, 7.7, 6.93, 6.23, 5.9, 5.9, 5.91, 5.9, 5.91, 5.9, 5.91, 5.9, 5.91, 2.95, 0, 0, 0, 0, 0,
          0,   0,   0,    0,   0,    0,    0,   0,   0,    0,   0,    0,   0,    0,   0,    0,    0, 0, 0, 0},
         {3.75,  7.219, 6.677, 6.177, 5.713, 5.285, 4.888, 4.522, 4.462, 4.461, 4.462, 4.461, 4.462, 4.461,
          4.462, 4.461, 4.462, 4.461, 4.462, 4.461, 2.231, 0,     0,     0,     0,     0,     0,     0,
          0,     0,     0,     0,     0,     0,     0,     0,     0,     0,     0,     0,     0},
         {1.97,  3.636, 3.636, 3.636, 3.636, 3.636, 3.636, 3.636, 3.636, 3.637, 3.636, 3.637, 3.636, 3.637,
          3.636, 3.637, 3.636, 3.637, 3.636, 3.637, 3.636, 3.637, 3.636, 3.637, 3.636, 3.637, 3.636, 3.485,
          0,     0,     0,     0,     0,     0,     0,     0,     0,     0,     0,     0,     0},
         {1.72,  3.175, 3.175, 3.175, 3.175, 3.175, 3.175, 3.174, 3.175, 3.174, 3.175, 3.174, 3.175, 3.174,
          3.175, 3.174, 3.175, 3.174, 3.175, 3.174, 3.175, 3.174, 3.175, 3.174, 3.175, 3.174, 3.175, 3.174,
          3.175, 3.174, 3.175, 3.042, 0,     0,     0,     0,     0,     0,     0,     0,     0},
         {1.391, 2.564, 2.564, 2.564, 2.564, 2.564, 2.564, 2.564, 2.564, 2.564, 2.564, 2.564, 2.564, 2.564,
          2.564, 2.564, 2.564, 2.564, 2.564, 2.564, 2.564, 2.564, 2.564, 2.564, 2.564, 2.564, 2.564, 2.564,
          2.564, 2.564, 2.564, 2.564, 2.564, 2.564, 2.564, 2.564, 2.564, 2.564, 2.564, 1.177, 0},
         {1.354, 2.5, 2.5, 2.5, 2.5, 2.5, 2.5, 2.5, 2.5, 2.5, 2.5, 2.5, 2.5, 2.5, 2.5, 2.5, 2.5, 2.5, 2.5, 2.5,  2.5,
          2.5,   2.5, 2.5, 2.5, 2.5, 2.5, 2.5, 2.5, 2.5, 2.5, 2.5, 2.5, 2.5, 2.5, 2.5, 2.5, 2.5, 2.5, 2.5, 1.146}}};

    constexpr std::array<std::string_view, static_cast<int>(DeprMethod::Num)> DeprMethodNamesUC{
        "MODIFIEDACCELERATEDCOSTRECOVERYSYSTEM-3YEAR",
        "MODIFIEDACCELERATEDCOSTRECOVERYSYSTEM-5YEAR",
        "MODIFIEDACCELERATEDCOSTRECOVERYSYSTEM-7YEAR",
        "MODIFIEDACCELERATEDCOSTRECOVERYSYSTEM-10YEAR",
        "MODIFIEDACCELERATEDCOSTRECOVERYSYSTEM-15YEAR",
        "MODIFIEDACCELERATEDCOSTRECOVERYSYSTEM-20YEAR",
        "STRAIGHTLINE-27YEAR",
        "STRAIGHTLINE-31YEAR",
        "STRAIGHTLINE-39YEAR",
        "STRAIGHTLINE-40YEAR",
        "NONE",
    };

    constexpr std::array<std::string_view, static_cast<int>(DeprMethod::Num)> DeprMethodNames{
        "ModifiedAcceleratedCostRecoverySystem-3year",
        "ModifiedAcceleratedCostRecoverySystem-5year",
        "ModifiedAcceleratedCostRecoverySystem-7year",
        "ModifiedAcceleratedCostRecoverySystem-10year",
        "ModifiedAcceleratedCostRecoverySystem-15year",
        "ModifiedAcceleratedCostRecoverySystem-20year",
        "StraightLine-27year",
        "StraightLine-31year",
        "StraightLine-39year",
        "StraightLine-40year",
        "None",
    };

    enum CostCategory
    {
        Invalid = -1,
        Maintenance,
        Repair,
        Operation,
        Replacement,
        MinorOverhaul,
        MajorOverhaul,
        OtherOperational,
        Water,
        Energy,
        TotOper,
        Construction,
        Salvage,
        OtherCapital,
        TotCaptl,
        TotEnergy,
        TotGrand,
        Num
    };

    constexpr std::array<std::string_view, static_cast<int>(CostCategory::Num)> CostCategoryNames{"Maintenance",
                                                                                                  "Repair",
                                                                                                  "Operation",
                                                                                                  "Replacement",
                                                                                                  "Minor Overhaul",
                                                                                                  "Major Overhaul",
                                                                                                  "Other Operational",
                                                                                                  "Water",
                                                                                                  "Energy",
                                                                                                  "Total Operation",
                                                                                                  "Construction",
                                                                                                  "Salvage",
                                                                                                  "Other Capital",
                                                                                                  "Total Capital",
                                                                                                  "Total Energy",
                                                                                                  "Grand Total"};

    constexpr std::array<std::string_view, static_cast<int>(CostCategory::Num)> CostCategoryNamesNoSpace{"Maintenance",
                                                                                                         "Repair",
                                                                                                         "Operation",
                                                                                                         "Replacement",
                                                                                                         "MinorOverhaul",
                                                                                                         "MajorOverhaul",
                                                                                                         "OtherOperational",
                                                                                                         "Water",
                                                                                                         "Energy",
                                                                                                         "TotalOperational",
                                                                                                         "Construction",
                                                                                                         "Salvage",
                                                                                                         "OtherCapital",
                                                                                                         "TotalCapital",
                                                                                                         "TotalEnergy",
                                                                                                         "GrandTotal"};

    constexpr std::array<std::string_view, static_cast<int>(CostCategory::Num)> CostCategoryNamesUC{"MAINTENANCE",
                                                                                                    "REPAIR",
                                                                                                    "OPERATION",
                                                                                                    "REPLACEMENT",
                                                                                                    "MINOR OVERHAUL",
                                                                                                    "MAJOR OVERHAUL",
                                                                                                    "OTHER OPERATIONAL",
                                                                                                    "WATER",
                                                                                                    "ENERGY",
                                                                                                    "TOTAL OPERATIONAL",
                                                                                                    "CONSTRUCTION",
                                                                                                    "SALVAGE",
                                                                                                    "OTHER CAPITAL",
                                                                                                    "TOTAL CAPITAL",
                                                                                                    "TOTAL ENERGY",
                                                                                                    "GRAND TOTAL"};
    constexpr std::array<std::string_view, static_cast<int>(CostCategory::Num)> CostCategoryNamesUCNoSpace{"MAINTENANCE",
                                                                                                           "REPAIR",
                                                                                                           "OPERATION",
                                                                                                           "REPLACEMENT",
                                                                                                           "MINOROVERHAUL",
                                                                                                           "MAJOROVERHAUL",
                                                                                                           "OTHEROPERATIONAL",
                                                                                                           "WATER",
                                                                                                           "ENERGY",
                                                                                                           "TOTALOPERATIONAL",
                                                                                                           "CONSTRUCTION",
                                                                                                           "SALVAGE",
                                                                                                           "OTHERCAPITAL", // No space
                                                                                                           "TOTALCAPITAL",
                                                                                                           "TOTALENERGY",
                                                                                                           "GRANDTOTAL"};

    constexpr std::string_view Total{"Total"};
    constexpr std::string_view TotalUC{"TOTAL"};

    // The NIST supplement includes UPV* factors for
    //   Electricity
    //   Natural gas
    //   Distillate oil - FuelOilNo1
    //   Liquified petroleum gas - Propane
    //   Residual oil - FuelOilNo2
    //   Coal

    enum class StartCosts
    {
        Invalid = -1,
        ServicePeriod,
        BasePeriod,
        Num
    };

    constexpr std::array<std::string_view, static_cast<int>(StartCosts::Num)> StartCostNamesUC{"SERVICEPERIOD", "BASEPERIOD"};

    enum class SourceKindType
    {
        Invalid = -1,
        Recurring,
        Nonrecurring,
        Resource,
        Sum,
        Num
    };

    constexpr std::array<std::string_view, static_cast<int>(SourceKindType::Num)> SourceKindTypeNames{"Recurring", "Nonrecurring"};

    enum class ResourceCostCategory
    {
        Invalid = -1,
        Water,
        Energy,
        Num
    };
    constexpr std::array<std::string_view, static_cast<int>(ResourceCostCategory::Num)> ResourceCostCategoryNames{"Water Cost", "Energy Cost"};

    enum class PrValKind
    {
        Invalid = -1,
        Energy,
        NonEnergy,
        NotComputed,
        Num
    };

    // Types

    struct RecurringCostsType
    {
        // Members
        std::string name;            // Name
        std::string lineItem;        // Line Item
        CostCategory category;       // Category
        Real64 cost;                 // Cost
        StartCosts startOfCosts;     // Start of Costs
        int yearsFromStart;          // Years from Start 0 - 100
        int monthsFromStart;         // Months from Start 0 - 11
        int totalMonthsFromStart;    // Total months (12 x years) + months
        int repeatPeriodYears;       // Repeat Period Years 1 - 100
        int repeatPeriodMonths;      // Repeat Period Months 0 - 11
        int totalRepeatPeriodMonths; // Total months (12 x years) + months
        Real64 annualEscalationRate; // Annual escalation rate

        // Default Constructor
        RecurringCostsType()
            : category(CostCategory::Maintenance), cost(0.0), startOfCosts(StartCosts::ServicePeriod), yearsFromStart(0), monthsFromStart(0),
              totalMonthsFromStart(0), repeatPeriodYears(0), repeatPeriodMonths(0), totalRepeatPeriodMonths(0), annualEscalationRate(0.0)
        {
        }
    };

    struct NonrecurringCostType
    {
        // Members
        std::string name;         // Name
        std::string lineItem;     // Line Item
        CostCategory category;    // Category
        Real64 cost;              // Cost
        StartCosts startOfCosts;  // Start of Costs
        int yearsFromStart;       // Years from Start 0 - 100
        int monthsFromStart;      // Months from Start 0 - 11
        int totalMonthsFromStart; // Total months (12 x years) + months

        // Default Constructor
        NonrecurringCostType()
            : category(CostCategory::Construction), cost(0.0), startOfCosts(StartCosts::ServicePeriod), yearsFromStart(0), monthsFromStart(0),
              totalMonthsFromStart(0)
        {
        }
    };

    struct UsePriceEscalationType
    {
        // Members
<<<<<<< HEAD
        std::string name;                        // Name
        DataGlobalConstants::eResource resource; // resource like electricity or natural gas (uses definitions from DataGlobalConstants)
        int escalationStartYear;                 // Escalation Start Year 1900-2100
        int escalationStartMonth;                // Escalation Start Month 1 to 12
        Array1D<Real64> Escalation;              // Escalation by year, first year is baseDateYear
        // last year is baseDateYear + lengthStudyYears - 1

        // Default Constructor
        UsePriceEscalationType() : resource(DataGlobalConstants::eResource::Invalid), escalationStartYear(0), escalationStartMonth(0)
=======
        std::string name;                // Name
        Constant::ResourceType resource; // resource like electricity or natural gas (uses definitions from DataGlobalConstants)
        int escalationStartYear;         // Escalation Start Year 1900-2100
        int escalationStartMonth;        // Escalation Start Month 1 to 12
        Array1D<Real64> Escalation;      // Escalation by year, first year is baseDateYear
        // last year is baseDateYear + lengthStudyYears - 1

        // Default Constructor
        UsePriceEscalationType() : resource(Constant::ResourceType::None), escalationStartYear(0), escalationStartMonth(0)
>>>>>>> c1b367a1
        {
        }
    };

    struct UseAdjustmentType
    {
        // Members
<<<<<<< HEAD
        std::string name;                        // Name
        DataGlobalConstants::eResource resource; // resource like electricity or natural gas (uses definitions from DataGlobalConstants)
        Array1D<Real64> Adjustment;              // Adjustment by year, first year is baseDateYear
        // last year is baseDateYear + lengthStudyYears - 1

        // Default Constructor
        UseAdjustmentType() : resource(DataGlobalConstants::eResource::Invalid)
=======
        std::string name;                // Name
        Constant::ResourceType resource; // resource like electricity or natural gas (uses definitions from DataGlobalConstants)
        Array1D<Real64> Adjustment;      // Adjustment by year, first year is baseDateYear
        // last year is baseDateYear + lengthStudyYears - 1

        // Default Constructor
        UseAdjustmentType() : resource(Constant::ResourceType::None)
>>>>>>> c1b367a1
        {
        }
    };

    struct CashFlowType
    {
        // Members
<<<<<<< HEAD
        std::string name;                        // Name - just for labeling output - use Category for aggregation
        SourceKindType SourceKind;               // 1=recurring, 2=nonrecurring, 3=resource
        DataGlobalConstants::eResource Resource; // resource like electricity or natural gas (uses definitions from DataGlobalConstants)
        CostCategory Category;                   // uses "costCat" constants above
        Array1D<Real64> mnAmount;                // cashflow dollar amount by month, first year is baseDateYear
=======
        std::string name;                // Name - just for labeling output - use Category for aggregation
        SourceKindType SourceKind;       // 1=recurring, 2=nonrecurring, 3=resource
        Constant::ResourceType Resource; // resource like electricity or natural gas (uses definitions from DataGlobalConstants)
        CostCategory Category;           // uses "costCat" constants above
        Array1D<Real64> mnAmount;        // cashflow dollar amount by month, first year is baseDateYear
>>>>>>> c1b367a1
        // last year is baseDateYear + lengthStudyYears - 1
        Array1D<Real64> yrAmount;  // cashflow dollar amount by year, first year is baseDateYear
        PrValKind pvKind;          // kind of present value 1=energy, 2=non-energy,3=not computed but summed
        Real64 presentValue;       // total present value for cashflow
        Real64 orginalCost;        // original cost from recurring, non-recurring or energy cost
        Array1D<Real64> yrPresVal; // present value by year, first year is baseDateYear

        // Default Constructor
        CashFlowType()
<<<<<<< HEAD
            : SourceKind(SourceKindType::Invalid), Resource(DataGlobalConstants::eResource::Invalid), Category(CostCategory::Invalid),
=======
            : SourceKind(SourceKindType::Invalid), Resource(Constant::ResourceType::None), Category(CostCategory::Invalid),
>>>>>>> c1b367a1
              pvKind(PrValKind::Invalid), presentValue(0.), orginalCost(0.)
        {
        }
    };

    // Functions

    void GetInputForLifeCycleCost(EnergyPlusData &state);

    void ComputeLifeCycleCostAndReport(EnergyPlusData &state);

    //======================================================================================================================
    //======================================================================================================================

    //    GET INPUT ROUTINES

    //======================================================================================================================
    //======================================================================================================================

    void GetInputLifeCycleCostParameters(EnergyPlusData &state);

    void GetInputLifeCycleCostRecurringCosts(EnergyPlusData &state);

    void GetInputLifeCycleCostNonrecurringCost(EnergyPlusData &state);

    void GetInputLifeCycleCostUsePriceEscalation(EnergyPlusData &state);

    void GetInputLifeCycleCostUseAdjustment(EnergyPlusData &state);

    //======================================================================================================================
    //======================================================================================================================

    //    COMPUTATION ROUTINES

    //======================================================================================================================
    //======================================================================================================================

    void ExpressAsCashFlows(EnergyPlusData &state);

    void ComputeEscalatedEnergyCosts(EnergyPlusData &state);

    void ComputePresentValue(EnergyPlusData &state);

    void ComputeTaxAndDepreciation(EnergyPlusData &state);

    //======================================================================================================================
    //======================================================================================================================

    //    OUTPUT ROUTINES

    //======================================================================================================================
    //======================================================================================================================

    void WriteTabularLifeCycleCostReport(EnergyPlusData &state);

} // namespace EconomicLifeCycleCost

struct EconomicLifeCycleCostData : BaseGlobalStruct
{
    // related to LifeCycleCost:Parameters
    bool LCCparamPresent = false; // If a LifeCycleCost:Parameters object is present
    std::string LCCname;          // Name
    EconomicLifeCycleCost::DiscConv discountConvention = EconomicLifeCycleCost::DiscConv::EndOfYear;     // Discounting Convention
    EconomicLifeCycleCost::InflAppr inflationApproach = EconomicLifeCycleCost::InflAppr::ConstantDollar; // Inflation Approach
    Real64 realDiscountRate = 0.0;                                                                       // Real Discount Rate
    Real64 nominalDiscountRate = 0.0;                                                                    // Nominal Discount Rate
    Real64 inflation = 0.0;                                                                              // Inflation
    int baseDateMonth = 0;                                                                               // Base Date Month (1=Jan, 12=Dec)
    int baseDateYear = 0;                                                                                // Base Date Year  1900-2100
    int serviceDateMonth = 0;                                                                            // Service Date Month (1=Jan, 12=Dec)
    int serviceDateYear = 0;                                                                             // Service Date Year 1900-2100
    int lengthStudyYears = 0;                                                                            // Length of Study Period in Years
    int lengthStudyTotalMonths = 0; // Length of Study expressed in months (years x 12)
    Real64 taxRate = 0.0;           // Tax rate
    EconomicLifeCycleCost::DeprMethod depreciationMethod = EconomicLifeCycleCost::DeprMethod::None; // Depreciation Method
    // derived
    int lastDateYear = 0; // Last Date Year (base date year + length of study period in years)
    int numRecurringCosts = 0;
    int numNonrecurringCost = 0;
    int numUsePriceEscalation = 0;
    int numUseAdjustment = 0;
    int numCashFlow = 0;
    int numResourcesUsed = 0;
    bool GetInput_GetLifeCycleCostInput = true;

    // from former statics in GetInputLifeCycleCostUsePriceEscalation()
    int UsePriceEscalation_escStartYear = 0;
    int UsePriceEscalation_escNumYears = 0;
    int UsePriceEscalation_escEndYear = 0;
    int UsePriceEscalation_earlierEndYear = 0;
    int UsePriceEscalation_laterStartYear = 0;
    int UsePriceEscalation_curEsc = 0;
    int UsePriceEscalation_curFld = 0;

    // from former statics in ExpressAsCashFlows
    int ExpressAsCashFlows_baseMonths1900 = 0;    // number of months since 1900 for base period
    int ExpressAsCashFlows_serviceMonths1900 = 0; // number of months since 1900 for service period

    // present value factors
    Array1D<Real64> SPV;
<<<<<<< HEAD
    std::map<int, std::map<DataGlobalConstants::eResource, Real64>> energySPV; // yearly equivalent to FEMP UPV* values
=======
    std::map<int, std::array<Real64, static_cast<int>(Constant::ResourceType::Num)>> energySPV; // yearly equivalent to FEMP UPV* values
>>>>>>> c1b367a1

    // arrays related to computing after tax cashflow and present value
    Array1D<Real64> DepreciatedCapital;
    Array1D<Real64> TaxableIncome;
    Array1D<Real64> Taxes;
    Array1D<Real64> AfterTaxCashFlow;
    Array1D<Real64> AfterTaxPresentValue;

    // arrays related to escalated energy costs
    Array1D<Real64> EscalatedTotEnergy;
<<<<<<< HEAD
    std::map<int, std::map<DataGlobalConstants::eResource, Real64>> EscalatedEnergy;
=======
    std::map<int, std::array<Real64, static_cast<int>(Constant::ResourceType::Num)>> EscalatedEnergy;
>>>>>>> c1b367a1

    std::vector<EconomicLifeCycleCost::RecurringCostsType> RecurringCosts;
    std::vector<EconomicLifeCycleCost::NonrecurringCostType> NonrecurringCost;
    EPVector<EconomicLifeCycleCost::UsePriceEscalationType> UsePriceEscalation;
    EPVector<EconomicLifeCycleCost::UseAdjustmentType> UseAdjustment;
    std::vector<EconomicLifeCycleCost::CashFlowType> CashFlow;

    void clear_state() override
    {
        this->LCCparamPresent = false;
        this->LCCname.clear();
        this->discountConvention = EconomicLifeCycleCost::DiscConv::EndOfYear;
        this->inflationApproach = EconomicLifeCycleCost::InflAppr::ConstantDollar;
        this->realDiscountRate = 0.0;
        this->nominalDiscountRate = 0.0;
        this->inflation = 0.0;
        this->baseDateMonth = 0;
        this->baseDateYear = 0;
        this->serviceDateMonth = 0;
        this->serviceDateYear = 0;
        this->lengthStudyYears = 0;
        this->lengthStudyTotalMonths = 0;
        this->taxRate = 0.0;
        this->depreciationMethod = EconomicLifeCycleCost::DeprMethod::None;
        this->lastDateYear = 0;
        this->numRecurringCosts = 0;
        this->numNonrecurringCost = 0;
        this->numUsePriceEscalation = 0;
        this->numUseAdjustment = 0;
        this->numCashFlow = 0;
        this->numResourcesUsed = 0;
        this->GetInput_GetLifeCycleCostInput = true;
        this->UsePriceEscalation_escStartYear = 0;
        this->UsePriceEscalation_escNumYears = 0;
        this->UsePriceEscalation_escEndYear = 0;
        this->UsePriceEscalation_earlierEndYear = 0;
        this->UsePriceEscalation_laterStartYear = 0;
        this->UsePriceEscalation_curEsc = 0;
        this->UsePriceEscalation_curFld = 0;
        this->ExpressAsCashFlows_baseMonths1900 = 0;
        this->ExpressAsCashFlows_serviceMonths1900 = 0;
        this->SPV.deallocate();
        this->energySPV.clear();
        this->DepreciatedCapital.deallocate();
        this->TaxableIncome.deallocate();
        this->Taxes.deallocate();
        this->AfterTaxCashFlow.deallocate();
        this->AfterTaxPresentValue.deallocate();
        this->EscalatedTotEnergy.deallocate();
        this->EscalatedEnergy.clear();
        this->RecurringCosts.clear();
        this->NonrecurringCost.clear();
        this->UsePriceEscalation.deallocate();
        this->UseAdjustment.deallocate();
        this->CashFlow.clear();
    }
};

} // namespace EnergyPlus

#endif<|MERGE_RESOLUTION|>--- conflicted
+++ resolved
@@ -356,27 +356,15 @@
     struct UsePriceEscalationType
     {
         // Members
-<<<<<<< HEAD
-        std::string name;                        // Name
-        DataGlobalConstants::eResource resource; // resource like electricity or natural gas (uses definitions from DataGlobalConstants)
-        int escalationStartYear;                 // Escalation Start Year 1900-2100
-        int escalationStartMonth;                // Escalation Start Month 1 to 12
-        Array1D<Real64> Escalation;              // Escalation by year, first year is baseDateYear
-        // last year is baseDateYear + lengthStudyYears - 1
-
-        // Default Constructor
-        UsePriceEscalationType() : resource(DataGlobalConstants::eResource::Invalid), escalationStartYear(0), escalationStartMonth(0)
-=======
         std::string name;                // Name
-        Constant::ResourceType resource; // resource like electricity or natural gas (uses definitions from DataGlobalConstants)
+        Constant::eResource resource;    // resource like electricity or natural gas (uses definitions from DataGlobalConstants)
         int escalationStartYear;         // Escalation Start Year 1900-2100
         int escalationStartMonth;        // Escalation Start Month 1 to 12
         Array1D<Real64> Escalation;      // Escalation by year, first year is baseDateYear
         // last year is baseDateYear + lengthStudyYears - 1
 
         // Default Constructor
-        UsePriceEscalationType() : resource(Constant::ResourceType::None), escalationStartYear(0), escalationStartMonth(0)
->>>>>>> c1b367a1
+        UsePriceEscalationType() : resource(Constant::eResource::Invalid), escalationStartYear(0), escalationStartMonth(0)
         {
         }
     };
@@ -384,23 +372,13 @@
     struct UseAdjustmentType
     {
         // Members
-<<<<<<< HEAD
-        std::string name;                        // Name
-        DataGlobalConstants::eResource resource; // resource like electricity or natural gas (uses definitions from DataGlobalConstants)
-        Array1D<Real64> Adjustment;              // Adjustment by year, first year is baseDateYear
-        // last year is baseDateYear + lengthStudyYears - 1
-
-        // Default Constructor
-        UseAdjustmentType() : resource(DataGlobalConstants::eResource::Invalid)
-=======
         std::string name;                // Name
-        Constant::ResourceType resource; // resource like electricity or natural gas (uses definitions from DataGlobalConstants)
+        Constant::eResource resource;    // resource like electricity or natural gas (uses definitions from DataGlobalConstants)
         Array1D<Real64> Adjustment;      // Adjustment by year, first year is baseDateYear
         // last year is baseDateYear + lengthStudyYears - 1
 
         // Default Constructor
-        UseAdjustmentType() : resource(Constant::ResourceType::None)
->>>>>>> c1b367a1
+        UseAdjustmentType() : resource(Constant::eResource::Invalid)
         {
         }
     };
@@ -408,19 +386,11 @@
     struct CashFlowType
     {
         // Members
-<<<<<<< HEAD
-        std::string name;                        // Name - just for labeling output - use Category for aggregation
-        SourceKindType SourceKind;               // 1=recurring, 2=nonrecurring, 3=resource
-        DataGlobalConstants::eResource Resource; // resource like electricity or natural gas (uses definitions from DataGlobalConstants)
-        CostCategory Category;                   // uses "costCat" constants above
-        Array1D<Real64> mnAmount;                // cashflow dollar amount by month, first year is baseDateYear
-=======
         std::string name;                // Name - just for labeling output - use Category for aggregation
         SourceKindType SourceKind;       // 1=recurring, 2=nonrecurring, 3=resource
-        Constant::ResourceType Resource; // resource like electricity or natural gas (uses definitions from DataGlobalConstants)
+        Constant::eResource Resource;    // resource like electricity or natural gas (uses definitions from DataGlobalConstants)
         CostCategory Category;           // uses "costCat" constants above
         Array1D<Real64> mnAmount;        // cashflow dollar amount by month, first year is baseDateYear
->>>>>>> c1b367a1
         // last year is baseDateYear + lengthStudyYears - 1
         Array1D<Real64> yrAmount;  // cashflow dollar amount by year, first year is baseDateYear
         PrValKind pvKind;          // kind of present value 1=energy, 2=non-energy,3=not computed but summed
@@ -430,11 +400,7 @@
 
         // Default Constructor
         CashFlowType()
-<<<<<<< HEAD
-            : SourceKind(SourceKindType::Invalid), Resource(DataGlobalConstants::eResource::Invalid), Category(CostCategory::Invalid),
-=======
-            : SourceKind(SourceKindType::Invalid), Resource(Constant::ResourceType::None), Category(CostCategory::Invalid),
->>>>>>> c1b367a1
+            : SourceKind(SourceKindType::Invalid), Resource(Constant::eResource::Invalid), Category(CostCategory::Invalid),
               pvKind(PrValKind::Invalid), presentValue(0.), orginalCost(0.)
         {
         }
@@ -535,11 +501,7 @@
 
     // present value factors
     Array1D<Real64> SPV;
-<<<<<<< HEAD
-    std::map<int, std::map<DataGlobalConstants::eResource, Real64>> energySPV; // yearly equivalent to FEMP UPV* values
-=======
-    std::map<int, std::array<Real64, static_cast<int>(Constant::ResourceType::Num)>> energySPV; // yearly equivalent to FEMP UPV* values
->>>>>>> c1b367a1
+    std::map<int, std::array<Real64, static_cast<int>(Constant::eResource::Num)>> energySPV; // yearly equivalent to FEMP UPV* values
 
     // arrays related to computing after tax cashflow and present value
     Array1D<Real64> DepreciatedCapital;
@@ -550,11 +512,7 @@
 
     // arrays related to escalated energy costs
     Array1D<Real64> EscalatedTotEnergy;
-<<<<<<< HEAD
-    std::map<int, std::map<DataGlobalConstants::eResource, Real64>> EscalatedEnergy;
-=======
-    std::map<int, std::array<Real64, static_cast<int>(Constant::ResourceType::Num)>> EscalatedEnergy;
->>>>>>> c1b367a1
+    std::map<int, std::array<Real64, static_cast<int>(Constant::eResource::Num)>> EscalatedEnergy;
 
     std::vector<EconomicLifeCycleCost::RecurringCostsType> RecurringCosts;
     std::vector<EconomicLifeCycleCost::NonrecurringCostType> NonrecurringCost;
