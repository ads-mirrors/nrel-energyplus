// EnergyPlus, Copyright (c) 1996-2022, The Board of Trustees of the University of Illinois,
// The Regents of the University of California, through Lawrence Berkeley National Laboratory
// (subject to receipt of any required approvals from the U.S. Dept. of Energy), Oak Ridge
// National Laboratory, managed by UT-Battelle, Alliance for Sustainable Energy, LLC, and other
// contributors. All rights reserved.
//
// NOTICE: This Software was developed under funding from the U.S. Department of Energy and the
// U.S. Government consequently retains certain rights. As such, the U.S. Government has been
// granted for itself and others acting on its behalf a paid-up, nonexclusive, irrevocable,
// worldwide license in the Software to reproduce, distribute copies to the public, prepare
// derivative works, and perform publicly and display publicly, and to permit others to do so.
//
// Redistribution and use in source and binary forms, with or without modification, are permitted
// provided that the following conditions are met:
//
// (1) Redistributions of source code must retain the above copyright notice, this list of
//     conditions and the following disclaimer.
//
// (2) Redistributions in binary form must reproduce the above copyright notice, this list of
//     conditions and the following disclaimer in the documentation and/or other materials
//     provided with the distribution.
//
// (3) Neither the name of the University of California, Lawrence Berkeley National Laboratory,
//     the University of Illinois, U.S. Dept. of Energy nor the names of its contributors may be
//     used to endorse or promote products derived from this software without specific prior
//     written permission.
//
// (4) Use of EnergyPlus(TM) Name. If Licensee (i) distributes the software in stand-alone form
//     without changes from the version obtained under this License, or (ii) Licensee makes a
//     reference solely to the software portion of its product, Licensee must refer to the
//     software as "EnergyPlus version X" software, where "X" is the version number Licensee
//     obtained under this License and may not use a different name for the software. Except as
//     specifically required in this Section (4), Licensee shall not use in a company name, a
//     product name, in advertising, publicity, or other promotional activities any name, trade
//     name, trademark, logo, or other designation of "EnergyPlus", "E+", "e+" or confusingly
//     similar designation, without the U.S. Department of Energy's prior written consent.
//
// THIS SOFTWARE IS PROVIDED BY THE COPYRIGHT HOLDERS AND CONTRIBUTORS "AS IS" AND ANY EXPRESS OR
// IMPLIED WARRANTIES, INCLUDING, BUT NOT LIMITED TO, THE IMPLIED WARRANTIES OF MERCHANTABILITY
// AND FITNESS FOR A PARTICULAR PURPOSE ARE DISCLAIMED. IN NO EVENT SHALL THE COPYRIGHT OWNER OR
// CONTRIBUTORS BE LIABLE FOR ANY DIRECT, INDIRECT, INCIDENTAL, SPECIAL, EXEMPLARY, OR
// CONSEQUENTIAL DAMAGES (INCLUDING, BUT NOT LIMITED TO, PROCUREMENT OF SUBSTITUTE GOODS OR
// SERVICES; LOSS OF USE, DATA, OR PROFITS; OR BUSINESS INTERRUPTION) HOWEVER CAUSED AND ON ANY
// THEORY OF LIABILITY, WHETHER IN CONTRACT, STRICT LIABILITY, OR TORT (INCLUDING NEGLIGENCE OR
// OTHERWISE) ARISING IN ANY WAY OUT OF THE USE OF THIS SOFTWARE, EVEN IF ADVISED OF THE
// POSSIBILITY OF SUCH DAMAGE.

// C++ Headers
#include <cmath>
#include <string>

// ObjexxFCL Headers
#include <ObjexxFCL/Array.functions.hh>
#include <ObjexxFCL/Array1D.hh>
#include <ObjexxFCL/Array2D.hh>
#include <ObjexxFCL/Fmath.hh>
#include <ObjexxFCL/member.functions.hh>

// EnergyPlus Headers
#include <EnergyPlus/BaseboardRadiator.hh>
#include <EnergyPlus/Construction.hh>
#include <EnergyPlus/ConvectionCoefficients.hh>
#include <EnergyPlus/Data/EnergyPlusData.hh>
#include <EnergyPlus/DataAirLoop.hh>
#include <EnergyPlus/DataBranchAirLoopPlant.hh>
#include <EnergyPlus/DataEnvironment.hh>
#include <EnergyPlus/DataHVACGlobals.hh>
#include <EnergyPlus/DataHeatBalSurface.hh>
#include <EnergyPlus/DataHeatBalance.hh>
#include <EnergyPlus/DataLoopNode.hh>
#include <EnergyPlus/DataSizing.hh>
#include <EnergyPlus/DataSurfaces.hh>
#include <EnergyPlus/DataZoneEquipment.hh>
#include <EnergyPlus/FanCoilUnits.hh>
#include <EnergyPlus/GeneralRoutines.hh>
#include <EnergyPlus/HVACSingleDuctInduc.hh>
#include <EnergyPlus/HWBaseboardRadiator.hh>
#include <EnergyPlus/InputProcessing/InputProcessor.hh>
#include <EnergyPlus/Material.hh>
#include <EnergyPlus/MixerComponent.hh>
#include <EnergyPlus/OutdoorAirUnit.hh>
#include <EnergyPlus/PlantUtilities.hh>
#include <EnergyPlus/PoweredInductionUnits.hh>
#include <EnergyPlus/Psychrometrics.hh>
#include <EnergyPlus/PurchasedAirManager.hh>
#include <EnergyPlus/ScheduleManager.hh>
#include <EnergyPlus/SolarCollectors.hh>
#include <EnergyPlus/SplitterComponent.hh>
#include <EnergyPlus/SteamBaseboardRadiator.hh>
#include <EnergyPlus/UnitHeater.hh>
#include <EnergyPlus/UnitVentilator.hh>
#include <EnergyPlus/UtilityRoutines.hh>
#include <EnergyPlus/VentilatedSlab.hh>
#include <EnergyPlus/WaterCoils.hh>
#include <EnergyPlus/ZonePlenum.hh>

namespace EnergyPlus {

// Integer constants for different system types handled by the routines in this file
enum GeneralRoutinesEquipNums
{
    ParallelPIUReheatNum = 1,
    SeriesPIUReheatNum = 2,
    HeatingCoilWaterNum = 3,
    BBWaterConvOnlyNum = 4,
    BBSteamRadConvNum = 5,
    BBWaterRadConvNum = 6,
    FourPipeFanCoilNum = 7,
    OutdoorAirUnitNum = 8,
    UnitHeaterNum = 9,
    UnitVentilatorNum = 10,
    VentilatedSlabNum = 11
};

void ControlCompOutput(EnergyPlusData &state,
                       std::string const &CompName,           // the component Name
                       std::string const &CompType,           // Type of component
                       int &CompNum,                          // Index of component in component array
                       bool const FirstHVACIteration,         // flag for 1st HVAV iteration in the time step
                       Real64 const QZnReq,                   // zone load to be met
                       int const ActuatedNode,                // node that controls unit output
                       Real64 const MaxFlow,                  // maximum water flow
                       Real64 const MinFlow,                  // minimum water flow
                       Real64 const ControlOffset,            // really the tolerance
                       int &ControlCompTypeNum,               // Internal type num for CompType
                       int &CompErrIndex,                     // for Recurring error call
                       Optional_int_const TempInNode,         // inlet node for output calculation
                       Optional_int_const TempOutNode,        // outlet node for output calculation
                       Optional<Real64 const> AirMassFlow,    // air mass flow rate
                       Optional_int_const Action,             // 1=reverse; 2=normal
                       Optional_int_const EquipIndex,         // Identifier for equipment of Outdoor Air Unit "ONLY"
<<<<<<< HEAD
                       PlantLocation const &plantLoc,                // for plant components, Location
=======
                       Optional_int_const LoopNum,            // for plant components, plant loop index
                       DataPlant::LoopSideLocation LoopSide,  // for plant components, plant loop side index
                       Optional_int_const BranchIndex,        // for plant components, plant branch index
>>>>>>> 96bedded
                       Optional_int_const ControlledZoneIndex // controlled zone index for the zone containing the component
)
{

    // SUBROUTINE INFORMATION:
    //       AUTHOR         Richard J. Liesen
    //       DATE WRITTEN   April 2000
    //       MODIFIED       Brent Griffith, Sept 2010 update plant interactions
    //       RE-ENGINEERED  na

    // PURPOSE OF THIS SUBROUTINE:
    // The purpose of this subroutine is to control the output of heating or cooling
    // meet the zone load.

    // METHODOLOGY EMPLOYED:
    // Currently this is using an intervasl halving scheme to a control tolerance

    // Using/Aliasing
    using namespace DataLoopNode;
    using BaseboardRadiator::SimHWConvective;
    using FanCoilUnits::Calc4PipeFanCoil;

    using HWBaseboardRadiator::CalcHWBaseboard;
    using PlantUtilities::SetActuatedBranchFlowRate;
    using Psychrometrics::PsyCpAirFnW;
    using SteamBaseboardRadiator::CalcSteamBaseboard;
    using UnitHeater::CalcUnitHeaterComponents;
    using UnitVentilator::CalcUnitVentilatorComponents;
    using VentilatedSlab::CalcVentilatedSlabComps;
    using WaterCoils::SimulateWaterCoilComponents;

    // SUBROUTINE PARAMETER DEFINITIONS:
    // Iteration maximum for reheat control
    static int constexpr MaxIter(25);
    static Real64 const iter_fac(1.0 / std::pow(2, MaxIter - 3));
    int constexpr iReverseAction(1);
    int constexpr iNormalAction(2);

    // Note - order in routine must match order below
    //  Plus -- order in ListOfComponents array must be in sorted order.
    int constexpr NumComponents(11);
    static Array1D_string const ListOfComponents(NumComponents,
                                                 {"AIRTERMINAL:SINGLEDUCT:PARALLELPIU:REHEAT",
                                                  "AIRTERMINAL:SINGLEDUCT:SERIESPIU:REHEAT",
                                                  "COIL:HEATING:WATER",
                                                  "ZONEHVAC:BASEBOARD:CONVECTIVE:WATER",
                                                  "ZONEHVAC:BASEBOARD:RADIANTCONVECTIVE:STEAM",
                                                  "ZONEHVAC:BASEBOARD:RADIANTCONVECTIVE:WATER",
                                                  "ZONEHVAC:FOURPIPEFANCOIL",
                                                  "ZONEHVAC:OUTDOORAIRUNIT",
                                                  "ZONEHVAC:UNITHEATER",
                                                  "ZONEHVAC:UNITVENTILATOR",
                                                  "ZONEHVAC:VENTILATEDSLAB"});

    // DERIVED TYPE DEFINITIONS
    // Interval Half Type used for Controller

    // SUBROUTINE LOCAL VARIABLE DECLARATIONS:
    int Iter(0);  // Iteration limit for the interval halving process
    Real64 CpAir; // specific heat of air (J/kg-C)
    bool Converged;
    Real64 Denom;   // the denominator of the control signal
    Real64 LoadMet; // Actual output of unit (watts)
    // INTEGER, SAVE    :: ErrCount=0  ! Number of times that the maximum iterations was exceeded
    // INTEGER, SAVE    :: ErrCount1=0 ! for recurring error
    bool WaterCoilAirFlowControl; // True if controlling air flow through water coil, water flow fixed
    int SimCompNum;               // internal number for case statement
    Real64 HalvingPrec(0.0);      // precision of halving algorithm
    bool BBConvergeCheckFlag;     // additional check on convergence specifically for radiant/convective baseboard units

    // Object Data
    auto &ZoneInterHalf = state.dataGeneralRoutines->ZoneInterHalf;
    auto &ZoneController = state.dataGeneralRoutines->ZoneController;

    if (ControlCompTypeNum != 0) {
        SimCompNum = ControlCompTypeNum;
    } else {
        SimCompNum = UtilityRoutines::FindItemInSortedList(CompType, ListOfComponents, NumComponents);
        ControlCompTypeNum = SimCompNum;
    }

    Iter = 0;
    Converged = false;
    WaterCoilAirFlowControl = false;
    LoadMet = 0.0;
    HalvingPrec = 0.0;

    // At the beginning of every time step the value is reset to the User Input
    ZoneController.SetPoint = 0.0;

    // Set to converged controller
    ZoneInterHalf.MaxFlowCalc = true;
    ZoneInterHalf.MinFlowCalc = false;
    ZoneInterHalf.NormFlowCalc = false;
    ZoneInterHalf.MinFlowResult = false;
    ZoneInterHalf.MaxResult = 1.0;
    ZoneInterHalf.MinResult = 0.0;

    // Start the Solution Iteration
    while (!Converged) {

        if (FirstHVACIteration) {
            state.dataLoopNodes->Node(ActuatedNode).MassFlowRateMaxAvail = MaxFlow;
            state.dataLoopNodes->Node(ActuatedNode).MassFlowRateMinAvail = MinFlow;
            // Check to make sure that the Minimum Flow rate is less than the max.
            if (MinFlow > MaxFlow) {
                ShowSevereError(state, "ControlCompOutput:" + CompType + ':' + CompName + ", Min Control Flow is > Max Control Flow");
                ShowContinueError(
                    state, format("Acuated Node={} MinFlow=[{:.3T}], Max Flow={:.3T}", state.dataLoopNodes->NodeID(ActuatedNode), MinFlow, MaxFlow));
                ShowContinueErrorTimeStamp(state, "");
                ShowFatalError(state, "Program terminates due to preceding condition.");
            }
        } // End of FirstHVACIteration Conditional If
        // The interface managers can reset the Max or Min to available values during the time step
        // and these will then be the new setpoint limits for the controller to work within.
        if ((SimCompNum == 3) && (!present(AirMassFlow))) {
            ZoneController.MaxSetPoint = state.dataLoopNodes->Node(ActuatedNode).MassFlowRateMaxAvail;
            ZoneController.MinSetPoint = state.dataLoopNodes->Node(ActuatedNode).MassFlowRateMinAvail;
        } else {
            ZoneController.MaxSetPoint =
                min(state.dataLoopNodes->Node(ActuatedNode).MassFlowRateMaxAvail, state.dataLoopNodes->Node(ActuatedNode).MassFlowRateMax);
            ZoneController.MinSetPoint =
                max(state.dataLoopNodes->Node(ActuatedNode).MassFlowRateMinAvail, state.dataLoopNodes->Node(ActuatedNode).MassFlowRateMin);
        }
        // The first time through run at maximum flow rate and find results
        if (ZoneInterHalf.MaxFlowCalc) {
            ZoneController.CalculatedSetPoint = ZoneController.MaxSetPoint;
            ZoneInterHalf.MaxFlow = ZoneController.MaxSetPoint;
            ZoneInterHalf.MaxFlowCalc = false;
            ZoneInterHalf.MinFlowCalc = true;
            // Record the maximum flow rates and set the flow to the minimum and find results
        } else if (ZoneInterHalf.MinFlowCalc) {
            ZoneInterHalf.MaxResult = ZoneController.SensedValue;
            ZoneController.CalculatedSetPoint = ZoneController.MinSetPoint;
            ZoneInterHalf.MinFlow = ZoneController.MinSetPoint;
            ZoneInterHalf.MinFlowCalc = false;
            ZoneInterHalf.MinFlowResult = true;
            // Record the minimum results and set flow to half way between the max and min and find results
        } else if (ZoneInterHalf.MinFlowResult) {
            ZoneInterHalf.MinResult = ZoneController.SensedValue;
            HalvingPrec = (ZoneInterHalf.MaxResult - ZoneInterHalf.MinResult) * iter_fac;
            ZoneInterHalf.MidFlow = (ZoneInterHalf.MaxFlow + ZoneInterHalf.MinFlow) / 2.0;
            ZoneController.CalculatedSetPoint = (ZoneInterHalf.MaxFlow + ZoneInterHalf.MinFlow) / 2.0;
            ZoneInterHalf.MinFlowResult = false;
            ZoneInterHalf.NormFlowCalc = true;
            // Record the Mid results and check all possibilities and start interval halving procedure
        } else if (ZoneInterHalf.NormFlowCalc) {
            ZoneInterHalf.MidResult = ZoneController.SensedValue;

            // First check to see if the component is running; if not converge and return
            if (ZoneInterHalf.MaxResult == ZoneInterHalf.MinResult) {
                // Set to converged controller
                Converged = true;
                ZoneInterHalf.MaxFlowCalc = true;
                ZoneInterHalf.MinFlowCalc = false;
                ZoneInterHalf.NormFlowCalc = false;
                ZoneInterHalf.MinFlowResult = false;
                ZoneInterHalf.MaxResult = 1.0;
                ZoneInterHalf.MinResult = 0.0;
                if ((SimCompNum >= 4) && (SimCompNum <= 6)) { // hot water baseboards use min flow
                    ZoneController.CalculatedSetPoint = 0.0;  // CR7253
                } else {
                    ZoneController.CalculatedSetPoint = ZoneInterHalf.MaxFlow; // CR7253
                }
                // Set the Actuated node MassFlowRate with zero value
                if (plantLoc.loopNum) { // this is a plant component
                    SetActuatedBranchFlowRate(state,
                                              ZoneController.CalculatedSetPoint,
                                              ActuatedNode,
                                              plantLoc,
                                              false); // Autodesk:OPTIONAL LoopSide, BranchIndex used without PRESENT check
                } else {                              // assume not a plant component
                    state.dataLoopNodes->Node(ActuatedNode).MassFlowRate = ZoneController.CalculatedSetPoint;
                }
                return;
            }

            // The next series of checks is to determine what interval the current solution is in
            //   comparison to the setpoint and then respond appropriately.

            // Normal controller assumes that MaxResult will be greater than MinResult. First check
            // to make sure that this is the case
            if (ZoneInterHalf.MaxResult <= ZoneInterHalf.MinResult) {
                if (WaterCoilAirFlowControl) {
                    ZoneController.CalculatedSetPoint = ZoneInterHalf.MaxFlow;
                } else {
                    ZoneController.CalculatedSetPoint = ZoneInterHalf.MinFlow;
                }
                // set to converged controller
                Converged = true;
                ZoneInterHalf.MaxFlowCalc = true;
                ZoneInterHalf.MinFlowCalc = false;
                ZoneInterHalf.NormFlowCalc = false;
                ZoneInterHalf.MinFlowResult = false;
                ZoneInterHalf.MaxResult = 1.0;
                ZoneInterHalf.MinResult = 0.0;
                // MaxResult is greater than MinResult so simulation control algorithm may proceed normally
            } else if (ZoneInterHalf.MaxResult > ZoneInterHalf.MinResult) {
                // Now check to see if the setpoint is outside the endpoints of the control range
                // First check to see if the water is too cold and if so set to the minimum flow.
                if (ZoneController.SetPoint <= ZoneInterHalf.MinResult) {
                    ZoneController.CalculatedSetPoint = ZoneInterHalf.MinFlow;
                    // Set to Converged Controller
                    Converged = true;
                    ZoneInterHalf.MaxFlowCalc = true;
                    ZoneInterHalf.MinFlowCalc = false;
                    ZoneInterHalf.NormFlowCalc = false;
                    ZoneInterHalf.MinFlowResult = false;
                    ZoneInterHalf.MaxResult = 1.0;
                    ZoneInterHalf.MinResult = 0.0;
                    // Then check if too hot and if so set it to the maximum flow
                } else if (ZoneController.SetPoint >= ZoneInterHalf.MaxResult) {
                    ZoneController.CalculatedSetPoint = ZoneInterHalf.MaxFlow;
                    // Set to Converged Controller
                    Converged = true;
                    ZoneInterHalf.MaxFlowCalc = true;
                    ZoneInterHalf.MinFlowCalc = false;
                    ZoneInterHalf.NormFlowCalc = false;
                    ZoneInterHalf.MinFlowResult = false;
                    ZoneInterHalf.MaxResult = 1.0;
                    ZoneInterHalf.MinResult = 0.0;
                    // If between the max and mid set to new flow and raise min to mid
                } else if ((ZoneController.SetPoint < ZoneInterHalf.MaxResult) && (ZoneController.SetPoint >= ZoneInterHalf.MidResult)) {
                    ZoneController.CalculatedSetPoint = (ZoneInterHalf.MaxFlow + ZoneInterHalf.MidFlow) / 2.0;
                    ZoneInterHalf.MinFlow = ZoneInterHalf.MidFlow;
                    ZoneInterHalf.MinResult = ZoneInterHalf.MidResult;
                    ZoneInterHalf.MidFlow = (ZoneInterHalf.MaxFlow + ZoneInterHalf.MidFlow) / 2.0;
                    // If between the min and mid set to new flow and lower Max to mid
                } else if ((ZoneController.SetPoint < ZoneInterHalf.MidResult) && (ZoneController.SetPoint > ZoneInterHalf.MinResult)) {
                    ZoneController.CalculatedSetPoint = (ZoneInterHalf.MinFlow + ZoneInterHalf.MidFlow) / 2.0;
                    ZoneInterHalf.MaxFlow = ZoneInterHalf.MidFlow;
                    ZoneInterHalf.MaxResult = ZoneInterHalf.MidResult;
                    ZoneInterHalf.MidFlow = (ZoneInterHalf.MinFlow + ZoneInterHalf.MidFlow) / 2.0;

                } // End of the Conditional for the actual interval halving scheme itself
            }     // end of max > min check

        } // End of the Conditinal for the first 3 iterations for the interval halving

        // Make sure that the Calculated setpoint falls between the minimum and maximum allowed
        if (ZoneController.CalculatedSetPoint > ZoneController.MaxSetPoint) {
            ZoneController.CalculatedSetPoint = ZoneController.MaxSetPoint;
            Converged = true;
            ZoneInterHalf.MaxFlowCalc = true;
            ZoneInterHalf.MinFlowCalc = false;
            ZoneInterHalf.NormFlowCalc = false;
            ZoneInterHalf.MinFlowResult = false;
            ZoneInterHalf.MaxResult = 1.0;
            ZoneInterHalf.MinResult = 0.0;
        } else if (ZoneController.CalculatedSetPoint < ZoneController.MinSetPoint) {
            ZoneController.CalculatedSetPoint = ZoneController.MinSetPoint;
            Converged = true;
            ZoneInterHalf.MaxFlowCalc = true;
            ZoneInterHalf.MinFlowCalc = false;
            ZoneInterHalf.NormFlowCalc = false;
            ZoneInterHalf.MinFlowResult = false;
            ZoneInterHalf.MaxResult = 1.0;
            ZoneInterHalf.MinResult = 0.0;
        }

        // check if hunting down around the limit of a significant mass flow in systems.
        if ((Iter > MaxIter / 2) && (ZoneController.CalculatedSetPoint < DataBranchAirLoopPlant::MassFlowTolerance)) {
            ZoneController.CalculatedSetPoint = ZoneController.MinSetPoint;
            Converged = true;
            ZoneInterHalf.MaxFlowCalc = true;
            ZoneInterHalf.MinFlowCalc = false;
            ZoneInterHalf.NormFlowCalc = false;
            ZoneInterHalf.MinFlowResult = false;
            ZoneInterHalf.MaxResult = 1.0;
            ZoneInterHalf.MinResult = 0.0;
        }

        // Set the Actuated node MassFlowRate with the new value
        if (plantLoc.loopNum) { // this is a plant component
            SetActuatedBranchFlowRate(state,
                                      ZoneController.CalculatedSetPoint,
                                      ActuatedNode,
                                      plantLoc,
                                      false); // Autodesk:OPTIONAL LoopSide, BranchIndex used without PRESENT check
        } else {                              // assume not a plant component, leave alone
            state.dataLoopNodes->Node(ActuatedNode).MassFlowRate = ZoneController.CalculatedSetPoint;
        }

        // The denominator of the control signal should be no less than 100 watts
        Denom = sign(max(std::abs(QZnReq), 100.0), QZnReq);
        if (present(Action)) {
            if (Action == iNormalAction) {
                Denom = max(std::abs(QZnReq), 100.0);
            } else if (Action == iReverseAction) {
                Denom = -max(std::abs(QZnReq), 100.0);
            } else {
                ShowFatalError(state, format("ControlCompOutput: Illegal Action argument =[{}]", Action));
            }
        }

        switch (SimCompNum) {      // Tuned If block changed to switch
        case ParallelPIUReheatNum: // 'AIRTERMINAL:SINGLEDUCT:PARALLELPIU:REHEAT'
            // simulate series piu reheat coil
            SimulateWaterCoilComponents(state, CompName, FirstHVACIteration, CompNum);
            // Calculate the control signal (the variable we are forcing to zero)
            CpAir =
                PsyCpAirFnW(state.dataLoopNodes->Node(TempOutNode).HumRat); // Autodesk:OPTIONAL TempInNode, TempOutNode used without PRESENT check
            LoadMet = CpAir * state.dataLoopNodes->Node(TempOutNode).MassFlowRate *
                      (state.dataLoopNodes->Node(TempOutNode).Temp -
                       state.dataLoopNodes->Node(TempInNode).Temp); // Autodesk:OPTIONAL TempInNode, TempOutNode used without PRESENT check
            ZoneController.SensedValue = (LoadMet - QZnReq) / Denom;
            break;

        case SeriesPIUReheatNum: // 'AIRTERMINAL:SINGLEDUCT:SERIESPIU:REHEAT'
            // simulate series piu reheat coil
            SimulateWaterCoilComponents(state, CompName, FirstHVACIteration, CompNum);
            // Calculate the control signal (the variable we are forcing to zero)
            CpAir =
                PsyCpAirFnW(state.dataLoopNodes->Node(TempOutNode).HumRat); // Autodesk:OPTIONAL TempInNode, TempOutNode used without PRESENT check
            LoadMet = CpAir * state.dataLoopNodes->Node(TempOutNode).MassFlowRate *
                      (state.dataLoopNodes->Node(TempOutNode).Temp -
                       state.dataLoopNodes->Node(TempInNode).Temp); // Autodesk:OPTIONAL TempInNode, TempOutNode used without PRESENT check
            ZoneController.SensedValue = (LoadMet - QZnReq) / Denom;
            break;

        case HeatingCoilWaterNum: // 'COIL:HEATING:WATER'
            // Simulate reheat coil for the VAV system
            SimulateWaterCoilComponents(state, CompName, FirstHVACIteration, CompNum);
            // Calculate the control signal (the variable we are forcing to zero)
            CpAir = PsyCpAirFnW(state.dataLoopNodes->Node(TempOutNode).HumRat);
            if (present(AirMassFlow)) {
                LoadMet = AirMassFlow * CpAir * state.dataLoopNodes->Node(TempOutNode).Temp;
                ZoneController.SensedValue = (LoadMet - QZnReq) / Denom;
            } else {
                WaterCoilAirFlowControl = true;
                LoadMet = state.dataLoopNodes->Node(TempOutNode).MassFlowRate * CpAir *
                          (state.dataLoopNodes->Node(TempOutNode).Temp -
                           state.dataLoopNodes->Node(TempInNode).Temp); // Autodesk:OPTIONAL TempInNode, TempOutNode used without PRESENT check
                ZoneController.SensedValue = (LoadMet - QZnReq) / Denom;
            }
            break;

        case BBWaterConvOnlyNum: // 'ZONEHVAC:BASEBOARD:CONVECTIVE:WATER'
            // Simulate baseboard
            SimHWConvective(state, CompNum, LoadMet);
            // Calculate the control signal (the variable we are forcing to zero)
            ZoneController.SensedValue = (LoadMet - QZnReq) / Denom;
            break;

        case BBSteamRadConvNum: // 'ZONEHVAC:BASEBOARD:RADIANTCONVECTIVE:STEAM'
            // Simulate baseboard
            CalcSteamBaseboard(state, CompNum, LoadMet);
            // Calculate the control signal (the variable we are forcing to zero)
            ZoneController.SensedValue = (LoadMet - QZnReq) / Denom;
            break;

        case BBWaterRadConvNum: // 'ZONEHVAC:BASEBOARD:RADIANTCONVECTIVE:WATER'
            // Simulate baseboard
            CalcHWBaseboard(state, CompNum, LoadMet);
            // Calculate the control signal (the variable we are forcing to zero)
            ZoneController.SensedValue = (LoadMet - QZnReq) / Denom;
            break;

        case FourPipeFanCoilNum: // 'ZONEHVAC:FOURPIPEFANCOIL'
            // Simulate fancoil unit
            Calc4PipeFanCoil(state, CompNum, ControlledZoneIndex, FirstHVACIteration, LoadMet);
            // Calculate the control signal (the variable we are forcing to zero)
            ZoneController.SensedValue = (LoadMet - QZnReq) / Denom;
            break;

        case OutdoorAirUnitNum: //'ZONEHVAC:OUTDOORAIRUNIT'
            // Simulate outdoor air unit components
            OutdoorAirUnit::CalcOAUnitCoilComps(
                state, CompNum, FirstHVACIteration, EquipIndex, LoadMet); // Autodesk:OPTIONAL EquipIndex used without PRESENT check
            // Calculate the control signal (the variable we are forcing to zero)
            ZoneController.SensedValue = (LoadMet - QZnReq) / Denom;
            break;

        case UnitHeaterNum: // 'ZONEHVAC:UNITHEATER'
            // Simulate unit heater components
            CalcUnitHeaterComponents(state, CompNum, FirstHVACIteration, LoadMet);
            // Calculate the control signal (the variable we are forcing to zero)
            ZoneController.SensedValue = (LoadMet - QZnReq) / Denom;
            break;

        case UnitVentilatorNum: // 'ZONEHVAC:UNITVENTILATOR'
            // Simulate unit ventilator components
            CalcUnitVentilatorComponents(state, CompNum, FirstHVACIteration, LoadMet);
            // Calculate the control signal (the variable we are forcing to zero)
            ZoneController.SensedValue = (LoadMet - QZnReq) / Denom;
            break;

        case VentilatedSlabNum: // 'ZONEHVAC:VENTILATEDSLAB'
            // Simulate unit ventilator components
            CalcVentilatedSlabComps(state, CompNum, FirstHVACIteration, LoadMet);
            // Calculate the control signal (the variable we are forcing to zero)
            ZoneController.SensedValue = (LoadMet - QZnReq) / Denom;
            break;

        default:
            ShowFatalError(state, format("ControlCompOutput: Illegal Component Number argument =[{}]", SimCompNum));
            break;
        }

        // Check for Controller convergence to see if within the offset
        if (std::abs(ZoneController.SensedValue) <= ControlOffset || std::abs(ZoneController.SensedValue) <= HalvingPrec) {
            // Set to converged controller
            Converged = true;
            ZoneInterHalf.MaxFlowCalc = true;
            ZoneInterHalf.MinFlowCalc = false;
            ZoneInterHalf.NormFlowCalc = false;
            ZoneInterHalf.MinFlowResult = false;
            ZoneInterHalf.MaxResult = 1.0;
            ZoneInterHalf.MinResult = 0.0;
            break;
        }
        if (!Converged) {
            BBConvergeCheckFlag = BBConvergeCheck(SimCompNum, ZoneInterHalf.MaxFlow, ZoneInterHalf.MinFlow);
            if (BBConvergeCheckFlag) {
                // Set to converged controller
                Converged = true;
                ZoneInterHalf.MaxFlowCalc = true;
                ZoneInterHalf.MinFlowCalc = false;
                ZoneInterHalf.NormFlowCalc = false;
                ZoneInterHalf.MinFlowResult = false;
                ZoneInterHalf.MaxResult = 1.0;
                ZoneInterHalf.MinResult = 0.0;
                break;
            }
        }

        ++Iter;
        if ((Iter > MaxIter) && (!state.dataGlobal->WarmupFlag)) {
            // if ( CompErrIndex == 0 ) {
            ShowWarningMessage(state, "ControlCompOutput: Maximum iterations exceeded for " + CompType + " = " + CompName);
            ShowContinueError(state, format("... Load met       = {:.5T} W.", LoadMet));
            ShowContinueError(state, format("... Load requested = {:.5T} W.", QZnReq));
            ShowContinueError(state, format("... Error          = {:.8T} %.", std::abs((LoadMet - QZnReq) * 100.0 / Denom)));
            ShowContinueError(state, format("... Tolerance      = {:.8T} %.", ControlOffset * 100.0));
            ShowContinueError(state, "... Error          = (Load met - Load requested) / MAXIMUM(Load requested, 100)");
            ShowContinueError(state, format("... Actuated Node Mass Flow Rate ={:.9R} kg/s", state.dataLoopNodes->Node(ActuatedNode).MassFlowRate));
            ShowContinueErrorTimeStamp(state, "");
            ShowRecurringWarningErrorAtEnd(state,
                                           "ControlCompOutput: Maximum iterations error for " + CompType + " = " + CompName,
                                           CompErrIndex,
                                           std::abs((LoadMet - QZnReq) * 100.0 / Denom),
                                           std::abs((LoadMet - QZnReq) * 100.0 / Denom),
                                           _,
                                           "%",
                                           "%");
            //}
            ShowRecurringWarningErrorAtEnd(state,
                                           "ControlCompOutput: Maximum iterations error for " + CompType + " = " + CompName,
                                           CompErrIndex,
                                           std::abs((LoadMet - QZnReq) * 100.0 / Denom),
                                           std::abs((LoadMet - QZnReq) * 100.0 / Denom),
                                           _,
                                           "%",
                                           "%");
            break; // It will not converge this time
        } else if (Iter > MaxIter * 2) {
            break;
        }

    } // End of the Convergence Iteration
}

bool BBConvergeCheck(int const SimCompNum, Real64 const MaxFlow, Real64 const MinFlow)
{

    // FUNCTION INFORMATION:
    //       AUTHOR         Rick Strand
    //       DATE WRITTEN   November 2017

    // PURPOSE OF THIS SUBROUTINE:
    // This is an additional check for the radiant/convective baseboard units
    // to see if they are converged or the flow is sufficiently converged to
    // procede with the simulation.  With the radiant component to these systems,
    // the impact on the load met is more difficult to calculate and the impact
    // on the actual system output is not as well behaved as for convective
    // systems.  This additional check avoids excessive iterations and max
    // iteration warnings and provides sufficiently converged results.  It is
    // only called from ControlCompOutput.

    // Return Value
    bool BBConvergeCheck;

    // SUBROUTINE PARAMETER DEFINITIONS:
    static Real64 constexpr BBIterLimit(0.00001);

    if (SimCompNum != BBSteamRadConvNum && SimCompNum != BBWaterRadConvNum) {
        // For all zone equipment except radiant/convective baseboard (steam and water) units:
        BBConvergeCheck = false;
    } else {
        // For steam and water radiant/convective baseboard units:
        if ((MaxFlow - MinFlow) > BBIterLimit) {
            BBConvergeCheck = false;
        } else {
            BBConvergeCheck = true;
        }
    }

    return BBConvergeCheck;
}

void CheckSysSizing(EnergyPlusData &state,
                    std::string const &CompType, // Component Type (e.g. Chiller:Electric)
                    std::string const &CompName  // Component Name (e.g. Big Chiller)
)
{

    // SUBROUTINE INFORMATION:
    //       AUTHOR         Fred Buhl
    //       DATE WRITTEN   October 2002
    //       MODIFIED       na
    //       RE-ENGINEERED  na

    // PURPOSE OF THIS SUBROUTINE:
    // This routine is called when an "autosize" input is encountered in a component
    // sizing routine to check that the system sizing calculations have been done.

    // METHODOLOGY EMPLOYED:
    // Checks SysSizingRunDone flag. If false throws a fatal error.

    if (!state.dataSize->SysSizingRunDone) {
        ShowSevereError(state, "For autosizing of " + CompType + ' ' + CompName + ", a system sizing run must be done.");
        if (state.dataSize->NumSysSizInput == 0) {
            ShowContinueError(state, "No \"Sizing:System\" objects were entered.");
        }
        if (!state.dataGlobal->DoSystemSizing) {
            ShowContinueError(state, R"(The "SimulationControl" object did not have the field "Do System Sizing Calculation" set to Yes.)");
        }
        ShowFatalError(state, "Program terminates due to previously shown condition(s).");
    }
}

void CheckThisAirSystemForSizing(EnergyPlusData &state, int const AirLoopNum, bool &AirLoopWasSized)
{

    // SUBROUTINE INFORMATION:
    //       AUTHOR         B. Griffith
    //       DATE WRITTEN   October 2013
    //       MODIFIED       na
    //       RE-ENGINEERED  na

    // SUBROUTINE LOCAL VARIABLE DECLARATIONS:
    int ThisAirSysSizineInputLoop;

    AirLoopWasSized = false;
    if (state.dataSize->SysSizingRunDone) {
        for (ThisAirSysSizineInputLoop = 1; ThisAirSysSizineInputLoop <= state.dataSize->NumSysSizInput; ++ThisAirSysSizineInputLoop) {
            if (state.dataSize->SysSizInput(ThisAirSysSizineInputLoop).AirLoopNum == AirLoopNum) {
                AirLoopWasSized = true;
                break;
            }
        }
    }
}

void CheckZoneSizing(EnergyPlusData &state,
                     std::string const &CompType, // Component Type (e.g. Chiller:Electric)
                     std::string const &CompName  // Component Name (e.g. Big Chiller)
)
{

    // SUBROUTINE INFORMATION:
    //       AUTHOR         Fred Buhl
    //       DATE WRITTEN   October 2002
    //       MODIFIED       na
    //       RE-ENGINEERED  na

    // PURPOSE OF THIS SUBROUTINE:
    // This routine is called when an "autosize" input is encountered in a component
    // sizing routine to check that the zone sizing calculations have been done.

    // METHODOLOGY EMPLOYED:
    // Checks ZoneSizingRunDone flag. If false throws a fatal error.

    if (!state.dataSize->ZoneSizingRunDone) {
        ShowSevereError(state, "For autosizing of " + CompType + ' ' + CompName + ", a zone sizing run must be done.");
        if (state.dataSize->NumZoneSizingInput == 0) {
            ShowContinueError(state, "No \"Sizing:Zone\" objects were entered.");
        }
        if (!state.dataGlobal->DoZoneSizing) {
            ShowContinueError(state, R"(The "SimulationControl" object did not have the field "Do Zone Sizing Calculation" set to Yes.)");
        }
        ShowFatalError(state, "Program terminates due to previously shown condition(s).");
    }
}

void CheckThisZoneForSizing(EnergyPlusData &state,
                            int const ZoneNum, // zone index to be checked
                            bool &ZoneWasSized)
{

    // SUBROUTINE INFORMATION:
    //       AUTHOR         B. Griffith
    //       DATE WRITTEN   Oct 2013
    //       MODIFIED       na
    //       RE-ENGINEERED  na

    // PURPOSE OF THIS SUBROUTINE:
    // utility routine to see if a particular zone has a Sizing:Zone object for it
    // and that sizing was done.

    // SUBROUTINE LOCAL VARIABLE DECLARATIONS:
    int ThisSizingInput;

    ZoneWasSized = false;
    if (state.dataSize->ZoneSizingRunDone) {
        for (ThisSizingInput = 1; ThisSizingInput <= state.dataSize->NumZoneSizingInput; ++ThisSizingInput) {
            if (state.dataSize->ZoneSizingInput(ThisSizingInput).ZoneNum == ZoneNum) {
                ZoneWasSized = true;
                break;
            }
        }
    }
}

void ValidateComponent(EnergyPlusData &state,
                       std::string_view CompType,    // Component Type (e.g. Chiller:Electric)
                       std::string const &CompName,  // Component Name (e.g. Big Chiller)
                       bool &IsNotOK,                // .TRUE. if this component pair is invalid
                       std::string const &CallString // Context of this pair -- for error message
)
{

    // SUBROUTINE INFORMATION:
    //       AUTHOR         Linda Lawrie
    //       DATE WRITTEN   October 2002
    //       MODIFIED       na
    //       RE-ENGINEERED  na

    // PURPOSE OF THIS SUBROUTINE:
    // This subroutine can be called to validate the component type-name pairs that
    // are so much a part of the EnergyPlus input.  The main drawback to this validation
    // has been that the "GetInput" routine may not have been called and/or exists in
    // another module from the one with the list.  This means that validation must be
    // done later, perhaps after simulation has already started or perhaps raises an
    // array bound error instead.

    // METHODOLOGY EMPLOYED:
    // Uses existing routines in InputProcessor.  GetObjectItemNum uses the "standard"
    // convention of the Name of the item/object being the first Alpha Argument.

    // SUBROUTINE LOCAL VARIABLE DECLARATIONS:
    int ItemNum;

    IsNotOK = false;

    ItemNum = state.dataInputProcessing->inputProcessor->getObjectItemNum(state, std::string{CompType}, CompName);

    if (ItemNum < 0) {
        ShowSevereError(state, format("During {} Input, Invalid Component Type input={}", CallString, CompType));
        ShowContinueError(state, "Component name=" + CompName);
        IsNotOK = true;
    } else if (ItemNum == 0) {
        ShowSevereError(state, "During " + CallString + " Input, Invalid Component Name input=" + CompName);
        ShowContinueError(state, format("Component type={}", CompType));
        IsNotOK = true;
    }
}

void ValidateComponent(EnergyPlusData &state,
                       std::string const &CompType,    // Component Type (e.g. Chiller:Electric)
                       std::string const &CompValType, // Component "name" field type
                       std::string const &CompName,    // Component Name (e.g. Big Chiller)
                       bool &IsNotOK,                  // .TRUE. if this component pair is invalid
                       std::string const &CallString   // Context of this pair -- for error message
)
{

    // SUBROUTINE INFORMATION:
    //       AUTHOR         Linda Lawrie
    //       DATE WRITTEN   October 2002
    //       MODIFIED       na
    //       RE-ENGINEERED  na

    // PURPOSE OF THIS SUBROUTINE:
    // This subroutine can be called to validate the component type-name pairs that
    // are so much a part of the EnergyPlus input.  The main drawback to this validation
    // has been that the "GetInput" routine may not have been called and/or exists in
    // another module from the one with the list.  This means that validation must be
    // done later, perhaps after simulation has already started or perhaps raises an
    // array bound error instead.

    // METHODOLOGY EMPLOYED:
    // Uses existing routines in InputProcessor.  GetObjectItemNum uses the "standard"
    // convention of the Name of the item/object being the first Alpha Argument.

    // SUBROUTINE LOCAL VARIABLE DECLARATIONS:
    int ItemNum;

    IsNotOK = false;

    ItemNum = state.dataInputProcessing->inputProcessor->getObjectItemNum(state, CompType, CompValType, CompName);

    if (ItemNum < 0) {
        ShowSevereError(state, "During " + CallString + " Input, Invalid Component Type input=" + CompType);
        ShowContinueError(state, "Component name=" + CompName);
        IsNotOK = true;
    } else if (ItemNum == 0) {
        ShowSevereError(state, "During " + CallString + " Input, Invalid Component Name input=" + CompName);
        ShowContinueError(state, "Component type=" + CompType);
        IsNotOK = true;
    }
}

void CalcPassiveExteriorBaffleGap(EnergyPlusData &state,
                                  const Array1D_int &SurfPtrARR, // Array of indexes pointing to Surface structure in DataSurfaces
                                  Real64 const VentArea,         // Area available for venting the gap [m2]
                                  Real64 const Cv,               // Orifice coefficient for volume-based discharge, wind-driven [--]
                                  Real64 const Cd,               // Orifice coefficient for discharge,  buoyancy-driven [--]
                                  Real64 const HdeltaNPL,        // Height difference from neutral pressure level [m]
                                  Real64 const SolAbs,           // solar absorptivity of baffle [--]
                                  Real64 const AbsExt,           // thermal absorptance/emittance of baffle material [--]
                                  Real64 const Tilt,             // Tilt of gap [Degrees]
                                  Real64 const AspRat,           // aspect ratio of gap  Height/gap [--]
                                  Real64 const GapThick,         // Thickness of air space between baffle and underlying heat transfer surface
                                  DataSurfaces::SurfaceRoughness const Roughness, // Roughness index (1-6), see DataHeatBalance parameters
                                  Real64 const QdotSource,                        // Source/sink term, e.g. electricity exported from solar cell [W]
                                  Real64 &TsBaffle,                               // Temperature of baffle (both sides) use lagged value on input [C]
                                  Real64 &TaGap, // Temperature of air gap (assumed mixed) use lagged value on input [C]
                                  Optional<Real64> HcGapRpt,
                                  Optional<Real64> HrGapRpt,
                                  Optional<Real64> IscRpt,
                                  Optional<Real64> MdotVentRpt,
                                  Optional<Real64> VdotWindRpt,
                                  Optional<Real64> VdotBuoyRpt)
{

    // SUBROUTINE INFORMATION:
    //       AUTHOR         B.T. Griffith
    //       DATE WRITTEN   November 2004
    //       MODIFIED       BG March 2007 outdoor conditions from surface for height-dependent conditions
    //       RE-ENGINEERED  na

    // PURPOSE OF THIS SUBROUTINE:
    // model the effect of the a ventilated baffle covering the outside of a heat transfer surface.
    // return calculated temperatures and certain intermediate values for reporting

    // METHODOLOGY EMPLOYED:
    // Heat balances on baffle and air space.
    // Natural ventilation calculations use buoyancy and wind.

    // REFERENCES:
    // Nat. Vent. equations from ASHRAE HoF 2001 Chapt. 26

    // Using/Aliasing
    using ConvectionCoefficients::InitExteriorConvectionCoeff;
    using DataSurfaces::SurfaceData;
    using Psychrometrics::PsyCpAirFnW;
    using Psychrometrics::PsyRhoAirFnPbTdbW;
    using Psychrometrics::PsyWFnTdbTwbPb;

    // SUBROUTINE PARAMETER DEFINITIONS:
    Real64 constexpr g(9.807);          // gravitational constant (m/s**2)
    Real64 constexpr nu(15.66e-6);      // kinematic viscosity (m**2/s) for air at 300 K (Mills 1999 Heat Transfer)
    Real64 constexpr k(0.0267);         // thermal conductivity (W/m K) for air at 300 K (Mills 1999 Heat Transfer)
    Real64 constexpr Sigma(5.6697e-08); // Stefan-Boltzmann constant
    static constexpr std::string_view RoutineName("CalcPassiveExteriorBaffleGap");
    // INTERFACE BLOCK SPECIFICATIONS:

    // DERIVED TYPE DEFINITIONS:

    // SUBROUTINE LOCAL VARIABLE DECLARATIONS:

    // following arrays are used to temporarily hold results from multiple underlying surfaces
    Array1D<Real64> HSkyARR;
    Array1D<Real64> HGroundARR;
    Array1D<Real64> HAirARR;
    Array1D<Real64> HPlenARR;
    Array1D<Real64> HExtARR;
    Array1D<Real64> LocalWindArr;

    // local working variables
    Real64 RhoAir;                // density of air
    Real64 CpAir;                 // specific heat of air
    Real64 Tamb;                  // outdoor drybulb
    Real64 A;                     // projected area of baffle from sum of underlying surfaces
    Real64 HcPlen;                // surface convection heat transfer coefficient for plenum surfaces
    int ThisSurf;                 // do loop counter
    int NumSurfs;                 // number of underlying HT surfaces associated with UTSC
    Real64 TmpTsBaf;              // baffle temperature
    int SurfPtr;                  // index of surface in main surface structure
    Real64 HMovInsul;             // dummy for call to InitExteriorConvectionCoeff
    Real64 HExt;                  // dummy for call to InitExteriorConvectionCoeff
    int ConstrNum;                // index of construction in main construction structure
    Real64 AbsThermSurf;          // thermal emmittance of underlying wall.
    Real64 TsoK;                  // underlying surface temperature in Kelvin
    Real64 TsBaffK;               // baffle temperature in Kelvin  (lagged)
    Real64 Vwind;                 // localized, and area-weighted average for wind speed
    Real64 HrSky;                 // radiation coeff for sky, area-weighted average
    Real64 HrGround;              // radiation coeff for ground, area-weighted average
    Real64 HrAtm;                 // radiation coeff for air (bulk atmosphere), area-weighted average
    Real64 Isc;                   // Incoming combined solar radiation, area-weighted average
    Real64 HrPlen;                // radiation coeff for plenum surfaces, area-weighted average
    Real64 Tso;                   // temperature of underlying surface, area-weighted average
    Real64 TmeanK;                // average of surface temps , for Beta in Grashoff no.
    Real64 Gr;                    // Grasshof number for natural convection calc
    Real64 VdotWind;              // volume flow rate of nat. vent due to wind
    Real64 VdotThermal;           // Volume flow rate of nat. vent due to buoyancy
    Real64 VdotVent;              // total volume flow rate of nat vent
    Real64 MdotVent;              // total mass flow rate of nat vent
    Real64 NuPlen;                // Nusselt No. for plenum Gap
    Real64 LocalOutDryBulbTemp;   // OutDryBulbTemp for here
    Real64 LocalWetBulbTemp;      // OutWetBulbTemp for here
    Real64 LocalOutHumRat;        // OutHumRat for here
    bool ICSCollectorIsOn(false); // ICS collector has OSCM on
    int CollectorNum;             // current solar collector index
    Real64 ICSWaterTemp;          // ICS solar collector water temp
    Real64 ICSULossbottom;        // ICS solar collector bottom loss Conductance
    Real64 sum_area = 0.0;
    Real64 sum_produc_area_drybulb = 0.0;
    Real64 sum_produc_area_wetbulb = 0.0;
    for (int SurfNum : SurfPtrARR) {
        sum_area += state.dataSurface->Surface(SurfNum).Area;
        sum_produc_area_drybulb += state.dataSurface->Surface(SurfNum).Area * state.dataSurface->SurfOutDryBulbTemp(SurfNum);
        sum_produc_area_wetbulb += state.dataSurface->Surface(SurfNum).Area * state.dataSurface->SurfOutWetBulbTemp(SurfNum);
    }
    //    LocalOutDryBulbTemp = sum( Surface( SurfPtrARR ).Area * Surface( SurfPtrARR ).OutDryBulbTemp ) / sum( Surface( SurfPtrARR ).Area );
    LocalOutDryBulbTemp = sum_produc_area_drybulb / sum_area; // Autodesk:F2C++ Functions handle array subscript usage
    //    LocalWetBulbTemp = sum( Surface( SurfPtrARR ).Area * Surface( SurfPtrARR ).OutWetBulbTemp ) / sum( Surface( SurfPtrARR ).Area );
    LocalWetBulbTemp = sum_produc_area_wetbulb / sum_area;

    LocalOutHumRat = PsyWFnTdbTwbPb(state, LocalOutDryBulbTemp, LocalWetBulbTemp, state.dataEnvrn->OutBaroPress, RoutineName);

    RhoAir = PsyRhoAirFnPbTdbW(state, state.dataEnvrn->OutBaroPress, LocalOutDryBulbTemp, LocalOutHumRat, RoutineName);
    CpAir = PsyCpAirFnW(LocalOutHumRat);
    if (!state.dataEnvrn->IsRain) {
        Tamb = LocalOutDryBulbTemp;
    } else { // when raining we use wetbulb not drybulb
        Tamb = LocalWetBulbTemp;
    }
    //    A = sum( Surface( SurfPtrARR ).Area ); //Autodesk:F2C++ Array subscript usage: Replaced by below
    A = sum_area;
    TmpTsBaf = TsBaffle;

    // loop through underlying surfaces and collect needed data
    NumSurfs = size(SurfPtrARR);
    HSkyARR.dimension(NumSurfs, 0.0);
    HGroundARR.dimension(NumSurfs, 0.0);
    HAirARR.dimension(NumSurfs, 0.0);
    LocalWindArr.dimension(NumSurfs, 0.0);
    HPlenARR.dimension(NumSurfs, 0.0);
    HExtARR.dimension(NumSurfs, 0.0);

    for (ThisSurf = 1; ThisSurf <= NumSurfs; ++ThisSurf) {
        SurfPtr = SurfPtrARR(ThisSurf);
        // Initializations for this surface
        HMovInsul = 0.0;
        LocalWindArr(ThisSurf) = state.dataSurface->SurfOutWindSpeed(SurfPtr);
        InitExteriorConvectionCoeff(
            state, SurfPtr, HMovInsul, Roughness, AbsExt, TmpTsBaf, HExtARR(ThisSurf), HSkyARR(ThisSurf), HGroundARR(ThisSurf), HAirARR(ThisSurf));
        ConstrNum = state.dataSurface->Surface(SurfPtr).Construction;
        AbsThermSurf = state.dataMaterial->Material(state.dataConstruction->Construct(ConstrNum).LayerPoint(1)).AbsorpThermal;
        TsoK = state.dataHeatBalSurf->SurfOutsideTempHist(1)(SurfPtr) + DataGlobalConstants::KelvinConv;
        TsBaffK = TmpTsBaf + DataGlobalConstants::KelvinConv;
        if (TsBaffK == TsoK) {        // avoid divide by zero
            HPlenARR(ThisSurf) = 0.0; // no net heat transfer if same temperature
        } else {
            HPlenARR(ThisSurf) = Sigma * AbsExt * AbsThermSurf * (pow_4(TsBaffK) - pow_4(TsoK)) / (TsBaffK - TsoK);
        }
        // Added for ICS collector OSCM
        if (state.dataSurface->SurfIsICS(SurfPtr)) {
            ICSCollectorIsOn = true;
            CollectorNum = state.dataSurface->SurfICSPtr(SurfPtr);
        }
    }

    if (ICSCollectorIsOn) {
        if (state.dataGlobal->BeginEnvrnFlag && state.dataGeneralRoutines->MyICSEnvrnFlag) {
            ICSULossbottom = 0.40;
            ICSWaterTemp = 20.0;
        } else {
            if (!state.dataSolarCollectors->Collector.allocated()) {
                ICSULossbottom = 0.40;
                ICSWaterTemp = 20.0;
            } else {
                ICSULossbottom = state.dataSolarCollectors->Collector(CollectorNum).UbLoss;
                ICSWaterTemp = state.dataSolarCollectors->Collector(CollectorNum).TempOfWater;
                state.dataGeneralRoutines->MyICSEnvrnFlag = false;
            }
        }
    }
    if (!state.dataGlobal->BeginEnvrnFlag) {
        state.dataGeneralRoutines->MyICSEnvrnFlag = true;
    }
    if (A == 0.0) { // should have been caught earlier
    }
    auto Area(array_sub(state.dataSurface->Surface,
                        &SurfaceData::Area,
                        SurfPtrARR)); // Autodesk:F2C++ Copy of subscripted Area array for use below: This makes a copy so review wrt performance
    // now figure area-weighted averages from underlying surfaces.
    //    Vwind = sum( LocalWindArr * Surface( SurfPtrARR ).Area ) / A; //Autodesk:F2C++ Array subscript usage: Replaced by below
    Vwind = sum(LocalWindArr * Area) / A;
    LocalWindArr.deallocate();
    //    HrSky = sum( HSkyARR * Surface( SurfPtrARR ).Area ) / A; //Autodesk:F2C++ Array subscript usage: Replaced by below
    HrSky = sum(HSkyARR * Area) / A;
    HSkyARR.deallocate();
    //    HrGround = sum( HGroundARR * Surface( SurfPtrARR ).Area ) / A; //Autodesk:F2C++ Array subscript usage: Replaced by below
    HrGround = sum(HGroundARR * Area) / A;
    HGroundARR.deallocate();
    //    HrAtm = sum( HAirARR * Surface( SurfPtrARR ).Area ) / A; //Autodesk:F2C++ Array subscript usage: Replaced by below
    HrAtm = sum(HAirARR * Area) / A;
    HAirARR.deallocate();
    //    HrPlen = sum( HPlenARR * Surface( SurfPtrARR ).Area ) / A; //Autodesk:F2C++ Array subscript usage: Replaced by below
    HrPlen = sum(HPlenARR * Area) / A;
    HPlenARR.deallocate();
    //    HExt = sum( HExtARR * Surface( SurfPtrARR ).Area ) / A; //Autodesk:F2C++ Array subscript usage: Replaced by below
    HExt = sum(HExtARR * Area) / A;
    HExtARR.deallocate();

    if (state.dataEnvrn->IsRain) HExt = 1000.0;

    //    Tso = sum( TH( 1, 1, SurfPtrARR ) * Surface( SurfPtrARR ).Area ) / A; //Autodesk:F2C++ Array subscript usage: Replaced by below
    Tso = sum_product_sub(state.dataHeatBalSurf->SurfOutsideTempHist(1), state.dataSurface->Surface, &SurfaceData::Area, SurfPtrARR) /
          A; // Autodesk:F2C++ Functions handle array subscript usage
    //    Isc = sum( SurfQRadSWOutIncident( SurfPtrARR ) * Surface( SurfPtrARR ).Area ) / A; //Autodesk:F2C++ Array subscript usage: Replaced by below
    Isc = sum_product_sub(state.dataHeatBal->SurfQRadSWOutIncident, state.dataSurface->Surface, &SurfaceData::Area, SurfPtrARR) /
          A; // Autodesk:F2C++ Functions handle array subscript usage

    TmeanK = 0.5 * (TmpTsBaf + Tso) + DataGlobalConstants::KelvinConv;

    Gr = g * pow_3(GapThick) * std::abs(Tso - TmpTsBaf) * pow_2(RhoAir) / (TmeanK * pow_2(nu));

    PassiveGapNusseltNumber(AspRat, Tilt, TmpTsBaf, Tso, Gr, NuPlen); // intentionally switch Tso to Tsi

    HcPlen = NuPlen * (k / GapThick);

    // now model natural ventilation of plenum gap.
    VdotWind = Cv * (VentArea / 2.0) * Vwind;

    if (TaGap > Tamb) {
        VdotThermal = Cd * (VentArea / 2.0) * std::sqrt(2.0 * g * HdeltaNPL * (TaGap - Tamb) / (TaGap + DataGlobalConstants::KelvinConv));
    } else if (TaGap == Tamb) {
        VdotThermal = 0.0;
    } else {
        if ((std::abs(Tilt) < 5.0) || (std::abs(Tilt - 180.0) < 5.0)) {
            VdotThermal = 0.0; // stable buoyancy situation
        } else {
            VdotThermal = Cd * (VentArea / 2.0) * std::sqrt(2.0 * g * HdeltaNPL * (Tamb - TaGap) / (Tamb + DataGlobalConstants::KelvinConv));
        }
    }

    VdotVent = VdotWind + VdotThermal;
    MdotVent = VdotVent * RhoAir;

    // now calculate baffle temperature
    if (!ICSCollectorIsOn) {
        TsBaffle = (Isc * SolAbs + HExt * Tamb + HrAtm * Tamb + HrSky * state.dataEnvrn->SkyTemp + HrGround * Tamb + HrPlen * Tso + HcPlen * TaGap +
                    QdotSource) /
                   (HExt + HrAtm + HrSky + HrGround + HrPlen + HcPlen);
    } else {

        TsBaffle = (ICSULossbottom * ICSWaterTemp + HrPlen * Tso + HcPlen * TaGap + QdotSource) / (ICSULossbottom + HrPlen + HcPlen);
    }
    // now calculate gap air temperature

    TaGap = (HcPlen * A * Tso + MdotVent * CpAir * Tamb + HcPlen * A * TsBaffle) / (HcPlen * A + MdotVent * CpAir + HcPlen * A);

    if (present(HcGapRpt)) HcGapRpt = HcPlen;
    if (present(HrGapRpt)) HrGapRpt = HrPlen;
    if (present(IscRpt)) IscRpt = Isc;
    if (present(MdotVentRpt)) MdotVentRpt = MdotVent;
    if (present(VdotWindRpt)) VdotWindRpt = VdotWind;
    if (present(VdotBuoyRpt)) VdotBuoyRpt = VdotThermal;
}

//****************************************************************************

void PassiveGapNusseltNumber(Real64 const AspRat, // Aspect Ratio of Gap height to gap width
                             Real64 const Tilt,   // Tilt of gap, degrees
                             Real64 const Tso,    // Temperature of gap surface closest to outside (K)
                             Real64 const Tsi,    // Temperature of gap surface closest to zone (K)
                             Real64 const Gr,     // Gap gas Grashof number
                             Real64 &gNu          // Gap gas Nusselt number
)
{

    // SUBROUTINE INFORMATION:
    //       AUTHOR         Adapted by B. Griffith from Fred Winkelmann's from NusseltNumber in WindowManager.cc
    //       DATE WRITTEN   September 2001
    //       MODIFIED       B. Griffith November 2004  (same models but slightly different for general use)
    //       RE-ENGINEERED  na

    // PURPOSE OF THIS SUBROUTINE:
    // Finds the Nusselt number for air-filled gaps between isothermal solid layers.

    // METHODOLOGY EMPLOYED:
    // Based on methodology in Chapter 5 of the July 18, 2001 draft of ISO 15099,
    // "Thermal Performance of Windows, Doors and Shading Devices--Detailed Calculations."
    // The equation numbers below correspond to those in the standard.

    // REFERENCES:
    // Window5 source code; ISO 15099

    // Using/Aliasing
    // Locals
    // SUBROUTINE ARGUMENT DEFINITIONS:

    // SUBROUTINE PARAMETER DEFINITIONS:
    Real64 constexpr Pr(0.71); // Prandtl number for air

    // INTERFACE BLOCK SPECIFICATIONS

    // DERIVED TYPE DEFINITIONS

    // SUBROUTINE LOCAL VARIABLE DECLARATIONS
    Real64 Ra;     // Rayleigh number
    Real64 gnu901; // Nusselt number temporary variables for
    Real64 gnu902;
    Real64 gnu90;
    Real64 gnu601;
    Real64 gnu602; // different tilt and Ra ranges
    Real64 gnu60;
    Real64 gnu601a;
    Real64 gnua;
    Real64 gnub;
    Real64 cra; // Temporary variables
    Real64 a;
    Real64 b;
    Real64 g;
    Real64 ang;
    Real64 tiltr;

    tiltr = Tilt * DataGlobalConstants::DegToRadians;
    Ra = Gr * Pr;

    if (Ra > 2.0e6) {

        // write(*,*)' error, outside range of Rayleigh number'
    }

    if (Ra <= 1.0e4) {
        gnu901 = 1.0 + 1.7596678e-10 * std::pow(Ra, 2.2984755); // eq. 51
    }
    if (Ra > 1.0e4 && Ra <= 5.0e4) gnu901 = 0.028154 * std::pow(Ra, 0.4134); // eq. 50
    if (Ra > 5.0e4) gnu901 = 0.0673838 * std::pow(Ra, 1.0 / 3.0);            // eq. 49

    gnu902 = 0.242 * std::pow(Ra / AspRat, 0.272); // eq. 52
    gnu90 = max(gnu901, gnu902);

    if (Tso > Tsi) {                                 // window heated from above
        gNu = 1.0 + (gnu90 - 1.0) * std::sin(tiltr); // eq. 53
    } else {                                         // window heated from below
        if (Tilt >= 60.0) {
            g = 0.5 * std::pow(1.0 + std::pow(Ra / 3160.0, 20.6), -0.1);     // eq. 47
            gnu601a = 1.0 + pow_7(0.0936 * std::pow(Ra, 0.314) / (1.0 + g)); // eq. 45
            gnu601 = std::pow(gnu601a, 0.142857);

            // For any aspect ratio
            gnu602 = (0.104 + 0.175 / AspRat) * std::pow(Ra, 0.283); // eq. 46
            gnu60 = max(gnu601, gnu602);

            // linear interpolation for layers inclined at angles between 60 and 90 deg
            gNu = ((90.0 - Tilt) * gnu60 + (Tilt - 60.0) * gnu90) / 30.0;
        }
        if (Tilt < 60.0) { // eq. 42
            cra = Ra * std::cos(tiltr);
            a = 1.0 - 1708.0 / cra;
            b = std::pow(cra / 5830.0, 0.33333) - 1.0;
            gnua = (std::abs(a) + a) / 2.0;
            gnub = (std::abs(b) + b) / 2.0;
            ang = 1708.0 * std::pow(std::sin(1.8 * tiltr), 1.6);
            gNu = 1.0 + 1.44 * gnua * (1.0 - ang / cra) + gnub;
        }
    }
}

void CalcBasinHeaterPower(EnergyPlusData &state,
                          Real64 const Capacity,     // Basin heater capacity per degree C below setpoint (W/C)
                          int const SchedulePtr,     // Pointer to basin heater schedule
                          Real64 const SetPointTemp, // setpoint temperature for basin heater operation (C)
                          Real64 &Power              // Basin heater power (W)
)
{

    // SUBROUTINE INFORMATION:
    //       AUTHOR         Chandan Sharma, FSEC
    //       DATE WRITTEN   Feb 2010
    //       MODIFIED       na
    //       RE-ENGINEERED  na

    // PURPOSE OF THIS SUBROUTINE:
    // To calculate basin heater power when the evaporative cooled equipment is not operating
    // and outdoor air dry-bulb temperature is below the set-point

    // METHODOLOGY EMPLOYED:
    // Checks to see whether schedule for basin heater exists or not. If the schedule exists,
    // the basin heater is operated for the schedule specified otherwise the heater runs
    // for the entire simulation timestep whenever the outdoor temperature is below setpoint
    // and water is not flowing through the evaporative cooled equipment.

    // REFERENCES:
    // na

    // Using/Aliasing
    using ScheduleManager::GetCurrentScheduleValue;

    // Locals
    // SUBROUTINE ARGUMENT DEFINITIONS:

    // SUBROUTINE PARAMETER DEFINITIONS:
    // na

    // INTERFACE BLOCK SPECIFICATIONS
    // na

    // DERIVED TYPE DEFINITIONS
    // na

    // SUBROUTINE LOCAL VARIABLE DECLARATIONS:
    Real64 BasinHeaterSch; // Schedule for basin heater operation

    Power = 0.0;
    // Operate basin heater anytime outdoor temperature is below setpoint and water is not flowing through the equipment
    // IF schedule exists, basin heater performance can be scheduled OFF
    if (SchedulePtr > 0) {
        BasinHeaterSch = GetCurrentScheduleValue(state, SchedulePtr);
        if (Capacity > 0.0 && BasinHeaterSch > 0.0) {
            Power = max(0.0, Capacity * (SetPointTemp - state.dataEnvrn->OutDryBulbTemp));
        }
    } else {
        // IF schedule does not exist, basin heater operates anytime outdoor dry-bulb temp is below setpoint
        if (Capacity > 0.0) {
            Power = max(0.0, Capacity * (SetPointTemp - state.dataEnvrn->OutDryBulbTemp));
        }
    }
}

void TestAirPathIntegrity(EnergyPlusData &state, bool &ErrFound)
{

    // SUBROUTINE INFORMATION:
    //       AUTHOR         Linda Lawrie
    //       DATE WRITTEN   March 2003
    //       MODIFIED       na
    //       RE-ENGINEERED  na

    // PURPOSE OF THIS SUBROUTINE:
    // This subroutine tests supply, return and overall air path integrity.

    // METHODOLOGY EMPLOYED:
    // na

    // REFERENCES:
    // na

    // Using/Aliasing
    using namespace DataLoopNode;
    auto &NumPrimaryAirSys = state.dataHVACGlobal->NumPrimaryAirSys;

    // Locals
    // SUBROUTINE ARGUMENT DEFINITIONS:

    // SUBROUTINE PARAMETER DEFINITIONS:
    // na

    // INTERFACE BLOCK SPECIFICATIONS
    // COMPILER-GENERATED INTERFACE MODULE: Thu Sep 29 07:54:46 2011

    // DERIVED TYPE DEFINITIONS
    // na

    // SUBROUTINE LOCAL VARIABLE DECLARATIONS:
    int Loop;
    int Loop1;
    int Loop2;
    int Loop3;
    int Count;
    int TestNode;
    bool errFlag;
    Array2D_int ValRetAPaths;
    Array2D_int NumRAPNodes;
    Array2D_int ValSupAPaths;
    Array2D_int NumSAPNodes;

    NumSAPNodes.allocate(state.dataLoopNodes->NumOfNodes, NumPrimaryAirSys);
    NumRAPNodes.allocate(state.dataLoopNodes->NumOfNodes, NumPrimaryAirSys);
    ValRetAPaths.allocate(state.dataLoopNodes->NumOfNodes, NumPrimaryAirSys);
    ValSupAPaths.allocate(state.dataLoopNodes->NumOfNodes, NumPrimaryAirSys);
    NumSAPNodes = 0;
    NumRAPNodes = 0;
    ValRetAPaths = 0;
    ValSupAPaths = 0;

    TestSupplyAirPathIntegrity(state, errFlag);
    if (errFlag) ErrFound = true;
    TestReturnAirPathIntegrity(state, errFlag, ValRetAPaths);
    if (errFlag) ErrFound = true;

    // Final tests, look for duplicate nodes
    for (Loop = 1; Loop <= NumPrimaryAirSys; ++Loop) {
        if (ValRetAPaths(1, Loop) != 0) continue;
        if (state.dataAirLoop->AirToZoneNodeInfo(Loop).NumReturnNodes <= 0) continue;
        ValRetAPaths(1, Loop) = state.dataAirLoop->AirToZoneNodeInfo(Loop).ZoneEquipReturnNodeNum(1);
    }

    for (Loop = 1; Loop <= NumPrimaryAirSys; ++Loop) {
        for (Loop1 = 1; Loop1 <= state.dataLoopNodes->NumOfNodes; ++Loop1) {
            TestNode = ValRetAPaths(Loop1, Loop);
            Count = 0;
            for (Loop2 = 1; Loop2 <= NumPrimaryAirSys; ++Loop2) {
                for (Loop3 = 1; Loop3 <= state.dataLoopNodes->NumOfNodes; ++Loop3) {
                    if (Loop2 == Loop && Loop1 == Loop3) continue; // Don't count test node
                    if (ValRetAPaths(Loop3, Loop2) == 0) break;
                    if (ValRetAPaths(Loop3, Loop2) == TestNode) ++Count;
                }
            }
            if (Count > 0) {
                ShowSevereError(state, "Duplicate Node detected in Return Air Paths");
                ShowContinueError(state, "Test Node=" + state.dataLoopNodes->NodeID(TestNode));
                ShowContinueError(state, "In Air Path=" + state.dataAirLoop->AirToZoneNodeInfo(Loop).AirLoopName);
                ErrFound = true;
            }
        }
    }

    NumSAPNodes.deallocate();
    NumRAPNodes.deallocate();
    ValRetAPaths.deallocate();
    ValSupAPaths.deallocate();
}

void TestSupplyAirPathIntegrity(EnergyPlusData &state, bool &ErrFound)
{

    // SUBROUTINE INFORMATION:
    //       AUTHOR         Linda Lawrie
    //       DATE WRITTEN   March 2003
    //       MODIFIED       na
    //       RE-ENGINEERED  na

    // PURPOSE OF THIS SUBROUTINE:
    // This subroutine tests supply air path integrity and displays the loop for each branch.
    // Also, input and output nodes.

    // Using/Aliasing
    using namespace DataLoopNode;
    auto &GetZoneSplitterInput(SplitterComponent::GetSplitterInput);
    using namespace DataZoneEquipment;
    auto &NumPrimaryAirSys = state.dataHVACGlobal->NumPrimaryAirSys;

    // SUBROUTINE LOCAL VARIABLE DECLARATIONS:
    int Count;
    std::string AirPathNodeName;    // Air Path Inlet Node Name
    std::string PrimaryAirLoopName; // Air Loop to which this supply air path is connected
    Array1D_bool FoundSupplyPlenum;
    Array1D_bool FoundZoneSplitter;
    Array1D_string FoundNames;
    int NumErr(0); // Error Counter //Autodesk:Init Initialization added
    int BCount;
    int Found;
    int Count1;
    int Count2;

    // Do by Paths
    ShowMessage(state, "Testing Individual Supply Air Path Integrity");
    ErrFound = false;

    print(state.files.bnd, "{}\n", "! ===============================================================");
    static constexpr std::string_view Format_700("! <#Supply Air Paths>,<Number of Supply Air Paths>");
    print(state.files.bnd, "{}\n", Format_700);
    print(state.files.bnd, " #Supply Air Paths,{}\n", state.dataZoneEquip->NumSupplyAirPaths);
    static constexpr std::string_view Format_702("! <Supply Air Path>,<Supply Air Path Count>,<Supply Air Path Name>,<AirLoopHVAC Name>");
    print(state.files.bnd, "{}\n", Format_702);
    static constexpr std::string_view Format_703("! <#Components on Supply Air Path>,<Number of Components>");
    print(state.files.bnd, "{}\n", Format_703);
    static constexpr std::string_view Format_704(
        "! <Supply Air Path Component>,<Component Count>,<Component Type>,<Component Name>,<AirLoopHVAC Name>");
    print(state.files.bnd, "{}\n", Format_704);
    static constexpr std::string_view Format_707("! <#Outlet Nodes on Supply Air Path Component>,<Number of Nodes>");
    print(state.files.bnd, "{}\n", Format_707);
    static constexpr std::string_view Format_708(
        "! <Supply Air Path Component Nodes>,<Node Count>,<Component Type>,<Component Name>,<Inlet Node Name>,<Outlet "
        "Node Name>,<AirLoopHVAC Name>");
    print(state.files.bnd, "{}\n", Format_708);

    for (BCount = 1; BCount <= state.dataZoneEquip->NumSupplyAirPaths; ++BCount) {

        // Determine which air loop this supply air path is connected to
        Found = 0;
        for (Count1 = 1; Count1 <= NumPrimaryAirSys; ++Count1) {
            PrimaryAirLoopName = state.dataAirLoop->AirToZoneNodeInfo(Count1).AirLoopName;
            Found = 0;
            for (Count2 = 1; Count2 <= state.dataAirLoop->AirToZoneNodeInfo(Count1).NumSupplyNodes; ++Count2) {
                if (state.dataZoneEquip->SupplyAirPath(BCount).InletNodeNum ==
                    state.dataAirLoop->AirToZoneNodeInfo(Count1).ZoneEquipSupplyNodeNum(Count2))
                    Found = Count2;
            }
            if (Found != 0) break;
        }
        if (Found == 0) PrimaryAirLoopName = "**Unknown**";

        print(state.files.bnd, " Supply Air Path,{},{},{}\n", BCount, state.dataZoneEquip->SupplyAirPath(BCount).Name, PrimaryAirLoopName);
        print(state.files.bnd, "   #Components on Supply Air Path,{}\n", state.dataZoneEquip->SupplyAirPath(BCount).NumOfComponents);

        AirPathNodeName = state.dataLoopNodes->NodeID(state.dataZoneEquip->SupplyAirPath(BCount).InletNodeNum);

        for (Count = 1; Count <= state.dataZoneEquip->SupplyAirPath(BCount).NumOfComponents; ++Count) {

            print(state.files.bnd,
                  "   Supply Air Path Component,{},{},{},{}\n",
                  Count,
                  state.dataZoneEquip->SupplyAirPath(BCount).ComponentType(Count),
                  state.dataZoneEquip->SupplyAirPath(BCount).ComponentName(Count),
                  PrimaryAirLoopName);

            {
                auto const SELECT_CASE_var(UtilityRoutines::MakeUPPERCase(state.dataZoneEquip->SupplyAirPath(BCount).ComponentType(Count)));

                if (SELECT_CASE_var == "AIRLOOPHVAC:SUPPLYPLENUM") {
                    for (Count2 = 1; Count2 <= state.dataZonePlenum->NumZoneSupplyPlenums; ++Count2) {
                        if (state.dataZonePlenum->ZoneSupPlenCond(Count2).ZonePlenumName !=
                            state.dataZoneEquip->SupplyAirPath(BCount).ComponentName(Count))
                            continue;
                        if (Count == 1 && AirPathNodeName != state.dataLoopNodes->NodeID(state.dataZonePlenum->ZoneSupPlenCond(Count2).InletNode)) {
                            ShowSevereError(state, "Error in AirLoopHVAC:SupplyPath=" + state.dataZoneEquip->SupplyAirPath(BCount).Name);
                            ShowContinueError(state, "For AirLoopHVAC:SupplyPlenum=" + state.dataZonePlenum->ZoneSupPlenCond(Count2).ZonePlenumName);
                            ShowContinueError(state, "Expected inlet node (supply air path)=" + AirPathNodeName);
                            ShowContinueError(state,
                                              "Encountered node name (supply plenum)=" +
                                                  state.dataLoopNodes->NodeID(state.dataZonePlenum->ZoneSupPlenCond(Count2).OutletNode(1)));
                            ErrFound = true;
                            ++NumErr;
                        }
                        print(state.files.bnd,
                              "     #Outlet Nodes on Supply Air Path Component,{}\n",
                              state.dataZonePlenum->ZoneSupPlenCond(Count2).NumOutletNodes);
                        for (Count1 = 1; Count1 <= state.dataZonePlenum->ZoneSupPlenCond(Count2).NumOutletNodes; ++Count1) {
                            print(state.files.bnd,
                                  "     Supply Air Path Component Nodes,{},{},{},{},{},{}\n",
                                  Count1,
                                  state.dataZoneEquip->SupplyAirPath(BCount).ComponentType(Count),
                                  state.dataZoneEquip->SupplyAirPath(BCount).ComponentName(Count),
                                  state.dataLoopNodes->NodeID(state.dataZonePlenum->ZoneSupPlenCond(Count2).InletNode),
                                  state.dataLoopNodes->NodeID(state.dataZonePlenum->ZoneSupPlenCond(Count2).OutletNode(Count1)),
                                  PrimaryAirLoopName);
                        }
                    }

                } else if (SELECT_CASE_var == "AIRLOOPHVAC:ZONESPLITTER") {
                    for (Count2 = 1; Count2 <= state.dataSplitterComponent->NumSplitters; ++Count2) {
                        if (state.dataSplitterComponent->SplitterCond(Count2).SplitterName !=
                            state.dataZoneEquip->SupplyAirPath(BCount).ComponentName(Count))
                            continue;
                        if (Count == 1 &&
                            AirPathNodeName != state.dataLoopNodes->NodeID(state.dataSplitterComponent->SplitterCond(Count2).InletNode)) {
                            ShowSevereError(state, "Error in AirLoopHVAC:SupplyPath=" + state.dataZoneEquip->SupplyAirPath(BCount).Name);
                            ShowContinueError(state,
                                              "For AirLoopHVAC:ZoneSplitter=" + state.dataSplitterComponent->SplitterCond(Count2).SplitterName);
                            ShowContinueError(state, "Expected inlet node (supply air path)=" + AirPathNodeName);
                            ShowContinueError(state,
                                              "Encountered node name (zone splitter)=" +
                                                  state.dataLoopNodes->NodeID(state.dataSplitterComponent->SplitterCond(Count2).InletNode));
                            ErrFound = true;
                            ++NumErr;
                        }
                        print(state.files.bnd,
                              "     #Outlet Nodes on Supply Air Path Component,{}\n",
                              state.dataSplitterComponent->SplitterCond(Count2).NumOutletNodes);
                        for (Count1 = 1; Count1 <= state.dataSplitterComponent->SplitterCond(Count2).NumOutletNodes; ++Count1) {
                            print(state.files.bnd,
                                  "     Supply Air Path Component Nodes,{},{},{},{},{},{}\n",
                                  Count1,
                                  state.dataZoneEquip->SupplyAirPath(BCount).ComponentType(Count),
                                  state.dataZoneEquip->SupplyAirPath(BCount).ComponentName(Count),
                                  state.dataLoopNodes->NodeID(state.dataSplitterComponent->SplitterCond(Count2).InletNode),
                                  state.dataLoopNodes->NodeID(state.dataSplitterComponent->SplitterCond(Count2).OutletNode(Count1)),
                                  PrimaryAirLoopName);
                        }
                    }

                } else {
                    ShowSevereError(state,
                                    "Invalid Component Type in Supply Air Path=" + state.dataZoneEquip->SupplyAirPath(BCount).ComponentType(Count));
                    ErrFound = true;
                    ++NumErr;
                }
            }
        }

        if (state.dataZoneEquip->SupplyAirPath(BCount).NumNodes > 0) {
            static constexpr std::string_view Format_705("! <#Nodes on Supply Air Path>,<Number of Nodes>");
            print(state.files.bnd, "{}\n", Format_705);
            static constexpr std::string_view Format_706("! <Supply Air Path Node>,<Node Type>,<Node Count>,<Node Name>,<AirLoopHVAC Name>");
            print(state.files.bnd, "{}\n", Format_706);
            print(state.files.bnd, "#Nodes on Supply Air Path,{}\n", state.dataZoneEquip->SupplyAirPath(BCount).NumNodes);
            for (Count2 = 1; Count2 <= state.dataZoneEquip->SupplyAirPath(BCount).NumNodes; ++Count2) {
                if (state.dataZoneEquip->SupplyAirPath(BCount).NodeType(Count2) == DataZoneEquipment::AirNodeType::PathInlet) {
                    print(state.files.bnd,
                          "   Supply Air Path Node,Inlet Node,{},{},{}\n",
                          Count2,
                          state.dataLoopNodes->NodeID(state.dataZoneEquip->SupplyAirPath(BCount).Node(Count2)),
                          PrimaryAirLoopName);
                } else if (state.dataZoneEquip->SupplyAirPath(BCount).NodeType(Count2) == DataZoneEquipment::AirNodeType::Intermediate) {
                    print(state.files.bnd,
                          "   Supply Air Path Node,Through Node,{},{},{}\n",
                          Count2,
                          state.dataLoopNodes->NodeID(state.dataZoneEquip->SupplyAirPath(BCount).Node(Count2)),
                          PrimaryAirLoopName);
                } else if (state.dataZoneEquip->SupplyAirPath(BCount).NodeType(Count2) == DataZoneEquipment::AirNodeType::Outlet) {
                    print(state.files.bnd,
                          "   Supply Air Path Node,Outlet Node,{},{},{}\n",
                          Count2,
                          state.dataLoopNodes->NodeID(state.dataZoneEquip->SupplyAirPath(BCount).Node(Count2)),
                          PrimaryAirLoopName);
                }
            }
        }
    }

    if (state.dataSplitterComponent->NumSplitters == 0) {
        if (state.dataInputProcessing->inputProcessor->getNumObjectsFound(state, "AirLoopHVAC:ZoneSplitter") > 0) {
            GetZoneSplitterInput(state);
        }
    }
    if (state.dataZonePlenum->NumZoneSupplyPlenums == 0 && state.dataZonePlenum->NumZoneReturnPlenums == 0) {
        if (state.dataInputProcessing->inputProcessor->getNumObjectsFound(state, "AirLoopHVAC:SupplyPlenum") > 0) {
            ZonePlenum::GetZonePlenumInput(state);
        }
    }

    // now the reverse.  is every zone splitter and supply plenum on supply air path
    FoundSupplyPlenum.dimension(state.dataZonePlenum->NumZoneSupplyPlenums, false);
    FoundZoneSplitter.dimension(state.dataSplitterComponent->NumSplitters, false);
    FoundNames.allocate(state.dataZonePlenum->NumZoneSupplyPlenums);
    for (Count1 = 1; Count1 <= state.dataZonePlenum->NumZoneSupplyPlenums; ++Count1) {
        for (BCount = 1; BCount <= state.dataZoneEquip->NumSupplyAirPaths; ++BCount) {
            for (Count = 1; Count <= state.dataZoneEquip->SupplyAirPath(BCount).NumOfComponents; ++Count) {
                if (state.dataZonePlenum->ZoneSupPlenCond(Count1).ZonePlenumName != state.dataZoneEquip->SupplyAirPath(BCount).ComponentName(Count) ||
                    state.dataZoneEquip->SupplyAirPath(BCount).ComponentType(Count) != "AIRLOOPHVAC:SUPPLYPLENUM")
                    continue;
                if (FoundSupplyPlenum(Count1)) {
                    ShowSevereError(
                        state, "AirLoopHVAC:SupplyPlenum=\"" + state.dataZonePlenum->ZoneSupPlenCond(Count1).ZonePlenumName + "\", duplicate entry.");
                    ShowContinueError(state, "already exists on AirLoopHVAC:SupplyPath=\"" + FoundNames(Count1) + "\".");
                    ErrFound = true;
                } else {
                    // record use
                    FoundSupplyPlenum(Count1) = true;
                    FoundNames(Count1) = state.dataZoneEquip->SupplyAirPath(BCount).Name;
                }
            }
        }
    }
    FoundNames.deallocate();
    FoundNames.allocate(state.dataSplitterComponent->NumSplitters);
    for (Count1 = 1; Count1 <= state.dataSplitterComponent->NumSplitters; ++Count1) {
        for (BCount = 1; BCount <= state.dataZoneEquip->NumSupplyAirPaths; ++BCount) {
            for (Count = 1; Count <= state.dataZoneEquip->SupplyAirPath(BCount).NumOfComponents; ++Count) {
                if (state.dataSplitterComponent->SplitterCond(Count1).SplitterName !=
                        state.dataZoneEquip->SupplyAirPath(BCount).ComponentName(Count) ||
                    state.dataZoneEquip->SupplyAirPath(BCount).ComponentType(Count) != "AIRLOOPHVAC:ZONESPLITTER")
                    continue;
                if (FoundZoneSplitter(Count1)) {
                    ShowSevereError(state,
                                    "AirLoopHVAC:ZoneSplitter=\"" + state.dataSplitterComponent->SplitterCond(Count1).SplitterName +
                                        "\", duplicate entry.");
                    ShowContinueError(state, "already exists on AirLoopHVAC:SupplyPath=\"" + FoundNames(Count1) + "\".");
                    ErrFound = true;
                } else {
                    // record use
                    FoundZoneSplitter(Count1) = true;
                    FoundNames(Count1) = state.dataZoneEquip->SupplyAirPath(BCount).Name;
                }
            }
        }
    }
    FoundNames.deallocate();

    if (!all(FoundSupplyPlenum)) {
        for (Count1 = 1; Count1 <= state.dataZonePlenum->NumZoneSupplyPlenums; ++Count1) {
            if (FoundSupplyPlenum(Count1)) continue;
            ShowSevereError(state,
                            "AirLoopHVAC:SupplyPlenum=\"" + state.dataZonePlenum->ZoneSupPlenCond(Count1).ZonePlenumName +
                                "\", not found on any AirLoopHVAC:SupplyPath.");
            //      ErrFound=.TRUE.
        }
    }

    if (!all(FoundZoneSplitter)) {
        for (Count1 = 1; Count1 <= state.dataSplitterComponent->NumSplitters; ++Count1) {
            if (FoundZoneSplitter(Count1)) continue;
            ShowSevereError(state,
                            "AirLoopHVAC:ZoneSplitter=\"" + state.dataSplitterComponent->SplitterCond(Count1).SplitterName +
                                "\", not found on any AirLoopHVAC:SupplyPath.");
            //      ErrFound=.TRUE.
        }
    }

    FoundSupplyPlenum.deallocate();
    FoundZoneSplitter.deallocate();

    if (ErrFound) {
        ShowSevereError(state, "Supply Air Path(s) did not pass integrity testing");
    } else {
        ShowMessage(state, "All Supply Air Paths passed integrity testing");
    }
}

void TestReturnAirPathIntegrity(EnergyPlusData &state, bool &ErrFound, Array2S_int ValRetAPaths)
{

    // SUBROUTINE INFORMATION:
    //       AUTHOR         Linda Lawrie
    //       DATE WRITTEN   March 2003

    // PURPOSE OF THIS SUBROUTINE:
    // This subroutine tests return air path integrity and displays the loop for each branch.
    // Also, input and output nodes.

    // REFERENCES:
    // Return Air Path Validity Rules:
    //  Last component (zone mixer or zone return plenum) must resolve to
    //  be the outlet node for the return air path.  Inlets to this component must be outlets from
    //  previous components or "controlled zone outlets"?.
    //  (though converse not true -- each outlet in previous components do not
    //  have to be inlets on this item -- though they must be inputs somewhere in the stream).
    //  If multiple components and no mixer, then a zone return plenums "outlet" must
    //  be represented as an inlet on a later plenum.  i.e. some zone return plenums are
    //  really acting as "mixers" in a sense.  These do not need to be stepwise in succession.
    //  Same caveat for inlets from previous item.
    //  If multiple components and mixer, then prior condition (nested plenums) is allowed as long as
    //  those aren't duplicated as mixer inlets.  (i.e. zone rp 1 => zone rp 2 => zone mixer but
    //  zone rp 1 outlet should not also be inlet to mixer.
    //  Can have (nzrp -- nested zone return plenum, pzrp -- parallel zone return plenum):
    //  nzrp 1 => nzrp 2 & pzrp 3 => zm (inlets from nzrp 2 and pzrp 3).  Or, likewise:
    //  pzrp 1 & pzrp 2 => zm => pzrp 3 (outlets from pzrp 1/2 are inlets to zm whose outlet is an
    //  inlet to pzrp 3 whose outlet is the outlet for the return air path.

    //  Cannot have duplicate nodes in the "inlet" stream?  (i.e. cannot have same zone feeding two independent
    //  plenums, for example).  Similarly, Same return plenum can't be in two air loops nor as two independent
    //  return plenums in one return air path.

    // Using/Aliasing
    using namespace DataLoopNode;
    using namespace DataZoneEquipment;
    using namespace ZonePlenum;
    auto &NumPrimaryAirSys = state.dataHVACGlobal->NumPrimaryAirSys;
    auto &GetZoneMixerInput(MixerComponent::GetMixerInput);
    using HVACSingleDuctInduc::FourPipeInductionUnitHasMixer;
    using PoweredInductionUnits::PIUnitHasMixer;
    using PurchasedAirManager::CheckPurchasedAirForReturnPlenum;

    // SUBROUTINE LOCAL VARIABLE DECLARATIONS:
    int Loop;
    int Count;
    std::string AirPathNodeName;    // Air Path Inlet Node Name
    std::string PrimaryAirLoopName; // Air Loop to which this return air path is connected
    Array1D_bool FoundReturnPlenum;
    Array1D_bool FoundZoneMixer;
    Array1D_string FoundNames;
    int NumErr; // Error Counter
    int BCount;
    int Found;
    int Count1;
    int Count2;
    Array1D_int AllNodes;
    int MixerCount;
    int Count3;
    int NumComp;
    int CountNodes;

    // Formats

    // Do by Paths
    ShowMessage(state, "Testing Individual Return Air Path Integrity");
    ErrFound = false;
    NumErr = 0;

    print(state.files.bnd, "{}\n", "! ===============================================================");
    static constexpr std::string_view Format_700("! <#Return Air Paths>,<Number of Return Air Paths>");
    print(state.files.bnd, "{}\n", Format_700);
    print(state.files.bnd, " #Return Air Paths,{}\n", state.dataZoneEquip->NumReturnAirPaths);
    static constexpr std::string_view Format_702("! <Return Air Path>,<Return Air Path Count>,<Return Air Path Name>,<AirLoopHVAC Name>");
    print(state.files.bnd, "{}\n", Format_702);
    static constexpr std::string_view Format_703("! <#Components on Return Air Path>,<Number of Components>");
    print(state.files.bnd, "{}\n", Format_703);
    static constexpr std::string_view Format_704(
        "! <Return Air Path Component>,<Component Count>,<Component Type>,<Component Name>,<AirLoopHVAC Name>");
    print(state.files.bnd, "{}\n", Format_704);
    static constexpr std::string_view Format_707("! <#Inlet Nodes on Return Air Path Component>,<Number of Nodes>");
    print(state.files.bnd, "{}\n", Format_707);
    static constexpr std::string_view Format_708(
        "! <Return Air Path Component Nodes>,<Node Count>,<Component Type>,<Component Name>,<Inlet Node Name>,<Outlet "
        "Node Name>,<AirLoopHVAC Name>");
    print(state.files.bnd, "{}\n", Format_708);

    AllNodes.allocate(state.dataLoopNodes->NumOfNodes);

    for (BCount = 1; BCount <= state.dataZoneEquip->NumReturnAirPaths; ++BCount) {
        //             Determine which air loop this supply air path is connected to
        Found = 0;
        for (Count1 = 1; Count1 <= NumPrimaryAirSys; ++Count1) {
            PrimaryAirLoopName = state.dataAirLoop->AirToZoneNodeInfo(Count1).AirLoopName;
            Found = 0;
            for (Count2 = 1; Count2 <= state.dataAirLoop->AirToZoneNodeInfo(Count1).NumReturnNodes; ++Count2) {
                if (state.dataZoneEquip->ReturnAirPath(BCount).OutletNodeNum ==
                    state.dataAirLoop->AirToZoneNodeInfo(Count1).ZoneEquipReturnNodeNum(Count2))
                    Found = Count2;
            }
            if (Found != 0) break;
        }
        if (Found == 0) PrimaryAirLoopName = "**Unknown**";

        print(state.files.bnd, " Return Air Path,{},{},{}\n", BCount, state.dataZoneEquip->ReturnAirPath(BCount).Name, PrimaryAirLoopName);

        NumComp = state.dataZoneEquip->ReturnAirPath(BCount).NumOfComponents;
        print(state.files.bnd, "   #Components on Return Air Path,{}\n", NumComp);

        AirPathNodeName = state.dataLoopNodes->NodeID(state.dataZoneEquip->ReturnAirPath(BCount).OutletNodeNum);

        MixerCount = 0;
        for (Count = 1; Count <= NumComp; ++Count) {
            print(state.files.bnd,
                  "   Return Air Path Component,{},{},{},{}\n",
                  Count,
                  state.dataZoneEquip->ReturnAirPath(BCount).ComponentType(Count),
                  state.dataZoneEquip->ReturnAirPath(BCount).ComponentName(Count),
                  PrimaryAirLoopName);

            if (UtilityRoutines::SameString(state.dataZoneEquip->ReturnAirPath(BCount).ComponentType(Count), "AirLoopHVAC:ZoneMixer")) {
                ++MixerCount;
            }
        }

        if (MixerCount > 1) {
            ShowSevereError(state, "Too many zone mixers in Return Air Path=" + state.dataZoneEquip->ReturnAirPath(BCount).Name);
            ErrFound = true;
            ++NumErr;
            continue;
        }

        AllNodes = 0;
        CountNodes = 0;

        if (NumComp > 0) {

            {
                auto const SELECT_CASE_var(UtilityRoutines::MakeUPPERCase(state.dataZoneEquip->ReturnAirPath(BCount).ComponentType(NumComp)));

                if (SELECT_CASE_var == "AIRLOOPHVAC:ZONEMIXER") {
                    for (Count2 = 1; Count2 <= state.dataMixerComponent->NumMixers; ++Count2) {
                        if (state.dataZoneEquip->ReturnAirPath(BCount).ComponentName(NumComp) !=
                            state.dataMixerComponent->MixerCond(Count2).MixerName)
                            continue;
                        // Found correct Mixer (by name), check outlet node vs. return air path outlet node
                        if (AirPathNodeName != state.dataLoopNodes->NodeID(state.dataMixerComponent->MixerCond(Count2).OutletNode)) {
                            ShowSevereError(state, "Error in Return Air Path=" + state.dataZoneEquip->ReturnAirPath(BCount).Name);
                            ShowContinueError(state, "For Connector:Mixer=" + state.dataZoneEquip->ReturnAirPath(BCount).ComponentName(NumComp));
                            ShowContinueError(state, "Expected outlet node (return air path)=" + AirPathNodeName);
                            ShowContinueError(state,
                                              "Encountered node name (mixer)=" +
                                                  state.dataLoopNodes->NodeID(state.dataMixerComponent->MixerCond(Count2).OutletNode));
                            ErrFound = true;
                            ++NumErr;
                        } else {
                            ++CountNodes;
                            AllNodes(CountNodes) = state.dataMixerComponent->MixerCond(Count2).OutletNode;
                            for (Loop = 1; Loop <= state.dataMixerComponent->MixerCond(Count2).NumInletNodes; ++Loop) {
                                ++CountNodes;
                                AllNodes(CountNodes) = state.dataMixerComponent->MixerCond(Count2).InletNode(Loop);
                            }
                        }
                        print(state.files.bnd,
                              "     #Inlet Nodes on Return Air Path Component,{}\n",
                              state.dataMixerComponent->MixerCond(Count2).NumInletNodes);
                        for (Count1 = 1; Count1 <= state.dataMixerComponent->MixerCond(Count2).NumInletNodes; ++Count1) {
                            print(state.files.bnd,
                                  "     Return Air Path Component Nodes,{},{},{},{},{},{}\n",
                                  Count1,
                                  state.dataZoneEquip->ReturnAirPath(BCount).ComponentType(NumComp),
                                  state.dataZoneEquip->ReturnAirPath(BCount).ComponentName(NumComp),
                                  state.dataLoopNodes->NodeID(state.dataMixerComponent->MixerCond(Count2).InletNode(Count1)),
                                  state.dataLoopNodes->NodeID(state.dataMixerComponent->MixerCond(Count2).OutletNode),
                                  PrimaryAirLoopName);
                        }
                    }

                } else if (SELECT_CASE_var == "AIRLOOPHVAC:RETURNPLENUM") {
                    for (Count2 = 1; Count2 <= state.dataZonePlenum->NumZoneReturnPlenums; ++Count2) {
                        if (state.dataZoneEquip->ReturnAirPath(BCount).ComponentName(NumComp) !=
                            state.dataZonePlenum->ZoneRetPlenCond(Count2).ZonePlenumName)
                            continue;
                        if (AirPathNodeName != state.dataLoopNodes->NodeID(state.dataZonePlenum->ZoneRetPlenCond(Count2).OutletNode)) {
                            ShowSevereError(state, "Error in Return Air Path=" + state.dataZoneEquip->ReturnAirPath(BCount).Name);
                            ShowContinueError(state,
                                              "For AirLoopHVAC:ReturnPlenum=" + state.dataZoneEquip->ReturnAirPath(BCount).ComponentName(NumComp));
                            ShowContinueError(state, "Expected outlet node (return air path)=" + AirPathNodeName);
                            ShowContinueError(state,
                                              "Encountered node name (zone return plenum)=" +
                                                  state.dataLoopNodes->NodeID(state.dataZonePlenum->ZoneRetPlenCond(Count2).OutletNode));
                            ErrFound = true;
                            ++NumErr;
                        } else {
                            ++CountNodes;
                            AllNodes(CountNodes) = state.dataZonePlenum->ZoneRetPlenCond(Count2).OutletNode;
                            for (Loop = 1; Loop <= state.dataZonePlenum->ZoneRetPlenCond(Count2).NumInletNodes; ++Loop) {
                                ++CountNodes;
                                AllNodes(CountNodes) = state.dataZonePlenum->ZoneRetPlenCond(Count2).InletNode(Loop);
                            }
                        }
                        print(state.files.bnd,
                              "     #Inlet Nodes on Return Air Path Component,{}\n",
                              state.dataZonePlenum->ZoneRetPlenCond(Count2).NumInletNodes);
                        for (Count1 = 1; Count1 <= state.dataZonePlenum->ZoneRetPlenCond(Count2).NumInletNodes; ++Count1) {
                            print(state.files.bnd,
                                  "     Return Air Path Component Nodes,{},{},{},{},{},{}\n",
                                  Count1,
                                  state.dataZoneEquip->ReturnAirPath(BCount).ComponentType(NumComp),
                                  state.dataZoneEquip->ReturnAirPath(BCount).ComponentName(NumComp),
                                  state.dataLoopNodes->NodeID(state.dataZonePlenum->ZoneRetPlenCond(Count2).InletNode(Count1)),
                                  state.dataLoopNodes->NodeID(state.dataZonePlenum->ZoneRetPlenCond(Count2).OutletNode),
                                  PrimaryAirLoopName);
                        }
                    }

                } else {
                    // This already validated in GetReturnAirPath
                }
            }
        }

        if (NumComp > 1) {
            for (Count3 = 1; Count3 <= NumComp - 1; ++Count3) {
                {
                    auto const SELECT_CASE_var(UtilityRoutines::MakeUPPERCase(state.dataZoneEquip->ReturnAirPath(BCount).ComponentType(Count3)));

                    if (SELECT_CASE_var == "AIRLOOPHVAC:ZONEMIXER") {
                        for (Count2 = 1; Count2 <= state.dataMixerComponent->NumMixers; ++Count2) {
                            if (state.dataZoneEquip->ReturnAirPath(BCount).ComponentName(Count3) !=
                                state.dataMixerComponent->MixerCond(Count2).MixerName)
                                continue;
                            for (Loop = 1; Loop <= state.dataMixerComponent->MixerCond(Count2).NumInletNodes; ++Loop) {
                                ++CountNodes;
                                AllNodes(CountNodes) = state.dataMixerComponent->MixerCond(Count2).InletNode(Loop);
                            }
                        }

                    } else if (SELECT_CASE_var == "AIRLOOPHVAC:RETURNPLENUM") {
                        for (Count2 = 1; Count2 <= state.dataZonePlenum->NumZoneReturnPlenums; ++Count2) {
                            if (state.dataZoneEquip->ReturnAirPath(BCount).ComponentName(Count3) !=
                                state.dataZonePlenum->ZoneRetPlenCond(Count2).ZonePlenumName)
                                continue;
                            for (Loop = 1; Loop <= state.dataZonePlenum->ZoneRetPlenCond(Count2).NumInletNodes; ++Loop) {
                                ++CountNodes;
                                AllNodes(CountNodes) = state.dataZonePlenum->ZoneRetPlenCond(Count2).InletNode(Loop);
                            }
                        }

                    } else {
                        // This already validated in GetReturnAirPath
                    }
                }
            }
        }
        if (CountNodes > 0) {
            static constexpr std::string_view Format_705("! <#Nodes on Return Air Path>,<Number of Nodes>");
            print(state.files.bnd, "{}\n", Format_705);
            static constexpr std::string_view Format_706("! <Return Air Path Node>,<Node Type>,<Node Count>,<Node Name>,<AirLoopHVAC Name>");
            print(state.files.bnd, "{}\n", Format_706);
            print(state.files.bnd, "   #Nodes on Return Air Path,{}\n", CountNodes);
            for (Count2 = 1; Count2 <= CountNodes; ++Count2) {
                if (Count2 == 1) {
                    print(state.files.bnd,
                          "   Return Air Path Node,Outlet Node,{},{},{}\n",
                          Count2,
                          state.dataLoopNodes->NodeID(AllNodes(Count2)),
                          PrimaryAirLoopName);
                } else {
                    print(state.files.bnd,
                          "   Return Air Path Node,Inlet Node,{},{},{}\n",
                          Count2,
                          state.dataLoopNodes->NodeID(AllNodes(Count2)),
                          PrimaryAirLoopName);
                }
            }
        }
        // Determine Air Loop this Return Air Path is on
        for (Count2 = 1; Count2 <= NumPrimaryAirSys; ++Count2) {
            if (state.dataAirLoop->AirToZoneNodeInfo(Count2).NumReturnNodes > 0) {
                if (AllNodes(1) == state.dataAirLoop->AirToZoneNodeInfo(Count2).ZoneEquipReturnNodeNum(1)) {
                    const auto WAirLoop = Count2;
                    ValRetAPaths(_, WAirLoop) = 0;
                    ValRetAPaths({1, CountNodes}, WAirLoop) = AllNodes({1, CountNodes});
                    break;
                }
            } else {
                ShowWarningError(state,
                                 "TestReturnAirPathIntegrity: Air Loop has no Zone Equipment Return Node=" +
                                     state.dataAirLoop->AirToZoneNodeInfo(Count2).AirLoopName);
            }
        }
    }

    AllNodes.deallocate();

    if (state.dataMixerComponent->NumMixers == 0) {
        if (state.dataInputProcessing->inputProcessor->getNumObjectsFound(state, "AirLoopHVAC:ZoneMixer") > 0) {
            GetZoneMixerInput(state);
        }
    }
    if (state.dataZonePlenum->NumZoneSupplyPlenums == 0 && state.dataZonePlenum->NumZoneReturnPlenums == 0) {
        if (state.dataInputProcessing->inputProcessor->getNumObjectsFound(state, "AirLoopHVAC:ReturnPlenum") > 0) {
            GetZonePlenumInput(state);
        }
    }

    // now the reverse.  is every zone Mixer and Return plenum on Return air path
    FoundReturnPlenum.dimension(state.dataZonePlenum->NumZoneReturnPlenums, false);
    FoundZoneMixer.dimension(state.dataMixerComponent->NumMixers, false);
    FoundNames.allocate(state.dataZonePlenum->NumZoneReturnPlenums);
    for (Count1 = 1; Count1 <= state.dataZonePlenum->NumZoneReturnPlenums; ++Count1) {
        for (BCount = 1; BCount <= state.dataZoneEquip->NumReturnAirPaths; ++BCount) {
            for (Count = 1; Count <= state.dataZoneEquip->ReturnAirPath(BCount).NumOfComponents; ++Count) {
                if (state.dataZonePlenum->ZoneRetPlenCond(Count1).ZonePlenumName != state.dataZoneEquip->ReturnAirPath(BCount).ComponentName(Count) ||
                    state.dataZoneEquip->ReturnAirPath(BCount).ComponentType(Count) != "AIRLOOPHVAC:RETURNPLENUM")
                    continue;
                if (FoundReturnPlenum(Count1)) {
                    ShowSevereError(
                        state, "AirLoopHVAC:ReturnPlenum=\"" + state.dataZonePlenum->ZoneRetPlenCond(Count1).ZonePlenumName + "\", duplicate entry.");
                    ShowContinueError(state, "already exists on AirLoopHVAC:ReturnPath=\"" + FoundNames(Count1) + "\".");
                    ErrFound = true;
                } else {
                    // record use
                    FoundReturnPlenum(Count1) = true;
                    FoundNames(Count1) = state.dataZoneEquip->ReturnAirPath(BCount).Name;
                }
            }
        }
        if (CheckPurchasedAirForReturnPlenum(state, Count1)) FoundReturnPlenum(Count1) = true;
    }
    FoundNames.deallocate();
    FoundNames.allocate(state.dataMixerComponent->NumMixers);
    for (Count1 = 1; Count1 <= state.dataMixerComponent->NumMixers; ++Count1) {
        for (BCount = 1; BCount <= state.dataZoneEquip->NumReturnAirPaths; ++BCount) {
            for (Count = 1; Count <= state.dataZoneEquip->ReturnAirPath(BCount).NumOfComponents; ++Count) {
                if (state.dataMixerComponent->MixerCond(Count1).MixerName != state.dataZoneEquip->ReturnAirPath(BCount).ComponentName(Count) ||
                    state.dataZoneEquip->ReturnAirPath(BCount).ComponentType(Count) != "AIRLOOPHVAC:ZONEMIXER")
                    continue;
                if (FoundZoneMixer(Count1)) {
                    ShowSevereError(state,
                                    "AirLoopHVAC:ZoneMixer=\"" + state.dataMixerComponent->MixerCond(Count1).MixerName + "\", duplicate entry.");
                    ShowContinueError(state, "already exists on AirLoopHVAC:ReturnPath=\"" + FoundNames(Count1) + "\".");
                    ErrFound = true;
                } else {
                    // record use
                    FoundZoneMixer(Count1) = true;
                    FoundNames(Count1) = state.dataZoneEquip->ReturnAirPath(BCount).Name;
                }
            }
        }
        if (!FoundZoneMixer(Count1)) { // could be as child on other items
            // PIU Units
            if (PIUnitHasMixer(state, state.dataMixerComponent->MixerCond(Count1).MixerName)) FoundZoneMixer(Count1) = true;
        }
        if (!FoundZoneMixer(Count1)) { // could be as child on other items
            // fourPipeInduction units
            if (FourPipeInductionUnitHasMixer(state, state.dataMixerComponent->MixerCond(Count1).MixerName)) FoundZoneMixer(Count1) = true;
        }
    }
    FoundNames.deallocate();

    if (!all(FoundReturnPlenum)) {
        for (Count1 = 1; Count1 <= state.dataZonePlenum->NumZoneReturnPlenums; ++Count1) {
            if (FoundReturnPlenum(Count1)) continue;
            ShowSevereError(state,
                            "AirLoopHVAC:ReturnPlenum=\"" + state.dataZonePlenum->ZoneRetPlenCond(Count1).ZonePlenumName +
                                "\", not found on any AirLoopHVAC:ReturnPath.");
            //      ErrFound=.TRUE.
        }
    }

    if (!all(FoundZoneMixer)) {
        for (Count1 = 1; Count1 <= state.dataMixerComponent->NumMixers; ++Count1) {
            if (FoundZoneMixer(Count1)) continue;
            ShowSevereError(state,
                            "AirLoopHVAC:ZoneMixer=\"" + state.dataMixerComponent->MixerCond(Count1).MixerName +
                                "\", not found on any AirLoopHVAC:ReturnPath, AirTerminal:SingleDuct:SeriesPIU:Reheat,");
            ShowContinueError(state, "AirTerminal:SingleDuct:ParallelPIU:Reheat or AirTerminal:SingleDuct:ConstantVolume:FourPipeInduction.");
            //      ErrFound=.TRUE.
        }
    }

    FoundReturnPlenum.deallocate();
    FoundZoneMixer.deallocate();

    if (ErrFound) {
        ShowSevereError(state, "Return Air Path(s) did not pass integrity testing");
    } else {
        ShowMessage(state, "All Return Air Paths passed integrity testing");
    }
}

void CalcComponentSensibleLatentOutput(Real64 const MassFlow,  // air mass flow rate, {kg/s}
                                       Real64 const TDB2,      // dry-bulb temperature at state 2 {C}
                                       Real64 const W2,        // humidity ratio at state 2
                                       Real64 const TDB1,      // dry-bulb temperature at  at state 1 {C}
                                       Real64 const W1,        // humidity ratio at state 1
                                       Real64 &SensibleOutput, // sensible output rate (state 2 -> State 1), {W}
                                       Real64 &LatentOutput,   // latent output rate (state 2 -> State 1), {W}
                                       Real64 &TotalOutput     // total = sensible + latent putput rate (state 2 -> State 1), {W}
)
{

    // Purpose:
    // returns total, sensible and latent heat rate of change of moist air transitioning
    // between two states. The moist air energy transfer can be cooling or heating process
    // across a cooling, a heating coil, or an HVAC component.

    // Methodology:
    // Q_total = m_dot * (h2 - h1)
    // Q_sensible = m_dot * Psychrometrics::PsyDeltaHSenFnTdb2W2Tdb1W1(TDB2, W2, TDB1, W1);
    // or Q_sensible = m_dot * cp_moistair_MinHumRat * (TDB2 - TDB1)
    //    cp_moistair_MinHumRat = Psychrometrics::PsyCpAirFnW(min(W2, W1));
    // Q_latent = Q_total - Q_latent;

    TotalOutput = 0.0;
    LatentOutput = 0.0;
    SensibleOutput = 0.0;
    if (MassFlow > 0.0) {
        TotalOutput = MassFlow * (Psychrometrics::PsyHFnTdbW(TDB2, W2) - Psychrometrics::PsyHFnTdbW(TDB1, W1)); // total addition/removal rate, {W};
        SensibleOutput = MassFlow * Psychrometrics::PsyDeltaHSenFnTdb2W2Tdb1W1(TDB2, W2, TDB1, W1); // sensible addition/removal rate, {W};
        LatentOutput = TotalOutput - SensibleOutput;                                                // latent addition/removal rate, {W}
    }
}

void CalcZoneSensibleLatentOutput(Real64 const MassFlow,  // air mass flow rate, {kg/s}
                                  Real64 const TDBEquip,  // dry-bulb temperature at equipment outlet {C}
                                  Real64 const WEquip,    // humidity ratio at equipment outlet
                                  Real64 const TDBZone,   // dry-bulb temperature at zone air node {C}
                                  Real64 const WZone,     // humidity ratio at zone air node
                                  Real64 &SensibleOutput, // sensible output rate (state 2 -> State 1), {W}
                                  Real64 &LatentOutput,   // latent output rate (state 2 -> State 1), {W}
                                  Real64 &TotalOutput     // total = sensible + latent putput rate (state 2 -> State 1), {W}
)
{

    // Purpose:
    // returns total, sensible and latent heat rate of transfer between the supply air zone inlet
    // node and zone air node. The moist air energy transfer can be cooling or heating depending
    // on the supply air zone inlet node and zone air node conditions.

    // Methodology:
    // Q_total = m_dot * (hEquip - hZone)
    // Q_sensible = m_dot * Psychrometrics::PsyDeltaHSenFnTdbEquipTdbWZone(TDBEquip, TDBZone, WZone);
    // or Q_sensible = m_dot * cp_moistair_zoneHumRat * (TDBEquip - TDBZone)
    //    cp_moistair_zoneHumRat = Psychrometrics::PsyCpAirFnW(WZone);
    // Q_latent = Q_total - Q_latent;

    TotalOutput = 0.0;
    LatentOutput = 0.0;
    SensibleOutput = 0.0;
    if (MassFlow > 0.0) {
        TotalOutput = MassFlow * (Psychrometrics::PsyHFnTdbW(TDBEquip, WEquip) -
                                  Psychrometrics::PsyHFnTdbW(TDBZone, WZone));                         // total addition/removal rate, {W};
        SensibleOutput = MassFlow * Psychrometrics::PsyDeltaHSenFnTdb2Tdb1W(TDBEquip, TDBZone, WZone); // sensible addition/removal rate, {W};
        LatentOutput = TotalOutput - SensibleOutput;                                                   // latent addition/removal rate, {W}
    }
}

void CalcZoneSensibleOutput(Real64 const MassFlow, // air mass flow rate, {kg/s}
                            Real64 const TDBEquip, // dry-bulb temperature at equipment outlet {C}
                            Real64 const TDBZone,  // dry-bulb temperature at zone air node {C}
                            Real64 const WZone,    // humidity ratio at zone air node
                            Real64 &SensibleOutput // sensible output rate (state 2 -> State 1), {W}
)
{

    // Purpose:
    // returns sensible heat rate of transfer between the supply air zone inlet node and
    // zone air node. The moist air energy transfer can be cooling or heating depending
    // on the supply air zone inlet node and zone air node conditions.

    // Methodology:
    // Q_sensible = m_dot * Psychrometrics::PsyDeltaHSenFnTdbEquipTdbWZone(TDBEquip, TDBZone, WZone);
    // or Q_sensible = m_dot * cp_moistair_zoneHumRat * (TDBEquip - TDBZone)
    //    cp_moistair_zoneHumRat = Psychrometrics::PsyCpAirFnW(WZone);

    SensibleOutput = 0.0;
    if (MassFlow > 0.0) {
        SensibleOutput = MassFlow * Psychrometrics::PsyDeltaHSenFnTdb2Tdb1W(TDBEquip, TDBZone, WZone); // sensible addition/removal rate, {W};
    }
}
} // namespace EnergyPlus<|MERGE_RESOLUTION|>--- conflicted
+++ resolved
@@ -129,13 +129,7 @@
                        Optional<Real64 const> AirMassFlow,    // air mass flow rate
                        Optional_int_const Action,             // 1=reverse; 2=normal
                        Optional_int_const EquipIndex,         // Identifier for equipment of Outdoor Air Unit "ONLY"
-<<<<<<< HEAD
                        PlantLocation const &plantLoc,                // for plant components, Location
-=======
-                       Optional_int_const LoopNum,            // for plant components, plant loop index
-                       DataPlant::LoopSideLocation LoopSide,  // for plant components, plant loop side index
-                       Optional_int_const BranchIndex,        // for plant components, plant branch index
->>>>>>> 96bedded
                        Optional_int_const ControlledZoneIndex // controlled zone index for the zone containing the component
 )
 {
