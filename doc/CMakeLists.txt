project(EnergyPlusDocs LANGUAGES NONE)

<<<<<<< HEAD
# let's create a folder to drop ONLY PDFs in once they are built, this will allow easy upload to s3
file(MAKE_DIRECTORY ${PROJECT_BINARY_DIR}/doc-pdf)
file(COPY ${PROJECT_SOURCE_DIR}/doc/index.html DESTINATION ${PROJECT_BINARY_DIR}/doc-pdf)

# add a configure rule to the header file though
configure_file(${PROJECT_SOURCE_DIR}/doc/title.tex.in ${PROJECT_SOURCE_DIR}/doc/title.tex)
=======
cmake_minimum_required(VERSION 3.5.1)

# this _should_ find the xelatex compiler, but for some reason it isn't populating for me
find_package(LATEX)
# so we'll create a cache variable which will be available to the add_subdirectory call below
set(XELATEX "XeLaTeX Compiler" CACHE INTERNAL "")
# and we'll simply take the found pdflatex compiler path and replace pdflatex with xelatex
string(REPLACE pdflatex xelatex XELATEX ${PDFLATEX_COMPILER})
# and then verify it actually exists at that location...which it should pretty much every time...
set(TEX_INTERACTION "batchmode" CACHE STRING "Choose the interaction mode for TeX.")
set_property(CACHE TEX_INTERACTION PROPERTY STRINGS "nonstopmode" "batchmode")
if( EXISTS ${XELATEX} )
# and if it does, just add the doc/CMakeLists commands
  # let's create a folder to drop ONLY PDFs in once they are built, this will allow easy upload to s3
  file(MAKE_DIRECTORY ${PROJECT_BINARY_DIR}/pdf)
  file(COPY ${PROJECT_SOURCE_DIR}/index.html DESTINATION ${PROJECT_BINARY_DIR}/pdf)
>>>>>>> baff0899

  include("${PROJECT_SOURCE_DIR}/../cmake/Version.cmake")
  # add a configure rule to the header file though
  configure_file(${PROJECT_SOURCE_DIR}/title.tex.in ${PROJECT_SOURCE_DIR}/title.tex)

  # Add custom target to build only documentation
  add_custom_target(docs ALL)

  include(cmake/doc-targets.cmake)

  # add each of the documents, they have their own CMakeLists.txt files
  add_subdirectory(acknowledgments)
  add_subdirectory(auxiliary-programs)
  add_subdirectory(ems-application-guide)
  add_subdirectory(engineering-reference)
  add_subdirectory(essentials)
  add_subdirectory(external-interfaces-application-guide)
  add_subdirectory(getting-started)
  add_subdirectory(input-output-reference)
  add_subdirectory(interface-developer)
  add_subdirectory(module-developer)
  add_subdirectory(output-details-and-examples)
  add_subdirectory(plant-application-guide)
  add_subdirectory(tips-and-tricks-using-energyplus)
  add_subdirectory(using-energyplus-for-compliance)

else()
  # and if it doesn't, clearly state why it fails
  message( FATAL_ERROR "Expected to find xelatex at: ${XELATEX} ; check your LaTeX installation")
endif()<|MERGE_RESOLUTION|>--- conflicted
+++ resolved
@@ -1,13 +1,5 @@
 project(EnergyPlusDocs LANGUAGES NONE)
 
-<<<<<<< HEAD
-# let's create a folder to drop ONLY PDFs in once they are built, this will allow easy upload to s3
-file(MAKE_DIRECTORY ${PROJECT_BINARY_DIR}/doc-pdf)
-file(COPY ${PROJECT_SOURCE_DIR}/doc/index.html DESTINATION ${PROJECT_BINARY_DIR}/doc-pdf)
-
-# add a configure rule to the header file though
-configure_file(${PROJECT_SOURCE_DIR}/doc/title.tex.in ${PROJECT_SOURCE_DIR}/doc/title.tex)
-=======
 cmake_minimum_required(VERSION 3.5.1)
 
 # this _should_ find the xelatex compiler, but for some reason it isn't populating for me
@@ -24,7 +16,6 @@
   # let's create a folder to drop ONLY PDFs in once they are built, this will allow easy upload to s3
   file(MAKE_DIRECTORY ${PROJECT_BINARY_DIR}/pdf)
   file(COPY ${PROJECT_SOURCE_DIR}/index.html DESTINATION ${PROJECT_BINARY_DIR}/pdf)
->>>>>>> baff0899
 
   include("${PROJECT_SOURCE_DIR}/../cmake/Version.cmake")
   # add a configure rule to the header file though
