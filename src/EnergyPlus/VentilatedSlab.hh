// EnergyPlus, Copyright (c) 1996-2020, The Board of Trustees of the University of Illinois,
// The Regents of the University of California, through Lawrence Berkeley National Laboratory
// (subject to receipt of any required approvals from the U.S. Dept. of Energy), Oak Ridge
// National Laboratory, managed by UT-Battelle, Alliance for Sustainable Energy, LLC, and other
// contributors. All rights reserved.
//
// NOTICE: This Software was developed under funding from the U.S. Department of Energy and the
// U.S. Government consequently retains certain rights. As such, the U.S. Government has been
// granted for itself and others acting on its behalf a paid-up, nonexclusive, irrevocable,
// worldwide license in the Software to reproduce, distribute copies to the public, prepare
// derivative works, and perform publicly and display publicly, and to permit others to do so.
//
// Redistribution and use in source and binary forms, with or without modification, are permitted
// provided that the following conditions are met:
//
// (1) Redistributions of source code must retain the above copyright notice, this list of
//     conditions and the following disclaimer.
//
// (2) Redistributions in binary form must reproduce the above copyright notice, this list of
//     conditions and the following disclaimer in the documentation and/or other materials
//     provided with the distribution.
//
// (3) Neither the name of the University of California, Lawrence Berkeley National Laboratory,
//     the University of Illinois, U.S. Dept. of Energy nor the names of its contributors may be
//     used to endorse or promote products derived from this software without specific prior
//     written permission.
//
// (4) Use of EnergyPlus(TM) Name. If Licensee (i) distributes the software in stand-alone form
//     without changes from the version obtained under this License, or (ii) Licensee makes a
//     reference solely to the software portion of its product, Licensee must refer to the
//     software as "EnergyPlus version X" software, where "X" is the version number Licensee
//     obtained under this License and may not use a different name for the software. Except as
//     specifically required in this Section (4), Licensee shall not use in a company name, a
//     product name, in advertising, publicity, or other promotional activities any name, trade
//     name, trademark, logo, or other designation of "EnergyPlus", "E+", "e+" or confusingly
//     similar designation, without the U.S. Department of Energy's prior written consent.
//
// THIS SOFTWARE IS PROVIDED BY THE COPYRIGHT HOLDERS AND CONTRIBUTORS "AS IS" AND ANY EXPRESS OR
// IMPLIED WARRANTIES, INCLUDING, BUT NOT LIMITED TO, THE IMPLIED WARRANTIES OF MERCHANTABILITY
// AND FITNESS FOR A PARTICULAR PURPOSE ARE DISCLAIMED. IN NO EVENT SHALL THE COPYRIGHT OWNER OR
// CONTRIBUTORS BE LIABLE FOR ANY DIRECT, INDIRECT, INCIDENTAL, SPECIAL, EXEMPLARY, OR
// CONSEQUENTIAL DAMAGES (INCLUDING, BUT NOT LIMITED TO, PROCUREMENT OF SUBSTITUTE GOODS OR
// SERVICES; LOSS OF USE, DATA, OR PROFITS; OR BUSINESS INTERRUPTION) HOWEVER CAUSED AND ON ANY
// THEORY OF LIABILITY, WHETHER IN CONTRACT, STRICT LIABILITY, OR TORT (INCLUDING NEGLIGENCE OR
// OTHERWISE) ARISING IN ANY WAY OUT OF THE USE OF THIS SOFTWARE, EVEN IF ADVISED OF THE
// POSSIBILITY OF SUCH DAMAGE.

#ifndef VentilatedSlab_hh_INCLUDED
#define VentilatedSlab_hh_INCLUDED

// ObjexxFCL Headers
#include <ObjexxFCL/Array1D.hh>

// EnergyPlus Headers
#include <EnergyPlus/DataGlobals.hh>
#include <EnergyPlus/EnergyPlus.hh>

namespace EnergyPlus {
<<<<<<< HEAD
=======
    // Forward declarations
>>>>>>> 4b7fa19a
    struct EnergyPlusData;

namespace VentilatedSlab {

    // Using/Aliasing

    // Data
    // MODULE PARAMETER DEFINITIONS

    // Module Object
    extern std::string const cMO_VentilatedSlab;

    // Parameters for outside air control types:
    extern int const Heating_ElectricCoilType;
    extern int const Heating_GasCoilType;
    extern int const Heating_WaterCoilType;
    extern int const Heating_SteamCoilType;
    extern int const Cooling_CoilWaterCooling;
    extern int const Cooling_CoilDetailedCooling;
    extern int const Cooling_CoilHXAssisted;
    extern int const VariablePercent;
    extern int const FixedTemperature;
    extern int const FixedOAControl;
    extern int const NotOperating; // Parameter for use with OperatingMode variable, set for no heating/cooling
    extern int const HeatingMode;  // Parameter for use with OperatingMode variable, set for heating
    extern int const CoolingMode;  // Parameter for use with OperatingMode variable, set for cooling
    // Ventilated Slab Configurations
    extern int const SlabOnly;    // Air circulate through cores of slab only
    extern int const SlabAndZone; // Circulated Air is introduced to zone
    extern int const SeriesSlabs;
    //  Control Types
    extern int const MATControl;  // Controls system using mean air temperature
    extern int const MRTControl;  // Controls system using mean radiant temperature
    extern int const OPTControl;  // Controls system using operative temperature
    extern int const ODBControl;  // Controls system using outside air dry-bulb temperature
    extern int const OWBControl;  // Controls system using outside air wet-bulb temperature
    extern int const SURControl;  // Controls system using surface temperature !Phase2-A
    extern int const DPTZControl; // Controls system using dew-point temperature of zone!Phase2-A

    // coil operation
    extern int const On;  // normal coil operation
    extern int const Off; // signal coil shouldn't run
    extern int const NoneOption;
    extern int const BothOption;
    extern int const HeatingOption;
    extern int const CoolingOption;
    extern int OperatingMode; // Used to keep track of whether system is in heating or cooling mode

    // DERIVED TYPE DEFINITIONS

    // MODULE VARIABLE DECLARATIONS:
    extern bool HCoilOn;                         // TRUE if the heating coil (gas or electric especially) should be running
    extern int NumOfVentSlabs;                   // Number of ventilated slab in the input file
    extern Real64 OAMassFlowRate;                // Outside air mass flow rate for the ventilated slab
    extern Array1D_double QRadSysSrcAvg;         // Average source over the time step for a particular radiant surfaceD
    extern Array1D<Real64> ZeroSourceSumHATsurf; // Equal to SumHATsurf for all the walls in a zone with no source
    extern int MaxCloNumOfSurfaces;              // Used to set allocate size in CalcClo routine
    extern Real64 QZnReq;                        // heating or cooling needed by system [watts]

    // Record keeping variables used to calculate QRadSysSrcAvg locally

    extern Array1D_double LastQRadSysSrc;      // Need to keep the last value in case we are still iterating
    extern Array1D<Real64> LastSysTimeElapsed; // Need to keep the last value in case we are still iterating
    extern Array1D<Real64> LastTimeStepSys;    // Need to keep the last value in case we are still iterating
    extern Array1D_bool CheckEquipName;

    // Autosizing variables
    extern Array1D_bool MySizeFlag;

    // SUBROUTINE SPECIFICATIONS FOR MODULE VentilatedSlab
    // PRIVATE UpdateVentilatedSlabValAvg

    // Types

    struct VentilatedSlabData
    {
        // Members
        // Input data
        std::string Name;      // name of system
        std::string SchedName; // availability schedule
        int SchedPtr;          // index to schedule
        std::string ZoneName;  // Name of zone the system is serving
        int ZonePtr;           // Point to this zone in the Zone derived type
        // Variables for Delivery Config.
        Array1D_string ZName;            // Name of zone the system is serving
        Array1D_int ZPtr;                // Point to this zone in the Zone derived type
        std::string SurfListName;        // Name of surface/surface list that is the radiant system
        int NumOfSurfaces;               // Number of surfaces included in this system (coordinated control)
        Array1D_int SurfacePtr;          // Pointer to the slabs in the Surface derived type
        Array1D_string SurfaceName;      // Name of surfaces that are the radiant system (can be one or more)
        Array1D<Real64> SurfaceFlowFrac; // Fraction of flow/pipe length for a particular surface
        Array1D<Real64> CDiameter;       // Number of core diameter
        Array1D<Real64> CLength;         // Number of core length
        Array1D<Real64> CNumbers;        // Number of core numbers
        Array1D_string SlabIn;           // Name of node that is slab inlet node
        Array1D_string SlabOut;          // Name of node that is slab outlet node
        Real64 TotalSurfaceArea;         // Total surface area for all surfaces that are part of this system
        Real64 CoreDiameter;             // tube diameter for embedded tubing
        Real64 CoreLength;               // tube length embedded in radiant surface
        Real64 CoreNumbers;              // tube length embedded in radiant surface
        int ControlType;                 // Control type for the system
        // (MAT, MRT, Op temp, ODB, OWB, DPTZ, Surf Temp.)
        int ReturnAirNode; // inlet air node number
        int RadInNode;     // outlet air node number
        int ZoneAirInNode; // outlet air node number
        int FanOutletNode; // outlet node number for fan exit
        // (assumes fan is upstream of heating coil)
        int MSlabInNode;
        int MSlabOutNode;
        std::string FanName; // name of fan
        int Fan_Index;       // index of fan in array or vector
        int FanType_Num;     // type of fan
        int ControlCompTypeNum;
        int CompErrIndex;
        Real64 MaxAirVolFlow;       // m3/s
        Real64 MaxAirMassFlow;      // kg/s
        int OAControlType;          // type of control; options are VARIABLE PERCENT and FIXED TEMPERATURE
        std::string MinOASchedName; // schedule of fraction for minimum outside air (all controls)
        int MinOASchedPtr;          // index to schedule
        std::string MaxOASchedName; // schedule of percentages for maximum outside air fraction (variable %)
        int MaxOASchedPtr;          // index to schedule
        std::string TempSchedName;  // schedule of temperatures for desired "mixed air"
        // temperature (fixed temp.)
        int TempSchedPtr;         // index to schedule
        int OutsideAirNode;       // outside air node number
        int AirReliefNode;        // relief air node number
        int OAMixerOutNode;       // outlet node after the outside air mixer (inlet to coils if present)
        Real64 OutAirVolFlow;     // m3/s
        Real64 OutAirMassFlow;    // kg/s
        Real64 MinOutAirVolFlow;  // m3/s
        Real64 MinOutAirMassFlow; // kg/s
        int SysConfg;             // type of coil option; options are BOTH, HEATING, COOLING, AND NONE
        int CoilOption;           // type of coil option; options are BOTH, HEATING, COOLING, AND NONE
        bool HCoilPresent;        // .TRUE. if ventilated slab has a heating coil
        int HCoilType;            // type of heating coil (water, gas, electric, etc.)
        std::string HCoilName;    // name of heating coil
        std::string HCoilTypeCh;  // type of heating coil (character string)
        int HCoil_Index;
        int HCoil_PlantTypeNum;
        int HCoil_FluidIndex;
        std::string HCoilSchedName; // availability schedule for the heating coil
        int HCoilSchedPtr;          // index to schedule
        Real64 HCoilSchedValue;
        Real64 MaxVolHotWaterFlow; // m3/s
        Real64 MaxVolHotSteamFlow; // m3/s
        Real64 MaxHotWaterFlow;    // kg/s
        Real64 MaxHotSteamFlow;
        Real64 MinHotSteamFlow;
        Real64 MinVolHotWaterFlow;      // m3/s
        Real64 MinVolHotSteamFlow;      // m3/s
        Real64 MinHotWaterFlow;         // kg/s
        int HotControlNode;             // hot water control node
        int HotCoilOutNodeNum;          // outlet of coil
        Real64 HotControlOffset;        // control tolerance
        int HWLoopNum;                  // index for plant loop with hot water coil
        int HWLoopSide;                 // index for plant loop side for hot water coil
        int HWBranchNum;                // index for plant branch for hot water coil
        int HWCompNum;                  // index for plant component for hot water coil
        std::string HotAirHiTempSched;  // Schedule name for the highest Air temperature
        int HotAirHiTempSchedPtr;       // Schedule index for the highest Air temperature
        std::string HotAirLoTempSched;  // Schedule name for the lowest Air temperature
        int HotAirLoTempSchedPtr;       // Schedule index for the lowest Air temperature
        std::string HotCtrlHiTempSched; // Schedule name for the highest control temperature
        // (where the lowest Air temperature is requested)
        int HotCtrlHiTempSchedPtr; // Schedule index for the highest control temperature
        // (where the lowest Air temperature is requested)
        std::string HotCtrlLoTempSched; // Schedule name for the lowest control temperature
        // (where the highest Air temperature is requested)
        int HotCtrlLoTempSchedPtr; // Schedule index for the lowest control temperature
        // (where the highest Air temperature is requested)
        bool CCoilPresent;       // .TRUE. if ventilated slab has a cooling coil
        std::string CCoilName;   // name of cooling coil
        std::string CCoilTypeCh; // type of cooling coil (character string)
        int CCoil_Index;
        std::string CCoilPlantName; // name of cooling coil (child<=CoilSystem:Cooling:Water:HeatExchangerAssisted)
        std::string CCoilPlantType; // type of cooling coil (child<=CoilSystem:Cooling:Water:HeatExchangerAssisted)
        int CCoil_PlantTypeNum;
        int CCoilType; // type of cooling coil:
        // 'Coil:Cooling:Water:DetailedGeometry' or
        // 'CoilSystem:Cooling:Water:HeatExchangerAssisted'
        std::string CCoilSchedName; // availability schedule for the cooling coil
        int CCoilSchedPtr;          // index to schedule
        Real64 CCoilSchedValue;
        Real64 MaxVolColdWaterFlow;      // m3/s
        Real64 MaxColdWaterFlow;         // kg/s
        Real64 MinVolColdWaterFlow;      // m3/s
        Real64 MinColdWaterFlow;         // kg/s
        int ColdControlNode;             // chilled water control node
        int ColdCoilOutNodeNum;          // chilled water coil out nod
        Real64 ColdControlOffset;        // control tolerance
        int CWLoopNum;                   // index for plant loop with chilled water coil
        int CWLoopSide;                  // index for plant loop side for chilled water coil
        int CWBranchNum;                 // index for plant branch for chilled water coil
        int CWCompNum;                   // index for plant component for chilled water coil
        std::string ColdAirHiTempSched;  // Schedule name for the highest air temperature
        int ColdAirHiTempSchedPtr;       // Schedule index for the highest Air temperature
        std::string ColdAirLoTempSched;  // Schedule name for the lowest Air temperature
        int ColdAirLoTempSchedPtr;       // Schedule index for the lowest Air temperature
        std::string ColdCtrlHiTempSched; // Schedule name for the highest control temperature
        // (where the lowest Air temperature is requested)
        int ColdCtrlHiTempSchedPtr; // Schedule index for the highest control temperature
        // (where the lowest Air temperature is requested)
        std::string ColdCtrlLoTempSched; // Schedule name for the lowest control temperature
        // (where the highest Air temperature is requested)
        int ColdCtrlLoTempSchedPtr; // Schedule index for the lowest control temperature
        // (where the highest Air temperature is requested)
        int CondErrIndex;       // Error index for recurring warning messages
        int EnrgyImbalErrIndex; // Error index for recurring warning messages
        int RadSurfNum;         // Radiant Surface Number
        int MSlabIn;            // Internal Slab Inlet Node Number
        int MSlabOut;           // INternal Slab Outlet Node Number
        std::string DSSlabInNodeName;
        std::string DSSlabOutNodeName;
        // Report data
        Real64 DirectHeatLossPower;  // system direct heat loss in W
        Real64 DirectHeatLossEnergy; // system direct heat loss in J
        Real64 DirectHeatGainPower;  // system direct heat gain in W
        Real64 DirectHeatGainEnergy; // system direct heat gain in J
        Real64 TotalVentSlabRadPower;
        Real64 RadHeatingPower;  // radiant heating output in watts
        Real64 RadHeatingEnergy; // radiant heating output in J
        Real64 RadCoolingPower;  // radiant cooling output in watts
        Real64 RadCoolingEnergy; // radiant cooling output in J
        Real64 HeatCoilPower;
        Real64 HeatCoilEnergy;
        Real64 TotCoolCoilPower;
        Real64 TotCoolCoilEnergy;
        Real64 SensCoolCoilPower;
        Real64 SensCoolCoilEnergy;
        Real64 LateCoolCoilPower;
        Real64 LateCoolCoilEnergy;
        Real64 ElecFanPower;
        Real64 ElecFanEnergy;
        Real64 AirMassFlowRate; // Circulated air mass flow rate in kg/s
        Real64 AirVolFlow;      // Circulated air volumetric flow rate in m3/s
        Real64 SlabInTemp;      // Slab inlet temp in degree C
        Real64 SlabOutTemp;     // Slab outlet temp in degree C
        Real64 ReturnAirTemp;
        Real64 FanOutletTemp;             // FanOutlet temp in degree C
        Real64 ZoneInletTemp;             // supply air temp
        std::string AvailManagerListName; // Name of an availability manager list object
        int AvailStatus;
        int HVACSizingIndex; // index of a HVACSizing object for a ventilator slab
        bool FirstPass;      // detects first time through for resetting sizing data
        // Default Constructor
        VentilatedSlabData()
            : SchedPtr(0), ZonePtr(0), NumOfSurfaces(0), TotalSurfaceArea(0.0), CoreDiameter(0.0), CoreLength(0.0), CoreNumbers(0.0), ControlType(0),
              ReturnAirNode(0), RadInNode(0), ZoneAirInNode(0), FanOutletNode(0), MSlabInNode(0), MSlabOutNode(0), Fan_Index(0), FanType_Num(0),
              ControlCompTypeNum(0), CompErrIndex(0), MaxAirVolFlow(0.0), MaxAirMassFlow(0.0), OAControlType(0), MinOASchedPtr(0), MaxOASchedPtr(0),
              TempSchedPtr(0), OutsideAirNode(0), AirReliefNode(0), OAMixerOutNode(0), OutAirVolFlow(0.0), OutAirMassFlow(0.0), MinOutAirVolFlow(0.0),
              MinOutAirMassFlow(0.0), SysConfg(0), CoilOption(0), HCoilPresent(false), HCoilType(0), HCoil_Index(0), HCoil_PlantTypeNum(0),
              HCoil_FluidIndex(0), HCoilSchedPtr(0), HCoilSchedValue(0.0), MaxVolHotWaterFlow(0.0), MaxVolHotSteamFlow(0.0), MaxHotWaterFlow(0.0),
              MaxHotSteamFlow(0.0), MinHotSteamFlow(0.0), MinVolHotWaterFlow(0.0), MinVolHotSteamFlow(0.0), MinHotWaterFlow(0.0), HotControlNode(0),
              HotCoilOutNodeNum(0), HotControlOffset(0.0), HWLoopNum(0), HWLoopSide(0), HWBranchNum(0), HWCompNum(0), HotAirHiTempSchedPtr(0),
              HotAirLoTempSchedPtr(0), HotCtrlHiTempSchedPtr(0), HotCtrlLoTempSchedPtr(0), CCoilPresent(false), CCoil_Index(0), CCoil_PlantTypeNum(0),
              CCoilType(0), CCoilSchedPtr(0), CCoilSchedValue(0.0), MaxVolColdWaterFlow(0.0), MaxColdWaterFlow(0.0), MinVolColdWaterFlow(0.0),
              MinColdWaterFlow(0.0), ColdControlNode(0), ColdCoilOutNodeNum(0), ColdControlOffset(0.0), CWLoopNum(0), CWLoopSide(0), CWBranchNum(0),
              CWCompNum(0), ColdAirHiTempSchedPtr(0), ColdAirLoTempSchedPtr(0), ColdCtrlHiTempSchedPtr(0), ColdCtrlLoTempSchedPtr(0), CondErrIndex(0),
              EnrgyImbalErrIndex(0), RadSurfNum(0), MSlabIn(0), MSlabOut(0), DirectHeatLossPower(0.0), DirectHeatLossEnergy(0.0),
              DirectHeatGainPower(0.0), DirectHeatGainEnergy(0.0), TotalVentSlabRadPower(0.0), RadHeatingPower(0.0), RadHeatingEnergy(0.0),
              RadCoolingPower(0.0), RadCoolingEnergy(0.0), HeatCoilPower(0.0), HeatCoilEnergy(0.0), TotCoolCoilPower(0.0), TotCoolCoilEnergy(0.0),
              SensCoolCoilPower(0.0), SensCoolCoilEnergy(0.0), LateCoolCoilPower(0.0), LateCoolCoilEnergy(0.0), ElecFanPower(0.0), ElecFanEnergy(0.0),
              AirMassFlowRate(0.0), AirVolFlow(0.0), SlabInTemp(0.0), SlabOutTemp(0.0), ReturnAirTemp(0.0), FanOutletTemp(0.0), ZoneInletTemp(0.0),
              AvailStatus(0), HVACSizingIndex(0), FirstPass(true)
        {
        }
    };

    struct VentSlabNumericFieldData
    {
        // Members
        Array1D_string FieldNames;

        // Default Constructor
        VentSlabNumericFieldData()
        {
        }
    };

    // Object Data
    extern Array1D<VentilatedSlabData> VentSlab;
    extern Array1D<VentSlabNumericFieldData> VentSlabNumericFields;

    // Functions

    void clear_state();

    void SimVentilatedSlab(EnergyPlusData &state, std::string const &CompName,   // name of the fan coil unit
                           int const ZoneNum,             // number of zone being served
                           bool const FirstHVACIteration, // TRUE if 1st HVAC simulation of system timestep
                           Real64 &PowerMet,              // Sensible power supplied (W)
                           Real64 &LatOutputProvided,     // Latent add/removal supplied by window AC (kg/s), dehumid = negative
                           int &CompIndex);

    void GetVentilatedSlabInput(EnergyPlusData &state);

    void InitVentilatedSlab(EnergyPlusData &state, int const Item,               // index for the current ventilated slab
                            int const VentSlabZoneNum,    // number of zone being served
                            bool const FirstHVACIteration // TRUE if 1st HVAC simulation of system timestep
    );

    void SizeVentilatedSlab(EnergyPlusData &state, int const Item);

    void CalcVentilatedSlab(EnergyPlusData &state, int &Item,                     // number of the current ventilated slab being simulated
                            int const ZoneNum,             // number of zone being served
                            bool const FirstHVACIteration, // TRUE if 1st HVAC simulation of system timestep
                            Real64 &PowerMet,              // power supplied (W)
                            Real64 &LatOutputProvided      // latent capacity supplied (kg/s)
    );

    void CalcVentilatedSlabComps(EnergyPlusData &state, int const Item,                // system index in ventilated slab array
                                 bool const FirstHVACIteration, // flag for 1st HVAV iteration in the time step
                                 Real64 &LoadMet                // load met by the system (watts)
    );

    void CalcVentilatedSlabCoilOutput(int const Item,           // system index in ventilated slab array
                                      Real64 &PowerMet,         // power supplied (W)
                                      Real64 &LatOutputProvided // latent capacity supplied (kg/s)
    );

<<<<<<< HEAD
    void CalcVentilatedSlabRadComps(WindowManagerData &dataWindowManager, int const Item,               // System index in ventilated slab array
=======
    void CalcVentilatedSlabRadComps(ZoneTempPredictorCorrectorData &dataZoneTempPredictorCorrector, int const Item,               // System index in ventilated slab array
>>>>>>> 4b7fa19a
                                    bool const FirstHVACIteration // flag for 1st HVAV iteration in the time step !unused1208
    );

    void SimVentSlabOAMixer(int const Item); // System index in Ventilated Slab array

    void UpdateVentilatedSlab(int const Item,               // Index for the ventilated slab under consideration within the derived types
                              bool const FirstHVACIteration // TRUE if 1st HVAC simulation of system timestep !unused1208
    );

    Real64 CalcVentSlabHXEffectTerm(int const Item,            // Index number of radiant system under consideration
                                    Real64 const Temperature,  // Temperature of air entering the radiant system, in C
                                    Real64 const AirMassFlow,  // Mass flow rate of water in the radiant system, in kg/s
                                    Real64 const FlowFraction, // Mass flow rate fraction for this surface in the radiant system
                                    Real64 const CoreLength,   // Length of tubing in the radiant system, in m
                                    Real64 const CoreDiameter, // Inside diameter of the tubing in the radiant system, in m
                                    Real64 const CoreNumbers);

    Real64 SumHATsurf(int const ZoneNum); // Zone number

    void ReportVentilatedSlab(int const Item); // Index for the ventilated slab under consideration within the derived types

    //*****************************************************************************************

} // namespace VentilatedSlab

} // namespace EnergyPlus

#endif<|MERGE_RESOLUTION|>--- conflicted
+++ resolved
@@ -56,10 +56,8 @@
 #include <EnergyPlus/EnergyPlus.hh>
 
 namespace EnergyPlus {
-<<<<<<< HEAD
-=======
+
     // Forward declarations
->>>>>>> 4b7fa19a
     struct EnergyPlusData;
 
 namespace VentilatedSlab {
@@ -380,11 +378,7 @@
                                       Real64 &LatOutputProvided // latent capacity supplied (kg/s)
     );
 
-<<<<<<< HEAD
-    void CalcVentilatedSlabRadComps(WindowManagerData &dataWindowManager, int const Item,               // System index in ventilated slab array
-=======
-    void CalcVentilatedSlabRadComps(ZoneTempPredictorCorrectorData &dataZoneTempPredictorCorrector, int const Item,               // System index in ventilated slab array
->>>>>>> 4b7fa19a
+    void CalcVentilatedSlabRadComps(EnergyPlusData &state, int const Item,               // System index in ventilated slab array
                                     bool const FirstHVACIteration // flag for 1st HVAV iteration in the time step !unused1208
     );
 
