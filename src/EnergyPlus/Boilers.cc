// EnergyPlus, Copyright (c) 1996-2021, The Board of Trustees of the University of Illinois,
// The Regents of the University of California, through Lawrence Berkeley National Laboratory
// (subject to receipt of any required approvals from the U.S. Dept. of Energy), Oak Ridge
// National Laboratory, managed by UT-Battelle, Alliance for Sustainable Energy, LLC, and other
// contributors. All rights reserved.
//
// NOTICE: This Software was developed under funding from the U.S. Department of Energy and the
// U.S. Government consequently retains certain rights. As such, the U.S. Government has been
// granted for itself and others acting on its behalf a paid-up, nonexclusive, irrevocable,
// worldwide license in the Software to reproduce, distribute copies to the public, prepare
// derivative works, and perform publicly and display publicly, and to permit others to do so.
//
// Redistribution and use in source and binary forms, with or without modification, are permitted
// provided that the following conditions are met:
//
// (1) Redistributions of source code must retain the above copyright notice, this list of
//     conditions and the following disclaimer.
//
// (2) Redistributions in binary form must reproduce the above copyright notice, this list of
//     conditions and the following disclaimer in the documentation and/or other materials
//     provided with the distribution.
//
// (3) Neither the name of the University of California, Lawrence Berkeley National Laboratory,
//     the University of Illinois, U.S. Dept. of Energy nor the names of its contributors may be
//     used to endorse or promote products derived from this software without specific prior
//     written permission.
//
// (4) Use of EnergyPlus(TM) Name. If Licensee (i) distributes the software in stand-alone form
//     without changes from the version obtained under this License, or (ii) Licensee makes a
//     reference solely to the software portion of its product, Licensee must refer to the
//     software as "EnergyPlus version X" software, where "X" is the version number Licensee
//     obtained under this License and may not use a different name for the software. Except as
//     specifically required in this Section (4), Licensee shall not use in a company name, a
//     product name, in advertising, publicity, or other promotional activities any name, trade
//     name, trademark, logo, or other designation of "EnergyPlus", "E+", "e+" or confusingly
//     similar designation, without the U.S. Department of Energy's prior written consent.
//
// THIS SOFTWARE IS PROVIDED BY THE COPYRIGHT HOLDERS AND CONTRIBUTORS "AS IS" AND ANY EXPRESS OR
// IMPLIED WARRANTIES, INCLUDING, BUT NOT LIMITED TO, THE IMPLIED WARRANTIES OF MERCHANTABILITY
// AND FITNESS FOR A PARTICULAR PURPOSE ARE DISCLAIMED. IN NO EVENT SHALL THE COPYRIGHT OWNER OR
// CONTRIBUTORS BE LIABLE FOR ANY DIRECT, INDIRECT, INCIDENTAL, SPECIAL, EXEMPLARY, OR
// CONSEQUENTIAL DAMAGES (INCLUDING, BUT NOT LIMITED TO, PROCUREMENT OF SUBSTITUTE GOODS OR
// SERVICES; LOSS OF USE, DATA, OR PROFITS; OR BUSINESS INTERRUPTION) HOWEVER CAUSED AND ON ANY
// THEORY OF LIABILITY, WHETHER IN CONTRACT, STRICT LIABILITY, OR TORT (INCLUDING NEGLIGENCE OR
// OTHERWISE) ARISING IN ANY WAY OUT OF THE USE OF THIS SOFTWARE, EVEN IF ADVISED OF THE
// POSSIBILITY OF SUCH DAMAGE.

// C++ Headers
#include <cmath>

// ObjexxFCL Headers
#include <ObjexxFCL/Array.functions.hh>
#include <ObjexxFCL/Fmath.hh>

// EnergyPlus Headers
#include <EnergyPlus/Autosizing/Base.hh>
#include <EnergyPlus/Boilers.hh>
#include <EnergyPlus/BranchNodeConnections.hh>
#include <EnergyPlus/CurveManager.hh>
#include <EnergyPlus/Data/EnergyPlusData.hh>
#include <EnergyPlus/DataBranchAirLoopPlant.hh>
#include <EnergyPlus/DataGlobalConstants.hh>
#include <EnergyPlus/DataHVACGlobals.hh>
#include <EnergyPlus/DataIPShortCuts.hh>
#include <EnergyPlus/DataLoopNode.hh>
#include <EnergyPlus/DataSizing.hh>
#include <EnergyPlus/EMSManager.hh>
#include <EnergyPlus/FaultsManager.hh>
#include <EnergyPlus/FluidProperties.hh>
#include <EnergyPlus/GlobalNames.hh>
#include <EnergyPlus/InputProcessing/InputProcessor.hh>
#include <EnergyPlus/NodeInputManager.hh>
#include <EnergyPlus/OutputProcessor.hh>
#include <EnergyPlus/OutputReportPredefined.hh>
#include <EnergyPlus/Plant/DataPlant.hh>
#include <EnergyPlus/Plant/PlantLocation.hh>
#include <EnergyPlus/PlantUtilities.hh>
#include <EnergyPlus/UtilityRoutines.hh>

namespace EnergyPlus::Boilers {

    // Module containing the routines dealing with the Boilers

    // MODULE INFORMATION:
    //       AUTHOR         Dan Fisher, Taecheol Kim
    //       DATE WRITTEN   1998, 2000
    //       MODIFIED       na
    //       RE-ENGINEERED  na

    // PURPOSE OF THIS MODULE:
    // Perform boiler simulation for plant simulation

    // METHODOLOGY EMPLOYED:
    // The BLAST/DOE-2 empirical model based on mfg. data

    PlantComponent *BoilerSpecs::factory(EnergyPlusData &state, std::string const &objectName)
    {
        // Process the input data for boilers if it hasn't been done already
        if (state.dataBoilers->getBoilerInputFlag) {
            GetBoilerInput(state);
            state.dataBoilers->getBoilerInputFlag = false;
        }
        // Now look for this particular pipe in the list
        for (auto &boiler : state.dataBoilers->Boiler) {
            if (boiler.Name == objectName) {
                return &boiler;
            }
        }
        // If we didn't find it, fatal
        ShowFatalError(state, "LocalBoilerFactory: Error getting inputs for boiler named: " + objectName); // LCOV_EXCL_LINE
        // Shut up the compiler
        return nullptr; // LCOV_EXCL_LINE
    }

    void BoilerSpecs::simulate(EnergyPlusData &state,
                               [[maybe_unused]] const PlantLocation &calledFromLocation,
                               [[maybe_unused]] bool const FirstHVACIteration,
                               Real64 &CurLoad,
                               bool const RunFlag)
    {
        auto &sim_component(state.dataPlnt->PlantLoop(this->LoopNum).LoopSide(this->LoopSideNum).Branch(this->BranchNum).Comp(this->CompNum));
        this->InitBoiler(state);
        this->CalcBoilerModel(state, CurLoad, RunFlag, sim_component.FlowCtrl);
        this->UpdateBoilerRecords(state, CurLoad, RunFlag);
    }

    void BoilerSpecs::getDesignCapacities([[maybe_unused]] EnergyPlusData &state,
                                          [[maybe_unused]] const PlantLocation &calledFromLocation,
                                          Real64 &MaxLoad,
                                          Real64 &MinLoad,
                                          Real64 &OptLoad)
    {
        MinLoad = this->NomCap * this->MinPartLoadRat;
        MaxLoad = this->NomCap * this->MaxPartLoadRat;
        OptLoad = this->NomCap * this->OptPartLoadRat;
    }

    void BoilerSpecs::getSizingFactor(Real64 &SizFactor)
    {
        SizFactor = this->SizFac;
    }

    void BoilerSpecs::onInitLoopEquip(EnergyPlusData &state, [[maybe_unused]] const PlantLocation &calledFromLocation)
    {
        this->InitBoiler(state);
        this->SizeBoiler(state);
    }

    void GetBoilerInput(EnergyPlusData &state)
    {
        // SUBROUTINE INFORMATION:
        //       AUTHOR:          Dan Fisher
        //       DATE WRITTEN:    April 1998
        //       MODIFIED:        R. Raustad - FSEC, June 2008: added boiler efficiency curve object
        //       RE-ENGINEERED:   na

        // PURPOSE OF THIS SUBROUTINE:
        // get all boiler data from input file

        // METHODOLOGY EMPLOYED:
        // standard EnergyPlus input retrieval using input Processor

        // Locals
        static constexpr std::string_view RoutineName("GetBoilerInput: ");

        // LOCAL VARIABLES
        bool ErrorsFound(false); // Flag to show errors were found during GetInput

        // GET NUMBER OF ALL EQUIPMENT
        state.dataIPShortCut->cCurrentModuleObject = "Boiler:HotWater";
        state.dataBoilers->numBoilers = inputProcessor->getNumObjectsFound(state, state.dataIPShortCut->cCurrentModuleObject);

        if (state.dataBoilers->numBoilers <= 0) {
            ShowSevereError(state, "No " + state.dataIPShortCut->cCurrentModuleObject + " Equipment specified in input file");
            ErrorsFound = true;
        }

        // See if load distribution manager has already gotten the input
        if (allocated(state.dataBoilers->Boiler)) return;

        state.dataBoilers->Boiler.allocate(state.dataBoilers->numBoilers);

        // LOAD ARRAYS WITH CURVE FIT Boiler DATA

        for (int BoilerNum = 1; BoilerNum <= state.dataBoilers->numBoilers; ++BoilerNum) {
            int NumAlphas; // Number of elements in the alpha array
            int NumNums;   // Number of elements in the numeric array
            int IOStat;    // IO Status when calling get input subroutine
            inputProcessor->getObjectItem(state,
                                          state.dataIPShortCut->cCurrentModuleObject,
                                          BoilerNum,
                                          state.dataIPShortCut->cAlphaArgs,
                                          NumAlphas,
                                          state.dataIPShortCut->rNumericArgs,
                                          NumNums,
                                          IOStat,
                                          state.dataIPShortCut->lNumericFieldBlanks,
                                          state.dataIPShortCut->lAlphaFieldBlanks,
                                          state.dataIPShortCut->cAlphaFieldNames,
                                          state.dataIPShortCut->cNumericFieldNames);
            UtilityRoutines::IsNameEmpty(state, state.dataIPShortCut->cAlphaArgs(1), state.dataIPShortCut->cCurrentModuleObject, ErrorsFound);
            // ErrorsFound will be set to True if problem was found, left untouched otherwise
            GlobalNames::VerifyUniqueBoilerName(state,
                state.dataIPShortCut->cCurrentModuleObject, state.dataIPShortCut->cAlphaArgs(1), ErrorsFound, state.dataIPShortCut->cCurrentModuleObject + " Name");
            auto &thisBoiler = state.dataBoilers->Boiler(BoilerNum);
            thisBoiler.Name = state.dataIPShortCut->cAlphaArgs(1);
            thisBoiler.TypeNum = DataPlant::TypeOf_Boiler_Simple;

            // Validate fuel type input
            bool FuelTypeError(false);
            UtilityRoutines::ValidateFuelTypeWithAssignResourceTypeNum(
                state.dataIPShortCut->cAlphaArgs(2), thisBoiler.BoilerFuelTypeForOutputVariable, thisBoiler.FuelType, FuelTypeError);
            if (FuelTypeError) {
<<<<<<< HEAD
                ShowSevereError(state,
                                fmt::format("{}{}=\"{}\",", RoutineName, DataIPShortCuts::cCurrentModuleObject, DataIPShortCuts::cAlphaArgs(1)));
                ShowContinueError(state, "Invalid " + DataIPShortCuts::cAlphaFieldNames(2) + '=' + DataIPShortCuts::cAlphaArgs(2));
=======
                ShowSevereError(state, RoutineName + state.dataIPShortCut->cCurrentModuleObject + "=\"" + state.dataIPShortCut->cAlphaArgs(1) + "\",");
                ShowContinueError(state, "Invalid " + state.dataIPShortCut->cAlphaFieldNames(2) + '=' + state.dataIPShortCut->cAlphaArgs(2));
>>>>>>> 686d7e27
                // Set to Electric to avoid errors when setting up output variables
                thisBoiler.BoilerFuelTypeForOutputVariable = "Electricity";
                thisBoiler.FuelType = DataGlobalConstants::AssignResourceTypeNum("ELECTRICITY");
                ErrorsFound = true;
                FuelTypeError = false;
            }

<<<<<<< HEAD
            thisBoiler.NomCap = DataIPShortCuts::rNumericArgs(1);
            if (DataIPShortCuts::rNumericArgs(1) == 0.0) {
                ShowSevereError(state,
                                fmt::format("{}{}=\"{}\",", RoutineName, DataIPShortCuts::cCurrentModuleObject, DataIPShortCuts::cAlphaArgs(1)));
                ShowContinueError(state, format("Invalid {}={:.2R}", DataIPShortCuts::cNumericFieldNames(1), DataIPShortCuts::rNumericArgs(1)));
                ShowContinueError(state, "..." + DataIPShortCuts::cNumericFieldNames(1) + " must be greater than 0.0");
=======
            thisBoiler.NomCap = state.dataIPShortCut->rNumericArgs(1);
            if (state.dataIPShortCut->rNumericArgs(1) == 0.0) {
                ShowSevereError(state, RoutineName + state.dataIPShortCut->cCurrentModuleObject + "=\"" + state.dataIPShortCut->cAlphaArgs(1) + "\",");
                ShowContinueError(state, format("Invalid {}={:.2R}", state.dataIPShortCut->cNumericFieldNames(1), state.dataIPShortCut->rNumericArgs(1)));
                ShowContinueError(state, "..." + state.dataIPShortCut->cNumericFieldNames(1) + " must be greater than 0.0");
>>>>>>> 686d7e27
                ErrorsFound = true;
            }
            if (thisBoiler.NomCap == DataSizing::AutoSize) {
                thisBoiler.NomCapWasAutoSized = true;
            }

<<<<<<< HEAD
            thisBoiler.NomEffic = DataIPShortCuts::rNumericArgs(2);
            if (DataIPShortCuts::rNumericArgs(2) == 0.0) {
                ShowSevereError(state,
                                fmt::format("{}{}=\"{}\",", RoutineName, DataIPShortCuts::cCurrentModuleObject, DataIPShortCuts::cAlphaArgs(1)));
                ShowContinueError(state, format("Invalid {}={:.3R}", DataIPShortCuts::cNumericFieldNames(2), DataIPShortCuts::rNumericArgs(2)));
                ShowSevereError(state, "..." + DataIPShortCuts::cNumericFieldNames(2) + " must be greater than 0.0");
=======
            thisBoiler.NomEffic = state.dataIPShortCut->rNumericArgs(2);
            if (state.dataIPShortCut->rNumericArgs(2) == 0.0) {
                ShowSevereError(state, RoutineName + state.dataIPShortCut->cCurrentModuleObject + "=\"" + state.dataIPShortCut->cAlphaArgs(1) + "\",");
                ShowContinueError(state, format("Invalid {}={:.3R}", state.dataIPShortCut->cNumericFieldNames(2), state.dataIPShortCut->rNumericArgs(2)));
                ShowSevereError(state, "..." + state.dataIPShortCut->cNumericFieldNames(2) + " must be greater than 0.0");
>>>>>>> 686d7e27
                ErrorsFound = true;
            }

            if (state.dataIPShortCut->cAlphaArgs(3) == "ENTERINGBOILER") {
                thisBoiler.CurveTempMode = TempMode::ENTERINGBOILERTEMP;
            } else if (state.dataIPShortCut->cAlphaArgs(3) == "LEAVINGBOILER") {
                thisBoiler.CurveTempMode = TempMode::LEAVINGBOILERTEMP;
            } else {
                thisBoiler.CurveTempMode = TempMode::NOTSET;
            }

            thisBoiler.EfficiencyCurvePtr = CurveManager::GetCurveIndex(state, state.dataIPShortCut->cAlphaArgs(4));
            if (thisBoiler.EfficiencyCurvePtr > 0) {
                ErrorsFound |= CurveManager::CheckCurveDims(state,
                                                            thisBoiler.EfficiencyCurvePtr,         // Curve index
                                                            {1, 2},                                // Valid dimensions
                                                            RoutineName,                           // Routine name
                                                            state.dataIPShortCut->cCurrentModuleObject, // Object Type
                                                            thisBoiler.Name,                       // Object Name
                                                            state.dataIPShortCut->cAlphaFieldNames(4)); // Field Name

                // if curve uses temperature, make sure water temp mode has been set
                if (state.dataCurveManager->PerfCurve(thisBoiler.EfficiencyCurvePtr).NumDims == 2) { // curve uses water temperature
                    if (thisBoiler.CurveTempMode == TempMode::NOTSET) {                    // throw error
<<<<<<< HEAD
                        if (!DataIPShortCuts::lAlphaFieldBlanks(3)) {
                            ShowSevereError(
                                state,
                                fmt::format("{}{}=\"{}\"", RoutineName, DataIPShortCuts::cCurrentModuleObject, DataIPShortCuts::cAlphaArgs(1)));
                            ShowContinueError(state, "Invalid " + DataIPShortCuts::cAlphaFieldNames(3) + '=' + DataIPShortCuts::cAlphaArgs(3));
=======
                        if (!state.dataIPShortCut->lAlphaFieldBlanks(3)) {
                            ShowSevereError(state, RoutineName + state.dataIPShortCut->cCurrentModuleObject + "=\"" + state.dataIPShortCut->cAlphaArgs(1) + "\",");
                            ShowContinueError(state, "Invalid " + state.dataIPShortCut->cAlphaFieldNames(3) + '=' + state.dataIPShortCut->cAlphaArgs(3));
>>>>>>> 686d7e27
                            ShowContinueError(state, "boilers.Boiler using curve type of " +
                                              state.dataCurveManager->PerfCurve(thisBoiler.EfficiencyCurvePtr).ObjectType + " must specify " +
                                              state.dataIPShortCut->cAlphaFieldNames(3));
                            ShowContinueError(state, "Available choices are EnteringBoiler or LeavingBoiler");
                        } else {
<<<<<<< HEAD
                            ShowSevereError(
                                state,
                                fmt::format("{}{}=\"{}\"", RoutineName, DataIPShortCuts::cCurrentModuleObject, DataIPShortCuts::cAlphaArgs(1)));
                            ShowContinueError(state, "Field " + DataIPShortCuts::cAlphaFieldNames(3) + " is blank");
=======
                            ShowSevereError(state, RoutineName + state.dataIPShortCut->cCurrentModuleObject + "=\"" + state.dataIPShortCut->cAlphaArgs(1) + "\",");
                            ShowContinueError(state, "Field " + state.dataIPShortCut->cAlphaFieldNames(3) + " is blank");
>>>>>>> 686d7e27
                            ShowContinueError(state, "boilers.Boiler using curve type of " +
                                              state.dataCurveManager->PerfCurve(thisBoiler.EfficiencyCurvePtr).ObjectType +
                                              " must specify either EnteringBoiler or LeavingBoiler");
                        }
                        ErrorsFound = true;
                    }
                }

<<<<<<< HEAD
            } else if (!DataIPShortCuts::lAlphaFieldBlanks(4)) {
                ShowSevereError(state,
                                fmt::format("{}{}=\"{}\"", RoutineName, DataIPShortCuts::cCurrentModuleObject, DataIPShortCuts::cAlphaArgs(1)));
                ShowContinueError(state, "Invalid " + DataIPShortCuts::cAlphaFieldNames(4) + '=' + DataIPShortCuts::cAlphaArgs(4));
                ShowSevereError(state, "..." + DataIPShortCuts::cAlphaFieldNames(4) + " not found.");
=======
            } else if (!state.dataIPShortCut->lAlphaFieldBlanks(4)) {
                ShowSevereError(state, RoutineName + state.dataIPShortCut->cCurrentModuleObject + "=\"" + state.dataIPShortCut->cAlphaArgs(1) + "\",");
                ShowContinueError(state, "Invalid " + state.dataIPShortCut->cAlphaFieldNames(4) + '=' + state.dataIPShortCut->cAlphaArgs(4));
                ShowSevereError(state, "..." + state.dataIPShortCut->cAlphaFieldNames(4) + " not found.");
>>>>>>> 686d7e27
                ErrorsFound = true;
            }
            thisBoiler.VolFlowRate = state.dataIPShortCut->rNumericArgs(3);
            if (thisBoiler.VolFlowRate == DataSizing::AutoSize) {
                thisBoiler.VolFlowRateWasAutoSized = true;
            }
            thisBoiler.MinPartLoadRat = state.dataIPShortCut->rNumericArgs(4);
            thisBoiler.MaxPartLoadRat = state.dataIPShortCut->rNumericArgs(5);
            thisBoiler.OptPartLoadRat = state.dataIPShortCut->rNumericArgs(6);

            thisBoiler.TempUpLimitBoilerOut = state.dataIPShortCut->rNumericArgs(7);
            // default to 99.9C if upper temperature limit is left blank.
            if (thisBoiler.TempUpLimitBoilerOut <= 0.0) {
                thisBoiler.TempUpLimitBoilerOut = 99.9;
            }

            thisBoiler.ParasiticElecLoad = state.dataIPShortCut->rNumericArgs(8);
            thisBoiler.SizFac = state.dataIPShortCut->rNumericArgs(9);
            if (thisBoiler.SizFac == 0.0) thisBoiler.SizFac = 1.0;

            thisBoiler.BoilerInletNodeNum = NodeInputManager::GetOnlySingleNode(state,
                                                                                state.dataIPShortCut->cAlphaArgs(5),
                                                                                ErrorsFound,
                                                                                state.dataIPShortCut->cCurrentModuleObject,
                                                                                state.dataIPShortCut->cAlphaArgs(1),
                                                                                DataLoopNode::NodeFluidType::Water,
                                                                                DataLoopNode::NodeConnectionType::Inlet,
                                                                                1,
                                                                                DataLoopNode::ObjectIsNotParent);
            thisBoiler.BoilerOutletNodeNum = NodeInputManager::GetOnlySingleNode(state,
                                                                                 state.dataIPShortCut->cAlphaArgs(6),
                                                                                 ErrorsFound,
                                                                                 state.dataIPShortCut->cCurrentModuleObject,
                                                                                 state.dataIPShortCut->cAlphaArgs(1),
                                                                                 DataLoopNode::NodeFluidType::Water,
                                                                                 DataLoopNode::NodeConnectionType::Outlet,
                                                                                 1,
                                                                                 DataLoopNode::ObjectIsNotParent);
            BranchNodeConnections::TestCompSet(state, state.dataIPShortCut->cCurrentModuleObject,
                                               state.dataIPShortCut->cAlphaArgs(1),
                                               state.dataIPShortCut->cAlphaArgs(5),
                                               state.dataIPShortCut->cAlphaArgs(6),
                                               "Hot Water Nodes");

            if (state.dataIPShortCut->cAlphaArgs(7) == "CONSTANTFLOW") {
                thisBoiler.FlowMode = DataPlant::FlowMode::Constant;
            } else if (state.dataIPShortCut->cAlphaArgs(7) == "LEAVINGSETPOINTMODULATED") {
                thisBoiler.FlowMode = DataPlant::FlowMode::LeavingSetpointModulated;
            } else if (state.dataIPShortCut->cAlphaArgs(7) == "NOTMODULATED") {
                thisBoiler.FlowMode = DataPlant::FlowMode::NotModulated;
            } else {
<<<<<<< HEAD
                ShowSevereError(state,
                                fmt::format("{}{}=\"{}\"", RoutineName, DataIPShortCuts::cCurrentModuleObject, DataIPShortCuts::cAlphaArgs(1)));
                ShowContinueError(state, "Invalid " + DataIPShortCuts::cAlphaFieldNames(7) + '=' + DataIPShortCuts::cAlphaArgs(7));
=======
                ShowSevereError(state, RoutineName + state.dataIPShortCut->cCurrentModuleObject + "=\"" + state.dataIPShortCut->cAlphaArgs(1) + "\",");
                ShowContinueError(state, "Invalid " + state.dataIPShortCut->cAlphaFieldNames(7) + '=' + state.dataIPShortCut->cAlphaArgs(7));
>>>>>>> 686d7e27
                ShowContinueError(state, "Available choices are ConstantFlow, NotModulated, or LeavingSetpointModulated");
                ShowContinueError(state, "Flow mode NotModulated is assumed and the simulation continues.");
                // We will assume variable flow if not specified
                thisBoiler.FlowMode = DataPlant::FlowMode::NotModulated;
            }

            if (NumAlphas > 7) {
                thisBoiler.EndUseSubcategory = state.dataIPShortCut->cAlphaArgs(8);
            } else {
                thisBoiler.EndUseSubcategory = "Boiler"; // leave this as "boiler" instead of "general" like other end use subcategories since
                                                         // it appears this way in existing output files.
            }
        }

        if (ErrorsFound) {
            ShowFatalError(state, format("{}{}", RoutineName, "Errors found in processing " + state.dataIPShortCut->cCurrentModuleObject + " input."));
        }
    }

    void BoilerSpecs::SetupOutputVars(EnergyPlusData &state)
    {
        SetupOutputVariable(state, "Boiler Heating Rate", OutputProcessor::Unit::W, this->BoilerLoad, "System", "Average", this->Name);
        SetupOutputVariable(state, "Boiler Heating Energy",
                            OutputProcessor::Unit::J,
                            this->BoilerEnergy,
                            "System",
                            "Sum",
                            this->Name,
                            _,
                            "ENERGYTRANSFER",
                            "BOILERS",
                            _,
                            "Plant");
        SetupOutputVariable(state,
            "Boiler " + this->BoilerFuelTypeForOutputVariable + " Rate", OutputProcessor::Unit::W, this->FuelUsed, "System", "Average", this->Name);
        SetupOutputVariable(state, "Boiler " + this->BoilerFuelTypeForOutputVariable + " Energy",
                            OutputProcessor::Unit::J,
                            this->FuelConsumed,
                            "System",
                            "Sum",
                            this->Name,
                            _,
                            this->BoilerFuelTypeForOutputVariable,
                            "Heating",
                            this->EndUseSubcategory,
                            "Plant");
        SetupOutputVariable(state, "Boiler Inlet Temperature", OutputProcessor::Unit::C, this->BoilerInletTemp, "System", "Average", this->Name);
        SetupOutputVariable(state, "Boiler Outlet Temperature", OutputProcessor::Unit::C, this->BoilerOutletTemp, "System", "Average", this->Name);
        SetupOutputVariable(state, "Boiler Mass Flow Rate", OutputProcessor::Unit::kg_s, this->BoilerMassFlowRate, "System", "Average", this->Name);
        SetupOutputVariable(state, "Boiler Ancillary Electricity Rate", OutputProcessor::Unit::W, this->ParasiticElecPower, "System", "Average", this->Name);
        SetupOutputVariable(state, "Boiler Ancillary Electricity Energy",
                            OutputProcessor::Unit::J,
                            this->ParasiticElecConsumption,
                            "System",
                            "Sum",
                            this->Name,
                            _,
                            "ELECTRICITY",
                            "Heating",
                            "Boiler Parasitic",
                            "Plant");
        SetupOutputVariable(state, "Boiler Part Load Ratio", OutputProcessor::Unit::None, this->BoilerPLR, "System", "Average", this->Name);
        SetupOutputVariable(state, "Boiler Efficiency", OutputProcessor::Unit::None, this->BoilerEff, "System", "Average", this->Name);
        if (state.dataGlobal->AnyEnergyManagementSystemInModel) {
            SetupEMSInternalVariable(state, "Boiler Nominal Capacity", this->Name, "[W]", this->NomCap);
        }
    }

    void BoilerSpecs::oneTimeInit(EnergyPlusData &state) {
        // Locate the boilers on the plant loops for later usage
        bool errFlag = false;
        PlantUtilities::ScanPlantLoopsForObject(state,
                                                this->Name,
                                                DataPlant::TypeOf_Boiler_Simple,
                                                this->LoopNum,
                                                this->LoopSideNum,
                                                this->BranchNum,
                                                this->CompNum,
                                                errFlag,
                                                _,
                                                this->TempUpLimitBoilerOut,
                                                _,
                                                _,
                                                _);
        if (errFlag) {
            ShowFatalError(state, "InitBoiler: Program terminated due to previous condition(s).");
        }

        if ((this->FlowMode == DataPlant::FlowMode::LeavingSetpointModulated) || (this->FlowMode == DataPlant::FlowMode::Constant)) {
            // reset flow priority
            state.dataPlnt->PlantLoop(this->LoopNum).LoopSide(this->LoopSideNum).Branch(this->BranchNum).Comp(this->CompNum).FlowPriority =
                    DataPlant::LoopFlowStatus_NeedyIfLoopOn;
        }
    }

    void BoilerSpecs::initEachEnvironment(EnergyPlusData &state) {
        static constexpr std::string_view RoutineName("BoilerSpecs::initEachEnvironment");
        Real64 const rho = FluidProperties::GetDensityGlycol(state,
                                                             state.dataPlnt->PlantLoop(this->LoopNum).FluidName,
                                                             DataGlobalConstants::HWInitConvTemp,
                                                             state.dataPlnt->PlantLoop(this->LoopNum).FluidIndex,
                                                             RoutineName);
        this->DesMassFlowRate = this->VolFlowRate * rho;

        PlantUtilities::InitComponentNodes(state,
                                           0.0,
                                           this->DesMassFlowRate,
                                           this->BoilerInletNodeNum,
                                           this->BoilerOutletNodeNum,
                                           this->LoopNum,
                                           this->LoopSideNum,
                                           this->BranchNum,
                                           this->CompNum);

        if (this->FlowMode == DataPlant::FlowMode::LeavingSetpointModulated) { // check if setpoint on outlet node
            if ((state.dataLoopNodes->Node(this->BoilerOutletNodeNum).TempSetPoint == DataLoopNode::SensedNodeFlagValue) &&
                (state.dataLoopNodes->Node(this->BoilerOutletNodeNum).TempSetPointLo == DataLoopNode::SensedNodeFlagValue)) {
                if (!state.dataGlobal->AnyEnergyManagementSystemInModel) {
                    if (!this->ModulatedFlowErrDone) {
                        ShowWarningError(state, "Missing temperature setpoint for LeavingSetpointModulated mode Boiler named " + this->Name);
                        ShowContinueError(state,
                                          "  A temperature setpoint is needed at the outlet node of a boiler in variable flow mode, use a SetpointManager");
                        ShowContinueError(state, "  The overall loop setpoint will be assumed for Boiler. The simulation continues ... ");
                        this->ModulatedFlowErrDone = true;
                    }
                } else {
                    // need call to EMS to check node
                    bool FatalError = false; // but not really fatal yet, but should be.
                    EMSManager::CheckIfNodeSetPointManagedByEMS(state, this->BoilerOutletNodeNum, EMSManager::SPControlType::iTemperatureSetPoint, FatalError);
                    state.dataLoopNodes->NodeSetpointCheck(this->BoilerOutletNodeNum).needsSetpointChecking = false;
                    if (FatalError) {
                        if (!this->ModulatedFlowErrDone) {
                            ShowWarningError(state, "Missing temperature setpoint for LeavingSetpointModulated mode Boiler named " + this->Name);
                            ShowContinueError(state, "  A temperature setpoint is needed at the outlet node of a boiler in variable flow mode");
                            ShowContinueError(state, "  use a Setpoint Manager to establish a setpoint at the boiler outlet node ");
                            ShowContinueError(state, "  or use an EMS actuator to establish a setpoint at the boiler outlet node ");
                            ShowContinueError(state, "  The overall loop setpoint will be assumed for Boiler. The simulation continues ... ");
                            this->ModulatedFlowErrDone = true;
                        }
                    }
                }
                this->ModulatedFlowSetToLoop = true; // this is for backward compatibility and could be removed
            }
        }
    }

    void BoilerSpecs::InitBoiler(EnergyPlusData &state) // number of the current boiler being simulated
    {

        // SUBROUTINE INFORMATION:
        //       AUTHOR         Fred Buhl
        //       DATE WRITTEN   April 2002
        //       MODIFIED       na
        //       RE-ENGINEERED  Brent Griffith, rework for plant upgrade

        // PURPOSE OF THIS SUBROUTINE:
        // This subroutine is for initializations of the Boiler components

        // METHODOLOGY EMPLOYED:
        // Uses the status flags to trigger initializations.

        // Init more variables
        if (this->MyFlag) {
            this->SetupOutputVars(state);
            this->oneTimeInit(state);
            this->MyFlag = false;
        }

        if (this->MyEnvrnFlag && state.dataGlobal->BeginEnvrnFlag && (state.dataPlnt->PlantFirstSizesOkayToFinalize)) {
            this->initEachEnvironment(state);
            this->MyEnvrnFlag = false;
        }

        if (!state.dataGlobal->BeginEnvrnFlag) {
            this->MyEnvrnFlag = true;
        }

        // every iteration inits.  (most in calc routine)

        if ((this->FlowMode == DataPlant::FlowMode::LeavingSetpointModulated) && this->ModulatedFlowSetToLoop) {
            // fix for clumsy old input that worked because loop setpoint was spread.
            //  could be removed with transition, testing , model change, period of being obsolete.
            if (state.dataPlnt->PlantLoop(this->LoopNum).LoopDemandCalcScheme == DataPlant::iLoopDemandCalcScheme::SingleSetPoint) {
                state.dataLoopNodes->Node(this->BoilerOutletNodeNum).TempSetPoint =
                    state.dataLoopNodes->Node(state.dataPlnt->PlantLoop(this->LoopNum).TempSetPointNodeNum).TempSetPoint;
            } else { // DataPlant::iLoopDemandCalcScheme::DualSetPointDeadBand
                state.dataLoopNodes->Node(this->BoilerOutletNodeNum).TempSetPointLo =
                    state.dataLoopNodes->Node(state.dataPlnt->PlantLoop(this->LoopNum).TempSetPointNodeNum).TempSetPointLo;
            }
        }
    }

    void BoilerSpecs::SizeBoiler(EnergyPlusData &state)
    {

        // SUBROUTINE INFORMATION:
        //       AUTHOR         Fred Buhl
        //       DATE WRITTEN   April 2002
        //       MODIFIED       November 2013 Daeho Kang, add component sizing table entries
        //       RE-ENGINEERED  na

        // PURPOSE OF THIS SUBROUTINE:
        // This subroutine is for sizing Boiler Components for which capacities and flow rates
        // have not been specified in the input.

        // METHODOLOGY EMPLOYED:
        // Obtains hot water flow rate from the plant sizing array. Calculates nominal capacity from
        // the hot water flow rate and the hot water loop design delta T.

        // SUBROUTINE PARAMETER DEFINITIONS:
        static constexpr std::string_view RoutineName("SizeBoiler");

        // SUBROUTINE LOCAL VARIABLE DECLARATIONS:
        bool ErrorsFound(false); // If errors detected in input

        // grab some initial values for capacity and flow rate
        Real64 tmpNomCap = this->NomCap;                 // local nominal capacity cooling power
        Real64 tmpBoilerVolFlowRate = this->VolFlowRate; // local boiler design volume flow rate

        int const PltSizNum = state.dataPlnt->PlantLoop(this->LoopNum).PlantSizNum; // Plant Sizing index corresponding to CurLoopNum

        if (PltSizNum > 0) {
            if (state.dataSize->PlantSizData(PltSizNum).DesVolFlowRate >= DataHVACGlobals::SmallWaterVolFlow) {

                Real64 const rho = FluidProperties::GetDensityGlycol(state,
                                                                     state.dataPlnt->PlantLoop(this->LoopNum).FluidName,
                                                                     DataGlobalConstants::HWInitConvTemp,
                                                                     state.dataPlnt->PlantLoop(this->LoopNum).FluidIndex,
                                                                     RoutineName);
                Real64 const Cp = FluidProperties::GetSpecificHeatGlycol(state,
                                                                         state.dataPlnt->PlantLoop(this->LoopNum).FluidName,
                                                                         DataGlobalConstants::HWInitConvTemp,
                                                                         state.dataPlnt->PlantLoop(this->LoopNum).FluidIndex,
                                                                         RoutineName);
                tmpNomCap = Cp * rho * this->SizFac * state.dataSize->PlantSizData(PltSizNum).DeltaT * state.dataSize->PlantSizData(PltSizNum).DesVolFlowRate;
            } else {
                if (this->NomCapWasAutoSized) tmpNomCap = 0.0;
            }
            if (state.dataPlnt->PlantFirstSizesOkayToFinalize) {
                if (this->NomCapWasAutoSized) {
                    this->NomCap = tmpNomCap;
                    if (state.dataPlnt->PlantFinalSizesOkayToReport) {
                        BaseSizer::reportSizerOutput(state, "Boiler:HotWater", this->Name, "Design Size Nominal Capacity [W]", tmpNomCap);
                    }
                    if (state.dataPlnt->PlantFirstSizesOkayToReport) {
                        BaseSizer::reportSizerOutput(state, "Boiler:HotWater", this->Name, "Initial Design Size Nominal Capacity [W]", tmpNomCap);
                    }
                } else { // Hard-sized with sizing data
                    if (this->NomCap > 0.0 && tmpNomCap > 0.0) {
                        Real64 const NomCapUser = this->NomCap; // Hardsized nominal capacity for reporting
                        if (state.dataPlnt->PlantFinalSizesOkayToReport) {
                            BaseSizer::reportSizerOutput(state, "Boiler:HotWater",
                                                         this->Name,
                                                         "Design Size Nominal Capacity [W]",
                                                         tmpNomCap,
                                                         "User-Specified Nominal Capacity [W]",
                                                         NomCapUser);
                            if (state.dataGlobal->DisplayExtraWarnings) {
                                if ((std::abs(tmpNomCap - NomCapUser) / NomCapUser) > state.dataSize->AutoVsHardSizingThreshold) {
                                    ShowMessage(state, "SizeBoilerHotWater: Potential issue with equipment sizing for " + this->Name);
                                    ShowContinueError(state, format("User-Specified Nominal Capacity of {:.2R} [W]", NomCapUser));
                                    ShowContinueError(state, format("differs from Design Size Nominal Capacity of {:.2R} [W]", tmpNomCap));
                                    ShowContinueError(state, "This may, or may not, indicate mismatched component sizes.");
                                    ShowContinueError(state, "Verify that the value entered is intended and is consistent with other components.");
                                }
                            }
                        }
                    }
                }
            }
        } else {
            if (this->NomCapWasAutoSized && state.dataPlnt->PlantFirstSizesOkayToFinalize) {
                ShowSevereError(state, "Autosizing of Boiler nominal capacity requires a loop Sizing:Plant object");
                ShowContinueError(state, "Occurs in Boiler object=" + this->Name);
                ErrorsFound = true;
            }
            if (!this->NomCapWasAutoSized && state.dataPlnt->PlantFinalSizesOkayToReport && (this->NomCap > 0.0)) { // Hard-sized with no sizing data
                BaseSizer::reportSizerOutput(state, "Boiler:HotWater", this->Name, "User-Specified Nominal Capacity [W]", this->NomCap);
            }
        }

        if (PltSizNum > 0) {
            if (state.dataSize->PlantSizData(PltSizNum).DesVolFlowRate >= DataHVACGlobals::SmallWaterVolFlow) {
                tmpBoilerVolFlowRate = state.dataSize->PlantSizData(PltSizNum).DesVolFlowRate * this->SizFac;
            } else {
                if (this->VolFlowRateWasAutoSized) tmpBoilerVolFlowRate = 0.0;
            }
            if (state.dataPlnt->PlantFirstSizesOkayToFinalize) {
                if (this->VolFlowRateWasAutoSized) {
                    this->VolFlowRate = tmpBoilerVolFlowRate;
                    if (state.dataPlnt->PlantFinalSizesOkayToReport) {
                        BaseSizer::reportSizerOutput(state,
                            "Boiler:HotWater", this->Name, "Design Size Design Water Flow Rate [m3/s]", tmpBoilerVolFlowRate);
                    }
                    if (state.dataPlnt->PlantFirstSizesOkayToReport) {
                        BaseSizer::reportSizerOutput(state,
                            "Boiler:HotWater", this->Name, "Initial Design Size Design Water Flow Rate [m3/s]", tmpBoilerVolFlowRate);
                    }
                } else {
                    if (this->VolFlowRate > 0.0 && tmpBoilerVolFlowRate > 0.0) {
                        Real64 VolFlowRateUser = this->VolFlowRate; // Hardsized volume flow for reporting
                        if (state.dataPlnt->PlantFinalSizesOkayToReport) {
                            BaseSizer::reportSizerOutput(state, "Boiler:HotWater",
                                                         this->Name,
                                                         "Design Size Design Water Flow Rate [m3/s]",
                                                         tmpBoilerVolFlowRate,
                                                         "User-Specified Design Water Flow Rate [m3/s]",
                                                         VolFlowRateUser);
                            if (state.dataGlobal->DisplayExtraWarnings) {
                                if ((std::abs(tmpBoilerVolFlowRate - VolFlowRateUser) / VolFlowRateUser) > state.dataSize->AutoVsHardSizingThreshold) {
                                    ShowMessage(state, "SizeBoilerHotWater: Potential issue with equipment sizing for " + this->Name);
                                    ShowContinueError(state, format("User-Specified Design Water Flow Rate of {:.2R} [m3/s]", VolFlowRateUser));
                                    ShowContinueError(
                                        state, format("differs from Design Size Design Water Flow Rate of {:.2R} [m3/s]", tmpBoilerVolFlowRate));
                                    ShowContinueError(state, "This may, or may not, indicate mismatched component sizes.");
                                    ShowContinueError(state, "Verify that the value entered is intended and is consistent with other components.");
                                }
                            }
                        }
                        tmpBoilerVolFlowRate = VolFlowRateUser;
                    }
                }
            }
        } else {
            if (this->VolFlowRateWasAutoSized && state.dataPlnt->PlantFirstSizesOkayToFinalize) {
                ShowSevereError(state, "Autosizing of Boiler design flow rate requires a loop Sizing:Plant object");
                ShowContinueError(state, "Occurs in Boiler object=" + this->Name);
                ErrorsFound = true;
            }
            if (!this->VolFlowRateWasAutoSized && state.dataPlnt->PlantFinalSizesOkayToReport &&
                (this->VolFlowRate > 0.0)) { // Hard-sized with no sizing data
                BaseSizer::reportSizerOutput(state, "Boiler:HotWater", this->Name, "User-Specified Design Water Flow Rate [m3/s]", this->VolFlowRate);
            }
        }

        PlantUtilities::RegisterPlantCompDesignFlow(state, this->BoilerInletNodeNum, tmpBoilerVolFlowRate);

        if (state.dataPlnt->PlantFinalSizesOkayToReport) {
            // create predefined report
            std::string const equipName = this->Name;
            OutputReportPredefined::PreDefTableEntry(state, state.dataOutRptPredefined->pdchMechType, equipName, "Boiler:HotWater");
            OutputReportPredefined::PreDefTableEntry(state, state.dataOutRptPredefined->pdchMechNomEff, equipName, this->NomEffic);
            OutputReportPredefined::PreDefTableEntry(state, state.dataOutRptPredefined->pdchMechNomCap, equipName, this->NomCap);
        }

        if (ErrorsFound) {
            ShowFatalError(state, "Preceding sizing errors cause program termination");
        }
    }

    void BoilerSpecs::CalcBoilerModel(EnergyPlusData &state,
                                      Real64 const MyLoad,    // W - hot water demand to be met by boiler
                                      bool const RunFlag,     // TRUE if boiler operating
                                      DataBranchAirLoopPlant::ControlTypeEnum const EquipFlowCtrl // Flow control mode for the equipment
    )
    {
        // SUBROUTINE INFORMATION:
        //       AUTHOR         Dan Fisher
        //       DATE WRITTEN   April 1999
        //       MODIFIED       Taecheol Kim,May 2000
        //                      Jun. 2008, R. Raustad, FSEC. Added boiler efficiency curve object
        //                      Aug. 2011, B. Griffith, NREL. Added switch for temperature to use in curve
        //                      Nov. 2016, R. Zhang, LBNL. Applied the boiler fouling fault model
        //       RE-ENGINEERED  na

        // PURPOSE OF THIS SUBROUTINE:
        // This subroutine calculates the boiler fuel consumption and the associated
        // hot water demand met by the boiler

        // METHODOLOGY EMPLOYED:
        // The model is based on a single combustion efficiency (=1 for electric)
        // and a second order polynomial fit of performance data to obtain part
        // load performance

        // SUBROUTINE PARAMETER DEFINITIONS:
        static constexpr std::string_view RoutineName("CalcBoilerModel");

        // clean up some operating conditions, may not be necessary
        this->BoilerLoad = 0.0;
        this->ParasiticElecPower = 0.0;
        this->BoilerMassFlowRate = 0.0;

        int const BoilerInletNode = this->BoilerInletNodeNum;
        int const BoilerOutletNode = this->BoilerOutletNodeNum;
        Real64 BoilerNomCap = this->NomCap;                         // W - boiler nominal capacity
        Real64 const BoilerMaxPLR = this->MaxPartLoadRat;           // boiler maximum part load ratio
        Real64 const BoilerMinPLR = this->MinPartLoadRat;           // boiler minimum part load ratio
        Real64 BoilerNomEff = this->NomEffic;                       // boiler efficiency
        Real64 const TempUpLimitBout = this->TempUpLimitBoilerOut;  // C - boiler high temperature limit
        Real64 const BoilerMassFlowRateMax = this->DesMassFlowRate; // Max Design Boiler Mass Flow Rate converted from Volume Flow Rate

        Real64 Cp = FluidProperties::GetSpecificHeatGlycol(state,
                                                           state.dataPlnt->PlantLoop(this->LoopNum).FluidName,
                                                           state.dataLoopNodes->Node(BoilerInletNode).Temp,
                                                           state.dataPlnt->PlantLoop(this->LoopNum).FluidIndex,
                                                           RoutineName);

        // If the specified load is 0.0 or the boiler should not run then we leave this subroutine. Before leaving
        // if the component control is SERIESACTIVE we set the component flow to inlet flow so that flow resolver
        // will not shut down the branch
        if (MyLoad <= 0.0 || !RunFlag) {
            if (EquipFlowCtrl == DataBranchAirLoopPlant::ControlTypeEnum::SeriesActive)
                this->BoilerMassFlowRate = state.dataLoopNodes->Node(BoilerInletNode).MassFlowRate;
            return;
        }

        // If there is a fault of boiler fouling
        if (this->FaultyBoilerFoulingFlag && (!state.dataGlobal->WarmupFlag) && (!state.dataGlobal->DoingSizing) && (!state.dataGlobal->KickOffSimulation)) {
            int FaultIndex = this->FaultyBoilerFoulingIndex;
            Real64 NomCap_ff = BoilerNomCap;
            Real64 BoilerNomEff_ff = BoilerNomEff;

            // calculate the Faulty Boiler Fouling Factor using fault information
            this->FaultyBoilerFoulingFactor = state.dataFaultsMgr->FaultsBoilerFouling(FaultIndex).CalFoulingFactor(state);

            // update the boiler nominal capacity at faulty cases
            BoilerNomCap = NomCap_ff * this->FaultyBoilerFoulingFactor;
            BoilerNomEff = BoilerNomEff_ff * this->FaultyBoilerFoulingFactor;
        }

        // Set the current load equal to the boiler load
        this->BoilerLoad = MyLoad;

        // Initialize the delta temperature to zero
        Real64 BoilerDeltaTemp; // C - boiler inlet to outlet temperature difference, set in all necessary code paths so no initialization required

        if (state.dataPlnt->PlantLoop(this->LoopNum).LoopSide(this->LoopSideNum).FlowLock == DataPlant::iFlowLock::Unlocked) {
            // Either set the flow to the Constant value or calculate the flow for the variable volume
            if ((this->FlowMode == DataPlant::FlowMode::Constant) || (this->FlowMode == DataPlant::FlowMode::NotModulated)) {
                // Then find the flow rate and outlet temp
                this->BoilerMassFlowRate = BoilerMassFlowRateMax;
                PlantUtilities::SetComponentFlowRate(
                    state, this->BoilerMassFlowRate, BoilerInletNode, BoilerOutletNode, this->LoopNum, this->LoopSideNum, this->BranchNum, this->CompNum);

                if ((this->BoilerMassFlowRate != 0.0) && (MyLoad > 0.0)) {
                    BoilerDeltaTemp = this->BoilerLoad / this->BoilerMassFlowRate / Cp;
                } else {
                    BoilerDeltaTemp = 0.0;
                }
                this->BoilerOutletTemp = BoilerDeltaTemp + state.dataLoopNodes->Node(BoilerInletNode).Temp;

            } else if (this->FlowMode == DataPlant::FlowMode::LeavingSetpointModulated) {
                // Calculate the Delta Temp from the inlet temp to the boiler outlet setpoint
                // Then find the flow rate and outlet temp

                if (state.dataPlnt->PlantLoop(this->LoopNum).LoopDemandCalcScheme == DataPlant::iLoopDemandCalcScheme::SingleSetPoint) {
                    BoilerDeltaTemp = state.dataLoopNodes->Node(BoilerOutletNode).TempSetPoint - state.dataLoopNodes->Node(BoilerInletNode).Temp;
                } else { // DataPlant::iLoopDemandCalcScheme::DualSetPointDeadBand
                    BoilerDeltaTemp = state.dataLoopNodes->Node(BoilerOutletNode).TempSetPointLo - state.dataLoopNodes->Node(BoilerInletNode).Temp;
                }

                this->BoilerOutletTemp = BoilerDeltaTemp + state.dataLoopNodes->Node(BoilerInletNode).Temp;

                if ((BoilerDeltaTemp > 0.0) && (this->BoilerLoad > 0.0)) {
                    this->BoilerMassFlowRate = this->BoilerLoad / Cp / BoilerDeltaTemp;
                    this->BoilerMassFlowRate = min(BoilerMassFlowRateMax, this->BoilerMassFlowRate);
                } else {
                    this->BoilerMassFlowRate = 0.0;
                }
                PlantUtilities::SetComponentFlowRate(
                    state, this->BoilerMassFlowRate, BoilerInletNode, BoilerOutletNode, this->LoopNum, this->LoopSideNum, this->BranchNum, this->CompNum);

            } // End of Constant/Variable Flow If Block

        } else { // If FlowLock is True
            // Set the boiler flow rate from inlet node and then check performance
            this->BoilerMassFlowRate = state.dataLoopNodes->Node(BoilerInletNode).MassFlowRate;

            if ((MyLoad > 0.0) && (this->BoilerMassFlowRate > 0.0)) { // this boiler has a heat load
                this->BoilerLoad = MyLoad;
                if (this->BoilerLoad > BoilerNomCap * BoilerMaxPLR) this->BoilerLoad = BoilerNomCap * BoilerMaxPLR;
                if (this->BoilerLoad < BoilerNomCap * BoilerMinPLR) this->BoilerLoad = BoilerNomCap * BoilerMinPLR;
                this->BoilerOutletTemp = state.dataLoopNodes->Node(BoilerInletNode).Temp + this->BoilerLoad / (this->BoilerMassFlowRate * Cp);
            } else {
                this->BoilerLoad = 0.0;
                this->BoilerOutletTemp = state.dataLoopNodes->Node(BoilerInletNode).Temp;
            }
        }

        // Limit BoilerOutletTemp.  If > max temp, trip boiler off
        if (this->BoilerOutletTemp > TempUpLimitBout) {
            this->BoilerLoad = 0.0;
            this->BoilerOutletTemp = state.dataLoopNodes->Node(BoilerInletNode).Temp;
        }
        this->BoilerPLR = this->BoilerLoad / BoilerNomCap; // operating part load ratio
        this->BoilerPLR = min(this->BoilerPLR, BoilerMaxPLR);
        this->BoilerPLR = max(this->BoilerPLR, BoilerMinPLR);

        // calculate theoretical fuel use based on nominal thermal efficiency
        Real64 const TheorFuelUse = this->BoilerLoad / BoilerNomEff; // Theoretical (stoichiometric) fuel use
        Real64 EffCurveOutput = 1.0;                                 // Output of boiler efficiency curve

        // calculate normalized efficiency based on curve object type
        if (this->EfficiencyCurvePtr > 0) {
            if (state.dataCurveManager->PerfCurve(this->EfficiencyCurvePtr).NumDims == 2) {
                if (this->CurveTempMode == TempMode::ENTERINGBOILERTEMP) {
                    EffCurveOutput = CurveManager::CurveValue(state, this->EfficiencyCurvePtr, this->BoilerPLR, state.dataLoopNodes->Node(BoilerInletNode).Temp);
                } else if (this->CurveTempMode == TempMode::LEAVINGBOILERTEMP) {
                    EffCurveOutput = CurveManager::CurveValue(state, this->EfficiencyCurvePtr, this->BoilerPLR, this->BoilerOutletTemp);
                }
            } else {
                EffCurveOutput = CurveManager::CurveValue(state, this->EfficiencyCurvePtr, this->BoilerPLR);
            }
        }
        BoilerEff = EffCurveOutput * BoilerNomEff;

        // warn if efficiency curve produces zero or negative results
        if (!state.dataGlobal->WarmupFlag && EffCurveOutput <= 0.0) {
            if (this->BoilerLoad > 0.0) {
                if (this->EffCurveOutputError < 1) {
                    ++this->EffCurveOutputError;
                    ShowWarningError(state, "Boiler:HotWater \"" + this->Name + "\"");
                    ShowContinueError(state, "...Normalized Boiler Efficiency Curve output is less than or equal to 0.");
                    ShowContinueError(state, format("...Curve input x value (PLR)     = {:.5T}", this->BoilerPLR));
                    if (state.dataCurveManager->PerfCurve(this->EfficiencyCurvePtr).NumDims == 2) {
                        if (this->CurveTempMode == TempMode::ENTERINGBOILERTEMP) {
                            ShowContinueError(state, format("...Curve input y value (Tinlet) = {:.2T}", state.dataLoopNodes->Node(BoilerInletNode).Temp));
                        } else if (this->CurveTempMode == TempMode::LEAVINGBOILERTEMP) {
                            ShowContinueError(state, format("...Curve input y value (Toutlet) = {:.2T}", this->BoilerOutletTemp));
                        }
                    }
                    ShowContinueError(state, format("...Curve output (normalized eff) = {:.5T}", EffCurveOutput));
                    ShowContinueError(state,
                                      format("...Calculated Boiler efficiency  = {:.5T} (Boiler efficiency = Nominal Thermal Efficiency * Normalized "
                                             "Boiler Efficiency Curve output)",
                                             BoilerEff));
                    ShowContinueErrorTimeStamp(state, "...Curve output reset to 0.01 and simulation continues.");
                } else {
                    ShowRecurringWarningErrorAtEnd(state, "Boiler:HotWater \"" + this->Name +
                                                       "\": Boiler Efficiency Curve output is less than or equal to 0 warning continues...",
                                                   this->EffCurveOutputIndex,
                                                   EffCurveOutput,
                                                   EffCurveOutput);
                }
            }
            EffCurveOutput = 0.01;
        }

        // warn if overall efficiency greater than 1.1
        if (!state.dataGlobal->WarmupFlag && BoilerEff > 1.1) {
            if (this->BoilerLoad > 0.0 && this->EfficiencyCurvePtr > 0) {
                if (this->CalculatedEffError < 1) {
                    ++this->CalculatedEffError;
                    ShowWarningError(state, "Boiler:HotWater \"" + this->Name + "\"");
                    ShowContinueError(state, "...Calculated Boiler Efficiency is greater than 1.1.");
                    ShowContinueError(state, "...Boiler Efficiency calculations shown below.");
                    ShowContinueError(state, format("...Curve input x value (PLR)     = {:.5T}", this->BoilerPLR));
                    if (state.dataCurveManager->PerfCurve(this->EfficiencyCurvePtr).NumDims == 2) {
                        if (this->CurveTempMode == TempMode::ENTERINGBOILERTEMP) {
                            ShowContinueError(state, format("...Curve input y value (Tinlet) = {:.2T}", state.dataLoopNodes->Node(BoilerInletNode).Temp));
                        } else if (this->CurveTempMode == TempMode::LEAVINGBOILERTEMP) {
                            ShowContinueError(state, format("...Curve input y value (Toutlet) = {:.2T}", this->BoilerOutletTemp));
                        }
                    }
                    ShowContinueError(state, format("...Curve output (normalized eff) = {:.5T}", EffCurveOutput));
                    ShowContinueError(state,
                                      format("...Calculated Boiler efficiency  = {:.5T} (Boiler efficiency = Nominal Thermal Efficiency * Normalized "
                                             "Boiler Efficiency Curve output)",
                                             BoilerEff));
                    ShowContinueErrorTimeStamp(state, "...Curve output reset to 1.1 and simulation continues.");
                } else {
                    ShowRecurringWarningErrorAtEnd(state, "Boiler:HotWater \"" + this->Name +
                                                       "\": Calculated Boiler Efficiency is greater than 1.1 warning continues...",
                                                   this->CalculatedEffIndex,
                                                   BoilerEff,
                                                   BoilerEff);
                }
            }
            EffCurveOutput = 1.1;
        }

        // calculate fuel used based on normalized boiler efficiency curve (=1 when no curve used)
        this->FuelUsed = TheorFuelUse / EffCurveOutput;
        if (this->BoilerLoad > 0.0) this->ParasiticElecPower = this->ParasiticElecLoad * this->BoilerPLR;
    }

    void BoilerSpecs::UpdateBoilerRecords(EnergyPlusData &state,
                                          Real64 const MyLoad, // boiler operating load
                                          bool const RunFlag   // boiler on when TRUE
    )
    {
        // SUBROUTINE INFORMATION:
        //       AUTHOR:          Dan Fisher
        //       DATE WRITTEN:    October 1998

        // PURPOSE OF THIS SUBROUTINE:
        // boiler simulation reporting

        Real64 const ReportingConstant = state.dataHVACGlobal->TimeStepSys * DataGlobalConstants::SecInHour;
        int const BoilerInletNode = this->BoilerInletNodeNum;
        int const BoilerOutletNode = this->BoilerOutletNodeNum;

        if (MyLoad <= 0 || !RunFlag) {
            PlantUtilities::SafeCopyPlantNode(state, BoilerInletNode, BoilerOutletNode);
            state.dataLoopNodes->Node(BoilerOutletNode).Temp = state.dataLoopNodes->Node(BoilerInletNode).Temp;
            this->BoilerOutletTemp = state.dataLoopNodes->Node(BoilerInletNode).Temp;
            this->BoilerLoad = 0.0;
            this->FuelUsed = 0.0;
            this->ParasiticElecPower = 0.0;
            this->BoilerPLR = 0.0;
            this->BoilerEff = 0.0;
        } else {
            PlantUtilities::SafeCopyPlantNode(state, BoilerInletNode, BoilerOutletNode);
            state.dataLoopNodes->Node(BoilerOutletNode).Temp = this->BoilerOutletTemp;
        }

        this->BoilerInletTemp = state.dataLoopNodes->Node(BoilerInletNode).Temp;
        this->BoilerMassFlowRate = state.dataLoopNodes->Node(BoilerOutletNode).MassFlowRate;
        this->BoilerEnergy = this->BoilerLoad * ReportingConstant;
        this->FuelConsumed = this->FuelUsed * ReportingConstant;
        this->ParasiticElecConsumption = this->ParasiticElecPower * ReportingConstant;
    }

} // namespace EnergyPlus<|MERGE_RESOLUTION|>--- conflicted
+++ resolved
@@ -211,14 +211,9 @@
             UtilityRoutines::ValidateFuelTypeWithAssignResourceTypeNum(
                 state.dataIPShortCut->cAlphaArgs(2), thisBoiler.BoilerFuelTypeForOutputVariable, thisBoiler.FuelType, FuelTypeError);
             if (FuelTypeError) {
-<<<<<<< HEAD
                 ShowSevereError(state,
-                                fmt::format("{}{}=\"{}\",", RoutineName, DataIPShortCuts::cCurrentModuleObject, DataIPShortCuts::cAlphaArgs(1)));
-                ShowContinueError(state, "Invalid " + DataIPShortCuts::cAlphaFieldNames(2) + '=' + DataIPShortCuts::cAlphaArgs(2));
-=======
-                ShowSevereError(state, RoutineName + state.dataIPShortCut->cCurrentModuleObject + "=\"" + state.dataIPShortCut->cAlphaArgs(1) + "\",");
+                                fmt::format("{}{}=\"{}\",", RoutineName, state.dataIPShortCut->cCurrentModuleObject, state.dataIPShortCut->cAlphaArgs(1)));
                 ShowContinueError(state, "Invalid " + state.dataIPShortCut->cAlphaFieldNames(2) + '=' + state.dataIPShortCut->cAlphaArgs(2));
->>>>>>> 686d7e27
                 // Set to Electric to avoid errors when setting up output variables
                 thisBoiler.BoilerFuelTypeForOutputVariable = "Electricity";
                 thisBoiler.FuelType = DataGlobalConstants::AssignResourceTypeNum("ELECTRICITY");
@@ -226,40 +221,24 @@
                 FuelTypeError = false;
             }
 
-<<<<<<< HEAD
-            thisBoiler.NomCap = DataIPShortCuts::rNumericArgs(1);
-            if (DataIPShortCuts::rNumericArgs(1) == 0.0) {
-                ShowSevereError(state,
-                                fmt::format("{}{}=\"{}\",", RoutineName, DataIPShortCuts::cCurrentModuleObject, DataIPShortCuts::cAlphaArgs(1)));
-                ShowContinueError(state, format("Invalid {}={:.2R}", DataIPShortCuts::cNumericFieldNames(1), DataIPShortCuts::rNumericArgs(1)));
-                ShowContinueError(state, "..." + DataIPShortCuts::cNumericFieldNames(1) + " must be greater than 0.0");
-=======
             thisBoiler.NomCap = state.dataIPShortCut->rNumericArgs(1);
             if (state.dataIPShortCut->rNumericArgs(1) == 0.0) {
-                ShowSevereError(state, RoutineName + state.dataIPShortCut->cCurrentModuleObject + "=\"" + state.dataIPShortCut->cAlphaArgs(1) + "\",");
+                ShowSevereError(state,
+                                fmt::format("{}{}=\"{}\",", RoutineName, state.dataIPShortCut->cCurrentModuleObject, state.dataIPShortCut->cAlphaArgs(1)));
                 ShowContinueError(state, format("Invalid {}={:.2R}", state.dataIPShortCut->cNumericFieldNames(1), state.dataIPShortCut->rNumericArgs(1)));
                 ShowContinueError(state, "..." + state.dataIPShortCut->cNumericFieldNames(1) + " must be greater than 0.0");
->>>>>>> 686d7e27
                 ErrorsFound = true;
             }
             if (thisBoiler.NomCap == DataSizing::AutoSize) {
                 thisBoiler.NomCapWasAutoSized = true;
             }
 
-<<<<<<< HEAD
-            thisBoiler.NomEffic = DataIPShortCuts::rNumericArgs(2);
-            if (DataIPShortCuts::rNumericArgs(2) == 0.0) {
-                ShowSevereError(state,
-                                fmt::format("{}{}=\"{}\",", RoutineName, DataIPShortCuts::cCurrentModuleObject, DataIPShortCuts::cAlphaArgs(1)));
-                ShowContinueError(state, format("Invalid {}={:.3R}", DataIPShortCuts::cNumericFieldNames(2), DataIPShortCuts::rNumericArgs(2)));
-                ShowSevereError(state, "..." + DataIPShortCuts::cNumericFieldNames(2) + " must be greater than 0.0");
-=======
             thisBoiler.NomEffic = state.dataIPShortCut->rNumericArgs(2);
             if (state.dataIPShortCut->rNumericArgs(2) == 0.0) {
-                ShowSevereError(state, RoutineName + state.dataIPShortCut->cCurrentModuleObject + "=\"" + state.dataIPShortCut->cAlphaArgs(1) + "\",");
+                ShowSevereError(state,
+                                fmt::format("{}{}=\"{}\",", RoutineName, state.dataIPShortCut->cCurrentModuleObject, state.dataIPShortCut->cAlphaArgs(1)));
                 ShowContinueError(state, format("Invalid {}={:.3R}", state.dataIPShortCut->cNumericFieldNames(2), state.dataIPShortCut->rNumericArgs(2)));
                 ShowSevereError(state, "..." + state.dataIPShortCut->cNumericFieldNames(2) + " must be greater than 0.0");
->>>>>>> 686d7e27
                 ErrorsFound = true;
             }
 
@@ -284,31 +263,20 @@
                 // if curve uses temperature, make sure water temp mode has been set
                 if (state.dataCurveManager->PerfCurve(thisBoiler.EfficiencyCurvePtr).NumDims == 2) { // curve uses water temperature
                     if (thisBoiler.CurveTempMode == TempMode::NOTSET) {                    // throw error
-<<<<<<< HEAD
-                        if (!DataIPShortCuts::lAlphaFieldBlanks(3)) {
+                        if (!state.dataIPShortCut->lAlphaFieldBlanks(3)) {
                             ShowSevereError(
                                 state,
-                                fmt::format("{}{}=\"{}\"", RoutineName, DataIPShortCuts::cCurrentModuleObject, DataIPShortCuts::cAlphaArgs(1)));
-                            ShowContinueError(state, "Invalid " + DataIPShortCuts::cAlphaFieldNames(3) + '=' + DataIPShortCuts::cAlphaArgs(3));
-=======
-                        if (!state.dataIPShortCut->lAlphaFieldBlanks(3)) {
-                            ShowSevereError(state, RoutineName + state.dataIPShortCut->cCurrentModuleObject + "=\"" + state.dataIPShortCut->cAlphaArgs(1) + "\",");
+                                fmt::format("{}{}=\"{}\"", RoutineName, state.dataIPShortCut->cCurrentModuleObject, state.dataIPShortCut->cAlphaArgs(1)));
                             ShowContinueError(state, "Invalid " + state.dataIPShortCut->cAlphaFieldNames(3) + '=' + state.dataIPShortCut->cAlphaArgs(3));
->>>>>>> 686d7e27
                             ShowContinueError(state, "boilers.Boiler using curve type of " +
                                               state.dataCurveManager->PerfCurve(thisBoiler.EfficiencyCurvePtr).ObjectType + " must specify " +
                                               state.dataIPShortCut->cAlphaFieldNames(3));
                             ShowContinueError(state, "Available choices are EnteringBoiler or LeavingBoiler");
                         } else {
-<<<<<<< HEAD
                             ShowSevereError(
                                 state,
-                                fmt::format("{}{}=\"{}\"", RoutineName, DataIPShortCuts::cCurrentModuleObject, DataIPShortCuts::cAlphaArgs(1)));
-                            ShowContinueError(state, "Field " + DataIPShortCuts::cAlphaFieldNames(3) + " is blank");
-=======
-                            ShowSevereError(state, RoutineName + state.dataIPShortCut->cCurrentModuleObject + "=\"" + state.dataIPShortCut->cAlphaArgs(1) + "\",");
+                                fmt::format("{}{}=\"{}\"", RoutineName, state.dataIPShortCut->cCurrentModuleObject, state.dataIPShortCut->cAlphaArgs(1)));
                             ShowContinueError(state, "Field " + state.dataIPShortCut->cAlphaFieldNames(3) + " is blank");
->>>>>>> 686d7e27
                             ShowContinueError(state, "boilers.Boiler using curve type of " +
                                               state.dataCurveManager->PerfCurve(thisBoiler.EfficiencyCurvePtr).ObjectType +
                                               " must specify either EnteringBoiler or LeavingBoiler");
@@ -317,18 +285,11 @@
                     }
                 }
 
-<<<<<<< HEAD
-            } else if (!DataIPShortCuts::lAlphaFieldBlanks(4)) {
+            } else if (!state.dataIPShortCut->lAlphaFieldBlanks(4)) {
                 ShowSevereError(state,
-                                fmt::format("{}{}=\"{}\"", RoutineName, DataIPShortCuts::cCurrentModuleObject, DataIPShortCuts::cAlphaArgs(1)));
-                ShowContinueError(state, "Invalid " + DataIPShortCuts::cAlphaFieldNames(4) + '=' + DataIPShortCuts::cAlphaArgs(4));
-                ShowSevereError(state, "..." + DataIPShortCuts::cAlphaFieldNames(4) + " not found.");
-=======
-            } else if (!state.dataIPShortCut->lAlphaFieldBlanks(4)) {
-                ShowSevereError(state, RoutineName + state.dataIPShortCut->cCurrentModuleObject + "=\"" + state.dataIPShortCut->cAlphaArgs(1) + "\",");
+                                fmt::format("{}{}=\"{}\"", RoutineName, state.dataIPShortCut->cCurrentModuleObject, state.dataIPShortCut->cAlphaArgs(1)));
                 ShowContinueError(state, "Invalid " + state.dataIPShortCut->cAlphaFieldNames(4) + '=' + state.dataIPShortCut->cAlphaArgs(4));
                 ShowSevereError(state, "..." + state.dataIPShortCut->cAlphaFieldNames(4) + " not found.");
->>>>>>> 686d7e27
                 ErrorsFound = true;
             }
             thisBoiler.VolFlowRate = state.dataIPShortCut->rNumericArgs(3);
@@ -380,14 +341,9 @@
             } else if (state.dataIPShortCut->cAlphaArgs(7) == "NOTMODULATED") {
                 thisBoiler.FlowMode = DataPlant::FlowMode::NotModulated;
             } else {
-<<<<<<< HEAD
                 ShowSevereError(state,
-                                fmt::format("{}{}=\"{}\"", RoutineName, DataIPShortCuts::cCurrentModuleObject, DataIPShortCuts::cAlphaArgs(1)));
-                ShowContinueError(state, "Invalid " + DataIPShortCuts::cAlphaFieldNames(7) + '=' + DataIPShortCuts::cAlphaArgs(7));
-=======
-                ShowSevereError(state, RoutineName + state.dataIPShortCut->cCurrentModuleObject + "=\"" + state.dataIPShortCut->cAlphaArgs(1) + "\",");
+                                fmt::format("{}{}=\"{}\"", RoutineName, state.dataIPShortCut->cCurrentModuleObject, state.dataIPShortCut->cAlphaArgs(1)));
                 ShowContinueError(state, "Invalid " + state.dataIPShortCut->cAlphaFieldNames(7) + '=' + state.dataIPShortCut->cAlphaArgs(7));
->>>>>>> 686d7e27
                 ShowContinueError(state, "Available choices are ConstantFlow, NotModulated, or LeavingSetpointModulated");
                 ShowContinueError(state, "Flow mode NotModulated is assumed and the simulation continues.");
                 // We will assume variable flow if not specified
