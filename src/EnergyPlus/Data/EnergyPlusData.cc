// EnergyPlus, Copyright (c) 1996-2020, The Board of Trustees of the University of Illinois,
// The Regents of the University of California, through Lawrence Berkeley National Laboratory
// (subject to receipt of any required approvals from the U.S. Dept. of Energy), Oak Ridge
// National Laboratory, managed by UT-Battelle, Alliance for Sustainable Energy, LLC, and other
// contributors. All rights reserved.
//
// NOTICE: This Software was developed under funding from the U.S. Department of Energy and the
// U.S. Government consequently retains certain rights. As such, the U.S. Government has been
// granted for itself and others acting on its behalf a paid-up, nonexclusive, irrevocable,
// worldwide license in the Software to reproduce, distribute copies to the public, prepare
// derivative works, and perform publicly and display publicly, and to permit others to do so.
//
// Redistribution and use in source and binary forms, with or without modification, are permitted
// provided that the following conditions are met:
//
// (1) Redistributions of source code must retain the above copyright notice, this list of
//     conditions and the following disclaimer.
//
// (2) Redistributions in binary form must reproduce the above copyright notice, this list of
//     conditions and the following disclaimer in the documentation and/or other materials
//     provided with the distribution.
//
// (3) Neither the name of the University of California, Lawrence Berkeley National Laboratory,
//     the University of Illinois, U.S. Dept. of Energy nor the names of its contributors may be
//     used to endorse or promote products derived from this software without specific prior
//     written permission.
//
// (4) Use of EnergyPlus(TM) Name. If Licensee (i) distributes the software in stand-alone form
//     without changes from the version obtained under this License, or (ii) Licensee makes a
//     reference solely to the software portion of its product, Licensee must refer to the
//     software as "EnergyPlus version X" software, where "X" is the version number Licensee
//     obtained under this License and may not use a different name for the software. Except as
//     specifically required in this Section (4), Licensee shall not use in a company name, a
//     product name, in advertising, publicity, or other promotional activities any name, trade
//     name, trademark, logo, or other designation of "EnergyPlus", "E+", "e+" or confusingly
//     similar designation, without the U.S. Department of Energy's prior written consent.
//
// THIS SOFTWARE IS PROVIDED BY THE COPYRIGHT HOLDERS AND CONTRIBUTORS "AS IS" AND ANY EXPRESS OR
// IMPLIED WARRANTIES, INCLUDING, BUT NOT LIMITED TO, THE IMPLIED WARRANTIES OF MERCHANTABILITY
// AND FITNESS FOR A PARTICULAR PURPOSE ARE DISCLAIMED. IN NO EVENT SHALL THE COPYRIGHT OWNER OR
// CONTRIBUTORS BE LIABLE FOR ANY DIRECT, INDIRECT, INCIDENTAL, SPECIAL, EXEMPLARY, OR
// CONSEQUENTIAL DAMAGES (INCLUDING, BUT NOT LIMITED TO, PROCUREMENT OF SUBSTITUTE GOODS OR
// SERVICES; LOSS OF USE, DATA, OR PROFITS; OR BUSINESS INTERRUPTION) HOWEVER CAUSED AND ON ANY
// THEORY OF LIABILITY, WHETHER IN CONTRACT, STRICT LIABILITY, OR TORT (INCLUDING NEGLIGENCE OR
// OTHERWISE) ARISING IN ANY WAY OUT OF THE USE OF THIS SOFTWARE, EVEN IF ADVISED OF THE
// POSSIBILITY OF SUCH DAMAGE.

#include <EnergyPlus/Data/EnergyPlusData.hh>
#include <EnergyPlus/Data/CommonIncludes.hh>

#include <memory>

namespace EnergyPlus {

    EnergyPlusData::EnergyPlusData() {
        // todo, try to eliminate the need for the singleton
        IOFiles::setSingleton(&files);

        this->dataAirflowNetworkBalanceManager = std::unique_ptr<AirflowNetworkBalanceManagerData>(new AirflowNetworkBalanceManagerData);
        this->dataAirLoop = std::unique_ptr<DataAirLoopData>(new DataAirLoopData);
        this->dataAirLoopHVACDOAS = std::unique_ptr<AirLoopHVACDOASData>(new AirLoopHVACDOASData);
        this->dataBaseboardElectric = std::unique_ptr<BaseboardElectricData>(new BaseboardElectricData);
        this->dataBaseboardRadiator = std::unique_ptr<BaseboardRadiatorData>(new BaseboardRadiatorData);
        this->dataBoilers = std::unique_ptr<BoilersData>(new BoilersData);
        this->dataBoilerSteam = std::unique_ptr<BoilerSteamData>(new BoilerSteamData);
        this->dataBranchInputManager = std::unique_ptr<BranchInputManagerData>(new BranchInputManagerData);
        this->dataChilledCeilingPanelSimple = std::unique_ptr<ChilledCeilingPanelSimpleData>(new ChilledCeilingPanelSimpleData);
        this->dataChillerAbsorber = std::unique_ptr<ChillerAbsorberData>(new ChillerAbsorberData);
        this->dataChillerElectricEIR = std::unique_ptr<ChillerElectricEIRData>(new ChillerElectricEIRData);
        this->dataChillerExhaustAbsorption = std::unique_ptr<ChillerExhaustAbsorptionData>(new ChillerExhaustAbsorptionData);
        this->dataChillerGasAbsorption = std::unique_ptr<ChillerGasAbsorptionData>(new ChillerGasAbsorptionData);
        this->dataChillerIndirectAbsorption = std::unique_ptr<ChillerIndirectAbsoprtionData>(new ChillerIndirectAbsoprtionData);
        this->dataChillerReformulatedEIR = std::unique_ptr<ChillerReformulatedEIRData>(new ChillerReformulatedEIRData);
        this->dataCondenserLoopTowers = std::unique_ptr<CondenserLoopTowersData>(new CondenserLoopTowersData);
        this->dataConstruction = std::unique_ptr<ConstructionData>(new ConstructionData);
        this->dataConvectionCoefficient = std::unique_ptr<ConvectionCoefficientsData>(new ConvectionCoefficientsData);
        this->dataCoolTower = std::unique_ptr<CoolTowerData>(new CoolTowerData);
        this->dataCostEstimateManager = std::unique_ptr<CostEstimateManagerData>(new CostEstimateManagerData);
        this->dataCrossVentMgr = std::unique_ptr<CrossVentMgrData>(new CrossVentMgrData);
        this->dataCTElectricGenerator = std::unique_ptr<CTElectricGeneratorData>(new CTElectricGeneratorData);
        this->dataCurveManager = std::unique_ptr<CurveManagerData>(new CurveManagerData);
        this->dataExteriorEnergyUse = std::unique_ptr<ExteriorEnergyUseData>(new ExteriorEnergyUseData);
        this->dataFans = std::unique_ptr<FansData>(new FansData);
        this->dataGlobal = std::unique_ptr<DataGlobal>(new DataGlobal);
        this->dataPipes = std::unique_ptr<PipesData>(new PipesData);
        this->dataPlantChillers = std::unique_ptr<PlantChillersData>(new PlantChillersData);
<<<<<<< HEAD
        this->dataSurfaceGeometry = std::unique_ptr<SurfaceGeometryData>(new SurfaceGeometryData);
=======
        this->dataSolarCollectors = std::unique_ptr<SolarCollectorsData>(new SolarCollectorsData);
        this->dataSolarReflectionManager = std::unique_ptr<SolarReflectionManagerData>(new SolarReflectionManagerData);
        this->dataSolarShading = std::unique_ptr<SolarShadingData>(new SolarShadingData);
        this->dataSplitterComponent = std::unique_ptr<SplitterComponentData>(new SplitterComponentData);
        this->dataSteamBaseboardRadiator = std::unique_ptr<SteamBaseboardRadiatorData>(new SteamBaseboardRadiatorData);
        this->dataSteamCoils = std::unique_ptr<SteamCoilsData>(new SteamCoilsData);
>>>>>>> 99b739fc
        this->dataSurfaceGroundHeatExchangers = std::unique_ptr<SurfaceGroundHeatExchangersData>(new SurfaceGroundHeatExchangersData);
        this->dataSwimmingPools = std::unique_ptr<SwimmingPoolsData>(new SwimmingPoolsData);
        this->dataSystemAvailabilityManager = std::unique_ptr<SystemAvailabilityManagerData>(new SystemAvailabilityManagerData);
        this->dataThermalChimneys = std::unique_ptr<ThermalChimneysData>(new ThermalChimneysData);
        this->dataThermalComforts = std::unique_ptr<ThermalComfortsData>(new ThermalComfortsData);
        this->dataTranspiredCollector = std::unique_ptr<TranspiredCollectorData>(new TranspiredCollectorData);
        this->dataUFADManager = std::unique_ptr<UFADManagerData>(new UFADManagerData);
        this->dataUnitarySystems = std::unique_ptr<UnitarySystemsData>(new UnitarySystemsData);
        this->dataUnitHeaters = std::unique_ptr<UnitHeatersData>(new UnitHeatersData);
        this->dataUnitVentilators = std::unique_ptr<UnitVentilatorsData>(new UnitVentilatorsData);
        this->dataUserDefinedComponents = std::unique_ptr<UserDefinedComponentsData>(new UserDefinedComponentsData);
        this->dataVariableSpeedCoils = std::unique_ptr<VariableSpeedCoilsData>(new VariableSpeedCoilsData);
        this->dataVentilatedSlab = std::unique_ptr<VentilatedSlabData>(new VentilatedSlabData);
        this->dataWaterCoils = std::unique_ptr<WaterCoilsData>(new WaterCoilsData);
        this->dataWaterManager = std::unique_ptr<WaterManagerData>(new WaterManagerData);
        this->dataWaterThermalTanks = std::unique_ptr<WaterThermalTanksData>(new WaterThermalTanksData);
        this->dataWaterToAirHeatPump = std::unique_ptr<WaterToAirHeatPumpData>(new WaterToAirHeatPumpData);
        this->dataWaterToAirHeatPumpSimple = std::unique_ptr<WaterToAirHeatPumpSimpleData>(new WaterToAirHeatPumpSimpleData);
        this->dataWaterUse = std::unique_ptr<WaterUseData>(new WaterUseData);
        this->dataWeatherManager = std::unique_ptr<WeatherManagerData>(new WeatherManagerData);
        this->dataWindowAC = std::unique_ptr<WindowACData>(new WindowACData);
        this->dataWindowComplexManager = std::unique_ptr<WindowComplexManagerData>(new WindowComplexManagerData);
        this->dataWindowEquivalentLayer = std::unique_ptr<WindowEquivalentLayerData>(new WindowEquivalentLayerData);
        this->dataWindowManager = std::unique_ptr<WindowManagerData>(new WindowManagerData);
        this->dataWindTurbine = std::unique_ptr<WindTurbineData>(new WindTurbineData);
        this->dataZoneAirLoopEquipmentManager = std::unique_ptr<ZoneAirLoopEquipmentManagerData>(new ZoneAirLoopEquipmentManagerData);
        this->dataZoneContaminantPredictorCorrector = std::unique_ptr<ZoneContaminantPredictorCorrectorData>(new ZoneContaminantPredictorCorrectorData);
        this->dataZoneDehumidifier = std::unique_ptr<ZoneDehumidifierData>(new ZoneDehumidifierData);
        this->dataZoneEquipmentManager = std::unique_ptr<ZoneEquipmentManagerData>(new ZoneEquipmentManagerData);
        this->dataZonePlenum = std::unique_ptr<ZonePlenumData>(new ZonePlenumData);
        this->dataZoneTempPredictorCorrector = std::unique_ptr<ZoneTempPredictorCorrectorData>(new ZoneTempPredictorCorrectorData);
    }

    void EnergyPlusData::clear_state() {
        this->dataAirflowNetworkBalanceManager->clear_state();
        this->dataAirLoop->clear_state();
        this->dataAirLoopHVACDOAS->clear_state();
        this->dataBaseboardElectric->clear_state();
        this->dataBaseboardRadiator->clear_state();
        this->dataBoilers->clear_state();
        this->dataBoilerSteam->clear_state();
        this->dataBranchInputManager->clear_state();
        this->dataChilledCeilingPanelSimple->clear_state();
        this->dataChillerAbsorber->clear_state();
        this->dataChillerElectricEIR->clear_state();
        this->dataChillerExhaustAbsorption->clear_state();
        this->dataChillerGasAbsorption->clear_state();
        this->dataChillerIndirectAbsorption->clear_state();
        this->dataChillerReformulatedEIR->clear_state();
        this->dataCondenserLoopTowers->clear_state();
        this->dataConstruction->clear_state();
        this->dataConvectionCoefficient->clear_state();
        this->dataCoolTower->clear_state();
        this->dataCostEstimateManager->clear_state();
        this->dataCrossVentMgr->clear_state();
        this->dataCTElectricGenerator->clear_state();
        this->dataCurveManager->clear_state();
        this->dataExteriorEnergyUse->clear_state();
        this->dataFans->clear_state();
        this->dataGlobal->clear_state();
        this->dataPipes->clear_state();
        this->dataPlantChillers->clear_state();
<<<<<<< HEAD
        this->dataSurfaceGeometry->clear_state();
=======
        this->dataSolarCollectors->clear_state();
        this->dataSolarShading->clear_state();
        this->dataSplitterComponent->clear_state();
        this->dataSteamBaseboardRadiator->clear_state();
        this->dataSteamCoils->clear_state();
>>>>>>> 99b739fc
        this->dataSurfaceGroundHeatExchangers->clear_state();
        this->dataSwimmingPools->clear_state();
        this->dataSystemAvailabilityManager->clear_state();
        this->dataThermalChimneys->clear_state();
        this->dataThermalComforts->clear_state();
        this->dataTranspiredCollector->clear_state();
        this->dataUFADManager->clear_state();
        this->dataUnitarySystems->clear_state();
        this->dataUnitHeaters->clear_state();
        this->dataUnitVentilators->clear_state();
        this->dataUserDefinedComponents->clear_state();
        this->dataVariableSpeedCoils->clear_state();
        this->dataVentilatedSlab->clear_state();
        this->dataWaterCoils->clear_state();
        this->dataWaterManager->clear_state();
        this->dataWaterThermalTanks->clear_state();
        this->dataWaterToAirHeatPump->clear_state();
        this->dataWaterToAirHeatPumpSimple->clear_state();
        this->dataWaterUse->clear_state();
        this->dataWeatherManager->clear_state();
        this->dataWindowAC->clear_state();
        this->dataWindowComplexManager->clear_state();
        this->dataWindowEquivalentLayer->clear_state();
        this->dataWindowManager->clear_state();
        this->dataWindTurbine->clear_state();
        this->dataZoneAirLoopEquipmentManager->clear_state();
        this->dataZoneContaminantPredictorCorrector->clear_state();
        this->dataZoneDehumidifier->clear_state();
        this->dataZoneEquipmentManager->clear_state();
        this->dataZonePlenum->clear_state();
        this->dataZoneTempPredictorCorrector->clear_state();
    }
}<|MERGE_RESOLUTION|>--- conflicted
+++ resolved
@@ -84,16 +84,13 @@
         this->dataGlobal = std::unique_ptr<DataGlobal>(new DataGlobal);
         this->dataPipes = std::unique_ptr<PipesData>(new PipesData);
         this->dataPlantChillers = std::unique_ptr<PlantChillersData>(new PlantChillersData);
-<<<<<<< HEAD
-        this->dataSurfaceGeometry = std::unique_ptr<SurfaceGeometryData>(new SurfaceGeometryData);
-=======
         this->dataSolarCollectors = std::unique_ptr<SolarCollectorsData>(new SolarCollectorsData);
         this->dataSolarReflectionManager = std::unique_ptr<SolarReflectionManagerData>(new SolarReflectionManagerData);
         this->dataSolarShading = std::unique_ptr<SolarShadingData>(new SolarShadingData);
         this->dataSplitterComponent = std::unique_ptr<SplitterComponentData>(new SplitterComponentData);
         this->dataSteamBaseboardRadiator = std::unique_ptr<SteamBaseboardRadiatorData>(new SteamBaseboardRadiatorData);
         this->dataSteamCoils = std::unique_ptr<SteamCoilsData>(new SteamCoilsData);
->>>>>>> 99b739fc
+        this->dataSurfaceGeometry = std::unique_ptr<SurfaceGeometryData>(new SurfaceGeometryData);
         this->dataSurfaceGroundHeatExchangers = std::unique_ptr<SurfaceGroundHeatExchangersData>(new SurfaceGroundHeatExchangersData);
         this->dataSwimmingPools = std::unique_ptr<SwimmingPoolsData>(new SwimmingPoolsData);
         this->dataSystemAvailabilityManager = std::unique_ptr<SystemAvailabilityManagerData>(new SystemAvailabilityManagerData);
@@ -156,15 +153,12 @@
         this->dataGlobal->clear_state();
         this->dataPipes->clear_state();
         this->dataPlantChillers->clear_state();
-<<<<<<< HEAD
-        this->dataSurfaceGeometry->clear_state();
-=======
         this->dataSolarCollectors->clear_state();
         this->dataSolarShading->clear_state();
         this->dataSplitterComponent->clear_state();
         this->dataSteamBaseboardRadiator->clear_state();
         this->dataSteamCoils->clear_state();
->>>>>>> 99b739fc
+        this->dataSurfaceGeometry->clear_state();
         this->dataSurfaceGroundHeatExchangers->clear_state();
         this->dataSwimmingPools->clear_state();
         this->dataSystemAvailabilityManager->clear_state();
