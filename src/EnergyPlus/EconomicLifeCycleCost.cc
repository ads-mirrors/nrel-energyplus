--- conflicted
+++ resolved
@@ -1410,41 +1410,13 @@
     auto &elcc(state.dataEconLifeCycleCost);
 
     // identify how each cashflow should be treated
-<<<<<<< HEAD
-<<<<<<< Updated upstream
-    for (iCashFlow = 1; iCashFlow <= elcc->numCashFlow; ++iCashFlow) {
-        {
-            auto const SELECT_CASE_var(elcc->CashFlow(iCashFlow).SourceKind);
-            if (SELECT_CASE_var == iSourceKind::Resource) {
-                // only for real fuels purchased such as electricity, natural gas, etc..
-                if ((elcc->CashFlow(iCashFlow).Resource >= DataGlobalConstants::ResourceType::Electricity) &&
-                    (elcc->CashFlow(iCashFlow).Resource <= DataGlobalConstants::ResourceType::ElectricitySurplusSold)) {
-                    elcc->CashFlow(iCashFlow).pvKind = iPrValKind::Energy;
-                } else {
-                    elcc->CashFlow(iCashFlow).pvKind = iPrValKind::NonEnergy;
-                }
-            } else if ((SELECT_CASE_var == iSourceKind::Recurring) || (SELECT_CASE_var == iSourceKind::Nonrecurring)) {
-                if (elcc->CashFlow(iCashFlow).Category == costCatEnergy) {
-                    elcc->CashFlow(iCashFlow).pvKind = iPrValKind::Energy;
-                } else {
-                    elcc->CashFlow(iCashFlow).pvKind = iPrValKind::NonEnergy;
-                }
-            } else if (SELECT_CASE_var == iSourceKind::Sum) {
-                elcc->CashFlow(iCashFlow).pvKind = iPrValKind::NotComputed;
-=======
     for (iCashFlow = 0; iCashFlow < elcc->numCashFlow; ++iCashFlow) {
         switch (elcc->CashFlow[iCashFlow].SourceKind) {
         case SourceKindType::Resource: {
-=======
-    for (iCashFlow = 0; iCashFlow < elcc->numCashFlow; ++iCashFlow) {
-        switch (elcc->CashFlow[iCashFlow].SourceKind) {
-        case (SourceKindType::Resource): {
->>>>>>> 22f5bffa
             // only for real fuels purchased such as electricity, natural gas, etc..
             if ((elcc->CashFlow[iCashFlow].Resource >= DataGlobalConstants::ResourceType::Electricity) &&
                 (elcc->CashFlow[iCashFlow].Resource <= DataGlobalConstants::ResourceType::ElectricitySurplusSold)) {
                 elcc->CashFlow[iCashFlow].pvKind = PrValKind::Energy;
-<<<<<<< HEAD
             } else {
                 elcc->CashFlow[iCashFlow].pvKind = PrValKind::NonEnergy;
             }
@@ -1454,40 +1426,16 @@
         case SourceKindType::Nonrecurring: {
             if (elcc->CashFlow[iCashFlow].Category == CostCategory::Energy) {
                 elcc->CashFlow[iCashFlow].pvKind = PrValKind::Energy;
->>>>>>> Stashed changes
-=======
->>>>>>> 22f5bffa
             } else {
                 elcc->CashFlow[iCashFlow].pvKind = PrValKind::NonEnergy;
             }
-<<<<<<< HEAD
-<<<<<<< Updated upstream
-=======
             break;
         }
         case SourceKindType::Sum:
-=======
-            break;
-        }
-        case (SourceKindType::Recurring):
-        case (SourceKindType::Nonrecurring): {
-            if (elcc->CashFlow[iCashFlow].Category == CostCategory::Energy) {
-                elcc->CashFlow[iCashFlow].pvKind = PrValKind::Energy;
-            } else {
-                elcc->CashFlow[iCashFlow].pvKind = PrValKind::NonEnergy;
-            }
-            break;
-        }
-        case (SourceKindType::Sum):
->>>>>>> 22f5bffa
         default: {
             elcc->CashFlow[iCashFlow].pvKind = PrValKind::NotComputed;
             break;
         }
-<<<<<<< HEAD
->>>>>>> Stashed changes
-=======
->>>>>>> 22f5bffa
         }
     }
     // compute the Single Present Value factors based on the discount rate
@@ -1532,21 +1480,9 @@
             }
         }
     }
-<<<<<<< HEAD
-<<<<<<< Updated upstream
-    for (iCashFlow = 1; iCashFlow <= elcc->numCashFlow; ++iCashFlow) {
-        {
-            auto const SELECT_CASE_var(elcc->CashFlow(iCashFlow).pvKind);
-            if (SELECT_CASE_var == iPrValKind::NonEnergy) {
-=======
     for (iCashFlow = 0; iCashFlow < elcc->numCashFlow; ++iCashFlow) {
         switch (elcc->CashFlow[iCashFlow].pvKind) {
         case PrValKind::NonEnergy: {
-=======
-    for (iCashFlow = 0; iCashFlow < elcc->numCashFlow; ++iCashFlow) {
-        switch (elcc->CashFlow[iCashFlow].pvKind) {
-        case (PrValKind::NonEnergy): {
->>>>>>> 22f5bffa
             totalPV = 0.0;
             for (jYear = 1; jYear <= elcc->lengthStudyYears; ++jYear) {
                 elcc->CashFlow[iCashFlow].yrPresVal(jYear) = elcc->CashFlow[iCashFlow].yrAmount(jYear) * elcc->SPV(jYear);
@@ -1555,16 +1491,9 @@
             elcc->CashFlow[iCashFlow].presentValue = totalPV;
             break;
         }
-<<<<<<< HEAD
         case PrValKind::Energy: {
             auto curResource = elcc->CashFlow[iCashFlow].Resource;
             if (curResource != DataGlobalConstants::ResourceType::None) {
->>>>>>> Stashed changes
-=======
-        case (PrValKind::Energy): {
-            auto curResource = elcc->CashFlow[iCashFlow].Resource;
-            if (curResource != DataGlobalConstants::ResourceType::None) {
->>>>>>> 22f5bffa
                 totalPV = 0.0;
                 for (jYear = 1; jYear <= elcc->lengthStudyYears; ++jYear) {
                     elcc->CashFlow[iCashFlow].yrPresVal(jYear) =
@@ -1575,7 +1504,7 @@
             }
             break;
         }
-            //            case (iPrValKind::NotComputed): included in default
+            //            case iPrValKind::NotComputed: included in default
         default:
             break; // do nothing
         }
@@ -2239,7 +2168,6 @@
             offset = CostCategory::Num;
             rowHead(jObj + 1) = elcc->CashFlow[offset + jObj].name;
             switch (elcc->CashFlow[offset + jObj].Category) {
-<<<<<<< HEAD
             case CostCategory::Maintenance:
             case CostCategory::Repair:
             case CostCategory::Operation:
@@ -2266,39 +2194,6 @@
                 break;
             }
             case SourceKindType::Resource: {
-                if (elcc->CashFlow[offset + jObj].Category == CostCategory::Water) {
-                    tableBody(2, jObj + 1) = ResourceCostCategoryNames[static_cast<int>(ResourceCostCategory::Water)];
-                } else {
-                    tableBody(1, jObj) = "-";
-                }
-=======
-            case (CostCategory::Maintenance):
-            case (CostCategory::Repair):
-            case (CostCategory::Operation):
-            case (CostCategory::Replacement):
-            case (CostCategory::MinorOverhaul):
-            case (CostCategory::MajorOverhaul):
-            case (CostCategory::OtherOperational):
-            case (CostCategory::Construction):
-            case (CostCategory::Salvage):
-            case (CostCategory::OtherCapital):
-            case (CostCategory::Water):
-            case (CostCategory::Energy): {
-                tableBody(1, jObj + 1) = CostCategoryNames[static_cast<int>(elcc->CashFlow[offset + jObj].Category)];
-                break;
->>>>>>> 22f5bffa
-            }
-            default:
-                tableBody(1, jObj + 1) = "-";
-                break;
-            }
-            switch (elcc->CashFlow[offset + jObj].SourceKind) {
-            case (SourceKindType::Nonrecurring):
-            case (SourceKindType::Recurring): {
-                tableBody(2, jObj + 1) = SourceKindTypeNames[static_cast<int>(elcc->CashFlow[offset + jObj].SourceKind)];
-                break;
-            }
-            case (SourceKindType::Resource): {
                 if (elcc->CashFlow[offset + jObj].Category == CostCategory::Water) {
                     tableBody(2, jObj + 1) = ResourceCostCategoryNames[static_cast<int>(ResourceCostCategory::Water)];
                 } else {
