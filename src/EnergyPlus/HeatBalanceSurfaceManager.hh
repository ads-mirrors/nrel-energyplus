// EnergyPlus, Copyright (c) 1996-2019, The Board of Trustees of the University of Illinois,
// The Regents of the University of California, through Lawrence Berkeley National Laboratory
// (subject to receipt of any required approvals from the U.S. Dept. of Energy), Oak Ridge
// National Laboratory, managed by UT-Battelle, Alliance for Sustainable Energy, LLC, and other
// contributors. All rights reserved.
//
// NOTICE: This Software was developed under funding from the U.S. Department of Energy and the
// U.S. Government consequently retains certain rights. As such, the U.S. Government has been
// granted for itself and others acting on its behalf a paid-up, nonexclusive, irrevocable,
// worldwide license in the Software to reproduce, distribute copies to the public, prepare
// derivative works, and perform publicly and display publicly, and to permit others to do so.
//
// Redistribution and use in source and binary forms, with or without modification, are permitted
// provided that the following conditions are met:
//
// (1) Redistributions of source code must retain the above copyright notice, this list of
//     conditions and the following disclaimer.
//
// (2) Redistributions in binary form must reproduce the above copyright notice, this list of
//     conditions and the following disclaimer in the documentation and/or other materials
//     provided with the distribution.
//
// (3) Neither the name of the University of California, Lawrence Berkeley National Laboratory,
//     the University of Illinois, U.S. Dept. of Energy nor the names of its contributors may be
//     used to endorse or promote products derived from this software without specific prior
//     written permission.
//
// (4) Use of EnergyPlus(TM) Name. If Licensee (i) distributes the software in stand-alone form
//     without changes from the version obtained under this License, or (ii) Licensee makes a
//     reference solely to the software portion of its product, Licensee must refer to the
//     software as "EnergyPlus version X" software, where "X" is the version number Licensee
//     obtained under this License and may not use a different name for the software. Except as
//     specifically required in this Section (4), Licensee shall not use in a company name, a
//     product name, in advertising, publicity, or other promotional activities any name, trade
//     name, trademark, logo, or other designation of "EnergyPlus", "E+", "e+" or confusingly
//     similar designation, without the U.S. Department of Energy's prior written consent.
//
// THIS SOFTWARE IS PROVIDED BY THE COPYRIGHT HOLDERS AND CONTRIBUTORS "AS IS" AND ANY EXPRESS OR
// IMPLIED WARRANTIES, INCLUDING, BUT NOT LIMITED TO, THE IMPLIED WARRANTIES OF MERCHANTABILITY
// AND FITNESS FOR A PARTICULAR PURPOSE ARE DISCLAIMED. IN NO EVENT SHALL THE COPYRIGHT OWNER OR
// CONTRIBUTORS BE LIABLE FOR ANY DIRECT, INDIRECT, INCIDENTAL, SPECIAL, EXEMPLARY, OR
// CONSEQUENTIAL DAMAGES (INCLUDING, BUT NOT LIMITED TO, PROCUREMENT OF SUBSTITUTE GOODS OR
// SERVICES; LOSS OF USE, DATA, OR PROFITS; OR BUSINESS INTERRUPTION) HOWEVER CAUSED AND ON ANY
// THEORY OF LIABILITY, WHETHER IN CONTRACT, STRICT LIABILITY, OR TORT (INCLUDING NEGLIGENCE OR
// OTHERWISE) ARISING IN ANY WAY OUT OF THE USE OF THIS SOFTWARE, EVEN IF ADVISED OF THE
// POSSIBILITY OF SUCH DAMAGE.

#ifndef HeatBalanceSurfaceManager_hh_INCLUDED
#define HeatBalanceSurfaceManager_hh_INCLUDED

// ObjexxFCL Headers
#include <ObjexxFCL/Optional.hh>

// EnergyPlus Headers
#include <EnergyPlus.hh>

namespace EnergyPlus {

namespace DataSurfaces {
    struct SurfaceData;
}
namespace DataHeatBalance {
    struct ZoneData;
}

namespace HeatBalanceSurfaceManager {

    // Data
    // MODULE PARAMETER DEFINITIONS:
    // na

    // DERIVED TYPE DEFINITIONS:
    // na

    // MODULE VARIABLE DECLARATIONS:

    // Subroutine Specifications for the Heat Balance Module
    // Driver Routines

    // Initialization routines for module

    // Algorithms for the module
    // These old external subroutines have been moved into the namespace and are no longer externals
    // CalcHeatBalanceOutsideSurf  ! The heat balance routines are now public because the
    //  CalcHeatBalanceInsideSurf   ! radiant systems need access to them in order to simulate

    // Record Keeping/Utility Routines for Module

    // Reporting routines for module

    // Functions
    void clear_state();

    void ManageSurfaceHeatBalance();

    // Beginning Initialization Section of the Module
    //******************************************************************************

    void InitSurfaceHeatBalance();

    void GatherForPredefinedReport();

    void AllocateSurfaceHeatBalArrays();

    void InitThermalAndFluxHistories();

    void InitSolarHeatGains();

    void InitIntSolarDistribution();

    void ComputeIntThermalAbsorpFactors();

    void ComputeIntSWAbsorpFactors();

    void ComputeDifSolExcZonesWIZWindows(int const NumberOfEnclosures); // Number of solar enclosures

    void InitEMSControlledSurfaceProperties();

    void InitEMSControlledConstructions();

    // End Initialization Section of the Module
    //******************************************************************************

    // Begin Algorithm Section of the Module
    //******************************************************************************

    // Beginning of Record Keeping subroutines for the HB Module
    // *****************************************************************************

    void UpdateFinalSurfaceHeatBalance();

    void UpdateThermalHistories();

    void CalculateZoneMRT(Optional_int_const ZoneToResimulate = _); // if passed in, then only calculate surfaces that have this zone

    // End of Record Keeping subroutines for the HB Module
    // *****************************************************************************

    // Beginning of Reporting subroutines for the HB Module
    // *****************************************************************************

    void ReportSurfaceHeatBalance();
    
    void ReportIntMovInsInsideSurfTemp();

    // End of Reporting subroutines for the HB Module
    // *****************************************************************************

    // *****************************************************************************
    // *****************************************************************************
    // *****************************************************************************
    // *****************************************************************************

    // Formerly EXTERNAL SUBROUTINES (heavily related to HeatBalanceSurfaceManager) but now moved into namespace HeatBalanceSurfaceManager

    void CalcHeatBalanceOutsideSurf(Optional_int_const ZoneToResimulate = _); // if passed in, then only calculate surfaces that have this zone

<<<<<<< HEAD
    Real64 GetQdotConvOutRep(int SurfNum);
=======
    Real64 GetQdotConvOutRepPerArea(int SurfNum);
>>>>>>> 6f76eab8

    void CalcHeatBalanceInsideSurf(Optional_int_const ZoneToResimulate = _); // if passed in, then only calculate surfaces that have this zone

    void CalcHeatBalanceInsideSurf2(const std::vector<int> &HTSurfs,          // Heat transfer surfaces to simulate (opaque and windows)
                                    const std::vector<int> &IZSurfs,          // Interzone heat transfer surfaces to simulate
                                    const std::vector<int> &HTNonWindowSurfs, // Non-window heat transfer surfaces to simulate
                                    const std::vector<int> &HTWindowSurfs,    // Window heat transfer surfaces to simulate
                                    Optional_int_const ZoneToResimulate = _);

    void TestSurfTempCalcHeatBalanceInsideSurf(Real64 TH12, DataSurfaces::SurfaceData &surface, DataHeatBalance::ZoneData &zone, int WarmupSurfTemp);

    void CalcOutsideSurfTemp(int const SurfNum,      // Surface number DO loop counter
                             int const ZoneNum,      // Zone number the current surface is attached to
                             int const ConstrNum,    // Construction index for the current surface
                             Real64 const HMovInsul, // "Convection" coefficient of movable insulation
                             Real64 const TempExt,   // Exterior temperature boundary condition
                             bool &ErrorFlag         // Error flag for movable insulation problem
    );

    void CalcExteriorVentedCavity(int const SurfNum); // index of surface

    void GatherComponentLoadsSurfAbsFact();

} // namespace HeatBalanceSurfaceManager
// *****************************************************************************
// *****************************************************************************
// *****************************************************************************
// *****************************************************************************

} // namespace EnergyPlus

#endif<|MERGE_RESOLUTION|>--- conflicted
+++ resolved
@@ -155,11 +155,7 @@
 
     void CalcHeatBalanceOutsideSurf(Optional_int_const ZoneToResimulate = _); // if passed in, then only calculate surfaces that have this zone
 
-<<<<<<< HEAD
-    Real64 GetQdotConvOutRep(int SurfNum);
-=======
     Real64 GetQdotConvOutRepPerArea(int SurfNum);
->>>>>>> 6f76eab8
 
     void CalcHeatBalanceInsideSurf(Optional_int_const ZoneToResimulate = _); // if passed in, then only calculate surfaces that have this zone
 
