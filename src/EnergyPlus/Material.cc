--- conflicted
+++ resolved
@@ -485,12 +485,7 @@
 
         if (mat->windowOpticalData == Window::OpticalDataModel::Spectral) {
             if (s_ipsc->lAlphaFieldBlanks(3)) {
-<<<<<<< HEAD
-                ShowSevereCustom(
-                    state, eoh, format("{} = Spectral but {} is blank.", s_ipsc->cAlphaFieldNames(2), s_ipsc->cAlphaFieldNames(3)));
-=======
                 ShowSevereCustom(state, eoh, format("{} = Spectral but {} is blank.", s_ipsc->cAlphaFieldNames(2), s_ipsc->cAlphaFieldNames(3)));
->>>>>>> 06b0bead
                 ErrorsFound = true;
             } else if ((mat->GlassSpectralDataPtr = Util::FindItemInList(s_ipsc->cAlphaArgs(3), s_mat->SpectralData)) == 0) {
                 ShowSevereItemNotFound(state, eoh, s_ipsc->cAlphaFieldNames(3), s_ipsc->cAlphaArgs(3));
@@ -636,65 +631,37 @@
                 if (minAngValue > 1.0e-6) {
                     ErrorsFound = true;
                     ShowSevereCustom(state,
-<<<<<<< HEAD
-                                            eoh,
-                                            format("{} requires the minumum value = 0.0 in the entered table name={}",
-                                                   s_ipsc->cAlphaFieldNames(5),
-                                                   s_ipsc->cAlphaArgs(5)));
-=======
                                      eoh,
                                      format("{} requires the minumum value = 0.0 in the entered table name={}",
                                             s_ipsc->cAlphaFieldNames(5),
                                             s_ipsc->cAlphaArgs(5)));
->>>>>>> 06b0bead
                 }
 
                 if (std::abs(maxAngValue - 90.0) > 1.0e-6) {
                     ErrorsFound = true;
                     ShowSevereCustom(state,
-<<<<<<< HEAD
-                                            eoh,
-                                            format("{} requires the maximum value = 90.0 in the entered table name={}",
-                                                   s_ipsc->cAlphaFieldNames(5),
-                                                   s_ipsc->cAlphaArgs(5)));
-=======
                                      eoh,
                                      format("{} requires the maximum value = 90.0 in the entered table name={}",
                                             s_ipsc->cAlphaFieldNames(5),
                                             s_ipsc->cAlphaArgs(5)));
->>>>>>> 06b0bead
                 }
 
                 if (minLamValue < 0.1) {
                     ErrorsFound = true;
                     ShowSevereCustom(state,
-<<<<<<< HEAD
-                                            eoh,
-                                            format("{} requires the minumum value = 0.1 micron in the entered table name={}",
-                                                   s_ipsc->cAlphaFieldNames(5),
-                                                   s_ipsc->cAlphaArgs(5)));
-=======
                                      eoh,
                                      format("{} requires the minumum value = 0.1 micron in the entered table name={}",
                                             s_ipsc->cAlphaFieldNames(5),
                                             s_ipsc->cAlphaArgs(5)));
->>>>>>> 06b0bead
                 }
 
                 if (maxLamValue > 4.0) {
                     ErrorsFound = true;
                     ShowSevereCustom(state,
-<<<<<<< HEAD
-                                            eoh,
-                                            format("{} requires the maximum value = 4.0 microns in the entered table name={}",
-                                                   s_ipsc->cAlphaFieldNames(5),
-                                                   s_ipsc->cAlphaArgs(5)));
-=======
                                      eoh,
                                      format("{} requires the maximum value = 4.0 microns in the entered table name={}",
                                             s_ipsc->cAlphaFieldNames(5),
                                             s_ipsc->cAlphaArgs(5)));
->>>>>>> 06b0bead
                 }
             }
 
@@ -717,62 +684,34 @@
                 if (minAngValue > 1.0e-6) {
                     ErrorsFound = true;
                     ShowSevereCustom(state,
-<<<<<<< HEAD
-                                            eoh,
-                                            format("{} requires the minumum value = 0.0 in the entered table name={}",
-                                                   s_ipsc->cAlphaFieldNames(5),
-                                                   s_ipsc->cAlphaArgs(5)));
-=======
                                      eoh,
                                      format("{} requires the minumum value = 0.0 in the entered table name={}",
                                             s_ipsc->cAlphaFieldNames(5),
                                             s_ipsc->cAlphaArgs(5)));
->>>>>>> 06b0bead
                 }
                 if (std::abs(maxAngValue - 90.0) > 1.0e-6) {
                     ErrorsFound = true;
                     ShowSevereCustom(state,
-<<<<<<< HEAD
-                                            eoh,
-                                            format("{} requires the maximum value = 90.0 in the entered table name={}",
-                                                   s_ipsc->cAlphaFieldNames(5),
-                                                   s_ipsc->cAlphaArgs(5)));
-=======
                                      eoh,
                                      format("{} requires the maximum value = 90.0 in the entered table name={}",
                                             s_ipsc->cAlphaFieldNames(5),
                                             s_ipsc->cAlphaArgs(5)));
->>>>>>> 06b0bead
                 }
                 if (minLamValue < 0.1) {
                     ErrorsFound = true;
                     ShowSevereCustom(state,
-<<<<<<< HEAD
-                                            eoh,
-                                            format("{} requires the minumum value = 0.1 micron in the entered table name={}",
-                                                   s_ipsc->cAlphaFieldNames(5),
-                                                   s_ipsc->cAlphaArgs(5)));
-=======
                                      eoh,
                                      format("{} requires the minumum value = 0.1 micron in the entered table name={}",
                                             s_ipsc->cAlphaFieldNames(5),
                                             s_ipsc->cAlphaArgs(5)));
->>>>>>> 06b0bead
                 }
                 if (maxLamValue > 4.0) {
                     ErrorsFound = true;
                     ShowSevereCustom(state,
-<<<<<<< HEAD
-                                            eoh,
-                                            format("{} requires the maximum value = 4.0 microns in the entered table name={}",
-                                                   s_ipsc->cAlphaFieldNames(5),
-                                                   s_ipsc->cAlphaArgs(5)));
-=======
                                      eoh,
                                      format("{} requires the maximum value = 4.0 microns in the entered table name={}",
                                             s_ipsc->cAlphaFieldNames(5),
                                             s_ipsc->cAlphaArgs(5)));
->>>>>>> 06b0bead
                 }
             }
 
@@ -795,62 +734,34 @@
                 if (minAngValue > 1.0e-6) {
                     ErrorsFound = true;
                     ShowSevereCustom(state,
-<<<<<<< HEAD
-                                            eoh,
-                                            format("{} requires the minumum value = 0.0 in the entered table name={}",
-                                                   s_ipsc->cAlphaFieldNames(5),
-                                                   s_ipsc->cAlphaArgs(5)));
-=======
                                      eoh,
                                      format("{} requires the minumum value = 0.0 in the entered table name={}",
                                             s_ipsc->cAlphaFieldNames(5),
                                             s_ipsc->cAlphaArgs(5)));
->>>>>>> 06b0bead
                 }
                 if (std::abs(maxAngValue - 90.0) > 1.0e-6) {
                     ErrorsFound = true;
                     ShowSevereCustom(state,
-<<<<<<< HEAD
-                                            eoh,
-                                            format("{} requires the maximum value = 90.0 in the entered table name={}",
-                                                   s_ipsc->cAlphaFieldNames(5),
-                                                   s_ipsc->cAlphaArgs(5)));
-=======
                                      eoh,
                                      format("{} requires the maximum value = 90.0 in the entered table name={}",
                                             s_ipsc->cAlphaFieldNames(5),
                                             s_ipsc->cAlphaArgs(5)));
->>>>>>> 06b0bead
                 }
                 if (minLamValue < 0.1) {
                     ErrorsFound = true;
                     ShowSevereCustom(state,
-<<<<<<< HEAD
-                                            eoh,
-                                            format("{} requires the minumum value = 0.1 micron in the entered table name={}",
-                                                   s_ipsc->cAlphaFieldNames(5),
-                                                   s_ipsc->cAlphaArgs(5)));
-=======
                                      eoh,
                                      format("{} requires the minumum value = 0.1 micron in the entered table name={}",
                                             s_ipsc->cAlphaFieldNames(5),
                                             s_ipsc->cAlphaArgs(5)));
->>>>>>> 06b0bead
                 }
                 if (maxLamValue > 4.0) {
                     ErrorsFound = true;
                     ShowSevereCustom(state,
-<<<<<<< HEAD
-                                            eoh,
-                                            format("{} requires the maximum value = 4.0 microns in the entered table name={}",
-                                                   s_ipsc->cAlphaFieldNames(5),
-                                                   s_ipsc->cAlphaArgs(5)));
-=======
                                      eoh,
                                      format("{} requires the maximum value = 4.0 microns in the entered table name={}",
                                             s_ipsc->cAlphaFieldNames(5),
                                             s_ipsc->cAlphaArgs(5)));
->>>>>>> 06b0bead
                 }
             }
         }
@@ -2697,22 +2608,12 @@
 
         if (s_ipsc->rNumericArgs(1) <= 0.0) {
             ErrorsFound = true;
-<<<<<<< HEAD
-            ShowSevereCustom(
-                state, eoh, format("{} must be > 0, entered value = {:.2R}", s_ipsc->cNumericFieldNames(1), s_ipsc->rNumericArgs(1)));
-=======
             ShowSevereCustom(state, eoh, format("{} must be > 0, entered value = {:.2R}", s_ipsc->cNumericFieldNames(1), s_ipsc->rNumericArgs(1)));
->>>>>>> 06b0bead
         }
 
         if (s_ipsc->rNumericArgs(2) <= 0.0) {
             ErrorsFound = true;
-<<<<<<< HEAD
-            ShowSevereCustom(
-                state, eoh, format("{} must be > 0, entered value = {:.2R}", s_ipsc->cNumericFieldNames(2), s_ipsc->rNumericArgs(2)));
-=======
             ShowSevereCustom(state, eoh, format("{} must be > 0, entered value = {:.2R}", s_ipsc->cNumericFieldNames(2), s_ipsc->rNumericArgs(2)));
->>>>>>> 06b0bead
         }
 
         if ((s_ipsc->rNumericArgs(3) < 0.0) || (s_ipsc->rNumericArgs(3) > 1.0)) {
@@ -2741,12 +2642,7 @@
 
         if ((s_ipsc->rNumericArgs(7) < 0.0) || (s_ipsc->rNumericArgs(7) > 1.0)) {
             ErrorsFound = true;
-<<<<<<< HEAD
-            ShowSevereCustom(
-                state, eoh, format("{} must be >=0 or <=1, entered {:.2R}", s_ipsc->cNumericFieldNames(7), s_ipsc->rNumericArgs(7)));
-=======
             ShowSevereCustom(state, eoh, format("{} must be >=0 or <=1, entered {:.2R}", s_ipsc->cNumericFieldNames(7), s_ipsc->rNumericArgs(7)));
->>>>>>> 06b0bead
         }
 
         if ((s_ipsc->rNumericArgs(8) < 0.0) || (s_ipsc->rNumericArgs(8) > 1.0)) {
@@ -2771,13 +2667,6 @@
             (mat->LayerType == TARCOGParams::TARCOGLayerType::VENETBLIND_VERT)) {
             if (s_ipsc->rNumericArgs(11) <= 0.0) {
                 ErrorsFound = true;
-<<<<<<< HEAD
-                ShowSevereCustom(state,
-                                        eoh,
-                                        format("{} must be = 0 or greater than SlatWidth/2, entered value = {:.2R}",
-                                               s_ipsc->cNumericFieldNames(16),
-                                               s_ipsc->rNumericArgs(16)));
-=======
                 ShowSevereCustom(
                     state, eoh, format("{} must be >0, entered value = {:.2R}", s_ipsc->cNumericFieldNames(11), s_ipsc->rNumericArgs(11)));
             }
@@ -2816,7 +2705,6 @@
                                  format("{} must be = 0 or greater than SlatWidth/2, entered value = {:.2R}",
                                         s_ipsc->cNumericFieldNames(16),
                                         s_ipsc->rNumericArgs(16)));
->>>>>>> 06b0bead
             }
         }
 
