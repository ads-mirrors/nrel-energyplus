// EnergyPlus, Copyright (c) 1996-2018, The Board of Trustees of the University of Illinois,
// The Regents of the University of California, through Lawrence Berkeley National Laboratory
// (subject to receipt of any required approvals from the U.S. Dept. of Energy), Oak Ridge
// National Laboratory, managed by UT-Battelle, Alliance for Sustainable Energy, LLC, and other
// contributors. All rights reserved.
//
// NOTICE: This Software was developed under funding from the U.S. Department of Energy and the
// U.S. Government consequently retains certain rights. As such, the U.S. Government has been
// granted for itself and others acting on its behalf a paid-up, nonexclusive, irrevocable,
// worldwide license in the Software to reproduce, distribute copies to the public, prepare
// derivative works, and perform publicly and display publicly, and to permit others to do so.
//
// Redistribution and use in source and binary forms, with or without modification, are permitted
// provided that the following conditions are met:
//
// (1) Redistributions of source code must retain the above copyright notice, this list of
//     conditions and the following disclaimer.
//
// (2) Redistributions in binary form must reproduce the above copyright notice, this list of
//     conditions and the following disclaimer in the documentation and/or other materials
//     provided with the distribution.
//
// (3) Neither the name of the University of California, Lawrence Berkeley National Laboratory,
//     the University of Illinois, U.S. Dept. of Energy nor the names of its contributors may be
//     used to endorse or promote products derived from this software without specific prior
//     written permission.
//
// (4) Use of EnergyPlus(TM) Name. If Licensee (i) distributes the software in stand-alone form
//     without changes from the version obtained under this License, or (ii) Licensee makes a
//     reference solely to the software portion of its product, Licensee must refer to the
//     software as "EnergyPlus version X" software, where "X" is the version number Licensee
//     obtained under this License and may not use a different name for the software. Except as
//     specifically required in this Section (4), Licensee shall not use in a company name, a
//     product name, in advertising, publicity, or other promotional activities any name, trade
//     name, trademark, logo, or other designation of "EnergyPlus", "E+", "e+" or confusingly
//     similar designation, without the U.S. Department of Energy's prior written consent.
//
// THIS SOFTWARE IS PROVIDED BY THE COPYRIGHT HOLDERS AND CONTRIBUTORS "AS IS" AND ANY EXPRESS OR
// IMPLIED WARRANTIES, INCLUDING, BUT NOT LIMITED TO, THE IMPLIED WARRANTIES OF MERCHANTABILITY
// AND FITNESS FOR A PARTICULAR PURPOSE ARE DISCLAIMED. IN NO EVENT SHALL THE COPYRIGHT OWNER OR
// CONTRIBUTORS BE LIABLE FOR ANY DIRECT, INDIRECT, INCIDENTAL, SPECIAL, EXEMPLARY, OR
// CONSEQUENTIAL DAMAGES (INCLUDING, BUT NOT LIMITED TO, PROCUREMENT OF SUBSTITUTE GOODS OR
// SERVICES; LOSS OF USE, DATA, OR PROFITS; OR BUSINESS INTERRUPTION) HOWEVER CAUSED AND ON ANY
// THEORY OF LIABILITY, WHETHER IN CONTRACT, STRICT LIABILITY, OR TORT (INCLUDING NEGLIGENCE OR
// OTHERWISE) ARISING IN ANY WAY OUT OF THE USE OF THIS SOFTWARE, EVEN IF ADVISED OF THE
// POSSIBILITY OF SUCH DAMAGE.

#ifndef SimAirServingZones_hh_INCLUDED
#define SimAirServingZones_hh_INCLUDED

// C++ Headers
#include <string>

// EnergyPlus Headers
#include <EnergyPlus.hh>
#include <UnitarySystem.hh>

namespace EnergyPlus {

namespace SimAirServingZones {

    // Data
    // MODULE PARAMETER DEFINITIONS:
    // coil operation
    extern int const CoilOn;  // normal coil operation
    extern int const CoilOff; // signal coil shouldn't run
    extern int const BeforeBranchSim;
    extern int const AfterBranchSim;
    // CompType numerics -- for this module
    // component types addressed by this module
    extern int const OAMixer_Num;
    extern int const Fan_Simple_CV;
    extern int const Fan_Simple_VAV;
    extern int const Fan_System_Object;
    extern int const WaterCoil_SimpleCool;
    extern int const WaterCoil_Cooling;
    extern int const WaterCoil_SimpleHeat;
    extern int const SteamCoil_AirHeat;
    extern int const WaterCoil_DetailedCool;
    extern int const Coil_ElectricHeat;
    extern int const Coil_GasHeat;
    extern int const WaterCoil_CoolingHXAsst;
    extern int const DXCoil_CoolingHXAsst;
    extern int const Coil_DeSuperHeat;
    extern int const DXSystem;
    extern int const HeatXchngr;
    extern int const Desiccant;
    extern int const Unglazed_SolarCollector;
    extern int const EvapCooler;
<<<<<<< HEAD
    extern int const UnitarySystemHVAC;
    extern int const Furnace_UnitarySys;
=======
    extern int const UnitarySystem;
    extern int const Furnace_UnitarySys_HeatOnly;
    extern int const Furnace_UnitarySys_HeatCool;
>>>>>>> 40434b6e
    extern int const Humidifier;
    extern int const Duct;
    extern int const UnitarySystem_BypassVAVSys;
    extern int const UnitarySystem_MSHeatPump;
    extern int const Fan_ComponentModel; // cpw22Aug2010 (new)
    extern int const DXHeatPumpSystem;
    extern int const CoilUserDefined;
    extern int const Fan_System_Object;
    extern int const UnitarySystemModel;

    // DERIVED TYPE DEFINITIONS:
    // na

    // MODULE VARIABLE DECLARATIONS:

    extern bool GetAirLoopInputFlag; // Flag set to make sure you get input once
    extern int NumOfTimeStepInDay;   // number of zone time steps in a day

    // Subroutine Specifications for the Module
    // Driver/Manager Routines

    // Get Input routines for module

    // Initialization routines for module

    // Simulation subroutines for the module

    // Functions
    void clear_state();

    void ManageAirLoops(bool const FirstHVACIteration, // TRUE if first full HVAC iteration in an HVAC timestep
                        bool &SimAir,                  // TRUE means air loops must be (re)simulated
                        bool &SimZoneEquipment         // TRUE means zone equipment must be (re) simulated
    );

    // Get Input Section of the Module
    //******************************************************************************

    void GetAirPathData();

    // End of Get Input subroutines for the Module
    //******************************************************************************

    // Beginning Initialization Section of the Module
    //******************************************************************************

    void InitAirLoops(bool const FirstHVACIteration); // TRUE if first full HVAC iteration in an HVAC timestep

    void ConnectReturnNodes();

    // Begin Algorithm Section of the Module
    //******************************************************************************

    void SimAirLoops(bool const FirstHVACIteration, bool &SimZoneEquipment);

    void SimAirLoop(
        bool const FirstHVACIteration, int const AirLoopNum, int const AirLoopPass, int &AirLoopIterMax, int &AirLoopIterTot, int &AirLoopNumCalls);

    void SolveAirLoopControllers(
        bool const FirstHVACIteration, int const AirLoopNum, bool &AirLoopConvergedFlag, int &IterMax, int &IterTot, int &NumCalls);

    void SolveWaterCoilController(bool const FirstHVACIteration,
                                  int const AirLoopNum,
                                  std::string const &CompName,
                                  int &CompIndex,
                                  std::string const &ControllerName,
                                  int ControllerIndex,
                                  bool const HXAssistedWaterCoil);

    void ReSolveAirLoopControllers(
        bool const FirstHVACIteration, int const AirLoopNum, bool &AirLoopConvergedFlag, int &IterMax, int &IterTot, int &NumCalls);

    void SimAirLoopComponents(int const AirLoopNum,         // Index of the air loop being currently simulated
                              bool const FirstHVACIteration // TRUE if first full HVAC iteration in an HVAC timestep
    );

    void SimAirLoopComponent(std::string const &CompName,   // the component Name
                             int const CompType_Num,        // numeric equivalent for component type
                             bool const FirstHVACIteration, // TRUE if first full HVAC iteration in an HVAC timestep
                             int const AirLoopNum,          // Primary air loop number
                             int &CompIndex,                // numeric pointer for CompType/CompName -- passed back from other routines
                             UnitarySystems::UnitarySys *CompPointer);

    void UpdateBranchConnections(int const AirLoopNum, // primary air system number
                                 int const BranchNum,  // branch reference number
                                 int const Update      // 1=BeforeBranchSim; 2=AfterBranchSim
    );

    void ResolveSysFlow(int const SysNum, // the primary air system number
                        bool &SysReSim    // Set to TRUE if mass balance fails and resimulation is needed
    );

    void SizeAirLoops();

    void SizeAirLoopBranches(int const AirLoopNum, int const BranchNum);

    void SetUpSysSizingArrays();

    void SizeSysOutdoorAir();

    void UpdateSysSizing(int const CallIndicator);

    void UpdateSysSizingForScalableInputs(int const AirLoopNum);

    Real64 GetHeatingSATempForSizing(int const IndexAirLoop // air loop index
    );

    Real64 GetHeatingSATempHumRatForSizing(int const IndexAirLoop // air loop index
    );

    // End Algorithm Section of the Module
    // *****************************************************************************

    // Beginning of Reporting subroutines for the SimAir Module
    // *****************************************************************************

    //        End of Reporting subroutines for the SimAir Module
    // *****************************************************************************

    //        Utility Subroutines for the SimAir Module
    // *****************************************************************************

    void LimitZoneVentEff(Real64 Xs,              // ratio of uncorrected system outdoor air flow rate to the design system supply flow rate
                          Real64 Voz,             // corrected (divided by distribution efficiency) zone outside air flow rate [m3/s]
                          int CtrlZoneNum,        // controlled zone number
                          Real64 &SystemCoolingEv // system ventilation efficiency
    );

    void CheckWaterCoilIsOnAirLoop(int const CoilTypeNum, std::string const CompType, std::string const CompName, bool &WaterCoilOnAirLoop);

    bool CheckWaterCoilOnPrimaryAirLoopBranch(int const CoilTypeNum, std::string const CompName);

    bool CheckWaterCoilOnOASystem(int const CoilTypeNum, std::string const CompName);

    bool CheckWaterCoilSystemOnAirLoopOrOASystem(int const CoilTypeNum, std::string const CompName);

    //        End of Utility subroutines for the SimAir Module
    // *****************************************************************************

} // namespace SimAirServingZones

} // namespace EnergyPlus

#endif<|MERGE_RESOLUTION|>--- conflicted
+++ resolved
@@ -87,14 +87,9 @@
     extern int const Desiccant;
     extern int const Unglazed_SolarCollector;
     extern int const EvapCooler;
-<<<<<<< HEAD
     extern int const UnitarySystemHVAC;
-    extern int const Furnace_UnitarySys;
-=======
-    extern int const UnitarySystem;
     extern int const Furnace_UnitarySys_HeatOnly;
     extern int const Furnace_UnitarySys_HeatCool;
->>>>>>> 40434b6e
     extern int const Humidifier;
     extern int const Duct;
     extern int const UnitarySystem_BypassVAVSys;
