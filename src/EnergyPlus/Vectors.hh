--- conflicted
+++ resolved
@@ -134,11 +134,7 @@
     void init_state([[maybe_unused]] EnergyPlusData &state) override
     {
     }
-<<<<<<< HEAD
-        
-=======
 
->>>>>>> 391ba016
     void clear_state() override
     {
         this->p0 = Vectors::Vector(0.0, 0.0, 0.0);
