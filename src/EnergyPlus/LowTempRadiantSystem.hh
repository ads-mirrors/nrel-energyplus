// EnergyPlus, Copyright (c) 1996-2020, The Board of Trustees of the University of Illinois,
// The Regents of the University of California, through Lawrence Berkeley National Laboratory
// (subject to receipt of any required approvals from the U.S. Dept. of Energy), Oak Ridge
// National Laboratory, managed by UT-Battelle, Alliance for Sustainable Energy, LLC, and other
// contributors. All rights reserved.
//
// NOTICE: This Software was developed under funding from the U.S. Department of Energy and the
// U.S. Government consequently retains certain rights. As such, the U.S. Government has been
// granted for itself and others acting on its behalf a paid-up, nonexclusive, irrevocable,
// worldwide license in the Software to reproduce, distribute copies to the public, prepare
// derivative works, and perform publicly and display publicly, and to permit others to do so.
//
// Redistribution and use in source and binary forms, with or without modification, are permitted
// provided that the following conditions are met:
//
// (1) Redistributions of source code must retain the above copyright notice, this list of
//     conditions and the following disclaimer.
//
// (2) Redistributions in binary form must reproduce the above copyright notice, this list of
//     conditions and the following disclaimer in the documentation and/or other materials
//     provided with the distribution.
//
// (3) Neither the name of the University of California, Lawrence Berkeley National Laboratory,
//     the University of Illinois, U.S. Dept. of Energy nor the names of its contributors may be
//     used to endorse or promote products derived from this software without specific prior
//     written permission.
//
// (4) Use of EnergyPlus(TM) Name. If Licensee (i) distributes the software in stand-alone form
//     without changes from the version obtained under this License, or (ii) Licensee makes a
//     reference solely to the software portion of its product, Licensee must refer to the
//     software as "EnergyPlus version X" software, where "X" is the version number Licensee
//     obtained under this License and may not use a different name for the software. Except as
//     specifically required in this Section (4), Licensee shall not use in a company name, a
//     product name, in advertising, publicity, or other promotional activities any name, trade
//     name, trademark, logo, or other designation of "EnergyPlus", "E+", "e+" or confusingly
//     similar designation, without the U.S. Department of Energy's prior written consent.
//
// THIS SOFTWARE IS PROVIDED BY THE COPYRIGHT HOLDERS AND CONTRIBUTORS "AS IS" AND ANY EXPRESS OR
// IMPLIED WARRANTIES, INCLUDING, BUT NOT LIMITED TO, THE IMPLIED WARRANTIES OF MERCHANTABILITY
// AND FITNESS FOR A PARTICULAR PURPOSE ARE DISCLAIMED. IN NO EVENT SHALL THE COPYRIGHT OWNER OR
// CONTRIBUTORS BE LIABLE FOR ANY DIRECT, INDIRECT, INCIDENTAL, SPECIAL, EXEMPLARY, OR
// CONSEQUENTIAL DAMAGES (INCLUDING, BUT NOT LIMITED TO, PROCUREMENT OF SUBSTITUTE GOODS OR
// SERVICES; LOSS OF USE, DATA, OR PROFITS; OR BUSINESS INTERRUPTION) HOWEVER CAUSED AND ON ANY
// THEORY OF LIABILITY, WHETHER IN CONTRACT, STRICT LIABILITY, OR TORT (INCLUDING NEGLIGENCE OR
// OTHERWISE) ARISING IN ANY WAY OUT OF THE USE OF THIS SOFTWARE, EVEN IF ADVISED OF THE
// POSSIBILITY OF SUCH DAMAGE.

#ifndef LowTempRadiantSystem_hh_INCLUDED
#define LowTempRadiantSystem_hh_INCLUDED

// ObjexxFCL Headers
#include <ObjexxFCL/Array1D.hh>

// EnergyPlus Headers
#include <EnergyPlus/DataGlobals.hh>
#include <EnergyPlus/EnergyPlus.hh>

namespace EnergyPlus {
    // Forward declarations
    struct EnergyPlusData;
    struct ConvectionCoefficientsData;
    struct ZoneTempPredictorCorrectorData;

    // Forward Declarations
    struct EnergyPlusData;

namespace LowTempRadiantSystem {

    // Using/Aliasing

    // Data
    // MODULE PARAMETER DEFINITIONS:
    // System types:
    extern int const HydronicSystem;     // Variable flow hydronic radiant system
    extern int const ConstantFlowSystem; // Constant flow, variable (controlled) temperature radiant system
    extern int const ElectricSystem;     // Electric resistance radiant heating system
    extern std::string const cHydronicSystem;
    extern std::string const cConstantFlowSystem;
    extern std::string const cElectricSystem;
    // Operating modes:
    extern int const NotOperating; // Parameter for use with OperatingMode variable, set for heating
    extern int const HeatingMode;  // Parameter for use with OperatingMode variable, set for heating
    extern int const CoolingMode;  // Parameter for use with OperatingMode variable, set for cooling
    // Control types:
    enum class LowTempRadiantControlTypes {
      MATControl,           // Controls system using mean air temperature
      MRTControl,           // Controls system using mean radiant temperature
      OperativeControl,     // Controls system using operative temperature
      ODBControl,           // Controls system using outside air dry-bulb temperature
      OWBControl,           // Controls system using outside air wet-bulb temperature
      SurfFaceTempControl,  // Controls system using the surface inside face temperature
      SurfIntTempControl,   // Controls system using a temperature inside the radiant system construction as defined by the Construction:InternalSource input
      RunningMeanODBControl // Controls system using the running mean outdoor dry-bulb temperature
    };
    // Setpoint Types:
    enum class LowTempRadiantSetpointTypes {
      halfFlowPower,        // Controls system where the setpoint is at the 50% flow/power point
      zeroFlowPower         // Controls system where the setpoint is at the 0% flow/power point
    };
    // Fluid to Slab Heat Transfer Types:
    enum class FluidToSlabHeatTransferTypes {
        ConvectionOnly,     // Convection only model (legacy code, original model)
        ISOStandard         // Using ISO Standard 1185-2 (convection, conduction through pipe, contact resistance)
    };
    // Condensation control types:
    extern int const CondCtrlNone;      // Condensation control--none, so system never shuts down
    extern int const CondCtrlSimpleOff; // Condensation control--simple off, system shuts off when condensation predicted
    extern int const CondCtrlVariedOff; // Condensation control--variable off, system modulates to keep running if possible
    // Number of Circuits per Surface Calculation Method
    extern int const OneCircuit;          // there is 1 circuit per surface
    extern int const CalculateFromLength; // The number of circuits is TubeLength*SurfaceFlowFrac / CircuitLength
    extern std::string const OnePerSurf;
    extern std::string const CalcFromLength;
    // Limit temperatures to indicate that a system cannot heat or cannot cool
    extern Real64 LowTempHeating;  // Used to indicate that a user does not have a heating control temperature
    extern Real64 HighTempCooling; // Used to indicate that a user does not have a cooling control temperature

    // DERIVED TYPE DEFINITIONS:

    // MODULE VARIABLE DECLARATIONS:
    // Standard, run-of-the-mill variables...
    extern int NumOfHydrLowTempRadSys;    // Number of hydronic low tempererature radiant systems
    extern int NumOfCFloLowTempRadSys;    // Number of constant flow (hydronic) low tempererature radiant systems
    extern int NumOfElecLowTempRadSys;    // Number of electric low tempererature radiant systems
    extern int CFloCondIterNum;           // Number of iterations for a constant flow radiant system--controls variable cond sys ctrl
    extern int TotalNumOfRadSystems;      // Total number of low temperature radiant systems
    extern int OperatingMode;             // Used to keep track of whether system is in heating or cooling mode
    extern int MaxCloNumOfSurfaces;       // Used to set allocate size in CalcClo routine
    extern bool VarOffCond;               // Set to true when in cooling for constant flow system + variable off condensation predicted
    extern bool FirstTimeInit;            // Set to true initially and set to false once the first pass is made through the initialization routine
    extern bool anyRadiantSystemUsingRunningMeanAverage;    // Set to true when there is at least one constant flow radiant system that uses the running mean average
    extern Real64 LoopReqTemp;            // Temperature required at the inlet of the pump (from the loop) to meet control logic
    extern Array1D<Real64> QRadSysSrcAvg; // Average source over the time step for a particular radiant surface
    extern Array1D<Real64> ZeroSourceSumHATsurf; // Equal to SumHATsurf for all the walls in a zone with no source
    // Record keeping variables used to calculate QRadSysSrcAvg locally
    extern Array1D<Real64> LastQRadSysSrc;     // Need to keep the last value in case we are still iterating
    extern Array1D<Real64> LastSysTimeElapsed; // Need to keep the last value in case we are still iterating
    extern Array1D<Real64> LastTimeStepSys;    // Need to keep the last value in case we are still iterating
    // Autosizing variables
    extern Array1D_bool MySizeFlagHydr;
    extern Array1D_bool MySizeFlagCFlo;
    extern Array1D_bool MySizeFlagElec;
    extern Array1D_bool CheckEquipName;

    // SUBROUTINE SPECIFICATIONS FOR MODULE LowTempRadiantSystem

    // Types

    struct RadiantSystemBaseData
    {
        // Members
        std::string Name;                // name of hydronic radiant system
        std::string SchedName;           // availability schedule
        int SchedPtr;                    // index to schedule
        std::string ZoneName;            // Name of zone the system is serving
        int ZonePtr;                     // Point to this zone in the Zone derived type
        std::string SurfListName;        // Name of surface/surface list that is the radiant system
        int NumOfSurfaces;               // Number of surfaces included in this radiant system (coordinated control)
        Array1D_int SurfacePtr;          // Pointer to the surface(s) in the Surface derived type
        Array1D_string SurfaceName;      // Name of surfaces that are the radiant system (can be one or more)
        Array1D<Real64> SurfaceFrac;     // Fraction of flow/pipe length or electric power for a particular surface
        Real64 TotalSurfaceArea;         // Total surface area for all surfaces that are part of this radiant system
        LowTempRadiantControlTypes ControlType; // Control type for the system (MAT, MRT, Op temp, ODB, OWB, Surface Face Temp, Surface Interior Temp, Running Mean Temp for Constant Flow systems only)
        LowTempRadiantSetpointTypes SetpointType;   // Setpoint type for the syste, (HalfFlowPower or ZeroFlowPower)
        int OperatingMode;               // Operating mode currently being used (NotOperating, Heating, Cooling)
        Real64 HeatPower;             // heating sent to panel in Watts
        Real64 HeatEnergy;            // heating sent to panel in Joules
        Real64 runningMeanOutdoorAirTemperatureWeightingFactor; // Weighting factor for running mean outdoor air temperature equation (user input)
        Real64 todayRunningMeanOutdoorDryBulbTemperature;        // Current running mean outdoor air dry-bulb temperature
        Real64 yesterdayRunningMeanOutdoorDryBulbTemperature;    // Running mean outdoor air dry-bulb temperature from yesterday
        Real64 todayAverageOutdoorDryBulbTemperature;            // Average outdoor dry-bulb temperature for today
        Real64 yesterdayAverageOutdoorDryBulbTemperature;        // Average outdoor dry-bulb temperature for yesterday

        // Default Constructor
        RadiantSystemBaseData()
            : SchedPtr(0), ZonePtr(0), NumOfSurfaces(0), TotalSurfaceArea(0.0), ControlType(LowTempRadiantControlTypes::MATControl),
            SetpointType(LowTempRadiantSetpointTypes::halfFlowPower), OperatingMode(NotOperating),
            runningMeanOutdoorAirTemperatureWeightingFactor(0.8), todayRunningMeanOutdoorDryBulbTemperature(0.0),
            yesterdayRunningMeanOutdoorDryBulbTemperature(0.0), todayAverageOutdoorDryBulbTemperature(0.0),
            yesterdayAverageOutdoorDryBulbTemperature(0.0)
        {
        }

        LowTempRadiantControlTypes processRadiantSystemControlInput(std::string const& controlInput,
                                                                    std::string const& controlInputField,
                                                                    int const& typeOfRadiantSystem
        );

        LowTempRadiantSetpointTypes processRadiantSystemSetpointInput(std::string const& controlInput,
                                                                      std::string const& controlInputField
        );

        void errorCheckZonesAndConstructions(bool &errorsFound);
        
        Real64 setRadiantSystemControlTemperature();

        Real64 calculateOperationalFraction(Real64 const offTemperature, Real64 const controlTemperature, Real64 const throttlingRange);

        virtual void calculateLowTemperatureRadiantSystem(EnergyPlusData &state, Real64 &LoadMet) = 0;

        Real64 setOffTemperatureLowTemperatureRadiantSystem(int const scheduleIndex, Real64 const throttlingRange);

        void updateLowTemperatureRadiantSystemSurfaces();

        virtual void updateLowTemperatureRadiantSystem() = 0;

        virtual void reportLowTemperatureRadiantSystem() = 0;
        
    };

    struct HydronicSystemBaseData : RadiantSystemBaseData
    {
        // Members
        Array1D<Real64> NumCircuits;     // Number of fluid circuits in the surface
        Real64 TubeDiameterInner;        // inside tube diameter for embedded tubing (meters)
        Real64 TubeDiameterOuter;        // outside tube diameter for embedded tubing (meters)
        Real64 TubeLength;               // tube length embedded in radiant surface (meters)
        Real64 TubeConductivity;         // tube conductivity in W/m-K
        FluidToSlabHeatTransferTypes FluidToSlabHeatTransfer;   // Model used for calculating heat transfer between fluid and slab
        bool HeatingSystem;              // .TRUE. when the system is able to heat (parameters are valid)
        int HotWaterInNode;              // hot water inlet node
        int HotWaterOutNode;             // hot water outlet node
        int HWLoopNum;
        int HWLoopSide;
        int HWBranchNum;
        int HWCompNum;
        bool CoolingSystem;         // .TRUE. when the system is able to cool (parameters are valid)
        int ColdWaterInNode;        // cold water inlet node
        int ColdWaterOutNode;       // cold water outlet node
        int CWLoopNum;
        int CWLoopSide;
        int CWBranchNum;
        int CWCompNum;
        int GlycolIndex;          // Index to Glycol (Water) Properties
        int CondErrIndex;         // Error index for recurring warning messages
        int CondCtrlType;         // Condensation control type (initialize to simple off)
        Real64 CondDewPtDeltaT;   // Diff between surface temperature and dew point for cond. shut-off
        Real64 CondCausedTimeOff; // Amount of time condensation did or could have turned system off
        bool CondCausedShutDown;  // .TRUE. when condensation predicted at surface
        int NumCircCalcMethod;    // Calculation method for number of circuits per surface; 1=1 per surface, 2=use cicuit length
        Real64 CircLength;        // Circuit length {m}
        std::string schedNameChangeoverDelay;   // changeover delay schedule
        int schedPtrChangeoverDelay;    // Pointer to the schedule for the changeover delay in hours
        int lastOperatingMode; // Last mode of operation (heating or cooling)
        int lastDayOfSim;   // Last day of simulation radiant system operated in lastOperatingMode
        int lastHourOfDay;  // Last hour of the day radiant system operated in lastOperatingMode
        int lastTimeStep;   // Last time step radiant system operated in lastOperatingMode
        // Other parameters
        bool EMSOverrideOnWaterMdot;
        Real64 EMSWaterMdotOverrideValue;
        // Report data
        Real64 WaterInletTemp;        // water inlet temperature
        Real64 WaterOutletTemp;       // water outlet temperature
        Real64 CoolPower;             // cooling sent to panel in Watts
        Real64 CoolEnergy;            // cooling sent to panel in Joules
        int OutRangeHiErrorCount;     // recurring errors for crazy results too high fluid temperature
        int OutRangeLoErrorCount;     // recurring errors for crazy results too low fluid temperature

        // Default Constructor
        HydronicSystemBaseData()
        : TubeDiameterInner(0.0), TubeDiameterOuter(0.0), TubeLength(0.0), TubeConductivity(0.0), FluidToSlabHeatTransfer(FluidToSlabHeatTransferTypes::ConvectionOnly),
              HeatingSystem(false), HotWaterInNode(0), HotWaterOutNode(0), HWLoopNum(0), HWLoopSide(0),
              HWBranchNum(0), HWCompNum(0),CoolingSystem(false), ColdWaterInNode(0), ColdWaterOutNode(0), CWLoopNum(0), CWLoopSide(0),
              CWBranchNum(0), CWCompNum(0), GlycolIndex(0), CondErrIndex(0), CondCtrlType(1), CondDewPtDeltaT(1.0), CondCausedTimeOff(0.0),
              CondCausedShutDown(false), NumCircCalcMethod(0), CircLength(0.0), schedPtrChangeoverDelay(0), lastOperatingMode(NotOperating),
              lastDayOfSim(1), lastHourOfDay(1),lastTimeStep(1), EMSOverrideOnWaterMdot(false), EMSWaterMdotOverrideValue(0.0),
              WaterInletTemp(0.0), WaterOutletTemp(0.0), CoolPower(0.0), CoolEnergy(0.0), OutRangeHiErrorCount(0), OutRangeLoErrorCount(0)
        {
        }

<<<<<<< HEAD
        void updateOperatingModeHistory();
        
        void setOperatingModeBasedOnChangeoverDelay();
        
        Real64 calculateHXEffectivenessTerm(Real64 const Temperature,   // Temperature of water entering the radiant system, in C
=======
        FluidToSlabHeatTransferTypes getFluidToSlabHeatTransferInput(std::string const userInput);
        
        Real64 calculateHXEffectivenessTerm(int const SurfNum,          // Surface Number
                                            Real64 const Temperature,   // Temperature of water entering the radiant system, in C
>>>>>>> 5bf36f34
                                            Real64 const WaterMassFlow, // Mass flow rate of water in the radiant system, in kg/s
                                            Real64 const FlowFraction,  // Mass flow rate fraction for this surface in the radiant system
                                            Real64 const NumCircs      // Number of fluid circuits in this surface
        );
        
        Real64 calculateUFromISOStandard(int const SurfNum, Real64 const WaterMassFlow);

        Real64 sizeRadiantSystemTubeLength();

        void checkForOutOfRangeTemperatureResult(Real64 const outletTemp, Real64 const inletTemp);

    };

    struct VariableFlowRadiantSystemData : HydronicSystemBaseData
    {
        // Members
        Real64 WaterVolFlowMaxHeat;      // maximum water flow rate for heating, m3/s
        Real64 WaterFlowMaxHeat;         // maximum water flow rate for heating, kg/s
        Real64 HotThrottlRange;          // Throttling range for heating [C]
        std::string HotSetptSched;       // Schedule name for the zone setpoint temperature
        int HotSetptSchedPtr;            // Schedule index for the zone setpoint temperature
        Real64 WaterVolFlowMaxCool; // maximum water flow rate for cooling, m3/s
        Real64 WaterFlowMaxCool;    // maximum water flow rate for cooling, kg/s
        Real64 ColdThrottlRange;    // Throttling range for cooling [C]
        std::string ColdSetptSched; // Schedule name for the zone setpoint temperature
        int ColdSetptSchedPtr;      // Schedule index for the zone setpoint temperature
        Real64 WaterMassFlowRate;     // water mass flow rate
        int HeatingCapMethod;         // - Method for Low Temp Radiant system heating capacity scaledsizing calculation (HeatingDesignCapacity,
                                      // CapacityPerFloorArea, FracOfAutosizedHeatingCapacity)
        Real64 ScaledHeatingCapacity; // -  Low Temp Radiant system scaled maximum heating capacity {W} or scalable variable of zone HVAC equipment,
                                      // {-}, or {W/m2}
        int CoolingCapMethod;         // - Method for Low Temp Radiant system cooling capacity scaledsizing calculation (CoolingDesignCapacity,
                                      // CapacityPerFloorArea, FracOfAutosizedCoolingCapacity)
        Real64 ScaledCoolingCapacity; // -  Low Temp Radiant system scaled maximum cooling capacity {W} or scalable variable of zone HVAC equipment,
                                      // {-}, or {W/m2}

        // Default Constructor
            VariableFlowRadiantSystemData()
                : WaterVolFlowMaxHeat(0.0), WaterFlowMaxHeat(0.0), HotThrottlRange(0.0), HotSetptSchedPtr(0), WaterVolFlowMaxCool(0.0),
                  WaterFlowMaxCool(0.0), ColdThrottlRange(0.0), ColdSetptSchedPtr(0), WaterMassFlowRate(0.0), HeatingCapMethod(0),
                  ScaledHeatingCapacity(0.0), CoolingCapMethod(0), ScaledCoolingCapacity(0.0)
            {
            }

        void calculateLowTemperatureRadiantSystem(EnergyPlusData &state, Real64 &LoadMet);

        void calculateLowTemperatureRadiantSystemComponents(EnergyPlusData &state, Real64 &LoadMet);

        void updateLowTemperatureRadiantSystem();

        void reportLowTemperatureRadiantSystem();

    };

    struct ConstantFlowRadiantSystemData : HydronicSystemBaseData
    {
        // Members
        Real64 WaterVolFlowMax;          // design nominal capacity of constant flow pump (volumetric flow rate)
        Real64 ColdDesignWaterMassFlowRate;
        Real64 HotDesignWaterMassFlowRate;
        Real64 WaterMassFlowRate;        // current flow rate through system (calculated)
        Real64 HotWaterMassFlowRate;     // current hot water flow rate through heating side of system (calculated)
        Real64 ChWaterMassFlowRate;      // current chilled water flow rate through cooling side of system (calculated)
        std::string VolFlowSched;        // schedule of maximum flow at the current time
        int VolFlowSchedPtr;             // index to the volumetric flow schedule
        Real64 NomPumpHead;              // nominal head of the constant flow pump
        Real64 NomPowerUse;              // nominal power use of the constant flow pump
        Real64 MotorEffic;               // efficiency of the pump motor
        Real64 PumpEffic;                // overall efficiency of the pump (calculated)
        Real64 FracMotorLossToFluid;     // amount of heat generated by pump motor that is added to the fluid
        std::string HotWaterHiTempSched; // Schedule name for the highest water temperature
        int HotWaterHiTempSchedPtr;      // Schedule index for the highest water temperature
        std::string HotWaterLoTempSched; // Schedule name for the lowest water temperature
        int HotWaterLoTempSchedPtr;      // Schedule index for the lowest water temperature
        std::string HotCtrlHiTempSched;  // Schedule name for the highest control temperature
        // (where the lowest water temperature is requested)
        int HotCtrlHiTempSchedPtr; // Schedule index for the highest control temperature
        // (where the lowest water temperature is requested)
        std::string HotCtrlLoTempSched; // Schedule name for the lowest control temperature
        // (where the highest water temperature is requested)
        int HotCtrlLoTempSchedPtr; // Schedule index for the lowest control temperature
        // (where the highest water temperature is requested)
        std::string ColdWaterHiTempSched; // Schedule name for the highest water temperature
        int ColdWaterHiTempSchedPtr;      // Schedule index for the highest water temperature
        std::string ColdWaterLoTempSched; // Schedule name for the lowest water temperature
        int ColdWaterLoTempSchedPtr;      // Schedule index for the lowest water temperature
        std::string ColdCtrlHiTempSched;  // Schedule name for the highest control temperature
        // (where the lowest water temperature is requested)
        int ColdCtrlHiTempSchedPtr; // Schedule index for the highest control temperature
        // (where the lowest water temperature is requested)
        std::string ColdCtrlLoTempSched; // Schedule name for the lowest control temperature
        // (where the highest water temperature is requested)
        int ColdCtrlLoTempSchedPtr; // Schedule index for the lowest control temperature
        // (where the highest water temperature is requested)
        Real64 WaterInjectionRate;    // water injection mass flow rate from main loop
        Real64 WaterRecircRate;       // water recirculation rate (outlet from radiant system recirculated)
        Real64 PumpPower;             // pump power in Watts
        Real64 PumpEnergy;            // pump energy consumption in Joules
        Real64 PumpMassFlowRate;      // mass flow rate through the radiant system in kg/sec
        Real64 PumpHeattoFluid;       // heat transfer rate from pump motor to fluid in Watts
        Real64 PumpHeattoFluidEnergy; // Pump Energy dissipated into fluid stream in Joules
        Real64 PumpInletTemp;         // inlet temperature of pump (inlet temperature from loop)
        bool setRunningMeanValuesAtBeginningOfDay;  // flag to help certain variables only being set once per day (running mean temperature variables)

        // Default Constructor
        ConstantFlowRadiantSystemData()
            : WaterMassFlowRate(0.0),
              HotWaterMassFlowRate(0.0), ChWaterMassFlowRate(0.0), VolFlowSchedPtr(0), NomPumpHead(0.0), NomPowerUse(0.0), MotorEffic(0.0),
              PumpEffic(0.0), FracMotorLossToFluid(0.0), HotWaterHiTempSchedPtr(0), HotWaterLoTempSchedPtr(0), HotCtrlHiTempSchedPtr(0),
              HotCtrlLoTempSchedPtr(0), ColdWaterHiTempSchedPtr(0), ColdWaterLoTempSchedPtr(0), ColdCtrlHiTempSchedPtr(0),
              ColdCtrlLoTempSchedPtr(0), WaterInjectionRate(0.0), WaterRecircRate(0.0), PumpPower(0.0), PumpEnergy(0.0),
              PumpMassFlowRate(0.0), PumpHeattoFluid(0.0), PumpHeattoFluidEnergy(0.0), PumpInletTemp(0.0), setRunningMeanValuesAtBeginningOfDay(true)
        {
        }

        void calculateLowTemperatureRadiantSystem(EnergyPlusData &state, Real64 &LoadMet);

        void calculateLowTemperatureRadiantSystemComponents(EnergyPlusData &state, int const MainLoopNodeIn, // Node number on main loop of the inlet node to the radiant system
                                                            bool const Iteration,     // FALSE for the regular solution, TRUE when we had to loop back
                                                            Real64 &LoadMet           // Load met by the low temperature radiant system, in Watts
        );
        
        void calculateRunningMeanAverageTemperature();
        
        Real64 calculateCurrentDailyAverageODB();

        void updateLowTemperatureRadiantSystem();

        void reportLowTemperatureRadiantSystem();

    };

    struct ElectricRadiantSystemData : RadiantSystemBaseData
    {
        // Members
        // Input data
        Real64 MaxElecPower;              // Maximum electric power that can be supplied to surface, Watts
        Real64 ThrottlRange;              // Throttling range for heating [C]
        std::string SetptSched;           // Schedule name for the zone setpoint temperature
        int SetptSchedPtr;                // Schedule index for the zone setpoint temperature
        // Other parameters
        // Report data
        Real64 ElecPower;     // heating sent to panel in Watts
        Real64 ElecEnergy;    // heating sent to panel in Joules
        int HeatingCapMethod; // - Method for Low Temp Radiant system heating capacity scaledsizing calculation
        //- (HeatingDesignCapacity, CapacityPerFloorArea, FracOfAutosizedHeatingCapacity)
        Real64 ScaledHeatingCapacity; // -  Low Temp Radiant system scaled maximum heating capacity {W} or scalable variable of zone HVAC equipment,
                                      // {-}, or {W/m2}

        // Default Constructor
        ElectricRadiantSystemData()
            : MaxElecPower(0.0), ThrottlRange(0.0), SetptSchedPtr(0), ElecPower(0.0), ElecEnergy(0.0), HeatingCapMethod(0), ScaledHeatingCapacity(0.0)
        {
        }

        void calculateLowTemperatureRadiantSystem(EnergyPlusData &state, Real64 &LoadMet);

        void updateLowTemperatureRadiantSystem();

        void reportLowTemperatureRadiantSystem();

    };

    struct RadSysTypeData
    {
        // Members
        // This type used to track different components/types for efficiency
        std::string Name; // name of radiant system
        int SystemType;   // Type of System (see System Types in Parameters)
        int CompIndex;    // Index in specific system types

        // Default Constructor
        RadSysTypeData() : SystemType(0), CompIndex(0)
        {
        }
    };

    struct ElecRadSysNumericFieldData
    {
        // Members
        Array1D_string FieldNames;

        // Default Constructor
        ElecRadSysNumericFieldData()
        {
        }
    };

    struct HydronicRadiantSysNumericFieldData
    {
        // Members
        Array1D_string FieldNames;

        // Default Constructor
        HydronicRadiantSysNumericFieldData()
        {
        }
    };

    // Object Data
    extern Array1D<VariableFlowRadiantSystemData> HydrRadSys;
    extern Array1D<ConstantFlowRadiantSystemData> CFloRadSys;
    extern Array1D<ElectricRadiantSystemData> ElecRadSys;
    extern Array1D<RadSysTypeData> RadSysTypes;
    extern Array1D<ElecRadSysNumericFieldData> ElecRadSysNumericFields;
    extern Array1D<HydronicRadiantSysNumericFieldData> HydronicRadiantSysNumericFields;

    // Functions

    void clear_state();

    void SimLowTempRadiantSystem(EnergyPlusData &state, std::string const &CompName,   // name of the low temperature radiant system
                                 bool const FirstHVACIteration, // TRUE if 1st HVAC simulation of system timestep
                                 Real64 &LoadMet,               // load met by the radiant system, in Watts
                                 int &CompIndex);

    void GetLowTempRadiantSystem();

    void InitLowTempRadiantSystem(EnergyPlusData &state, bool const FirstHVACIteration, // TRUE if 1st HVAC simulation of system timestep
                                  int const RadSysNum,  // Index for the low temperature radiant system under consideration within the derived types
                                  int const SystemType, // Type of radiant system: hydronic, constant flow, or electric
                                  bool &InitErrorFound  // Set to true when a severe or worse error is discovered during initialization
    );

    void SizeLowTempRadiantSystem(EnergyPlusData &state, int const RadSysNum, // Index for the low temperature radiant system under consideration within the derived types
                                  int const SystemType // Type of radiant system: hydronic, constant flow, or electric
    );

    void UpdateRadSysSourceValAvg(bool &LowTempRadSysOn); // .TRUE. if the radiant system has run this zone time step

    Real64 SumHATsurf(int const ZoneNum); // Zone number

} // namespace LowTempRadiantSystem

} // namespace EnergyPlus

#endif<|MERGE_RESOLUTION|>--- conflicted
+++ resolved
@@ -268,18 +268,14 @@
         {
         }
 
-<<<<<<< HEAD
         void updateOperatingModeHistory();
         
         void setOperatingModeBasedOnChangeoverDelay();
-        
-        Real64 calculateHXEffectivenessTerm(Real64 const Temperature,   // Temperature of water entering the radiant system, in C
-=======
+
         FluidToSlabHeatTransferTypes getFluidToSlabHeatTransferInput(std::string const userInput);
-        
+                
         Real64 calculateHXEffectivenessTerm(int const SurfNum,          // Surface Number
                                             Real64 const Temperature,   // Temperature of water entering the radiant system, in C
->>>>>>> 5bf36f34
                                             Real64 const WaterMassFlow, // Mass flow rate of water in the radiant system, in kg/s
                                             Real64 const FlowFraction,  // Mass flow rate fraction for this surface in the radiant system
                                             Real64 const NumCircs      // Number of fluid circuits in this surface
