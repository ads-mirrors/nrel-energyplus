// EnergyPlus, Copyright (c) 1996-2022, The Board of Trustees of the University of Illinois,
// The Regents of the University of California, through Lawrence Berkeley National Laboratory
// (subject to receipt of any required approvals from the U.S. Dept. of Energy), Oak Ridge
// National Laboratory, managed by UT-Battelle, Alliance for Sustainable Energy, LLC, and other
// contributors. All rights reserved.
//
// NOTICE: This Software was developed under funding from the U.S. Department of Energy and the
// U.S. Government consequently retains certain rights. As such, the U.S. Government has been
// granted for itself and others acting on its behalf a paid-up, nonexclusive, irrevocable,
// worldwide license in the Software to reproduce, distribute copies to the public, prepare
// derivative works, and perform publicly and display publicly, and to permit others to do so.
//
// Redistribution and use in source and binary forms, with or without modification, are permitted
// provided that the following conditions are met:
//
// (1) Redistributions of source code must retain the above copyright notice, this list of
//     conditions and the following disclaimer.
//
// (2) Redistributions in binary form must reproduce the above copyright notice, this list of
//     conditions and the following disclaimer in the documentation and/or other materials
//     provided with the distribution.
//
// (3) Neither the name of the University of California, Lawrence Berkeley National Laboratory,
//     the University of Illinois, U.S. Dept. of Energy nor the names of its contributors may be
//     used to endorse or promote products derived from this software without specific prior
//     written permission.
//
// (4) Use of EnergyPlus(TM) Name. If Licensee (i) distributes the software in stand-alone form
//     without changes from the version obtained under this License, or (ii) Licensee makes a
//     reference solely to the software portion of its product, Licensee must refer to the
//     software as "EnergyPlus version X" software, where "X" is the version number Licensee
//     obtained under this License and may not use a different name for the software. Except as
//     specifically required in this Section (4), Licensee shall not use in a company name, a
//     product name, in advertising, publicity, or other promotional activities any name, trade
//     name, trademark, logo, or other designation of "EnergyPlus", "E+", "e+" or confusingly
//     similar designation, without the U.S. Department of Energy's prior written consent.
//
// THIS SOFTWARE IS PROVIDED BY THE COPYRIGHT HOLDERS AND CONTRIBUTORS "AS IS" AND ANY EXPRESS OR
// IMPLIED WARRANTIES, INCLUDING, BUT NOT LIMITED TO, THE IMPLIED WARRANTIES OF MERCHANTABILITY
// AND FITNESS FOR A PARTICULAR PURPOSE ARE DISCLAIMED. IN NO EVENT SHALL THE COPYRIGHT OWNER OR
// CONTRIBUTORS BE LIABLE FOR ANY DIRECT, INDIRECT, INCIDENTAL, SPECIAL, EXEMPLARY, OR
// CONSEQUENTIAL DAMAGES (INCLUDING, BUT NOT LIMITED TO, PROCUREMENT OF SUBSTITUTE GOODS OR
// SERVICES; LOSS OF USE, DATA, OR PROFITS; OR BUSINESS INTERRUPTION) HOWEVER CAUSED AND ON ANY
// THEORY OF LIABILITY, WHETHER IN CONTRACT, STRICT LIABILITY, OR TORT (INCLUDING NEGLIGENCE OR
// OTHERWISE) ARISING IN ANY WAY OUT OF THE USE OF THIS SOFTWARE, EVEN IF ADVISED OF THE
// POSSIBILITY OF SUCH DAMAGE.

// EnergyPlus Headers
#include <EnergyPlus/Data/EnergyPlusData.hh>
#include <EnergyPlus/DataContaminantBalance.hh>
#include <EnergyPlus/DataEnvironment.hh>
#include <EnergyPlus/DataHeatBalance.hh>
#include <EnergyPlus/DataSizing.hh>
#include <EnergyPlus/DataZoneEnergyDemands.hh>
#include <EnergyPlus/DataZoneEquipment.hh>
#include <EnergyPlus/Psychrometrics.hh>
#include <EnergyPlus/ScheduleManager.hh>

namespace EnergyPlus::DataSizing {

// MODULE INFORMATION:
//       AUTHOR         Fred Buhl
//       DATE WRITTEN   December 2000

// PURPOSE OF THIS MODULE:
// This data-only module contains type definitions and variables
// associated with HVAC system design flow rates, temperatures and
// capacities. This data is available to the HVAC component modules
// for their self sizing calculations.

Array1D_string const cOAFlowMethodTypes(NumOAFlowMethods,
                                        {"Flow/Person",
                                         "Flow/Zone",
                                         "Flow/Area",
                                         "AirChanges/Hour",
                                         "Sum",
                                         "Maximum",
                                         "IndoorAirQualityProcedure",
                                         "ProportionalControlBasedOnOccupancySchedule",
                                         "ProportionalControlBasedOnDesignOccupancy"});

//  days; includes effects of user multiplier
//  and user set flows)
//  of user input multiplier and flows
//  all design days, calculated only)
//  using user input system flow rates.
//  before applying user input sys flow rates.

Real64 TermUnitSizingData::applyTermUnitSizingCoolFlow(Real64 const coolFlowWithOA, // Cooling flow rate with MinOA limit applied
                                                       Real64 const coolFlowNoOA    // Cooling flow rate without MinOA limit applied
)
{
    // Apply DesignSpecification:AirTerminal:Sizing to cooling flow (could be vol flow or mass flow)
    Real64 coolFlowRatio = 1.0;
    if (this->SpecDesCoolSATRatio > 0.0) {
        coolFlowRatio = this->SpecDesSensCoolingFrac / this->SpecDesCoolSATRatio;
    } else {
        coolFlowRatio = this->SpecDesSensCoolingFrac;
    }
    Real64 adjustedFlow = coolFlowNoOA * coolFlowRatio + (coolFlowWithOA - coolFlowNoOA) * this->SpecMinOAFrac;
    return adjustedFlow;
}

Real64 TermUnitSizingData::applyTermUnitSizingHeatFlow(Real64 const heatFlowWithOA, // Heating flow rate with MinOA limit applied
                                                       Real64 const heatFlowNoOA    // Heating flow rate without MinOA limit applied
)
{
    // Apply DesignSpecification:AirTerminal:Sizing to heating flow (could be vol flow or mass flow)
    Real64 heatFlowRatio = 1.0;
    if (this->SpecDesHeatSATRatio > 0.0) {
        heatFlowRatio = this->SpecDesSensHeatingFrac / this->SpecDesHeatSATRatio;
    } else {
        heatFlowRatio = this->SpecDesSensHeatingFrac;
    }
    Real64 adjustedFlow = heatFlowNoOA * heatFlowRatio + (heatFlowWithOA - heatFlowNoOA) * this->SpecMinOAFrac;
    return adjustedFlow;
}

void ZoneSizingData::scaleZoneCooling(Real64 const ratio // Scaling ratio
)
{
    // Apply scaling ratio to TermUnitFinalZoneSizing cooling flow and load
    this->DesCoolVolFlow = this->DesCoolVolFlow * ratio;
    this->DesCoolMassFlow = this->DesCoolMassFlow * ratio;
    this->DesCoolLoad = this->DesCoolLoad * ratio;
    this->CoolFlowSeq = this->CoolFlowSeq * ratio;
    this->CoolLoadSeq = this->CoolLoadSeq * ratio;
}

void ZoneSizingData::scaleZoneHeating(Real64 const ratio // Scaling ratio
)
{
    // Apply scaling ratio to TermUnitFinalZoneSizing heating flow and load
    this->DesHeatVolFlow = this->DesHeatVolFlow * ratio;
    this->DesHeatMassFlow = this->DesHeatMassFlow * ratio;
    this->DesHeatLoad = this->DesHeatLoad * ratio;
    this->HeatFlowSeq = this->HeatFlowSeq * ratio;
    this->HeatLoadSeq = this->HeatLoadSeq * ratio;
}

void ZoneSizingData::zeroMemberData()
{
    if (!allocated(this->DOASSupMassFlowSeq)) return;
    std::fill(this->DOASSupMassFlowSeq.begin(), this->DOASSupMassFlowSeq.end(), 0.0);
    std::fill(this->DOASHeatLoadSeq.begin(), this->DOASHeatLoadSeq.end(), 0.0);
    std::fill(this->DOASCoolLoadSeq.begin(), this->DOASCoolLoadSeq.end(), 0.0);
    std::fill(this->DOASHeatAddSeq.begin(), this->DOASHeatAddSeq.end(), 0.0);
    std::fill(this->DOASLatAddSeq.begin(), this->DOASLatAddSeq.end(), 0.0);
    std::fill(this->DOASSupTempSeq.begin(), this->DOASSupTempSeq.end(), 0.0);
    std::fill(this->DOASSupHumRatSeq.begin(), this->DOASSupHumRatSeq.end(), 0.0);
    std::fill(this->DOASTotCoolLoadSeq.begin(), this->DOASTotCoolLoadSeq.end(), 0.0);
    std::fill(this->HeatFlowSeq.begin(), this->HeatFlowSeq.end(), 0.0);
    std::fill(this->HeatFlowSeqNoOA.begin(), this->HeatFlowSeqNoOA.end(), 0.0);
    std::fill(this->HeatLoadSeq.begin(), this->HeatLoadSeq.end(), 0.0);
    std::fill(this->HeatZoneTempSeq.begin(), this->HeatZoneTempSeq.end(), 0.0);
    std::fill(this->DesHeatSetPtSeq.begin(), this->DesHeatSetPtSeq.end(), 0.0);
    std::fill(this->HeatOutTempSeq.begin(), this->HeatOutTempSeq.end(), 0.0);
    std::fill(this->HeatZoneRetTempSeq.begin(), this->HeatZoneRetTempSeq.end(), 0.0);
    std::fill(this->HeatTstatTempSeq.begin(), this->HeatTstatTempSeq.end(), 0.0);
    std::fill(this->HeatZoneHumRatSeq.begin(), this->HeatZoneHumRatSeq.end(), 0.0);
    std::fill(this->HeatOutHumRatSeq.begin(), this->HeatOutHumRatSeq.end(), 0.0);
    std::fill(this->CoolFlowSeq.begin(), this->CoolFlowSeq.end(), 0.0);
    std::fill(this->CoolFlowSeqNoOA.begin(), this->CoolFlowSeqNoOA.end(), 0.0);
    std::fill(this->CoolLoadSeq.begin(), this->CoolLoadSeq.end(), 0.0);
    std::fill(this->CoolZoneTempSeq.begin(), this->CoolZoneTempSeq.end(), 0.0);
    std::fill(this->DesCoolSetPtSeq.begin(), this->DesCoolSetPtSeq.end(), 0.0);
    std::fill(this->CoolOutTempSeq.begin(), this->CoolOutTempSeq.end(), 0.0);
    std::fill(this->CoolZoneRetTempSeq.begin(), this->CoolZoneRetTempSeq.end(), 0.0);
    std::fill(this->CoolTstatTempSeq.begin(), this->CoolTstatTempSeq.end(), 0.0);
    std::fill(this->CoolZoneHumRatSeq.begin(), this->CoolZoneHumRatSeq.end(), 0.0);
    std::fill(this->CoolOutHumRatSeq.begin(), this->CoolOutHumRatSeq.end(), 0.0);

    this->CoolDesDay = ""; // name of a cooling design day
    this->HeatDesDay = ""; // name of a heating design day

    this->DesHeatMassFlow = 0.0;       // zone design heating air mass flow rate [kg/s]
    this->DesCoolMassFlow = 0.0;       // zone design cooling air mass flow rate [kg/s]
    this->DesHeatLoad = 0.0;           // zone design heating load [W]
    this->DesCoolLoad = 0.0;           // zone design cooling load [W]
    this->DesHeatDens = 0.0;           // zone design heating air density [kg/m3]
    this->DesCoolDens = 0.0;           // zone design cooling air density [kg/m3]
    this->DesHeatVolFlow = 0.0;        // zone design heating air volume flow rate [m3/s]
    this->DesCoolVolFlow = 0.0;        // zone design cooling air volume flow rate [m3/s]
    this->DesHeatVolFlowMax = 0.0;     // zone design heating maximum air volume flow rate [m3/s]
    this->DesCoolVolFlowMin = 0.0;     // zone design cooling minimum air volume flow rate [m3/s]
    this->DesHeatCoilInTemp = 0.0;     // zone heating coil design air inlet temperature [C]
    this->DesCoolCoilInTemp = 0.0;     // zone cooling coil design air inlet temperature [C]
    this->DesHeatCoilInHumRat = 0.0;   // zone heating coil design air inlet humidity ratio [kg/kg]
    this->DesCoolCoilInHumRat = 0.0;   // zone cooling coil design air inlet humidity ratio [kg/kg]
    this->DesHeatCoilInTempTU = 0.0;   // zone heating coil design air inlet temperature (supply air)([C]
    this->DesCoolCoilInTempTU = 0.0;   // zone cooling coil design air inlet temperature (supply air)[C]
    this->DesHeatCoilInHumRatTU = 0.0; // zone heating coil design air inlet humidity ratio
    this->DesCoolCoilInHumRatTU = 0.0; // zone cooling coil design air inlet humidity ratio
    this->HeatMassFlow = 0.0;          // current zone heating air mass flow rate (HVAC time step)
    this->CoolMassFlow = 0.0;          // current zone cooling air mass flow rate (HVAC time step)
    this->HeatLoad = 0.0;              // current zone heating load (HVAC time step)
    this->CoolLoad = 0.0;              // current zone heating load (HVAC time step)
    this->HeatZoneTemp = 0.0;          // current zone temperature (heating, time step)
    this->HeatOutTemp = 0.0;           // current outdoor temperature (heating, time step)
    this->HeatZoneRetTemp = 0.0;       // current zone return temperature (heating, time step)
    this->HeatTstatTemp = 0.0;         // current zone thermostat temperature (heating, time step)
    this->CoolZoneTemp = 0.0;          // current zone temperature (cooling, time step)
    this->CoolOutTemp = 0.0;           // current Outdoor temperature (cooling, time step)
    this->CoolZoneRetTemp = 0.0;       // current zone return temperature (cooling, time step)
    this->CoolTstatTemp = 0.0;         // current zone thermostat temperature (cooling, time step)
    this->HeatZoneHumRat = 0.0;        // current zone humidity ratio (heating, time step)
    this->CoolZoneHumRat = 0.0;        // current zone humidity ratio (cooling, time step)
    this->HeatOutHumRat = 0.0;         // current outdoor humidity ratio (heating, time step)
    this->CoolOutHumRat = 0.0;         // current outdoor humidity ratio (cooling, time step)
    this->ZoneTempAtHeatPeak = 0.0;    // zone temp at max heating [C]
    this->ZoneRetTempAtHeatPeak = 0.0; // zone return temp at max heating [C]
    this->OutTempAtHeatPeak = 0.0;     // outdoor temperature at max heating [C]
    this->ZoneTempAtCoolPeak = 0.0;    // zone temp at max cooling [C]
    this->ZoneRetTempAtCoolPeak = 0.0; // zone return temp at max cooling [C]
    this->OutTempAtCoolPeak = 0.0;     // outdoor temperature at max cooling [C]
    this->ZoneHumRatAtHeatPeak = 0.0;  // zone humidity ratio at max heating [kg/kg]
    this->ZoneHumRatAtCoolPeak = 0.0;  // zone humidity ratio at max cooling [kg/kg]
    this->OutHumRatAtHeatPeak = 0.0;   // outdoor humidity at max heating [kg/kg]
    this->OutHumRatAtCoolPeak = 0.0;   // outdoor humidity at max cooling [kg/kg]
    this->TimeStepNumAtHeatMax = 0;    // time step number (in day) at Heating peak
    this->TimeStepNumAtCoolMax = 0;    // time step number (in day) at cooling peak
    this->HeatDDNum = 0;               // design day index of design day causing heating peak
    this->CoolDDNum = 0;               // design day index of design day causing heating peak
    this->cHeatDDDate = "";            // date of design day causing heating peak
    this->cCoolDDDate = "";            // date of design day causing cooling peak
    this->DOASHeatLoad = 0.0;          // current heating load from DOAS supply air [W]
    this->DOASCoolLoad = 0.0;          // current cooling load from DOAS supply air [W]
    this->DOASSupMassFlow = 0.0;       // current mass flow rate of DOAS supply air [kg/s]
    this->DOASSupTemp = 0.0;           // current DOAS supply air temperature [C]
    this->DOASSupHumRat = 0.0;         // current DOAS supply air humidity ratio [kgWater/kgDryAir]
    this->DOASTotCoolLoad = 0.0;       // current total cooling load imposed by DOAS supply air [W]
}

void ZoneSizingData::allocateMemberArrays(int const numOfTimeStepInDay)
{
    this->HeatFlowSeq.dimension(numOfTimeStepInDay, 0.0);
    this->CoolFlowSeq.dimension(numOfTimeStepInDay, 0.0);
    this->HeatFlowSeqNoOA.dimension(numOfTimeStepInDay, 0.0);
    this->CoolFlowSeqNoOA.dimension(numOfTimeStepInDay, 0.0);
    this->HeatLoadSeq.dimension(numOfTimeStepInDay, 0.0);
    this->CoolLoadSeq.dimension(numOfTimeStepInDay, 0.0);
    this->HeatZoneTempSeq.dimension(numOfTimeStepInDay, 0.0);
    this->DesHeatSetPtSeq.dimension(numOfTimeStepInDay, 0.0);
    this->CoolZoneTempSeq.dimension(numOfTimeStepInDay, 0.0);
    this->DesCoolSetPtSeq.dimension(numOfTimeStepInDay, 0.0);
    this->HeatOutTempSeq.dimension(numOfTimeStepInDay, 0.0);
    this->CoolOutTempSeq.dimension(numOfTimeStepInDay, 0.0);
    this->HeatZoneRetTempSeq.dimension(numOfTimeStepInDay, 0.0);
    this->HeatTstatTempSeq.dimension(numOfTimeStepInDay, 0.0);
    this->CoolZoneRetTempSeq.dimension(numOfTimeStepInDay, 0.0);
    this->CoolTstatTempSeq.dimension(numOfTimeStepInDay, 0.0);
    this->HeatZoneHumRatSeq.dimension(numOfTimeStepInDay, 0.0);
    this->CoolZoneHumRatSeq.dimension(numOfTimeStepInDay, 0.0);
    this->HeatOutHumRatSeq.dimension(numOfTimeStepInDay, 0.0);
    this->CoolOutHumRatSeq.dimension(numOfTimeStepInDay, 0.0);
    this->DOASHeatLoadSeq.dimension(numOfTimeStepInDay, 0.0);
    this->DOASCoolLoadSeq.dimension(numOfTimeStepInDay, 0.0);
    this->DOASHeatAddSeq.dimension(numOfTimeStepInDay, 0.0);
    this->DOASLatAddSeq.dimension(numOfTimeStepInDay, 0.0);
    this->DOASSupMassFlowSeq.dimension(numOfTimeStepInDay, 0.0);
    this->DOASSupTempSeq.dimension(numOfTimeStepInDay, 0.0);
    this->DOASSupHumRatSeq.dimension(numOfTimeStepInDay, 0.0);
    this->DOASTotCoolLoadSeq.dimension(numOfTimeStepInDay, 0.0);
}

void resetHVACSizingGlobals(EnergyPlusData &state,
                            int const curZoneEqNum,
                            int const curSysNum,
                            bool &firstPassFlag) // called in zone equipment Report function
{
    // reset Data globals so that previously set variables are not used in other equipment models
    state.dataSize->DataTotCapCurveIndex = 0;
    state.dataSize->DataPltSizCoolNum = 0;
    state.dataSize->DataPltSizHeatNum = 0;
    state.dataSize->DataWaterLoopNum = 0;
    state.dataSize->DataCoilNum = 0;
    state.dataSize->DataFanOpMode = 0;
    state.dataSize->DataCoilIsSuppHeater = false;
    state.dataSize->DataIsDXCoil = false;
    state.dataSize->DataAutosizable = true;
    state.dataSize->DataEMSOverrideON = false;
    state.dataSize->DataScalableSizingON = false;
    state.dataSize->DataScalableCapSizingON = false;
    state.dataSize->DataSysScalableFlowSizingON = false;
    state.dataSize->DataSysScalableCapSizingON = false;
    state.dataSize->DataDesAccountForFanHeat = true;
<<<<<<< HEAD
=======
    state.dataSize->DataDXCoolsLowSpeedsAutozize = false;

>>>>>>> 61c5eda4
    state.dataSize->DataDesInletWaterTemp = 0.0;
    state.dataSize->DataDesInletAirHumRat = 0.0;
    state.dataSize->DataDesInletAirTemp = 0.0;
    state.dataSize->DataDesOutletAirTemp = 0.0;
    state.dataSize->DataDesOutletAirHumRat = 0.0;
    state.dataSize->DataCoolCoilCap = 0.0;
    state.dataSize->DataFlowUsedForSizing = 0.0;
    state.dataSize->DataAirFlowUsedForSizing = 0.0;
    state.dataSize->DataWaterFlowUsedForSizing = 0.0;
    state.dataSize->DataCapacityUsedForSizing = 0.0;
    state.dataSize->DataDesignCoilCapacity = 0.0;
    state.dataSize->DataHeatSizeRatio = 1.0;
    state.dataSize->DataEMSOverride = 0.0;
    state.dataSize->DataBypassFrac = 0.0;
    state.dataSize->DataFracOfAutosizedCoolingAirflow = 1.0;
    state.dataSize->DataFracOfAutosizedHeatingAirflow = 1.0;
    state.dataSize->DataFlowPerCoolingCapacity = 0.0;
    state.dataSize->DataFlowPerHeatingCapacity = 0.0;
    state.dataSize->DataFracOfAutosizedCoolingCapacity = 1.0;
    state.dataSize->DataFracOfAutosizedHeatingCapacity = 1.0;
    state.dataSize->DataAutosizedCoolingCapacity = 0.0;
    state.dataSize->DataAutosizedHeatingCapacity = 0.0;
    state.dataSize->DataConstantUsedForSizing = 0.0;
    state.dataSize->DataFractionUsedForSizing = 0.0;
    state.dataSize->DataNonZoneNonAirloopValue = 0.0;
    state.dataSize->DataZoneNumber = 0;
    state.dataSize->DataFanEnumType = -1;
    state.dataSize->DataFanIndex = -1;
    state.dataSize->DataWaterCoilSizCoolDeltaT = 0.0;
    state.dataSize->DataWaterCoilSizHeatDeltaT = 0.0;
    state.dataSize->DataNomCapInpMeth = false;
    state.dataSize->DataFanPlacement = ZoneFanPlacement::NotSet;
    state.dataSize->DataDXSpeedNum = 0;
    state.dataSize->DataCoilSizingAirInTemp = 0.0;
    state.dataSize->DataCoilSizingAirInHumRat = 0.0;
    state.dataSize->DataCoilSizingAirOutTemp = 0.0;
    state.dataSize->DataCoilSizingAirOutHumRat = 0.0;
    state.dataSize->DataCoolCoilType = -1;
    state.dataSize->DataCoolCoilIndex = -1;

    // These zone specific sizing variables are set in zone equipment to use for sizing.
    // Reset to avoid chance that second zone equipment will size using these variables set by first zone equipment to be sized
    auto &ZoneEqSizing(state.dataSize->ZoneEqSizing);
    auto &UnitarySysEqSizing(state.dataSize->UnitarySysEqSizing);
    if (curZoneEqNum > 0) {

        if (ZoneEqSizing.size() == 0) {
            firstPassFlag = false;
            return;
        }

        ZoneEqSizing(curZoneEqNum).AirFlow = false;
        ZoneEqSizing(curZoneEqNum).CoolingAirFlow = false;
        ZoneEqSizing(curZoneEqNum).HeatingAirFlow = false;
        ZoneEqSizing(curZoneEqNum).SystemAirFlow = false;
        ZoneEqSizing(curZoneEqNum).Capacity = false;
        ZoneEqSizing(curZoneEqNum).CoolingCapacity = false;
        ZoneEqSizing(curZoneEqNum).HeatingCapacity = false;
        ZoneEqSizing(curZoneEqNum).AirVolFlow = 0.0;
        ZoneEqSizing(curZoneEqNum).MaxHWVolFlow = 0.0;
        ZoneEqSizing(curZoneEqNum).MaxCWVolFlow = 0.0;
        ZoneEqSizing(curZoneEqNum).OAVolFlow = 0.0;
        ZoneEqSizing(curZoneEqNum).DesCoolingLoad = 0.0;
        ZoneEqSizing(curZoneEqNum).DesHeatingLoad = 0.0;
        ZoneEqSizing(curZoneEqNum).CoolingAirVolFlow = 0.0;
        ZoneEqSizing(curZoneEqNum).HeatingAirVolFlow = 0.0;
        ZoneEqSizing(curZoneEqNum).SystemAirVolFlow = 0.0;
        ZoneEqSizing(curZoneEqNum).DesignSizeFromParent = false;
    }

    if (curSysNum > 0) {

        if (UnitarySysEqSizing.size() == 0) {
            firstPassFlag = false;
            return;
        }

        UnitarySysEqSizing(curSysNum).AirFlow = false;
        UnitarySysEqSizing(curSysNum).CoolingAirFlow = false;
        UnitarySysEqSizing(curSysNum).HeatingAirFlow = false;
        UnitarySysEqSizing(curSysNum).Capacity = false;
        UnitarySysEqSizing(curSysNum).CoolingCapacity = false;
        UnitarySysEqSizing(curSysNum).HeatingCapacity = false;
    }

    firstPassFlag = false;
}

void GetCoilDesFlowT(EnergyPlusData &state,
                     int SysNum,           // central air system index
                     Real64 CpAir,         // specific heat to be used in calculations [J/kgC]
                     Real64 &DesFlow,      // returned design mass flow [kg/s]
                     Real64 &DesExitTemp,  // returned design coil exit temperature [kg/s]
                     Real64 &DesExitHumRat // returned design coil exit humidity ratio [kg/kg]
)
{
    // FUNCTION INFORMATION:
    //       AUTHOR         Fred Buhl
    //       DATE WRITTEN   September 2014
    //       MODIFIED
    //       RE-ENGINEERED  na

    // PURPOSE OF THIS FUNCTION:
    // This function calculates the coil design air flow rate and exit temperature depending on the
    // cooling capacity control method

    // METHODOLOGY EMPLOYED:
    // energy and mass flow balance

    // FUNCTION LOCAL VARIABLE DECLARATIONS:
    int DDAtSensPeak(0);
    int TimeStepAtSensPeak(0);
    int DDAtFlowPeak(0);
    int TimeStepAtFlowPeak(0);
    int CoolCapCtrl; // type of coil capacity control
    int PeakLoadType;
    int DDAtTotPeak(0);
    int TimeStepAtTotPeak(0);
    int TimeStepAtPeak(0);
    Real64 ZoneCoolLoadSum(0); // sum of zone cooling loads at the peak [W]
    Real64 AvgZoneTemp(0);     // average zone temperature [C]
    Real64 AvgSupTemp(0.0);    // average supply temperature for bypass control [C]
    Real64 TotFlow(0.0);       // total flow for bypass control [m3/s]
    Real64 MixTemp(0.0);       // mixed air temperature at the peak [C]

    auto &SysSizInput(state.dataSize->SysSizInput);
    auto &FinalSysSizing(state.dataSize->FinalSysSizing);
    auto &SysSizPeakDDNum(state.dataSize->SysSizPeakDDNum);
    auto &CalcSysSizing(state.dataSize->CalcSysSizing);

    CoolCapCtrl = SysSizInput(SysNum).CoolCapControl;
    PeakLoadType = SysSizInput(SysNum).CoolingPeakLoadType;
    DDAtSensPeak = SysSizPeakDDNum(SysNum).SensCoolPeakDD;
    if (DDAtSensPeak > 0) {
        TimeStepAtSensPeak = SysSizPeakDDNum(SysNum).TimeStepAtSensCoolPk(DDAtSensPeak);
        DDAtFlowPeak = SysSizPeakDDNum(SysNum).CoolFlowPeakDD;
        TimeStepAtFlowPeak = SysSizPeakDDNum(SysNum).TimeStepAtCoolFlowPk(DDAtFlowPeak);
        DDAtTotPeak = SysSizPeakDDNum(SysNum).TotCoolPeakDD;
        TimeStepAtTotPeak = SysSizPeakDDNum(SysNum).TimeStepAtTotCoolPk(DDAtTotPeak);

        if (PeakLoadType == TotalCoolingLoad) {
            TimeStepAtPeak = TimeStepAtTotPeak;
        } else {
            TimeStepAtPeak = TimeStepAtSensPeak;
        }
    } else {
        if ((CoolCapCtrl == VT) || (CoolCapCtrl == Bypass)) {
            ShowWarningError(state,
                             "GetCoilDesFlow: AirLoopHVAC=" + SysSizInput(SysNum).AirPriLoopName + "has no time of peak cooling load for sizing.");
            ShowContinueError(state, "Using Central Cooling Capacity Control Method=VAV instead of Bypass or VT.");
            CoolCapCtrl = VAV;
        }
    }

    if (CoolCapCtrl == VAV) {
        DesExitTemp = FinalSysSizing(SysNum).CoolSupTemp;
        DesFlow = FinalSysSizing(SysNum).MassFlowAtCoolPeak / state.dataEnvrn->StdRhoAir;
        DesExitHumRat = FinalSysSizing(SysNum).CoolSupHumRat;
    } else if (CoolCapCtrl == OnOff) {
        DesExitTemp = FinalSysSizing(SysNum).CoolSupTemp;
        DesFlow = state.dataSize->DataAirFlowUsedForSizing;
        DesExitHumRat = FinalSysSizing(SysNum).CoolSupHumRat;
    } else if (CoolCapCtrl == VT) {
        if (FinalSysSizing(SysNum).CoolingPeakLoadType == SensibleCoolingLoad) {
            ZoneCoolLoadSum = CalcSysSizing(SysNum).SumZoneCoolLoadSeq(TimeStepAtPeak);
            AvgZoneTemp = CalcSysSizing(SysNum).CoolZoneAvgTempSeq(TimeStepAtPeak);
        } else if (FinalSysSizing(SysNum).CoolingPeakLoadType == TotalCoolingLoad) {
            ZoneCoolLoadSum = CalcSysSizing(SysNum).SumZoneCoolLoadSeq(TimeStepAtPeak);
            AvgZoneTemp = CalcSysSizing(SysNum).CoolZoneAvgTempSeq(TimeStepAtPeak);
        }
        DesExitTemp = max(FinalSysSizing(SysNum).CoolSupTemp,
                          AvgZoneTemp - ZoneCoolLoadSum / (state.dataEnvrn->StdRhoAir * CpAir * FinalSysSizing(SysNum).DesCoolVolFlow));
        DesFlow = FinalSysSizing(SysNum).DesCoolVolFlow;
        DesExitHumRat = Psychrometrics::PsyWFnTdbRhPb(state, DesExitTemp, 0.9, state.dataEnvrn->StdBaroPress, "GetCoilDesFlowT");
    } else if (CoolCapCtrl == Bypass) {
        if (FinalSysSizing(SysNum).CoolingPeakLoadType == SensibleCoolingLoad) {
            ZoneCoolLoadSum = CalcSysSizing(SysNum).SumZoneCoolLoadSeq(TimeStepAtPeak);
            AvgZoneTemp = CalcSysSizing(SysNum).CoolZoneAvgTempSeq(TimeStepAtPeak);
        } else if (FinalSysSizing(SysNum).CoolingPeakLoadType == TotalCoolingLoad) {
            ZoneCoolLoadSum = CalcSysSizing(SysNum).SumZoneCoolLoadSeq(TimeStepAtPeak);
            AvgZoneTemp = CalcSysSizing(SysNum).CoolZoneAvgTempSeq(TimeStepAtPeak);
        }
        AvgSupTemp = AvgZoneTemp - ZoneCoolLoadSum / (state.dataEnvrn->StdRhoAir * CpAir * FinalSysSizing(SysNum).DesCoolVolFlow);
        TotFlow = FinalSysSizing(SysNum).DesCoolVolFlow;
        MixTemp = CalcSysSizing(SysNum).MixTempAtCoolPeak;
        DesExitTemp = FinalSysSizing(SysNum).CoolSupTemp;
        if (MixTemp > DesExitTemp) {
            DesFlow = TotFlow * max(0.0, min(1.0, ((MixTemp - AvgSupTemp) / (MixTemp - DesExitTemp))));
        } else {
            DesFlow = TotFlow;
        }
        DesExitHumRat = Psychrometrics::PsyWFnTdbRhPb(state, DesExitTemp, 0.9, state.dataEnvrn->StdBaroPress, "GetCoilDesFlowT");
    }
}

Real64 ZoneAirDistributionData::calculateEz(EnergyPlusData &state, int const ZoneNum) // Zone index
{
    Real64 zoneEz = 1.0;
    // Calc the zone supplied OA flow rate counting the zone air distribution effectiveness
    //  First check whether the zone air distribution effectiveness schedule exists, if yes uses it;
    //   otherwise uses the inputs of zone distribution effectiveness in cooling mode or heating mode
    if (this->ZoneADEffSchPtr > 0) {
        // Get schedule value for the zone air distribution effectiveness
        zoneEz = ScheduleManager::GetCurrentScheduleValue(state, this->ZoneADEffSchPtr);
    } else {
        Real64 zoneLoad = state.dataZoneEnergyDemand->ZoneSysEnergyDemand(ZoneNum).TotalOutputRequired;

        // Zone in cooling mode
        if (zoneLoad < 0.0) zoneEz = this->ZoneADEffCooling;

        // Zone in heating mode
        if (zoneLoad > 0.0) zoneEz = this->ZoneADEffHeating;
    }
    if (zoneEz <= 0.0) {
        // Enforce defaults
        zoneEz = 1.0;
    }
    return zoneEz;
}

Real64 calcDesignSpecificationOutdoorAir(EnergyPlusData &state,
                                         int const DSOAPtr,          // Pointer to DesignSpecification:OutdoorAir object
                                         int const ActualZoneNum,    // Zone index
                                         bool const UseOccSchFlag,   // Zone occupancy schedule will be used instead of using total zone occupancy
                                         bool const UseMinOASchFlag, // Use min OA schedule in DesignSpecification:OutdoorAir object
                                         bool const PerPersonNotSet, // when calculation should not include occupants (e.g., dual duct)
                                         bool const MaxOAVolFlowFlag // TRUE when calculation uses occupancy schedule  (e.g., dual duct)
)
{
    Real64 totOAFlowRate = 0.0;
    if (DSOAPtr == 0) return totOAFlowRate;

    auto &thisDSOA = state.dataSize->OARequirements(DSOAPtr);

    if (thisDSOA.numDSOA == 0) {
        // This is a simple DesignSpecification:OutdoorAir
        return thisDSOA.calcOAFlowRate(state, ActualZoneNum, UseOccSchFlag, UseMinOASchFlag, PerPersonNotSet, MaxOAVolFlowFlag);
    } else {
        // This is a DesignSpecification:OutdoorAir:SpaceList
        for (int dsoaCount = 1; dsoaCount <= thisDSOA.numDSOA; ++dsoaCount) {
            totOAFlowRate += state.dataSize->OARequirements(thisDSOA.dsoaIndexes(dsoaCount))
                                 .calcOAFlowRate(state,
                                                 ActualZoneNum,
                                                 UseOccSchFlag,
                                                 UseMinOASchFlag,
                                                 PerPersonNotSet,
                                                 MaxOAVolFlowFlag,
                                                 thisDSOA.dsoaSpaceIndexes(dsoaCount));
        }
        return totOAFlowRate;
    }
}

Real64 OARequirementsData::desFlowPerZoneArea(EnergyPlusData &state,
                                              int const actualZoneNum // Zone index
)
{
    Real64 desFlowPA = 0.0;
    if (this->numDSOA == 0) {
        // This is a simple DesignSpecification:OutdoorAir
        if (this->OAFlowMethod != DataSizing::OAFlowPPer && this->OAFlowMethod != DataSizing::OAFlow && this->OAFlowMethod != DataSizing::OAFlowACH) {
            desFlowPA = this->OAFlowPerArea;
        }
    } else {
        // This is a DesignSpecification:OutdoorAir:SpaceList
        Real64 sumAreaOA = 0.0;
        for (int dsoaCount = 1; dsoaCount <= this->numDSOA; ++dsoaCount) {
            auto const thisDSOA = state.dataSize->OARequirements(this->dsoaIndexes(dsoaCount));
            if (thisDSOA.OAFlowMethod != DataSizing::OAFlowPPer && thisDSOA.OAFlowMethod != DataSizing::OAFlow &&
                thisDSOA.OAFlowMethod != DataSizing::OAFlowACH) {
                Real64 spaceArea = state.dataHeatBal->space(this->dsoaSpaceIndexes(dsoaCount)).floorArea;
                sumAreaOA += thisDSOA.OAFlowPerArea * spaceArea;
            }
        }
        if (state.dataHeatBal->Zone(actualZoneNum).FloorArea) {
            desFlowPA = sumAreaOA / state.dataHeatBal->Zone(actualZoneNum).FloorArea;
        }
    }
    return desFlowPA;
}

Real64 OARequirementsData::desFlowPerZonePerson(EnergyPlusData &state,
                                                int const actualZoneNum // Zone index
)
{
    Real64 desFlowPP = 0.0;
    if (this->numDSOA == 0) {
        // This is a simple DesignSpecification:OutdoorAir
        if (this->OAFlowMethod != DataSizing::OAFlowPerArea && this->OAFlowMethod != DataSizing::OAFlow &&
            this->OAFlowMethod != DataSizing::OAFlowACH) {
            desFlowPP = this->OAFlowPerPerson;
        }
    } else {
        // This is a DesignSpecification:OutdoorAir:SpaceList
        Real64 sumPeopleOA = 0.0;
        for (int dsoaCount = 1; dsoaCount <= this->numDSOA; ++dsoaCount) {
            auto const thisDSOA = state.dataSize->OARequirements(this->dsoaIndexes(dsoaCount));
            if (thisDSOA.OAFlowMethod != DataSizing::OAFlowPerArea && thisDSOA.OAFlowMethod != DataSizing::OAFlow &&
                thisDSOA.OAFlowMethod != DataSizing::OAFlowACH) {
                Real64 spacePeople = state.dataHeatBal->space(this->dsoaSpaceIndexes(dsoaCount)).totOccupants;
                sumPeopleOA += thisDSOA.OAFlowPerPerson * spacePeople;
            }
        }
        if (state.dataHeatBal->Zone(actualZoneNum).TotOccupants > 0.0) {
            desFlowPP = sumPeopleOA / state.dataHeatBal->Zone(actualZoneNum).TotOccupants;
        }
    }
    return desFlowPP;
}

Real64 OARequirementsData::calcOAFlowRate(EnergyPlusData &state,
                                          int const ActualZoneNum,     // Zone index
                                          bool const UseOccSchFlag,    // Zone occupancy schedule will be used instead of using total zone occupancy
                                          bool const UseMinOASchFlag,  // Use min OA schedule in DesignSpecification:OutdoorAir object
                                          bool const PerPersonNotSet,  // when calculation should not include occupants (e.g., dual duct)
                                          bool const MaxOAVolFlowFlag, // TRUE when calculation uses occupancy schedule  (e.g., dual duct)
                                          int const spaceNum           // Space index (if applicable)
)
{

    // FUNCTION INFORMATION:
    //       AUTHOR         Richard Raustad, FSEC
    //       DATE WRITTEN   October 2012

    // PURPOSE OF THIS FUNCTION:
    // This function returns the air volume flow rate based on DesignSpecification:OutdoorAir object.

    // METHODOLOGY EMPLOYED:
    // User inputs and zone index allows calculation of outdoor air quantity.
    // Sizing does not use occupancy or min OA schedule and will call with flags set to FALSE
    // Ventilation Rate Procedure uses occupancy schedule based on user input.

    // Return value
    Real64 OAVolumeFlowRate; // Return value for calculated outdoor air volume flow rate [m3/s]

    // FUNCTION LOCAL VARIABLE DECLARATIONS:
    Real64 DSOAFlowPeople;            // Outdoor air volume flow rate based on occupancy (m3/s)
    Real64 DSOAFlowPerZone;           // Outdoor air volume flow rate (m3/s)
    Real64 DSOAFlowPerArea;           // Outdoor air volume flow rate based on zone floor area (m3/s)
    Real64 DSOAFlowACH;               // Outdoor air volume flow rate based on air changes per hour (m3/s)
    Real64 ZoneOAPeople;              // Zone OA flow rate based on number of occupants [m3/s]
    Real64 ZoneOAArea;                // Zone OA flow rate based on space floor area [m3/s]
    Real64 ZoneOAMin;                 // Minimum Zone OA flow rate when the zone is unoccupied (i.e. ZoneOAPeople = 0)
                                      // used for "ProportionalControl" System outdoor air method
    Real64 ZoneOAMax;                 // Maximum Zone OA flow rate (ZoneOAPeople + ZoneOAArea)
                                      // used for "ProportionalControl" System outdoor air method
    Real64 ZoneMaxCO2;                // Breathing-zone CO2 concentration
    Real64 ZoneMinCO2;                // Minimum CO2 concentration in zone
    Real64 ZoneContamControllerSched; // Schedule value for ZoneControl:ContaminantController
    Real64 CO2PeopleGeneration;       // CO2 generation from people at design level

    OAVolumeFlowRate = 0.0;

    auto &thisZone = state.dataHeatBal->Zone(ActualZoneNum);
    Real64 floorArea = 0.0;
    Real64 volume = 0.0;
    Real64 nomTotOccupants = 0.0;
    Real64 curNumOccupants = 0.0;
    Real64 maxOccupants = 0.0;
    if (spaceNum > 0) {
        floorArea = state.dataHeatBal->space(spaceNum).floorArea;
        // TODO MJW: For now just proportion space volume by floor area
        if (thisZone.FloorArea > 0.0) {
            volume = thisZone.Volume * state.dataHeatBal->space(spaceNum).floorArea / thisZone.FloorArea;
        } else {
            volume = 0.0;
        }
        nomTotOccupants = state.dataHeatBal->space(spaceNum).totOccupants;
        curNumOccupants = state.dataHeatBal->spaceIntGain(spaceNum).NOFOCC;
        maxOccupants = state.dataHeatBal->space(spaceNum).maxOccupants;
    } else {
        floorArea = thisZone.FloorArea;
        volume = thisZone.Volume;
        nomTotOccupants = thisZone.TotOccupants;
        curNumOccupants = state.dataHeatBal->ZoneIntGain(ActualZoneNum).NOFOCC;
        maxOccupants = thisZone.maxOccupants;
    }

    if (this->OAFlowMethod == DataSizing::ZOAM_IAQP && this->myEnvrnFlag) {
        if (!state.dataContaminantBalance->Contaminant.CO2Simulation) {
            ShowSevereError(state,
                            "DesignSpecification:OutdoorAir=\"" + this->Name +
                                R"(" valid Outdoor Air Method =" IndoorAirQualityProcedure" requires CO2 simulation.)");
            ShowContinueError(state, "The choice must be Yes for the field Carbon Dioxide Concentration in ZoneAirContaminantBalance");
            ShowFatalError(state, "CalcDesignSpecificationOutdoorAir: Errors found in input. Preceding condition(s) cause termination.");
        }
        this->myEnvrnFlag = false;
    }
    if (this->OAFlowMethod == DataSizing::ZOAM_ProportionalControlSchOcc && this->myEnvrnFlag) {
        if (!state.dataContaminantBalance->Contaminant.CO2Simulation) {
            ShowSevereError(state,
                            "DesignSpecification:OutdoorAir=\"" + this->Name +
                                R"(" valid Outdoor Air Method =" ProportionalControlBasedOnDesignOccupancy" requires CO2 simulation.)");
            ShowContinueError(state, "The choice must be Yes for the field Carbon Dioxide Concentration in ZoneAirContaminantBalance");
            ShowFatalError(state, "CalcDesignSpecificationOutdoorAir: Errors found in input. Preceding condition(s) cause termination.");
        }
        this->myEnvrnFlag = false;
    }
    if (this->OAFlowMethod == DataSizing::ZOAM_ProportionalControlDesOcc && this->myEnvrnFlag) {
        if (!state.dataContaminantBalance->Contaminant.CO2Simulation) {
            ShowSevereError(state,
                            "DesignSpecification:OutdoorAir=\"" + this->Name +
                                R"(" valid Outdoor Air Method =" ProportionalControlBasedOnOccupancySchedule" requires CO2 simulation.)");
            ShowContinueError(state, "The choice must be Yes for the field Carbon Dioxide Concentration in ZoneAirContaminantBalance");
            ShowFatalError(state, "CalcDesignSpecificationOutdoorAir: Errors found in input. Preceding condition(s) cause termination.");
        }
        this->myEnvrnFlag = false;
    }

    // Calculate people outdoor air flow rate as needed
    switch (this->OAFlowMethod) {
    case DataSizing::OAFlowPPer:
    case DataSizing::OAFlowSum:
    case DataSizing::OAFlowMax: {
        if (UseOccSchFlag) {
            if (MaxOAVolFlowFlag) {
                // OAPerPersonMode == PerPersonDCVByCurrentLevel (UseOccSchFlag = TRUE)
                // for dual duct, get max people according to max schedule value when requesting MaxOAFlow
                DSOAFlowPeople = maxOccupants * this->OAFlowPerPerson;
            } else {
                DSOAFlowPeople = curNumOccupants * this->OAFlowPerPerson;
            }
        } else {
            if (MaxOAVolFlowFlag) {
                // OAPerPersonMode == PerPersonByDesignLevel (UseOccSchFlag = FALSE)
                // use total people when requesting MaxOAFlow
                DSOAFlowPeople = nomTotOccupants * this->OAFlowPerPerson;
            } else {
                DSOAFlowPeople = nomTotOccupants * this->OAFlowPerPerson;
            }
        }
        if (PerPersonNotSet) DSOAFlowPeople = 0.0; // for Dual Duct if Per Person Ventilation Rate Mode is not entered
    } break;
    default: {
        DSOAFlowPeople = 0.0;
    } break;
    }

    // Calculate minimum outdoor air flow rate
    switch (this->OAFlowMethod) {
    case DataSizing::OAFlowNone: {
        // Special case for no DesignSpecification:OutdoorAir object in Sizing:Zone object
        // probably won't get to this CASE statement since it will RETURN above (Ptr=0)
        // See SizingManager GetZoneSizingInput for Sizing:Zone input field Design Specification Outdoor Air Object Name
        OAVolumeFlowRate = 0.0;
    } break;
    case DataSizing::OAFlowPPer: {
        // Multiplied by occupancy
        OAVolumeFlowRate = DSOAFlowPeople;
    } break;
    case DataSizing::OAFlow: {
        // User input
        OAVolumeFlowRate = this->OAFlowPerZone;
    } break;
    case DataSizing::OAFlowPerArea: {
        // Multiplied by zone floor area
        OAVolumeFlowRate = this->OAFlowPerArea * floorArea;
    } break;
    case DataSizing::OAFlowACH: {
        // Multiplied by zone volume
        OAVolumeFlowRate = this->OAFlowACH * volume / 3600.0;
    } break;
    case DataSizing::OAFlowSum:
    case DataSizing::OAFlowMax: {
        // Use sum or max of per person and the following
        DSOAFlowPerZone = this->OAFlowPerZone;
        DSOAFlowPerArea = this->OAFlowPerArea * floorArea;
        DSOAFlowACH = this->OAFlowACH * volume / 3600.0;
        if (this->OAFlowMethod == DataSizing::OAFlowMax) {
            OAVolumeFlowRate = max(DSOAFlowPeople, DSOAFlowPerZone, DSOAFlowPerArea, DSOAFlowACH);
        } else {
            OAVolumeFlowRate = DSOAFlowPeople + DSOAFlowPerZone + DSOAFlowPerArea + DSOAFlowACH;
        }
    } break;
    case DataSizing::ZOAM_IAQP: {
        if (state.dataGlobal->DoingSizing) {
            DSOAFlowPeople = nomTotOccupants * this->OAFlowPerPerson;
            DSOAFlowPerZone = this->OAFlowPerZone;
            DSOAFlowPerArea = this->OAFlowPerArea * floorArea;
            DSOAFlowACH = this->OAFlowACH * volume / 3600.0;
            OAVolumeFlowRate = DSOAFlowPeople + DSOAFlowPerZone + DSOAFlowPerArea + DSOAFlowACH;
        } else {
            OAVolumeFlowRate = state.dataContaminantBalance->ZoneSysContDemand(ActualZoneNum).OutputRequiredToCO2SP / state.dataEnvrn->StdRhoAir;
        }
    } break;
    case DataSizing::ZOAM_ProportionalControlSchOcc:
    case DataSizing::ZOAM_ProportionalControlDesOcc: {
        ZoneOAPeople = 0.0;
        if (this->OAFlowMethod != DataSizing::ZOAM_ProportionalControlDesOcc) {
            ZoneOAPeople = curNumOccupants * thisZone.Multiplier * thisZone.ListMultiplier * this->OAFlowPerPerson;
        } else {
            ZoneOAPeople = nomTotOccupants * thisZone.Multiplier * thisZone.ListMultiplier * this->OAFlowPerPerson;
            CO2PeopleGeneration = 0.0;
            if (this->OAFlowMethod == DataSizing::ZOAM_ProportionalControlDesOcc) {
                // Accumulate CO2 generation from people at design occupancy and current activity level
                for (int PeopleNum = 1; PeopleNum <= state.dataHeatBal->TotPeople; ++PeopleNum) {
                    if (spaceNum > 0) {
                        if (state.dataHeatBal->People(PeopleNum).spaceIndex != spaceNum) continue;
                    } else {
                        if (state.dataHeatBal->People(PeopleNum).ZonePtr != ActualZoneNum) continue;
                    }
                    CO2PeopleGeneration += state.dataHeatBal->People(PeopleNum).NumberOfPeople * state.dataHeatBal->People(PeopleNum).CO2RateFactor *
                                           ScheduleManager::GetCurrentScheduleValue(state, state.dataHeatBal->People(PeopleNum).ActivityLevelPtr);
                }
            }
        }
        ZoneOAArea = floorArea * thisZone.Multiplier * thisZone.ListMultiplier * this->OAFlowPerArea;
        ZoneOAMin = ZoneOAArea;
        ZoneOAMax = (ZoneOAArea + ZoneOAPeople);
        if (thisZone.ZoneContamControllerSchedIndex > 0.0) {
            // Check the availability schedule value for ZoneControl:ContaminantController
            ZoneContamControllerSched = ScheduleManager::GetCurrentScheduleValue(state, thisZone.ZoneContamControllerSchedIndex);
            if (ZoneContamControllerSched > 0.0) {
                if (ZoneOAPeople > 0.0) {
                    if (state.dataContaminantBalance->ZoneCO2GainFromPeople(ActualZoneNum) > 0.0) {
                        if (thisZone.ZoneMinCO2SchedIndex > 0.0) {
                            // Take the schedule value of "Minimum Carbon Dioxide Concentration Schedule Name"
                            // in the ZoneControl:ContaminantController
                            ZoneMinCO2 = ScheduleManager::GetCurrentScheduleValue(state, thisZone.ZoneMinCO2SchedIndex);
                        } else {
                            ZoneMinCO2 = state.dataContaminantBalance->OutdoorCO2;
                        }

                        // Calculate zone maximum target CO2 concentration in PPM
                        if (this->OAFlowMethod == DataSizing::ZOAM_ProportionalControlDesOcc) {
                            ZoneMaxCO2 = state.dataContaminantBalance->OutdoorCO2 +
                                         (CO2PeopleGeneration * thisZone.Multiplier * thisZone.ListMultiplier * 1.0e6) / ZoneOAMax;
                        } else {
                            ZoneMaxCO2 =
                                state.dataContaminantBalance->OutdoorCO2 + (state.dataContaminantBalance->ZoneCO2GainFromPeople(ActualZoneNum) *
                                                                            thisZone.Multiplier * thisZone.ListMultiplier * 1.0e6) /
                                                                               ZoneOAMax;
                        }

                        if (ZoneMaxCO2 <= ZoneMinCO2) {
                            ++this->CO2MaxMinLimitErrorCount;
                            if (this->OAFlowMethod == DataSizing::ZOAM_ProportionalControlSchOcc) {
                                if (this->CO2MaxMinLimitErrorCount < 2) {
                                    ShowSevereError(state,
                                                    "CalcDesignSpecificationOutdoorAir DesignSpecification:OutdoorAir = \"" + this->Name + "\".");
                                    ShowContinueError(
                                        state,
                                        format("For System Outdoor Air Method = ProportionalControlBasedOnOccupancySchedule, maximum target "
                                               "CO2 concentration ({:.2R}), is not greater than minimum target CO2 concentration ({:.2R}).",
                                               ZoneMaxCO2,
                                               ZoneMinCO2));
                                    ShowContinueError(state,
                                                      "\"ProportionalControlBasedOnOccupancySchedule\" will not be modeled. Default "
                                                      "\"Flow/Person+Flow/Area\" will be modeled. Simulation continues...");
                                    ShowContinueErrorTimeStamp(state, "");
                                } else {
                                    ShowRecurringWarningErrorAtEnd(
                                        state,
                                        "DesignSpecification:OutdoorAir = \"" + this->Name +
                                            "\", For System Outdoor Air Method = ProportionalControlBasedOnOccupancySchedule, maximum target "
                                            "CO2 concentration is not greater than minimum target CO2 concentration. Error continues...",
                                        this->CO2MaxMinLimitErrorIndex);
                                }
                            }
                            if (this->OAFlowMethod == DataSizing::ZOAM_ProportionalControlDesOcc) {
                                if (this->CO2MaxMinLimitErrorCount < 2) {
                                    ShowSevereError(state,
                                                    "CalcDesignSpecificationOutdoorAir DesignSpecification:OutdoorAir = \"" + this->Name + "\".");
                                    ShowContinueError(
                                        state,
                                        format("For System Outdoor Air Method = ProportionalControlBasedOnDesignOccupancy, maximum target "
                                               "CO2 concentration ({:.2R}), is not greater than minimum target CO2 concentration ({:.2R}).",
                                               ZoneMaxCO2,
                                               ZoneMinCO2));
                                    ShowContinueError(state,
                                                      "\"ProportionalControlBasedOnDesignOccupancy\" will not be modeled. Default "
                                                      "\"Flow/Person+Flow/Area\" will be modeled. Simulation continues...");
                                    ShowContinueErrorTimeStamp(state, "");
                                } else {
                                    ShowRecurringWarningErrorAtEnd(
                                        state,
                                        "DesignSpecification:OutdoorAir = \"" + this->Name +
                                            "\", For System Outdoor Air Method = ProportionalControlBasedOnDesignOccupancy, maximum target "
                                            "CO2 concentration is not greater than minimum target CO2 concentration. Error continues...",
                                        this->CO2MaxMinLimitErrorIndex);
                                }
                            }

                            OAVolumeFlowRate = ZoneOAMax;
                        } else {

                            if (state.dataContaminantBalance->ZoneAirCO2(ActualZoneNum) <= ZoneMinCO2) {
                                // Zone air CO2 concentration is less than minimum zone CO2 concentration, set the Zone OA flow rate to
                                // minimum Zone OA flow rate when the zone is unoccupied
                                OAVolumeFlowRate = ZoneOAMin;
                            } else if (state.dataContaminantBalance->ZoneAirCO2(ActualZoneNum) >= ZoneMaxCO2) {
                                // Zone air CO2 concentration is greater than maximum zone CO2 concentration, set the Zone OA flow rate to
                                // maximum Zone OA flow rate (i.e. ZoneOAArea + ZoneOAPeople)
                                OAVolumeFlowRate = ZoneOAMax;
                            } else {
                                // Zone air CO2 concentration is between maximum and minimum limits of zone CO2 concentration,
                                // set Zone OA flow rate by proportionally adjusting between ZoneOAMin and ZoneOAMax
                                OAVolumeFlowRate =
                                    ZoneOAMin + (ZoneOAMax - ZoneOAMin) * ((state.dataContaminantBalance->ZoneAirCO2(ActualZoneNum) - ZoneMinCO2) /
                                                                           (ZoneMaxCO2 - ZoneMinCO2));
                            }
                        }
                    } else {
                        if (state.dataGlobal->DisplayExtraWarnings) {
                            ++this->CO2GainErrorCount;
                            if (this->OAFlowMethod == DataSizing::ZOAM_ProportionalControlSchOcc) {
                                if (this->CO2GainErrorCount < 2) {
                                    ShowSevereError(state,
                                                    "CalcDesignSpecificationOutdoorAir DesignSpecification:OutdoorAir = \"" + this->Name + "\".");
                                    ShowContinueError(state,
                                                      "For System Outdoor Air Method = ProportionalControlBasedOnOccupancySchedule, CO2 "
                                                      "generation from people is not greater than zero. Occurs in Zone =\"" +
                                                          thisZone.Name + "\". ");
                                    ShowContinueError(state,
                                                      "\"ProportionalControlBasedOnOccupancySchedule\" will not be modeled. Default "
                                                      "\"Flow/Person+Flow/Area\" will be modeled. Simulation continues...");
                                    ShowContinueErrorTimeStamp(state, "");
                                } else {
                                    ShowRecurringWarningErrorAtEnd(state,
                                                                   "DesignSpecification:OutdoorAir = \"" + this->Name +
                                                                       "\", For System Outdoor Air Method = "
                                                                       "ProportionalControlBasedOnOccupancySchedule, CO2 generation from "
                                                                       "people is not greater than zero. Error continues...",
                                                                   this->CO2GainErrorIndex);
                                }
                            }
                            if (this->OAFlowMethod == DataSizing::ZOAM_ProportionalControlDesOcc) {
                                if (this->CO2GainErrorCount < 2) {
                                    ShowSevereError(state,
                                                    "CalcDesignSpecificationOutdoorAir DesignSpecification:OutdoorAir = \"" + this->Name + "\".");
                                    ShowContinueError(state,
                                                      "For System Outdoor Air Method = ProportionalControlBasedOnDesignOccupancy, CO2 "
                                                      "generation from people is not greater than zero. Occurs in Zone =\"" +
                                                          thisZone.Name + "\". ");
                                    ShowContinueError(state,
                                                      "\"ProportionalControlBasedOnDesignOccupancy\" will not be modeled. Default "
                                                      "\"Flow/Person+Flow/Area\" will be modeled. Simulation continues...");
                                    ShowContinueErrorTimeStamp(state, "");
                                } else {
                                    ShowRecurringWarningErrorAtEnd(state,
                                                                   "DesignSpecification:OutdoorAir = \"" + this->Name +
                                                                       "\", For System Outdoor Air Method = "
                                                                       "ProportionalControlBasedOnDesignOccupancy, CO2 generation from "
                                                                       "people is not greater than zero. Error continues...",
                                                                   this->CO2GainErrorIndex);
                                }
                            }
                        }
                        OAVolumeFlowRate = ZoneOAMax;
                    }
                } else {
                    // ZoneOAPeople is less than or equal to zero
                    OAVolumeFlowRate = ZoneOAMax;
                }
            } else {
                // ZoneControl:ContaminantController is scheduled off (not available)
                OAVolumeFlowRate = ZoneOAMax;
            }
        } else {
            // "Carbon Dioxide Control Availability Schedule" for ZoneControl:ContaminantController not found
            OAVolumeFlowRate = ZoneOAMax;
        }
    } break;
    default: {
        // Will never get here
        OAVolumeFlowRate = 0.0;
    } break;
    }

    // Apply zone multipliers and zone list multipliers
    // TODO MJW: this looks like it's double-counting the multipliers
    OAVolumeFlowRate *= thisZone.Multiplier * thisZone.ListMultiplier;

    // Apply schedule as needed. Sizing does not use schedule.
    if (this->OAFlowFracSchPtr > 0 && UseMinOASchFlag) {
        if (MaxOAVolFlowFlag) {
            OAVolumeFlowRate *= ScheduleManager::GetScheduleMaxValue(state, this->OAFlowFracSchPtr);
        } else {
            OAVolumeFlowRate *= ScheduleManager::GetCurrentScheduleValue(state, this->OAFlowFracSchPtr);
        }
    }

    return OAVolumeFlowRate;
}

} // namespace EnergyPlus::DataSizing<|MERGE_RESOLUTION|>--- conflicted
+++ resolved
@@ -284,11 +284,8 @@
     state.dataSize->DataSysScalableFlowSizingON = false;
     state.dataSize->DataSysScalableCapSizingON = false;
     state.dataSize->DataDesAccountForFanHeat = true;
-<<<<<<< HEAD
-=======
     state.dataSize->DataDXCoolsLowSpeedsAutozize = false;
 
->>>>>>> 61c5eda4
     state.dataSize->DataDesInletWaterTemp = 0.0;
     state.dataSize->DataDesInletAirHumRat = 0.0;
     state.dataSize->DataDesInletAirTemp = 0.0;
