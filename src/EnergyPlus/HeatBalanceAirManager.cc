// EnergyPlus, Copyright (c) 1996-2021, The Board of Trustees of the University of Illinois,
// The Regents of the University of California, through Lawrence Berkeley National Laboratory
// (subject to receipt of any required approvals from the U.S. Dept. of Energy), Oak Ridge
// National Laboratory, managed by UT-Battelle, Alliance for Sustainable Energy, LLC, and other
// contributors. All rights reserved.
//
// NOTICE: This Software was developed under funding from the U.S. Department of Energy and the
// U.S. Government consequently retains certain rights. As such, the U.S. Government has been
// granted for itself and others acting on its behalf a paid-up, nonexclusive, irrevocable,
// worldwide license in the Software to reproduce, distribute copies to the public, prepare
// derivative works, and perform publicly and display publicly, and to permit others to do so.
//
// Redistribution and use in source and binary forms, with or without modification, are permitted
// provided that the following conditions are met:
//
// (1) Redistributions of source code must retain the above copyright notice, this list of
//     conditions and the following disclaimer.
//
// (2) Redistributions in binary form must reproduce the above copyright notice, this list of
//     conditions and the following disclaimer in the documentation and/or other materials
//     provided with the distribution.
//
// (3) Neither the name of the University of California, Lawrence Berkeley National Laboratory,
//     the University of Illinois, U.S. Dept. of Energy nor the names of its contributors may be
//     used to endorse or promote products derived from this software without specific prior
//     written permission.
//
// (4) Use of EnergyPlus(TM) Name. If Licensee (i) distributes the software in stand-alone form
//     without changes from the version obtained under this License, or (ii) Licensee makes a
//     reference solely to the software portion of its product, Licensee must refer to the
//     software as "EnergyPlus version X" software, where "X" is the version number Licensee
//     obtained under this License and may not use a different name for the software. Except as
//     specifically required in this Section (4), Licensee shall not use in a company name, a
//     product name, in advertising, publicity, or other promotional activities any name, trade
//     name, trademark, logo, or other designation of "EnergyPlus", "E+", "e+" or confusingly
//     similar designation, without the U.S. Department of Energy's prior written consent.
//
// THIS SOFTWARE IS PROVIDED BY THE COPYRIGHT HOLDERS AND CONTRIBUTORS "AS IS" AND ANY EXPRESS OR
// IMPLIED WARRANTIES, INCLUDING, BUT NOT LIMITED TO, THE IMPLIED WARRANTIES OF MERCHANTABILITY
// AND FITNESS FOR A PARTICULAR PURPOSE ARE DISCLAIMED. IN NO EVENT SHALL THE COPYRIGHT OWNER OR
// CONTRIBUTORS BE LIABLE FOR ANY DIRECT, INDIRECT, INCIDENTAL, SPECIAL, EXEMPLARY, OR
// CONSEQUENTIAL DAMAGES (INCLUDING, BUT NOT LIMITED TO, PROCUREMENT OF SUBSTITUTE GOODS OR
// SERVICES; LOSS OF USE, DATA, OR PROFITS; OR BUSINESS INTERRUPTION) HOWEVER CAUSED AND ON ANY
// THEORY OF LIABILITY, WHETHER IN CONTRACT, STRICT LIABILITY, OR TORT (INCLUDING NEGLIGENCE OR
// OTHERWISE) ARISING IN ANY WAY OUT OF THE USE OF THIS SOFTWARE, EVEN IF ADVISED OF THE
// POSSIBILITY OF SUCH DAMAGE.

// C++ Headers
#include <string>

// ObjexxFCL Headers
#include <ObjexxFCL/Array.functions.hh>
#include <ObjexxFCL/Array1D.hh>
#include <ObjexxFCL/Array2D.hh>
#include <ObjexxFCL/Fmath.hh>

// EnergyPlus Headers
#include <EnergyPlus/Data/EnergyPlusData.hh>
#include <EnergyPlus/DataEnvironment.hh>
#include <EnergyPlus/DataHeatBalFanSys.hh>
#include <EnergyPlus/DataHeatBalance.hh>
#include <EnergyPlus/DataIPShortCuts.hh>
#include <EnergyPlus/DataRoomAirModel.hh>
#include <EnergyPlus/DataZoneControls.hh>
#include <EnergyPlus/DataZoneEquipment.hh>
#include <EnergyPlus/EMSManager.hh>
#include <EnergyPlus/General.hh>
#include <EnergyPlus/GeneralRoutines.hh>
#include <EnergyPlus/GlobalNames.hh>
#include <EnergyPlus/HVACManager.hh>
#include <EnergyPlus/HeatBalanceAirManager.hh>
#include <EnergyPlus/InputProcessing/InputProcessor.hh>
#include <EnergyPlus/OutputProcessor.hh>
#include <EnergyPlus/Psychrometrics.hh>
#include <EnergyPlus/ScheduleManager.hh>
#include <EnergyPlus/SystemAvailabilityManager.hh>
#include <EnergyPlus/UtilityRoutines.hh>
#include <EnergyPlus/ZoneTempPredictorCorrector.hh>

namespace EnergyPlus::HeatBalanceAirManager {
    // Module containing the air heat balance simulation routines
    // calculation (initialization) routines

    // MODULE INFORMATION:
    //       AUTHOR         Richard J. Liesen
    //       DATE WRITTEN   February 1998
    //       MODIFIED       May-July 2000 Joe Huang for Comis Link
    //       RE-ENGINEERED  na

    // PURPOSE OF THIS MODULE:
    // To encapsulate the data and algorithms required to
    // manage the air simluation heat balance on the building.

    // METHODOLOGY EMPLOYED:

    // REFERENCES:
    // The heat balance method is outlined in the "Tarp Alogorithms Manual"
    // The methods are also summarized in many BSO Theses and papers.

    // OTHER NOTES:
    // This module was created from IBLAST subroutines

    // USE STATEMENTS:
    // Use statements for data only modules
    // Using/Aliasing
    using namespace DataEnvironment;
    using namespace DataHeatBalFanSys;
    using namespace DataHeatBalance;
    using namespace DataSurfaces;

    // Use statements for access to subroutines in other modules
    using Psychrometrics::PsyCpAirFnW;
    using Psychrometrics::PsyHFnTdbW;
    using Psychrometrics::PsyRhoAirFnPbTdbW;
    using Psychrometrics::PsyTdbFnHW;

    // Data
    std::unordered_set<std::string> UniqueZoneNames;
    std::unordered_map<std::string, std::string> UniqueInfiltrationNames;
    // MODULE PARAMETER DEFINITIONS:
    static std::string const BlankString;

    namespace {
        // These were static variables within different functions. They were pulled out into the namespace
        // to facilitate easier unit testing of those functions.
        // These are purposefully not in the header file as an extern variable. No one outside of this should
        // use these. They are cleared by clear_state() for use by unit tests, but normal simulations should be unaffected.
        // This is purposefully in an anonymous namespace so nothing outside this implementation file can use it.
        bool ManageAirHeatBalanceGetInputFlag(true);
    } // namespace
    //         Subroutine Specifications for the Heat Balance Module
    // Driver Routines

    // Get Input routines for module

    // Initialization routines for module

    // Algorithms for the module
    // Reporting routines for module

    // MODULE SUBROUTINES:
    //*************************************************************************

    // Functions
    void clear_state()
    {
        ManageAirHeatBalanceGetInputFlag = true;
        UniqueZoneNames.clear();
        UniqueInfiltrationNames.clear();
    }

    void ManageAirHeatBalance(EnergyPlusData &state)
    {

        // SUBROUTINE INFORMATION:
        //       AUTHOR         Richard Liesen
        //       DATE WRITTEN   February 1998
        //       MODIFIED       na
        //       RE-ENGINEERED  na

        // PURPOSE OF THIS SUBROUTINE:
        // This subroutine manages the heat air balance method of calculating
        // building thermal loads.  It is called from the HeatBalanceManager
        // at the time step level.  This driver manages the calls to all of
        // the other drivers and simulation algorithms.

        // METHODOLOGY EMPLOYED:
        // na

        // REFERENCES:
        // na

        // USE STATEMENTS:
        // na

        // Locals
        // SUBROUTINE ARGUMENT DEFINITIONS:
        // na

        // SUBROUTINE PARAMETER DEFINITIONS:
        // na

        // INTERFACE BLOCK SPECIFICATIONS:
        // na

        // DERIVED TYPE DEFINITIONS:
        // na

        // SUBROUTINE LOCAL VARIABLE DECLARATIONS:

        // Obtains and Allocates heat balance related parameters from input file
        if (ManageAirHeatBalanceGetInputFlag) {
            GetAirHeatBalanceInput(state);
            ManageAirHeatBalanceGetInputFlag = false;
        }

        InitAirHeatBalance(state); // Initialize all heat balance related parameters

        // Solve the zone heat balance 'Detailed' solution
        // Call the air surface heat balances
        CalcHeatBalanceAir(state);

        ReportZoneMeanAirTemp(state);
    }

    // Get Input Section of the Module
    //******************************************************************************

    void GetAirHeatBalanceInput(EnergyPlusData &state)
    {

        // SUBROUTINE INFORMATION:
        //       AUTHOR         Richard Liesen
        //       DATE WRITTEN   February 1998
        //       MODIFIED       na
        //       RE-ENGINEERED  na

        // PURPOSE OF THIS SUBROUTINE:
        // This subroutine is the main routine to call other input routines

        // METHODOLOGY EMPLOYED:
        // Uses the status flags to trigger events.

        // REFERENCES:
        // na

        // USE STATEMENTS:
        // na

        // Locals
        // SUBROUTINE ARGUMENT DEFINITIONS:
        // na

        // SUBROUTINE PARAMETER DEFINITIONS:
        // na

        // INTERFACE BLOCK SPECIFICATIONS:
        // na

        // DERIVED TYPE DEFINITIONS:
        // na

        // SUBROUTINE LOCAL VARIABLE DECLARATIONS:
        bool ErrorsFound(false);



        GetAirFlowFlag(state, ErrorsFound);

        SetZoneMassConservationFlag(state);

        // get input parameters for modeling of room air flow
        GetRoomAirModelParameters(state, ErrorsFound);

        if (ErrorsFound) {
            ShowFatalError(state, "GetAirHeatBalanceInput: Errors found in getting Air inputs");
        }
    }

    void GetAirFlowFlag(EnergyPlusData &state, bool &ErrorsFound) // Set to true if errors found
    {

        // SUBROUTINE INFORMATION:
        //       AUTHOR         Garrett Westmacott
        //       DATE WRITTEN   February 2000
        //       MODIFIED       Oct 2003, FCW: Change "Infiltration-Air Change Rate" from Sum to State
        //       RE-ENGINEERED  na

        // PURPOSE OF THIS SUBROUTINE:
        // This subroutine calls the routine to get simple air flow input data.

        // METHODOLOGY EMPLOYED:
        // Modelled after 'Modual Example' in Guide for Module Developers

        // Using/Aliasing
        using ScheduleManager::GetScheduleIndex;

        // Formats


        // SUBROUTINE LOCAL VARIABLE DECLARATIONS:

        state.dataHeatBal->AirFlowFlag = UseSimpleAirFlow;

        GetSimpleAirModelInputs(state, ErrorsFound);
        if (state.dataHeatBal->TotInfiltration + state.dataHeatBal->TotVentilation + state.dataHeatBal->TotMixing + state.dataHeatBal->TotCrossMixing + state.dataHeatBal->TotRefDoorMixing > 0) {
            static constexpr auto Format_720("! <AirFlow Model>, Simple\n AirFlow Model, {}\n");
            print(state.files.eio, Format_720, "Simple");
        }
    }

    void SetZoneMassConservationFlag(EnergyPlusData &state)
    {

        // SUBROUTINE INFORMATION :
        // AUTHOR         Bereket Nigusse, FSEC
        // DATE WRITTEN   February 2014
        // MODIFIED

        // PURPOSE OF THIS SUBROUTINE :
        // This subroutine sets the zone mass conservation flag to true.

<<<<<<< HEAD
        // Using/Aliasing
        using DataHeatBalFanSys::MixingMassFlowZone;
        using DataHeatBalFanSys::ZoneMassBalanceFlag;

        // SUBROUTINE LOCAL VARIABLE DECLARATIONS :
        int Loop;

        // flow

        if (state.dataHeatBal->ZoneAirMassFlow.EnforceZoneMassBalance && state.dataHeatBal->ZoneAirMassFlow.ZoneFlowAdjustment != DataHeatBalance::AdjustmentType::NoAdjustReturnAndMixing) {
            for (Loop = 1; Loop <= state.dataHeatBal->TotMixing; ++Loop) {
                ZoneMassBalanceFlag(state.dataHeatBal->Mixing(Loop).ZonePtr) = true;
                ZoneMassBalanceFlag(state.dataHeatBal->Mixing(Loop).FromZone) = true;
=======
        if (state.dataHeatBal->ZoneAirMassFlow.EnforceZoneMassBalance && state.dataHeatBal->ZoneAirMassFlow.ZoneFlowAdjustment != DataHeatBalance::NoAdjustReturnAndMixing) {
            for (int Loop = 1; Loop <= state.dataHeatBal->TotMixing; ++Loop) {
                state.dataHeatBalFanSys->ZoneMassBalanceFlag(state.dataHeatBal->Mixing(Loop).ZonePtr) = true;
                state.dataHeatBalFanSys->ZoneMassBalanceFlag(state.dataHeatBal->Mixing(Loop).FromZone) = true;
>>>>>>> 93421b9a
            }
        }
    }

    void GetSimpleAirModelInputs(EnergyPlusData &state, bool &ErrorsFound) // IF errors found in input
    {

        // SUBROUTINE INFORMATION:
        //       AUTHOR         Linda Lawrie
        //       DATE WRITTEN   July 2000
        //       MODIFIED       Oct 2003,FCW: change "Infiltration-Air Change Rate" from Sum to State
        //       MODIFIED       Jan 2008,LG: Allow multiple infiltration and ventilation objects per zone
        //                      May 2009, BG: added calls to setup for possible EMS override
        //                      August 2011, TKS: added refrigeration door mixing
        //       RE-ENGINEERED  na

        // PURPOSE OF THIS SUBROUTINE:
        // This subroutine gets the input for the "simple" air flow model.

        // REFERENCES:
        // IDD Statements
        // INFILTRATION,A1 [Zone Name],A2 [SCHEDULE Name],N1 [Design level KW],
        //     N2 [Constant Term Coefficient], N3 [Temperature Term Coefficient],
        //     N4 [Velocity Term Coefficient], N5 [Velocity Squared Term Coefficient];
        // MIXING,A1 [Zone Name],A2 [SCHEDULE Name],N1 [Design Level], A3 [Source Zone Name],
        //     N2 [Delta Temperature delta C];
        // CROSS MIXING,A1 [Zone Name],A2 [SCHEDULE Name],N1 [Design Level],
        //     A3 [Source Zone Name], N2 [Delta Temperature delta C];
        // REFRIGERATION DOOR MIXING,A1 [Zone Name],A2 [Mate Zone Name],N1 [Design Level],
        //     A3 [Source Zone Name], N2 [Delta Temperature delta C];

        // Using/Aliasing
        using General::CheckCreatedZoneItemName;

        using ScheduleManager::CheckScheduleValueMinMax;
        using ScheduleManager::GetScheduleIndex;
        using ScheduleManager::GetScheduleMinValue;
        using ScheduleManager::GetScheduleName;
        using ScheduleManager::GetScheduleValuesForDay;
        using SystemAvailabilityManager::GetHybridVentilationControlStatus;

        // SUBROUTINE PARAMETER DEFINITIONS:
        Real64 const VentilTempLimit(100.0);                               // degrees Celsius
        Real64 const MixingTempLimit(100.0);                               // degrees Celsius
        Real64 const VentilWSLimit(40.0);                                  // m/s
        static std::string const RoutineName("GetSimpleAirModelInputs: "); // include trailing blank space
        // Refrigeration Door Mixing Protection types, factors used to moderate mixing flow.
        Real64 const RefDoorNone(0.0);
        Real64 const RefDoorAirCurtain(0.5);
        Real64 const RefDoorStripCurtain(0.9);

        // SUBROUTINE LOCAL VARIABLE DECLARATIONS:
        Array2D<Real64> SVals1;
        Array2D<Real64> SVals2;
        int NumAlpha;  // Number of Alphas for each GetobjectItem call
        int NumNumber; // Number of Numbers for each GetobjectItem call
        int maxAlpha;  // max of Alphas for allocation
        int maxNumber; // max of Numbers for allocation
        int NumArgs;
        int IOStat;
        Array1D_string cAlphaFieldNames;
        Array1D_string cNumericFieldNames;
        Array1D_bool lNumericFieldBlanks;
        Array1D_bool lAlphaFieldBlanks;
        Array1D_string cAlphaArgs;
        Array1D<Real64> rNumericArgs;
        std::string cCurrentModuleObject;

        int i;
        int Loop;
        int Loop1;
        Array1D_bool RepVarSet;
        bool IsNotOK;

        int ZoneNum;
        std::string StringOut;
        std::string NameThisObject;
        int InfiltCount;
        int VentiCount;
        bool ControlFlag;
        int Item;
        int Item1;
        bool errFlag;
        int ZLItem;
        Array1D<Real64> TotInfilVentFlow;
        Array1D<Real64> TotMixingFlow;
        Array1D<Real64> ZoneMixingNum;
        int ConnectTest;
        int ConnectionNumber;
        int NumbNum;
        int AlphaNum;
        int Zone1Num;
        int Zone2Num;
        int ZoneNumA;
        int ZoneNumB;
        int SourceCount;
        int ReceivingCount;
        int IsSourceZone;

        // Formats
        static constexpr auto Format_720(" {} Airflow Stats Nominal, {},{},{},{:.2R},{:.1R},");
        static constexpr auto Format_721("! <{} Airflow Stats Nominal>,Name,Schedule Name,Zone Name, Zone Floor Area {{m2}}, # Zone Occupants,{}\n");
        static constexpr auto Format_722(" {}, {}\n");



        RepVarSet.dimension(state.dataGlobal->NumOfZones, true);

        // Following used for reporting
        state.dataHeatBal->ZnAirRpt.allocate(state.dataGlobal->NumOfZones);

        for (Loop = 1; Loop <= state.dataGlobal->NumOfZones; ++Loop) {
            // CurrentModuleObject='Zone'
            SetupOutputVariable(state,
                "Zone Mean Air Temperature", OutputProcessor::Unit::C, state.dataHeatBal->ZnAirRpt(Loop).MeanAirTemp, "Zone", "Average", state.dataHeatBal->Zone(Loop).Name);
            SetupOutputVariable(state,
                "Zone Operative Temperature", OutputProcessor::Unit::C, state.dataHeatBal->ZnAirRpt(Loop).OperativeTemp, "Zone", "Average", state.dataHeatBal->Zone(Loop).Name);
            SetupOutputVariable(state, "Zone Mean Air Dewpoint Temperature",
                                OutputProcessor::Unit::C,
                                state.dataHeatBal->ZnAirRpt(Loop).MeanAirDewPointTemp,
                                "Zone",
                                "Average",
                                state.dataHeatBal->Zone(Loop).Name);
            SetupOutputVariable(state, "Zone Mean Air Humidity Ratio",
                                OutputProcessor::Unit::kgWater_kgDryAir,
                                state.dataHeatBal->ZnAirRpt(Loop).MeanAirHumRat,
                                "Zone",
                                "Average",
                                state.dataHeatBal->Zone(Loop).Name);
            SetupOutputVariable(state, "Zone Air Heat Balance Internal Convective Heat Gain Rate",
                                OutputProcessor::Unit::W,
                                state.dataHeatBal->ZnAirRpt(Loop).SumIntGains,
                                "System",
                                "Average",
                                state.dataHeatBal->Zone(Loop).Name);
            SetupOutputVariable(state, "Zone Air Heat Balance Surface Convection Rate",
                                OutputProcessor::Unit::W,
                                state.dataHeatBal->ZnAirRpt(Loop).SumHADTsurfs,
                                "System",
                                "Average",
                                state.dataHeatBal->Zone(Loop).Name);
            SetupOutputVariable(state, "Zone Air Heat Balance Interzone Air Transfer Rate",
                                OutputProcessor::Unit::W,
                                state.dataHeatBal->ZnAirRpt(Loop).SumMCpDTzones,
                                "System",
                                "Average",
                                state.dataHeatBal->Zone(Loop).Name);
            SetupOutputVariable(state, "Zone Air Heat Balance Outdoor Air Transfer Rate",
                                OutputProcessor::Unit::W,
                                state.dataHeatBal->ZnAirRpt(Loop).SumMCpDtInfil,
                                "System",
                                "Average",
                                state.dataHeatBal->Zone(Loop).Name);
            SetupOutputVariable(state, "Zone Air Heat Balance System Air Transfer Rate",
                                OutputProcessor::Unit::W,
                                state.dataHeatBal->ZnAirRpt(Loop).SumMCpDTsystem,
                                "System",
                                "Average",
                                state.dataHeatBal->Zone(Loop).Name);
            SetupOutputVariable(state, "Zone Air Heat Balance System Convective Heat Gain Rate",
                                OutputProcessor::Unit::W,
                                state.dataHeatBal->ZnAirRpt(Loop).SumNonAirSystem,
                                "System",
                                "Average",
                                state.dataHeatBal->Zone(Loop).Name);
            SetupOutputVariable(state, "Zone Air Heat Balance Air Energy Storage Rate",
                                OutputProcessor::Unit::W,
                                state.dataHeatBal->ZnAirRpt(Loop).CzdTdt,
                                "System",
                                "Average",
                                state.dataHeatBal->Zone(Loop).Name);
            if (state.dataGlobal->DisplayAdvancedReportVariables) {
                SetupOutputVariable(state, "Zone Phase Change Material Melting Enthalpy",
                                    OutputProcessor::Unit::J_kg,
                                    state.dataHeatBal->ZnAirRpt(Loop).SumEnthalpyM,
                                    "Zone",
                                    "Average",
                                    state.dataHeatBal->Zone(Loop).Name);
                SetupOutputVariable(state, "Zone Phase Change Material Freezing Enthalpy",
                                    OutputProcessor::Unit::J_kg,
                                    state.dataHeatBal->ZnAirRpt(Loop).SumEnthalpyH,
                                    "Zone",
                                    "Average",
                                    state.dataHeatBal->Zone(Loop).Name);
                SetupOutputVariable(state,
                    "Zone Air Heat Balance Deviation Rate", OutputProcessor::Unit::W, state.dataHeatBal->ZnAirRpt(Loop).imBalance, "System", "Average", state.dataHeatBal->Zone(Loop).Name);
            }


            SetupOutputVariable(state, "Zone Exfiltration Heat Transfer Rate",
                                OutputProcessor::Unit::W,
                                state.dataHeatBal->ZnAirRpt(Loop).ExfilTotalLoss,
                                "System",
                                "Average",
                                state.dataHeatBal->Zone(Loop).Name);
            SetupOutputVariable(state, "Zone Exfiltration Sensible Heat Transfer Rate",
                                OutputProcessor::Unit::W,
                                state.dataHeatBal->ZnAirRpt(Loop).ExfilSensiLoss,
                                "System",
                                "Average",
                                state.dataHeatBal->Zone(Loop).Name);
            SetupOutputVariable(state, "Zone Exfiltration Latent Heat Transfer Rate",
                                OutputProcessor::Unit::W,
                                state.dataHeatBal->ZnAirRpt(Loop).ExfilLatentLoss,
                                "System",
                                "Average",
                                state.dataHeatBal->Zone(Loop).Name);
            SetupOutputVariable(state, "Zone Exhaust Air Heat Transfer Rate",
                                OutputProcessor::Unit::W,
                                state.dataHeatBal->ZnAirRpt(Loop).ExhTotalLoss,
                                "System",
                                "Average",
                                state.dataHeatBal->Zone(Loop).Name);
            SetupOutputVariable(state, "Zone Exhaust Air Sensible Heat Transfer Rate",
                                OutputProcessor::Unit::W,
                                state.dataHeatBal->ZnAirRpt(Loop).ExhSensiLoss,
                                "System",
                                "Average",
                                state.dataHeatBal->Zone(Loop).Name);
            SetupOutputVariable(state, "Zone Exhaust Air Latent Heat Transfer Rate",
                                OutputProcessor::Unit::W,
                                state.dataHeatBal->ZnAirRpt(Loop).ExhLatentLoss,
                                "System",
                                "Average",
                                state.dataHeatBal->Zone(Loop).Name);
        }

        SetupOutputVariable(state,
            "Site Total Zone Exfiltration Heat Loss", OutputProcessor::Unit::J, state.dataHeatBal->ZoneTotalExfiltrationHeatLoss, "System", "Sum", "Environment");
        SetupOutputVariable(state,
            "Site Total Zone Exhaust Air Heat Loss", OutputProcessor::Unit::J, state.dataHeatBal->ZoneTotalExhaustHeatLoss, "System", "Sum", "Environment");

        cCurrentModuleObject = "ZoneAirBalance:OutdoorAir";
        inputProcessor->getObjectDefMaxArgs(state, cCurrentModuleObject, NumArgs, NumAlpha, NumNumber);
        maxAlpha = NumAlpha;
        maxNumber = NumNumber;
        cCurrentModuleObject = "ZoneInfiltration:EffectiveLeakageArea";
        inputProcessor->getObjectDefMaxArgs(state, cCurrentModuleObject, NumArgs, NumAlpha, NumNumber);
        maxAlpha = max(NumAlpha, maxAlpha);
        maxNumber = max(NumNumber, maxNumber);
        cCurrentModuleObject = "ZoneInfiltration:FlowCoefficient";
        inputProcessor->getObjectDefMaxArgs(state, cCurrentModuleObject, NumArgs, NumAlpha, NumNumber);
        maxAlpha = max(NumAlpha, maxAlpha);
        maxNumber = max(NumNumber, maxNumber);
        cCurrentModuleObject = "ZoneInfiltration:DesignFlowRate";
        inputProcessor->getObjectDefMaxArgs(state, cCurrentModuleObject, NumArgs, NumAlpha, NumNumber);
        maxAlpha = max(NumAlpha, maxAlpha);
        maxNumber = max(NumNumber, maxNumber);
        cCurrentModuleObject = "ZoneVentilation:DesignFlowRate";
        inputProcessor->getObjectDefMaxArgs(state, cCurrentModuleObject, NumArgs, NumAlpha, NumNumber);
        maxAlpha = max(NumAlpha, maxAlpha);
        maxNumber = max(NumNumber, maxNumber);
        cCurrentModuleObject = "ZoneVentilation:WindandStackOpenArea";
        inputProcessor->getObjectDefMaxArgs(state, cCurrentModuleObject, NumArgs, NumAlpha, NumNumber);
        maxAlpha = max(NumAlpha, maxAlpha);
        maxNumber = max(NumNumber, maxNumber);
        cCurrentModuleObject = "ZoneMixing";
        inputProcessor->getObjectDefMaxArgs(state, cCurrentModuleObject, NumArgs, NumAlpha, NumNumber);
        maxAlpha = max(NumAlpha, maxAlpha);
        maxNumber = max(NumNumber, maxNumber);
        cCurrentModuleObject = "ZoneCrossMixing";
        inputProcessor->getObjectDefMaxArgs(state, cCurrentModuleObject, NumArgs, NumAlpha, NumNumber);
        maxAlpha = max(NumAlpha, maxAlpha);
        maxNumber = max(NumNumber, maxNumber);
        cCurrentModuleObject = "ZoneRefrigerationDoorMixing";
        inputProcessor->getObjectDefMaxArgs(state, cCurrentModuleObject, NumArgs, NumAlpha, NumNumber);
        maxAlpha = max(NumAlpha, maxAlpha);
        maxNumber = max(NumNumber, maxNumber);

        cAlphaArgs.allocate(maxAlpha);
        cAlphaFieldNames.allocate(maxAlpha);
        cNumericFieldNames.allocate(maxNumber);
        rNumericArgs.dimension(maxNumber, 0.0);
        lAlphaFieldBlanks.dimension(maxAlpha, true);
        lNumericFieldBlanks.dimension(maxNumber, true);

        cCurrentModuleObject = "ZoneAirBalance:OutdoorAir";
        state.dataHeatBal->TotZoneAirBalance = inputProcessor->getNumObjectsFound(state, cCurrentModuleObject);

        state.dataHeatBal->ZoneAirBalance.allocate(state.dataHeatBal->TotZoneAirBalance);

        for (Loop = 1; Loop <= state.dataHeatBal->TotZoneAirBalance; ++Loop) {
            inputProcessor->getObjectItem(state,
                                          cCurrentModuleObject,
                                          Loop,
                                          cAlphaArgs,
                                          NumAlpha,
                                          rNumericArgs,
                                          NumNumber,
                                          IOStat,
                                          lNumericFieldBlanks,
                                          lAlphaFieldBlanks,
                                          cAlphaFieldNames,
                                          cNumericFieldNames);
            IsNotOK = false;
            UtilityRoutines::IsNameEmpty(state, cAlphaArgs(1), cCurrentModuleObject, ErrorsFound);
            state.dataHeatBal->ZoneAirBalance(Loop).Name = cAlphaArgs(1);
            state.dataHeatBal->ZoneAirBalance(Loop).ZoneName = cAlphaArgs(2);
            state.dataHeatBal->ZoneAirBalance(Loop).ZonePtr = UtilityRoutines::FindItemInList(cAlphaArgs(2), state.dataHeatBal->Zone);
            if (state.dataHeatBal->ZoneAirBalance(Loop).ZonePtr == 0) {
                ShowSevereError(state, RoutineName + cCurrentModuleObject + "=\"" + cAlphaArgs(1) + "\", invalid (not found) " + cAlphaFieldNames(2) +
                                "=\"" + cAlphaArgs(2) + "\".");
                ErrorsFound = true;
            }
            GlobalNames::IntraObjUniquenessCheck(state, cAlphaArgs(2), cCurrentModuleObject, cAlphaFieldNames(2), UniqueZoneNames, IsNotOK);
            if (IsNotOK) {
                ShowSevereError(state, RoutineName + cCurrentModuleObject + "=\"" + cAlphaArgs(1) + "\", a duplicated object " + cAlphaFieldNames(2) +
                                "=\"" + cAlphaArgs(2) + "\" is found.");
                ShowContinueError(state, "A zone can only have one " + cCurrentModuleObject + " object.");
                ErrorsFound = true;
            }

            {
                auto const SELECT_CASE_var(cAlphaArgs(3)); // Aie balance method type character input-->convert to integer
                if (SELECT_CASE_var == "QUADRATURE") {
                    state.dataHeatBal->ZoneAirBalance(Loop).BalanceMethod = AirBalanceQuadrature;
                } else if (SELECT_CASE_var == "NONE") {
                    state.dataHeatBal->ZoneAirBalance(Loop).BalanceMethod = AirBalanceNone;
                } else {
                    state.dataHeatBal->ZoneAirBalance(Loop).BalanceMethod = AirBalanceNone;
                    ShowWarningError(state, RoutineName + cAlphaFieldNames(3) + " = " + cAlphaArgs(3) + " not valid choice for " + cCurrentModuleObject +
                                     '=' + cAlphaArgs(1));
                    ShowContinueError(state, "The default choice \"NONE\" is assigned");
                }
            }

            state.dataHeatBal->ZoneAirBalance(Loop).InducedAirRate = rNumericArgs(1);
            if (rNumericArgs(1) < 0.0) {
                ShowSevereError(state,
                                format("{}{}=\"{}\", invalid Induced Outdoor Air Due to Duct Leakage Unbalance specification [<0.0]={:.3R}",
                                       RoutineName,
                                       cCurrentModuleObject,
                                       cAlphaArgs(1),
                                       rNumericArgs(1)));
                ErrorsFound = true;
            }

            state.dataHeatBal->ZoneAirBalance(Loop).InducedAirSchedPtr = GetScheduleIndex(state, cAlphaArgs(4));
            if (state.dataHeatBal->ZoneAirBalance(Loop).InducedAirSchedPtr == 0) {
                if (lAlphaFieldBlanks(4)) {
                    ShowSevereError(state, RoutineName + cCurrentModuleObject + "=\"" + cAlphaArgs(1) + "\"," + cAlphaFieldNames(4) +
                                    " is required but field is blank.");
                } else {
                    ShowSevereError(state, RoutineName + cCurrentModuleObject + "=\"" + cAlphaArgs(1) + "\", invalid (not found) " + cAlphaFieldNames(4) +
                                    "=\"" + cAlphaArgs(4) + "\".");
                }
                ErrorsFound = true;
            }
            if (!CheckScheduleValueMinMax(state, state.dataHeatBal->ZoneAirBalance(Loop).InducedAirSchedPtr, ">=", 0.0, "<=", 1.0)) {
                ShowSevereError(state, cCurrentModuleObject + " = " + state.dataHeatBal->ZoneAirBalance(Loop).Name + ":  Error found in " + cAlphaFieldNames(4) + " = " +
                                cAlphaArgs(4));
                ShowContinueError(state, "Schedule values must be (>=0., <=1.)");
                ErrorsFound = true;
            }

            // Check whether this zone is also controleld by hybrid ventilation object with ventilation control option or not
            ControlFlag = GetHybridVentilationControlStatus(state, state.dataHeatBal->ZoneAirBalance(Loop).ZonePtr);
            if (ControlFlag && state.dataHeatBal->ZoneAirBalance(Loop).BalanceMethod == AirBalanceQuadrature) {
                state.dataHeatBal->ZoneAirBalance(Loop).BalanceMethod = AirBalanceNone;
                ShowWarningError(state, cCurrentModuleObject + " = " + state.dataHeatBal->ZoneAirBalance(Loop).Name + ": This Zone (" + cAlphaArgs(2) +
                                 ") is controlled by AvailabilityManager:HybridVentilation with Simple Airflow Control Type option.");
                ShowContinueError(state, "Air balance method type QUADRATURE and Simple Airflow Control Type cannot co-exist. The NONE method is assigned");
            }

            if (state.dataHeatBal->ZoneAirBalance(Loop).BalanceMethod == AirBalanceQuadrature) {
                SetupOutputVariable(state, "Zone Combined Outdoor Air Sensible Heat Loss Energy",
                                    OutputProcessor::Unit::J,
                                    state.dataHeatBal->ZnAirRpt(state.dataHeatBal->ZoneAirBalance(Loop).ZonePtr).OABalanceHeatLoss,
                                    "System",
                                    "Sum",
                                    state.dataHeatBal->Zone(state.dataHeatBal->ZoneAirBalance(Loop).ZonePtr).Name);
                SetupOutputVariable(state, "Zone Combined Outdoor Air Sensible Heat Gain Energy",
                                    OutputProcessor::Unit::J,
                                    state.dataHeatBal->ZnAirRpt(state.dataHeatBal->ZoneAirBalance(Loop).ZonePtr).OABalanceHeatGain,
                                    "System",
                                    "Sum",
                                    state.dataHeatBal->Zone(state.dataHeatBal->ZoneAirBalance(Loop).ZonePtr).Name);
                SetupOutputVariable(state, "Zone Combined Outdoor Air Latent Heat Loss Energy",
                                    OutputProcessor::Unit::J,
                                    state.dataHeatBal->ZnAirRpt(state.dataHeatBal->ZoneAirBalance(Loop).ZonePtr).OABalanceLatentLoss,
                                    "System",
                                    "Sum",
                                    state.dataHeatBal->Zone(state.dataHeatBal->ZoneAirBalance(Loop).ZonePtr).Name);
                SetupOutputVariable(state, "Zone Combined Outdoor Air Latent Heat Gain Energy",
                                    OutputProcessor::Unit::J,
                                    state.dataHeatBal->ZnAirRpt(state.dataHeatBal->ZoneAirBalance(Loop).ZonePtr).OABalanceLatentGain,
                                    "System",
                                    "Sum",
                                    state.dataHeatBal->Zone(state.dataHeatBal->ZoneAirBalance(Loop).ZonePtr).Name);
                SetupOutputVariable(state, "Zone Combined Outdoor Air Total Heat Loss Energy",
                                    OutputProcessor::Unit::J,
                                    state.dataHeatBal->ZnAirRpt(state.dataHeatBal->ZoneAirBalance(Loop).ZonePtr).OABalanceTotalLoss,
                                    "System",
                                    "Sum",
                                    state.dataHeatBal->Zone(state.dataHeatBal->ZoneAirBalance(Loop).ZonePtr).Name);
                SetupOutputVariable(state, "Zone Combined Outdoor Air Total Heat Gain Energy",
                                    OutputProcessor::Unit::J,
                                    state.dataHeatBal->ZnAirRpt(state.dataHeatBal->ZoneAirBalance(Loop).ZonePtr).OABalanceTotalGain,
                                    "System",
                                    "Sum",
                                    state.dataHeatBal->Zone(state.dataHeatBal->ZoneAirBalance(Loop).ZonePtr).Name);
                SetupOutputVariable(state, "Zone Combined Outdoor Air Current Density Volume Flow Rate",
                                    OutputProcessor::Unit::m3_s,
                                    state.dataHeatBal->ZnAirRpt(state.dataHeatBal->ZoneAirBalance(Loop).ZonePtr).OABalanceVdotCurDensity,
                                    "System",
                                    "Sum",
                                    state.dataHeatBal->Zone(state.dataHeatBal->ZoneAirBalance(Loop).ZonePtr).Name);
                SetupOutputVariable(state, "Zone Combined Outdoor Air Standard Density Volume Flow Rate",
                                    OutputProcessor::Unit::m3_s,
                                    state.dataHeatBal->ZnAirRpt(state.dataHeatBal->ZoneAirBalance(Loop).ZonePtr).OABalanceVdotStdDensity,
                                    "System",
                                    "Sum",
                                    state.dataHeatBal->Zone(state.dataHeatBal->ZoneAirBalance(Loop).ZonePtr).Name);
                SetupOutputVariable(state, "Zone Combined Outdoor Air Current Density Volume",
                                    OutputProcessor::Unit::m3,
                                    state.dataHeatBal->ZnAirRpt(state.dataHeatBal->ZoneAirBalance(Loop).ZonePtr).OABalanceVolumeCurDensity,
                                    "System",
                                    "Sum",
                                    state.dataHeatBal->Zone(state.dataHeatBal->ZoneAirBalance(Loop).ZonePtr).Name);
                SetupOutputVariable(state, "Zone Combined Outdoor Air Standard Density Volume",
                                    OutputProcessor::Unit::m3,
                                    state.dataHeatBal->ZnAirRpt(state.dataHeatBal->ZoneAirBalance(Loop).ZonePtr).OABalanceVolumeStdDensity,
                                    "System",
                                    "Sum",
                                    state.dataHeatBal->Zone(state.dataHeatBal->ZoneAirBalance(Loop).ZonePtr).Name);
                SetupOutputVariable(state, "Zone Combined Outdoor Air Mass",
                                    OutputProcessor::Unit::kg,
                                    state.dataHeatBal->ZnAirRpt(state.dataHeatBal->ZoneAirBalance(Loop).ZonePtr).OABalanceMass,
                                    "System",
                                    "Sum",
                                    state.dataHeatBal->Zone(state.dataHeatBal->ZoneAirBalance(Loop).ZonePtr).Name);
                SetupOutputVariable(state, "Zone Combined Outdoor Air Mass Flow Rate",
                                    OutputProcessor::Unit::kg_s,
                                    state.dataHeatBal->ZnAirRpt(state.dataHeatBal->ZoneAirBalance(Loop).ZonePtr).OABalanceMdot,
                                    "System",
                                    "Average",
                                    state.dataHeatBal->Zone(state.dataHeatBal->ZoneAirBalance(Loop).ZonePtr).Name);
                SetupOutputVariable(state, "Zone Combined Outdoor Air Changes per Hour",
                                    OutputProcessor::Unit::ach,
                                    state.dataHeatBal->ZnAirRpt(state.dataHeatBal->ZoneAirBalance(Loop).ZonePtr).OABalanceAirChangeRate,
                                    "System",
                                    "Average",
                                    state.dataHeatBal->Zone(state.dataHeatBal->ZoneAirBalance(Loop).ZonePtr).Name);
                SetupOutputVariable(state, "Zone Combined Outdoor Air Fan Electricity Energy",
                                    OutputProcessor::Unit::J,
                                    state.dataHeatBal->ZnAirRpt(state.dataHeatBal->ZoneAirBalance(Loop).ZonePtr).OABalanceFanElec,
                                    "System",
                                    "Sum",
                                    state.dataHeatBal->Zone(state.dataHeatBal->ZoneAirBalance(Loop).ZonePtr).Name,
                                    _,
                                    "Electricity",
                                    "Fans",
                                    "Ventilation (simple)",
                                    "Building",
                                    state.dataHeatBal->Zone(state.dataHeatBal->ZoneAirBalance(Loop).ZonePtr).Name);
            }
        }

        cCurrentModuleObject = "ZoneInfiltration:EffectiveLeakageArea";
        state.dataHeatBal->TotShermGrimsInfiltration = inputProcessor->getNumObjectsFound(state, cCurrentModuleObject);

        cCurrentModuleObject = "ZoneInfiltration:FlowCoefficient";
        state.dataHeatBal->TotAIM2Infiltration = inputProcessor->getNumObjectsFound(state, cCurrentModuleObject);

        cCurrentModuleObject = "ZoneInfiltration:DesignFlowRate";
        state.dataHeatBal->NumInfiltrationStatements = inputProcessor->getNumObjectsFound(state, cCurrentModuleObject);

        state.dataHeatBal->InfiltrationObjects.allocate(state.dataHeatBal->NumInfiltrationStatements);

        state.dataHeatBal->TotDesignFlowInfiltration = 0;
        errFlag = false;
        for (Item = 1; Item <= state.dataHeatBal->NumInfiltrationStatements; ++Item) {
            inputProcessor->getObjectItem(state,
                                          cCurrentModuleObject,
                                          Item,
                                          cAlphaArgs,
                                          NumAlpha,
                                          rNumericArgs,
                                          NumNumber,
                                          IOStat,
                                          lNumericFieldBlanks,
                                          lAlphaFieldBlanks,
                                          cAlphaFieldNames,
                                          cNumericFieldNames);
            UtilityRoutines::IsNameEmpty(state, cAlphaArgs(1), cCurrentModuleObject, ErrorsFound);

            state.dataHeatBal->InfiltrationObjects(Item).Name = cAlphaArgs(1);
            Item1 = UtilityRoutines::FindItemInList(cAlphaArgs(2), state.dataHeatBal->Zone);
            ZLItem = 0;
            if (Item1 == 0 && state.dataHeatBal->NumOfZoneLists > 0) ZLItem = UtilityRoutines::FindItemInList(cAlphaArgs(2), state.dataHeatBal->ZoneList);
            if (Item1 > 0) {
                state.dataHeatBal->InfiltrationObjects(Item).StartPtr = state.dataHeatBal->TotDesignFlowInfiltration + 1;
                ++state.dataHeatBal->TotDesignFlowInfiltration;
                state.dataHeatBal->InfiltrationObjects(Item).NumOfZones = 1;
                state.dataHeatBal->InfiltrationObjects(Item).ZoneListActive = false;
                state.dataHeatBal->InfiltrationObjects(Item).ZoneOrZoneListPtr = Item1;
            } else if (ZLItem > 0) {
                state.dataHeatBal->InfiltrationObjects(Item).StartPtr = state.dataHeatBal->TotDesignFlowInfiltration + 1;
                state.dataHeatBal->TotDesignFlowInfiltration += state.dataHeatBal->ZoneList(ZLItem).NumOfZones;
                state.dataHeatBal->InfiltrationObjects(Item).NumOfZones = state.dataHeatBal->ZoneList(ZLItem).NumOfZones;
                state.dataHeatBal->InfiltrationObjects(Item).ZoneListActive = true;
                state.dataHeatBal->InfiltrationObjects(Item).ZoneOrZoneListPtr = ZLItem;
            } else {
                ShowSevereError(state, cCurrentModuleObject + "=\"" + cAlphaArgs(1) + "\" invalid " + cAlphaFieldNames(2) + "=\"" + cAlphaArgs(2) +
                                "\" not found.");
                ErrorsFound = true;
                errFlag = true;
            }
        }

        if (errFlag) {
            ShowSevereError(state, RoutineName + "Errors with invalid names in " + cCurrentModuleObject + " objects.");
            ShowContinueError(state, "...These will not be read in.  Other errors may occur.");
            state.dataHeatBal->TotDesignFlowInfiltration = 0;
        }

        state.dataHeatBal->TotInfiltration = state.dataHeatBal->TotDesignFlowInfiltration + state.dataHeatBal->TotShermGrimsInfiltration + state.dataHeatBal->TotAIM2Infiltration;

        state.dataHeatBal->Infiltration.allocate(state.dataHeatBal->TotInfiltration);
        UniqueInfiltrationNames.reserve(static_cast<unsigned>(state.dataHeatBal->TotInfiltration));

        if (state.dataHeatBal->TotDesignFlowInfiltration > 0) {
            Loop = 0;
            cCurrentModuleObject = "ZoneInfiltration:DesignFlowRate";
            for (Item = 1; Item <= state.dataHeatBal->NumInfiltrationStatements; ++Item) {

                inputProcessor->getObjectItem(state,
                                              cCurrentModuleObject,
                                              Item,
                                              cAlphaArgs,
                                              NumAlpha,
                                              rNumericArgs,
                                              NumNumber,
                                              IOStat,
                                              lNumericFieldBlanks,
                                              lAlphaFieldBlanks,
                                              cAlphaFieldNames,
                                              cNumericFieldNames);

                for (Item1 = 1; Item1 <= state.dataHeatBal->InfiltrationObjects(Item).NumOfZones; ++Item1) {
                    ++Loop;
                    if (!state.dataHeatBal->InfiltrationObjects(Item).ZoneListActive) {
                        state.dataHeatBal->Infiltration(Loop).Name = cAlphaArgs(1);
                        state.dataHeatBal->Infiltration(Loop).ZonePtr = state.dataHeatBal->InfiltrationObjects(Item).ZoneOrZoneListPtr;
                    } else {
                        CheckCreatedZoneItemName(state, RoutineName,
                                                 cCurrentModuleObject,
                                                 state.dataHeatBal->Zone(state.dataHeatBal->ZoneList(state.dataHeatBal->InfiltrationObjects(Item).ZoneOrZoneListPtr).Zone(Item1)).Name,
                                                 state.dataHeatBal->ZoneList(state.dataHeatBal->InfiltrationObjects(Item).ZoneOrZoneListPtr).MaxZoneNameLength,
                                                 state.dataHeatBal->InfiltrationObjects(Item).Name,
                                                 state.dataHeatBal->Infiltration,
                                                 Loop - 1,
                                                 state.dataHeatBal->Infiltration(Loop).Name,
                                                 errFlag);
                        state.dataHeatBal->Infiltration(Loop).ZonePtr = state.dataHeatBal->ZoneList(state.dataHeatBal->InfiltrationObjects(Item).ZoneOrZoneListPtr).Zone(Item1);
                        if (errFlag) ErrorsFound = true;
                    }

                    state.dataHeatBal->Infiltration(Loop).ModelType = InfiltrationDesignFlowRate;
                    state.dataHeatBal->Infiltration(Loop).SchedPtr = GetScheduleIndex(state, cAlphaArgs(3));
                    if (state.dataHeatBal->Infiltration(Loop).SchedPtr == 0) {
                        if (Item1 == 1) {
                            if (lAlphaFieldBlanks(3)) {
                                ShowSevereError(state, RoutineName + cCurrentModuleObject + "=\"" + cAlphaArgs(1) + "\"," + cAlphaFieldNames(3) +
                                                " is required but field is blank.");
                            } else {
                                ShowSevereError(state, RoutineName + cCurrentModuleObject + "=\"" + cAlphaArgs(1) + "\", invalid (not found) " +
                                                cAlphaFieldNames(3) + "=\"" + cAlphaArgs(3) + "\".");
                            }
                            ErrorsFound = true;
                        }
                    }

                    // setup a flag if the outdoor air balance method is applied
                    if (state.dataHeatBal->Infiltration(Loop).ZonePtr > 0 && state.dataHeatBal->TotZoneAirBalance > 0) {
                        for (i = 1; i <= state.dataHeatBal->TotZoneAirBalance; ++i) {
                            if (state.dataHeatBal->Infiltration(Loop).ZonePtr == state.dataHeatBal->ZoneAirBalance(i).ZonePtr) {
                                if (state.dataHeatBal->ZoneAirBalance(i).BalanceMethod == AirBalanceQuadrature) {
                                    state.dataHeatBal->Infiltration(Loop).QuadratureSum = true;
                                    state.dataHeatBal->Infiltration(Loop).OABalancePtr = i;
                                    break;
                                }
                            }
                        }
                    }

                    // Infiltration equipment design level calculation method.
                    {
                        auto const SELECT_CASE_var(cAlphaArgs(4));
                        if ((SELECT_CASE_var == "FLOW") || (SELECT_CASE_var == "FLOW/ZONE")) {
                            state.dataHeatBal->Infiltration(Loop).DesignLevel = rNumericArgs(1);
                            if (lNumericFieldBlanks(1)) {
                                ShowWarningError(state, RoutineName + cCurrentModuleObject + "=\"" + state.dataHeatBal->Infiltration(Loop).Name + "\", " + cAlphaFieldNames(4) +
                                                 " specifies " + cNumericFieldNames(1) + ", but that field is blank.  0 Infiltration will result.");
                            }

                        } else if (SELECT_CASE_var == "FLOW/AREA") {
                            if (state.dataHeatBal->Infiltration(Loop).ZonePtr != 0) {
                                if (rNumericArgs(2) >= 0.0) {
                                    state.dataHeatBal->Infiltration(Loop).DesignLevel = rNumericArgs(2) * state.dataHeatBal->Zone(state.dataHeatBal->Infiltration(Loop).ZonePtr).FloorArea;
                                    if (state.dataHeatBal->Infiltration(Loop).ZonePtr > 0) {
                                        if (state.dataHeatBal->Zone(state.dataHeatBal->Infiltration(Loop).ZonePtr).FloorArea <= 0.0) {
                                            ShowWarningError(state, RoutineName + cCurrentModuleObject + "=\"" + state.dataHeatBal->Infiltration(Loop).Name + "\", " +
                                                             cAlphaFieldNames(4) + " specifies " + cNumericFieldNames(2) +
                                                             ", but Zone Floor Area = 0.  0 Infiltration will result.");
                                        }
                                    }
                                } else {
                                    ShowSevereError(state,
                                                    format("{}{}=\"{}\", invalid flow/area specification [<0.0]={:.3R}",
                                                           RoutineName,
                                                           cCurrentModuleObject,
                                                           state.dataHeatBal->Infiltration(Loop).Name,
                                                           rNumericArgs(2)));
                                    ErrorsFound = true;
                                }
                            }
                            if (lNumericFieldBlanks(2)) {
                                ShowWarningError(state, RoutineName + cCurrentModuleObject + "=\"" + state.dataHeatBal->Infiltration(Loop).Name + "\", " + cAlphaFieldNames(4) +
                                                 " specifies " + cNumericFieldNames(2) + ", but that field is blank.  0 Infiltration will result.");
                            }

                        } else if (SELECT_CASE_var == "FLOW/EXTERIORAREA") {
                            if (state.dataHeatBal->Infiltration(Loop).ZonePtr != 0) {
                                if (rNumericArgs(3) >= 0.0) {
                                    state.dataHeatBal->Infiltration(Loop).DesignLevel = rNumericArgs(3) * state.dataHeatBal->Zone(state.dataHeatBal->Infiltration(Loop).ZonePtr).ExteriorTotalSurfArea;
                                    if (state.dataHeatBal->Zone(state.dataHeatBal->Infiltration(Loop).ZonePtr).ExteriorTotalSurfArea <= 0.0) {
                                        ShowWarningError(state, RoutineName + cCurrentModuleObject + "=\"" + state.dataHeatBal->Infiltration(Loop).Name + "\", " +
                                                         cAlphaFieldNames(4) + " specifies " + cNumericFieldNames(3) +
                                                         ", but Exterior Surface Area = 0.  0 Infiltration will result.");
                                    }
                                } else {
                                    ShowSevereError(state,
                                                    format("{}{} = \"{}\", invalid flow/exteriorarea specification [<0.0]={:.3R}",
                                                           RoutineName,
                                                           cCurrentModuleObject,
                                                           state.dataHeatBal->Infiltration(Loop).Name,
                                                           rNumericArgs(3)));
                                    ErrorsFound = true;
                                }
                            }
                            if (lNumericFieldBlanks(3)) {
                                ShowWarningError(state, RoutineName + cCurrentModuleObject + "=\"" + state.dataHeatBal->Infiltration(Loop).Name + "\", " + cAlphaFieldNames(4) +
                                                 " specifies " + cNumericFieldNames(3) + ", but that field is blank.  0 Infiltration will result.");
                            }
                        } else if (SELECT_CASE_var == "FLOW/EXTERIORWALLAREA") {
                            if (state.dataHeatBal->Infiltration(Loop).ZonePtr != 0) {
                                if (rNumericArgs(3) >= 0.0) {
                                    state.dataHeatBal->Infiltration(Loop).DesignLevel = rNumericArgs(3) * state.dataHeatBal->Zone(state.dataHeatBal->Infiltration(Loop).ZonePtr).ExtGrossWallArea;
                                    if (state.dataHeatBal->Zone(state.dataHeatBal->Infiltration(Loop).ZonePtr).ExtGrossWallArea <= 0.0) {
                                        ShowWarningError(state, RoutineName + cCurrentModuleObject + "=\"" + state.dataHeatBal->Infiltration(Loop).Name + "\", " +
                                                         cAlphaFieldNames(4) + " specifies " + cNumericFieldNames(3) +
                                                         ", but Exterior Wall Area = 0.  0 Infiltration will result.");
                                    }
                                } else {
                                    ShowSevereError(state,
                                                    format("{}{} = \"{}\", invalid flow/exteriorwallarea specification [<0.0]={:.3R}",
                                                           RoutineName,
                                                           cCurrentModuleObject,
                                                           state.dataHeatBal->Infiltration(Loop).Name,
                                                           rNumericArgs(3)));
                                    ErrorsFound = true;
                                }
                            }
                            if (lNumericFieldBlanks(3)) {
                                ShowWarningError(state, RoutineName + cCurrentModuleObject + "=\"" + state.dataHeatBal->Infiltration(Loop).Name + "\", " + cAlphaFieldNames(4) +
                                                 " specifies " + cNumericFieldNames(3) + ", but that field is blank.  0 Infiltration will result.");
                            }
                        } else if (SELECT_CASE_var == "AIRCHANGES/HOUR") {
                            if (state.dataHeatBal->Infiltration(Loop).ZonePtr != 0) {
                                if (rNumericArgs(4) >= 0.0) {
                                    state.dataHeatBal->Infiltration(Loop).DesignLevel = rNumericArgs(4) * state.dataHeatBal->Zone(state.dataHeatBal->Infiltration(Loop).ZonePtr).Volume / DataGlobalConstants::SecInHour;
                                    if (state.dataHeatBal->Zone(state.dataHeatBal->Infiltration(Loop).ZonePtr).Volume <= 0.0) {
                                        ShowWarningError(state, RoutineName + cCurrentModuleObject + "=\"" + state.dataHeatBal->Infiltration(Loop).Name + "\", " +
                                                         cAlphaFieldNames(4) + " specifies " + cNumericFieldNames(4) +
                                                         ", but Zone Volume = 0.  0 Infiltration will result.");
                                    }
                                } else {
                                    ShowSevereError(state,
                                                    format("{}In {} = \"{}\", invalid ACH (air changes per hour) specification [<0.0]={:.3R}",
                                                           RoutineName,
                                                           cCurrentModuleObject,
                                                           state.dataHeatBal->Infiltration(Loop).Name,
                                                           rNumericArgs(4)));
                                    ErrorsFound = true;
                                }
                            }
                            if (lNumericFieldBlanks(4)) {
                                ShowWarningError(state, RoutineName + cCurrentModuleObject + "=\"" + state.dataHeatBal->Infiltration(Loop).Name + "\", " + cAlphaFieldNames(4) +
                                                 " specifies " + cNumericFieldNames(4) + ", but that field is blank.  0 Infiltration will result.");
                            }

                        } else {
                            if (Item1 == 1) {
                                ShowSevereError(state, RoutineName + cCurrentModuleObject + "=\"" + cAlphaArgs(1) +
                                                "\", invalid calculation method=" + cAlphaArgs(4));
                                ErrorsFound = true;
                            }
                        }
                    }

                    if (!lNumericFieldBlanks(5)) {
                        state.dataHeatBal->Infiltration(Loop).ConstantTermCoef = rNumericArgs(5);
                    } else {
                        state.dataHeatBal->Infiltration(Loop).ConstantTermCoef = 1.0;
                    }
                    if (!lNumericFieldBlanks(6)) {
                        state.dataHeatBal->Infiltration(Loop).TemperatureTermCoef = rNumericArgs(6);
                    } else {
                        state.dataHeatBal->Infiltration(Loop).TemperatureTermCoef = 0.0;
                    }
                    if (!lNumericFieldBlanks(7)) {
                        state.dataHeatBal->Infiltration(Loop).VelocityTermCoef = rNumericArgs(7);
                    } else {
                        state.dataHeatBal->Infiltration(Loop).VelocityTermCoef = 0.0;
                    }
                    if (!lNumericFieldBlanks(8)) {
                        state.dataHeatBal->Infiltration(Loop).VelocitySQTermCoef = rNumericArgs(8);
                    } else {
                        state.dataHeatBal->Infiltration(Loop).VelocitySQTermCoef = 0.0;
                    }

                    if (state.dataHeatBal->Infiltration(Loop).ConstantTermCoef == 0.0 && state.dataHeatBal->Infiltration(Loop).TemperatureTermCoef == 0.0 &&
                        state.dataHeatBal->Infiltration(Loop).VelocityTermCoef == 0.0 && state.dataHeatBal->Infiltration(Loop).VelocitySQTermCoef == 0.0) {
                        if (Item1 == 1) {
                            ShowWarningError(state, RoutineName + cCurrentModuleObject + "=\"" + cAlphaArgs(1) + "\", in " + cAlphaFieldNames(2) + "=\"" +
                                             cAlphaArgs(2) + "\".");
                            ShowContinueError(state, "Infiltration Coefficients are all zero.  No Infiltration will be reported.");
                        }
                    }
                }
            }
        }

        cCurrentModuleObject = "ZoneInfiltration:EffectiveLeakageArea";
        InfiltCount = state.dataHeatBal->TotDesignFlowInfiltration;
        for (Loop = 1; Loop <= state.dataHeatBal->TotShermGrimsInfiltration; ++Loop) {
            inputProcessor->getObjectItem(state,
                                          cCurrentModuleObject,
                                          Loop,
                                          cAlphaArgs,
                                          NumAlpha,
                                          rNumericArgs,
                                          NumNumber,
                                          IOStat,
                                          lNumericFieldBlanks,
                                          lAlphaFieldBlanks,
                                          cAlphaFieldNames,
                                          cNumericFieldNames);
            ++InfiltCount;
            GlobalNames::VerifyUniqueInterObjectName(state, UniqueInfiltrationNames, cAlphaArgs(1), cCurrentModuleObject, cAlphaFieldNames(1), ErrorsFound);
            state.dataHeatBal->Infiltration(InfiltCount).Name = cAlphaArgs(1);
            state.dataHeatBal->Infiltration(InfiltCount).ModelType = InfiltrationShermanGrimsrud;
            state.dataHeatBal->Infiltration(InfiltCount).ZonePtr = UtilityRoutines::FindItemInList(cAlphaArgs(2), state.dataHeatBal->Zone);
            if (state.dataHeatBal->Infiltration(InfiltCount).ZonePtr == 0) {
                ShowSevereError(state, RoutineName + cCurrentModuleObject + "=\"" + cAlphaArgs(1) + "\", invalid (not found) " + cAlphaFieldNames(2) +
                                "=\"" + cAlphaArgs(2) + "\".");
                ErrorsFound = true;
            }

            // setup a flag if the outdoor air balance method is applied
            if (state.dataHeatBal->Infiltration(Loop).ZonePtr > 0 && state.dataHeatBal->TotZoneAirBalance > 0) {
                for (i = 1; i <= state.dataHeatBal->TotZoneAirBalance; ++i) {
                    if (state.dataHeatBal->Infiltration(Loop).ZonePtr == state.dataHeatBal->ZoneAirBalance(i).ZonePtr) {
                        if (state.dataHeatBal->ZoneAirBalance(i).BalanceMethod == AirBalanceQuadrature) {
                            state.dataHeatBal->Infiltration(Loop).QuadratureSum = true;
                            state.dataHeatBal->Infiltration(Loop).OABalancePtr = i;
                            break;
                        }
                    }
                }
            }

            state.dataHeatBal->Infiltration(InfiltCount).SchedPtr = GetScheduleIndex(state, cAlphaArgs(3));
            if (state.dataHeatBal->Infiltration(InfiltCount).SchedPtr == 0) {
                if (lAlphaFieldBlanks(3)) {
                    ShowSevereError(state, RoutineName + cCurrentModuleObject + "=\"" + cAlphaArgs(1) + "\"," + cAlphaFieldNames(3) +
                                    " is required but field is blank.");
                } else {
                    ShowSevereError(state, RoutineName + cCurrentModuleObject + "=\"" + cAlphaArgs(1) + "\", invalid (not found) " + cAlphaFieldNames(3) +
                                    "=\"" + cAlphaArgs(3) + "\".");
                }
                ErrorsFound = true;
            }
            state.dataHeatBal->Infiltration(InfiltCount).LeakageArea = rNumericArgs(1);
            state.dataHeatBal->Infiltration(InfiltCount).BasicStackCoefficient = rNumericArgs(2);
            state.dataHeatBal->Infiltration(InfiltCount).BasicWindCoefficient = rNumericArgs(3);

            // check if zone has exterior surfaces
            if (state.dataHeatBal->Infiltration(InfiltCount).ZonePtr > 0) {
                if (state.dataHeatBal->Zone(state.dataHeatBal->Infiltration(InfiltCount).ZonePtr).ExteriorTotalSurfArea <= 0.0) {
                    ShowWarningError(state, RoutineName + cCurrentModuleObject + "=\"" + cAlphaArgs(1) + "\", " + cAlphaFieldNames(2) + "=\"" +
                                     cAlphaArgs(2) + "\" does not have surfaces exposed to outdoors.");
                    ShowContinueError(state, "Infiltration model is appropriate for exterior zones not interior zones, simulation continues.");
                }
            }
        }

        cCurrentModuleObject = "ZoneInfiltration:FlowCoefficient";
        for (Loop = 1; Loop <= state.dataHeatBal->TotAIM2Infiltration; ++Loop) {
            inputProcessor->getObjectItem(state,
                                          cCurrentModuleObject,
                                          Loop,
                                          cAlphaArgs,
                                          NumAlpha,
                                          rNumericArgs,
                                          NumNumber,
                                          IOStat,
                                          lNumericFieldBlanks,
                                          lAlphaFieldBlanks,
                                          cAlphaFieldNames,
                                          cNumericFieldNames);
            ++InfiltCount;
            GlobalNames::VerifyUniqueInterObjectName(state, UniqueInfiltrationNames, cAlphaArgs(1), cCurrentModuleObject, cAlphaFieldNames(1), ErrorsFound);
            state.dataHeatBal->Infiltration(InfiltCount).Name = cAlphaArgs(1);
            state.dataHeatBal->Infiltration(InfiltCount).ModelType = InfiltrationAIM2;
            state.dataHeatBal->Infiltration(InfiltCount).ZonePtr = UtilityRoutines::FindItemInList(cAlphaArgs(2), state.dataHeatBal->Zone);
            if (state.dataHeatBal->Infiltration(InfiltCount).ZonePtr == 0) {
                ShowSevereError(state, RoutineName + cCurrentModuleObject + "=\"" + cAlphaArgs(1) + "\", invalid (not found) " + cAlphaFieldNames(2) +
                                "=\"" + cAlphaArgs(2) + "\".");
                ErrorsFound = true;
            }

            // setup a flag if the outdoor air balance method is applied
            if (state.dataHeatBal->Infiltration(Loop).ZonePtr > 0 && state.dataHeatBal->TotZoneAirBalance > 0) {
                for (i = 1; i <= state.dataHeatBal->TotZoneAirBalance; ++i) {
                    if (state.dataHeatBal->Infiltration(Loop).ZonePtr == state.dataHeatBal->ZoneAirBalance(i).ZonePtr) {
                        if (state.dataHeatBal->ZoneAirBalance(i).BalanceMethod == AirBalanceQuadrature) {
                            state.dataHeatBal->Infiltration(Loop).QuadratureSum = true;
                            state.dataHeatBal->Infiltration(Loop).OABalancePtr = i;
                            break;
                        }
                    }
                }
            }

            state.dataHeatBal->Infiltration(InfiltCount).SchedPtr = GetScheduleIndex(state, cAlphaArgs(3));
            if (state.dataHeatBal->Infiltration(InfiltCount).SchedPtr == 0) {
                if (lAlphaFieldBlanks(3)) {
                    ShowSevereError(state, RoutineName + cCurrentModuleObject + "=\"" + cAlphaArgs(1) + "\"," + cAlphaFieldNames(3) +
                                    " is required but field is blank.");
                } else {
                    ShowSevereError(state, RoutineName + cCurrentModuleObject + "=\"" + cAlphaArgs(1) + "\", invalid (not found) " + cAlphaFieldNames(3) +
                                    "=\"" + cAlphaArgs(3) + "\".");
                }
                ErrorsFound = true;
            }
            state.dataHeatBal->Infiltration(InfiltCount).FlowCoefficient = rNumericArgs(1);
            state.dataHeatBal->Infiltration(InfiltCount).AIM2StackCoefficient = rNumericArgs(2);
            state.dataHeatBal->Infiltration(InfiltCount).PressureExponent = rNumericArgs(3);
            state.dataHeatBal->Infiltration(InfiltCount).AIM2WindCoefficient = rNumericArgs(4);
            state.dataHeatBal->Infiltration(InfiltCount).ShelterFactor = rNumericArgs(5);

            // check if zone has exterior surfaces
            if (state.dataHeatBal->Infiltration(InfiltCount).ZonePtr > 0) {
                if (state.dataHeatBal->Zone(state.dataHeatBal->Infiltration(InfiltCount).ZonePtr).ExteriorTotalSurfArea <= 0.0) {
                    ShowWarningError(state, RoutineName + cCurrentModuleObject + "=\"" + cAlphaArgs(1) + "\", " + cAlphaFieldNames(2) + "=\"" +
                                     cAlphaArgs(2) + "\" does not have surfaces exposed to outdoors.");
                    ShowContinueError(state, "Infiltration model is appropriate for exterior zones not interior zones, simulation continues.");
                }
            }
        }

        // setup zone-level infiltration reports
        for (Loop = 1; Loop <= state.dataHeatBal->TotInfiltration; ++Loop) {
            if (state.dataHeatBal->Infiltration(Loop).ZonePtr > 0 && !state.dataHeatBal->Infiltration(Loop).QuadratureSum) {
                if (RepVarSet(state.dataHeatBal->Infiltration(Loop).ZonePtr)) {
                    RepVarSet(state.dataHeatBal->Infiltration(Loop).ZonePtr) = false;
                    SetupOutputVariable(state, "Zone Infiltration Sensible Heat Loss Energy",
                                        OutputProcessor::Unit::J,
                                        state.dataHeatBal->ZnAirRpt(state.dataHeatBal->Infiltration(Loop).ZonePtr).InfilHeatLoss,
                                        "System",
                                        "Sum",
                                        state.dataHeatBal->Zone(state.dataHeatBal->Infiltration(Loop).ZonePtr).Name);
                    SetupOutputVariable(state, "Zone Infiltration Sensible Heat Gain Energy",
                                        OutputProcessor::Unit::J,
                                        state.dataHeatBal->ZnAirRpt(state.dataHeatBal->Infiltration(Loop).ZonePtr).InfilHeatGain,
                                        "System",
                                        "Sum",
                                        state.dataHeatBal->Zone(state.dataHeatBal->Infiltration(Loop).ZonePtr).Name);
                    SetupOutputVariable(state, "Zone Infiltration Latent Heat Loss Energy",
                                        OutputProcessor::Unit::J,
                                        state.dataHeatBal->ZnAirRpt(state.dataHeatBal->Infiltration(Loop).ZonePtr).InfilLatentLoss,
                                        "System",
                                        "Sum",
                                        state.dataHeatBal->Zone(state.dataHeatBal->Infiltration(Loop).ZonePtr).Name);
                    SetupOutputVariable(state, "Zone Infiltration Latent Heat Gain Energy",
                                        OutputProcessor::Unit::J,
                                        state.dataHeatBal->ZnAirRpt(state.dataHeatBal->Infiltration(Loop).ZonePtr).InfilLatentGain,
                                        "System",
                                        "Sum",
                                        state.dataHeatBal->Zone(state.dataHeatBal->Infiltration(Loop).ZonePtr).Name);
                    SetupOutputVariable(state, "Zone Infiltration Total Heat Loss Energy",
                                        OutputProcessor::Unit::J,
                                        state.dataHeatBal->ZnAirRpt(state.dataHeatBal->Infiltration(Loop).ZonePtr).InfilTotalLoss,
                                        "System",
                                        "Sum",
                                        state.dataHeatBal->Zone(state.dataHeatBal->Infiltration(Loop).ZonePtr).Name);
                    SetupOutputVariable(state, "Zone Infiltration Total Heat Gain Energy",
                                        OutputProcessor::Unit::J,
                                        state.dataHeatBal->ZnAirRpt(state.dataHeatBal->Infiltration(Loop).ZonePtr).InfilTotalGain,
                                        "System",
                                        "Sum",
                                        state.dataHeatBal->Zone(state.dataHeatBal->Infiltration(Loop).ZonePtr).Name);
                    SetupOutputVariable(state, "Zone Infiltration Current Density Volume Flow Rate",
                                        OutputProcessor::Unit::m3_s,
                                        state.dataHeatBal->ZnAirRpt(state.dataHeatBal->Infiltration(Loop).ZonePtr).InfilVdotCurDensity,
                                        "System",
                                        "Average",
                                        state.dataHeatBal->Zone(state.dataHeatBal->Infiltration(Loop).ZonePtr).Name);
                    SetupOutputVariable(state, "Zone Infiltration Standard Density Volume Flow Rate",
                                        OutputProcessor::Unit::m3_s,
                                        state.dataHeatBal->ZnAirRpt(state.dataHeatBal->Infiltration(Loop).ZonePtr).InfilVdotStdDensity,
                                        "System",
                                        "Average",
                                        state.dataHeatBal->Zone(state.dataHeatBal->Infiltration(Loop).ZonePtr).Name);
                    SetupOutputVariable(state, "Zone Infiltration Current Density Volume",
                                        OutputProcessor::Unit::m3,
                                        state.dataHeatBal->ZnAirRpt(state.dataHeatBal->Infiltration(Loop).ZonePtr).InfilVolumeCurDensity,
                                        "System",
                                        "Sum",
                                        state.dataHeatBal->Zone(state.dataHeatBal->Infiltration(Loop).ZonePtr).Name);
                    SetupOutputVariable(state, "Zone Infiltration Standard Density Volume",
                                        OutputProcessor::Unit::m3,
                                        state.dataHeatBal->ZnAirRpt(state.dataHeatBal->Infiltration(Loop).ZonePtr).InfilVolumeStdDensity,
                                        "System",
                                        "Sum",
                                        state.dataHeatBal->Zone(state.dataHeatBal->Infiltration(Loop).ZonePtr).Name);
                    SetupOutputVariable(state, "Zone Infiltration Mass",
                                        OutputProcessor::Unit::kg,
                                        state.dataHeatBal->ZnAirRpt(state.dataHeatBal->Infiltration(Loop).ZonePtr).InfilMass,
                                        "System",
                                        "Sum",
                                        state.dataHeatBal->Zone(state.dataHeatBal->Infiltration(Loop).ZonePtr).Name);
                    SetupOutputVariable(state, "Zone Infiltration Mass Flow Rate",
                                        OutputProcessor::Unit::kg_s,
                                        state.dataHeatBal->ZnAirRpt(state.dataHeatBal->Infiltration(Loop).ZonePtr).InfilMdot,
                                        "System",
                                        "Average",
                                        state.dataHeatBal->Zone(state.dataHeatBal->Infiltration(Loop).ZonePtr).Name);
                    SetupOutputVariable(state, "Zone Infiltration Air Change Rate",
                                        OutputProcessor::Unit::ach,
                                        state.dataHeatBal->ZnAirRpt(state.dataHeatBal->Infiltration(Loop).ZonePtr).InfilAirChangeRate,
                                        "System",
                                        "Average",
                                        state.dataHeatBal->Zone(state.dataHeatBal->Infiltration(Loop).ZonePtr).Name);
                }
            }

            if (state.dataGlobal->AnyEnergyManagementSystemInModel) {
                SetupEMSActuator(state, "Zone Infiltration",
                                 state.dataHeatBal->Infiltration(Loop).Name,
                                 "Air Exchange Flow Rate",
                                 "[m3/s]",
                                 state.dataHeatBal->Infiltration(Loop).EMSOverrideOn,
                                 state.dataHeatBal->Infiltration(Loop).EMSAirFlowRateValue);
            }
        }
        // VENTILATION Section: The following section is responsible for obtaining the simple ventilation
        // from the user's input file.
        RepVarSet = true;

        cCurrentModuleObject = "ZoneVentilation:DesignFlowRate";
        state.dataHeatBal->NumVentilationStatements = inputProcessor->getNumObjectsFound(state, cCurrentModuleObject);

        cCurrentModuleObject = "ZoneVentilation:WindandStackOpenArea";
        state.dataHeatBal->TotWindAndStackVentilation = inputProcessor->getNumObjectsFound(state, cCurrentModuleObject);

        state.dataHeatBal->VentilationObjects.allocate(state.dataHeatBal->NumVentilationStatements);

        state.dataHeatBal->TotDesignFlowVentilation = 0;
        errFlag = false;
        cCurrentModuleObject = "ZoneVentilation:DesignFlowRate";
        for (Item = 1; Item <= state.dataHeatBal->NumVentilationStatements; ++Item) {
            inputProcessor->getObjectItem(state,
                                          cCurrentModuleObject,
                                          Item,
                                          cAlphaArgs,
                                          NumAlpha,
                                          rNumericArgs,
                                          NumNumber,
                                          IOStat,
                                          lNumericFieldBlanks,
                                          lAlphaFieldBlanks,
                                          cAlphaFieldNames,
                                          cNumericFieldNames);
            UtilityRoutines::IsNameEmpty(state, cAlphaArgs(1), cCurrentModuleObject, ErrorsFound);
            errFlag = ErrorsFound;

            state.dataHeatBal->VentilationObjects(Item).Name = cAlphaArgs(1);

            Item1 = UtilityRoutines::FindItemInList(cAlphaArgs(2), state.dataHeatBal->Zone);
            ZLItem = 0;
            if (Item1 == 0 && state.dataHeatBal->NumOfZoneLists > 0) ZLItem = UtilityRoutines::FindItemInList(cAlphaArgs(2), state.dataHeatBal->ZoneList);
            if (Item1 > 0) {
                state.dataHeatBal->VentilationObjects(Item).StartPtr = state.dataHeatBal->TotDesignFlowVentilation + 1;
                ++state.dataHeatBal->TotDesignFlowVentilation;
                state.dataHeatBal->VentilationObjects(Item).NumOfZones = 1;
                state.dataHeatBal->VentilationObjects(Item).ZoneListActive = false;
                state.dataHeatBal->VentilationObjects(Item).ZoneOrZoneListPtr = Item1;
            } else if (ZLItem > 0) {
                state.dataHeatBal->VentilationObjects(Item).StartPtr = state.dataHeatBal->TotDesignFlowVentilation + 1;
                state.dataHeatBal->TotDesignFlowVentilation += state.dataHeatBal->ZoneList(ZLItem).NumOfZones;
                state.dataHeatBal->VentilationObjects(Item).NumOfZones = state.dataHeatBal->ZoneList(ZLItem).NumOfZones;
                state.dataHeatBal->VentilationObjects(Item).ZoneListActive = true;
                state.dataHeatBal->VentilationObjects(Item).ZoneOrZoneListPtr = ZLItem;
            } else {
                ShowSevereError(state, cCurrentModuleObject + "=\"" + cAlphaArgs(1) + "\" invalid " + cAlphaFieldNames(2) + "=\"" + cAlphaArgs(2) +
                                "\" not found.");
                ErrorsFound = true;
                errFlag = true;
            }
        }

        if (errFlag) {
            ShowSevereError(state, RoutineName + "Errors with invalid names in " + cCurrentModuleObject + " objects.");
            ShowContinueError(state, "...These will not be read in.  Other errors may occur.");
            state.dataHeatBal->TotDesignFlowVentilation = 0;
        }

        state.dataHeatBal->TotVentilation = state.dataHeatBal->TotDesignFlowVentilation + state.dataHeatBal->TotWindAndStackVentilation;
        state.dataHeatBal->Ventilation.allocate(state.dataHeatBal->TotVentilation);

        if (state.dataHeatBal->TotDesignFlowVentilation > 0) {
            Loop = 0;
            cCurrentModuleObject = "ZoneVentilation:DesignFlowRate";
            for (Item = 1; Item <= state.dataHeatBal->NumVentilationStatements; ++Item) {

                inputProcessor->getObjectItem(state,
                                              cCurrentModuleObject,
                                              Item,
                                              cAlphaArgs,
                                              NumAlpha,
                                              rNumericArgs,
                                              NumNumber,
                                              IOStat,
                                              lNumericFieldBlanks,
                                              lAlphaFieldBlanks,
                                              cAlphaFieldNames,
                                              cNumericFieldNames);

                for (Item1 = 1; Item1 <= state.dataHeatBal->VentilationObjects(Item).NumOfZones; ++Item1) {
                    ++Loop;
                    if (!state.dataHeatBal->VentilationObjects(Item).ZoneListActive) {
                        state.dataHeatBal->Ventilation(Loop).Name = cAlphaArgs(1);
                        state.dataHeatBal->Ventilation(Loop).ZonePtr = state.dataHeatBal->VentilationObjects(Item).ZoneOrZoneListPtr;
                    } else {
                        CheckCreatedZoneItemName(state, RoutineName,
                                                 cCurrentModuleObject,
                                                 state.dataHeatBal->Zone(state.dataHeatBal->ZoneList(state.dataHeatBal->VentilationObjects(Item).ZoneOrZoneListPtr).Zone(Item1)).Name,
                                                 state.dataHeatBal->ZoneList(state.dataHeatBal->VentilationObjects(Item).ZoneOrZoneListPtr).MaxZoneNameLength,
                                                 state.dataHeatBal->VentilationObjects(Item).Name,
                                                 state.dataHeatBal->Ventilation,
                                                 Loop - 1,
                                                 state.dataHeatBal->Ventilation(Loop).Name,
                                                 errFlag);
                        state.dataHeatBal->Ventilation(Loop).ZonePtr = state.dataHeatBal->ZoneList(state.dataHeatBal->VentilationObjects(Item).ZoneOrZoneListPtr).Zone(Item1);
                        if (errFlag) ErrorsFound = true;
                    }

                    // setup a flag if the outdoor air balance method is applied
                    if (state.dataHeatBal->Ventilation(Loop).ZonePtr > 0 && state.dataHeatBal->TotZoneAirBalance > 0) {
                        for (i = 1; i <= state.dataHeatBal->TotZoneAirBalance; ++i) {
                            if (state.dataHeatBal->Ventilation(Loop).ZonePtr == state.dataHeatBal->ZoneAirBalance(i).ZonePtr) {
                                if (state.dataHeatBal->ZoneAirBalance(i).BalanceMethod == AirBalanceQuadrature) {
                                    state.dataHeatBal->Ventilation(Loop).QuadratureSum = true;
                                    state.dataHeatBal->Ventilation(Loop).OABalancePtr = i;
                                    break;
                                }
                            }
                        }
                    }

                    state.dataHeatBal->Ventilation(Loop).ModelType = VentilationDesignFlowRate;
                    state.dataHeatBal->Ventilation(Loop).SchedPtr = GetScheduleIndex(state, cAlphaArgs(3));
                    if (state.dataHeatBal->Ventilation(Loop).SchedPtr == 0) {
                        if (Item1 == 1) {
                            if (lAlphaFieldBlanks(3)) {
                                ShowSevereError(state, RoutineName + cCurrentModuleObject + "=\"" + cAlphaArgs(1) + "\"," + cAlphaFieldNames(3) +
                                                " is required but field is blank.");
                            } else {
                                ShowSevereError(state, RoutineName + cCurrentModuleObject + "=\"" + cAlphaArgs(1) + "\", invalid (not found) " +
                                                cAlphaFieldNames(3) + "=\"" + cAlphaArgs(3) + "\".");
                            }
                        }
                        ErrorsFound = true;
                    }

                    // Ventilation equipment design level calculation method
                    {
                        auto const SELECT_CASE_var(cAlphaArgs(4));
                        if ((SELECT_CASE_var == "FLOW") || (SELECT_CASE_var == "FLOW/ZONE")) {
                            state.dataHeatBal->Ventilation(Loop).DesignLevel = rNumericArgs(1);
                            if (lNumericFieldBlanks(1)) {
                                ShowWarningError(state, RoutineName + cCurrentModuleObject + "=\"" + state.dataHeatBal->Ventilation(Loop).Name + "\", " + cAlphaFieldNames(4) +
                                                 " specifies " + cNumericFieldNames(1) + ", but that field is blank.  0 Ventilation will result.");
                            }

                        } else if (SELECT_CASE_var == "FLOW/AREA") {
                            if (state.dataHeatBal->Ventilation(Loop).ZonePtr != 0) {
                                if (rNumericArgs(2) >= 0.0) {
                                    state.dataHeatBal->Ventilation(Loop).DesignLevel = rNumericArgs(2) * state.dataHeatBal->Zone(state.dataHeatBal->Ventilation(Loop).ZonePtr).FloorArea;
                                    if (state.dataHeatBal->Zone(state.dataHeatBal->Ventilation(Loop).ZonePtr).FloorArea <= 0.0) {
                                        ShowWarningError(state, RoutineName + cCurrentModuleObject + "=\"" + state.dataHeatBal->Ventilation(Loop).Name + "\", " +
                                                         cAlphaFieldNames(4) + " specifies " + cNumericFieldNames(2) +
                                                         ", but Zone Floor Area = 0.  0 Ventilation will result.");
                                    }
                                } else {
                                    ShowSevereError(state,
                                                    format("{}{}=\"{}\", invalid flow/area specification [<0.0]={:.3R}",
                                                           RoutineName,
                                                           cCurrentModuleObject,
                                                           state.dataHeatBal->Ventilation(Loop).Name,
                                                           rNumericArgs(2)));
                                    ErrorsFound = true;
                                }
                            }
                            if (lNumericFieldBlanks(2)) {
                                ShowWarningError(state, RoutineName + cCurrentModuleObject + "=\"" + state.dataHeatBal->Ventilation(Loop).Name + "\", " + cAlphaFieldNames(4) +
                                                 " specifies " + cNumericFieldNames(2) + ", but that field is blank.  0 Ventilation will result.");
                            }

                        } else if (SELECT_CASE_var == "FLOW/PERSON") {
                            if (state.dataHeatBal->Ventilation(Loop).ZonePtr != 0) {
                                if (rNumericArgs(3) >= 0.0) {
                                    state.dataHeatBal->Ventilation(Loop).DesignLevel = rNumericArgs(3) * state.dataHeatBal->Zone(state.dataHeatBal->Ventilation(Loop).ZonePtr).TotOccupants;
                                    if (state.dataHeatBal->Zone(state.dataHeatBal->Ventilation(Loop).ZonePtr).TotOccupants <= 0.0) {
                                        ShowWarningError(state, RoutineName + cCurrentModuleObject + "=\"" + state.dataHeatBal->Ventilation(Loop).Name + "\", " +
                                                         cAlphaFieldNames(4) + " specifies " + cNumericFieldNames(3) +
                                                         ", but Zone Total Occupants = 0.  0 Ventilation will result.");
                                    }
                                } else {
                                    ShowSevereError(state,
                                                    format("{}{}=\"{}\", invalid flow/person specification [<0.0]={:.3R}",
                                                           RoutineName,
                                                           cCurrentModuleObject,
                                                           state.dataHeatBal->Ventilation(Loop).Name,
                                                           rNumericArgs(3)));
                                    ErrorsFound = true;
                                }
                            }
                            if (lNumericFieldBlanks(3)) {
                                ShowWarningError(state, RoutineName + cCurrentModuleObject + "=\"" + state.dataHeatBal->Ventilation(Loop).Name + "\", " + cAlphaFieldNames(4) +
                                                 "specifies " + cNumericFieldNames(3) + ", but that field is blank.  0 Ventilation will result.");
                            }

                        } else if (SELECT_CASE_var == "AIRCHANGES/HOUR") {
                            if (state.dataHeatBal->Ventilation(Loop).ZonePtr != 0) {
                                if (rNumericArgs(4) >= 0.0) {
                                    state.dataHeatBal->Ventilation(Loop).DesignLevel = rNumericArgs(4) * state.dataHeatBal->Zone(state.dataHeatBal->Ventilation(Loop).ZonePtr).Volume / DataGlobalConstants::SecInHour;
                                    if (state.dataHeatBal->Zone(state.dataHeatBal->Ventilation(Loop).ZonePtr).Volume <= 0.0) {
                                        ShowWarningError(state, RoutineName + cCurrentModuleObject + "=\"" + state.dataHeatBal->Ventilation(Loop).Name + "\", " +
                                                         cAlphaFieldNames(4) + " specifies " + cNumericFieldNames(4) +
                                                         ", but Zone Volume = 0.  0 Ventilation will result.");
                                    }
                                } else {
                                    ShowSevereError(state,
                                                    format("{}{}=\"{}\", invalid ACH (air changes per hour) specification [<0.0]={:.3R}",
                                                           RoutineName,
                                                           cCurrentModuleObject,
                                                           state.dataHeatBal->Ventilation(Loop).Name,
                                                           rNumericArgs(5)));
                                    ErrorsFound = true;
                                }
                            }
                            if (lNumericFieldBlanks(4)) {
                                ShowWarningError(state, RoutineName + cCurrentModuleObject + "=\"" + state.dataHeatBal->Ventilation(Loop).Name + "\", " + cAlphaFieldNames(4) +
                                                 " specifies " + cNumericFieldNames(4) + ", but that field is blank.  0 Ventilation will result.");
                            }

                        } else {
                            if (Item1 == 1) {
                                ShowSevereError(state, RoutineName + cCurrentModuleObject + "=\"" + cAlphaArgs(1) +
                                                "\", invalid calculation method=" + cAlphaArgs(4));
                                ErrorsFound = true;
                            }
                        }
                    }

                    {
                        auto const SELECT_CASE_var(cAlphaArgs(5)); // Fan type character input-->convert to integer
                        if (SELECT_CASE_var == "EXHAUST") {
                            state.dataHeatBal->Ventilation(Loop).FanType = ExhaustVentilation;
                        } else if (SELECT_CASE_var == "INTAKE") {
                            state.dataHeatBal->Ventilation(Loop).FanType = IntakeVentilation;
                        } else if ((SELECT_CASE_var == "NATURAL") || (SELECT_CASE_var == "NONE") || (SELECT_CASE_var == BlankString)) {
                            state.dataHeatBal->Ventilation(Loop).FanType = NaturalVentilation;
                        } else if (SELECT_CASE_var == "BALANCED") {
                            state.dataHeatBal->Ventilation(Loop).FanType = BalancedVentilation;
                        } else {
                            if (Item1 == 1) {
                                ShowSevereError(state, RoutineName + cCurrentModuleObject + "=\"" + state.dataHeatBal->Ventilation(Loop).Name + "\". invalid " +
                                                cAlphaFieldNames(5) + "=\"" + cAlphaArgs(5) + "\".");
                                ErrorsFound = true;
                            }
                        }
                    }

                    state.dataHeatBal->Ventilation(Loop).FanPressure = rNumericArgs(5);
                    if (state.dataHeatBal->Ventilation(Loop).FanPressure < 0.0) {
                        if (Item1 == 1) {
                            ShowSevereError(state, RoutineName + cCurrentModuleObject + "=\"" + state.dataHeatBal->Ventilation(Loop).Name + "\", " + cNumericFieldNames(5) +
                                            " must be >=0");
                            ErrorsFound = true;
                        }
                    }

                    state.dataHeatBal->Ventilation(Loop).FanEfficiency = rNumericArgs(6);
                    if ((state.dataHeatBal->Ventilation(Loop).FanEfficiency <= 0.0) || (state.dataHeatBal->Ventilation(Loop).FanEfficiency > 1.0)) {
                        if (Item1 == 1) {
                            ShowSevereError(state, RoutineName + cCurrentModuleObject + "=\"" + state.dataHeatBal->Ventilation(Loop).Name + "\"," + cNumericFieldNames(6) +
                                            " must be in range >0 and <= 1");
                            ErrorsFound = true;
                        }
                    }

                    // Override any user input for cases where natural ventilation is being used
                    if (state.dataHeatBal->Ventilation(Loop).FanType == NaturalVentilation) {
                        state.dataHeatBal->Ventilation(Loop).FanPressure = 0.0;
                        state.dataHeatBal->Ventilation(Loop).FanEfficiency = 1.0;
                    }

                    if (!lNumericFieldBlanks(7)) {
                        state.dataHeatBal->Ventilation(Loop).ConstantTermCoef = rNumericArgs(7);
                    } else {
                        state.dataHeatBal->Ventilation(Loop).ConstantTermCoef = 1.0;
                    }
                    if (!lNumericFieldBlanks(8)) {
                        state.dataHeatBal->Ventilation(Loop).TemperatureTermCoef = rNumericArgs(8);
                    } else {
                        state.dataHeatBal->Ventilation(Loop).TemperatureTermCoef = 0.0;
                    }
                    if (!lNumericFieldBlanks(9)) {
                        state.dataHeatBal->Ventilation(Loop).VelocityTermCoef = rNumericArgs(9);
                    } else {
                        state.dataHeatBal->Ventilation(Loop).VelocityTermCoef = 0.0;
                    }
                    if (!lNumericFieldBlanks(10)) {
                        state.dataHeatBal->Ventilation(Loop).VelocitySQTermCoef = rNumericArgs(10);
                    } else {
                        state.dataHeatBal->Ventilation(Loop).VelocitySQTermCoef = 0.0;
                    }

                    if (state.dataHeatBal->Ventilation(Loop).ConstantTermCoef == 0.0 && state.dataHeatBal->Ventilation(Loop).TemperatureTermCoef == 0.0 &&
                        state.dataHeatBal->Ventilation(Loop).VelocityTermCoef == 0.0 && state.dataHeatBal->Ventilation(Loop).VelocitySQTermCoef == 0.0) {
                        if (Item1 == 1) {
                            ShowWarningError(state, RoutineName + cCurrentModuleObject + "=\"" + cAlphaArgs(1) + "\", in " + cAlphaFieldNames(2) + "=\"" +
                                             cAlphaArgs(2) + "\".");
                            ShowContinueError(state, "Ventilation Coefficients are all zero.  No Ventilation will be reported.");
                        }
                    }

                    if (!lNumericFieldBlanks(11)) {
                        state.dataHeatBal->Ventilation(Loop).MinIndoorTemperature = rNumericArgs(11);
                    } else {
                        state.dataHeatBal->Ventilation(Loop).MinIndoorTemperature = -VentilTempLimit;
                    }
                    //    Ventilation(Loop)%MinIndoorTemperature = rNumericArgs(11)
                    if ((state.dataHeatBal->Ventilation(Loop).MinIndoorTemperature < -VentilTempLimit) || (state.dataHeatBal->Ventilation(Loop).MinIndoorTemperature > VentilTempLimit)) {
                        if (Item1 == 1) {
                            ShowSevereError(state, RoutineName + cCurrentModuleObject + "=\"" + cAlphaArgs(1) + "\" must have " + cNumericFieldNames(11) +
                                            " between -100C and 100C.");
                            ShowContinueError(state, format("...value entered=[{:.2R}].", rNumericArgs(11)));
                            ErrorsFound = true;
                        }
                    }

                    state.dataHeatBal->Ventilation(Loop).MinIndoorTempSchedPtr = GetScheduleIndex(state, cAlphaArgs(6));
                    if (state.dataHeatBal->Ventilation(Loop).MinIndoorTempSchedPtr > 0) {
                        if (Item1 == 1) {
                            if (!lNumericFieldBlanks(11))
                                ShowWarningError(state,
                                    RoutineName +
                                    "The Minimum Indoor Temperature value and schedule are provided. The scheduled temperature will be used in the " +
                                    cCurrentModuleObject + " object = " + cAlphaArgs(1));
                            // Check min and max values in the schedule to ensure both values are within the range
                            if (!CheckScheduleValueMinMax(state, state.dataHeatBal->Ventilation(Loop).MinIndoorTempSchedPtr, ">=", -VentilTempLimit, "<=", VentilTempLimit)) {
                                ShowSevereError(state,
                                    RoutineName + cCurrentModuleObject + " statement = " + cAlphaArgs(1) +
                                    " must have a minimum indoor temperature between -100C and 100C defined in the schedule = " + cAlphaArgs(6));
                                ErrorsFound = true;
                            }
                        }
                    }
                    if (state.dataHeatBal->Ventilation(Loop).MinIndoorTempSchedPtr == 0 && lNumericFieldBlanks(11) && (!lAlphaFieldBlanks(6))) {
                        if (Item1 == 1) {
                            ShowWarningError(
                                state,
                                format("{}{}: the value field is blank and schedule field is invalid. The default value will be used ({:.1R}) ",
                                       RoutineName,
                                       cNumericFieldNames(11),
                                       -VentilTempLimit));
                            ShowContinueError(state, "in the " + cCurrentModuleObject + " object = " + cAlphaArgs(1) + " and the simulation continues...");
                        }
                    }
                    // Check Minimum indoor temperature value and schedule fields
                    if (!lNumericFieldBlanks(11) && (!cAlphaArgs(6).empty() && state.dataHeatBal->Ventilation(Loop).MinIndoorTempSchedPtr == 0)) {
                        if (Item1 == 1) {
                            ShowWarningError(state,
                                             format("{}{} = {} is invalid. The constant value will be used at {:.1R} degrees C ",
                                                    RoutineName,
                                                    cAlphaFieldNames(6),
                                                    cAlphaArgs(6),
                                                    rNumericArgs(11)));
                            ShowContinueError(state, "in the " + cCurrentModuleObject + " object = " + cAlphaArgs(1) + " and the simulation continues...");
                        }
                    }

                    if (!lNumericFieldBlanks(12)) {
                        state.dataHeatBal->Ventilation(Loop).MaxIndoorTemperature = rNumericArgs(12);
                    } else {
                        state.dataHeatBal->Ventilation(Loop).MaxIndoorTemperature = VentilTempLimit;
                    }
                    if ((state.dataHeatBal->Ventilation(Loop).MaxIndoorTemperature < -VentilTempLimit) || (state.dataHeatBal->Ventilation(Loop).MaxIndoorTemperature > VentilTempLimit)) {
                        if (Item1 == 1) {
                            ShowSevereError(state, RoutineName + cCurrentModuleObject + " = " + cAlphaArgs(1) +
                                            " must have a maximum indoor temperature between -100C and 100C");
                            ErrorsFound = true;
                        }
                    }

                    state.dataHeatBal->Ventilation(Loop).MaxIndoorTempSchedPtr = GetScheduleIndex(state, cAlphaArgs(7));
                    if (state.dataHeatBal->Ventilation(Loop).MaxIndoorTempSchedPtr > 0) {
                        if (Item1 == 1) {
                            if (!lNumericFieldBlanks(12))
                                ShowWarningError(state,
                                    RoutineName +
                                    "The Maximum Indoor Temperature value and schedule are provided. The scheduled temperature will be used in the " +
                                    cCurrentModuleObject + " object = " + cAlphaArgs(1));
                            // Check min and max values in the schedule to ensure both values are within the range
                            if (!CheckScheduleValueMinMax(state, state.dataHeatBal->Ventilation(Loop).MaxIndoorTempSchedPtr, ">=", -VentilTempLimit, "<=", VentilTempLimit)) {
                                ShowSevereError(state,
                                    cCurrentModuleObject + " = " + cAlphaArgs(1) +
                                    " must have a maximum indoor temperature between -100C and 100C defined in the schedule = " + cAlphaArgs(7));
                                ErrorsFound = true;
                            }
                        }
                    }
                    if (state.dataHeatBal->Ventilation(Loop).MaxIndoorTempSchedPtr == 0 && lNumericFieldBlanks(12) && (!lAlphaFieldBlanks(7))) {
                        if (Item1 == 1) {
                            ShowWarningError(
                                state,
                                format("{}{}: the value field is blank and schedule field is invalid. The default value will be used ({:.1R}) ",
                                       RoutineName,
                                       cNumericFieldNames(12),
                                       VentilTempLimit));
                            ShowContinueError(state, "in the " + cCurrentModuleObject + " object = " + cAlphaArgs(1) + " and the simulation continues...");
                        }
                    }
                    // Check Maximum indoor temperature value and schedule fields
                    if (!lNumericFieldBlanks(12) && ((!lAlphaFieldBlanks(7)) && state.dataHeatBal->Ventilation(Loop).MaxIndoorTempSchedPtr == 0)) {
                        if (Item1 == 1) {
                            ShowWarningError(state,
                                             format("{}{} = {} is invalid. The constant value will be used at {:.1R} degrees C ",
                                                    RoutineName,
                                                    cAlphaFieldNames(7),
                                                    cAlphaArgs(7),
                                                    rNumericArgs(12)));
                            ShowContinueError(state, "in the " + cCurrentModuleObject + " object = " + cAlphaArgs(1) + " and the simulation continues...");
                        }
                    }

                    if (!lNumericFieldBlanks(13)) {
                        state.dataHeatBal->Ventilation(Loop).DelTemperature = rNumericArgs(13);
                    } else {
                        state.dataHeatBal->Ventilation(Loop).DelTemperature = -VentilTempLimit;
                    }
                    //    Ventilation(Loop)%DelTemperature = rNumericArgs(13)  !  3/12/03  Negative del temp now allowed COP

                    state.dataHeatBal->Ventilation(Loop).DeltaTempSchedPtr = GetScheduleIndex(state, cAlphaArgs(8));
                    if (state.dataHeatBal->Ventilation(Loop).DeltaTempSchedPtr > 0) {
                        if (Item1 == 1) {
                            if (!lNumericFieldBlanks(13))
                                ShowWarningError(state,
                                    RoutineName +
                                    "The Delta Temperature value and schedule are provided. The scheduled temperature will be used in the " +
                                    cCurrentModuleObject + " object = " + cAlphaArgs(1));
                            // Check min value in the schedule to ensure both values are within the range
                            if (GetScheduleMinValue(state, state.dataHeatBal->Ventilation(Loop).DeltaTempSchedPtr) < -VentilTempLimit) {
                                ShowSevereError(state, RoutineName + cCurrentModuleObject + " statement = " + cAlphaArgs(1) +
                                                " must have a delta temperature equal to or above -100C defined in the schedule = " + cAlphaArgs(8));
                                ErrorsFound = true;
                            }
                        }
                    }
                    if (state.dataHeatBal->Ventilation(Loop).DeltaTempSchedPtr == 0 && lNumericFieldBlanks(13) && (!lAlphaFieldBlanks(8))) {
                        if (Item1 == 1) {
                            ShowWarningError(
                                state,
                                format("{}{}: the value field is blank and schedule field is invalid. The default value will be used ({:.1R}) ",
                                       RoutineName,
                                       cNumericFieldNames(13),
                                       VentilTempLimit));
                            ShowContinueError(state, "in the " + cCurrentModuleObject + " object = " + cAlphaArgs(1) + " and the simulation continues...");
                        }
                    }

                    // Check delta temperature value and schedule fields
                    //    IF (lNumericFieldBlanks(13) .AND. cAlphaArgs(8) .EQ. BlankString) THEN
                    //      CALL ShowWarningError(state, RoutineName//'Both the delta temperature value and delta schedule are blank. ')
                    //      CALL ShowContinueError(state, 'Will set the temperature to a constant value of '//TRIM(format("{:.1R}", -VentilTempLimit))
                    //      &
                    //           //' degrees C ')
                    //      CALL ShowContinueError(state, 'in the Ventilation object = '//TRIM(cAlphaArgs(1))//' and the simulation continues...')
                    //    END IF
                    if (!lNumericFieldBlanks(13) && ((!lAlphaFieldBlanks(8)) && state.dataHeatBal->Ventilation(Loop).DeltaTempSchedPtr == 0)) {
                        if (Item1 == 1) {
                            ShowWarningError(state,
                                             format("{}{} = {} is invalid. The constant value will be used at {:.1R} degrees C ",
                                                    RoutineName,
                                                    cAlphaFieldNames(8),
                                                    cAlphaArgs(8),
                                                    rNumericArgs(13)));
                            ShowContinueError(state, "in the " + cCurrentModuleObject + " object = " + cAlphaArgs(1) + " and the simulation continues...");
                        }
                    }

                    if (!lNumericFieldBlanks(14)) {
                        state.dataHeatBal->Ventilation(Loop).MinOutdoorTemperature = rNumericArgs(14);
                    } else {
                        state.dataHeatBal->Ventilation(Loop).MinOutdoorTemperature = -VentilTempLimit;
                    }
                    if ((state.dataHeatBal->Ventilation(Loop).MinOutdoorTemperature < -VentilTempLimit) || (state.dataHeatBal->Ventilation(Loop).MinOutdoorTemperature > VentilTempLimit)) {
                        if (Item1 == 1) {
                            ShowSevereError(state, RoutineName + cCurrentModuleObject + " statement = " + cAlphaArgs(1) + " must have " +
                                            cNumericFieldNames(14) + " between -100C and 100C");
                            ErrorsFound = true;
                        }
                    }

                    state.dataHeatBal->Ventilation(Loop).MinOutdoorTempSchedPtr = GetScheduleIndex(state, cAlphaArgs(9));
                    if (Item1 == 1) {
                        if (state.dataHeatBal->Ventilation(Loop).MinOutdoorTempSchedPtr > 0) {
                            if (!lNumericFieldBlanks(14))
                                ShowWarningError(state, RoutineName +
                                                 "The Minimum Outdoor Temperature value and schedule are provided. The scheduled temperature will be "
                                                 "used in the " +
                                                 cCurrentModuleObject + " object = " + cAlphaArgs(1));
                            // Check min and max values in the schedule to ensure both values are within the range
                            if (!CheckScheduleValueMinMax(state, state.dataHeatBal->Ventilation(Loop).MinOutdoorTempSchedPtr, ">=", -VentilTempLimit, "<=", VentilTempLimit)) {
                                ShowSevereError(state,
                                    RoutineName + cCurrentModuleObject + " statement = " + cAlphaArgs(1) +
                                    " must have a minimum outdoor temperature between -100C and 100C defined in the schedule = " + cAlphaArgs(9));
                                ErrorsFound = true;
                            }
                        }
                        if (state.dataHeatBal->Ventilation(Loop).MinOutdoorTempSchedPtr == 0 && lNumericFieldBlanks(14) && (!lAlphaFieldBlanks(9))) {
                            ShowWarningError(state,
                                             format("{}Minimum Outdoor Temperature: the value field is blank and schedule field is invalid. The "
                                                    "default value will be used ({:.1R}) ",
                                                    RoutineName,
                                                    -VentilTempLimit));
                            ShowContinueError(state, "in the " + cCurrentModuleObject + " object = " + cAlphaArgs(1) + " and the simulation continues...");
                        }
                        // Check Minimum outdoor temperature value and schedule fields
                        if (!lNumericFieldBlanks(14) && ((!lAlphaFieldBlanks(9)) && state.dataHeatBal->Ventilation(Loop).MinOutdoorTempSchedPtr == 0)) {
                            ShowWarningError(state,
                                             format("{}{} = {} is invalid. The constant value will be used at {:.1R} degrees C ",
                                                    RoutineName,
                                                    cAlphaFieldNames(9),
                                                    cAlphaArgs(9),
                                                    rNumericArgs(14)));
                            ShowContinueError(state, "in the " + cCurrentModuleObject + " object = " + cAlphaArgs(1) + " and the simulation continues...");
                        }
                    }

                    if (!lNumericFieldBlanks(15)) {
                        state.dataHeatBal->Ventilation(Loop).MaxOutdoorTemperature = rNumericArgs(15);
                    } else {
                        state.dataHeatBal->Ventilation(Loop).MaxOutdoorTemperature = VentilTempLimit;
                    }
                    if (Item1 == 1) {
                        if ((state.dataHeatBal->Ventilation(Loop).MaxOutdoorTemperature < -VentilTempLimit) ||
                            (state.dataHeatBal->Ventilation(Loop).MaxOutdoorTemperature > VentilTempLimit)) {
                            ShowSevereError(state, RoutineName + cCurrentModuleObject + " statement = " + cAlphaArgs(1) + " must have a " +
                                            cNumericFieldNames(15) + " between -100C and 100C");
                            ErrorsFound = true;
                        }
                    }

                    state.dataHeatBal->Ventilation(Loop).MaxOutdoorTempSchedPtr = GetScheduleIndex(state, cAlphaArgs(10));
                    if (Item1 == 1) {
                        if (state.dataHeatBal->Ventilation(Loop).MaxOutdoorTempSchedPtr > 0) {
                            if (!lNumericFieldBlanks(15))
                                ShowWarningError(state, RoutineName +
                                                 "The Maximum Outdoor Temperature value and schedule are provided. The scheduled temperature will be "
                                                 "used in the " +
                                                 cCurrentModuleObject + " object = " + cAlphaArgs(1));
                            if (!CheckScheduleValueMinMax(state, state.dataHeatBal->Ventilation(Loop).MaxOutdoorTempSchedPtr, ">=", -VentilTempLimit, "<=", VentilTempLimit)) {
                                ShowSevereError(state,
                                    RoutineName + cCurrentModuleObject + " statement = " + cAlphaArgs(1) +
                                    " must have a maximum outdoor temperature between -100C and 100C defined in the schedule = " + cAlphaArgs(10));
                                ErrorsFound = true;
                            }
                        }
                        if (state.dataHeatBal->Ventilation(Loop).MaxOutdoorTempSchedPtr == 0 && lNumericFieldBlanks(15) && (!lAlphaFieldBlanks(10))) {
                            ShowWarningError(
                                state,
                                format("{}{}: the value field is blank and schedule field is invalid. The default value will be used ({:.1R}) ",
                                       RoutineName,
                                       cNumericFieldNames(15),
                                       VentilTempLimit));
                            ShowContinueError(state, "in the " + cCurrentModuleObject + " object = " + cAlphaArgs(1) + " and the simulation continues...");
                        }
                        // Check Maximum outdoor temperature value and schedule fields
                        if (!lNumericFieldBlanks(15) && ((!lAlphaFieldBlanks(10)) && state.dataHeatBal->Ventilation(Loop).MaxOutdoorTempSchedPtr == 0)) {
                            ShowWarningError(state,
                                             format("{}{} = {}is invalid. The constant value will be used at {:.1R} degrees C ",
                                                    RoutineName,
                                                    cAlphaFieldNames(10),
                                                    cAlphaArgs(10),
                                                    rNumericArgs(15)));
                            ShowContinueError(state, "in the " + cCurrentModuleObject + " object = " + cAlphaArgs(1) + " and the simulation continues...");
                        }
                    }

                    if (!lNumericFieldBlanks(16)) {
                        state.dataHeatBal->Ventilation(Loop).MaxWindSpeed = rNumericArgs(16);
                    } else {
                        state.dataHeatBal->Ventilation(Loop).MaxWindSpeed = VentilWSLimit;
                    }
                    if (Item1 == 1) {
                        if ((state.dataHeatBal->Ventilation(Loop).MaxWindSpeed < -VentilWSLimit) || (state.dataHeatBal->Ventilation(Loop).MaxWindSpeed > VentilWSLimit)) {
                            ShowSevereError(state, RoutineName + cCurrentModuleObject + " statement = " + cAlphaArgs(1) +
                                            " must have a maximum wind speed between -40 m/s and 40 m/s");
                            ErrorsFound = true;
                        }
                    }

                    // Report variables should be added for individual VENTILATION objects, in addition to zone totals below

                    if (state.dataHeatBal->Ventilation(Loop).ZonePtr > 0) {
                        if (RepVarSet(state.dataHeatBal->Ventilation(Loop).ZonePtr) && !state.dataHeatBal->Ventilation(Loop).QuadratureSum) {
                            RepVarSet(state.dataHeatBal->Ventilation(Loop).ZonePtr) = false;
                            SetupOutputVariable(state, "Zone Ventilation Sensible Heat Loss Energy",
                                                OutputProcessor::Unit::J,
                                                state.dataHeatBal->ZnAirRpt(state.dataHeatBal->Ventilation(Loop).ZonePtr).VentilHeatLoss,
                                                "System",
                                                "Sum",
                                                state.dataHeatBal->Zone(state.dataHeatBal->Ventilation(Loop).ZonePtr).Name);
                            SetupOutputVariable(state, "Zone Ventilation Sensible Heat Gain Energy",
                                                OutputProcessor::Unit::J,
                                                state.dataHeatBal->ZnAirRpt(state.dataHeatBal->Ventilation(Loop).ZonePtr).VentilHeatGain,
                                                "System",
                                                "Sum",
                                                state.dataHeatBal->Zone(state.dataHeatBal->Ventilation(Loop).ZonePtr).Name);
                            SetupOutputVariable(state, "Zone Ventilation Latent Heat Loss Energy",
                                                OutputProcessor::Unit::J,
                                                state.dataHeatBal->ZnAirRpt(state.dataHeatBal->Ventilation(Loop).ZonePtr).VentilLatentLoss,
                                                "System",
                                                "Sum",
                                                state.dataHeatBal->Zone(state.dataHeatBal->Ventilation(Loop).ZonePtr).Name);
                            SetupOutputVariable(state, "Zone Ventilation Latent Heat Gain Energy",
                                                OutputProcessor::Unit::J,
                                                state.dataHeatBal->ZnAirRpt(state.dataHeatBal->Ventilation(Loop).ZonePtr).VentilLatentGain,
                                                "System",
                                                "Sum",
                                                state.dataHeatBal->Zone(state.dataHeatBal->Ventilation(Loop).ZonePtr).Name);
                            SetupOutputVariable(state, "Zone Ventilation Total Heat Loss Energy",
                                                OutputProcessor::Unit::J,
                                                state.dataHeatBal->ZnAirRpt(state.dataHeatBal->Ventilation(Loop).ZonePtr).VentilTotalLoss,
                                                "System",
                                                "Sum",
                                                state.dataHeatBal->Zone(state.dataHeatBal->Ventilation(Loop).ZonePtr).Name);
                            SetupOutputVariable(state, "Zone Ventilation Total Heat Gain Energy",
                                                OutputProcessor::Unit::J,
                                                state.dataHeatBal->ZnAirRpt(state.dataHeatBal->Ventilation(Loop).ZonePtr).VentilTotalGain,
                                                "System",
                                                "Sum",
                                                state.dataHeatBal->Zone(state.dataHeatBal->Ventilation(Loop).ZonePtr).Name);
                            SetupOutputVariable(state, "Zone Ventilation Current Density Volume Flow Rate",
                                                OutputProcessor::Unit::m3_s,
                                                state.dataHeatBal->ZnAirRpt(state.dataHeatBal->Ventilation(Loop).ZonePtr).VentilVdotCurDensity,
                                                "System",
                                                "Average",
                                                state.dataHeatBal->Zone(state.dataHeatBal->Ventilation(Loop).ZonePtr).Name);
                            SetupOutputVariable(state, "Zone Ventilation Standard Density Volume Flow Rate",
                                                OutputProcessor::Unit::m3_s,
                                                state.dataHeatBal->ZnAirRpt(state.dataHeatBal->Ventilation(Loop).ZonePtr).VentilVdotStdDensity,
                                                "System",
                                                "Average",
                                                state.dataHeatBal->Zone(state.dataHeatBal->Ventilation(Loop).ZonePtr).Name);
                            SetupOutputVariable(state, "Zone Ventilation Current Density Volume",
                                                OutputProcessor::Unit::m3,
                                                state.dataHeatBal->ZnAirRpt(state.dataHeatBal->Ventilation(Loop).ZonePtr).VentilVolumeCurDensity,
                                                "System",
                                                "Sum",
                                                state.dataHeatBal->Zone(state.dataHeatBal->Ventilation(Loop).ZonePtr).Name);
                            SetupOutputVariable(state, "Zone Ventilation Standard Density Volume",
                                                OutputProcessor::Unit::m3,
                                                state.dataHeatBal->ZnAirRpt(state.dataHeatBal->Ventilation(Loop).ZonePtr).VentilVolumeStdDensity,
                                                "System",
                                                "Sum",
                                                state.dataHeatBal->Zone(state.dataHeatBal->Ventilation(Loop).ZonePtr).Name);
                            SetupOutputVariable(state, "Zone Ventilation Mass",
                                                OutputProcessor::Unit::kg,
                                                state.dataHeatBal->ZnAirRpt(state.dataHeatBal->Ventilation(Loop).ZonePtr).VentilMass,
                                                "System",
                                                "Sum",
                                                state.dataHeatBal->Zone(state.dataHeatBal->Ventilation(Loop).ZonePtr).Name);
                            SetupOutputVariable(state, "Zone Ventilation Mass Flow Rate",
                                                OutputProcessor::Unit::kg_s,
                                                state.dataHeatBal->ZnAirRpt(state.dataHeatBal->Ventilation(Loop).ZonePtr).VentilMdot,
                                                "System",
                                                "Average",
                                                state.dataHeatBal->Zone(state.dataHeatBal->Ventilation(Loop).ZonePtr).Name);
                            SetupOutputVariable(state, "Zone Ventilation Air Change Rate",
                                                OutputProcessor::Unit::ach,
                                                state.dataHeatBal->ZnAirRpt(state.dataHeatBal->Ventilation(Loop).ZonePtr).VentilAirChangeRate,
                                                "System",
                                                "Average",
                                                state.dataHeatBal->Zone(state.dataHeatBal->Ventilation(Loop).ZonePtr).Name);
                            SetupOutputVariable(state, "Zone Ventilation Fan Electricity Energy",
                                                OutputProcessor::Unit::J,
                                                state.dataHeatBal->ZnAirRpt(state.dataHeatBal->Ventilation(Loop).ZonePtr).VentilFanElec,
                                                "System",
                                                "Sum",
                                                state.dataHeatBal->Zone(state.dataHeatBal->Ventilation(Loop).ZonePtr).Name,
                                                _,
                                                "Electricity",
                                                "Fans",
                                                "Ventilation (simple)",
                                                "Building",
                                                state.dataHeatBal->Zone(state.dataHeatBal->Ventilation(Loop).ZonePtr).Name);
                            SetupOutputVariable(state, "Zone Ventilation Air Inlet Temperature",
                                                OutputProcessor::Unit::C,
                                                state.dataHeatBal->ZnAirRpt(state.dataHeatBal->Ventilation(Loop).ZonePtr).VentilAirTemp,
                                                "System",
                                                "Average",
                                                state.dataHeatBal->Zone(state.dataHeatBal->Ventilation(Loop).ZonePtr).Name);
                        }
                    }

                    if (state.dataGlobal->AnyEnergyManagementSystemInModel) {
                        SetupEMSActuator(state, "Zone Ventilation",
                                         state.dataHeatBal->Ventilation(Loop).Name,
                                         "Air Exchange Flow Rate",
                                         "[m3/s]",
                                         state.dataHeatBal->Ventilation(Loop).EMSSimpleVentOn,
                                         state.dataHeatBal->Ventilation(Loop).EMSimpleVentFlowRate);
                    }
                }
            }
        }

        cCurrentModuleObject = "ZoneVentilation:WindandStackOpenArea";
        VentiCount = state.dataHeatBal->TotDesignFlowVentilation;
        for (Loop = 1; Loop <= state.dataHeatBal->TotWindAndStackVentilation; ++Loop) {

            inputProcessor->getObjectItem(state,
                                          cCurrentModuleObject,
                                          Loop,
                                          cAlphaArgs,
                                          NumAlpha,
                                          rNumericArgs,
                                          NumNumber,
                                          IOStat,
                                          lNumericFieldBlanks,
                                          lAlphaFieldBlanks,
                                          cAlphaFieldNames,
                                          cNumericFieldNames);

            VentiCount = state.dataHeatBal->TotDesignFlowVentilation + Loop;
            UtilityRoutines::IsNameEmpty(state, cAlphaArgs(1), cCurrentModuleObject, ErrorsFound);

            state.dataHeatBal->Ventilation(VentiCount).Name = cAlphaArgs(1);
            state.dataHeatBal->Ventilation(VentiCount).ModelType = VentilationWindAndStack;

            state.dataHeatBal->Ventilation(VentiCount).ZonePtr = UtilityRoutines::FindItemInList(cAlphaArgs(2), state.dataHeatBal->Zone);
            if (state.dataHeatBal->Ventilation(VentiCount).ZonePtr == 0) {
                ShowSevereError(state, RoutineName + cCurrentModuleObject + "=\"" + cAlphaArgs(1) + "\", invalid (not found) " + cAlphaFieldNames(2) +
                                "=\"" + cAlphaArgs(2) + "\".");
                ErrorsFound = true;
            }

            // setup a flag if the outdoor air balance method is applied
            if (state.dataHeatBal->Ventilation(VentiCount).ZonePtr > 0 && state.dataHeatBal->TotZoneAirBalance > 0) {
                for (i = 1; i <= state.dataHeatBal->TotZoneAirBalance; ++i) {
                    if (state.dataHeatBal->Ventilation(VentiCount).ZonePtr == state.dataHeatBal->ZoneAirBalance(i).ZonePtr) {
                        if (state.dataHeatBal->ZoneAirBalance(i).BalanceMethod == AirBalanceQuadrature) {
                            state.dataHeatBal->Ventilation(VentiCount).QuadratureSum = true;
                            state.dataHeatBal->Ventilation(VentiCount).OABalancePtr = i;
                            break;
                        }
                    }
                }
            }

            state.dataHeatBal->Ventilation(VentiCount).OpenArea = rNumericArgs(1);
            if (state.dataHeatBal->Ventilation(VentiCount).OpenArea < 0.0) {
                ShowSevereError(state, RoutineName + cCurrentModuleObject + "=\"" + cAlphaArgs(1) + "\", " + cNumericFieldNames(1) + " must be positive.");
                ErrorsFound = true;
            }

            state.dataHeatBal->Ventilation(VentiCount).OpenAreaSchedPtr = GetScheduleIndex(state, cAlphaArgs(3));
            if (state.dataHeatBal->Ventilation(VentiCount).OpenAreaSchedPtr == 0) {
                if (lAlphaFieldBlanks(3)) {
                    ShowSevereError(state, RoutineName + cCurrentModuleObject + "=\"" + cAlphaArgs(1) + "\", " + cAlphaFieldNames(3) +
                                    " is required but field is blank.");
                } else {
                    ShowSevereError(state, RoutineName + cCurrentModuleObject + "=\"" + cAlphaArgs(1) + "\", invalid (not found) " + cAlphaFieldNames(3) +
                                    "=\"" + cAlphaArgs(3) + "\".");
                }
                ErrorsFound = true;
            }

            state.dataHeatBal->Ventilation(VentiCount).OpenEff = rNumericArgs(2);
            if (state.dataHeatBal->Ventilation(VentiCount).OpenEff != DataGlobalConstants::AutoCalculate &&
                (state.dataHeatBal->Ventilation(VentiCount).OpenEff < 0.0 || state.dataHeatBal->Ventilation(VentiCount).OpenEff > 1.0)) {
                ShowSevereError(state, RoutineName + cCurrentModuleObject + "=\"" + cAlphaArgs(1) + "\", " + cNumericFieldNames(2) +
                                " must be between 0 and 1.");
                ErrorsFound = true;
            }

            state.dataHeatBal->Ventilation(VentiCount).EffAngle = rNumericArgs(3);
            if (state.dataHeatBal->Ventilation(VentiCount).EffAngle < 0.0 || state.dataHeatBal->Ventilation(VentiCount).EffAngle >= 360.0) {
                ShowSevereError(state, RoutineName + cCurrentModuleObject + "=\"" + cAlphaArgs(1) + "\", " + cNumericFieldNames(3) +
                                " must be between 0 and 360.");
                ErrorsFound = true;
            }

            state.dataHeatBal->Ventilation(VentiCount).DH = rNumericArgs(4);
            if (state.dataHeatBal->Ventilation(VentiCount).DH < 0.0) {
                ShowSevereError(state, RoutineName + cCurrentModuleObject + "=\"" + cAlphaArgs(1) + "\", " + cNumericFieldNames(4) + " must be positive.");
                ErrorsFound = true;
            }

            state.dataHeatBal->Ventilation(VentiCount).DiscCoef = rNumericArgs(5);
            if (state.dataHeatBal->Ventilation(VentiCount).DiscCoef != DataGlobalConstants::AutoCalculate &&
                (state.dataHeatBal->Ventilation(VentiCount).DiscCoef < 0.0 || state.dataHeatBal->Ventilation(VentiCount).DiscCoef > 1.0)) {
                ShowSevereError(state, RoutineName + cCurrentModuleObject + "=\"" + cAlphaArgs(1) + "\", " + cNumericFieldNames(5) +
                                " must be between 0 and 1.");
                ErrorsFound = true;
            }

            if (!lNumericFieldBlanks(6)) {
                state.dataHeatBal->Ventilation(VentiCount).MinIndoorTemperature = rNumericArgs(6);
            } else {
                state.dataHeatBal->Ventilation(VentiCount).MinIndoorTemperature = -VentilTempLimit;
            }
            if ((state.dataHeatBal->Ventilation(VentiCount).MinIndoorTemperature < -VentilTempLimit) ||
                (state.dataHeatBal->Ventilation(VentiCount).MinIndoorTemperature > VentilTempLimit)) {
                ShowSevereError(state, RoutineName + cCurrentModuleObject + " statement = " + cAlphaArgs(1) + " must have " + cNumericFieldNames(6) +
                                " between -100C and 100C");
                ErrorsFound = true;
            }

            state.dataHeatBal->Ventilation(VentiCount).MinIndoorTempSchedPtr = GetScheduleIndex(state, cAlphaArgs(4));
            if (state.dataHeatBal->Ventilation(VentiCount).MinIndoorTempSchedPtr > 0) {
                if (!lNumericFieldBlanks(6))
                    ShowWarningError(state,
                        RoutineName +
                        "The Minimum Indoor Temperature value and schedule are provided. The scheduled temperature will be used in the " +
                        cCurrentModuleObject + " object = " + cAlphaArgs(1));
                // Check min and max values in the schedule to ensure both values are within the range
                if (!CheckScheduleValueMinMax(state, state.dataHeatBal->Ventilation(VentiCount).MinIndoorTempSchedPtr, ">=", -VentilTempLimit, "<=", VentilTempLimit)) {
                    ShowSevereError(state, RoutineName + cCurrentModuleObject + " statement = " + cAlphaArgs(1) +
                                    " must have a minimum indoor temperature between -100C and 100C defined in the schedule = " + cAlphaArgs(4));
                    ErrorsFound = true;
                }
            }
            if (state.dataHeatBal->Ventilation(VentiCount).MinIndoorTempSchedPtr == 0 && lNumericFieldBlanks(6) && (!lAlphaFieldBlanks(4))) {
                ShowWarningError(state,
                                 format("{}{}: the value field is blank and schedule field is invalid. The default value will be used ({:.1R}) ",
                                        RoutineName,
                                        cNumericFieldNames(6),
                                        -VentilTempLimit));
                ShowContinueError(state, "in the " + cCurrentModuleObject + " object = " + cAlphaArgs(1) + " and the simulation continues...");
            }
            // Check Minimum indoor temperature value and schedule fields
            if (!lNumericFieldBlanks(6) && (!cAlphaArgs(4).empty() && state.dataHeatBal->Ventilation(VentiCount).MinIndoorTempSchedPtr == 0)) {
                ShowWarningError(state,
                                 format("{}{} = {} is invalid. The constant value will be used at {:.1R} degrees C ",
                                        RoutineName,
                                        cAlphaFieldNames(4),
                                        cAlphaArgs(4),
                                        rNumericArgs(11)));
                ShowContinueError(state, "in the " + cCurrentModuleObject + " object = " + cAlphaArgs(1) + " and the simulation continues...");
            }

            if (!lNumericFieldBlanks(7)) {
                state.dataHeatBal->Ventilation(VentiCount).MaxIndoorTemperature = rNumericArgs(7);
            } else {
                state.dataHeatBal->Ventilation(VentiCount).MaxIndoorTemperature = VentilTempLimit;
            }
            if ((state.dataHeatBal->Ventilation(VentiCount).MaxIndoorTemperature < -VentilTempLimit) ||
                (state.dataHeatBal->Ventilation(VentiCount).MaxIndoorTemperature > VentilTempLimit)) {
                ShowSevereError(state, RoutineName + cCurrentModuleObject + "=\"" + cAlphaArgs(1) +
                                "\" must have a maximum indoor temperature between -100C and 100C");
                ErrorsFound = true;
            }

            state.dataHeatBal->Ventilation(VentiCount).MaxIndoorTempSchedPtr = GetScheduleIndex(state, cAlphaArgs(5));
            if (state.dataHeatBal->Ventilation(VentiCount).MaxIndoorTempSchedPtr > 0) {
                if (!lNumericFieldBlanks(7))
                    ShowWarningError(state,
                        RoutineName +
                        "The Maximum Indoor Temperature value and schedule are provided. The scheduled temperature will be used in the " +
                        cCurrentModuleObject + " object = " + cAlphaArgs(1));
                // Check min and max values in the schedule to ensure both values are within the range
                if (!CheckScheduleValueMinMax(state, state.dataHeatBal->Ventilation(VentiCount).MaxIndoorTempSchedPtr, ">=", -VentilTempLimit, "<=", VentilTempLimit)) {
                    ShowSevereError(state, cCurrentModuleObject + " = " + cAlphaArgs(1) +
                                    " must have a maximum indoor temperature between -100C and 100C defined in the schedule = " + cAlphaArgs(5));
                    ErrorsFound = true;
                }
            }
            if (state.dataHeatBal->Ventilation(VentiCount).MaxIndoorTempSchedPtr == 0 && lNumericFieldBlanks(7) && (!lAlphaFieldBlanks(5))) {
                ShowWarningError(state,
                                 format("{}{}: the value field is blank and schedule field is invalid. The default value will be used ({:.1R}) ",
                                        RoutineName,
                                        cNumericFieldNames(7),
                                        VentilTempLimit));
                ShowContinueError(state, "in the " + cCurrentModuleObject + " object = " + cAlphaArgs(1) + " and the simulation continues...");
            }
            // Check Maximum indoor temperature value and schedule fields
            if (!lNumericFieldBlanks(7) && ((!lAlphaFieldBlanks(5)) && state.dataHeatBal->Ventilation(VentiCount).MaxIndoorTempSchedPtr == 0)) {
                ShowWarningError(state,
                                 format("{}{} = {} is invalid. The constant value will be used at {:.1R} degrees C ",
                                        RoutineName,
                                        cAlphaFieldNames(7),
                                        cAlphaArgs(5),
                                        rNumericArgs(7)));
                ShowContinueError(state, "in the " + cCurrentModuleObject + " object = " + cAlphaArgs(1) + " and the simulation continues...");
            }

            if (!lNumericFieldBlanks(8)) {
                state.dataHeatBal->Ventilation(VentiCount).DelTemperature = rNumericArgs(8);
            } else {
                state.dataHeatBal->Ventilation(VentiCount).DelTemperature = -VentilTempLimit;
            }

            state.dataHeatBal->Ventilation(VentiCount).DeltaTempSchedPtr = GetScheduleIndex(state, cAlphaArgs(6));
            if (state.dataHeatBal->Ventilation(VentiCount).DeltaTempSchedPtr > 0) {
                if (!lNumericFieldBlanks(8))
                    ShowWarningError(state, RoutineName +
                                     "The Delta Temperature value and schedule are provided. The scheduled temperature will be used in the " +
                                     cCurrentModuleObject + " object = " + cAlphaArgs(1));
                // Check min value in the schedule to ensure both values are within the range
                if (GetScheduleMinValue(state, state.dataHeatBal->Ventilation(VentiCount).DeltaTempSchedPtr) < -VentilTempLimit) {
                    ShowSevereError(state, RoutineName + cCurrentModuleObject + " statement = " + cAlphaArgs(1) +
                                    " must have a delta temperature equal to or above -100C defined in the schedule = " + cAlphaArgs(8));
                    ErrorsFound = true;
                }
            }
            if (state.dataHeatBal->Ventilation(VentiCount).DeltaTempSchedPtr == 0 && lNumericFieldBlanks(8) && (!lAlphaFieldBlanks(6))) {
                ShowWarningError(state,
                                 format("{}{}: the value field is blank and schedule field is invalid. The default value will be used ({:.1R}) ",
                                        RoutineName,
                                        cNumericFieldNames(8),
                                        VentilTempLimit));
                ShowContinueError(state, "in the " + cCurrentModuleObject + " object = " + cAlphaArgs(1) + " and the simulation continues...");
            }
            if (!lNumericFieldBlanks(8) && ((!lAlphaFieldBlanks(6)) && state.dataHeatBal->Ventilation(VentiCount).DeltaTempSchedPtr == 0)) {
                ShowWarningError(state,
                                 format("{}{} = {} is invalid. The constant value will be used at {:.1R} degrees C ",
                                        RoutineName,
                                        cAlphaFieldNames(6),
                                        cAlphaArgs(6),
                                        rNumericArgs(8)));
                ShowContinueError(state, "in the " + cCurrentModuleObject + " object = " + cAlphaArgs(1) + " and the simulation continues...");
            }

            if (!lNumericFieldBlanks(9)) {
                state.dataHeatBal->Ventilation(VentiCount).MinOutdoorTemperature = rNumericArgs(9);
            } else {
                state.dataHeatBal->Ventilation(VentiCount).MinOutdoorTemperature = -VentilTempLimit;
            }
            if ((state.dataHeatBal->Ventilation(VentiCount).MinOutdoorTemperature < -VentilTempLimit) ||
                (state.dataHeatBal->Ventilation(VentiCount).MinOutdoorTemperature > VentilTempLimit)) {
                ShowSevereError(state, RoutineName + cCurrentModuleObject + " statement = " + cAlphaArgs(1) + " must have " + cNumericFieldNames(9) +
                                " between -100C and 100C");
                ErrorsFound = true;
            }

            state.dataHeatBal->Ventilation(VentiCount).MinOutdoorTempSchedPtr = GetScheduleIndex(state, cAlphaArgs(7));
            if (state.dataHeatBal->Ventilation(VentiCount).MinOutdoorTempSchedPtr > 0) {
                if (!lNumericFieldBlanks(9))
                    ShowWarningError(state,
                        RoutineName +
                        "The Minimum Outdoor Temperature value and schedule are provided. The scheduled temperature will be used in the " +
                        cCurrentModuleObject + " object = " + cAlphaArgs(1));
                // Check min and max values in the schedule to ensure both values are within the range
                if (!CheckScheduleValueMinMax(state, state.dataHeatBal->Ventilation(VentiCount).MinOutdoorTempSchedPtr, ">=", -VentilTempLimit, "<=", VentilTempLimit)) {
                    ShowSevereError(state, RoutineName + cCurrentModuleObject + " statement = " + cAlphaArgs(1) +
                                    " must have a minimum outdoor temperature between -100C and 100C defined in the schedule = " + cAlphaArgs(7));
                    ErrorsFound = true;
                }
            }
            if (state.dataHeatBal->Ventilation(VentiCount).MinOutdoorTempSchedPtr == 0 && lNumericFieldBlanks(9) && (!lAlphaFieldBlanks(7))) {
                ShowWarningError(state,
                                 format("{}Minimum Outdoor Temperature: the value field is blank and schedule field is invalid. The default value "
                                        "will be used ({:.1R}) ",
                                        RoutineName,
                                        -VentilTempLimit));
                ShowContinueError(state, "in the " + cCurrentModuleObject + " object = " + cAlphaArgs(1) + " and the simulation continues...");
            }
            // Check Minimum outdoor temperature value and schedule fields
            if (!lNumericFieldBlanks(9) && ((!lAlphaFieldBlanks(7)) && state.dataHeatBal->Ventilation(VentiCount).MinOutdoorTempSchedPtr == 0)) {
                ShowWarningError(state,
                                 format("{}{} = {} is invalid. The constant value will be used at {:.1R} degrees C ",
                                        RoutineName,
                                        cAlphaFieldNames(7),
                                        cAlphaArgs(7),
                                        rNumericArgs(14)));
                ShowContinueError(state, "in the " + cCurrentModuleObject + " object = " + cAlphaArgs(1) + " and the simulation continues...");
            }

            if (!lNumericFieldBlanks(10)) {
                state.dataHeatBal->Ventilation(VentiCount).MaxOutdoorTemperature = rNumericArgs(10);
            } else {
                state.dataHeatBal->Ventilation(VentiCount).MaxOutdoorTemperature = VentilTempLimit;
            }
            if ((state.dataHeatBal->Ventilation(VentiCount).MaxOutdoorTemperature < -VentilTempLimit) ||
                (state.dataHeatBal->Ventilation(VentiCount).MaxOutdoorTemperature > VentilTempLimit)) {
                ShowSevereError(state, RoutineName + cCurrentModuleObject + " statement = " + cAlphaArgs(1) + " must have a " + cNumericFieldNames(10) +
                                " between -100C and 100C");
                ErrorsFound = true;
            }

            state.dataHeatBal->Ventilation(VentiCount).MaxOutdoorTempSchedPtr = GetScheduleIndex(state, cAlphaArgs(8));
            if (state.dataHeatBal->Ventilation(VentiCount).MaxOutdoorTempSchedPtr > 0) {
                if (!lNumericFieldBlanks(10))
                    ShowWarningError(state,
                        RoutineName +
                        "The Maximum Outdoor Temperature value and schedule are provided. The scheduled temperature will be used in the " +
                        cCurrentModuleObject + " object = " + cAlphaArgs(1));
                if (!CheckScheduleValueMinMax(state, state.dataHeatBal->Ventilation(VentiCount).MaxOutdoorTempSchedPtr, ">=", -VentilTempLimit, "<=", VentilTempLimit)) {
                    ShowSevereError(state, RoutineName + cCurrentModuleObject + " statement = " + cAlphaArgs(1) +
                                    " must have a maximum outdoor temperature between -100C and 100C defined in the schedule = " + cAlphaArgs(8));
                    ErrorsFound = true;
                }
            }
            if (state.dataHeatBal->Ventilation(VentiCount).MaxOutdoorTempSchedPtr == 0 && lNumericFieldBlanks(10) && (!lAlphaFieldBlanks(8))) {
                ShowWarningError(state,
                                 format("{}{}: the value field is blank and schedule field is invalid. The default value will be used ({:.1R}) ",
                                        RoutineName,
                                        cNumericFieldNames(10),
                                        VentilTempLimit));
                ShowContinueError(state, "in the " + cCurrentModuleObject + " object = " + cAlphaArgs(1) + " and the simulation continues...");
            }
            // Check Maximum outdoor temperature value and schedule fields
            if (!lNumericFieldBlanks(10) && ((!lAlphaFieldBlanks(8)) && state.dataHeatBal->Ventilation(VentiCount).MaxOutdoorTempSchedPtr == 0)) {
                ShowWarningError(state,
                                 format("{}{} = {}is invalid. The constant value will be used at {:.1R} degrees C ",
                                        RoutineName,
                                        cAlphaFieldNames(8),
                                        cAlphaArgs(8),
                                        rNumericArgs(10)));
                ShowContinueError(state, "in the " + cCurrentModuleObject + " object = " + cAlphaArgs(1) + " and the simulation continues...");
            }

            if (!lNumericFieldBlanks(11)) {
                state.dataHeatBal->Ventilation(VentiCount).MaxWindSpeed = rNumericArgs(11);
            } else {
                state.dataHeatBal->Ventilation(VentiCount).MaxWindSpeed = VentilWSLimit;
            }
            if ((state.dataHeatBal->Ventilation(VentiCount).MaxWindSpeed < -VentilWSLimit) || (state.dataHeatBal->Ventilation(VentiCount).MaxWindSpeed > VentilWSLimit)) {
                ShowSevereError(state, RoutineName + cCurrentModuleObject + " statement = " + cAlphaArgs(1) +
                                " must have a maximum wind speed between 0 m/s and 40 m/s");
                ErrorsFound = true;
            }

            // Report variables should be added for individual VENTILATION objects, in addition to zone totals below

            if (state.dataHeatBal->Ventilation(VentiCount).ZonePtr > 0) {
                if (RepVarSet(state.dataHeatBal->Ventilation(VentiCount).ZonePtr) && !state.dataHeatBal->Ventilation(Loop).QuadratureSum) {
                    RepVarSet(state.dataHeatBal->Ventilation(VentiCount).ZonePtr) = false;
                    SetupOutputVariable(state, "Zone Ventilation Sensible Heat Loss Energy",
                                        OutputProcessor::Unit::J,
                                        state.dataHeatBal->ZnAirRpt(state.dataHeatBal->Ventilation(VentiCount).ZonePtr).VentilHeatLoss,
                                        "System",
                                        "Sum",
                                        state.dataHeatBal->Zone(state.dataHeatBal->Ventilation(VentiCount).ZonePtr).Name);
                    SetupOutputVariable(state, "Zone Ventilation Sensible Heat Gain Energy",
                                        OutputProcessor::Unit::J,
                                        state.dataHeatBal->ZnAirRpt(state.dataHeatBal->Ventilation(VentiCount).ZonePtr).VentilHeatGain,
                                        "System",
                                        "Sum",
                                        state.dataHeatBal->Zone(state.dataHeatBal->Ventilation(VentiCount).ZonePtr).Name);
                    SetupOutputVariable(state, "Zone Ventilation Latent Heat Loss Energy",
                                        OutputProcessor::Unit::J,
                                        state.dataHeatBal->ZnAirRpt(state.dataHeatBal->Ventilation(VentiCount).ZonePtr).VentilLatentLoss,
                                        "System",
                                        "Sum",
                                        state.dataHeatBal->Zone(state.dataHeatBal->Ventilation(VentiCount).ZonePtr).Name);
                    SetupOutputVariable(state, "Zone Ventilation Latent Heat Gain Energy",
                                        OutputProcessor::Unit::J,
                                        state.dataHeatBal->ZnAirRpt(state.dataHeatBal->Ventilation(VentiCount).ZonePtr).VentilLatentGain,
                                        "System",
                                        "Sum",
                                        state.dataHeatBal->Zone(state.dataHeatBal->Ventilation(VentiCount).ZonePtr).Name);
                    SetupOutputVariable(state, "Zone Ventilation Total Heat Loss Energy",
                                        OutputProcessor::Unit::J,
                                        state.dataHeatBal->ZnAirRpt(state.dataHeatBal->Ventilation(VentiCount).ZonePtr).VentilTotalLoss,
                                        "System",
                                        "Sum",
                                        state.dataHeatBal->Zone(state.dataHeatBal->Ventilation(VentiCount).ZonePtr).Name);
                    SetupOutputVariable(state, "Zone Ventilation Total Heat Gain Energy",
                                        OutputProcessor::Unit::J,
                                        state.dataHeatBal->ZnAirRpt(state.dataHeatBal->Ventilation(VentiCount).ZonePtr).VentilTotalGain,
                                        "System",
                                        "Sum",
                                        state.dataHeatBal->Zone(state.dataHeatBal->Ventilation(VentiCount).ZonePtr).Name);
                    SetupOutputVariable(state, "Zone Ventilation Current Density Volume Flow Rate",
                                        OutputProcessor::Unit::m3_s,
                                        state.dataHeatBal->ZnAirRpt(state.dataHeatBal->Ventilation(VentiCount).ZonePtr).VentilVdotCurDensity,
                                        "System",
                                        "Average",
                                        state.dataHeatBal->Zone(state.dataHeatBal->Ventilation(VentiCount).ZonePtr).Name);
                    SetupOutputVariable(state, "Zone Ventilation Standard Density Volume Flow Rate",
                                        OutputProcessor::Unit::m3_s,
                                        state.dataHeatBal->ZnAirRpt(state.dataHeatBal->Ventilation(VentiCount).ZonePtr).VentilVdotStdDensity,
                                        "System",
                                        "Average",
                                        state.dataHeatBal->Zone(state.dataHeatBal->Ventilation(VentiCount).ZonePtr).Name);
                    SetupOutputVariable(state, "Zone Ventilation Current Density Volume",
                                        OutputProcessor::Unit::m3,
                                        state.dataHeatBal->ZnAirRpt(state.dataHeatBal->Ventilation(VentiCount).ZonePtr).VentilVolumeCurDensity,
                                        "System",
                                        "Sum",
                                        state.dataHeatBal->Zone(state.dataHeatBal->Ventilation(VentiCount).ZonePtr).Name);
                    SetupOutputVariable(state, "Zone Ventilation Standard Density Volume",
                                        OutputProcessor::Unit::m3,
                                        state.dataHeatBal->ZnAirRpt(state.dataHeatBal->Ventilation(VentiCount).ZonePtr).VentilVolumeStdDensity,
                                        "System",
                                        "Sum",
                                        state.dataHeatBal->Zone(state.dataHeatBal->Ventilation(VentiCount).ZonePtr).Name);
                    SetupOutputVariable(state, "Zone Ventilation Mass",
                                        OutputProcessor::Unit::kg,
                                        state.dataHeatBal->ZnAirRpt(state.dataHeatBal->Ventilation(VentiCount).ZonePtr).VentilMass,
                                        "System",
                                        "Sum",
                                        state.dataHeatBal->Zone(state.dataHeatBal->Ventilation(VentiCount).ZonePtr).Name);
                    SetupOutputVariable(state, "Zone Ventilation Mass Flow Rate",
                                        OutputProcessor::Unit::kg_s,
                                        state.dataHeatBal->ZnAirRpt(state.dataHeatBal->Ventilation(VentiCount).ZonePtr).VentilMdot,
                                        "System",
                                        "Average",
                                        state.dataHeatBal->Zone(state.dataHeatBal->Ventilation(VentiCount).ZonePtr).Name);
                    SetupOutputVariable(state, "Zone Ventilation Air Change Rate",
                                        OutputProcessor::Unit::ach,
                                        state.dataHeatBal->ZnAirRpt(state.dataHeatBal->Ventilation(VentiCount).ZonePtr).VentilAirChangeRate,
                                        "System",
                                        "Average",
                                        state.dataHeatBal->Zone(state.dataHeatBal->Ventilation(VentiCount).ZonePtr).Name);
                    SetupOutputVariable(state, "Zone Ventilation Fan Electricity Energy",
                                        OutputProcessor::Unit::J,
                                        state.dataHeatBal->ZnAirRpt(state.dataHeatBal->Ventilation(VentiCount).ZonePtr).VentilFanElec,
                                        "System",
                                        "Sum",
                                        state.dataHeatBal->Zone(state.dataHeatBal->Ventilation(VentiCount).ZonePtr).Name,
                                        _,
                                        "Electricity",
                                        "Fans",
                                        "Ventilation (simple)",
                                        "Building",
                                        state.dataHeatBal->Zone(state.dataHeatBal->Ventilation(VentiCount).ZonePtr).Name);
                    SetupOutputVariable(state, "Zone Ventilation Air Inlet Temperature",
                                        OutputProcessor::Unit::C,
                                        state.dataHeatBal->ZnAirRpt(state.dataHeatBal->Ventilation(VentiCount).ZonePtr).VentilAirTemp,
                                        "System",
                                        "Average",
                                        state.dataHeatBal->Zone(state.dataHeatBal->Ventilation(VentiCount).ZonePtr).Name);
                }
            }

            if (state.dataGlobal->AnyEnergyManagementSystemInModel) {
                SetupEMSActuator(state, "Zone Ventilation",
                                 state.dataHeatBal->Ventilation(VentiCount).Name,
                                 "Air Exchange Flow Rate",
                                 "[m3/s]",
                                 state.dataHeatBal->Ventilation(VentiCount).EMSSimpleVentOn,
                                 state.dataHeatBal->Ventilation(VentiCount).EMSimpleVentFlowRate);
            }
        }

        RepVarSet = true;

        cCurrentModuleObject = "ZoneMixing";
        state.dataHeatBal->TotMixing = inputProcessor->getNumObjectsFound(state, cCurrentModuleObject);
        state.dataHeatBal->Mixing.allocate(state.dataHeatBal->TotMixing);

        for (Loop = 1; Loop <= state.dataHeatBal->TotMixing; ++Loop) {

            inputProcessor->getObjectItem(state,
                                          cCurrentModuleObject,
                                          Loop,
                                          cAlphaArgs,
                                          NumAlpha,
                                          rNumericArgs,
                                          NumNumber,
                                          IOStat,
                                          lNumericFieldBlanks,
                                          lAlphaFieldBlanks,
                                          cAlphaFieldNames,
                                          cNumericFieldNames);
            UtilityRoutines::IsNameEmpty(state, cAlphaArgs(1), cCurrentModuleObject, ErrorsFound);

            state.dataHeatBal->Mixing(Loop).Name = cAlphaArgs(1);

            state.dataHeatBal->Mixing(Loop).ZonePtr = UtilityRoutines::FindItemInList(cAlphaArgs(2), state.dataHeatBal->Zone);
            if (state.dataHeatBal->Mixing(Loop).ZonePtr == 0) {
                ShowSevereError(state, RoutineName + cCurrentModuleObject + "=\"" + cAlphaArgs(1) + "\", invalid (not found) " + cAlphaFieldNames(2) +
                                "=\"" + cAlphaArgs(2) + "\".");
                ErrorsFound = true;
            }

            state.dataHeatBal->Mixing(Loop).SchedPtr = GetScheduleIndex(state, cAlphaArgs(3));

            if (state.dataHeatBal->Mixing(Loop).SchedPtr == 0) {
                if (lAlphaFieldBlanks(3)) {
                    ShowSevereError(state, RoutineName + cCurrentModuleObject + "=\"" + cAlphaArgs(1) + "\"," + cAlphaFieldNames(3) +
                                    " is required but field is blank.");
                } else {
                    ShowSevereError(state, RoutineName + cCurrentModuleObject + "=\"" + cAlphaArgs(1) + "\", invalid (not found) " + cAlphaFieldNames(3) +
                                    "=\"" + cAlphaArgs(3) + "\".");
                }
                ErrorsFound = true;
            }

            // Mixing equipment design level calculation method
            {
                auto const SELECT_CASE_var(cAlphaArgs(4));
                if ((SELECT_CASE_var == "FLOW/ZONE") || (SELECT_CASE_var == "FLOW")) {
                    state.dataHeatBal->Mixing(Loop).DesignLevel = rNumericArgs(1);
                    if (lNumericFieldBlanks(1)) {
                        ShowWarningError(state, RoutineName + cCurrentModuleObject + "=\"" + cAlphaArgs(1) + "\", " + cAlphaFieldNames(4) + " specifies " +
                                         cNumericFieldNames(1) + ", but that field is blank.  0 Mixing will result.");
                    }

                } else if (SELECT_CASE_var == "FLOW/AREA") {
                    if (state.dataHeatBal->Mixing(Loop).ZonePtr != 0) {
                        if (rNumericArgs(2) >= 0.0) {
                            state.dataHeatBal->Mixing(Loop).DesignLevel = rNumericArgs(2) * state.dataHeatBal->Zone(state.dataHeatBal->Mixing(Loop).ZonePtr).FloorArea;
                            if (state.dataHeatBal->Zone(state.dataHeatBal->Mixing(Loop).ZonePtr).FloorArea <= 0.0) {
                                ShowWarningError(state, RoutineName + cCurrentModuleObject + "=\"" + cAlphaArgs(1) + "\", " + cAlphaFieldNames(4) +
                                                 " specifies " + cNumericFieldNames(2) + ", but Zone Floor Area = 0.  0 Mixing will result.");
                            }
                        } else {
                            ShowSevereError(state,
                                            format("{}{}=\"{}\", invalid flow/person specification [<0.0]={:.3R}",
                                                   RoutineName,
                                                   cCurrentModuleObject,
                                                   cAlphaArgs(1),
                                                   rNumericArgs(2)));
                            ErrorsFound = true;
                        }
                    }
                    if (lNumericFieldBlanks(2)) {
                        ShowWarningError(state, RoutineName + cCurrentModuleObject + "=\"" + cAlphaArgs(1) + "\", " + cAlphaFieldNames(4) + " specifies " +
                                         cNumericFieldNames(2) + ", but that field is blank.  0 Mixing will result.");
                    }

                } else if (SELECT_CASE_var == "FLOW/PERSON") {
                    if (state.dataHeatBal->Mixing(Loop).ZonePtr != 0) {
                        if (rNumericArgs(3) >= 0.0) {
                            state.dataHeatBal->Mixing(Loop).DesignLevel = rNumericArgs(3) * state.dataHeatBal->Zone(state.dataHeatBal->Mixing(Loop).ZonePtr).TotOccupants;
                            if (state.dataHeatBal->Zone(state.dataHeatBal->Mixing(Loop).ZonePtr).TotOccupants <= 0.0) {
                                ShowWarningError(state, RoutineName + cCurrentModuleObject + "=\"" + cAlphaArgs(1) + "\", " + cAlphaFieldNames(4) +
                                                 " specifies " + cNumericFieldNames(3) + ", but Zone Total Occupants = 0.  0 Mixing will result.");
                            }
                        } else {
                            ShowSevereError(state,
                                            format("{}{}=\"{}\", invalid flow/person specification [<0.0]={:.3R}",
                                                   RoutineName,
                                                   cCurrentModuleObject,
                                                   cAlphaArgs(1),
                                                   rNumericArgs(3)));
                            ErrorsFound = true;
                        }
                    }
                    if (lNumericFieldBlanks(3)) {
                        ShowWarningError(state, RoutineName + cCurrentModuleObject + "=\"" + cAlphaArgs(1) + "\", " + cAlphaFieldNames(4) + " specifies " +
                                         cNumericFieldNames(3) + ", but that field is blank.  0 Mixing will result.");
                    }

                } else if (SELECT_CASE_var == "AIRCHANGES/HOUR") {
                    if (state.dataHeatBal->Mixing(Loop).ZonePtr != 0) {
                        if (rNumericArgs(4) >= 0.0) {
                            state.dataHeatBal->Mixing(Loop).DesignLevel = rNumericArgs(4) * state.dataHeatBal->Zone(state.dataHeatBal->Mixing(Loop).ZonePtr).Volume / DataGlobalConstants::SecInHour;
                            if (state.dataHeatBal->Zone(state.dataHeatBal->Mixing(Loop).ZonePtr).Volume <= 0.0) {
                                ShowWarningError(state, RoutineName + cCurrentModuleObject + "=\"" + cAlphaArgs(1) + "\", " + cAlphaFieldNames(4) +
                                                 " specifies " + cNumericFieldNames(4) + ", but Zone Volume = 0.  0 Mixing will result.");
                            }
                        } else {
                            ShowSevereError(state,
                                            format("{}{}=\"{}\", invalid flow/person specification [<0.0]={:.3R}",
                                                   RoutineName,
                                                   cCurrentModuleObject,
                                                   cAlphaArgs(1),
                                                   rNumericArgs(4)));
                            ErrorsFound = true;
                        }
                    }
                    if (lNumericFieldBlanks(4)) {
                        ShowWarningError(state, RoutineName + cCurrentModuleObject + "=\"" + cAlphaArgs(1) + "\", " + cAlphaFieldNames(4) + " specifies " +
                                         cNumericFieldNames(4) + ", but that field is blank.  0 Mixing will result.");
                    }

                } else {
                    ShowSevereError(state, RoutineName + cCurrentModuleObject + "=\"" + cAlphaArgs(1) + "\", invalid calculation method=" + cAlphaArgs(4));
                    ErrorsFound = true;
                }
            }

            state.dataHeatBal->Mixing(Loop).FromZone = UtilityRoutines::FindItemInList(cAlphaArgs(5), state.dataHeatBal->Zone);
            if (state.dataHeatBal->Mixing(Loop).FromZone == 0) {
                ShowSevereError(state, RoutineName + cAlphaFieldNames(5) + " not found=" + cAlphaArgs(5) + " for " + cCurrentModuleObject + '=' +
                                cAlphaArgs(1));
                ErrorsFound = true;
            }
            state.dataHeatBal->Mixing(Loop).DeltaTemperature = rNumericArgs(5);

            if (NumAlpha > 5) {
                state.dataHeatBal->Mixing(Loop).DeltaTempSchedPtr = GetScheduleIndex(state, cAlphaArgs(6));
                if (state.dataHeatBal->Mixing(Loop).DeltaTempSchedPtr > 0) {
                    if (!lNumericFieldBlanks(5))
                        ShowWarningError(state, RoutineName +
                                         "The Delta Temperature value and schedule are provided. The scheduled temperature will be used in the " +
                                         cCurrentModuleObject + " object = " + cAlphaArgs(1));
                    if (GetScheduleMinValue(state, state.dataHeatBal->Mixing(Loop).DeltaTempSchedPtr) < -MixingTempLimit) {
                        ShowSevereError(state, RoutineName + cCurrentModuleObject + " statement = " + cAlphaArgs(1) +
                                        " must have a delta temperature equal to or above -100C defined in the schedule = " + cAlphaArgs(6));
                        ErrorsFound = true;
                    }
                }
            }
            if (state.dataHeatBal->Mixing(Loop).DeltaTempSchedPtr == 0 && lNumericFieldBlanks(5) && (!lAlphaFieldBlanks(6))) {
                ShowWarningError(state,
                                 format("{}{}: the value field is blank and schedule field is invalid. The default value will be used ({:.1R}) ",
                                        RoutineName,
                                        cNumericFieldNames(5),
                                        rNumericArgs(5)));
                ShowContinueError(state, "in the " + cCurrentModuleObject + " object = " + cAlphaArgs(1) + " and the simulation continues...");
            }
            if (!lNumericFieldBlanks(5) && ((!lAlphaFieldBlanks(6)) && state.dataHeatBal->Mixing(Loop).DeltaTempSchedPtr == 0)) {
                ShowWarningError(state,
                                 format("{}{} = {} is invalid. The constant value will be used at {:.1R} degrees C ",
                                        RoutineName,
                                        cAlphaFieldNames(6),
                                        cAlphaArgs(6),
                                        rNumericArgs(5)));
                ShowContinueError(state, "in the " + cCurrentModuleObject + " object = " + cAlphaArgs(1) + " and the simulation continues...");
            }

            if (NumAlpha > 6) {
                state.dataHeatBal->Mixing(Loop).MinIndoorTempSchedPtr = GetScheduleIndex(state, cAlphaArgs(7));
                if (state.dataHeatBal->Mixing(Loop).MinIndoorTempSchedPtr == 0) {
                    if ((!lAlphaFieldBlanks(7))) {
                        ShowSevereError(state, RoutineName + cAlphaFieldNames(7) + " not found=" + cAlphaArgs(7) + " for " + cCurrentModuleObject + '=' +
                                        cAlphaArgs(1));
                        ErrorsFound = true;
                    }
                }
                if (state.dataHeatBal->Mixing(Loop).MinIndoorTempSchedPtr > 0) {
                    // Check min and max values in the schedule to ensure both values are within the range
                    if (!CheckScheduleValueMinMax(state, state.dataHeatBal->Mixing(Loop).MinIndoorTempSchedPtr, ">=", -MixingTempLimit, "<=", MixingTempLimit)) {
                        ShowSevereError(state, RoutineName + cCurrentModuleObject + " statement = " + cAlphaArgs(1) +
                                        " must have a minimum zone temperature between -100C and 100C defined in the schedule = " + cAlphaArgs(7));
                        ErrorsFound = true;
                    }
                }
            }

            if (NumAlpha > 7) {
                state.dataHeatBal->Mixing(Loop).MaxIndoorTempSchedPtr = GetScheduleIndex(state, cAlphaArgs(8));
                if (state.dataHeatBal->Mixing(Loop).MaxIndoorTempSchedPtr == 0) {
                    if ((!lAlphaFieldBlanks(8))) {
                        ShowSevereError(state, RoutineName + cCurrentModuleObject + "=\"" + cAlphaArgs(1) + "\", " + cAlphaFieldNames(8) + " not found=\"" +
                                        cAlphaArgs(8) + "\".");
                        ErrorsFound = true;
                    }
                }
                if (state.dataHeatBal->Mixing(Loop).MaxIndoorTempSchedPtr > 0) {
                    // Check min and max values in the schedule to ensure both values are within the range
                    if (!CheckScheduleValueMinMax(state, state.dataHeatBal->Mixing(Loop).MaxIndoorTempSchedPtr, ">=", -MixingTempLimit, "<=", MixingTempLimit)) {
                        ShowSevereError(state, RoutineName + cCurrentModuleObject + "=\"" + cAlphaArgs(1) +
                                        "\" must have a maximum zone temperature between -100C and 100C defined in the schedule = " + cAlphaArgs(8));
                        ErrorsFound = true;
                    }
                }
            }

            if (NumAlpha > 8) {
                state.dataHeatBal->Mixing(Loop).MinSourceTempSchedPtr = GetScheduleIndex(state, cAlphaArgs(9));
                if (state.dataHeatBal->Mixing(Loop).MinSourceTempSchedPtr == 0) {
                    if ((!lAlphaFieldBlanks(9))) {
                        ShowSevereError(state, RoutineName + cCurrentModuleObject + "=\"" + cAlphaArgs(1) + "\", " + cAlphaFieldNames(9) + " not found=\"" +
                                        cAlphaArgs(9) + "\".");
                        ErrorsFound = true;
                    }
                }
                if (state.dataHeatBal->Mixing(Loop).MinSourceTempSchedPtr > 0) {
                    // Check min and max values in the schedule to ensure both values are within the range
                    if (!CheckScheduleValueMinMax(state, state.dataHeatBal->Mixing(Loop).MinSourceTempSchedPtr, ">=", -MixingTempLimit, "<=", MixingTempLimit)) {
                        ShowSevereError(state,
                            RoutineName + cCurrentModuleObject + "=\"" + cAlphaArgs(1) +
                            "\" must have a minimum source temperature between -100C and 100C defined in the schedule = " + cAlphaArgs(9));
                        ErrorsFound = true;
                    }
                }
            }

            if (NumAlpha > 9) {
                state.dataHeatBal->Mixing(Loop).MaxSourceTempSchedPtr = GetScheduleIndex(state, cAlphaArgs(10));
                if (state.dataHeatBal->Mixing(Loop).MaxSourceTempSchedPtr == 0) {
                    if ((!lAlphaFieldBlanks(10))) {
                        ShowSevereError(state, RoutineName + cCurrentModuleObject + "=\"" + cAlphaArgs(1) + "\", " + cAlphaFieldNames(10) + " not found=\"" +
                                        cAlphaArgs(10) + "\".");
                        ErrorsFound = true;
                    }
                }
                if (state.dataHeatBal->Mixing(Loop).MaxSourceTempSchedPtr > 0) {
                    // Check min and max values in the schedule to ensure both values are within the range
                    if (!CheckScheduleValueMinMax(state, state.dataHeatBal->Mixing(Loop).MaxSourceTempSchedPtr, ">=", -MixingTempLimit, "<=", MixingTempLimit)) {
                        ShowSevereError(state,
                            RoutineName + cCurrentModuleObject + " statement =\"" + cAlphaArgs(1) +
                            "\" must have a maximum source temperature between -100C and 100C defined in the schedule = " + cAlphaArgs(10));
                        ErrorsFound = true;
                    }
                }
            }

            if (NumAlpha > 10) {
                state.dataHeatBal->Mixing(Loop).MinOutdoorTempSchedPtr = GetScheduleIndex(state, cAlphaArgs(11));
                if (state.dataHeatBal->Mixing(Loop).MinOutdoorTempSchedPtr == 0) {
                    if ((!lAlphaFieldBlanks(11))) {
                        ShowSevereError(state, RoutineName + cCurrentModuleObject + "=\"" + cAlphaArgs(1) + "\", " + cAlphaFieldNames(11) + " not found=\"" +
                                        cAlphaArgs(11) + "\".");
                        ErrorsFound = true;
                    }
                }
                if (state.dataHeatBal->Mixing(Loop).MinOutdoorTempSchedPtr > 0) {
                    // Check min and max values in the schedule to ensure both values are within the range
                    if (!CheckScheduleValueMinMax(state, state.dataHeatBal->Mixing(Loop).MinOutdoorTempSchedPtr, ">=", -MixingTempLimit, "<=", MixingTempLimit)) {
                        ShowSevereError(state,
                            RoutineName + cCurrentModuleObject + " =\"" + cAlphaArgs(1) +
                            "\" must have a minimum outdoor temperature between -100C and 100C defined in the schedule = " + cAlphaArgs(11));
                        ErrorsFound = true;
                    }
                }
            }

            if (NumAlpha > 11) {
                state.dataHeatBal->Mixing(Loop).MaxOutdoorTempSchedPtr = GetScheduleIndex(state, cAlphaArgs(12));
                if (state.dataHeatBal->Mixing(Loop).MaxOutdoorTempSchedPtr == 0) {
                    if ((!lAlphaFieldBlanks(12))) {
                        ShowSevereError(state, RoutineName + cCurrentModuleObject + "=\"" + cAlphaArgs(1) + "\", " + cAlphaFieldNames(12) + " not found=\"" +
                                        cAlphaArgs(12) + "\".");
                        ErrorsFound = true;
                    }
                }
                if (state.dataHeatBal->Mixing(Loop).MaxOutdoorTempSchedPtr > 0) {
                    // Check min and max values in the schedule to ensure both values are within the range
                    if (!CheckScheduleValueMinMax(state, state.dataHeatBal->Mixing(Loop).MaxOutdoorTempSchedPtr, ">=", -MixingTempLimit, "<=", MixingTempLimit)) {
                        ShowSevereError(state,
                            RoutineName + cCurrentModuleObject + " =\"" + cAlphaArgs(1) +
                            "\" must have a maximum outdoor temperature between -100C and 100C defined in the schedule = " + cAlphaArgs(12));
                        ErrorsFound = true;
                    }
                }
            }

            if (state.dataHeatBal->Mixing(Loop).ZonePtr > 0) {
                if (RepVarSet(state.dataHeatBal->Mixing(Loop).ZonePtr)) {
                    RepVarSet(state.dataHeatBal->Mixing(Loop).ZonePtr) = false;
                    SetupOutputVariable(state, "Zone Mixing Volume",
                                        OutputProcessor::Unit::m3,
                                        state.dataHeatBal->ZnAirRpt(state.dataHeatBal->Mixing(Loop).ZonePtr).MixVolume,
                                        "System",
                                        "Sum",
                                        state.dataHeatBal->Zone(state.dataHeatBal->Mixing(Loop).ZonePtr).Name);
                    SetupOutputVariable(state, "Zone Mixing Current Density Volume Flow Rate",
                                        OutputProcessor::Unit::m3_s,
                                        state.dataHeatBal->ZnAirRpt(state.dataHeatBal->Mixing(Loop).ZonePtr).MixVdotCurDensity,
                                        "System",
                                        "Average",
                                        state.dataHeatBal->Zone(state.dataHeatBal->Mixing(Loop).ZonePtr).Name);
                    SetupOutputVariable(state, "Zone Mixing Standard Density Volume Flow Rate",
                                        OutputProcessor::Unit::m3_s,
                                        state.dataHeatBal->ZnAirRpt(state.dataHeatBal->Mixing(Loop).ZonePtr).MixVdotStdDensity,
                                        "System",
                                        "Average",
                                        state.dataHeatBal->Zone(state.dataHeatBal->Mixing(Loop).ZonePtr).Name);
                    SetupOutputVariable(state, "Zone Mixing Mass",
                                        OutputProcessor::Unit::kg,
                                        state.dataHeatBal->ZnAirRpt(state.dataHeatBal->Mixing(Loop).ZonePtr).MixMass,
                                        "System",
                                        "Sum",
                                        state.dataHeatBal->Zone(state.dataHeatBal->Mixing(Loop).ZonePtr).Name);
                    SetupOutputVariable(state, "Zone Mixing Mass Flow Rate",
                                        OutputProcessor::Unit::kg_s,
                                        state.dataHeatBal->ZnAirRpt(state.dataHeatBal->Mixing(Loop).ZonePtr).MixMdot,
                                        "System",
                                        "Average",
                                        state.dataHeatBal->Zone(state.dataHeatBal->Mixing(Loop).ZonePtr).Name);
                    SetupOutputVariable(state, "Zone Mixing Sensible Heat Loss Energy",
                                        OutputProcessor::Unit::J,
                                        state.dataHeatBal->ZnAirRpt(state.dataHeatBal->Mixing(Loop).ZonePtr).MixHeatLoss,
                                        "System",
                                        "Sum",
                                        state.dataHeatBal->Zone(state.dataHeatBal->Mixing(Loop).ZonePtr).Name);
                    SetupOutputVariable(state, "Zone Mixing Sensible Heat Gain Energy",
                                        OutputProcessor::Unit::J,
                                        state.dataHeatBal->ZnAirRpt(state.dataHeatBal->Mixing(Loop).ZonePtr).MixHeatGain,
                                        "System",
                                        "Sum",
                                        state.dataHeatBal->Zone(state.dataHeatBal->Mixing(Loop).ZonePtr).Name);
                    SetupOutputVariable(state, "Zone Mixing Latent Heat Loss Energy",
                                        OutputProcessor::Unit::J,
                                        state.dataHeatBal->ZnAirRpt(state.dataHeatBal->Mixing(Loop).ZonePtr).MixLatentLoss,
                                        "System",
                                        "Sum",
                                        state.dataHeatBal->Zone(state.dataHeatBal->Mixing(Loop).ZonePtr).Name);
                    SetupOutputVariable(state, "Zone Mixing Latent Heat Gain Energy",
                                        OutputProcessor::Unit::J,
                                        state.dataHeatBal->ZnAirRpt(state.dataHeatBal->Mixing(Loop).ZonePtr).MixLatentGain,
                                        "System",
                                        "Sum",
                                        state.dataHeatBal->Zone(state.dataHeatBal->Mixing(Loop).ZonePtr).Name);
                    SetupOutputVariable(state, "Zone Mixing Total Heat Loss Energy",
                                        OutputProcessor::Unit::J,
                                        state.dataHeatBal->ZnAirRpt(state.dataHeatBal->Mixing(Loop).ZonePtr).MixTotalLoss,
                                        "System",
                                        "Sum",
                                        state.dataHeatBal->Zone(state.dataHeatBal->Mixing(Loop).ZonePtr).Name);
                    SetupOutputVariable(state, "Zone Mixing Total Heat Gain Energy",
                                        OutputProcessor::Unit::J,
                                        state.dataHeatBal->ZnAirRpt(state.dataHeatBal->Mixing(Loop).ZonePtr).MixTotalGain,
                                        "System",
                                        "Sum",
                                        state.dataHeatBal->Zone(state.dataHeatBal->Mixing(Loop).ZonePtr).Name);
                }
            }
            if (state.dataGlobal->AnyEnergyManagementSystemInModel) {
                SetupEMSActuator(state, "ZoneMixing",
                                 state.dataHeatBal->Mixing(Loop).Name,
                                 "Air Exchange Flow Rate",
                                 "[m3/s]",
                                 state.dataHeatBal->Mixing(Loop).EMSSimpleMixingOn,
                                 state.dataHeatBal->Mixing(Loop).EMSimpleMixingFlowRate);
            }
        }

        // allocate MassConservation
        state.dataHeatBal->MassConservation.allocate(state.dataGlobal->NumOfZones);

        // added by BAN, 02/14
        if (state.dataHeatBal->TotMixing > 0) {
            ZoneMixingNum.allocate(state.dataHeatBal->TotMixing);
            // get source zones mixing objects index
            for (ZoneNum = 1; ZoneNum <= state.dataGlobal->NumOfZones; ++ZoneNum) {
                SourceCount = 0;
                for (Loop = 1; Loop <= state.dataHeatBal->TotMixing; ++Loop) {
                    if (ZoneNum == state.dataHeatBal->Mixing(Loop).FromZone) {
                        SourceCount += 1;
                        ZoneMixingNum(SourceCount) = Loop;
                    }
                }
                // save mixing objects index for zones which serve as a source zone
                state.dataHeatBal->MassConservation(ZoneNum).NumSourceZonesMixingObject = SourceCount;
                if (SourceCount > 0) {
                    state.dataHeatBal->MassConservation(ZoneNum).ZoneMixingSourcesPtr.allocate(SourceCount);
                    for (Loop = 1; Loop <= SourceCount; ++Loop) {
                        state.dataHeatBal->MassConservation(ZoneNum).ZoneMixingSourcesPtr(Loop) = ZoneMixingNum(Loop);
                    }
                }
            }

            // check zones which are used only as a source zones
            for (ZoneNum = 1; ZoneNum <= state.dataGlobal->NumOfZones; ++ZoneNum) {
                IsSourceZone = false;
                for (Loop = 1; Loop <= state.dataHeatBal->TotMixing; ++Loop) {
                    if (ZoneNum != state.dataHeatBal->Mixing(Loop).FromZone) continue;
                    state.dataHeatBal->MassConservation(ZoneNum).IsOnlySourceZone = true;
                    for (Loop1 = 1; Loop1 <= state.dataHeatBal->TotMixing; ++Loop1) {
                        if (ZoneNum == state.dataHeatBal->Mixing(Loop1).ZonePtr) {
                            state.dataHeatBal->MassConservation(ZoneNum).IsOnlySourceZone = false;
                            break;
                        }
                    }
                }
            }
            // get receiving zones mixing objects index
            ZoneMixingNum = 0;
            for (ZoneNum = 1; ZoneNum <= state.dataGlobal->NumOfZones; ++ZoneNum) {
                ReceivingCount = 0;
                for (Loop = 1; Loop <= state.dataHeatBal->TotMixing; ++Loop) {
                    if (ZoneNum == state.dataHeatBal->Mixing(Loop).ZonePtr) {
                        ReceivingCount += 1;
                        ZoneMixingNum(ReceivingCount) = Loop;
                    }
                }
                // save mixing objects index for zones which serve as a receiving zone
                state.dataHeatBal->MassConservation(ZoneNum).NumReceivingZonesMixingObject = ReceivingCount;
                if (ReceivingCount > 0) {
                    state.dataHeatBal->MassConservation(ZoneNum).ZoneMixingReceivingPtr.allocate(ReceivingCount);
                    state.dataHeatBal->MassConservation(ZoneNum).ZoneMixingReceivingFr.allocate(ReceivingCount);
                    for (Loop = 1; Loop <= ReceivingCount; ++Loop) {
                        state.dataHeatBal->MassConservation(ZoneNum).ZoneMixingReceivingPtr(Loop) = ZoneMixingNum(Loop);
                    }
                }
            }
            if (allocated(ZoneMixingNum)) ZoneMixingNum.deallocate();
        }

        // zone mass conservation calculation order starts with receiving zones
        // and then proceeds to source zones
        Loop = 0;
        for (ZoneNum = 1; ZoneNum <= state.dataGlobal->NumOfZones; ++ZoneNum) {
            if (!state.dataHeatBal->MassConservation(ZoneNum).IsOnlySourceZone) {
                Loop += 1;
                state.dataHeatBalFanSys->ZoneReOrder(Loop) = ZoneNum;
            }
        }
        for (ZoneNum = 1; ZoneNum <= state.dataGlobal->NumOfZones; ++ZoneNum) {
            if (state.dataHeatBal->MassConservation(ZoneNum).IsOnlySourceZone) {
                Loop += 1;
                state.dataHeatBalFanSys->ZoneReOrder(Loop) = ZoneNum;
            }
        }

        cCurrentModuleObject = "ZoneCrossMixing";
        int inputCrossMixing = inputProcessor->getNumObjectsFound(state, cCurrentModuleObject);
        state.dataHeatBal->TotCrossMixing = inputCrossMixing + state.dataHeatBal->NumAirBoundaryMixing;
        state.dataHeatBal->CrossMixing.allocate(state.dataHeatBal->TotCrossMixing);

        for (Loop = 1; Loop <= state.dataHeatBal->TotCrossMixing; ++Loop) {

            if (Loop > inputCrossMixing) {
                // Create CrossMixing object from air boundary info
                int airBoundaryIndex = Loop - inputCrossMixing - 1; //zero-based
                int zone1 = state.dataHeatBal->AirBoundaryMixingZone1[airBoundaryIndex];
                int zone2 = state.dataHeatBal->AirBoundaryMixingZone2[airBoundaryIndex];
                state.dataHeatBal->CrossMixing(Loop).Name = fmt::format("Air Boundary Mixing Zones {} and {}", zone1, zone2);
                state.dataHeatBal->CrossMixing(Loop).ZonePtr = zone1;
                state.dataHeatBal->CrossMixing(Loop).SchedPtr = state.dataHeatBal->AirBoundaryMixingSched[airBoundaryIndex];
                state.dataHeatBal->CrossMixing(Loop).DesignLevel = state.dataHeatBal->AirBoundaryMixingVol[airBoundaryIndex];
                state.dataHeatBal->CrossMixing(Loop).FromZone = zone2;
            }
            else {
                inputProcessor->getObjectItem(state,
                                              cCurrentModuleObject,
                                              Loop,
                                              cAlphaArgs,
                                              NumAlpha,
                                              rNumericArgs,
                                              NumNumber,
                                              IOStat,
                                              lNumericFieldBlanks,
                                              lAlphaFieldBlanks,
                                              cAlphaFieldNames,
                                              cNumericFieldNames);
                UtilityRoutines::IsNameEmpty(state, cAlphaArgs(1), cCurrentModuleObject, ErrorsFound);

                state.dataHeatBal->CrossMixing(Loop).Name = cAlphaArgs(1);

                state.dataHeatBal->CrossMixing(Loop).ZonePtr = UtilityRoutines::FindItemInList(cAlphaArgs(2), state.dataHeatBal->Zone);
                if (state.dataHeatBal->CrossMixing(Loop).ZonePtr == 0) {
                    ShowSevereError(state, RoutineName + cCurrentModuleObject + "=\"" + cAlphaArgs(1) + "\", invalid (not found) " + cAlphaFieldNames(2) +
                        "=\"" + cAlphaArgs(2) + "\".");
                    ErrorsFound = true;
                }

                state.dataHeatBal->CrossMixing(Loop).SchedPtr = GetScheduleIndex(state, cAlphaArgs(3));
                if (state.dataHeatBal->CrossMixing(Loop).SchedPtr == 0) {
                    if (lAlphaFieldBlanks(3)) {
                        ShowSevereError(state, RoutineName + cCurrentModuleObject + "=\"" + cAlphaArgs(1) + "\"," + cAlphaFieldNames(3) +
                            " is required but field is blank.");
                    }
                    else {
                        ShowSevereError(state, RoutineName + cCurrentModuleObject + "=\"" + cAlphaArgs(1) + "\", invalid (not found) " + cAlphaFieldNames(3) +
                            "=\"" + cAlphaArgs(3) + "\".");
                    }
                    ErrorsFound = true;
                }

                // Mixing equipment design level calculation method.
                {
                    auto const SELECT_CASE_var(cAlphaArgs(4));
                    if ((SELECT_CASE_var == "FLOW/ZONE") || (SELECT_CASE_var == "FLOW")) {
                        state.dataHeatBal->CrossMixing(Loop).DesignLevel = rNumericArgs(1);
                        if (lNumericFieldBlanks(1)) {
                            ShowWarningError(state, RoutineName + cCurrentModuleObject + "=\"" + cAlphaArgs(1) + "\", " + cAlphaFieldNames(4) + " specifies " +
                                cNumericFieldNames(1) + ", but that field is blank.  0 Cross Mixing will result.");
                        }

                    }
                    else if (SELECT_CASE_var == "FLOW/AREA") {
                        if (state.dataHeatBal->CrossMixing(Loop).ZonePtr != 0) {
                            if (rNumericArgs(2) >= 0.0) {
                                state.dataHeatBal->CrossMixing(Loop).DesignLevel = rNumericArgs(2) * state.dataHeatBal->Zone(state.dataHeatBal->CrossMixing(Loop).ZonePtr).FloorArea;
                                if (state.dataHeatBal->Zone(state.dataHeatBal->CrossMixing(Loop).ZonePtr).FloorArea <= 0.0) {
                                    ShowWarningError(state, RoutineName + cCurrentModuleObject + "=\"" + cAlphaArgs(1) + "\", " + cAlphaFieldNames(4) +
                                        " specifies " + cNumericFieldNames(2) + ", but Zone Floor Area = 0.  0 Cross Mixing will result.");
                                }
                            }
                            else {
                                ShowSevereError(state,
                                                format("{}{}=\"{}\", invalid flow/person specification [<0.0]={:.3R}",
                                                       RoutineName,
                                                       cCurrentModuleObject,
                                                       cAlphaArgs(1),
                                                       rNumericArgs(2)));
                                ErrorsFound = true;
                            }
                        }
                        if (lNumericFieldBlanks(2)) {
                            ShowWarningError(state, RoutineName + cCurrentModuleObject + "=\"" + cAlphaArgs(1) + "\", " + cAlphaFieldNames(4) + " specifies " +
                                cNumericFieldNames(2) + ", but that field is blank.  0 Cross Mixing will result.");
                        }

                    }
                    else if (SELECT_CASE_var == "FLOW/PERSON") {
                        if (state.dataHeatBal->CrossMixing(Loop).ZonePtr != 0) {
                            if (rNumericArgs(3) >= 0.0) {
                                state.dataHeatBal->CrossMixing(Loop).DesignLevel = rNumericArgs(3) * state.dataHeatBal->Zone(state.dataHeatBal->CrossMixing(Loop).ZonePtr).TotOccupants;
                                if (state.dataHeatBal->Zone(state.dataHeatBal->CrossMixing(Loop).ZonePtr).TotOccupants <= 0.0) {
                                    ShowWarningError(state, RoutineName + cCurrentModuleObject + "=\"" + cAlphaArgs(1) + "\", " + cAlphaFieldNames(4) +
                                        " specifies " + cNumericFieldNames(3) +
                                        ", but Zone Total Occupants = 0.  0 Cross Mixing will result.");
                                }
                            }
                            else {
                                ShowSevereError(state,
                                                format("{}{}=\"{}\", invalid flow/person specification [<0.0]={:.3R}",
                                                       RoutineName,
                                                       cCurrentModuleObject,
                                                       cAlphaArgs(1),
                                                       rNumericArgs(3)));
                                ErrorsFound = true;
                            }
                        }
                        if (lNumericFieldBlanks(3)) {
                            ShowWarningError(state, RoutineName + cCurrentModuleObject + "=\"" + cAlphaArgs(1) + "\", " + cAlphaFieldNames(4) + " specifies " +
                                cNumericFieldNames(3) + ", but that field is blank.  0 Cross Mixing will result.");
                        }

                    }
                    else if (SELECT_CASE_var == "AIRCHANGES/HOUR") {
                        if (state.dataHeatBal->CrossMixing(Loop).ZonePtr != 0) {
                            if (rNumericArgs(4) >= 0.0) {
                                state.dataHeatBal->CrossMixing(Loop).DesignLevel = rNumericArgs(4) * state.dataHeatBal->Zone(state.dataHeatBal->CrossMixing(Loop).ZonePtr).Volume / DataGlobalConstants::SecInHour;
                                if (state.dataHeatBal->Zone(state.dataHeatBal->CrossMixing(Loop).ZonePtr).Volume <= 0.0) {
                                    ShowWarningError(state, RoutineName + cCurrentModuleObject + "=\"" + cAlphaArgs(1) + "\", " + cAlphaFieldNames(4) +
                                        " specifies " + cNumericFieldNames(4) + ", but Zone Volume = 0.  0 Cross Mixing will result.");
                                }
                            }
                            else {
                                ShowSevereError(state,
                                                format("{}{}=\"{}\", invalid flow/person specification [<0.0]={:.3R}",
                                                       RoutineName,
                                                       cCurrentModuleObject,
                                                       cAlphaArgs(1),
                                                       rNumericArgs(4)));
                                ErrorsFound = true;
                            }
                        }
                        if (lNumericFieldBlanks(4)) {
                            ShowWarningError(state, RoutineName + cCurrentModuleObject + "=\"" + cAlphaArgs(1) + "\", " + cAlphaFieldNames(4) + " specifies " +
                                cNumericFieldNames(4) + ", but that field is blank.  0 Cross Mixing will result.");
                        }

                    }
                    else {
                        ShowSevereError(state, RoutineName + cCurrentModuleObject + "=\"" + cAlphaArgs(1) + "\", invalid calculation method=" + cAlphaArgs(4));
                        ErrorsFound = true;
                    }
                }

                state.dataHeatBal->CrossMixing(Loop).FromZone = UtilityRoutines::FindItemInList(cAlphaArgs(5), state.dataHeatBal->Zone);
                if (state.dataHeatBal->CrossMixing(Loop).FromZone == 0) {
                    ShowSevereError(state, RoutineName + cCurrentModuleObject + "=\"" + cAlphaArgs(1) + "\", invalid (not found) " + cAlphaFieldNames(5) +
                        "=\"" + cAlphaArgs(5) + "\".");
                    ErrorsFound = true;
                }
                state.dataHeatBal->CrossMixing(Loop).DeltaTemperature = rNumericArgs(5);

                if (NumAlpha > 5) {
                    state.dataHeatBal->CrossMixing(Loop).DeltaTempSchedPtr = GetScheduleIndex(state, cAlphaArgs(6));
                    if (state.dataHeatBal->CrossMixing(Loop).DeltaTempSchedPtr > 0) {
                        if (!lNumericFieldBlanks(5))
                            ShowWarningError(state, RoutineName +
                                "The Delta Temperature value and schedule are provided. The scheduled temperature will be used in the " +
                                cCurrentModuleObject + " object = " + cAlphaArgs(1));
                        if (GetScheduleMinValue(state, state.dataHeatBal->CrossMixing(Loop).DeltaTempSchedPtr) < 0.0) {
                            ShowSevereError(state, RoutineName + cCurrentModuleObject + " = " + cAlphaArgs(1) +
                                " must have a delta temperature equal to or above 0 C defined in the schedule = " + cAlphaArgs(6));
                            ErrorsFound = true;
                        }
                    }
                }
                if (state.dataHeatBal->CrossMixing(Loop).DeltaTempSchedPtr == 0 && lNumericFieldBlanks(5) && (!lAlphaFieldBlanks(6))) {
                    ShowWarningError(state,
                                     format("{}{}: the value field is blank and schedule field is invalid. The default value will be used ({:.1R}) ",
                                            RoutineName,
                                            cNumericFieldNames(5),
                                            rNumericArgs(5)));
                    ShowContinueError(state, "in " + cCurrentModuleObject + " = " + cAlphaArgs(1) + " and the simulation continues...");
                }
                if (!lNumericFieldBlanks(5) && ((!lAlphaFieldBlanks(6)) && state.dataHeatBal->CrossMixing(Loop).DeltaTempSchedPtr == 0)) {
                    ShowWarningError(state,
                                     format("{}{} = {} is invalid. The constant value will be used at {:.1R} degrees C ",
                                            RoutineName,
                                            cAlphaFieldNames(6),
                                            cAlphaArgs(6),
                                            rNumericArgs(5)));
                    ShowContinueError(state, "in the " + cCurrentModuleObject + " object = " + cAlphaArgs(1) + " and the simulation continues...");
                }

                if (NumAlpha > 6) {
                    state.dataHeatBal->CrossMixing(Loop).MinIndoorTempSchedPtr = GetScheduleIndex(state, cAlphaArgs(7));
                    if (state.dataHeatBal->CrossMixing(Loop).MinIndoorTempSchedPtr == 0) {
                        if ((!lAlphaFieldBlanks(7))) {
                            ShowSevereError(state, RoutineName + cCurrentModuleObject + "=\"" + cAlphaArgs(1) + "\"," + cAlphaFieldNames(7) +
                                " not found=" + cAlphaArgs(7) + "\".");
                            ErrorsFound = true;
                        }
                    }
                    if (state.dataHeatBal->CrossMixing(Loop).MinIndoorTempSchedPtr > 0) {
                        // Check min and max values in the schedule to ensure both values are within the range
                        if (!CheckScheduleValueMinMax(state, state.dataHeatBal->CrossMixing(Loop).MinIndoorTempSchedPtr, ">=", -MixingTempLimit, "<=", MixingTempLimit)) {
                            ShowSevereError(state, RoutineName + cCurrentModuleObject + " = " + cAlphaArgs(1) +
                                " must have a minimum zone temperature between -100C and 100C defined in the schedule = " + cAlphaArgs(7));
                            ErrorsFound = true;
                        }
                    }
                }

                if (NumAlpha > 7) {
                    state.dataHeatBal->CrossMixing(Loop).MaxIndoorTempSchedPtr = GetScheduleIndex(state, cAlphaArgs(8));
                    if (state.dataHeatBal->CrossMixing(Loop).MaxIndoorTempSchedPtr == 0) {
                        if ((!lAlphaFieldBlanks(8))) {
                            ShowSevereError(state, RoutineName + cCurrentModuleObject + "=\"" + cAlphaArgs(1) + "\"," + cAlphaFieldNames(8) + " not found=\"" +
                                cAlphaArgs(8) + "\".");
                            ErrorsFound = true;
                        }
                    }
                    if (state.dataHeatBal->CrossMixing(Loop).MaxIndoorTempSchedPtr > 0) {
                        // Check min and max values in the schedule to ensure both values are within the range
                        if (!CheckScheduleValueMinMax(state, state.dataHeatBal->CrossMixing(Loop).MaxIndoorTempSchedPtr, ">=", -MixingTempLimit, "<=", MixingTempLimit)) {
                            ShowSevereError(state, RoutineName + cCurrentModuleObject + " = " + cAlphaArgs(1) +
                                " must have a maximum zone temperature between -100C and 100C defined in the schedule = " + cAlphaArgs(8));
                            ErrorsFound = true;
                        }
                    }
                }

                if (NumAlpha > 8) {
                    state.dataHeatBal->CrossMixing(Loop).MinSourceTempSchedPtr = GetScheduleIndex(state, cAlphaArgs(9));
                    if (state.dataHeatBal->CrossMixing(Loop).MinSourceTempSchedPtr == 0) {
                        if ((!lAlphaFieldBlanks(9))) {
                            ShowSevereError(state, RoutineName + cCurrentModuleObject + "=\"" + cAlphaArgs(1) + "\"," + cAlphaFieldNames(9) + " not found=\"" +
                                cAlphaArgs(9) + "\".");
                            ErrorsFound = true;
                        }
                    }
                    if (state.dataHeatBal->CrossMixing(Loop).MinSourceTempSchedPtr > 0) {
                        // Check min and max values in the schedule to ensure both values are within the range
                        if (!CheckScheduleValueMinMax(state, state.dataHeatBal->CrossMixing(Loop).MinSourceTempSchedPtr, ">=", -MixingTempLimit, "<=", MixingTempLimit)) {
                            ShowSevereError(state, RoutineName + cCurrentModuleObject + " = " + cAlphaArgs(1) +
                                " must have a minimum source temperature between -100C and 100C defined in the schedule = " + cAlphaArgs(9));
                            ErrorsFound = true;
                        }
                    }
                }

                if (NumAlpha > 9) {
                    state.dataHeatBal->CrossMixing(Loop).MaxSourceTempSchedPtr = GetScheduleIndex(state, cAlphaArgs(10));
                    if (state.dataHeatBal->CrossMixing(Loop).MaxSourceTempSchedPtr == 0) {
                        if ((!lAlphaFieldBlanks(10))) {
                            ShowSevereError(state, RoutineName + cCurrentModuleObject + "=\"" + cAlphaArgs(1) + "\"," + cAlphaFieldNames(10) + " not found=\"" +
                                cAlphaArgs(9) + "\".");
                            ErrorsFound = true;
                        }
                    }
                    if (state.dataHeatBal->CrossMixing(Loop).MaxSourceTempSchedPtr > 0) {
                        // Check min and max values in the schedule to ensure both values are within the range
                        if (!CheckScheduleValueMinMax(state, state.dataHeatBal->CrossMixing(Loop).MaxSourceTempSchedPtr, ">=", -MixingTempLimit, "<=", MixingTempLimit)) {
                            ShowSevereError(state, RoutineName + cCurrentModuleObject + " = " + cAlphaArgs(1) +
                                " must have a maximum source temperature between -100C and 100C defined in the schedule = " + cAlphaArgs(10));
                            ErrorsFound = true;
                        }
                    }
                }

                if (NumAlpha > 10) {
                    state.dataHeatBal->CrossMixing(Loop).MinOutdoorTempSchedPtr = GetScheduleIndex(state, cAlphaArgs(11));
                    if (state.dataHeatBal->CrossMixing(Loop).MinOutdoorTempSchedPtr == 0) {
                        if ((!lAlphaFieldBlanks(11))) {
                            ShowSevereError(state, RoutineName + cCurrentModuleObject + "=\"" + cAlphaArgs(1) + "\"," + cAlphaFieldNames(11) + " not found=\"" +
                                cAlphaArgs(9) + "\".");
                            ErrorsFound = true;
                        }
                    }
                    if (state.dataHeatBal->CrossMixing(Loop).MinOutdoorTempSchedPtr > 0) {
                        // Check min and max values in the schedule to ensure both values are within the range
                        if (!CheckScheduleValueMinMax(state, state.dataHeatBal->CrossMixing(Loop).MinOutdoorTempSchedPtr, ">=", -MixingTempLimit, "<=", MixingTempLimit)) {
                            ShowSevereError(state,
                                RoutineName + cCurrentModuleObject + " = " + cAlphaArgs(1) +
                                " must have a minimum outdoor temperature between -100C and 100C defined in the schedule = " + cAlphaArgs(11));
                            ErrorsFound = true;
                        }
                    }
                }

                if (NumAlpha > 11) {
                    state.dataHeatBal->CrossMixing(Loop).MaxOutdoorTempSchedPtr = GetScheduleIndex(state, cAlphaArgs(12));
                    if (state.dataHeatBal->CrossMixing(Loop).MaxOutdoorTempSchedPtr == 0) {
                        if ((!lAlphaFieldBlanks(12))) {
                            ShowSevereError(state, RoutineName + cCurrentModuleObject + "=\"" + cAlphaArgs(1) + "\"," + cAlphaFieldNames(12) + " not found=\"" +
                                cAlphaArgs(9) + "\".");
                            ErrorsFound = true;
                        }
                    }
                    if (state.dataHeatBal->CrossMixing(Loop).MaxOutdoorTempSchedPtr > 0) {
                        // Check min and max values in the schedule to ensure both values are within the range
                        if (!CheckScheduleValueMinMax(state, state.dataHeatBal->CrossMixing(Loop).MaxOutdoorTempSchedPtr, ">=", -MixingTempLimit, "<=", MixingTempLimit)) {
                            ShowSevereError(state,
                                RoutineName + cCurrentModuleObject + " = " + cAlphaArgs(1) +
                                " must have a maximum outdoor temperature between -100C and 100C defined in the schedule = " + cAlphaArgs(12));
                            ErrorsFound = true;
                        }
                    }
                }
            }

            if (state.dataHeatBal->CrossMixing(Loop).ZonePtr > 0) {
                if (RepVarSet(state.dataHeatBal->CrossMixing(Loop).ZonePtr)) {
                    RepVarSet(state.dataHeatBal->CrossMixing(Loop).ZonePtr) = false;
                    SetupOutputVariable(state, "Zone Mixing Volume",
                                        OutputProcessor::Unit::m3,
                                        state.dataHeatBal->ZnAirRpt(state.dataHeatBal->CrossMixing(Loop).ZonePtr).MixVolume,
                                        "System",
                                        "Sum",
                                        state.dataHeatBal->Zone(state.dataHeatBal->CrossMixing(Loop).ZonePtr).Name);
                    SetupOutputVariable(state, "Zone Mixing Current Density Volume Flow Rate",
                                        OutputProcessor::Unit::m3_s,
                                        state.dataHeatBal->ZnAirRpt(state.dataHeatBal->CrossMixing(Loop).ZonePtr).MixVdotCurDensity,
                                        "System",
                                        "Average",
                                        state.dataHeatBal->Zone(state.dataHeatBal->CrossMixing(Loop).ZonePtr).Name);
                    SetupOutputVariable(state, "Zone Mixing Standard Density Volume Flow Rate",
                                        OutputProcessor::Unit::m3_s,
                                        state.dataHeatBal->ZnAirRpt(state.dataHeatBal->CrossMixing(Loop).ZonePtr).MixVdotStdDensity,
                                        "System",
                                        "Average",
                                        state.dataHeatBal->Zone(state.dataHeatBal->CrossMixing(Loop).ZonePtr).Name);
                    SetupOutputVariable(state, "Zone Mixing Mass",
                                        OutputProcessor::Unit::kg,
                                        state.dataHeatBal->ZnAirRpt(state.dataHeatBal->CrossMixing(Loop).ZonePtr).MixMass,
                                        "System",
                                        "Sum",
                                        state.dataHeatBal->Zone(state.dataHeatBal->CrossMixing(Loop).ZonePtr).Name);
                    SetupOutputVariable(state, "Zone Mixing Mass Flow Rate",
                                        OutputProcessor::Unit::kg_s,
                                        state.dataHeatBal->ZnAirRpt(state.dataHeatBal->CrossMixing(Loop).ZonePtr).MixMdot,
                                        "System",
                                        "Average",
                                        state.dataHeatBal->Zone(state.dataHeatBal->CrossMixing(Loop).ZonePtr).Name);
                    SetupOutputVariable(state, "Zone Mixing Sensible Heat Loss Energy",
                                        OutputProcessor::Unit::J,
                                        state.dataHeatBal->ZnAirRpt(state.dataHeatBal->CrossMixing(Loop).ZonePtr).MixHeatLoss,
                                        "System",
                                        "Sum",
                                        state.dataHeatBal->Zone(state.dataHeatBal->CrossMixing(Loop).ZonePtr).Name);
                    SetupOutputVariable(state, "Zone Mixing Sensible Heat Gain Energy",
                                        OutputProcessor::Unit::J,
                                        state.dataHeatBal->ZnAirRpt(state.dataHeatBal->CrossMixing(Loop).ZonePtr).MixHeatGain,
                                        "System",
                                        "Sum",
                                        state.dataHeatBal->Zone(state.dataHeatBal->CrossMixing(Loop).ZonePtr).Name);
                    SetupOutputVariable(state, "Zone Mixing Latent Heat Loss Energy",
                                        OutputProcessor::Unit::J,
                                        state.dataHeatBal->ZnAirRpt(state.dataHeatBal->CrossMixing(Loop).ZonePtr).MixLatentLoss,
                                        "System",
                                        "Sum",
                                        state.dataHeatBal->Zone(state.dataHeatBal->CrossMixing(Loop).ZonePtr).Name);
                    SetupOutputVariable(state, "Zone Mixing Latent Heat Gain Energy",
                                        OutputProcessor::Unit::J,
                                        state.dataHeatBal->ZnAirRpt(state.dataHeatBal->CrossMixing(Loop).ZonePtr).MixLatentGain,
                                        "System",
                                        "Sum",
                                        state.dataHeatBal->Zone(state.dataHeatBal->CrossMixing(Loop).ZonePtr).Name);
                    SetupOutputVariable(state, "Zone Mixing Total Heat Loss Energy",
                                        OutputProcessor::Unit::J,
                                        state.dataHeatBal->ZnAirRpt(state.dataHeatBal->CrossMixing(Loop).ZonePtr).MixTotalLoss,
                                        "System",
                                        "Sum",
                                        state.dataHeatBal->Zone(state.dataHeatBal->CrossMixing(Loop).ZonePtr).Name);
                    SetupOutputVariable(state, "Zone Mixing Total Heat Gain Energy",
                                        OutputProcessor::Unit::J,
                                        state.dataHeatBal->ZnAirRpt(state.dataHeatBal->CrossMixing(Loop).ZonePtr).MixTotalGain,
                                        "System",
                                        "Sum",
                                        state.dataHeatBal->Zone(state.dataHeatBal->CrossMixing(Loop).ZonePtr).Name);
                }
            }
            if (state.dataHeatBal->CrossMixing(Loop).FromZone > 0) {
                if (RepVarSet(state.dataHeatBal->CrossMixing(Loop).FromZone)) {
                    RepVarSet(state.dataHeatBal->CrossMixing(Loop).FromZone) = false;
                    SetupOutputVariable(state, "Zone Mixing Volume",
                                        OutputProcessor::Unit::m3,
                                        state.dataHeatBal->ZnAirRpt(state.dataHeatBal->CrossMixing(Loop).FromZone).MixVolume,
                                        "System",
                                        "Sum",
                                        state.dataHeatBal->Zone(state.dataHeatBal->CrossMixing(Loop).FromZone).Name);
                    SetupOutputVariable(state, "Zone Mixing Current Density Volume Flow Rate",
                                        OutputProcessor::Unit::m3_s,
                                        state.dataHeatBal->ZnAirRpt(state.dataHeatBal->CrossMixing(Loop).FromZone).MixVdotCurDensity,
                                        "System",
                                        "Average",
                                        state.dataHeatBal->Zone(state.dataHeatBal->CrossMixing(Loop).FromZone).Name);
                    SetupOutputVariable(state, "Zone Mixing Standard Density Volume Flow Rate",
                                        OutputProcessor::Unit::m3_s,
                                        state.dataHeatBal->ZnAirRpt(state.dataHeatBal->CrossMixing(Loop).FromZone).MixVdotStdDensity,
                                        "System",
                                        "Average",
                                        state.dataHeatBal->Zone(state.dataHeatBal->CrossMixing(Loop).FromZone).Name);
                    SetupOutputVariable(state, "Zone Mixing Mass",
                                        OutputProcessor::Unit::kg,
                                        state.dataHeatBal->ZnAirRpt(state.dataHeatBal->CrossMixing(Loop).FromZone).MixMass,
                                        "System",
                                        "Sum",
                                        state.dataHeatBal->Zone(state.dataHeatBal->CrossMixing(Loop).FromZone).Name);
                    SetupOutputVariable(state, "Zone Mixing Mass Flow Rate",
                                        OutputProcessor::Unit::kg_s,
                                        state.dataHeatBal->ZnAirRpt(state.dataHeatBal->CrossMixing(Loop).FromZone).MixMdot,
                                        "System",
                                        "Average",
                                        state.dataHeatBal->Zone(state.dataHeatBal->CrossMixing(Loop).FromZone).Name);
                    SetupOutputVariable(state, "Zone Mixing Sensible Heat Loss Energy",
                                        OutputProcessor::Unit::J,
                                        state.dataHeatBal->ZnAirRpt(state.dataHeatBal->CrossMixing(Loop).FromZone).MixHeatLoss,
                                        "System",
                                        "Sum",
                                        state.dataHeatBal->Zone(state.dataHeatBal->CrossMixing(Loop).FromZone).Name);
                    SetupOutputVariable(state, "Zone Mixing Sensible Heat Gain Energy",
                                        OutputProcessor::Unit::J,
                                        state.dataHeatBal->ZnAirRpt(state.dataHeatBal->CrossMixing(Loop).FromZone).MixHeatGain,
                                        "System",
                                        "Sum",
                                        state.dataHeatBal->Zone(state.dataHeatBal->CrossMixing(Loop).FromZone).Name);
                    SetupOutputVariable(state, "Zone Mixing Latent Heat Loss Energy",
                                        OutputProcessor::Unit::J,
                                        state.dataHeatBal->ZnAirRpt(state.dataHeatBal->CrossMixing(Loop).FromZone).MixLatentLoss,
                                        "System",
                                        "Sum",
                                        state.dataHeatBal->Zone(state.dataHeatBal->CrossMixing(Loop).FromZone).Name);
                    SetupOutputVariable(state, "Zone Mixing Latent Heat Gain Energy",
                                        OutputProcessor::Unit::J,
                                        state.dataHeatBal->ZnAirRpt(state.dataHeatBal->CrossMixing(Loop).FromZone).MixLatentGain,
                                        "System",
                                        "Sum",
                                        state.dataHeatBal->Zone(state.dataHeatBal->CrossMixing(Loop).FromZone).Name);
                    SetupOutputVariable(state, "Zone Mixing Total Heat Loss Energy",
                                        OutputProcessor::Unit::J,
                                        state.dataHeatBal->ZnAirRpt(state.dataHeatBal->CrossMixing(Loop).FromZone).MixTotalLoss,
                                        "System",
                                        "Sum",
                                        state.dataHeatBal->Zone(state.dataHeatBal->CrossMixing(Loop).FromZone).Name);
                    SetupOutputVariable(state, "Zone Mixing Total Heat Gain Energy",
                                        OutputProcessor::Unit::J,
                                        state.dataHeatBal->ZnAirRpt(state.dataHeatBal->CrossMixing(Loop).FromZone).MixTotalGain,
                                        "System",
                                        "Sum",
                                        state.dataHeatBal->Zone(state.dataHeatBal->CrossMixing(Loop).FromZone).Name);
                }
            }

            if (state.dataGlobal->AnyEnergyManagementSystemInModel) {
                SetupEMSActuator(state, "ZoneCrossMixing",
                                 state.dataHeatBal->CrossMixing(Loop).Name,
                                 "Air Exchange Flow Rate",
                                 "[m3/s]",
                                 state.dataHeatBal->CrossMixing(Loop).EMSSimpleMixingOn,
                                 state.dataHeatBal->CrossMixing(Loop).EMSimpleMixingFlowRate);
            }
        }

        cCurrentModuleObject = "ZoneRefrigerationDoorMixing";
        state.dataHeatBal->TotRefDoorMixing = inputProcessor->getNumObjectsFound(state, cCurrentModuleObject);
        if (state.dataHeatBal->TotRefDoorMixing > 0) {
            state.dataHeatBal->RefDoorMixing.allocate(state.dataGlobal->NumOfZones);
            for (auto &e : state.dataHeatBal->RefDoorMixing)
                e.NumRefDoorConnections = 0;

            for (Loop = 1; Loop <= state.dataHeatBal->TotRefDoorMixing; ++Loop) {

                inputProcessor->getObjectItem(state,
                                              cCurrentModuleObject,
                                              Loop,
                                              cAlphaArgs,
                                              NumAlpha,
                                              rNumericArgs,
                                              NumNumber,
                                              IOStat,
                                              lNumericFieldBlanks,
                                              lAlphaFieldBlanks,
                                              cAlphaFieldNames,
                                              cNumericFieldNames);
                UtilityRoutines::IsNameEmpty(state, cAlphaArgs(1), cCurrentModuleObject, ErrorsFound);

                NameThisObject = cAlphaArgs(1);

                AlphaNum = 2;
                Zone1Num = UtilityRoutines::FindItemInList(cAlphaArgs(AlphaNum), state.dataHeatBal->Zone);
                if (Zone1Num == 0) {
                    ShowSevereError(state, RoutineName + cCurrentModuleObject + "=\"" + cAlphaArgs(1) + "\", invalid (not found) " +
                                    cAlphaFieldNames(AlphaNum) + "=\"" + cAlphaArgs(AlphaNum) + "\".");
                    ErrorsFound = true;
                }

                ++AlphaNum; // 3
                Zone2Num = UtilityRoutines::FindItemInList(cAlphaArgs(AlphaNum), state.dataHeatBal->Zone);
                if (Zone2Num == 0) {
                    ShowSevereError(state, RoutineName + cCurrentModuleObject + "=\"" + cAlphaArgs(1) + "\", invalid (not found) " +
                                    cAlphaFieldNames(AlphaNum) + "=\"" + cAlphaArgs(AlphaNum) + "\".");
                    ErrorsFound = true;
                }
                if (Zone1Num == Zone2Num) {
                    ShowSevereError(state, RoutineName + cCurrentModuleObject + "=\"" + cAlphaArgs(1) +
                                    "\", The same zone name has been entered for both sides of a refrigerated door " + cAlphaFieldNames(AlphaNum) +
                                    "=\"" + cAlphaArgs(AlphaNum) + "\".");
                    ErrorsFound = true;
                } else if (Zone1Num < Zone2Num) { // zone 1 will come first in soln loop, id zone 2 as mate zone
                    ZoneNumA = Zone1Num;
                    ZoneNumB = Zone2Num;
                } else if (Zone2Num < Zone1Num) { // zone 2 will come first in soln loop, id zone 1 as mate zone
                    ZoneNumA = Zone2Num;
                    ZoneNumB = Zone1Num;
                }

                if (!allocated(state.dataHeatBal->RefDoorMixing(ZoneNumA).OpenSchedPtr)) {
                    state.dataHeatBal->RefDoorMixing(ZoneNumA).DoorMixingObjectName.allocate(state.dataGlobal->NumOfZones);
                    state.dataHeatBal->RefDoorMixing(ZoneNumA).OpenSchedPtr.allocate(state.dataGlobal->NumOfZones);
                    state.dataHeatBal->RefDoorMixing(ZoneNumA).DoorHeight.allocate(state.dataGlobal->NumOfZones);
                    state.dataHeatBal->RefDoorMixing(ZoneNumA).DoorArea.allocate(state.dataGlobal->NumOfZones);
                    state.dataHeatBal->RefDoorMixing(ZoneNumA).Protection.allocate(state.dataGlobal->NumOfZones);
                    state.dataHeatBal->RefDoorMixing(ZoneNumA).MateZonePtr.allocate(state.dataGlobal->NumOfZones);
                    state.dataHeatBal->RefDoorMixing(ZoneNumA).EMSRefDoorMixingOn.allocate(state.dataGlobal->NumOfZones);
                    state.dataHeatBal->RefDoorMixing(ZoneNumA).EMSRefDoorFlowRate.allocate(state.dataGlobal->NumOfZones);
                    state.dataHeatBal->RefDoorMixing(ZoneNumA).VolRefDoorFlowRate.allocate(state.dataGlobal->NumOfZones);
                    state.dataHeatBal->RefDoorMixing(ZoneNumA).DoorProtTypeName.allocate(state.dataGlobal->NumOfZones);
                    state.dataHeatBal->RefDoorMixing(ZoneNumA).DoorMixingObjectName = "";
                    state.dataHeatBal->RefDoorMixing(ZoneNumA).OpenSchedPtr = 0;
                    state.dataHeatBal->RefDoorMixing(ZoneNumA).DoorHeight = 0.0;
                    state.dataHeatBal->RefDoorMixing(ZoneNumA).DoorArea = 0.0;
                    state.dataHeatBal->RefDoorMixing(ZoneNumA).Protection = RefDoorNone;
                    state.dataHeatBal->RefDoorMixing(ZoneNumA).MateZonePtr = 0;
                    state.dataHeatBal->RefDoorMixing(ZoneNumA).EMSRefDoorMixingOn = false;
                    state.dataHeatBal->RefDoorMixing(ZoneNumA).EMSRefDoorFlowRate = 0.0;
                    state.dataHeatBal->RefDoorMixing(ZoneNumA).VolRefDoorFlowRate = 0.0;
                    state.dataHeatBal->RefDoorMixing(ZoneNumA).DoorProtTypeName = "";
                } // First refrigeration mixing in this zone

                if (!allocated(state.dataHeatBal->RefDoorMixing(ZoneNumB).OpenSchedPtr)) {
                    state.dataHeatBal->RefDoorMixing(ZoneNumB).DoorMixingObjectName.allocate(state.dataGlobal->NumOfZones);
                    state.dataHeatBal->RefDoorMixing(ZoneNumB).OpenSchedPtr.allocate(state.dataGlobal->NumOfZones);
                    state.dataHeatBal->RefDoorMixing(ZoneNumB).DoorHeight.allocate(state.dataGlobal->NumOfZones);
                    state.dataHeatBal->RefDoorMixing(ZoneNumB).DoorArea.allocate(state.dataGlobal->NumOfZones);
                    state.dataHeatBal->RefDoorMixing(ZoneNumB).Protection.allocate(state.dataGlobal->NumOfZones);
                    state.dataHeatBal->RefDoorMixing(ZoneNumB).MateZonePtr.allocate(state.dataGlobal->NumOfZones);
                    state.dataHeatBal->RefDoorMixing(ZoneNumB).EMSRefDoorMixingOn.allocate(state.dataGlobal->NumOfZones);
                    state.dataHeatBal->RefDoorMixing(ZoneNumB).EMSRefDoorFlowRate.allocate(state.dataGlobal->NumOfZones);
                    state.dataHeatBal->RefDoorMixing(ZoneNumB).VolRefDoorFlowRate.allocate(state.dataGlobal->NumOfZones);
                    state.dataHeatBal->RefDoorMixing(ZoneNumB).DoorProtTypeName.allocate(state.dataGlobal->NumOfZones);
                    state.dataHeatBal->RefDoorMixing(ZoneNumB).DoorMixingObjectName = "";
                    state.dataHeatBal->RefDoorMixing(ZoneNumB).OpenSchedPtr = 0;
                    state.dataHeatBal->RefDoorMixing(ZoneNumB).DoorHeight = 0.0;
                    state.dataHeatBal->RefDoorMixing(ZoneNumB).DoorArea = 0.0;
                    state.dataHeatBal->RefDoorMixing(ZoneNumB).Protection = RefDoorNone;
                    state.dataHeatBal->RefDoorMixing(ZoneNumB).MateZonePtr = 0;
                    state.dataHeatBal->RefDoorMixing(ZoneNumB).EMSRefDoorMixingOn = false;
                    state.dataHeatBal->RefDoorMixing(ZoneNumB).EMSRefDoorFlowRate = 0.0;
                    state.dataHeatBal->RefDoorMixing(ZoneNumB).VolRefDoorFlowRate = 0.0;
                    state.dataHeatBal->RefDoorMixing(ZoneNumB).DoorProtTypeName = "";
                } // First refrigeration mixing in this zone

                ConnectionNumber = state.dataHeatBal->RefDoorMixing(ZoneNumA).NumRefDoorConnections + 1;
                state.dataHeatBal->RefDoorMixing(ZoneNumA).NumRefDoorConnections = ConnectionNumber;
                state.dataHeatBal->RefDoorMixing(ZoneNumA).ZonePtr = ZoneNumA;
                state.dataHeatBal->RefDoorMixing(ZoneNumA).MateZonePtr(ConnectionNumber) = ZoneNumB;
                state.dataHeatBal->RefDoorMixing(ZoneNumA).DoorMixingObjectName(ConnectionNumber) = NameThisObject;
                // need to make sure same pair of zones is only entered once.
                if (state.dataHeatBal->RefDoorMixing(ZoneNumA).RefDoorMixFlag && state.dataHeatBal->RefDoorMixing(ZoneNumB).RefDoorMixFlag) {
                    if (state.dataHeatBal->RefDoorMixing(ZoneNumA).NumRefDoorConnections > 1) {
                        for (ConnectTest = 1; ConnectTest <= (ConnectionNumber - 1); ++ConnectTest) {
                            if (state.dataHeatBal->RefDoorMixing(ZoneNumA).MateZonePtr(ConnectTest) != state.dataHeatBal->RefDoorMixing(ZoneNumA).MateZonePtr(ConnectionNumber)) continue;
                            ShowSevereError(state, RoutineName + cCurrentModuleObject + "=\"" + cAlphaArgs(1) + "\", and " +
                                            state.dataHeatBal->RefDoorMixing(ZoneNumA).DoorMixingObjectName(ConnectTest));
                            ShowContinueError(state, " Share same pair of zones: \"" + state.dataHeatBal->Zone(ZoneNumA).Name + "\" and \"" + state.dataHeatBal->Zone(ZoneNumB).Name +
                                              "\". Only one RefrigerationDoorMixing object is allowed for any unique pair of zones.");
                            ErrorsFound = true;
                        } // ConnectTest
                    }     // NumRefDoorconnections > 1
                } else {  // Both zones need to be flagged with ref doors
                    state.dataHeatBal->RefDoorMixing(ZoneNumA).RefDoorMixFlag = true;
                    state.dataHeatBal->RefDoorMixing(ZoneNumB).RefDoorMixFlag = true;
                } // Both zones already flagged with ref doors

                ++AlphaNum; // 4
                if (lAlphaFieldBlanks(AlphaNum)) {
                    ShowSevereError(state, RoutineName + cCurrentModuleObject + "=\"" + cAlphaArgs(1) + "\"," + cAlphaFieldNames(AlphaNum) +
                                    " is required but field is blank.");
                    ErrorsFound = true;
                } else { //(lAlphaFieldBlanks(AlphaNum)) THEN
                    state.dataHeatBal->RefDoorMixing(ZoneNumA).OpenSchedPtr(ConnectionNumber) = GetScheduleIndex(state, cAlphaArgs(AlphaNum));
                    if (state.dataHeatBal->RefDoorMixing(ZoneNumA).OpenSchedPtr(ConnectionNumber) == 0) {
                        ShowSevereError(state, RoutineName + cCurrentModuleObject + "=\"" + cAlphaArgs(1) + "\", invalid (not found) " +
                                        cAlphaFieldNames(AlphaNum) + "=\"" + cAlphaArgs(AlphaNum) + "\".");
                        ErrorsFound = true;
                    } else { // OpenSchedPtr(ConnectionNumber) ne 0)
                        if (!CheckScheduleValueMinMax(state, state.dataHeatBal->RefDoorMixing(ZoneNumA).OpenSchedPtr(ConnectionNumber), ">=", 0.0, "<=", 1.0)) {
                            ShowSevereError(state, RoutineName + cCurrentModuleObject + "=\"" + cAlphaArgs(1) + "\"," + cAlphaFieldNames(AlphaNum) + "=\"" +
                                            cAlphaArgs(AlphaNum) + "\" has schedule values < 0 or > 1.");
                            ErrorsFound = true;
                        } // check door opening schedule values between 0 and 1
                    }     // OpenSchedPtr(ConnectionNumber) == 0)
                }         //(lAlphaFieldBlanks(AlphaNum)) THEN

                NumbNum = 1;
                if (lNumericFieldBlanks(NumbNum)) {
                    state.dataHeatBal->RefDoorMixing(ZoneNumA).DoorHeight(ConnectionNumber) = 3.0; // default height of 3 meters
                    ShowWarningError(state, RoutineName + cCurrentModuleObject + "=\"" + cAlphaArgs(1) + cNumericFieldNames(NumbNum) +
                                     " is blank and the default value of 3.0 will be used.");
                } else {
                    state.dataHeatBal->RefDoorMixing(ZoneNumA).DoorHeight(ConnectionNumber) = rNumericArgs(NumbNum);
                    if ((state.dataHeatBal->RefDoorMixing(ZoneNumA).DoorHeight(ConnectionNumber) < 0) || (state.dataHeatBal->RefDoorMixing(ZoneNumA).DoorHeight(ConnectionNumber) > 50.0)) {
                        ShowSevereError(state, RoutineName + cCurrentModuleObject + " = " + cAlphaArgs(1) +
                                        " must have a door height between 0 and 50 meters. ");
                        ErrorsFound = true;
                    }
                }

                ++NumbNum; // 2
                if (lNumericFieldBlanks(NumbNum)) {
                    state.dataHeatBal->RefDoorMixing(ZoneNumA).DoorArea(ConnectionNumber) = 9.0; // default area of 9 m2
                    ShowWarningError(state, RoutineName + cCurrentModuleObject + "=\"" + cAlphaArgs(1) + cNumericFieldNames(NumbNum) +
                                     " is blank and the default value of 9 m2 will be used.");
                } else {
                    state.dataHeatBal->RefDoorMixing(ZoneNumA).DoorArea(ConnectionNumber) = rNumericArgs(NumbNum);
                    if ((state.dataHeatBal->RefDoorMixing(ZoneNumA).DoorArea(ConnectionNumber) < 0) || (state.dataHeatBal->RefDoorMixing(ZoneNumA).DoorArea(ConnectionNumber) > 400.0)) {
                        ShowSevereError(state, RoutineName + cCurrentModuleObject + " = " + cAlphaArgs(1) +
                                        " must have a door height between 0 and 400 square meters. ");
                        ErrorsFound = true;
                    }
                }

                ++AlphaNum; // 5
                // Door protection type.
                if (lAlphaFieldBlanks(AlphaNum)) {
                    state.dataHeatBal->RefDoorMixing(ZoneNumA).Protection(ConnectionNumber) = RefDoorNone;  // Default
                    state.dataHeatBal->RefDoorMixing(ZoneNumA).DoorProtTypeName(ConnectionNumber) = "None"; // Default
                    ShowWarningError(state, RoutineName + cCurrentModuleObject + "=\"" + cAlphaArgs(1) + "\"  " + cAlphaFieldNames(AlphaNum) +
                                     " is blank. Default of no door protection will be used");
                } else {
                    if (cAlphaArgs(AlphaNum) == "NONE") {
                        state.dataHeatBal->RefDoorMixing(ZoneNumA).Protection(ConnectionNumber) = RefDoorNone;
                        state.dataHeatBal->RefDoorMixing(ZoneNumA).DoorProtTypeName(ConnectionNumber) = "None";
                    } else if (cAlphaArgs(AlphaNum) == "AIRCURTAIN") {
                        state.dataHeatBal->RefDoorMixing(ZoneNumA).Protection(ConnectionNumber) = RefDoorAirCurtain;
                        state.dataHeatBal->RefDoorMixing(ZoneNumA).DoorProtTypeName(ConnectionNumber) = "AirCurtain";
                    } else if (cAlphaArgs(AlphaNum) == "STRIPCURTAIN") {
                        state.dataHeatBal->RefDoorMixing(ZoneNumA).Protection(ConnectionNumber) = RefDoorStripCurtain;
                        state.dataHeatBal->RefDoorMixing(ZoneNumA).DoorProtTypeName(ConnectionNumber) = "StripCurtain";
                    } else {
                        ShowSevereError(state, RoutineName + cCurrentModuleObject + "=\"" + cAlphaArgs(1) +
                                        "\", invalid calculation method=" + cAlphaArgs(AlphaNum) + " with alphanum of 5: " + cAlphaArgs(5));
                        ErrorsFound = true;
                    } // =none, etc.
                }     // Blank

                if (ZoneNumA > 0) {
                    if (RepVarSet(ZoneNumA)) {
                        RepVarSet(ZoneNumA) = false;
                        SetupOutputVariable(state,
                            "Zone Mixing Volume", OutputProcessor::Unit::m3, state.dataHeatBal->ZnAirRpt(ZoneNumA).MixVolume, "System", "Sum", state.dataHeatBal->Zone(ZoneNumA).Name);
                        SetupOutputVariable(state, "Zone Mixing Current Density Volume Flow Rate",
                                            OutputProcessor::Unit::m3_s,
                                            state.dataHeatBal->ZnAirRpt(ZoneNumA).MixVdotCurDensity,
                                            "System",
                                            "Average",
                                            state.dataHeatBal->Zone(ZoneNumA).Name);
                        SetupOutputVariable(state, "Zone Mixing Standard Density Volume Flow Rate",
                                            OutputProcessor::Unit::m3_s,
                                            state.dataHeatBal->ZnAirRpt(ZoneNumA).MixVdotStdDensity,
                                            "System",
                                            "Average",
                                            state.dataHeatBal->Zone(ZoneNumA).Name);
                        SetupOutputVariable(state,
                            "Zone Mixing Mass", OutputProcessor::Unit::kg, state.dataHeatBal->ZnAirRpt(ZoneNumA).MixMass, "System", "Sum", state.dataHeatBal->Zone(ZoneNumA).Name);
                        SetupOutputVariable(state, "Zone Mixing Mass Flow Rate",
                                            OutputProcessor::Unit::kg_s,
                                            state.dataHeatBal->ZnAirRpt(ZoneNumA).MixMdot,
                                            "System",
                                            "Average",
                                            state.dataHeatBal->Zone(ZoneNumA).Name);
                        SetupOutputVariable(state, "Zone Mixing Sensible Heat Loss Energy",
                                            OutputProcessor::Unit::J,
                                            state.dataHeatBal->ZnAirRpt(ZoneNumA).MixHeatLoss,
                                            "System",
                                            "Sum",
                                            state.dataHeatBal->Zone(ZoneNumA).Name);
                        SetupOutputVariable(state, "Zone Mixing Sensible Heat Gain Energy",
                                            OutputProcessor::Unit::J,
                                            state.dataHeatBal->ZnAirRpt(ZoneNumA).MixHeatGain,
                                            "System",
                                            "Sum",
                                            state.dataHeatBal->Zone(ZoneNumA).Name);
                        SetupOutputVariable(state, "Zone Mixing Latent Heat Loss Energy",
                                            OutputProcessor::Unit::J,
                                            state.dataHeatBal->ZnAirRpt(ZoneNumA).MixLatentLoss,
                                            "System",
                                            "Sum",
                                            state.dataHeatBal->Zone(ZoneNumA).Name);
                        SetupOutputVariable(state, "Zone Mixing Latent Heat Gain Energy",
                                            OutputProcessor::Unit::J,
                                            state.dataHeatBal->ZnAirRpt(ZoneNumA).MixLatentGain,
                                            "System",
                                            "Sum",
                                            state.dataHeatBal->Zone(ZoneNumA).Name);
                        SetupOutputVariable(state, "Zone Mixing Total Heat Loss Energy",
                                            OutputProcessor::Unit::J,
                                            state.dataHeatBal->ZnAirRpt(ZoneNumA).MixTotalLoss,
                                            "System",
                                            "Sum",
                                            state.dataHeatBal->Zone(ZoneNumA).Name);
                        SetupOutputVariable(state, "Zone Mixing Total Heat Gain Energy",
                                            OutputProcessor::Unit::J,
                                            state.dataHeatBal->ZnAirRpt(ZoneNumA).MixTotalGain,
                                            "System",
                                            "Sum",
                                            state.dataHeatBal->Zone(ZoneNumA).Name);
                    }
                }
                if (state.dataGlobal->AnyEnergyManagementSystemInModel) {
                    SetupEMSActuator(state, "ZoneRefDoorMixing",
                                     state.dataHeatBal->RefDoorMixing(ZoneNumA).Name,
                                     "Air Exchange Flow Rate",
                                     "[m3/s]",
                                     state.dataHeatBal->RefDoorMixing(ZoneNumA).EMSRefDoorMixingOn(ConnectionNumber),
                                     state.dataHeatBal->RefDoorMixing(ZoneNumA).EMSRefDoorFlowRate(ConnectionNumber));
                }

                if (ZoneNumB > 0) {
                    if (RepVarSet(ZoneNumB)) {
                        RepVarSet(ZoneNumB) = false;
                        SetupOutputVariable(state,
                            "Zone Mixing Volume", OutputProcessor::Unit::m3, state.dataHeatBal->ZnAirRpt(ZoneNumB).MixVolume, "System", "Sum", state.dataHeatBal->Zone(ZoneNumB).Name);
                        SetupOutputVariable(state, "Zone Mixing Current Density Volume Flow Rate",
                                            OutputProcessor::Unit::m3_s,
                                            state.dataHeatBal->ZnAirRpt(ZoneNumB).MixVdotCurDensity,
                                            "System",
                                            "Average",
                                            state.dataHeatBal->Zone(ZoneNumB).Name);
                        SetupOutputVariable(state, "Zone Mixing Standard Density Volume Flow Rate",
                                            OutputProcessor::Unit::m3_s,
                                            state.dataHeatBal->ZnAirRpt(ZoneNumB).MixVdotStdDensity,
                                            "System",
                                            "Average",
                                            state.dataHeatBal->Zone(ZoneNumB).Name);
                        SetupOutputVariable(state,
                            "Zone Mixing Mass", OutputProcessor::Unit::kg, state.dataHeatBal->ZnAirRpt(ZoneNumB).MixMass, "System", "Sum", state.dataHeatBal->Zone(ZoneNumB).Name);
                        SetupOutputVariable(state, "Zone Mixing Mass Flow Rate",
                                            OutputProcessor::Unit::kg_s,
                                            state.dataHeatBal->ZnAirRpt(ZoneNumB).MixMdot,
                                            "System",
                                            "Average",
                                            state.dataHeatBal->Zone(ZoneNumB).Name);
                        SetupOutputVariable(state, "Zone Mixing Sensible Heat Loss Energy",
                                            OutputProcessor::Unit::J,
                                            state.dataHeatBal->ZnAirRpt(ZoneNumB).MixHeatLoss,
                                            "System",
                                            "Sum",
                                            state.dataHeatBal->Zone(ZoneNumB).Name);
                        SetupOutputVariable(state, "Zone Mixing Sensible Heat Gain Energy",
                                            OutputProcessor::Unit::J,
                                            state.dataHeatBal->ZnAirRpt(ZoneNumB).MixHeatGain,
                                            "System",
                                            "Sum",
                                            state.dataHeatBal->Zone(ZoneNumB).Name);
                        SetupOutputVariable(state, "Zone Mixing Latent Heat Loss Energy",
                                            OutputProcessor::Unit::J,
                                            state.dataHeatBal->ZnAirRpt(ZoneNumB).MixLatentLoss,
                                            "System",
                                            "Sum",
                                            state.dataHeatBal->Zone(ZoneNumB).Name);
                        SetupOutputVariable(state, "Zone Mixing Latent Heat Gain Energy",
                                            OutputProcessor::Unit::J,
                                            state.dataHeatBal->ZnAirRpt(ZoneNumB).MixLatentGain,
                                            "System",
                                            "Sum",
                                            state.dataHeatBal->Zone(ZoneNumB).Name);
                        SetupOutputVariable(state, "Zone Mixing Total Heat Loss Energy",
                                            OutputProcessor::Unit::J,
                                            state.dataHeatBal->ZnAirRpt(ZoneNumB).MixTotalLoss,
                                            "System",
                                            "Sum",
                                            state.dataHeatBal->Zone(ZoneNumB).Name);
                        SetupOutputVariable(state, "Zone Mixing Total Heat Gain Energy",
                                            OutputProcessor::Unit::J,
                                            state.dataHeatBal->ZnAirRpt(ZoneNumB).MixTotalGain,
                                            "System",
                                            "Sum",
                                            state.dataHeatBal->Zone(ZoneNumB).Name);
                    }
                }
                if (state.dataGlobal->AnyEnergyManagementSystemInModel) {
                    SetupEMSActuator(state, "ZoneRefDoorMixing",
                                     state.dataHeatBal->RefDoorMixing(ZoneNumB).Name,
                                     "Air Exchange Flow Rate",
                                     "[m3/s]",
                                     state.dataHeatBal->RefDoorMixing(ZoneNumA).EMSRefDoorMixingOn(ConnectionNumber),
                                     state.dataHeatBal->RefDoorMixing(ZoneNumA).EMSRefDoorFlowRate(ConnectionNumber));
                }

            } // DO Loop=1,TotRefDoorMixing
        }     // TotRefDoorMixing > 0)

        RepVarSet.deallocate();
        cAlphaArgs.deallocate();
        cAlphaFieldNames.deallocate();
        cNumericFieldNames.deallocate();
        rNumericArgs.deallocate();
        lAlphaFieldBlanks.deallocate();
        lNumericFieldBlanks.deallocate();

        TotInfilVentFlow.dimension(state.dataGlobal->NumOfZones, 0.0);


        auto divide_and_print_if_greater_than_zero = [&](const Real64 denominator, const Real64 numerator){
            if (denominator > 0.0) {
                print(state.files.eio, "{:.3R},", numerator / denominator);
            } else {
                print(state.files.eio, "N/A,");
            }
        };

        for (Loop = 1; Loop <= state.dataHeatBal->TotInfiltration; ++Loop) {
            if (Loop == 1)
                print(state.files.eio, Format_721,
                    "ZoneInfiltration",
                     "Design Volume Flow Rate {m3/s},Volume Flow Rate/Floor Area {m3/s-m2},Volume Flow Rate/Exterior Surface Area {m3/s-m2},ACH - "
                       "Air Changes per Hour,Equation A - Constant Term Coefficient {},Equation B - Temperature Term Coefficient {1/C},Equation C - "
                       "Velocity Term Coefficient {s/m}, Equation D - Velocity Squared Term Coefficient {s2/m2}");

            ZoneNum = state.dataHeatBal->Infiltration(Loop).ZonePtr;
            if (ZoneNum == 0) {
                print(state.files.eio, Format_722, "Infiltration-Illegal Zone specified", state.dataHeatBal->Infiltration(Loop).Name);
                continue;
            }
            TotInfilVentFlow(ZoneNum) += state.dataHeatBal->Infiltration(Loop).DesignLevel;
            print(state.files.eio, Format_720, "ZoneInfiltration", state.dataHeatBal->Infiltration(Loop).Name, GetScheduleName(state, state.dataHeatBal->Infiltration(Loop).SchedPtr),
                state.dataHeatBal->Zone(ZoneNum).Name, state.dataHeatBal->Zone(ZoneNum).FloorArea, state.dataHeatBal->Zone(ZoneNum).TotOccupants);
            print(state.files.eio, "{:.3R},", state.dataHeatBal->Infiltration(Loop).DesignLevel);

            divide_and_print_if_greater_than_zero(state.dataHeatBal->Zone(ZoneNum).FloorArea, state.dataHeatBal->Infiltration(Loop).DesignLevel);
            divide_and_print_if_greater_than_zero(state.dataHeatBal->Zone(ZoneNum).ExteriorTotalSurfArea, state.dataHeatBal->Infiltration(Loop).DesignLevel);
            divide_and_print_if_greater_than_zero(state.dataHeatBal->Zone(ZoneNum).Volume, state.dataHeatBal->Infiltration(Loop).DesignLevel * DataGlobalConstants::SecInHour);

            print(state.files.eio, "{:.3R},", state.dataHeatBal->Infiltration(Loop).ConstantTermCoef);
            print(state.files.eio, "{:.3R},", state.dataHeatBal->Infiltration(Loop).TemperatureTermCoef);
            print(state.files.eio, "{:.3R},", state.dataHeatBal->Infiltration(Loop).VelocityTermCoef);
            print(state.files.eio, "{:.3R}\n", state.dataHeatBal->Infiltration(Loop).VelocitySQTermCoef);
        }

        if (state.dataHeatBal->ZoneAirMassFlow.EnforceZoneMassBalance) {
            for (Loop = 1; Loop <= state.dataHeatBal->TotInfiltration; ++Loop) {
                ZoneNum = state.dataHeatBal->Infiltration(Loop).ZonePtr;
                state.dataHeatBal->MassConservation(ZoneNum).InfiltrationPtr = Loop;
            }
        }

        for (Loop = 1; Loop <= state.dataHeatBal->TotVentilation; ++Loop) {
            if (Loop == 1) {
                print(state.files.eio, Format_721,
                    "ZoneVentilation",
                    "Design Volume Flow Rate {m3/s},Volume Flow Rate/Floor Area {m3/s-m2},Volume Flow Rate/person Area {m3/s-person},ACH - Air "
                       "Changes per Hour,Fan Type {Exhaust;Intake;Natural},Fan Pressure Rise {Pa},Fan Efficiency {},Equation A - Constant Term "
                       "Coefficient {},Equation B - Temperature Term Coefficient {1/C},Equation C - Velocity Term Coefficient {s/m}, Equation D - "
                       "Velocity Squared Term Coefficient {s2/m2},Minimum Indoor Temperature{C}/Schedule,Maximum Indoor "
                       "Temperature{C}/Schedule,Delta Temperature{C}/Schedule,Minimum Outdoor Temperature{C}/Schedule,Maximum Outdoor "
                       "Temperature{C}/Schedule,Maximum WindSpeed{m/s}");
            }

            ZoneNum = state.dataHeatBal->Ventilation(Loop).ZonePtr;
            if (ZoneNum == 0) {
                print(state.files.eio, Format_722, "Ventilation-Illegal Zone specified", state.dataHeatBal->Ventilation(Loop).Name);
                continue;
            }
            TotInfilVentFlow(ZoneNum) += state.dataHeatBal->Ventilation(Loop).DesignLevel;
            print(state.files.eio, Format_720,
                   "ZoneVentilation", state.dataHeatBal->Ventilation(Loop).Name, GetScheduleName(state, state.dataHeatBal->Ventilation(Loop).SchedPtr), state.dataHeatBal->Zone(ZoneNum).Name
                    , state.dataHeatBal->Zone(ZoneNum).FloorArea, state.dataHeatBal->Zone(ZoneNum).TotOccupants);

            print(state.files.eio, "{:.3R},", state.dataHeatBal->Ventilation(Loop).DesignLevel);

            divide_and_print_if_greater_than_zero(state.dataHeatBal->Zone(ZoneNum).FloorArea, state.dataHeatBal->Ventilation(Loop).DesignLevel);
            divide_and_print_if_greater_than_zero(state.dataHeatBal->Zone(ZoneNum).TotOccupants, state.dataHeatBal->Ventilation(Loop).DesignLevel);
            divide_and_print_if_greater_than_zero(state.dataHeatBal->Zone(ZoneNum).Volume, state.dataHeatBal->Ventilation(Loop).DesignLevel * DataGlobalConstants::SecInHour);

            if (state.dataHeatBal->Ventilation(Loop).FanType == ExhaustVentilation) {
                print(state.files.eio, "Exhaust,");
            } else if (state.dataHeatBal->Ventilation(Loop).FanType == IntakeVentilation) {
                print(state.files.eio, "Intake,");
            } else if (state.dataHeatBal->Ventilation(Loop).FanType == NaturalVentilation) {
                print(state.files.eio, "Natural,");
            } else if (state.dataHeatBal->Ventilation(Loop).FanType == BalancedVentilation) {
                print(state.files.eio, "Balanced,");
            } else {
                print(state.files.eio, "UNKNOWN,");
            }
            print(state.files.eio, "{:.3R},", state.dataHeatBal->Ventilation(Loop).FanPressure);
            print(state.files.eio, "{:.1R},", state.dataHeatBal->Ventilation(Loop).FanEfficiency);
            print(state.files.eio, "{:.3R},", state.dataHeatBal->Ventilation(Loop).ConstantTermCoef);
            print(state.files.eio, "{:.3R},", state.dataHeatBal->Ventilation(Loop).TemperatureTermCoef);
            print(state.files.eio, "{:.3R},", state.dataHeatBal->Ventilation(Loop).VelocityTermCoef);
            print(state.files.eio, "{:.3R},", state.dataHeatBal->Ventilation(Loop).VelocitySQTermCoef);

            // TODO Should this also be prefixed with "Schedule: " like the following ones are?
            if (state.dataHeatBal->Ventilation(Loop).MinIndoorTempSchedPtr > 0) {
                print(state.files.eio, "{},", GetScheduleName(state, state.dataHeatBal->Ventilation(Loop).MinIndoorTempSchedPtr));
            } else {
                print(state.files.eio, "{:.2R},", state.dataHeatBal->Ventilation(Loop).MinIndoorTemperature);
            }

            const auto print_temperature = [&](const int ptr, const Real64 value) {
                if (ptr > 0) {
                    print(state.files.eio, "Schedule: {},", GetScheduleName(state, ptr));
                } else {
                    print(state.files.eio, "{:.2R},", value);
                }
            };

            print_temperature(state.dataHeatBal->Ventilation(Loop).MaxIndoorTempSchedPtr, state.dataHeatBal->Ventilation(Loop).MaxIndoorTemperature);
            print_temperature(state.dataHeatBal->Ventilation(Loop).DeltaTempSchedPtr, state.dataHeatBal->Ventilation(Loop).DelTemperature);
            print_temperature(state.dataHeatBal->Ventilation(Loop).MinOutdoorTempSchedPtr, state.dataHeatBal->Ventilation(Loop).MinOutdoorTemperature);
            print_temperature(state.dataHeatBal->Ventilation(Loop).MaxOutdoorTempSchedPtr, state.dataHeatBal->Ventilation(Loop).MaxOutdoorTemperature);

            print(state.files.eio, "{:.2R}\n", state.dataHeatBal->Ventilation(Loop).MaxWindSpeed);
        }

        TotMixingFlow.dimension(state.dataGlobal->NumOfZones, 0.0);
        for (Loop = 1; Loop <= state.dataHeatBal->TotMixing; ++Loop) {
            if (Loop == 1)
                print(state.files.eio, Format_721, "Mixing",
                    "Design Volume Flow Rate {m3/s},Volume Flow Rate/Floor Area {m3/s-m2},Volume Flow Rate/person Area {m3/s-person},ACH - Air "
                       "Changes per Hour,From/Source Zone,Delta Temperature {C}");

            ZoneNum = state.dataHeatBal->Mixing(Loop).ZonePtr;
            if (ZoneNum == 0) {
                print(state.files.eio, Format_722, "Mixing-Illegal Zone specified", state.dataHeatBal->Mixing(Loop).Name);
                continue;
            }
            TotMixingFlow(ZoneNum) += state.dataHeatBal->Mixing(Loop).DesignLevel;
            print(state.files.eio,
                  Format_720,
                  "Mixing",
                  state.dataHeatBal->Mixing(Loop).Name,
                  GetScheduleName(state, state.dataHeatBal->Mixing(Loop).SchedPtr),
                  state.dataHeatBal->Zone(ZoneNum).Name,
                  state.dataHeatBal->Zone(ZoneNum).FloorArea,
                  state.dataHeatBal->Zone(ZoneNum).TotOccupants);
            print(state.files.eio, "{:.3R},", state.dataHeatBal->Mixing(Loop).DesignLevel);
            divide_and_print_if_greater_than_zero(state.dataHeatBal->Zone(ZoneNum).FloorArea, state.dataHeatBal->Mixing(Loop).DesignLevel);
            divide_and_print_if_greater_than_zero(state.dataHeatBal->Zone(ZoneNum).TotOccupants, state.dataHeatBal->Mixing(Loop).DesignLevel);
            divide_and_print_if_greater_than_zero(state.dataHeatBal->Zone(ZoneNum).Volume, state.dataHeatBal->Mixing(Loop).DesignLevel * DataGlobalConstants::SecInHour);

            print(state.files.eio, "{},", state.dataHeatBal->Zone(state.dataHeatBal->Mixing(Loop).FromZone).Name);
            print(state.files.eio, "{:.2R}\n", state.dataHeatBal->Mixing(Loop).DeltaTemperature);
        }

        for (Loop = 1; Loop <= state.dataHeatBal->TotCrossMixing; ++Loop) {
            if (Loop == 1) {
                print(state.files.eio,
                      Format_721,
                      "CrossMixing",
                      "Design Volume Flow Rate {m3/s},Volume Flow Rate/Floor Area {m3/s-m2},Volume Flow Rate/person Area {m3/s-person},ACH - Air "
                      "Changes per Hour,From/Source Zone,Delta Temperature {C}");
            }

            ZoneNum = state.dataHeatBal->CrossMixing(Loop).ZonePtr;
            if (ZoneNum == 0) {
                print(state.files.eio, Format_722, "CrossMixing-Illegal Zone specified", state.dataHeatBal->CrossMixing(Loop).Name);
                continue;
            }
            TotMixingFlow(ZoneNum) += state.dataHeatBal->CrossMixing(Loop).DesignLevel;
            print(state.files.eio,
                  Format_720,
                  "CrossMixing",
                  state.dataHeatBal->CrossMixing(Loop).Name,
                  GetScheduleName(state, state.dataHeatBal->CrossMixing(Loop).SchedPtr),
                  state.dataHeatBal->Zone(ZoneNum).Name,
                  state.dataHeatBal->Zone(ZoneNum).FloorArea,
                  state.dataHeatBal->Zone(ZoneNum).TotOccupants);

            print(state.files.eio,"{:.3R},",state.dataHeatBal->CrossMixing(Loop).DesignLevel);

            divide_and_print_if_greater_than_zero(state.dataHeatBal->Zone(ZoneNum).FloorArea, state.dataHeatBal->CrossMixing(Loop).DesignLevel);
            divide_and_print_if_greater_than_zero(state.dataHeatBal->Zone(ZoneNum).TotOccupants, state.dataHeatBal->CrossMixing(Loop).DesignLevel);
            divide_and_print_if_greater_than_zero(state.dataHeatBal->Zone(ZoneNum).Volume, state.dataHeatBal->CrossMixing(Loop).DesignLevel * DataGlobalConstants::SecInHour);

            print(state.files.eio, "{},", state.dataHeatBal->Zone(state.dataHeatBal->CrossMixing(Loop).FromZone).Name);
            print(state.files.eio, "{:.2R}\n", state.dataHeatBal->CrossMixing(Loop).DeltaTemperature);
        }

        if (state.dataHeatBal->TotRefDoorMixing > 0) {
            static constexpr auto Format_724("! <{} Airflow Stats Nominal>, {}\n");
            print(state.files.eio, Format_724,
                "RefrigerationDoorMixing ",
                "Name, Zone 1 Name,Zone 2 Name,Door Opening Schedule Name,Door Height {m},Door Area {m2},Door Protection Type");
            for (ZoneNumA = 1; ZoneNumA <= (state.dataGlobal->NumOfZones - 1); ++ZoneNumA) {
                if (!state.dataHeatBal->RefDoorMixing(ZoneNumA).RefDoorMixFlag) continue;
                for (ConnectionNumber = 1; ConnectionNumber <= state.dataHeatBal->RefDoorMixing(ZoneNumA).NumRefDoorConnections; ++ConnectionNumber) {
                    ZoneNumB = state.dataHeatBal->RefDoorMixing(ZoneNumA).MateZonePtr(ConnectionNumber);
                    // TotMixingFlow(ZoneNum)=TotMixingFlow(ZoneNum)+RefDoorMixing(Loop)%!DesignLevel
                    static constexpr auto Format_723(" {} Airflow Stats Nominal, {},{},{},{},{:.3R},{:.3R},{}\n");
                    print(state.files.eio,
                          Format_723,
                          "RefrigerationDoorMixing",
                          state.dataHeatBal->RefDoorMixing(ZoneNumA).DoorMixingObjectName(ConnectionNumber),
                          state.dataHeatBal->Zone(ZoneNumA).Name,
                          state.dataHeatBal->Zone(ZoneNumB).Name,
                          GetScheduleName(state, state.dataHeatBal->RefDoorMixing(ZoneNumA).OpenSchedPtr(ConnectionNumber)),
                          state.dataHeatBal->RefDoorMixing(ZoneNumA).DoorHeight(ConnectionNumber),
                          state.dataHeatBal->RefDoorMixing(ZoneNumA).DoorArea(ConnectionNumber),
                          state.dataHeatBal->RefDoorMixing(ZoneNumA).DoorProtTypeName(ConnectionNumber));
                } // ConnectionNumber
            }     // ZoneNumA
        }         //(TotRefDoorMixing .GT. 0)

        for (ZoneNum = 1; ZoneNum <= state.dataGlobal->NumOfZones; ++ZoneNum) {
            state.dataHeatBal->Zone(ZoneNum).NominalInfilVent = TotInfilVentFlow(ZoneNum);
            state.dataHeatBal->Zone(ZoneNum).NominalMixing = TotMixingFlow(ZoneNum);
        }

        if (state.dataHeatBal->ZoneAirMassFlow.EnforceZoneMassBalance) {
            // Check for infiltration in zone which are only a mixing source zone
            for (ZoneNum = 1; ZoneNum <= state.dataGlobal->NumOfZones; ++ZoneNum) {
                if ((state.dataHeatBal->ZoneAirMassFlow.ZoneFlowAdjustment != DataHeatBalance::AdjustmentType::NoAdjustReturnAndMixing && state.dataHeatBal->MassConservation(ZoneNum).IsOnlySourceZone) &&
                    (state.dataHeatBal->ZoneAirMassFlow.InfiltrationTreatment != NoInfiltrationFlow)) {
                    if (state.dataHeatBal->MassConservation(ZoneNum).InfiltrationPtr == 0) {
                        ShowSevereError(state, RoutineName + ": Infiltration object is not defined for zone = " + state.dataHeatBal->Zone(ZoneNum).Name);
                        ShowContinueError(state, "Zone air mass flow balance requires infiltration object for source zones of mixing objects");
                    }
                }
            }
            // Set up zone air mass balance output variables
            for (ZoneNum = 1; ZoneNum <= state.dataGlobal->NumOfZones; ++ZoneNum) {
                SetupOutputVariable(state, "Zone Air Mass Balance Supply Mass Flow Rate",
                                    OutputProcessor::Unit::kg_s,
                                    state.dataHeatBal->MassConservation(ZoneNum).InMassFlowRate,
                                    "System",
                                    "Average",
                                    state.dataHeatBal->Zone(ZoneNum).Name);
                SetupOutputVariable(state, "Zone Air Mass Balance Exhaust Mass Flow Rate",
                                    OutputProcessor::Unit::kg_s,
                                    state.dataHeatBal->MassConservation(ZoneNum).ExhMassFlowRate,
                                    "System",
                                    "Average",
                                    state.dataHeatBal->Zone(ZoneNum).Name);
                SetupOutputVariable(state, "Zone Air Mass Balance Return Mass Flow Rate",
                                    OutputProcessor::Unit::kg_s,
                                    state.dataHeatBal->MassConservation(ZoneNum).RetMassFlowRate,
                                    "System",
                                    "Average",
                                    state.dataHeatBal->Zone(ZoneNum).Name);
                if ((state.dataHeatBal->ZoneAirMassFlow.ZoneFlowAdjustment != DataHeatBalance::AdjustmentType::NoAdjustReturnAndMixing) &&
                    ((state.dataHeatBal->MassConservation(ZoneNum).NumSourceZonesMixingObject + state.dataHeatBal->MassConservation(ZoneNum).NumReceivingZonesMixingObject) > 0)) {
                    SetupOutputVariable(state, "Zone Air Mass Balance Mixing Receiving Mass Flow Rate",
                                        OutputProcessor::Unit::kg_s,
                                        state.dataHeatBal->MassConservation(ZoneNum).MixingMassFlowRate,
                                        "System",
                                        "Average",
                                        state.dataHeatBal->Zone(ZoneNum).Name);
                    SetupOutputVariable(state, "Zone Air Mass Balance Mixing Source Mass Flow Rate",
                                        OutputProcessor::Unit::kg_s,
                                        state.dataHeatBal->MassConservation(ZoneNum).MixingSourceMassFlowRate,
                                        "System",
                                        "Average",
                                        state.dataHeatBal->Zone(ZoneNum).Name);
                }
                if (state.dataHeatBal->ZoneAirMassFlow.InfiltrationTreatment != NoInfiltrationFlow) {
                    if (state.dataHeatBal->ZoneAirMassFlow.InfiltrationZoneType == AllZones || (state.dataHeatBal->MassConservation(ZoneNum).NumSourceZonesMixingObject > 0)) {
                        if (state.dataHeatBal->MassConservation(ZoneNum).InfiltrationPtr > 0) {
                            SetupOutputVariable(state, "Zone Air Mass Balance Infiltration Mass Flow Rate",
                                                OutputProcessor::Unit::kg_s,
                                                state.dataHeatBal->MassConservation(ZoneNum).InfiltrationMassFlowRate,
                                                "System",
                                                "Average",
                                                state.dataHeatBal->Zone(ZoneNum).Name);
                            SetupOutputVariable(state, "Zone Air Mass Balance Infiltration Status",
                                                OutputProcessor::Unit::None,
                                                state.dataHeatBal->MassConservation(ZoneNum).IncludeInfilToZoneMassBal,
                                                "System",
                                                "Average",
                                                state.dataHeatBal->Zone(ZoneNum).Name);
                        }
                    }
                }
            }
        }

        TotInfilVentFlow.deallocate();
        TotMixingFlow.deallocate();
        //           ' Area per Occupant {m2/person}, Occupant per Area {person/m2}, Interior Lighting {W/m2}, ',  &
        //           'Electric Load {W/m2}, Gas Load {W/m2}, Other Load {W/m2}, Hot Water Eq {W/m2}, Outdoor Controlled Baseboard Heat')
    }

    //*****************************************************************************************
    // This subroutine was moved from 'RoomAirManager' Module

    void GetRoomAirModelParameters(EnergyPlusData &state, bool &errFlag) // True if errors found during this input routine
    {

        // SUBROUTINE INFORMATION:
        //       AUTHOR         Brent Griffith
        //       DATE WRITTEN   August 2001
        //       MODIFIED       na
        //       RE-ENGINEERED  April 2003, Weixiu Kong
        //                      December 2003, CC

        // PURPOSE OF THIS SUBROUTINE:
        //     Get room air model parameters for all zones at once

        // METHODOLOGY EMPLOYED:
        //     Use input processer to get input from idf file

        // Using/Aliasing
        using namespace DataIPShortCuts;

        // SUBROUTINE LOCAL VARIABLE DECLARATIONS:
        int NumAlphas; // States which alpha value to read from a
        // "Number" line
        int NumNumbers; // Number of numbers encountered
        int Status;     // Notes if there was an error in processing the input
        int AirModelNum;
        int NumOfAirModels;
        int ZoneNum;
        bool ErrorsFound;
        bool IsNotOK;



        // Initialize default values for air model parameters
        state.dataRoomAirMod->AirModel.allocate(state.dataGlobal->NumOfZones);

        ErrorsFound = false;

        cCurrentModuleObject = "RoomAirModelType";
        NumOfAirModels = inputProcessor->getNumObjectsFound(state, cCurrentModuleObject);
        if (NumOfAirModels > state.dataGlobal->NumOfZones) {
            ShowSevereError(state, "Too many " + cCurrentModuleObject + ".  Cannot exceed the number of Zones.");
            ErrorsFound = true;
        }

        for (AirModelNum = 1; AirModelNum <= NumOfAirModels; ++AirModelNum) {
            inputProcessor->getObjectItem(state,
                                          cCurrentModuleObject,
                                          AirModelNum,
                                          cAlphaArgs,
                                          NumAlphas,
                                          rNumericArgs,
                                          NumNumbers,
                                          Status,
                                          _,
                                          _,
                                          cAlphaFieldNames,
                                          cNumericFieldNames);
            ZoneNum = UtilityRoutines::FindItemInList(cAlphaArgs(2), state.dataHeatBal->Zone);
            if (ZoneNum != 0) {
                if (!state.dataRoomAirMod->AirModel(ZoneNum).AirModelName.empty()) {
                    ShowSevereError(state, "Invalid " + cAlphaFieldNames(2) + " = " + cAlphaArgs(2));
                    ShowContinueError(state, "Entered in " + cCurrentModuleObject + " = " + cAlphaArgs(1));
                    ShowContinueError(state, "Duplicate zone name, only one type of roomair model is allowed per zone");
                    ShowContinueError(state, "Zone " + cAlphaArgs(2) + " was already assigned a roomair model by " + cCurrentModuleObject + " = " +
                            state.dataRoomAirMod->AirModel(ZoneNum).AirModelName);
                    ShowContinueError(state, format("Air Model Type for zone already set to {}", DataRoomAirModel::ChAirModel[static_cast<int>(state.dataRoomAirMod->AirModel(ZoneNum).AirModelType)]));
                    ShowContinueError(state, "Trying to overwrite with model type = " + cAlphaArgs(3));
                    ErrorsFound = true;
                }
                state.dataRoomAirMod->AirModel(ZoneNum).AirModelName = cAlphaArgs(1);
                state.dataRoomAirMod->AirModel(ZoneNum).ZoneName = cAlphaArgs(2);

                {
                    auto const SELECT_CASE_var(cAlphaArgs(3));
                    if (SELECT_CASE_var == "MIXING") {
                        state.dataRoomAirMod->AirModel(ZoneNum).AirModelType = DataRoomAirModel::RoomAirModel::Mixing;
                    } else if (SELECT_CASE_var == "ONENODEDISPLACEMENTVENTILATION") {
                        state.dataRoomAirMod->AirModel(ZoneNum).AirModelType = DataRoomAirModel::RoomAirModel::Mundt;
                        state.dataRoomAirMod->AirModel(ZoneNum).SimAirModel = true;
                        state.dataRoomAirMod->MundtModelUsed = true;
                        IsNotOK = false;
                        ValidateComponent(
                            state, "RoomAirSettings:OneNodeDisplacementVentilation", "zone_name", cAlphaArgs(2), IsNotOK, "GetRoomAirModelParameters");
                        if (IsNotOK) {
                            ShowContinueError(state, "In " + cCurrentModuleObject + '=' + cAlphaArgs(1) + '.');
                            ErrorsFound = true;
                        }
                    } else if (SELECT_CASE_var == "THREENODEDISPLACEMENTVENTILATION") {
                        state.dataRoomAirMod->AirModel(ZoneNum).AirModelType = DataRoomAirModel::RoomAirModel::UCSDDV;
                        state.dataRoomAirMod->AirModel(ZoneNum).SimAirModel = true;
                        state.dataRoomAirMod->UCSDModelUsed = true;
                        IsNotOK = false;
                        ValidateComponent(
                            state, "RoomAirSettings:ThreeNodeDisplacementVentilation", "zone_name", cAlphaArgs(2), IsNotOK, "GetRoomAirModelParameters");
                        if (IsNotOK) {
                            ShowContinueError(state, "In " + cCurrentModuleObject + '=' + cAlphaArgs(1) + '.');
                            ErrorsFound = true;
                        }
                    } else if (SELECT_CASE_var == "CROSSVENTILATION") {
                        state.dataRoomAirMod->AirModel(ZoneNum).AirModelType = DataRoomAirModel::RoomAirModel::UCSDCV;
                        state.dataRoomAirMod->AirModel(ZoneNum).SimAirModel = true;
                        state.dataRoomAirMod->UCSDModelUsed = true;
                        IsNotOK = false;
                        ValidateComponent(state, "RoomAirSettings:CrossVentilation", "zone_name", cAlphaArgs(2), IsNotOK, "GetRoomAirModelParameters");
                        if (IsNotOK) {
                            ShowContinueError(state, "In " + cCurrentModuleObject + '=' + cAlphaArgs(1) + '.');
                            ErrorsFound = true;
                        }
                    } else if (SELECT_CASE_var == "UNDERFLOORAIRDISTRIBUTIONINTERIOR") {
                        state.dataRoomAirMod->AirModel(ZoneNum).AirModelType = DataRoomAirModel::RoomAirModel::UCSDUFI;
                        state.dataRoomAirMod->AirModel(ZoneNum).SimAirModel = true;
                        state.dataRoomAirMod->UCSDModelUsed = true;
                        ValidateComponent(state,
                            "RoomAirSettings:UnderFloorAirDistributionInterior", "zone_name", cAlphaArgs(2), IsNotOK, "GetRoomAirModelParameters");
                        if (IsNotOK) {
                            ShowContinueError(state, "In " + cCurrentModuleObject + '=' + cAlphaArgs(1) + '.');
                            ErrorsFound = true;
                        }
                    } else if (SELECT_CASE_var == "UNDERFLOORAIRDISTRIBUTIONEXTERIOR") {
                        state.dataRoomAirMod->AirModel(ZoneNum).AirModelType = DataRoomAirModel::RoomAirModel::UCSDUFE;
                        state.dataRoomAirMod->AirModel(ZoneNum).SimAirModel = true;
                        state.dataRoomAirMod->UCSDModelUsed = true;
                        ValidateComponent(state,
                            "RoomAirSettings:UnderFloorAirDistributionExterior", "zone_name", cAlphaArgs(2), IsNotOK, "GetRoomAirModelParameters");
                        if (IsNotOK) {
                            ShowContinueError(state, "In " + cCurrentModuleObject + '=' + cAlphaArgs(1) + '.');
                            ErrorsFound = true;
                        }
                    } else if (SELECT_CASE_var == "USERDEFINED") {
                        state.dataRoomAirMod->AirModel(ZoneNum).AirModelType = DataRoomAirModel::RoomAirModel::UserDefined;
                        state.dataRoomAirMod->AirModel(ZoneNum).SimAirModel = true;
                        state.dataRoomAirMod->UserDefinedUsed = true;
                    } else if (SELECT_CASE_var == "AIRFLOWNETWORK") {
                        state.dataRoomAirMod->AirModel(ZoneNum).AirModelType = DataRoomAirModel::RoomAirModel::AirflowNetwork;
                        state.dataRoomAirMod->AirModel(ZoneNum).SimAirModel = true;
                        if (inputProcessor->getNumObjectsFound(state, "AirflowNetwork:SimulationControl") == 0) {
                            ShowSevereError(state, "In " + cCurrentModuleObject + " = " + cAlphaArgs(1) + ": " + cAlphaFieldNames(3) + " = AIRFLOWNETWORK.");
                            ShowContinueError(state, "This model requires AirflowNetwork:* objects to form a complete network, including "
                                              "AirflowNetwork:Intrazone:Node and AirflowNetwork:Intrazone:Linkage.");
                            ShowContinueError(state, "AirflowNetwork:SimulationControl not found.");
                            ErrorsFound = true;
                        }
                    } else {
                        ShowWarningError(state, "Invalid " + cAlphaFieldNames(3) + " = " + cAlphaArgs(3));
                        ShowContinueError(state, "Entered in " + cCurrentModuleObject + " = " + cAlphaArgs(1));
                        ShowContinueError(state, "The mixing air model will be used for Zone =" + cAlphaArgs(2));
                        state.dataRoomAirMod->AirModel(ZoneNum).AirModelType = DataRoomAirModel::RoomAirModel::Mixing;
                    }
                }

                {
                    auto const SELECT_CASE_var(cAlphaArgs(4));
                    if (SELECT_CASE_var == "DIRECT") {
                        state.dataRoomAirMod->AirModel(ZoneNum).TempCoupleScheme = DataRoomAirModel::CouplingScheme::Direct;
                    } else if (SELECT_CASE_var == "INDIRECT") {
                        state.dataRoomAirMod->AirModel(ZoneNum).TempCoupleScheme = DataRoomAirModel::CouplingScheme::Indirect;
                    } else {
                        ShowWarningError(state, "Invalid " + cAlphaFieldNames(4) + " = " + cAlphaArgs(4));
                        ShowContinueError(state, "Entered in " + cCurrentModuleObject + " = " + cAlphaArgs(1));
                        ShowContinueError(state, "The direct coupling scheme will be used for Zone =" + cAlphaArgs(2));
                        state.dataRoomAirMod->AirModel(ZoneNum).TempCoupleScheme = DataRoomAirModel::CouplingScheme::Direct;
                    }
                }
            } else { // Zone Not Found
                ShowSevereError(state, cCurrentModuleObject + ", Zone not found=" + cAlphaArgs(2));
                ShowContinueError(state, "occurs in " + cCurrentModuleObject + '=' + cAlphaArgs(1));
                ErrorsFound = true;
            }
        } // AirModel_Param_Loop

        for (ZoneNum = 1; ZoneNum <= state.dataGlobal->NumOfZones; ++ZoneNum) {
            if (NumOfAirModels == 0) {
                state.dataRoomAirMod->AirModel(ZoneNum).AirModelName = "MIXING AIR MODEL FOR " + state.dataHeatBal->Zone(ZoneNum).Name;
                state.dataRoomAirMod->AirModel(ZoneNum).ZoneName = state.dataHeatBal->Zone(ZoneNum).Name;
            } else if (state.dataRoomAirMod->AirModel(ZoneNum).ZoneName == BlankString) {
                // no 'select air model' object for this zone so the mixing model is used for this zone
                state.dataRoomAirMod->AirModel(ZoneNum).AirModelName = "MIXING AIR MODEL FOR " + state.dataHeatBal->Zone(ZoneNum).Name;
                state.dataRoomAirMod->AirModel(ZoneNum).ZoneName = state.dataHeatBal->Zone(ZoneNum).Name;
            }
        }

        // Write RoomAir Model details onto EIO file
        static constexpr auto RoomAirHeader("! <RoomAir Model>, Zone Name, Mixing/Mundt/UCSDDV/UCSDCV/UCSDUFI/UCSDUFE/User Defined\n");
        print(state.files.eio, RoomAirHeader);
        for (ZoneNum = 1; ZoneNum <= state.dataGlobal->NumOfZones; ++ZoneNum) {
            {
                static constexpr auto RoomAirZoneFmt("RoomAir Model,{},{}\n");

                auto const SELECT_CASE_var(state.dataRoomAirMod->AirModel(ZoneNum).AirModelType);
                if (SELECT_CASE_var == DataRoomAirModel::RoomAirModel::Mixing) {
                    print(state.files.eio, RoomAirZoneFmt, state.dataHeatBal->Zone(ZoneNum).Name, "Mixing/Well-Stirred");
                } else if (SELECT_CASE_var == DataRoomAirModel::RoomAirModel::Mundt) {
                    print(state.files.eio, RoomAirZoneFmt, state.dataHeatBal->Zone(ZoneNum).Name, "OneNodeDisplacementVentilation");
                } else if (SELECT_CASE_var == DataRoomAirModel::RoomAirModel::UCSDDV) {
                    print(state.files.eio, RoomAirZoneFmt, state.dataHeatBal->Zone(ZoneNum).Name, "ThreeNodeDisplacementVentilation");
                } else if (SELECT_CASE_var == DataRoomAirModel::RoomAirModel::UCSDCV) {
                    print(state.files.eio, RoomAirZoneFmt, state.dataHeatBal->Zone(ZoneNum).Name, "CrossVentilation");
                } else if (SELECT_CASE_var == DataRoomAirModel::RoomAirModel::UCSDUFI) {
                    print(state.files.eio, RoomAirZoneFmt, state.dataHeatBal->Zone(ZoneNum).Name, "UnderFloorAirDistributionInterior");
                } else if (SELECT_CASE_var == DataRoomAirModel::RoomAirModel::UCSDUFE) {
                    print(state.files.eio, RoomAirZoneFmt, state.dataHeatBal->Zone(ZoneNum).Name, "UnderFloorAirDistributionExterior");
                } else if (SELECT_CASE_var == DataRoomAirModel::RoomAirModel::UserDefined) {
                    print(state.files.eio, RoomAirZoneFmt, state.dataHeatBal->Zone(ZoneNum).Name, "UserDefined");
                } else if (SELECT_CASE_var == DataRoomAirModel::RoomAirModel::AirflowNetwork) {
                    print(state.files.eio, RoomAirZoneFmt, state.dataHeatBal->Zone(ZoneNum).Name, "AirflowNetwork");
                }
            }
        }

        if (ErrorsFound) {
            ShowSevereError(state, "Errors found in processing input for " + cCurrentModuleObject);
            errFlag = true;
        }
    }

    // END of Get Input subroutines for the HBAir Module
    //******************************************************************************

    // Beginning Initialization Section of the Module
    //******************************************************************************

    void InitAirHeatBalance(EnergyPlusData &state)
    {

        // SUBROUTINE INFORMATION:
        //       AUTHOR         Richard J. Liesen
        //       DATE WRITTEN   February 1998

        // PURPOSE OF THIS SUBROUTINE:
        // This subroutine is for  initializations within the
        // air heat balance.

        // METHODOLOGY EMPLOYED:
        // Uses the status flags to trigger events.

        // Do the Begin Day initializations
        if (state.dataGlobal->BeginDayFlag) {
        }

        // Do the following initializations (every time step):
        InitSimpleMixingConvectiveHeatGains(state);
    }

    void InitSimpleMixingConvectiveHeatGains(EnergyPlusData &state)
    {
        // SUBROUTINE INFORMATION:
        //       AUTHOR         Richard Liesen
        //       DATE WRITTEN   February 1998
        //       MODIFIED       March 2003, FCW: allow individual window/door venting control
        //       DATE MODIFIED  April 2000
        //                      May 2009, Brent Griffith added EMS override to mixing and cross mixing flows
        //                      renamed routine and did some cleanup
        //                      August 2011, Therese Stovall added refrigeration door mixing flows
        //       RE-ENGINEERED  na

        // PURPOSE OF THIS SUBROUTINE:
        // This subroutine sets up the mixing and cross mixing flows

        // METHODOLOGY EMPLOYED:
        // na

        // REFERENCES:
        // na

        // Using/Aliasing

        using ScheduleManager::GetCurrentScheduleValue;
        using ScheduleManager::GetScheduleIndex;

        // Locals
        // SUBROUTINE ARGUMENT DEFINITIONS:
        // na

        // SUBROUTINE PARAMETER DEFINITIONS:

        // INTERFACE BLOCK SPECIFICATIONS:
        // na

        // DERIVED TYPE DEFINITIONS:
        // na

        // SUBROUTINE LOCAL VARIABLE DECLARATIONS:
        int Loop; // local loop index
        int NZ;   // local index for zone number
        int J;    // local index for second zone in refrig door pair

        int ZoneNum;              // zone counter
        Real64 ZoneMixingFlowSum; // sum of zone mixing flows for a zone
        int NumOfMixingObjects;   // number of mixing objects for a receiving zone

        // Select type of airflow calculation

        {
            auto const SELECT_CASE_var(state.dataHeatBal->AirFlowFlag);

            if (SELECT_CASE_var == UseSimpleAirFlow) { // Simplified airflow calculation
                // Process the scheduled Mixing for air heat balance
                for (Loop = 1; Loop <= state.dataHeatBal->TotMixing; ++Loop) {
                    NZ = state.dataHeatBal->Mixing(Loop).ZonePtr;
                    state.dataHeatBal->Mixing(Loop).DesiredAirFlowRate = state.dataHeatBal->Mixing(Loop).DesignLevel * GetCurrentScheduleValue(state, state.dataHeatBal->Mixing(Loop).SchedPtr);
                    if (state.dataHeatBal->Mixing(Loop).EMSSimpleMixingOn) state.dataHeatBal->Mixing(Loop).DesiredAirFlowRate = state.dataHeatBal->Mixing(Loop).EMSimpleMixingFlowRate;
                    state.dataHeatBal->Mixing(Loop).DesiredAirFlowRateSaved = state.dataHeatBal->Mixing(Loop).DesiredAirFlowRate;
                }

                // if zone air mass flow balance enforced calculate the fraction of
                // contribution of each mixing object to a zone mixed flow rate, BAN Feb 2014
                if (state.dataHeatBal->ZoneAirMassFlow.EnforceZoneMassBalance) {
                    for (ZoneNum = 1; ZoneNum <= state.dataGlobal->NumOfZones; ++ZoneNum) {
                        ZoneMixingFlowSum = 0.0;
                        NumOfMixingObjects = state.dataHeatBal->MassConservation(ZoneNum).NumReceivingZonesMixingObject;
                        for (Loop = 1; Loop <= NumOfMixingObjects; ++Loop) {
                            ZoneMixingFlowSum = ZoneMixingFlowSum + state.dataHeatBal->Mixing(Loop).DesignLevel;
                        }
                        if (ZoneMixingFlowSum > 0.0) {
                            for (Loop = 1; Loop <= NumOfMixingObjects; ++Loop) {
                                state.dataHeatBal->MassConservation(ZoneNum).ZoneMixingReceivingFr(Loop) = state.dataHeatBal->Mixing(Loop).DesignLevel / ZoneMixingFlowSum;
                            }
                        }
                    }
                }

                // Process the scheduled CrossMixing for air heat balance
                for (Loop = 1; Loop <= state.dataHeatBal->TotCrossMixing; ++Loop) {
                    NZ = state.dataHeatBal->CrossMixing(Loop).ZonePtr;
                    state.dataHeatBal->CrossMixing(Loop).DesiredAirFlowRate = state.dataHeatBal->CrossMixing(Loop).DesignLevel * GetCurrentScheduleValue(state, state.dataHeatBal->CrossMixing(Loop).SchedPtr);
                    if (state.dataHeatBal->CrossMixing(Loop).EMSSimpleMixingOn) state.dataHeatBal->CrossMixing(Loop).DesiredAirFlowRate = state.dataHeatBal->CrossMixing(Loop).EMSimpleMixingFlowRate;
                }

                // Note - do each Pair a Single time, so must do increment reports for both zones
                //       Can't have a pair that has ZoneA zone number = NumOfZones because organized
                //       in input with lowest zone # first no matter how input in idf

                // Process the scheduled Refrigeration Door mixing for air heat balance
                if (state.dataHeatBal->TotRefDoorMixing > 0) {
                    for (NZ = 1; NZ <= (state.dataGlobal->NumOfZones - 1);
                         ++NZ) { // Can't have %ZonePtr==NumOfZones because lesser zone # of pair placed in ZonePtr in input
                        if (!state.dataHeatBal->RefDoorMixing(NZ).RefDoorMixFlag) continue;
                        if (state.dataHeatBal->RefDoorMixing(NZ).ZonePtr == NZ) {
                            for (J = 1; J <= state.dataHeatBal->RefDoorMixing(NZ).NumRefDoorConnections; ++J) {
                                state.dataHeatBal->RefDoorMixing(NZ).VolRefDoorFlowRate(J) = 0.0;
                                if (state.dataHeatBal->RefDoorMixing(NZ).EMSRefDoorMixingOn(J))
                                    state.dataHeatBal->RefDoorMixing(NZ).VolRefDoorFlowRate(J) = state.dataHeatBal->RefDoorMixing(NZ).EMSRefDoorFlowRate(J);
                            }
                        }
                    }
                } // TotRefDoorMixing

                // Infiltration and ventilation calculations have been moved to a subroutine of CalcAirFlowSimple in HVAC Manager

            } else {
            }
        }
    }

    // END Initialization Section of the Module
    //******************************************************************************

    // Begin Algorithm Section of the Module
    //******************************************************************************

    void CalcHeatBalanceAir(EnergyPlusData &state)
    {

        // SUBROUTINE INFORMATION:
        //       AUTHOR         Legacy Code
        //       DATE WRITTEN   na
        //       MODIFIED       na
        //       RE-ENGINEERED  na

        // PURPOSE OF THIS SUBROUTINE:
        // This subroutine calculates the air component of the heat balance.

        // METHODOLOGY EMPLOYED:
        // na

        // REFERENCES:
        // na

        // Using/Aliasing
        using HVACManager::ManageHVAC;

        // SUBROUTINE ARGUMENT DEFINITIONS:
        // na

        // SUBROUTINE PARAMETER DEFINITIONS:
        // na

        // INTERFACE BLOCK SPECIFICATIONS:
        // na

        // DERIVED TYPE DEFINITIONS:
        // na

        // SUBROUTINE LOCAL VARIABLE DECLARATIONS:
        // na

        if(state.dataGlobal->externalHVACManager) {
          if (!state.dataGlobal->externalHVACManagerInitialized) {
              initializeForExternalHVACManager(state);
          }
          state.dataGlobal->externalHVACManager(&state);
        } else {
          ManageHVAC(state);
        }

        // Do Final Temperature Calculations for Heat Balance before next Time step
        state.dataHeatBalFanSys->SumHmAW = 0.0;
        state.dataHeatBalFanSys->SumHmARa = 0.0;
        state.dataHeatBalFanSys->SumHmARaW = 0.0;
    }

    // END Algorithm Section of the Module

    void initializeForExternalHVACManager(EnergyPlusData &state) {
        // this function will ultimately provide a nice series of calls that initialize all the hvac stuff needed
        // to allow an external hvac manager to play nice with E+
        EnergyPlus::ZoneTempPredictorCorrector::InitZoneAirSetPoints(state);
        if (!state.dataZoneEquip->ZoneEquipInputsFilled) {
            EnergyPlus::DataZoneEquipment::GetZoneEquipmentData(state);
            state.dataZoneEquip->ZoneEquipInputsFilled = true;
        }
    }

    void ReportZoneMeanAirTemp(EnergyPlusData &state)
    {
        // SUBROUTINE INFORMATION:
        //       AUTHOR         Linda Lawrie
        //       DATE WRITTEN   July 2000
        //       MODIFIED       na
        //       RE-ENGINEERED  na

        // PURPOSE OF THIS SUBROUTINE:
        // This subroutine updates the report variables for the AirHeatBalance.

        // Using/Aliasing
        using Psychrometrics::PsyTdpFnWPb;
        using ScheduleManager::GetCurrentScheduleValue;

        // SUBROUTINE LOCAL VARIABLE DECLARATIONS:
        int ZoneLoop;             // Counter for the # of zones (nz)
        int TempControlledZoneID; // index for zone in TempConrolled Zone structure
        Real64 thisMRTFraction;   // temp working value for radiative fraction/weight

        for (ZoneLoop = 1; ZoneLoop <= state.dataGlobal->NumOfZones; ++ZoneLoop) {
            // The mean air temperature is actually ZTAV which is the average
            // temperature of the air temperatures at the system time step for the
            // entire zone time step.
            state.dataHeatBal->ZnAirRpt(ZoneLoop).MeanAirTemp = state.dataHeatBalFanSys->ZTAV(ZoneLoop);
            state.dataHeatBal->ZnAirRpt(ZoneLoop).MeanAirHumRat = state.dataHeatBalFanSys->ZoneAirHumRatAvg(ZoneLoop);
            state.dataHeatBal->ZnAirRpt(ZoneLoop).OperativeTemp = 0.5 * (state.dataHeatBalFanSys->ZTAV(ZoneLoop) + state.dataHeatBal->MRT(ZoneLoop));
            state.dataHeatBal->ZnAirRpt(ZoneLoop).MeanAirDewPointTemp = PsyTdpFnWPb(state, state.dataHeatBal->ZnAirRpt(ZoneLoop).MeanAirHumRat, state.dataEnvrn->OutBaroPress);

            // if operative temperature control is being used, then radiative fraction/weighting
            //  might be defined by user to be something different than 0.5, even scheduled over simulation period
            if (state.dataZoneCtrls->AnyOpTempControl) { // dig further...
                // find TempControlledZoneID from ZoneLoop index
                TempControlledZoneID = state.dataHeatBal->Zone(ZoneLoop).TempControlledZoneIndex;
                if (state.dataHeatBal->Zone(ZoneLoop).IsControlled) {
                    if ((state.dataZoneCtrls->TempControlledZone(TempControlledZoneID).OperativeTempControl)) {
                        // is operative temp radiative fraction scheduled or fixed?
                        if (state.dataZoneCtrls->TempControlledZone(TempControlledZoneID).OpTempCntrlModeScheduled) {
                            thisMRTFraction = GetCurrentScheduleValue(state, state.dataZoneCtrls->TempControlledZone(TempControlledZoneID).OpTempRadiativeFractionSched);
                        } else {
                            thisMRTFraction = state.dataZoneCtrls->TempControlledZone(TempControlledZoneID).FixedRadiativeFraction;
                        }
                        state.dataHeatBal->ZnAirRpt(ZoneLoop).ThermOperativeTemp = (1.0 - thisMRTFraction) * state.dataHeatBalFanSys->ZTAV(ZoneLoop) + thisMRTFraction * state.dataHeatBal->MRT(ZoneLoop);
                    }
                }
            }
        }
    }

} // namespace EnergyPlus<|MERGE_RESOLUTION|>--- conflicted
+++ resolved
@@ -300,26 +300,10 @@
         // PURPOSE OF THIS SUBROUTINE :
         // This subroutine sets the zone mass conservation flag to true.
 
-<<<<<<< HEAD
-        // Using/Aliasing
-        using DataHeatBalFanSys::MixingMassFlowZone;
-        using DataHeatBalFanSys::ZoneMassBalanceFlag;
-
-        // SUBROUTINE LOCAL VARIABLE DECLARATIONS :
-        int Loop;
-
-        // flow
-
         if (state.dataHeatBal->ZoneAirMassFlow.EnforceZoneMassBalance && state.dataHeatBal->ZoneAirMassFlow.ZoneFlowAdjustment != DataHeatBalance::AdjustmentType::NoAdjustReturnAndMixing) {
-            for (Loop = 1; Loop <= state.dataHeatBal->TotMixing; ++Loop) {
-                ZoneMassBalanceFlag(state.dataHeatBal->Mixing(Loop).ZonePtr) = true;
-                ZoneMassBalanceFlag(state.dataHeatBal->Mixing(Loop).FromZone) = true;
-=======
-        if (state.dataHeatBal->ZoneAirMassFlow.EnforceZoneMassBalance && state.dataHeatBal->ZoneAirMassFlow.ZoneFlowAdjustment != DataHeatBalance::NoAdjustReturnAndMixing) {
             for (int Loop = 1; Loop <= state.dataHeatBal->TotMixing; ++Loop) {
                 state.dataHeatBalFanSys->ZoneMassBalanceFlag(state.dataHeatBal->Mixing(Loop).ZonePtr) = true;
                 state.dataHeatBalFanSys->ZoneMassBalanceFlag(state.dataHeatBal->Mixing(Loop).FromZone) = true;
->>>>>>> 93421b9a
             }
         }
     }
