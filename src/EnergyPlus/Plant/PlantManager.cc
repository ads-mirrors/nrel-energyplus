--- conflicted
+++ resolved
@@ -932,13 +932,8 @@
                     case PlantEquipmentType::WtrHeaterStratified: {
                         if (LoopSideNum == LoopSideLocation::Demand) {
                             this_comp.CurOpSchemeType = OpScheme::Demand;
-<<<<<<< HEAD
                         } else if (LoopSideNum == LoopSideLocation::Supply) {
-                            this_comp.CurOpSchemeType = OpScheme::Unassigned;
-=======
-                        } else if (LoopSideNum == SupplySide) {
                             this_comp.CurOpSchemeType = OpScheme::Invalid;
->>>>>>> b03bdf04
                         }
                         this_comp.compPtr = WaterThermalTanks::WaterThermalTankData::factory(state, CompNames(CompNum));
                         break;
@@ -955,13 +950,8 @@
                     case PlantEquipmentType::ChilledWaterTankStratified: {
                         if (LoopSideNum == LoopSideLocation::Demand) {
                             this_comp.CurOpSchemeType = OpScheme::Demand;
-<<<<<<< HEAD
                         } else if (LoopSideNum == LoopSideLocation::Supply) {
-                            this_comp.CurOpSchemeType = OpScheme::Unassigned;
-=======
-                        } else if (LoopSideNum == SupplySide) {
                             this_comp.CurOpSchemeType = OpScheme::Invalid;
->>>>>>> b03bdf04
                         }
                         this_comp.compPtr = WaterThermalTanks::WaterThermalTankData::factory(state, CompNames(CompNum));
                         break;
@@ -1010,13 +1000,8 @@
                     case PlantEquipmentType::Chiller_ElectricEIR: {
                         if (LoopSideNum == LoopSideLocation::Demand) {
                             this_comp.CurOpSchemeType = OpScheme::Demand;
-<<<<<<< HEAD
                         } else if (LoopSideNum == LoopSideLocation::Supply) {
-                            this_comp.CurOpSchemeType = OpScheme::Unassigned;
-=======
-                        } else if (LoopSideNum == SupplySide) {
                             this_comp.CurOpSchemeType = OpScheme::Invalid;
->>>>>>> b03bdf04
                         }
                         this_comp.compPtr = ChillerElectricEIR::ElectricEIRChillerSpecs::factory(state, CompNames(CompNum));
                         break;
@@ -1024,13 +1009,8 @@
                     case PlantEquipmentType::Chiller_ElectricReformEIR: {
                         if (LoopSideNum == LoopSideLocation::Demand) {
                             this_comp.CurOpSchemeType = OpScheme::Demand;
-<<<<<<< HEAD
                         } else if (LoopSideNum == LoopSideLocation::Supply) {
-                            this_comp.CurOpSchemeType = OpScheme::Unassigned;
-=======
-                        } else if (LoopSideNum == SupplySide) {
                             this_comp.CurOpSchemeType = OpScheme::Invalid;
->>>>>>> b03bdf04
                         }
                         this_comp.compPtr = ChillerReformulatedEIR::ReformulatedEIRChillerSpecs::factory(state, CompNames(CompNum));
                         break;
@@ -1038,13 +1018,8 @@
                     case PlantEquipmentType::Chiller_Electric: {
                         if (LoopSideNum == LoopSideLocation::Demand) {
                             this_comp.CurOpSchemeType = OpScheme::Demand;
-<<<<<<< HEAD
                         } else if (LoopSideNum == LoopSideLocation::Supply) {
-                            this_comp.CurOpSchemeType = OpScheme::Unassigned;
-=======
-                        } else if (LoopSideNum == SupplySide) {
                             this_comp.CurOpSchemeType = OpScheme::Invalid;
->>>>>>> b03bdf04
                         }
                         this_comp.compPtr = PlantChillers::ElectricChillerSpecs::factory(state, CompNames(CompNum));
                         break;
@@ -1052,13 +1027,8 @@
                     case PlantEquipmentType::Chiller_EngineDriven: {
                         if (LoopSideNum == LoopSideLocation::Demand) {
                             this_comp.CurOpSchemeType = OpScheme::Demand;
-<<<<<<< HEAD
                         } else if (LoopSideNum == LoopSideLocation::Supply) {
-                            this_comp.CurOpSchemeType = OpScheme::Unassigned;
-=======
-                        } else if (LoopSideNum == SupplySide) {
                             this_comp.CurOpSchemeType = OpScheme::Invalid;
->>>>>>> b03bdf04
                         }
                         this_comp.compPtr = PlantChillers::EngineDrivenChillerSpecs::factory(state, CompNames(CompNum));
                         break;
@@ -1066,13 +1036,8 @@
                     case PlantEquipmentType::Chiller_CombTurbine: {
                         if (LoopSideNum == LoopSideLocation::Demand) {
                             this_comp.CurOpSchemeType = OpScheme::Demand;
-<<<<<<< HEAD
                         } else if (LoopSideNum == LoopSideLocation::Supply) {
-                            this_comp.CurOpSchemeType = OpScheme::Unassigned;
-=======
-                        } else if (LoopSideNum == SupplySide) {
                             this_comp.CurOpSchemeType = OpScheme::Invalid;
->>>>>>> b03bdf04
                         }
                         this_comp.compPtr = PlantChillers::GTChillerSpecs::factory(state, CompNames(CompNum));
                         break;
@@ -1080,13 +1045,8 @@
                     case PlantEquipmentType::Chiller_ConstCOP: {
                         if (LoopSideNum == LoopSideLocation::Demand) {
                             this_comp.CurOpSchemeType = OpScheme::Demand;
-<<<<<<< HEAD
                         } else if (LoopSideNum == LoopSideLocation::Supply) {
-                            this_comp.CurOpSchemeType = OpScheme::Unassigned;
-=======
-                        } else if (LoopSideNum == SupplySide) {
                             this_comp.CurOpSchemeType = OpScheme::Invalid;
->>>>>>> b03bdf04
                         }
                         this_comp.compPtr = PlantChillers::ConstCOPChillerSpecs::factory(state, CompNames(CompNum));
                         break;
@@ -1104,13 +1064,8 @@
                     case PlantEquipmentType::Chiller_Indirect_Absorption: {
                         if (LoopSideNum == LoopSideLocation::Demand) {
                             this_comp.CurOpSchemeType = OpScheme::Demand;
-<<<<<<< HEAD
                         } else if (LoopSideNum == LoopSideLocation::Supply) {
-                            this_comp.CurOpSchemeType = OpScheme::Unassigned;
-=======
-                        } else if (LoopSideNum == SupplySide) {
                             this_comp.CurOpSchemeType = OpScheme::Invalid;
->>>>>>> b03bdf04
                         }
                         this_comp.compPtr = ChillerIndirectAbsorption::IndirectAbsorberSpecs::factory(state, CompNames(CompNum));
                         break;
@@ -1118,13 +1073,8 @@
                     case PlantEquipmentType::Chiller_Absorption: {
                         if (LoopSideNum == LoopSideLocation::Demand) {
                             this_comp.CurOpSchemeType = OpScheme::Demand;
-<<<<<<< HEAD
                         } else if (LoopSideNum == LoopSideLocation::Supply) {
-                            this_comp.CurOpSchemeType = OpScheme::Unassigned;
-=======
-                        } else if (LoopSideNum == SupplySide) {
                             this_comp.CurOpSchemeType = OpScheme::Invalid;
->>>>>>> b03bdf04
                         }
                         this_comp.compPtr = ChillerAbsorption::BLASTAbsorberSpecs::factory(state, CompNames(CompNum));
                         break;
@@ -1144,13 +1094,8 @@
                         this_comp.compPtr = FuelCellElectricGenerator::FCDataStruct::factory_exhaust(state, CompNames(CompNum));
                         if (LoopSideNum == LoopSideLocation::Demand) {
                             this_comp.CurOpSchemeType = OpScheme::Demand;
-<<<<<<< HEAD
                         } else if (LoopSideNum == LoopSideLocation::Supply) {
-                            this_comp.CurOpSchemeType = OpScheme::Unassigned;
-=======
-                        } else if (LoopSideNum == SupplySide) {
                             this_comp.CurOpSchemeType = OpScheme::Invalid;
->>>>>>> b03bdf04
                         }
                         break;
                     }
@@ -1165,13 +1110,8 @@
                             HeatPumpWaterToWaterSimple::GshpSpecs::factory(state, PlantEquipmentType::HPWaterEFCooling, CompNames(CompNum));
                         if (LoopSideNum == LoopSideLocation::Demand) {
                             this_comp.CurOpSchemeType = OpScheme::Demand;
-<<<<<<< HEAD
                         } else if (LoopSideNum == LoopSideLocation::Supply) {
-                            this_comp.CurOpSchemeType = OpScheme::Unassigned;
-=======
-                        } else if (LoopSideNum == SupplySide) {
                             this_comp.CurOpSchemeType = OpScheme::Invalid;
->>>>>>> b03bdf04
                         }
                         break;
                     }
@@ -1180,13 +1120,8 @@
                             HeatPumpWaterToWaterSimple::GshpSpecs::factory(state, PlantEquipmentType::HPWaterEFHeating, CompNames(CompNum));
                         if (LoopSideNum == LoopSideLocation::Demand) {
                             this_comp.CurOpSchemeType = OpScheme::Demand;
-<<<<<<< HEAD
                         } else if (LoopSideNum == LoopSideLocation::Supply) {
-                            this_comp.CurOpSchemeType = OpScheme::Unassigned;
-=======
-                        } else if (LoopSideNum == SupplySide) {
                             this_comp.CurOpSchemeType = OpScheme::Invalid;
->>>>>>> b03bdf04
                         }
                         break;
                     }
@@ -1194,13 +1129,8 @@
                         this_comp.compPtr = HeatPumpWaterToWaterHEATING::GshpPeHeatingSpecs::factory(state, CompNames(CompNum));
                         if (LoopSideNum == LoopSideLocation::Demand) {
                             this_comp.CurOpSchemeType = OpScheme::Demand;
-<<<<<<< HEAD
                         } else if (LoopSideNum == LoopSideLocation::Supply) {
-                            this_comp.CurOpSchemeType = OpScheme::Unassigned;
-=======
-                        } else if (LoopSideNum == SupplySide) {
                             this_comp.CurOpSchemeType = OpScheme::Invalid;
->>>>>>> b03bdf04
                         }
                         break;
                     }
@@ -1208,13 +1138,8 @@
                         this_comp.compPtr = HeatPumpWaterToWaterCOOLING::GshpPeCoolingSpecs::factory(state, CompNames(CompNum));
                         if (LoopSideNum == LoopSideLocation::Demand) {
                             this_comp.CurOpSchemeType = OpScheme::Demand;
-<<<<<<< HEAD
                         } else if (LoopSideNum == LoopSideLocation::Supply) {
-                            this_comp.CurOpSchemeType = OpScheme::Unassigned;
-=======
-                        } else if (LoopSideNum == SupplySide) {
                             this_comp.CurOpSchemeType = OpScheme::Invalid;
->>>>>>> b03bdf04
                         }
                         break;
                     }
@@ -1223,13 +1148,8 @@
                             EIRPlantLoopHeatPumps::EIRPlantLoopHeatPump::factory(state, PlantEquipmentType::HeatPumpEIRHeating, CompNames(CompNum));
                         if (LoopSideNum == LoopSideLocation::Demand) {
                             this_comp.CurOpSchemeType = OpScheme::Demand;
-<<<<<<< HEAD
                         } else if (LoopSideNum == LoopSideLocation::Supply) {
-                            this_comp.CurOpSchemeType = OpScheme::Unassigned;
-=======
-                        } else if (LoopSideNum == SupplySide) {
                             this_comp.CurOpSchemeType = OpScheme::Invalid;
->>>>>>> b03bdf04
                         }
                         break;
                     }
@@ -1238,26 +1158,16 @@
                             EIRPlantLoopHeatPumps::EIRPlantLoopHeatPump::factory(state, PlantEquipmentType::HeatPumpEIRCooling, CompNames(CompNum));
                         if (LoopSideNum == LoopSideLocation::Demand) {
                             this_comp.CurOpSchemeType = OpScheme::Demand;
-<<<<<<< HEAD
                         } else if (LoopSideNum == LoopSideLocation::Supply) {
-                            this_comp.CurOpSchemeType = OpScheme::Unassigned;
-=======
-                        } else if (LoopSideNum == SupplySide) {
                             this_comp.CurOpSchemeType = OpScheme::Invalid;
->>>>>>> b03bdf04
                         }
                         break;
                     }
                     case PlantEquipmentType::HeatPumpVRF: {
                         if (LoopSideNum == LoopSideLocation::Demand) {
                             this_comp.CurOpSchemeType = OpScheme::Demand;
-<<<<<<< HEAD
                         } else if (LoopSideNum == LoopSideLocation::Supply) {
-                            this_comp.CurOpSchemeType = OpScheme::Unassigned;
-=======
-                        } else if (LoopSideNum == SupplySide) {
                             this_comp.CurOpSchemeType = OpScheme::Invalid;
->>>>>>> b03bdf04
                         }
                         this_comp.compPtr = HVACVariableRefrigerantFlow::VRFCondenserEquipment::factory(state, CompNames(CompNum));
                         break;
@@ -1296,13 +1206,8 @@
                     case PlantEquipmentType::Generator_MicroTurbine: {
                         if (LoopSideNum == LoopSideLocation::Demand) {
                             this_comp.CurOpSchemeType = OpScheme::Demand;
-<<<<<<< HEAD
                         } else if (LoopSideNum == LoopSideLocation::Supply) {
-                            this_comp.CurOpSchemeType = OpScheme::Unassigned;
-=======
-                        } else if (LoopSideNum == SupplySide) {
                             this_comp.CurOpSchemeType = OpScheme::Invalid;
->>>>>>> b03bdf04
                         }
                         this_comp.compPtr = MicroturbineElectricGenerator::MTGeneratorSpecs::factory(state, CompNames(CompNum));
                         break;
@@ -1310,13 +1215,8 @@
                     case PlantEquipmentType::Generator_ICEngine: {
                         if (LoopSideNum == LoopSideLocation::Demand) {
                             this_comp.CurOpSchemeType = OpScheme::Demand;
-<<<<<<< HEAD
                         } else if (LoopSideNum == LoopSideLocation::Supply) {
-                            this_comp.CurOpSchemeType = OpScheme::Unassigned;
-=======
-                        } else if (LoopSideNum == SupplySide) {
                             this_comp.CurOpSchemeType = OpScheme::Invalid;
->>>>>>> b03bdf04
                         }
                         this_comp.compPtr = ICEngineElectricGenerator::ICEngineGeneratorSpecs::factory(state, CompNames(CompNum));
 
@@ -1325,13 +1225,8 @@
                     case PlantEquipmentType::Generator_CTurbine: {
                         if (LoopSideNum == LoopSideLocation::Demand) {
                             this_comp.CurOpSchemeType = OpScheme::Demand;
-<<<<<<< HEAD
                         } else if (LoopSideNum == LoopSideLocation::Supply) {
-                            this_comp.CurOpSchemeType = OpScheme::Unassigned;
-=======
-                        } else if (LoopSideNum == SupplySide) {
                             this_comp.CurOpSchemeType = OpScheme::Invalid;
->>>>>>> b03bdf04
                         }
                         this_comp.compPtr = CTElectricGenerator::CTGeneratorData::factory(state, CompNames(CompNum));
                         break;
@@ -1339,13 +1234,8 @@
                     case PlantEquipmentType::Generator_MicroCHP: {
                         if (LoopSideNum == LoopSideLocation::Demand) {
                             this_comp.CurOpSchemeType = OpScheme::Demand;
-<<<<<<< HEAD
                         } else if (LoopSideNum == LoopSideLocation::Supply) {
-                            this_comp.CurOpSchemeType = OpScheme::Unassigned;
-=======
-                        } else if (LoopSideNum == SupplySide) {
                             this_comp.CurOpSchemeType = OpScheme::Invalid;
->>>>>>> b03bdf04
                         }
                         this_comp.compPtr = MicroCHPElectricGenerator::MicroCHPDataStruct::factory(state, CompNames(CompNum));
                         break;
@@ -1354,13 +1244,8 @@
                         this_comp.compPtr = FuelCellElectricGenerator::FCDataStruct::factory(state, CompNames(CompNum));
                         if (LoopSideNum == LoopSideLocation::Demand) {
                             this_comp.CurOpSchemeType = OpScheme::Demand;
-<<<<<<< HEAD
                         } else if (LoopSideNum == LoopSideLocation::Supply) {
-                            this_comp.CurOpSchemeType = OpScheme::Unassigned;
-=======
-                        } else if (LoopSideNum == SupplySide) {
                             this_comp.CurOpSchemeType = OpScheme::Invalid;
->>>>>>> b03bdf04
                         }
                         break;
                     }
@@ -1387,13 +1272,8 @@
                     case PlantEquipmentType::PVTSolarCollectorFlatPlate: {
                         if (LoopSideNum == LoopSideLocation::Demand) {
                             this_comp.CurOpSchemeType = OpScheme::Demand;
-<<<<<<< HEAD
                         } else if (LoopSideNum == LoopSideLocation::Supply) {
-                            this_comp.CurOpSchemeType = OpScheme::Unassigned;
-=======
-                        } else if (LoopSideNum == SupplySide) {
                             this_comp.CurOpSchemeType = OpScheme::Invalid;
->>>>>>> b03bdf04
                         }
                         this_comp.compPtr = PhotovoltaicThermalCollectors::PVTCollectorStruct::factory(state, CompNames(CompNum));
                         break;
@@ -2421,59 +2301,24 @@
                     } else {
                         CheckIfNodeSetPointManagedByEMS(state,
                                                         state.dataPlnt->PlantLoop(LoopNum).TempSetPointNodeNum,
-                                                        EMSManager::SPControlType::iTemperatureMaxSetPoint,
+                                                        EMSManager::SPControlType::TemperatureMaxSetPoint,
                                                         state.dataHVACGlobal->SetPointErrorFlag);
                         if (state.dataHVACGlobal->SetPointErrorFlag) {
                             ShowSevereError(state, "Plant Loop: missing high temperature setpoint for dual setpoint deadband demand scheme");
                             ShowContinueError(
                                 state, "Node Referenced =" + state.dataLoopNodes->NodeID(state.dataPlnt->PlantLoop(LoopNum).TempSetPointNodeNum));
                             ShowContinueError(state, "Use a SetpointManager:Scheduled:DualSetpoint to establish appropriate setpoints");
-<<<<<<< HEAD
                             ShowContinueError(state, "Or add EMS Actuator for Temperature Maximum Setpoint");
-
-                        } // SetPointErrorFlag
-                    }     // Not EMS
-                }         // Node TSPhi = Sensed
-                if (state.dataLoopNodes->Node(state.dataPlnt->PlantLoop(LoopNum).TempSetPointNodeNum).TempSetPointLo == SensedNodeFlagValue) {
-                    if (!state.dataGlobal->AnyEnergyManagementSystemInModel) {
-                        ShowSevereError(state, "Plant Loop: missing low temperature setpoint for dual setpoint deadband demand scheme");
-                        ShowContinueError(state,
-                                          "Node Referenced =" + state.dataLoopNodes->NodeID(state.dataPlnt->PlantLoop(LoopNum).TempSetPointNodeNum));
-                        ShowContinueError(state, "Use a SetpointManager:Scheduled:DualSetpoint to establish appropriate setpoints");
-                        state.dataHVACGlobal->SetPointErrorFlag = true;
-                    } else {
-                        CheckIfNodeSetPointManagedByEMS(state,
-                                                        state.dataPlnt->PlantLoop(LoopNum).TempSetPointNodeNum,
-                                                        EMSManager::SPControlType::iTemperatureMinSetPoint,
-                                                        state.dataHVACGlobal->SetPointErrorFlag);
-                        if (state.dataHVACGlobal->SetPointErrorFlag) {
-=======
-                            state.dataHVACGlobal->SetPointErrorFlag = true;
-                        } else {
-                            CheckIfNodeSetPointManagedByEMS(state,
-                                                            state.dataPlnt->PlantLoop(LoopNum).TempSetPointNodeNum,
-                                                            EMSManager::SPControlType::TemperatureMaxSetPoint,
-                                                            state.dataHVACGlobal->SetPointErrorFlag);
-                            if (state.dataHVACGlobal->SetPointErrorFlag) {
-                                ShowSevereError(state, "Plant Loop: missing high temperature setpoint for dual setpoint deadband demand scheme");
-                                ShowContinueError(
-                                    state, "Node Referenced =" + state.dataLoopNodes->NodeID(state.dataPlnt->PlantLoop(LoopNum).TempSetPointNodeNum));
-                                ShowContinueError(state, "Use a SetpointManager:Scheduled:DualSetpoint to establish appropriate setpoints");
-                                ShowContinueError(state, "Or add EMS Actuator for Temperature Maximum Setpoint");
 
                             } // SetPointErrorFlag
                         }     // Not EMS
                     }         // Node TSPhi = Sensed
                     if (state.dataLoopNodes->Node(state.dataPlnt->PlantLoop(LoopNum).TempSetPointNodeNum).TempSetPointLo == SensedNodeFlagValue) {
                         if (!state.dataGlobal->AnyEnergyManagementSystemInModel) {
->>>>>>> b03bdf04
                             ShowSevereError(state, "Plant Loop: missing low temperature setpoint for dual setpoint deadband demand scheme");
                             ShowContinueError(
                                 state, "Node Referenced =" + state.dataLoopNodes->NodeID(state.dataPlnt->PlantLoop(LoopNum).TempSetPointNodeNum));
                             ShowContinueError(state, "Use a SetpointManager:Scheduled:DualSetpoint to establish appropriate setpoints");
-<<<<<<< HEAD
-                            ShowContinueError(state, "Or add EMS Actuator for Temperature Minimum Setpoint");
-=======
                             state.dataHVACGlobal->SetPointErrorFlag = true;
                         } else {
                             CheckIfNodeSetPointManagedByEMS(state,
@@ -2486,7 +2331,6 @@
                                     state, "Node Referenced =" + state.dataLoopNodes->NodeID(state.dataPlnt->PlantLoop(LoopNum).TempSetPointNodeNum));
                                 ShowContinueError(state, "Use a SetpointManager:Scheduled:DualSetpoint to establish appropriate setpoints");
                                 ShowContinueError(state, "Or add EMS Actuator for Temperature Minimum Setpoint");
->>>>>>> b03bdf04
 
                         } // SetPointErrorFlag
                     }     // NOT EMS
@@ -3712,13 +3556,8 @@
                             this_component.FlowPriority = DataPlant::LoopFlowStatus::TakesWhatGets;
                             this_component.HowLoadServed = DataPlant::HowMet::ByNominalCap;
                         } else if (SELECT_CASE_var == DataPlant::PlantEquipmentType::Chiller_Absorption) { // = 3 ! older BLAST absorption chiller
-<<<<<<< HEAD
-                            this_component.FlowCtrl = DataBranchAirLoopPlant::ControlTypeEnum::Active;
+                            this_component.FlowCtrl = DataBranchAirLoopPlant::ControlType::Active;
                             if (LoopSideCtr == LoopSideLocation::Demand) {
-=======
-                            this_component.FlowCtrl = DataBranchAirLoopPlant::ControlType::Active;
-                            if (LoopSideCtr == DemandSide) {
->>>>>>> b03bdf04
                                 this_component.FlowPriority = DataPlant::LoopFlowStatus::NeedyAndTurnsLoopOn;
                                 this_component.HowLoadServed = DataPlant::HowMet::NoneDemand;
                             } else {
@@ -3727,13 +3566,8 @@
                             }
                         } else if (SELECT_CASE_var ==
                                    DataPlant::PlantEquipmentType::Chiller_Indirect_Absorption) { // = 4 ! revised absorption chiller
-<<<<<<< HEAD
-                            this_component.FlowCtrl = DataBranchAirLoopPlant::ControlTypeEnum::Active;
+                            this_component.FlowCtrl = DataBranchAirLoopPlant::ControlType::Active;
                             if (LoopSideCtr == LoopSideLocation::Demand) {
-=======
-                            this_component.FlowCtrl = DataBranchAirLoopPlant::ControlType::Active;
-                            if (LoopSideCtr == DemandSide) {
->>>>>>> b03bdf04
                                 this_component.FlowPriority = DataPlant::LoopFlowStatus::NeedyAndTurnsLoopOn;
                                 this_component.HowLoadServed = DataPlant::HowMet::NoneDemand;
                             } else {
@@ -3741,13 +3575,8 @@
                                 this_component.HowLoadServed = DataPlant::HowMet::ByNominalCapLowOutLimit;
                             }
                         } else if (SELECT_CASE_var == DataPlant::PlantEquipmentType::Chiller_CombTurbine) { //           =  5
-<<<<<<< HEAD
-                            this_component.FlowCtrl = DataBranchAirLoopPlant::ControlTypeEnum::Active;
+                            this_component.FlowCtrl = DataBranchAirLoopPlant::ControlType::Active;
                             if (LoopSideCtr == LoopSideLocation::Demand) {
-=======
-                            this_component.FlowCtrl = DataBranchAirLoopPlant::ControlType::Active;
-                            if (LoopSideCtr == DemandSide) {
->>>>>>> b03bdf04
                                 this_component.FlowPriority = DataPlant::LoopFlowStatus::NeedyAndTurnsLoopOn;
                                 this_component.HowLoadServed = DataPlant::HowMet::NoneDemand;
                             } else {
@@ -3765,13 +3594,8 @@
                                 this_component.HowLoadServed = DataPlant::HowMet::ByNominalCap;
                             }
                         } else if (SELECT_CASE_var == DataPlant::PlantEquipmentType::Chiller_DFAbsorption) { //             =  7
-<<<<<<< HEAD
-                            this_component.FlowCtrl = DataBranchAirLoopPlant::ControlTypeEnum::Active;
+                            this_component.FlowCtrl = DataBranchAirLoopPlant::ControlType::Active;
                             if (LoopSideCtr == LoopSideLocation::Demand) {
-=======
-                            this_component.FlowCtrl = DataBranchAirLoopPlant::ControlType::Active;
-                            if (LoopSideCtr == DemandSide) {
->>>>>>> b03bdf04
                                 this_component.FlowPriority = DataPlant::LoopFlowStatus::NeedyAndTurnsLoopOn;
                                 this_component.HowLoadServed = DataPlant::HowMet::NoneDemand;
                             } else {
@@ -3779,13 +3603,8 @@
                                 this_component.HowLoadServed = DataPlant::HowMet::ByNominalCapLowOutLimit;
                             }
                         } else if (SELECT_CASE_var == DataPlant::PlantEquipmentType::Chiller_ExhFiredAbsorption) { //             =  76
-<<<<<<< HEAD
-                            this_component.FlowCtrl = DataBranchAirLoopPlant::ControlTypeEnum::Active;
+                            this_component.FlowCtrl = DataBranchAirLoopPlant::ControlType::Active;
                             if (LoopSideCtr == LoopSideLocation::Demand) {
-=======
-                            this_component.FlowCtrl = DataBranchAirLoopPlant::ControlType::Active;
-                            if (LoopSideCtr == DemandSide) {
->>>>>>> b03bdf04
                                 this_component.FlowPriority = DataPlant::LoopFlowStatus::NeedyAndTurnsLoopOn;
                                 this_component.HowLoadServed = DataPlant::HowMet::NoneDemand;
                             } else {
@@ -3793,13 +3612,8 @@
                                 this_component.HowLoadServed = DataPlant::HowMet::ByNominalCapLowOutLimit;
                             }
                         } else if (SELECT_CASE_var == DataPlant::PlantEquipmentType::Chiller_Electric) { //                 =  8
-<<<<<<< HEAD
-                            this_component.FlowCtrl = DataBranchAirLoopPlant::ControlTypeEnum::Active;
+                            this_component.FlowCtrl = DataBranchAirLoopPlant::ControlType::Active;
                             if (LoopSideCtr == LoopSideLocation::Demand) {
-=======
-                            this_component.FlowCtrl = DataBranchAirLoopPlant::ControlType::Active;
-                            if (LoopSideCtr == DemandSide) {
->>>>>>> b03bdf04
                                 this_component.FlowPriority = DataPlant::LoopFlowStatus::NeedyAndTurnsLoopOn;
                                 this_component.HowLoadServed = DataPlant::HowMet::NoneDemand;
                             } else {
@@ -3807,13 +3621,8 @@
                                 this_component.HowLoadServed = DataPlant::HowMet::ByNominalCapLowOutLimit;
                             }
                         } else if (SELECT_CASE_var == DataPlant::PlantEquipmentType::Chiller_ElectricEIR) { //              =  9
-<<<<<<< HEAD
-                            this_component.FlowCtrl = DataBranchAirLoopPlant::ControlTypeEnum::Active;
+                            this_component.FlowCtrl = DataBranchAirLoopPlant::ControlType::Active;
                             if (LoopSideCtr == LoopSideLocation::Demand) {
-=======
-                            this_component.FlowCtrl = DataBranchAirLoopPlant::ControlType::Active;
-                            if (LoopSideCtr == DemandSide) {
->>>>>>> b03bdf04
                                 this_component.FlowPriority = DataPlant::LoopFlowStatus::NeedyAndTurnsLoopOn;
                                 this_component.HowLoadServed = DataPlant::HowMet::NoneDemand;
                             } else {
@@ -3821,13 +3630,8 @@
                                 this_component.HowLoadServed = DataPlant::HowMet::ByNominalCapLowOutLimit;
                             }
                         } else if (SELECT_CASE_var == DataPlant::PlantEquipmentType::Chiller_ElectricReformEIR) { //        = 10
-<<<<<<< HEAD
-                            this_component.FlowCtrl = DataBranchAirLoopPlant::ControlTypeEnum::Active;
+                            this_component.FlowCtrl = DataBranchAirLoopPlant::ControlType::Active;
                             if (LoopSideCtr == LoopSideLocation::Demand) {
-=======
-                            this_component.FlowCtrl = DataBranchAirLoopPlant::ControlType::Active;
-                            if (LoopSideCtr == DemandSide) {
->>>>>>> b03bdf04
                                 this_component.FlowPriority = DataPlant::LoopFlowStatus::NeedyAndTurnsLoopOn;
                                 this_component.HowLoadServed = DataPlant::HowMet::NoneDemand;
                             } else {
@@ -3871,13 +3675,8 @@
                             this_component.FlowPriority = DataPlant::LoopFlowStatus::TakesWhatGets;
                             this_component.HowLoadServed = DataPlant::HowMet::PassiveCap;
                         } else if (SELECT_CASE_var == DataPlant::PlantEquipmentType::HPWaterEFCooling) { //                 = 17
-<<<<<<< HEAD
-                            this_component.FlowCtrl = DataBranchAirLoopPlant::ControlTypeEnum::Active;
+                            this_component.FlowCtrl = DataBranchAirLoopPlant::ControlType::Active;
                             if (LoopSideCtr == LoopSideLocation::Demand) {
-=======
-                            this_component.FlowCtrl = DataBranchAirLoopPlant::ControlType::Active;
-                            if (LoopSideCtr == DemandSide) {
->>>>>>> b03bdf04
                                 this_component.FlowPriority = DataPlant::LoopFlowStatus::NeedyAndTurnsLoopOn;
                                 this_component.HowLoadServed = DataPlant::HowMet::NoneDemand;
                             } else {
@@ -3886,13 +3685,8 @@
                             }
 
                         } else if (SELECT_CASE_var == DataPlant::PlantEquipmentType::HPWaterEFHeating) { //                 = 18
-<<<<<<< HEAD
-                            this_component.FlowCtrl = DataBranchAirLoopPlant::ControlTypeEnum::Active;
+                            this_component.FlowCtrl = DataBranchAirLoopPlant::ControlType::Active;
                             if (LoopSideCtr == LoopSideLocation::Demand) {
-=======
-                            this_component.FlowCtrl = DataBranchAirLoopPlant::ControlType::Active;
-                            if (LoopSideCtr == DemandSide) {
->>>>>>> b03bdf04
                                 this_component.FlowPriority = DataPlant::LoopFlowStatus::NeedyAndTurnsLoopOn;
                                 this_component.HowLoadServed = DataPlant::HowMet::NoneDemand;
                             } else {
@@ -3900,13 +3694,8 @@
                                 this_component.HowLoadServed = DataPlant::HowMet::ByNominalCap;
                             }
                         } else if (SELECT_CASE_var == DataPlant::PlantEquipmentType::HPWaterPECooling) { //                 = 19
-<<<<<<< HEAD
-                            this_component.FlowCtrl = DataBranchAirLoopPlant::ControlTypeEnum::Active;
+                            this_component.FlowCtrl = DataBranchAirLoopPlant::ControlType::Active;
                             if (LoopSideCtr == LoopSideLocation::Demand) {
-=======
-                            this_component.FlowCtrl = DataBranchAirLoopPlant::ControlType::Active;
-                            if (LoopSideCtr == DemandSide) {
->>>>>>> b03bdf04
                                 this_component.FlowPriority = DataPlant::LoopFlowStatus::NeedyAndTurnsLoopOn;
                                 this_component.HowLoadServed = DataPlant::HowMet::NoneDemand;
                             } else {
@@ -3914,13 +3703,8 @@
                                 this_component.HowLoadServed = DataPlant::HowMet::ByNominalCap;
                             }
                         } else if (SELECT_CASE_var == DataPlant::PlantEquipmentType::HPWaterPEHeating) { //                 = 20
-<<<<<<< HEAD
-                            this_component.FlowCtrl = DataBranchAirLoopPlant::ControlTypeEnum::Active;
+                            this_component.FlowCtrl = DataBranchAirLoopPlant::ControlType::Active;
                             if (LoopSideCtr == LoopSideLocation::Demand) {
-=======
-                            this_component.FlowCtrl = DataBranchAirLoopPlant::ControlType::Active;
-                            if (LoopSideCtr == DemandSide) {
->>>>>>> b03bdf04
                                 this_component.FlowPriority = DataPlant::LoopFlowStatus::NeedyAndTurnsLoopOn;
                                 this_component.HowLoadServed = DataPlant::HowMet::NoneDemand;
                             } else {
@@ -4018,13 +3802,8 @@
                             this_component.FlowPriority = DataPlant::LoopFlowStatus::NeedyIfLoopOn;
                             this_component.HowLoadServed = DataPlant::HowMet::NoneDemand;
                         } else if (SELECT_CASE_var == DataPlant::PlantEquipmentType::WtrHeaterMixed) { //                   = 31
-<<<<<<< HEAD
                             if (LoopSideCtr == LoopSideLocation::Demand) {
-                                this_component.FlowCtrl = DataBranchAirLoopPlant::ControlTypeEnum::Active;
-=======
-                            if (LoopSideCtr == DemandSide) {
                                 this_component.FlowCtrl = DataBranchAirLoopPlant::ControlType::Active;
->>>>>>> b03bdf04
                                 this_component.FlowPriority = DataPlant::LoopFlowStatus::NeedyAndTurnsLoopOn;
                                 this_component.HowLoadServed = DataPlant::HowMet::NoneDemand;
                             } else {
@@ -4033,13 +3812,8 @@
                                 this_component.HowLoadServed = DataPlant::HowMet::PassiveCap;
                             }
                         } else if (SELECT_CASE_var == DataPlant::PlantEquipmentType::WtrHeaterStratified) { //              = 32
-<<<<<<< HEAD
                             if (LoopSideCtr == LoopSideLocation::Demand) {
-                                this_component.FlowCtrl = DataBranchAirLoopPlant::ControlTypeEnum::Active;
-=======
-                            if (LoopSideCtr == DemandSide) {
                                 this_component.FlowCtrl = DataBranchAirLoopPlant::ControlType::Active;
->>>>>>> b03bdf04
                                 this_component.FlowPriority = DataPlant::LoopFlowStatus::NeedyAndTurnsLoopOn;
                                 this_component.HowLoadServed = DataPlant::HowMet::NoneDemand;
                             } else {
@@ -4148,13 +3922,8 @@
                             this_component.FlowPriority = DataPlant::LoopFlowStatus::TakesWhatGets;
                             this_component.HowLoadServed = DataPlant::HowMet::PassiveCap;
                         } else if (SELECT_CASE_var == DataPlant::PlantEquipmentType::ChilledWaterTankMixed) { //         = 57
-<<<<<<< HEAD
                             if (LoopSideCtr == LoopSideLocation::Demand) {
-                                this_component.FlowCtrl = DataBranchAirLoopPlant::ControlTypeEnum::Active;
-=======
-                            if (LoopSideCtr == DemandSide) {
                                 this_component.FlowCtrl = DataBranchAirLoopPlant::ControlType::Active;
->>>>>>> b03bdf04
                                 this_component.FlowPriority = DataPlant::LoopFlowStatus::NeedyAndTurnsLoopOn;
                                 this_component.HowLoadServed = DataPlant::HowMet::NoneDemand;
                             } else {
@@ -4163,13 +3932,8 @@
                                 this_component.HowLoadServed = DataPlant::HowMet::PassiveCap;
                             }
                         } else if (SELECT_CASE_var == DataPlant::PlantEquipmentType::ChilledWaterTankStratified) { //      = 58
-<<<<<<< HEAD
                             if (LoopSideCtr == LoopSideLocation::Demand) {
-                                this_component.FlowCtrl = DataBranchAirLoopPlant::ControlTypeEnum::Active;
-=======
-                            if (LoopSideCtr == DemandSide) {
                                 this_component.FlowCtrl = DataBranchAirLoopPlant::ControlType::Active;
->>>>>>> b03bdf04
                                 this_component.FlowPriority = DataPlant::LoopFlowStatus::NeedyAndTurnsLoopOn;
                                 this_component.HowLoadServed = DataPlant::HowMet::NoneDemand;
                             } else {
@@ -4299,13 +4063,8 @@
                             this_component.FlowPriority = DataPlant::LoopFlowStatus::TakesWhatGets;
                             this_component.HowLoadServed = DataPlant::HowMet::PassiveCap;
                         } else if (SELECT_CASE_var == DataPlant::PlantEquipmentType::FluidToFluidPlantHtExchg) { //          = 84
-<<<<<<< HEAD
-                            this_component.FlowCtrl = DataBranchAirLoopPlant::ControlTypeEnum::Active;
+                            this_component.FlowCtrl = DataBranchAirLoopPlant::ControlType::Active;
                             if (LoopSideCtr == LoopSideLocation::Demand) {
-=======
-                            this_component.FlowCtrl = DataBranchAirLoopPlant::ControlType::Active;
-                            if (LoopSideCtr == DemandSide) {
->>>>>>> b03bdf04
                                 this_component.FlowPriority = DataPlant::LoopFlowStatus::NeedyAndTurnsLoopOn;
                                 this_component.HowLoadServed = DataPlant::HowMet::NoneDemand;
                             } else {
@@ -4313,13 +4072,8 @@
                                 this_component.HowLoadServed = DataPlant::HowMet::PassiveCap;
                             }
                         } else if (SELECT_CASE_var == DataPlant::PlantEquipmentType::CentralGroundSourceHeatPump) { // 86
-<<<<<<< HEAD
-                            this_component.FlowCtrl = DataBranchAirLoopPlant::ControlTypeEnum::Active;
+                            this_component.FlowCtrl = DataBranchAirLoopPlant::ControlType::Active;
                             if (LoopSideCtr == LoopSideLocation::Demand) {
-=======
-                            this_component.FlowCtrl = DataBranchAirLoopPlant::ControlType::Active;
-                            if (LoopSideCtr == DemandSide) {
->>>>>>> b03bdf04
                                 this_component.FlowPriority = DataPlant::LoopFlowStatus::NeedyAndTurnsLoopOn;
                                 this_component.HowLoadServed = DataPlant::HowMet::NoneDemand;
                             } else {
@@ -4340,13 +4094,8 @@
                             this_component.HowLoadServed = DataPlant::HowMet::PassiveCap;
                         } else if (SELECT_CASE_var == DataPlant::PlantEquipmentType::HeatPumpEIRCooling ||
                                    SELECT_CASE_var == PlantEquipmentType::HeatPumpEIRHeating) { // 95, 96
-<<<<<<< HEAD
-                            this_component.FlowCtrl = DataBranchAirLoopPlant::ControlTypeEnum::Active;
+                            this_component.FlowCtrl = DataBranchAirLoopPlant::ControlType::Active;
                             if (LoopSideCtr == LoopSideLocation::Demand) {
-=======
-                            this_component.FlowCtrl = DataBranchAirLoopPlant::ControlType::Active;
-                            if (LoopSideCtr == DemandSide) {
->>>>>>> b03bdf04
                                 this_component.FlowPriority = DataPlant::LoopFlowStatus::NeedyAndTurnsLoopOn;
                                 this_component.HowLoadServed = DataPlant::HowMet::NoneDemand;
                             } else {
