// EnergyPlus, Copyright (c) 1996-2021, The Board of Trustees of the University of Illinois,
// The Regents of the University of California, through Lawrence Berkeley National Laboratory
// (subject to receipt of any required approvals from the U.S. Dept. of Energy), Oak Ridge
// National Laboratory, managed by UT-Battelle, Alliance for Sustainable Energy, LLC, and other
// contributors. All rights reserved.
//
// NOTICE: This Software was developed under funding from the U.S. Department of Energy and the
// U.S. Government consequently retains certain rights. As such, the U.S. Government has been
// granted for itself and others acting on its behalf a paid-up, nonexclusive, irrevocable,
// worldwide license in the Software to reproduce, distribute copies to the public, prepare
// derivative works, and perform publicly and display publicly, and to permit others to do so.
//
// Redistribution and use in source and binary forms, with or without modification, are permitted
// provided that the following conditions are met:
//
// (1) Redistributions of source code must retain the above copyright notice, this list of
//     conditions and the following disclaimer.
//
// (2) Redistributions in binary form must reproduce the above copyright notice, this list of
//     conditions and the following disclaimer in the documentation and/or other materials
//     provided with the distribution.
//
// (3) Neither the name of the University of California, Lawrence Berkeley National Laboratory,
//     the University of Illinois, U.S. Dept. of Energy nor the names of its contributors may be
//     used to endorse or promote products derived from this software without specific prior
//     written permission.
//
// (4) Use of EnergyPlus(TM) Name. If Licensee (i) distributes the software in stand-alone form
//     without changes from the version obtained under this License, or (ii) Licensee makes a
//     reference solely to the software portion of its product, Licensee must refer to the
//     software as "EnergyPlus version X" software, where "X" is the version number Licensee
//     obtained under this License and may not use a different name for the software. Except as
//     specifically required in this Section (4), Licensee shall not use in a company name, a
//     product name, in advertising, publicity, or other promotional activities any name, trade
//     name, trademark, logo, or other designation of "EnergyPlus", "E+", "e+" or confusingly
//     similar designation, without the U.S. Department of Energy's prior written consent.
//
// THIS SOFTWARE IS PROVIDED BY THE COPYRIGHT HOLDERS AND CONTRIBUTORS "AS IS" AND ANY EXPRESS OR
// IMPLIED WARRANTIES, INCLUDING, BUT NOT LIMITED TO, THE IMPLIED WARRANTIES OF MERCHANTABILITY
// AND FITNESS FOR A PARTICULAR PURPOSE ARE DISCLAIMED. IN NO EVENT SHALL THE COPYRIGHT OWNER OR
// CONTRIBUTORS BE LIABLE FOR ANY DIRECT, INDIRECT, INCIDENTAL, SPECIAL, EXEMPLARY, OR
// CONSEQUENTIAL DAMAGES (INCLUDING, BUT NOT LIMITED TO, PROCUREMENT OF SUBSTITUTE GOODS OR
// SERVICES; LOSS OF USE, DATA, OR PROFITS; OR BUSINESS INTERRUPTION) HOWEVER CAUSED AND ON ANY
// THEORY OF LIABILITY, WHETHER IN CONTRACT, STRICT LIABILITY, OR TORT (INCLUDING NEGLIGENCE OR
// OTHERWISE) ARISING IN ANY WAY OUT OF THE USE OF THIS SOFTWARE, EVEN IF ADVISED OF THE
// POSSIBILITY OF SUCH DAMAGE.

#ifndef OutputReportTabularAnnual_hh_INCLUDED
#define OutputReportTabularAnnual_hh_INCLUDED

// C++ Headers
#include <ostream>
#include <string>
#include <vector>

// ObjexxFCL Headers
#include <ObjexxFCL/Array1D.hh>
#include <ObjexxFCL/Array2D.hh>
#include <ObjexxFCL/Array2S.hh>
#include <ObjexxFCL/Array3D.hh>
#include <ObjexxFCL/Optional.hh>

// EnergyPlus Headers
#include <EnergyPlus/Data/BaseData.hh>
#include <EnergyPlus/EnergyPlus.hh>
#include <EnergyPlus/OutputReportData.hh>
#include <EnergyPlus/ScheduleManager.hh>

namespace EnergyPlus {

// Forward declarations
struct EnergyPlusData;

namespace OutputReportTabularAnnual {

    // these functions are not in the class and act as an interface between procedural code and object oriented

    void GetInputTabularAnnual(EnergyPlusData &state);

    void checkAggregationOrderForAnnual(EnergyPlusData &state);

    void GatherAnnualResultsForTimeStep(EnergyPlusData &state, OutputProcessor::TimeStepType kindOfTypeStep);

    void ResetAnnualGathering(EnergyPlusData &state);

    void WriteAnnualTables(EnergyPlusData &state);

    void AddAnnualTableOfContents(EnergyPlusData &state, std::ostream &);

    AnnualFieldSet::AggregationKind stringToAggKind(EnergyPlusData &state, std::string inString);

    class AnnualTable
    {
    public:
        // Default Constructor
        AnnualTable() : m_name(""), m_filter(""), m_scheduleName(""), m_scheduleNum(0){};

        // Member Constructor
        AnnualTable(EnergyPlusData &state, std::string name, std::string filter, std::string scheduleName)
        {
            m_name = name;
            m_filter = filter;
            m_scheduleName = scheduleName;
            if (!m_scheduleName.empty()) {
                m_scheduleNum = ScheduleManager::GetScheduleIndex(state, m_scheduleName); // index to the period schedule
            } else {
                m_scheduleNum = 0;
            }
        };

        void addFieldSet(std::string, AnnualFieldSet::AggregationKind, int);

        void addFieldSet(std::string, std::string, AnnualFieldSet::AggregationKind, int);

        void setupGathering(EnergyPlusData &state);

        bool invalidAggregationOrder(EnergyPlusData &state);

        void gatherForTimestep(EnergyPlusData &state, OutputProcessor::TimeStepType kindOfTypeStep);

        void resetGathering();

        void writeTable(EnergyPlusData &state, OutputReportTabular::UnitsStyle unitsStyle, bool produceTabular_para, bool produceSQLite_para);

        void addTableOfContents(std::ostream &);

        std::vector<std::string> inspectTable();

        std::vector<std::string> inspectTableFieldSets(int);

        void clearTable();

        // this could be private but was made public for unit testing only
        void columnHeadersToTitleCase(EnergyPlusData &state);

    private:
        // Members

        std::string m_name; // identifier
        std::string m_filter;
        std::string m_scheduleName;
        int m_scheduleNum;
        std::vector<std::string> m_objectNames;     // for each row of annual table
        std::vector<AnnualFieldSet> m_annualFields; // for each column

        Real64 getElapsedTime(EnergyPlusData &state, OutputProcessor::TimeStepType kindOfTimeStep);

        Real64 getSecondsInTimeStep(EnergyPlusData &state, OutputProcessor::TimeStepType kindOfTimeStep);

<<<<<<< HEAD
        void computeBinColumns(EnergyPlusData &state, OutputReportTabular::UnitsStyle const &unitsStyle_para);
=======
        void computeBinColumns(EnergyPlusData &state, OutputReportTabular::iUnitsStyle unitsStyle_para);
>>>>>>> 4afa21d9

        std::vector<std::string> setupAggString();

        Real64 setEnergyUnitStringAndFactor(OutputReportTabular::UnitsStyle const unitsStyle, std::string &unitString);

        int columnCountForAggregation(AnnualFieldSet::AggregationKind curAgg);

        std::string trim(const std::string &str);

        void fixUnitsPerSecond(std::string &unitString, Real64 &conversionFactor);

        bool allRowsSameSizeDefferedVectors(std::vector<AnnualFieldSet>::iterator fldStIt);

        void convertUnitForDeferredResults(EnergyPlusData &state,
                                           std::vector<AnnualFieldSet>::iterator fldStIt,
                                           OutputReportTabular::UnitsStyle const unitsStyle);

        std::vector<Real64> calculateBins(int const numberOfBins,
                                          std::vector<Real64> const valuesToBin,
                                          std::vector<Real64> const corrElapsedTime,
                                          Real64 const topOfBins,
                                          Real64 const bottomOfBins,
                                          Real64 &timeAboveTopBin,
                                          Real64 &timeBelowBottomBin);

    }; // class AnnualTable

} // namespace OutputReportTabularAnnual

struct OutputReportTabularAnnualData : BaseGlobalStruct
{

    std::vector<OutputReportTabularAnnual::AnnualTable> annualTables;

    void clear_state() override
    {
        this->annualTables.clear();
    }
};

} // namespace EnergyPlus

#endif<|MERGE_RESOLUTION|>--- conflicted
+++ resolved
@@ -147,11 +147,7 @@
 
         Real64 getSecondsInTimeStep(EnergyPlusData &state, OutputProcessor::TimeStepType kindOfTimeStep);
 
-<<<<<<< HEAD
-        void computeBinColumns(EnergyPlusData &state, OutputReportTabular::UnitsStyle const &unitsStyle_para);
-=======
-        void computeBinColumns(EnergyPlusData &state, OutputReportTabular::iUnitsStyle unitsStyle_para);
->>>>>>> 4afa21d9
+        void computeBinColumns(EnergyPlusData &state, OutputReportTabular::UnitsStyle unitsStyle_para);
 
         std::vector<std::string> setupAggString();
 
