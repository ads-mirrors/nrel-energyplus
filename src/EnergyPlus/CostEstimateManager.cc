// EnergyPlus, Copyright (c) 1996-2025, The Board of Trustees of the University of Illinois,
// The Regents of the University of California, through Lawrence Berkeley National Laboratory
// (subject to receipt of any required approvals from the U.S. Dept. of Energy), Oak Ridge
// National Laboratory, managed by UT-Battelle, Alliance for Sustainable Energy, LLC, and other
// contributors. All rights reserved.
//
// NOTICE: This Software was developed under funding from the U.S. Department of Energy and the
// U.S. Government consequently retains certain rights. As such, the U.S. Government has been
// granted for itself and others acting on its behalf a paid-up, nonexclusive, irrevocable,
// worldwide license in the Software to reproduce, distribute copies to the public, prepare
// derivative works, and perform publicly and display publicly, and to permit others to do so.
//
// Redistribution and use in source and binary forms, with or without modification, are permitted
// provided that the following conditions are met:
//
// (1) Redistributions of source code must retain the above copyright notice, this list of
//     conditions and the following disclaimer.
//
// (2) Redistributions in binary form must reproduce the above copyright notice, this list of
//     conditions and the following disclaimer in the documentation and/or other materials
//     provided with the distribution.
//
// (3) Neither the name of the University of California, Lawrence Berkeley National Laboratory,
//     the University of Illinois, U.S. Dept. of Energy nor the names of its contributors may be
//     used to endorse or promote products derived from this software without specific prior
//     written permission.
//
// (4) Use of EnergyPlus(TM) Name. If Licensee (i) distributes the software in stand-alone form
//     without changes from the version obtained under this License, or (ii) Licensee makes a
//     reference solely to the software portion of its product, Licensee must refer to the
//     software as "EnergyPlus version X" software, where "X" is the version number Licensee
//     obtained under this License and may not use a different name for the software. Except as
//     specifically required in this Section (4), Licensee shall not use in a company name, a
//     product name, in advertising, publicity, or other promotional activities any name, trade
//     name, trademark, logo, or other designation of "EnergyPlus", "E+", "e+" or confusingly
//     similar designation, without the U.S. Department of Energy's prior written consent.
//
// THIS SOFTWARE IS PROVIDED BY THE COPYRIGHT HOLDERS AND CONTRIBUTORS "AS IS" AND ANY EXPRESS OR
// IMPLIED WARRANTIES, INCLUDING, BUT NOT LIMITED TO, THE IMPLIED WARRANTIES OF MERCHANTABILITY
// AND FITNESS FOR A PARTICULAR PURPOSE ARE DISCLAIMED. IN NO EVENT SHALL THE COPYRIGHT OWNER OR
// CONTRIBUTORS BE LIABLE FOR ANY DIRECT, INDIRECT, INCIDENTAL, SPECIAL, EXEMPLARY, OR
// CONSEQUENTIAL DAMAGES (INCLUDING, BUT NOT LIMITED TO, PROCUREMENT OF SUBSTITUTE GOODS OR
// SERVICES; LOSS OF USE, DATA, OR PROFITS; OR BUSINESS INTERRUPTION) HOWEVER CAUSED AND ON ANY
// THEORY OF LIABILITY, WHETHER IN CONTRACT, STRICT LIABILITY, OR TORT (INCLUDING NEGLIGENCE OR
// OTHERWISE) ARISING IN ANY WAY OUT OF THE USE OF THIS SOFTWARE, EVEN IF ADVISED OF THE
// POSSIBILITY OF SUCH DAMAGE.

// C++ Headers
#include <algorithm>

// ObjexxFCL Headers
#include <ObjexxFCL/Array.functions.hh>
#include <ObjexxFCL/Array1D.hh>
#include <ObjexxFCL/member.functions.hh>

// EnergyPlus Headers
#include <EnergyPlus/Coils/CoilCoolingDX.hh>
#include <EnergyPlus/Construction.hh>
#include <EnergyPlus/CostEstimateManager.hh>
#include <EnergyPlus/DXCoils.hh>
#include <EnergyPlus/Data/EnergyPlusData.hh>
// #include <EnergyPlus/DataDaylighting.hh>
#include <EnergyPlus/DataHeatBalance.hh>
#include <EnergyPlus/DataIPShortCuts.hh>
#include <EnergyPlus/DataPhotovoltaics.hh>
#include <EnergyPlus/DataSurfaces.hh>
#include <EnergyPlus/DaylightingManager.hh>
#include <EnergyPlus/HeatingCoils.hh>
#include <EnergyPlus/InputProcessing/InputProcessor.hh>
#include <EnergyPlus/PlantChillers.hh>
#include <EnergyPlus/UtilityRoutines.hh>

namespace EnergyPlus {

namespace CostEstimateManager {

    // Module containing the routines dealing with the Cost Estimation capability of EnergyPlus

    // MODULE INFORMATION:
    //       AUTHOR         B. Griffith
    //       DATE WRITTEN   April-May 2004
    //       MODIFIED       na
    //       RE-ENGINEERED  na

    // PURPOSE OF THIS MODULE:
    // produce a construction cost estimate report based on
    // input and certain building calculations by EnergyPlus

    // METHODOLOGY EMPLOYED:
    // Routine gets called once, Just before tabular reports.
    // Cost Estimate objects are child objects that will inherit from
    // other input objects.
    // Uses a Line Item metaphor where each Cost Estimate object is a line
    // Create report using utility subroutines taken from OutputReportTabular (by J.Glazer)

    // Using/Aliasing

    constexpr std::array<std::string_view, static_cast<int>(ParentObject::Num)> ParentObjectNamesUC{"GENERAL",
                                                                                                    "CONSTRUCTION",
                                                                                                    "COIL:DX",
                                                                                                    "COIL:COOLING:DX",
                                                                                                    "COIL:COOLING:DX:SINGLESPEED",
                                                                                                    "COIL:HEATING:FUEL",
                                                                                                    "CHILLER:ELECTRIC",
                                                                                                    "DAYLIGHTING:CONTROLS",
                                                                                                    "SHADING:ZONE:DETAILED",
                                                                                                    "LIGHTS",
                                                                                                    "GENERATOR:PHOTOVOLTAIC"};

    void SimCostEstimate(EnergyPlusData &state)
    {

        // SUBROUTINE INFORMATION:
        //       AUTHOR         BGriffith
        //       DATE WRITTEN   April 2004
        //       MODIFIED       na
        //       RE-ENGINEERED  na

        // PURPOSE OF THIS SUBROUTINE:
        // Entry point; manage calls to other subroutines

        if (state.dataCostEstimateManager->GetCostInput) {
            GetCostEstimateInput(state);
            state.dataCostEstimateManager->GetCostInput = false;
        }

        // Need to add check Costs before this will work properly

        if (state.dataGlobal->KickOffSimulation) return;

        if (state.dataCostEstimateManager->DoCostEstimate) {
            CalcCostEstimate(state);
        }
    }

    void GetCostEstimateInput(EnergyPlusData &state)
    {

        // SUBROUTINE INFORMATION:
        //       AUTHOR         BGriffith
        //       DATE WRITTEN   April 2004
        //       MODIFIED       na
        //       RE-ENGINEERED  na

        // PURPOSE OF THIS SUBROUTINE:
        // Get Cost Estimation object input.

        // Using/Aliasing

        // SUBROUTINE LOCAL VARIABLE DECLARATIONS:
        int Item; // Item to be "gotten"
        int NumCostAdjust;
        int NumRefAdjust;
        int NumAlphas;           // Number of Alphas for each GetObjectItem call
        int NumNumbers;          // Number of Numbers for each GetObjectItem call
        int IOStatus;            // Used in GetObjectItem
        bool ErrorsFound(false); // Set to true if errors in input, fatal at end of routine

        int NumLineItems = state.dataInputProcessing->inputProcessor->getNumObjectsFound(state, "ComponentCost:LineItem");

        if (NumLineItems == 0) {
            state.dataCostEstimateManager->DoCostEstimate = false;
            return;
        } else {
            state.dataCostEstimateManager->DoCostEstimate = true;
            //    WriteTabularFiles = .TRUE.
        }

        if (!allocated(state.dataCostEstimateManager->CostLineItem)) {
            state.dataCostEstimateManager->CostLineItem.allocate(NumLineItems);
        }
        auto &cCurrentModuleObject = state.dataIPShortCut->cCurrentModuleObject;
        cCurrentModuleObject = "ComponentCost:LineItem";

        for (Item = 1; Item <= NumLineItems; ++Item) {
            state.dataInputProcessing->inputProcessor->getObjectItem(state,
                                                                     cCurrentModuleObject,
                                                                     Item,
                                                                     state.dataIPShortCut->cAlphaArgs,
                                                                     NumAlphas,
                                                                     state.dataIPShortCut->rNumericArgs,
                                                                     NumNumbers,
                                                                     IOStatus);
            state.dataCostEstimateManager->CostLineItem(Item).LineName = state.dataIPShortCut->cAlphaArgs(1);
            state.dataCostEstimateManager->CostLineItem(Item).ParentObjType =
                static_cast<ParentObject>(getEnumValue(ParentObjectNamesUC, state.dataIPShortCut->cAlphaArgs(3)));
            state.dataCostEstimateManager->CostLineItem(Item).ParentObjName = state.dataIPShortCut->cAlphaArgs(4);
            state.dataCostEstimateManager->CostLineItem(Item).PerEach = state.dataIPShortCut->rNumericArgs(1);
            state.dataCostEstimateManager->CostLineItem(Item).PerSquareMeter = state.dataIPShortCut->rNumericArgs(2);
            state.dataCostEstimateManager->CostLineItem(Item).PerKiloWattCap = state.dataIPShortCut->rNumericArgs(3);
            state.dataCostEstimateManager->CostLineItem(Item).PerKWCapPerCOP = state.dataIPShortCut->rNumericArgs(4);
            state.dataCostEstimateManager->CostLineItem(Item).PerCubicMeter = state.dataIPShortCut->rNumericArgs(5);
            state.dataCostEstimateManager->CostLineItem(Item).PerCubMeterPerSec = state.dataIPShortCut->rNumericArgs(6);
            state.dataCostEstimateManager->CostLineItem(Item).PerUAinWattperDelK = state.dataIPShortCut->rNumericArgs(7);
            state.dataCostEstimateManager->CostLineItem(Item).Qty = state.dataIPShortCut->rNumericArgs(8);
        }

        // most input error checking to be performed later within Case construct in Calc routine.

        cCurrentModuleObject = "ComponentCost:Adjustments";
        NumCostAdjust = state.dataInputProcessing->inputProcessor->getNumObjectsFound(state, cCurrentModuleObject);
        if (NumCostAdjust == 1) {
            state.dataInputProcessing->inputProcessor->getObjectItem(state,
                                                                     cCurrentModuleObject,
                                                                     1,
                                                                     state.dataIPShortCut->cAlphaArgs,
                                                                     NumAlphas,
                                                                     state.dataIPShortCut->rNumericArgs,
                                                                     NumNumbers,
                                                                     IOStatus);
            state.dataCostEstimateManager->CurntBldg.MiscCostperSqMeter = state.dataIPShortCut->rNumericArgs(1);
            state.dataCostEstimateManager->CurntBldg.DesignFeeFrac = state.dataIPShortCut->rNumericArgs(2);
            state.dataCostEstimateManager->CurntBldg.ContractorFeeFrac = state.dataIPShortCut->rNumericArgs(3);
            state.dataCostEstimateManager->CurntBldg.ContingencyFrac = state.dataIPShortCut->rNumericArgs(4);
            state.dataCostEstimateManager->CurntBldg.BondCostFrac = state.dataIPShortCut->rNumericArgs(5);
            state.dataCostEstimateManager->CurntBldg.CommissioningFrac = state.dataIPShortCut->rNumericArgs(6);
            state.dataCostEstimateManager->CurntBldg.RegionalModifier = state.dataIPShortCut->rNumericArgs(7);

        } else if (NumCostAdjust > 1) {
            ShowSevereError(state, format("{}: Only one instance of this object is allowed.", cCurrentModuleObject));
            ErrorsFound = true;
        }

        cCurrentModuleObject = "ComponentCost:Reference";
        NumRefAdjust = state.dataInputProcessing->inputProcessor->getNumObjectsFound(state, cCurrentModuleObject);
        if (NumRefAdjust == 1) {
            state.dataInputProcessing->inputProcessor->getObjectItem(state,
                                                                     cCurrentModuleObject,
                                                                     1,
                                                                     state.dataIPShortCut->cAlphaArgs,
                                                                     NumAlphas,
                                                                     state.dataIPShortCut->rNumericArgs,
                                                                     NumNumbers,
                                                                     IOStatus);
            state.dataCostEstimateManager->RefrncBldg.LineItemTot = state.dataIPShortCut->rNumericArgs(1);
            state.dataCostEstimateManager->RefrncBldg.MiscCostperSqMeter = state.dataIPShortCut->rNumericArgs(2);
            state.dataCostEstimateManager->RefrncBldg.DesignFeeFrac = state.dataIPShortCut->rNumericArgs(3);
            state.dataCostEstimateManager->RefrncBldg.ContractorFeeFrac = state.dataIPShortCut->rNumericArgs(4);
            state.dataCostEstimateManager->RefrncBldg.ContingencyFrac = state.dataIPShortCut->rNumericArgs(5);
            state.dataCostEstimateManager->RefrncBldg.BondCostFrac = state.dataIPShortCut->rNumericArgs(6);
            state.dataCostEstimateManager->RefrncBldg.CommissioningFrac = state.dataIPShortCut->rNumericArgs(7);
            state.dataCostEstimateManager->RefrncBldg.RegionalModifier = state.dataIPShortCut->rNumericArgs(8);

        } else if (NumRefAdjust > 1) {
            ShowSevereError(state, format("{} : Only one instance of this object is allowed.", cCurrentModuleObject));
            ErrorsFound = true;
        }

        if (ErrorsFound) {
            ShowFatalError(state, "Errors found in processing cost estimate input");
        }

        CheckCostEstimateInput(state, ErrorsFound);

        if (ErrorsFound) {
            ShowFatalError(state, "Errors found in processing cost estimate input");
        }
    }

    void CheckCostEstimateInput(EnergyPlusData &state, bool &ErrorsFound) // Set to true if errors in input, fatal at end of routine
    {

        // SUBROUTINE INFORMATION:
        //       AUTHOR         BGriffith
        //       DATE WRITTEN   April 2004
        //       MODIFIED       February 2005, M. J. Witte
        //                        Add subscript to DX coil variables due to new multimode DX coil
        //       RE-ENGINEERED  na

        // PURPOSE OF THIS SUBROUTINE:
        // Calculates the Cost Estimate based on inputs.

        // SUBROUTINE LOCAL VARIABLE DECLARATIONS:
        int Item;            // do-loop counter for line items
        int ThisConstructID; // hold result of FindItem searching for Construct name
        int ThisSurfID;      // hold result from findItem
        int ThisZoneID;      // hold result from findItem

        std::string ThisConstructStr;
        auto &Zone(state.dataHeatBal->Zone);

        int thisCoil; // index of named coil in its derived type
        int thisChil;
        int thisPV;

        // Setup working data structure for line items
        for (Item = 1; Item <= (int)state.dataCostEstimateManager->CostLineItem.size(); ++Item) { // Loop thru cost line items

            state.dataCostEstimateManager->CostLineItem(Item).LineNumber = Item;

            switch (state.dataCostEstimateManager->CostLineItem(Item).ParentObjType) {
            case ParentObject::General: {
            } break;
            case ParentObject::Construction: {

                // test input for problems
                //  is PerSquareMeter non-zero? if it is are other cost per values set?
                //   issue warning that 'Cost Estimate requested for Constructions with zero cost per unit area
                if (state.dataCostEstimateManager->CostLineItem(Item).PerSquareMeter == 0) {
                    ShowSevereError(state,
                                    format("ComponentCost:LineItem: \"{}\" Construction object needs non-zero construction costs per square meter",
                                           state.dataCostEstimateManager->CostLineItem(Item).LineName));
                    ErrorsFound = true;
                }

                ThisConstructStr = state.dataCostEstimateManager->CostLineItem(Item).ParentObjName;
                ThisConstructID = Util::FindItem(ThisConstructStr, state.dataConstruction->Construct);
                if (ThisConstructID == 0) { // do any surfaces have the specified construction? If not issue warning.
                    ShowWarningError(state,
                                     format("ComponentCost:LineItem: \"{}\" Construction=\"{}\", no surfaces have the Construction specified",
                                            state.dataCostEstimateManager->CostLineItem(Item).LineName,
                                            state.dataCostEstimateManager->CostLineItem(Item).ParentObjName));
                    ShowContinueError(state, "No costs will be calculated for this Construction.");
                    //        ErrorsFound = .TRUE.
                    continue;
                }
            } break;
            case ParentObject::CoilDX:
            case ParentObject::CoilCoolingDX:
            case ParentObject::CoilCoolingDXSingleSpeed: {
                // test if too many pricing methods are set in user input
                if ((state.dataCostEstimateManager->CostLineItem(Item).PerKiloWattCap > 0.0) &&
                    (state.dataCostEstimateManager->CostLineItem(Item).PerEach > 0.0)) {
                    ShowSevereError(state,
                                    format("ComponentCost:LineItem: \"{}\", {}, too many pricing methods specified",
                                           state.dataCostEstimateManager->CostLineItem(Item).LineName,
                                           ParentObjectNamesUC[static_cast<int>(state.dataCostEstimateManager->CostLineItem(Item).ParentObjType)]));
                    ErrorsFound = true;
                }
                if ((state.dataCostEstimateManager->CostLineItem(Item).PerKiloWattCap > 0.0) &&
                    (state.dataCostEstimateManager->CostLineItem(Item).PerKWCapPerCOP > 0.0)) {
                    ShowSevereError(state,
                                    format("ComponentCost:LineItem: \"{}\", {}, too many pricing methods specified",
                                           state.dataCostEstimateManager->CostLineItem(Item).LineName,
                                           ParentObjectNamesUC[static_cast<int>(state.dataCostEstimateManager->CostLineItem(Item).ParentObjType)]));
                    ErrorsFound = true;
                }
                if ((state.dataCostEstimateManager->CostLineItem(Item).PerEach > 0.0) &&
                    (state.dataCostEstimateManager->CostLineItem(Item).PerKWCapPerCOP > 0.0)) {
                    ShowSevereError(state,
                                    format("ComponentCost:LineItem: \"{}\", {}, too many pricing methods specified",
                                           state.dataCostEstimateManager->CostLineItem(Item).LineName,
                                           ParentObjectNamesUC[static_cast<int>(state.dataCostEstimateManager->CostLineItem(Item).ParentObjType)]));
                    ErrorsFound = true;
                }
                //  check for wildcard * in object name..
                if (state.dataCostEstimateManager->CostLineItem(Item).ParentObjName == "*") { // wildcard, apply to all such components

                } else if (state.dataCostEstimateManager->CostLineItem(Item).ParentObjName.empty()) {
                    ShowSevereError(state,
                                    format("ComponentCost:LineItem: \"{}\", {}, too many pricing methods specified",
                                           state.dataCostEstimateManager->CostLineItem(Item).LineName,
                                           ParentObjectNamesUC[static_cast<int>(state.dataCostEstimateManager->CostLineItem(Item).ParentObjType)]));
                    ErrorsFound = true;

                } else { // assume name is probably useful
                    bool coilFound = false;
                    auto &parentObjName = state.dataCostEstimateManager->CostLineItem(Item).ParentObjName;
                    if ((state.dataCostEstimateManager->CostLineItem(Item).ParentObjType == ParentObject::CoilDX) ||
                        (state.dataCostEstimateManager->CostLineItem(Item).ParentObjType == ParentObject::CoilCoolingDXSingleSpeed)) {
                        if (Util::FindItem(parentObjName, state.dataDXCoils->DXCoil) > 0) coilFound = true;
                    } else if (state.dataCostEstimateManager->CostLineItem(Item).ParentObjType == ParentObject::CoilCoolingDX) {
                        if (CoilCoolingDX::factory(state, parentObjName) != -1) {
                            coilFound = true;
                        }
                    }
                    if (!coilFound) {
                        ShowWarningError(
                            state,
                            format("ComponentCost:LineItem: \"{}\", {}, invalid coil specified",
                                   state.dataCostEstimateManager->CostLineItem(Item).LineName,
                                   ParentObjectNamesUC[static_cast<int>(state.dataCostEstimateManager->CostLineItem(Item).ParentObjType)]));
                        ShowContinueError(state,
                                          format("Coil Specified=\"{}\", calculations will not be completed for this item.",
                                                 state.dataCostEstimateManager->CostLineItem(Item).ParentObjName));
                    }
                }
            } break;
            case ParentObject::CoilHeatingFuel: {
                // test if too many pricing methods are set in user input
                if ((state.dataCostEstimateManager->CostLineItem(Item).PerKiloWattCap > 0.0) &&
                    (state.dataCostEstimateManager->CostLineItem(Item).PerEach > 0.0)) {
                    ShowSevereError(state,
                                    format("ComponentCost:LineItem: \"{}\", Coil:Heating:Fuel, too many pricing methods specified",
                                           state.dataCostEstimateManager->CostLineItem(Item).LineName));
                    ErrorsFound = true;
                }
                if ((state.dataCostEstimateManager->CostLineItem(Item).PerKiloWattCap > 0.0) &&
                    (state.dataCostEstimateManager->CostLineItem(Item).PerKWCapPerCOP > 0.0)) {
                    ShowSevereError(state,
                                    format("ComponentCost:LineItem: \"{}\", Coil:Heating:Fuel, too many pricing methods specified",
                                           state.dataCostEstimateManager->CostLineItem(Item).LineName));
                    ErrorsFound = true;
                }
                if ((state.dataCostEstimateManager->CostLineItem(Item).PerEach > 0.0) &&
                    (state.dataCostEstimateManager->CostLineItem(Item).PerKWCapPerCOP > 0.0)) {
                    ShowSevereError(state,
                                    format("ComponentCost:LineItem: \"{}\", Coil:Heating:Fuel, too many pricing methods specified",
                                           state.dataCostEstimateManager->CostLineItem(Item).LineName));
                    ErrorsFound = true;
                }
                //  check for wildcard * in object name..
                if (state.dataCostEstimateManager->CostLineItem(Item).ParentObjName == "*") { // wildcard, apply to all such components

                } else if (state.dataCostEstimateManager->CostLineItem(Item).ParentObjName.empty()) {
                    ShowSevereError(state,
                                    format("ComponentCost:LineItem: \"{}\", Coil:Heating:Fuel, need to specify a Reference Object Name",
                                           state.dataCostEstimateManager->CostLineItem(Item).LineName));
                    ErrorsFound = true;

                } else { // assume name is probably useful
                    thisCoil = Util::FindItem(state.dataCostEstimateManager->CostLineItem(Item).ParentObjName, state.dataHeatingCoils->HeatingCoil);
                    if (thisCoil == 0) {
                        ShowWarningError(state,
                                         format("ComponentCost:LineItem: \"{}\", Coil:Heating:Fuel, invalid coil specified",
                                                state.dataCostEstimateManager->CostLineItem(Item).LineName));
                        ShowContinueError(state,
                                          format("Coil Specified=\"{}\", calculations will not be completed for this item.",
                                                 state.dataCostEstimateManager->CostLineItem(Item).ParentObjName));
                    }
                }
            } break;
            case ParentObject::ChillerElectric: {
                if (state.dataCostEstimateManager->CostLineItem(Item).ParentObjName.empty()) {
                    ShowSevereError(state,
                                    format("ComponentCost:LineItem: \"{}\", Chiller:Electric, need to specify a Reference Object Name",
                                           state.dataCostEstimateManager->CostLineItem(Item).LineName));
                    ErrorsFound = true;
                }
                thisChil = 0;
                int chillNum = 0;
                for (auto const &ch : state.dataPlantChillers->ElectricChiller) {
                    chillNum++;
                    if (state.dataCostEstimateManager->CostLineItem(Item).ParentObjName == ch.Name) {
                        thisChil = chillNum;
                    }
                }
                if (thisChil == 0) {
                    ShowWarningError(state,
                                     format("ComponentCost:LineItem: \"{}\", Chiller:Electric, invalid chiller specified.",
                                            state.dataCostEstimateManager->CostLineItem(Item).LineName));
                    ShowContinueError(state,
                                      format("Chiller Specified=\"{}\", calculations will not be completed for this item.",
                                             state.dataCostEstimateManager->CostLineItem(Item).ParentObjName));
                }
            } break;
            case ParentObject::DaylightingControls: {
                if (state.dataCostEstimateManager->CostLineItem(Item).ParentObjName == "*") { // wildcard, apply to all such components
                } else if (state.dataCostEstimateManager->CostLineItem(Item).ParentObjName.empty()) {
                    ShowSevereError(state,
                                    format("ComponentCost:LineItem: \"{}\", Daylighting:Controls, need to specify a Reference Object Name",
                                           state.dataCostEstimateManager->CostLineItem(Item).LineName));
                    ErrorsFound = true;
                } else {
                    ThisZoneID = Util::FindItem(state.dataCostEstimateManager->CostLineItem(Item).ParentObjName, Zone);
                    if (ThisZoneID > 0) {
                        state.dataCostEstimateManager->CostLineItem(Item).Qty = state.dataDayltg->ZoneDaylight(ThisZoneID).totRefPts;
                    } else {
                        ShowSevereError(state,
                                        format("ComponentCost:LineItem: \"{}\", Daylighting:Controls, need to specify a valid zone name",
                                               state.dataCostEstimateManager->CostLineItem(Item).LineName));
                        ShowContinueError(state, format("Zone specified=\"{}\".", state.dataCostEstimateManager->CostLineItem(Item).ParentObjName));
                        ErrorsFound = true;
                    }
                }
            } break;
            case ParentObject::ShadingZoneDetailed: {
                if (!state.dataCostEstimateManager->CostLineItem(Item).ParentObjName.empty()) {
                    ThisSurfID = Util::FindItem(state.dataCostEstimateManager->CostLineItem(Item).ParentObjName, state.dataSurface->Surface);
                    if (ThisSurfID > 0) {
                        ThisZoneID = Util::FindItem(state.dataSurface->Surface(ThisSurfID).ZoneName, Zone);
                        if (ThisZoneID == 0) {
                            ShowSevereError(state,
                                            format("ComponentCost:LineItem: \"{}\", Shading:Zone:Detailed, need to specify a valid zone name",
                                                   state.dataCostEstimateManager->CostLineItem(Item).LineName));
                            ShowContinueError(state, format("Zone specified=\"{}\".", state.dataSurface->Surface(ThisSurfID).ZoneName));
                            ErrorsFound = true;
                        }
                    } else {
                        ShowSevereError(state,
                                        format("ComponentCost:LineItem: \"{}\", Shading:Zone:Detailed, need to specify a valid surface name",
                                               state.dataCostEstimateManager->CostLineItem(Item).LineName));
                        ShowContinueError(state,
                                          format("Surface specified=\"{}\".", state.dataCostEstimateManager->CostLineItem(Item).ParentObjName));
                        ErrorsFound = true;
                    }
                } else {
                    ShowSevereError(state,
                                    format("ComponentCost:LineItem: \"{}\", Shading:Zone:Detailed, specify a Reference Object Name",
                                           state.dataCostEstimateManager->CostLineItem(Item).LineName));
                    ErrorsFound = true;
                }
            } break;
            case ParentObject::Lights: {
                if ((state.dataCostEstimateManager->CostLineItem(Item).PerKiloWattCap > 0.0) &&
                    (state.dataCostEstimateManager->CostLineItem(Item).PerEach > 0.0)) {
                    ShowSevereError(state,
                                    format("ComponentCost:LineItem: \"{}\", Lights, too many pricing methods specified",
                                           state.dataCostEstimateManager->CostLineItem(Item).LineName));
                    ErrorsFound = true;
                }
                if (state.dataCostEstimateManager->CostLineItem(Item).PerKiloWattCap != 0.0) {
                    if (!state.dataCostEstimateManager->CostLineItem(Item).ParentObjName.empty()) {
                        ThisZoneID = Util::FindItem(state.dataCostEstimateManager->CostLineItem(Item).ParentObjName, Zone);
                        if (ThisZoneID == 0) {
                            ShowSevereError(state,
                                            format("ComponentCost:LineItem: \"{}\", Lights, need to specify a valid zone name",
                                                   state.dataCostEstimateManager->CostLineItem(Item).LineName));
                            ShowContinueError(state,
                                              format("Zone specified=\"{}\".", state.dataCostEstimateManager->CostLineItem(Item).ParentObjName));
                            ErrorsFound = true;
                        }
                    } else {
                        ShowSevereError(state,
                                        format("ComponentCost:LineItem: \"{}\", Lights, need to specify a Reference Object Name",
                                               state.dataCostEstimateManager->CostLineItem(Item).LineName));
                        ErrorsFound = true;
                    }
                }
            } break;
            case ParentObject::GeneratorPhotovoltaic: {
                if (state.dataCostEstimateManager->CostLineItem(Item).PerKiloWattCap != 0.0) {
                    if (!state.dataCostEstimateManager->CostLineItem(Item).ParentObjName.empty()) {
                        thisPV = Util::FindItem(state.dataCostEstimateManager->CostLineItem(Item).ParentObjName, state.dataPhotovoltaic->PVarray);
                        if (thisPV > 0) {
                            if (state.dataPhotovoltaic->PVarray(thisPV).PVModelType != DataPhotovoltaics::PVModel::Simple) {
                                ShowSevereError(state,
                                                format("ComponentCost:LineItem: \"{}\", Generator:Photovoltaic, only available for model type "
                                                       "PhotovoltaicPerformance:Simple",
                                                       state.dataCostEstimateManager->CostLineItem(Item).LineName));
                                ErrorsFound = true;
                            }
                        } else {
                            ShowSevereError(state,
                                            format("ComponentCost:LineItem: \"{}\", Generator:Photovoltaic, need to specify a valid PV array",
                                                   state.dataCostEstimateManager->CostLineItem(Item).LineName));
                            ShowContinueError(state,
                                              format("PV Array specified=\"{}\".", state.dataCostEstimateManager->CostLineItem(Item).ParentObjName));
                            ErrorsFound = true;
                        }
                    } else {
                        ShowSevereError(state,
                                        format("ComponentCost:LineItem: \"{}\", Generator:Photovoltaic, need to specify a Reference Object Name",
                                               state.dataCostEstimateManager->CostLineItem(Item).LineName));
                        ErrorsFound = true;
                    }
                } else {
                    ShowSevereError(state,
                                    format("ComponentCost:LineItem: \"{}\", Generator:Photovoltaic, need to specify a per-kilowatt cost ",
                                           state.dataCostEstimateManager->CostLineItem(Item).LineName));
                    ErrorsFound = true;
                }
            } break;
            default: {
                ShowWarningError(state,
                                 format("ComponentCost:LineItem: \"{}\", invalid cost item -- not included in cost estimate.",
                                        state.dataCostEstimateManager->CostLineItem(Item).LineName));
                ShowContinueError(
                    state,
                    format("... invalid object type={}",
                           format(ParentObjectNamesUC[static_cast<int>(state.dataCostEstimateManager->CostLineItem(Item).ParentObjType)])));
            } break;
            }
        }
    }

    void CalcCostEstimate(EnergyPlusData &state)
    {

        // SUBROUTINE INFORMATION:
        //       AUTHOR         BGriffith
        //       DATE WRITTEN   April 2004
        //       MODIFIED       February 2005, M. J. Witte
        //                        Add subscript to DX coil variables due to new multimode DX coil
        //       RE-ENGINEERED  na

        // PURPOSE OF THIS SUBROUTINE:
        // Calculates the Cost Estimate based on inputs.

        // SUBROUTINE LOCAL VARIABLE DECLARATIONS:
        int Item;            // do-loop counter for line items
        int ThisConstructID; // hold result of FindItem searching for Construct name
        int ThisSurfID;      // hold result from findItem
        int ThisZoneID;      // hold result from findItem

        auto &Zone(state.dataHeatBal->Zone);
        std::string ThisConstructStr;

        Array1D_bool uniqueSurfMask;
        Array1D<Real64> SurfMultipleARR;
        int surf;     // do-loop counter for checking for surfaces for uniqueness
        int thisCoil; // index of named coil in its derived type
        bool WildcardObjNames;
        int thisChil;
        int thisPV;
        Real64 Multipliers;

        // Setup working data structure for line items
        for (Item = 1; Item <= (int)state.dataCostEstimateManager->CostLineItem.size(); ++Item) { // Loop thru cost line items

            state.dataCostEstimateManager->CostLineItem(Item).LineNumber = Item;

            switch (state.dataCostEstimateManager->CostLineItem(Item).ParentObjType) {
            case ParentObject::General: {
                state.dataCostEstimateManager->CostLineItem(Item).Units = "Ea.";
                state.dataCostEstimateManager->CostLineItem(Item).ValuePer = state.dataCostEstimateManager->CostLineItem(Item).PerEach;
                state.dataCostEstimateManager->CostLineItem(Item).LineSubTotal =
                    state.dataCostEstimateManager->CostLineItem(Item).Qty * state.dataCostEstimateManager->CostLineItem(Item).ValuePer;
            } break;
            case ParentObject::Construction: {
                ThisConstructStr = state.dataCostEstimateManager->CostLineItem(Item).ParentObjName;
                ThisConstructID = Util::FindItem(ThisConstructStr, state.dataConstruction->Construct);
                // need to determine unique surfaces... some surfaces are shared by zones and hence doubled
                uniqueSurfMask.dimension(state.dataSurface->TotSurfaces, true); // init to true and change duplicates to false
                SurfMultipleARR.dimension(state.dataSurface->TotSurfaces, 1.0);
                for (surf = 1; surf <= state.dataSurface->TotSurfaces; ++surf) {
                    if (state.dataSurface->Surface(surf).ExtBoundCond >= 1) {
                        if (state.dataSurface->Surface(surf).ExtBoundCond < surf) { // already cycled through
                            uniqueSurfMask(surf) = false;
                        }
                    }
                    if (state.dataSurface->Surface(surf).Construction == 0) { // throw out others for now
                        uniqueSurfMask(surf) = false;
                    }
                    if (state.dataSurface->Surface(surf).Zone > 0) {
                        SurfMultipleARR(surf) =
                            Zone(state.dataSurface->Surface(surf).Zone).Multiplier * Zone(state.dataSurface->Surface(surf).Zone).ListMultiplier;
                    }
                }
                // determine which surfaces have the construction type  and if any are duplicates..
                Real64 Qty(0.0);
                for (int i = 1; i <= state.dataSurface->TotSurfaces; ++i) {
                    auto const &s(state.dataSurface->Surface(i));
                    if (uniqueSurfMask(i) && (s.Construction == ThisConstructID)) Qty += s.Area * SurfMultipleARR(i);
                }
                state.dataCostEstimateManager->CostLineItem(Item).Qty = Qty;
                state.dataCostEstimateManager->CostLineItem(Item).Units = "m2";
                state.dataCostEstimateManager->CostLineItem(Item).ValuePer = state.dataCostEstimateManager->CostLineItem(Item).PerSquareMeter;
                state.dataCostEstimateManager->CostLineItem(Item).LineSubTotal =
                    state.dataCostEstimateManager->CostLineItem(Item).Qty * state.dataCostEstimateManager->CostLineItem(Item).ValuePer;

                uniqueSurfMask.deallocate();
                SurfMultipleARR.deallocate();
            } break;
            case ParentObject::CoilDX:
            case ParentObject::CoilCoolingDXSingleSpeed: {
                WildcardObjNames = false;
                thisCoil = 0;
                //  check for wildcard * in object name..
                if (state.dataCostEstimateManager->CostLineItem(Item).ParentObjName == "*") { // wildcard, apply to all such components
                    WildcardObjNames = true;
                } else if (!state.dataCostEstimateManager->CostLineItem(Item).ParentObjName.empty()) {
                    thisCoil = Util::FindItem(state.dataCostEstimateManager->CostLineItem(Item).ParentObjName, state.dataDXCoils->DXCoil);
                }

                if (state.dataCostEstimateManager->CostLineItem(Item).PerKiloWattCap > 0.0) {
                    if (WildcardObjNames) {
                        Real64 Qty(0.0);
                        for (auto const &e : state.dataDXCoils->DXCoil)
                            Qty += e.RatedTotCap(1);
                        state.dataCostEstimateManager->CostLineItem(Item).Qty = Qty / 1000.0;
                        state.dataCostEstimateManager->CostLineItem(Item).Units = "kW (tot cool cap.)";
                        state.dataCostEstimateManager->CostLineItem(Item).ValuePer = state.dataCostEstimateManager->CostLineItem(Item).PerKiloWattCap;
                        state.dataCostEstimateManager->CostLineItem(Item).LineSubTotal =
                            state.dataCostEstimateManager->CostLineItem(Item).Qty * state.dataCostEstimateManager->CostLineItem(Item).ValuePer;
                    }
                    if (thisCoil > 0) {
                        state.dataCostEstimateManager->CostLineItem(Item).Qty = state.dataDXCoils->DXCoil(thisCoil).RatedTotCap(1) / 1000.0;
                        state.dataCostEstimateManager->CostLineItem(Item).Units = "kW (tot cool cap.)";
                        state.dataCostEstimateManager->CostLineItem(Item).ValuePer = state.dataCostEstimateManager->CostLineItem(Item).PerKiloWattCap;
                        state.dataCostEstimateManager->CostLineItem(Item).LineSubTotal =
                            state.dataCostEstimateManager->CostLineItem(Item).Qty * state.dataCostEstimateManager->CostLineItem(Item).ValuePer;
                    }
                }

                if (state.dataCostEstimateManager->CostLineItem(Item).PerEach > 0.0) {
                    if (WildcardObjNames) state.dataCostEstimateManager->CostLineItem(Item).Qty = double(state.dataDXCoils->NumDXCoils);
                    if (thisCoil > 0) state.dataCostEstimateManager->CostLineItem(Item).Qty = 1.0;
                    state.dataCostEstimateManager->CostLineItem(Item).ValuePer = state.dataCostEstimateManager->CostLineItem(Item).PerEach;
                    state.dataCostEstimateManager->CostLineItem(Item).LineSubTotal =
                        state.dataCostEstimateManager->CostLineItem(Item).Qty * state.dataCostEstimateManager->CostLineItem(Item).ValuePer;
                    state.dataCostEstimateManager->CostLineItem(Item).Units = "Ea.";
                }

                if (state.dataCostEstimateManager->CostLineItem(Item).PerKWCapPerCOP > 0.0) {
                    if (WildcardObjNames) {
                        Real64 Qty(0.0);
                        for (auto const &e : state.dataDXCoils->DXCoil) {
                            int maxSpeed = e.RatedCOP.size();
                            Qty += e.RatedCOP(maxSpeed) * e.RatedTotCap(maxSpeed);
                        }
                        state.dataCostEstimateManager->CostLineItem(Item).Qty = Qty / 1000.0;
                        state.dataCostEstimateManager->CostLineItem(Item).Units = "kW*COP (total, rated) ";
                        state.dataCostEstimateManager->CostLineItem(Item).ValuePer = state.dataCostEstimateManager->CostLineItem(Item).PerKWCapPerCOP;
                        state.dataCostEstimateManager->CostLineItem(Item).LineSubTotal =
                            state.dataCostEstimateManager->CostLineItem(Item).Qty * state.dataCostEstimateManager->CostLineItem(Item).ValuePer;
                    }
                    if (thisCoil > 0) {
                        int maxSpeed = state.dataDXCoils->DXCoil(thisCoil).RatedCOP.size();
                        state.dataCostEstimateManager->CostLineItem(Item).Qty = state.dataDXCoils->DXCoil(thisCoil).RatedCOP(maxSpeed) *
                                                                                state.dataDXCoils->DXCoil(thisCoil).RatedTotCap(maxSpeed) / 1000.0;
                        state.dataCostEstimateManager->CostLineItem(Item).Units = "kW*COP (total, rated) ";
                        state.dataCostEstimateManager->CostLineItem(Item).ValuePer = state.dataCostEstimateManager->CostLineItem(Item).PerKWCapPerCOP;
                        state.dataCostEstimateManager->CostLineItem(Item).LineSubTotal =
                            state.dataCostEstimateManager->CostLineItem(Item).Qty * state.dataCostEstimateManager->CostLineItem(Item).ValuePer;
                    }
                }
            } break;
            case ParentObject::CoilCoolingDX: {
                WildcardObjNames = false;
                auto &parentObjName = state.dataCostEstimateManager->CostLineItem(Item).ParentObjName;
                bool coilFound = false;
                //  check for wildcard * in object name..
                if (parentObjName == "*") { // wildcard, apply to all such components
                    WildcardObjNames = true;
                } else if (!state.dataCostEstimateManager->CostLineItem(Item).ParentObjName.empty()) {
                    // Purposefully not calling the factory here
                    // Input validation happens before we get to this point
                    // The factory throws a severe error when the coil is not found
                    // Finding the coil like this here to protects against another SevereError being thrown out of context
                    auto &v = state.dataCoilCoolingDX->coilCoolingDXs;
                    auto isInCoils = [&parentObjName](const CoilCoolingDX &coil) { return coil.name == parentObjName; };
                    auto it = std::find_if(v.begin(), v.end(), isInCoils);
                    if (it != v.end()) {
                        thisCoil = std::distance(v.begin(), it);
                        coilFound = true;
                    }
                }

                if (state.dataCostEstimateManager->CostLineItem(Item).PerKiloWattCap > 0.0) {
                    if (WildcardObjNames) {
                        Real64 Qty(0.0);
<<<<<<< HEAD
                        for (auto const &e : state.dataCoilCooingDX->coilCoolingDXs)
                            Qty += e.performance->ratedGrossTotalCap();
=======
                        for (auto const &e : state.dataCoilCoolingDX->coilCoolingDXs)
                            Qty += e.performance.normalMode.ratedGrossTotalCap;
>>>>>>> a4027721
                        state.dataCostEstimateManager->CostLineItem(Item).Qty = Qty / 1000.0;
                        state.dataCostEstimateManager->CostLineItem(Item).Units = "kW (tot cool cap.)";
                        state.dataCostEstimateManager->CostLineItem(Item).ValuePer = state.dataCostEstimateManager->CostLineItem(Item).PerKiloWattCap;
                        state.dataCostEstimateManager->CostLineItem(Item).LineSubTotal =
                            state.dataCostEstimateManager->CostLineItem(Item).Qty * state.dataCostEstimateManager->CostLineItem(Item).ValuePer;
                    }
                    if (coilFound) {
                        state.dataCostEstimateManager->CostLineItem(Item).Qty =
<<<<<<< HEAD
                            state.dataCoilCooingDX->coilCoolingDXs[thisCoil].performance->ratedGrossTotalCap() / 1000.0;
=======
                            state.dataCoilCoolingDX->coilCoolingDXs[thisCoil].performance.normalMode.ratedGrossTotalCap / 1000.0;
>>>>>>> a4027721
                        state.dataCostEstimateManager->CostLineItem(Item).Units = "kW (tot cool cap.)";
                        state.dataCostEstimateManager->CostLineItem(Item).ValuePer = state.dataCostEstimateManager->CostLineItem(Item).PerKiloWattCap;
                        state.dataCostEstimateManager->CostLineItem(Item).LineSubTotal =
                            state.dataCostEstimateManager->CostLineItem(Item).Qty * state.dataCostEstimateManager->CostLineItem(Item).ValuePer;
                    }
                }

                if (state.dataCostEstimateManager->CostLineItem(Item).PerEach > 0.0) {
                    if (WildcardObjNames)
                        state.dataCostEstimateManager->CostLineItem(Item).Qty = double(state.dataCoilCoolingDX->coilCoolingDXs.size());
                    if (coilFound) state.dataCostEstimateManager->CostLineItem(Item).Qty = 1.0;
                    state.dataCostEstimateManager->CostLineItem(Item).ValuePer = state.dataCostEstimateManager->CostLineItem(Item).PerEach;
                    state.dataCostEstimateManager->CostLineItem(Item).LineSubTotal =
                        state.dataCostEstimateManager->CostLineItem(Item).Qty * state.dataCostEstimateManager->CostLineItem(Item).ValuePer;
                    state.dataCostEstimateManager->CostLineItem(Item).Units = "Ea.";
                }

                if (state.dataCostEstimateManager->CostLineItem(Item).PerKWCapPerCOP > 0.0) {
                    if (WildcardObjNames) {
                        Real64 Qty(0.0);
<<<<<<< HEAD
                        for (auto const &e : state.dataCoilCooingDX->coilCoolingDXs) {
                            Real64 COP = e.performance->grossRatedCoolingCOPAtMaxSpeed(state);
                            Qty += COP * e.performance->ratedGrossTotalCap();
=======
                        for (auto const &e : state.dataCoilCoolingDX->coilCoolingDXs) {
                            auto const &maxSpeed = e.performance.normalMode.speeds.back();
                            Real64 COP = maxSpeed.original_input_specs.gross_rated_cooling_COP;
                            Qty += COP * e.performance.normalMode.ratedGrossTotalCap;
>>>>>>> a4027721
                        }
                        state.dataCostEstimateManager->CostLineItem(Item).Qty = Qty / 1000.0;
                        state.dataCostEstimateManager->CostLineItem(Item).Units = "kW*COP (total, rated) ";
                        state.dataCostEstimateManager->CostLineItem(Item).ValuePer = state.dataCostEstimateManager->CostLineItem(Item).PerKWCapPerCOP;
                        state.dataCostEstimateManager->CostLineItem(Item).LineSubTotal =
                            state.dataCostEstimateManager->CostLineItem(Item).Qty * state.dataCostEstimateManager->CostLineItem(Item).ValuePer;
                    }
                    if (coilFound) {
<<<<<<< HEAD
                        Real64 COP = state.dataCoilCooingDX->coilCoolingDXs[thisCoil].performance->grossRatedCoolingCOPAtMaxSpeed(state);
                        state.dataCostEstimateManager->CostLineItem(Item).Qty =
                            COP * state.dataCoilCooingDX->coilCoolingDXs[thisCoil].performance->ratedGrossTotalCap() / 1000.0;
=======
                        auto const &maxSpeed = state.dataCoilCoolingDX->coilCoolingDXs[thisCoil].performance.normalMode.speeds.back();
                        Real64 COP = maxSpeed.original_input_specs.gross_rated_cooling_COP;
                        state.dataCostEstimateManager->CostLineItem(Item).Qty =
                            COP * state.dataCoilCoolingDX->coilCoolingDXs[thisCoil].performance.normalMode.ratedGrossTotalCap / 1000.0;
>>>>>>> a4027721
                        state.dataCostEstimateManager->CostLineItem(Item).Units = "kW*COP (total, rated) ";
                        state.dataCostEstimateManager->CostLineItem(Item).ValuePer = state.dataCostEstimateManager->CostLineItem(Item).PerKWCapPerCOP;
                        state.dataCostEstimateManager->CostLineItem(Item).LineSubTotal =
                            state.dataCostEstimateManager->CostLineItem(Item).Qty * state.dataCostEstimateManager->CostLineItem(Item).ValuePer;
                    }
                }
            } break;
            case ParentObject::CoilHeatingFuel: {
                WildcardObjNames = false;
                thisCoil = 0;
                //  check for wildcard * in object name..
                if (state.dataCostEstimateManager->CostLineItem(Item).ParentObjName == "*") { // wildcard, apply to all such components
                    WildcardObjNames = true;
                } else if (!state.dataCostEstimateManager->CostLineItem(Item).ParentObjName.empty()) {
                    thisCoil = Util::FindItem(state.dataCostEstimateManager->CostLineItem(Item).ParentObjName, state.dataHeatingCoils->HeatingCoil);
                }

                if (state.dataCostEstimateManager->CostLineItem(Item).PerKiloWattCap > 0.0) {
                    if (WildcardObjNames) {
                        Real64 Qty(0.0);
                        for (auto const &e : state.dataHeatingCoils->HeatingCoil)
                            if (e.HCoilType_Num == 1) Qty += e.NominalCapacity;
                        state.dataCostEstimateManager->CostLineItem(Item).Qty = Qty / 1000.0;
                        state.dataCostEstimateManager->CostLineItem(Item).Units = "kW (tot heat cap.)";
                        state.dataCostEstimateManager->CostLineItem(Item).ValuePer = state.dataCostEstimateManager->CostLineItem(Item).PerKiloWattCap;
                        state.dataCostEstimateManager->CostLineItem(Item).LineSubTotal =
                            state.dataCostEstimateManager->CostLineItem(Item).Qty * state.dataCostEstimateManager->CostLineItem(Item).ValuePer;
                    }
                    if (thisCoil > 0) {
                        state.dataCostEstimateManager->CostLineItem(Item).Qty =
                            state.dataHeatingCoils->HeatingCoil(thisCoil).NominalCapacity / 1000.0;
                        state.dataCostEstimateManager->CostLineItem(Item).Units = "kW (tot heat cap.)";
                        state.dataCostEstimateManager->CostLineItem(Item).ValuePer = state.dataCostEstimateManager->CostLineItem(Item).PerKiloWattCap;
                        state.dataCostEstimateManager->CostLineItem(Item).LineSubTotal =
                            state.dataCostEstimateManager->CostLineItem(Item).Qty * state.dataCostEstimateManager->CostLineItem(Item).ValuePer;
                    }
                }

                if (state.dataCostEstimateManager->CostLineItem(Item).PerEach > 0.0) {
                    if (WildcardObjNames) state.dataCostEstimateManager->CostLineItem(Item).Qty = state.dataHeatingCoils->NumHeatingCoils;
                    if (thisCoil > 0) state.dataCostEstimateManager->CostLineItem(Item).Qty = 1.0;
                    state.dataCostEstimateManager->CostLineItem(Item).ValuePer = state.dataCostEstimateManager->CostLineItem(Item).PerEach;
                    state.dataCostEstimateManager->CostLineItem(Item).LineSubTotal =
                        state.dataCostEstimateManager->CostLineItem(Item).Qty * state.dataCostEstimateManager->CostLineItem(Item).ValuePer;
                    state.dataCostEstimateManager->CostLineItem(Item).Units = "Ea.";
                }

                if (state.dataCostEstimateManager->CostLineItem(Item).PerKWCapPerCOP > 0.0) {
                    if (WildcardObjNames) {
                        Real64 Qty(0.0);
                        for (auto const &e : state.dataHeatingCoils->HeatingCoil)
                            if (e.HCoilType_Num == 1) Qty += e.Efficiency * e.NominalCapacity;
                        state.dataCostEstimateManager->CostLineItem(Item).Qty = Qty / 1000.0;
                        state.dataCostEstimateManager->CostLineItem(Item).Units = "kW*Eff (total, rated) ";
                        state.dataCostEstimateManager->CostLineItem(Item).ValuePer = state.dataCostEstimateManager->CostLineItem(Item).PerKWCapPerCOP;
                        state.dataCostEstimateManager->CostLineItem(Item).LineSubTotal =
                            state.dataCostEstimateManager->CostLineItem(Item).Qty * state.dataCostEstimateManager->CostLineItem(Item).ValuePer;
                    }
                    if (thisCoil > 0) {
                        state.dataCostEstimateManager->CostLineItem(Item).Qty = state.dataHeatingCoils->HeatingCoil(thisCoil).Efficiency *
                                                                                state.dataHeatingCoils->HeatingCoil(thisCoil).NominalCapacity /
                                                                                1000.0;
                        state.dataCostEstimateManager->CostLineItem(Item).Units = "kW*Eff (total, rated) ";
                        state.dataCostEstimateManager->CostLineItem(Item).ValuePer = state.dataCostEstimateManager->CostLineItem(Item).PerKWCapPerCOP;
                        state.dataCostEstimateManager->CostLineItem(Item).LineSubTotal =
                            state.dataCostEstimateManager->CostLineItem(Item).Qty * state.dataCostEstimateManager->CostLineItem(Item).ValuePer;
                    }
                }
            } break;
            case ParentObject::ChillerElectric: {
                thisChil = 0;
                int chillNum = 0;
                for (auto const &ch : state.dataPlantChillers->ElectricChiller) {
                    chillNum++;
                    if (state.dataCostEstimateManager->CostLineItem(Item).ParentObjName == ch.Name) {
                        thisChil = chillNum;
                    }
                }
                if ((thisChil > 0) && (state.dataCostEstimateManager->CostLineItem(Item).PerKiloWattCap > 0.0)) {
                    state.dataCostEstimateManager->CostLineItem(Item).Qty = state.dataPlantChillers->ElectricChiller(thisChil).NomCap / 1000.0;
                    state.dataCostEstimateManager->CostLineItem(Item).Units = "kW (tot cool cap.)";
                    state.dataCostEstimateManager->CostLineItem(Item).ValuePer = state.dataCostEstimateManager->CostLineItem(Item).PerKiloWattCap;
                    state.dataCostEstimateManager->CostLineItem(Item).LineSubTotal =
                        state.dataCostEstimateManager->CostLineItem(Item).Qty * state.dataCostEstimateManager->CostLineItem(Item).ValuePer;
                }
                if ((thisChil > 0) && (state.dataCostEstimateManager->CostLineItem(Item).PerKWCapPerCOP > 0.0)) {
                    state.dataCostEstimateManager->CostLineItem(Item).Qty =
                        state.dataPlantChillers->ElectricChiller(thisChil).COP * state.dataPlantChillers->ElectricChiller(thisChil).NomCap / 1000.0;
                    state.dataCostEstimateManager->CostLineItem(Item).Units = "kW*COP (total, rated) ";
                    state.dataCostEstimateManager->CostLineItem(Item).ValuePer = state.dataCostEstimateManager->CostLineItem(Item).PerKWCapPerCOP;
                    state.dataCostEstimateManager->CostLineItem(Item).LineSubTotal =
                        state.dataCostEstimateManager->CostLineItem(Item).Qty * state.dataCostEstimateManager->CostLineItem(Item).ValuePer;
                }
                if ((thisChil > 0) && (state.dataCostEstimateManager->CostLineItem(Item).PerEach > 0.0)) {
                    state.dataCostEstimateManager->CostLineItem(Item).Qty = 1.0;
                    state.dataCostEstimateManager->CostLineItem(Item).Units = "Ea.";
                    state.dataCostEstimateManager->CostLineItem(Item).ValuePer = state.dataCostEstimateManager->CostLineItem(Item).PerEach;
                    state.dataCostEstimateManager->CostLineItem(Item).LineSubTotal =
                        state.dataCostEstimateManager->CostLineItem(Item).Qty * state.dataCostEstimateManager->CostLineItem(Item).ValuePer;
                }
            } break;
            case ParentObject::DaylightingControls: {
                if (state.dataCostEstimateManager->CostLineItem(Item).ParentObjName == "*") { // wildcard, apply to all such components
                    state.dataCostEstimateManager->CostLineItem(Item).Qty = sum(state.dataDayltg->ZoneDaylight, &Dayltg::ZoneDaylightCalc::totRefPts);
                } else if (!state.dataCostEstimateManager->CostLineItem(Item).ParentObjName.empty()) {
                    ThisZoneID = Util::FindItem(state.dataCostEstimateManager->CostLineItem(Item).ParentObjName, Zone);
                    if (ThisZoneID > 0) {
                        state.dataCostEstimateManager->CostLineItem(Item).Qty = state.dataDayltg->ZoneDaylight(ThisZoneID).totRefPts;
                    }
                }

                state.dataCostEstimateManager->CostLineItem(Item).Units = "Ea.";
                state.dataCostEstimateManager->CostLineItem(Item).ValuePer = state.dataCostEstimateManager->CostLineItem(Item).PerEach;
                state.dataCostEstimateManager->CostLineItem(Item).LineSubTotal =
                    state.dataCostEstimateManager->CostLineItem(Item).Qty * state.dataCostEstimateManager->CostLineItem(Item).ValuePer;
            } break;
            case ParentObject::ShadingZoneDetailed: {
                if (!state.dataCostEstimateManager->CostLineItem(Item).ParentObjName.empty()) {
                    ThisSurfID = Util::FindItem(state.dataCostEstimateManager->CostLineItem(Item).ParentObjName, state.dataSurface->Surface);
                    if (ThisSurfID > 0) {
                        ThisZoneID = Util::FindItem(state.dataSurface->Surface(ThisSurfID).ZoneName, Zone);
                        if (ThisZoneID > 0) {
                            state.dataCostEstimateManager->CostLineItem(Item).Qty =
                                state.dataSurface->Surface(ThisSurfID).Area * Zone(ThisZoneID).Multiplier * Zone(ThisZoneID).ListMultiplier;
                            state.dataCostEstimateManager->CostLineItem(Item).Units = "m2";
                            state.dataCostEstimateManager->CostLineItem(Item).ValuePer =
                                state.dataCostEstimateManager->CostLineItem(Item).PerSquareMeter;
                            state.dataCostEstimateManager->CostLineItem(Item).LineSubTotal =
                                state.dataCostEstimateManager->CostLineItem(Item).Qty * state.dataCostEstimateManager->CostLineItem(Item).ValuePer;
                        }
                    }
                }
            } break;
            case ParentObject::Lights: {
                if (state.dataCostEstimateManager->CostLineItem(Item).PerEach != 0.0) {
                    state.dataCostEstimateManager->CostLineItem(Item).Qty = 1.0;
                    state.dataCostEstimateManager->CostLineItem(Item).Units = "Ea.";
                    state.dataCostEstimateManager->CostLineItem(Item).ValuePer = state.dataCostEstimateManager->CostLineItem(Item).PerEach;
                    state.dataCostEstimateManager->CostLineItem(Item).LineSubTotal =
                        state.dataCostEstimateManager->CostLineItem(Item).Qty * state.dataCostEstimateManager->CostLineItem(Item).ValuePer;
                }

                if (state.dataCostEstimateManager->CostLineItem(Item).PerKiloWattCap != 0.0) {
                    if (!state.dataCostEstimateManager->CostLineItem(Item).ParentObjName.empty()) {
                        ThisZoneID = Util::FindItem(state.dataCostEstimateManager->CostLineItem(Item).ParentObjName, Zone);
                        if (ThisZoneID > 0) {
                            Real64 Qty(0.0);
                            for (auto const &e : state.dataHeatBal->Lights)
                                if (e.ZonePtr == ThisZoneID) Qty += e.DesignLevel;
                            state.dataCostEstimateManager->CostLineItem(Item).Qty =
                                (Zone(ThisZoneID).Multiplier * Zone(ThisZoneID).ListMultiplier / 1000.0) *
                                Qty; // this handles more than one light object per zone.
                            state.dataCostEstimateManager->CostLineItem(Item).Units = "kW";
                            state.dataCostEstimateManager->CostLineItem(Item).ValuePer =
                                state.dataCostEstimateManager->CostLineItem(Item).PerKiloWattCap;
                            state.dataCostEstimateManager->CostLineItem(Item).LineSubTotal =
                                state.dataCostEstimateManager->CostLineItem(Item).Qty * state.dataCostEstimateManager->CostLineItem(Item).ValuePer;
                        }
                    }
                }
            } break;
            case ParentObject::GeneratorPhotovoltaic: {
                if (state.dataCostEstimateManager->CostLineItem(Item).PerKiloWattCap != 0.0) {
                    if (!state.dataCostEstimateManager->CostLineItem(Item).ParentObjName.empty()) {
                        thisPV = Util::FindItem(state.dataCostEstimateManager->CostLineItem(Item).ParentObjName, state.dataPhotovoltaic->PVarray);
                        if (thisPV > 0) {
                            ThisZoneID =
                                Util::FindItem(state.dataSurface->Surface(state.dataPhotovoltaic->PVarray(thisPV).SurfacePtr).ZoneName, Zone);
                            if (ThisZoneID == 0) {
                                Multipliers = 1.0;
                            } else {
                                Multipliers = Zone(ThisZoneID).Multiplier * Zone(ThisZoneID).ListMultiplier;
                            }
                            if (state.dataPhotovoltaic->PVarray(thisPV).PVModelType == DataPhotovoltaics::PVModel::Simple) {
                                state.dataCostEstimateManager->CostLineItem(Item).Qty =
                                    1000.0 * state.dataPhotovoltaic->PVarray(thisPV).SimplePVModule.AreaCol *
                                    state.dataPhotovoltaic->PVarray(thisPV).SimplePVModule.PVEfficiency * Multipliers / 1000.0;
                            }
                            state.dataCostEstimateManager->CostLineItem(Item).Units = "kW (rated)";
                            state.dataCostEstimateManager->CostLineItem(Item).ValuePer =
                                state.dataCostEstimateManager->CostLineItem(Item).PerKiloWattCap;
                            state.dataCostEstimateManager->CostLineItem(Item).LineSubTotal =
                                state.dataCostEstimateManager->CostLineItem(Item).Qty * state.dataCostEstimateManager->CostLineItem(Item).ValuePer;
                        }
                    }
                }
            } break;
            default:
                break;
            }
        }

        // now sum up the line items, result for the current building

        state.dataCostEstimateManager->CurntBldg.LineItemTot = sum(state.dataCostEstimateManager->CostLineItem, &CostLineItemStruct::LineSubTotal);
    }

} // namespace CostEstimateManager

} // namespace EnergyPlus<|MERGE_RESOLUTION|>--- conflicted
+++ resolved
@@ -730,13 +730,8 @@
                 if (state.dataCostEstimateManager->CostLineItem(Item).PerKiloWattCap > 0.0) {
                     if (WildcardObjNames) {
                         Real64 Qty(0.0);
-<<<<<<< HEAD
-                        for (auto const &e : state.dataCoilCooingDX->coilCoolingDXs)
+                        for (auto const &e : state.dataCoilCoolingDX->coilCoolingDXs)
                             Qty += e.performance->ratedGrossTotalCap();
-=======
-                        for (auto const &e : state.dataCoilCoolingDX->coilCoolingDXs)
-                            Qty += e.performance.normalMode.ratedGrossTotalCap;
->>>>>>> a4027721
                         state.dataCostEstimateManager->CostLineItem(Item).Qty = Qty / 1000.0;
                         state.dataCostEstimateManager->CostLineItem(Item).Units = "kW (tot cool cap.)";
                         state.dataCostEstimateManager->CostLineItem(Item).ValuePer = state.dataCostEstimateManager->CostLineItem(Item).PerKiloWattCap;
@@ -745,11 +740,7 @@
                     }
                     if (coilFound) {
                         state.dataCostEstimateManager->CostLineItem(Item).Qty =
-<<<<<<< HEAD
-                            state.dataCoilCooingDX->coilCoolingDXs[thisCoil].performance->ratedGrossTotalCap() / 1000.0;
-=======
-                            state.dataCoilCoolingDX->coilCoolingDXs[thisCoil].performance.normalMode.ratedGrossTotalCap / 1000.0;
->>>>>>> a4027721
+                            state.dataCoilCoolingDX->coilCoolingDXs[thisCoil].performance->ratedGrossTotalCap() / 1000.0;
                         state.dataCostEstimateManager->CostLineItem(Item).Units = "kW (tot cool cap.)";
                         state.dataCostEstimateManager->CostLineItem(Item).ValuePer = state.dataCostEstimateManager->CostLineItem(Item).PerKiloWattCap;
                         state.dataCostEstimateManager->CostLineItem(Item).LineSubTotal =
@@ -770,16 +761,9 @@
                 if (state.dataCostEstimateManager->CostLineItem(Item).PerKWCapPerCOP > 0.0) {
                     if (WildcardObjNames) {
                         Real64 Qty(0.0);
-<<<<<<< HEAD
-                        for (auto const &e : state.dataCoilCooingDX->coilCoolingDXs) {
+                        for (auto const &e : state.dataCoilCoolingDX->coilCoolingDXs) {
                             Real64 COP = e.performance->grossRatedCoolingCOPAtMaxSpeed(state);
                             Qty += COP * e.performance->ratedGrossTotalCap();
-=======
-                        for (auto const &e : state.dataCoilCoolingDX->coilCoolingDXs) {
-                            auto const &maxSpeed = e.performance.normalMode.speeds.back();
-                            Real64 COP = maxSpeed.original_input_specs.gross_rated_cooling_COP;
-                            Qty += COP * e.performance.normalMode.ratedGrossTotalCap;
->>>>>>> a4027721
                         }
                         state.dataCostEstimateManager->CostLineItem(Item).Qty = Qty / 1000.0;
                         state.dataCostEstimateManager->CostLineItem(Item).Units = "kW*COP (total, rated) ";
@@ -788,16 +772,9 @@
                             state.dataCostEstimateManager->CostLineItem(Item).Qty * state.dataCostEstimateManager->CostLineItem(Item).ValuePer;
                     }
                     if (coilFound) {
-<<<<<<< HEAD
-                        Real64 COP = state.dataCoilCooingDX->coilCoolingDXs[thisCoil].performance->grossRatedCoolingCOPAtMaxSpeed(state);
+                        Real64 COP = state.dataCoilCoolingDX->coilCoolingDXs[thisCoil].performance->grossRatedCoolingCOPAtMaxSpeed(state);
                         state.dataCostEstimateManager->CostLineItem(Item).Qty =
-                            COP * state.dataCoilCooingDX->coilCoolingDXs[thisCoil].performance->ratedGrossTotalCap() / 1000.0;
-=======
-                        auto const &maxSpeed = state.dataCoilCoolingDX->coilCoolingDXs[thisCoil].performance.normalMode.speeds.back();
-                        Real64 COP = maxSpeed.original_input_specs.gross_rated_cooling_COP;
-                        state.dataCostEstimateManager->CostLineItem(Item).Qty =
-                            COP * state.dataCoilCoolingDX->coilCoolingDXs[thisCoil].performance.normalMode.ratedGrossTotalCap / 1000.0;
->>>>>>> a4027721
+                            COP * state.dataCoilCoolingDX->coilCoolingDXs[thisCoil].performance->ratedGrossTotalCap() / 1000.0;
                         state.dataCostEstimateManager->CostLineItem(Item).Units = "kW*COP (total, rated) ";
                         state.dataCostEstimateManager->CostLineItem(Item).ValuePer = state.dataCostEstimateManager->CostLineItem(Item).PerKWCapPerCOP;
                         state.dataCostEstimateManager->CostLineItem(Item).LineSubTotal =
