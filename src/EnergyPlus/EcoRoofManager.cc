// EnergyPlus, Copyright (c) 1996-2020, The Board of Trustees of the University of Illinois,
// The Regents of the University of California, through Lawrence Berkeley National Laboratory
// (subject to receipt of any required approvals from the U.S. Dept. of Energy), Oak Ridge
// National Laboratory, managed by UT-Battelle, Alliance for Sustainable Energy, LLC, and other
// contributors. All rights reserved.
//
// NOTICE: This Software was developed under funding from the U.S. Department of Energy and the
// U.S. Government consequently retains certain rights. As such, the U.S. Government has been
// granted for itself and others acting on its behalf a paid-up, nonexclusive, irrevocable,
// worldwide license in the Software to reproduce, distribute copies to the public, prepare
// derivative works, and perform publicly and display publicly, and to permit others to do so.
//
// Redistribution and use in source and binary forms, with or without modification, are permitted
// provided that the following conditions are met:
//
// (1) Redistributions of source code must retain the above copyright notice, this list of
//     conditions and the following disclaimer.
//
// (2) Redistributions in binary form must reproduce the above copyright notice, this list of
//     conditions and the following disclaimer in the documentation and/or other materials
//     provided with the distribution.
//
// (3) Neither the name of the University of California, Lawrence Berkeley National Laboratory,
//     the University of Illinois, U.S. Dept. of Energy nor the names of its contributors may be
//     used to endorse or promote products derived from this software without specific prior
//     written permission.
//
// (4) Use of EnergyPlus(TM) Name. If Licensee (i) distributes the software in stand-alone form
//     without changes from the version obtained under this License, or (ii) Licensee makes a
//     reference solely to the software portion of its product, Licensee must refer to the
//     software as "EnergyPlus version X" software, where "X" is the version number Licensee
//     obtained under this License and may not use a different name for the software. Except as
//     specifically required in this Section (4), Licensee shall not use in a company name, a
//     product name, in advertising, publicity, or other promotional activities any name, trade
//     name, trademark, logo, or other designation of "EnergyPlus", "E+", "e+" or confusingly
//     similar designation, without the U.S. Department of Energy's prior written consent.
//
// THIS SOFTWARE IS PROVIDED BY THE COPYRIGHT HOLDERS AND CONTRIBUTORS "AS IS" AND ANY EXPRESS OR
// IMPLIED WARRANTIES, INCLUDING, BUT NOT LIMITED TO, THE IMPLIED WARRANTIES OF MERCHANTABILITY
// AND FITNESS FOR A PARTICULAR PURPOSE ARE DISCLAIMED. IN NO EVENT SHALL THE COPYRIGHT OWNER OR
// CONTRIBUTORS BE LIABLE FOR ANY DIRECT, INDIRECT, INCIDENTAL, SPECIAL, EXEMPLARY, OR
// CONSEQUENTIAL DAMAGES (INCLUDING, BUT NOT LIMITED TO, PROCUREMENT OF SUBSTITUTE GOODS OR
// SERVICES; LOSS OF USE, DATA, OR PROFITS; OR BUSINESS INTERRUPTION) HOWEVER CAUSED AND ON ANY
// THEORY OF LIABILITY, WHETHER IN CONTRACT, STRICT LIABILITY, OR TORT (INCLUDING NEGLIGENCE OR
// OTHERWISE) ARISING IN ANY WAY OUT OF THE USE OF THIS SOFTWARE, EVEN IF ADVISED OF THE
// POSSIBILITY OF SUCH DAMAGE.

// C++ Headers
#include <cmath>

// ObjexxFCL Headers
#include <ObjexxFCL/Fmath.hh>

// EnergyPlus Headers
#include <EnergyPlus/Construction.hh>
#include <EnergyPlus/ConvectionCoefficients.hh>
#include <EnergyPlus/Data/EnergyPlusData.hh>
#include <EnergyPlus/DataEnvironment.hh>
#include <EnergyPlus/DataGlobals.hh>
#include <EnergyPlus/DataHeatBalFanSys.hh>
#include <EnergyPlus/DataHeatBalSurface.hh>
#include <EnergyPlus/DataHeatBalance.hh>
#include <EnergyPlus/DataLoopNode.hh>
#include <EnergyPlus/DataSurfaces.hh>
#include <EnergyPlus/DataWater.hh>
#include <EnergyPlus/EcoRoofManager.hh>
#include <EnergyPlus/General.hh>
#include <EnergyPlus/Material.hh>
#include <EnergyPlus/OutputProcessor.hh>
#include <EnergyPlus/Psychrometrics.hh>
#include <EnergyPlus/UtilityRoutines.hh>

namespace EnergyPlus {

namespace EcoRoofManager {
    // Module containing the heat balance simulation routines
    // calculation (initialization) routines

    // MODULE INFORMATION:
    //       AUTHOR         David Sailor and Toan Pham, Portland State University
    //       DATE WRITTEN   Jan 2007
    //       MODIFIED       Oct 2010
    //       RE-ENGINEERED  na

    // PURPOSE OF THIS MODULE:
    // Module for implementing an ecoroof (aka Green Roof)

    // METHODOLOGY EMPLOYED:
    // Vikram Madhusudan's Portland State Univ. MS Thesis (Dec 2005) based on FASST model
    // of Frankenstein and Koenig (2004) - DRDC/CRREL Technical Report TR-04-25.
    // Precipitation schedules and irrigation schedules can be used to define hourly moisture
    // inputs (m). Moisture transport updated Oct 2010.
    // REFERENCES:
    // OTHER NOTES:

    // USE STATEMENTS:
    // Use statements for data only modules
    // Using/Aliasing
    using namespace DataSurfaces;
    using namespace DataGlobals;
    using namespace DataLoopNode;
    using namespace DataHeatBalance;
    using DataWater::Irrigation;
    using DataWater::IrrSchedDesign;
    using DataWater::IrrSmartSched;
    using DataWater::RainFall;
    using DataWater::RainSchedDesign;
    // Use statements for access to subroutines in other modules

    // Data
    // MODULE PARAMETER DEFINITIONS
    // na

    // DERIVED TYPE DEFINITIONS
    // na

    // MODULE VARIABLE DECLARATIONS:

    Real64 CumRunoff(0.0); // Cumulative runoff, updated each time step (m) mult by roof area to get volume
    Real64 CumET(0.0);     // Cumulative evapotranspiration from soil and plants (m)
    Real64 CumPrecip(0.0);
    Real64 CumIrrigation(0.0); // Cumulative irrigation, updated each time step (m) mult by roof area to get volume
    Real64 CurrentRunoff;
    Real64 CurrentET;
    Real64 CurrentPrecipitation; // units of (m) per timestep
    Real64 CurrentIrrigation;    // units of (m) per timestep

    Real64 Tfold; // leaf temperature from the previous time step
    Real64 Tgold; // ground temperature from the previous time step // TODO: These probably need to be re-initialized
    bool EcoRoofbeginFlag(true);
    bool CalcEcoRoofMyEnvrnFlag(true);

    void clear_state() {
        EcoRoofbeginFlag = true;
        CalcEcoRoofMyEnvrnFlag = true;
    }

    // MODULE SUBROUTINES:

    //*************************************************************************

    // Functions

    void CalcEcoRoof(EnergyPlusData &state,
                     int const SurfNum, // Indicator of Surface Number for the current surface
                     int const ZoneNum, // Indicator for zone number where the current surface
                     int &ConstrNum,    // Indicator for construction index for the current surface
                     Real64 &TempExt    // Exterior temperature boundary condition
    )
    {
        // SUBROUTINE INFORMATION
        //     AUTHOR          David Sailor and Toan Pham
        //     DATE WRITTEN    January 2007
        //     MODIFIED        David Sailor - to fix initialization between DD runs and during warm-up
        //     RE-ENGINEERED   na

        // PURPOSE OF THIS MODULE:

        // To calculate the heat balance for surfaces with eco roof specified as outside surface
        // Note that only ONE ecoroof construction can be employed at present time. If multiple
        // surfaces have ecoroof as the outside layer the energy balance is only calculated for
        // the first such surface.

        // METHODOLOGY EMPLOYED:
        // Vikram Madhusudan's Portland State Univ. MS Thesis (Dec 2005) based on FASST model
        // of Frankenstein and Koenig (2004) - DRDC/CRREL Technical Report TR-04-25.
        // Some data used herein are from: European Centre for Medium-Range Weather Forecasts (ECMWF)
        // IFS Documentation, CY25R1 (April 2002), www.ecmwf.int/research/ifsdocs/CY24r1/Physics/
        // Physics-08-03.html.
        // The Atmospheric Boundary Layer - by J.R. Garratt (Cambridge Atmos. & Space Science Series), 316pp.
        // Using/Aliasing
        using namespace DataGlobals;
        using namespace DataEnvironment;
        using namespace DataHeatBalFanSys;
        using namespace DataHeatBalance;
        using namespace DataHeatBalSurface;
        using namespace DataSurfaces;
        using namespace Psychrometrics;
        using ConvectionCoefficients::InitExteriorConvectionCoeff;
        using ConvectionCoefficients::SetExtConvectionCoeff;
        using ConvectionCoefficients::SetIntConvectionCoeff;

        // Locals
        // SUBROUTINE ARGUMENT DEFINITIONS:

        // SUBROUTINE PARAMETER DEFINITIONS:
        Real64 const Kv(0.4);           // Von Karmen's constant (source FASST)
        Real64 const rch(0.63);         // Turbulent Schimdt Number
        Real64 const rche(0.71);        // Turbulent Prandtl Number
        Real64 const Rair(0.286e3);     // Gas Constant of air J/Kg K
        Real64 const g1(9.81);          // Gravity. In m/sec^2.
        Real64 const Sigma(5.6697e-08); // Stefan-Boltzmann constant W/m^2K^4
        Real64 const Cpa(1005.6);       // Specific heat of Water Vapor. (J/Kg.K)

        // SUBROUTINE LOCAL VARIABLE DECLARATIONS:
        static int FirstEcoSurf(0); // Indicates lowest numbered surface that is an ecoroof
        // used to determine WHEN to updatesoilProps...
        int EcoLoop; // an integer loop variable for the simultaneous solution iteration

        Real64 AbsThermSurf; // Thermal absoptance of the exterior surface
        int RoughSurf;       // Roughness index of the exterior (ecoroof) surface.
        Real64 HMovInsul;    // "Convection" coefficient of movable insulation
        //  REAL(r64)    :: HSky                ! "Convection" coefficient from sky to surface
        //  REAL(r64)    :: HAir                ! "Convection" coefficient from air to surface (radiation)
        //  INTEGER :: OPtr
        //  INTEGER :: OSCScheduleIndex    ! Index number for OSC ConstTempSurfaceName

        static bool QuickConductionSurf(false); // indicator for quick conduction surface
        static Real64 LAI(0.2);                 // Leaf area index
        static Real64 epsilonf(0.95);           // Leaf Emisivity
        static Real64 epsilong(0.95);           // Soil Emisivity
        static Real64 Alphag(0.3);              // Ground Albedo
        static Real64 Alphaf(0.2);              // Leaf Albedo (reflectivity to solar radiation)
        static Real64 e0(2.0);                  // Windless lower limit of exchange coefficient (from FASST docs)
        static Real64 RH(50.0);                 // Relative humidity (%)
        static Real64 Pa(101325.0);             // Atmospheric Pressure (PA)
        static Real64 Tg(10.0);                 // Ground Surface temperature C ***** FROM PREVIOUS TIME STEP
        static Real64 Tf(10.0);                 // Leaf temperature C ***** FROM PREVIOUS TIME STEP
        Real64 Tgk;                             // Ground temperature in Kelvin
        static Real64 Zf(0.2);                  // Height of plants (m)
        // DJS Oct 2007 release - note I got rid of the initialization of moisture and meanrootmoisture here as these
        // values are now set at beginning of each new DD and each new warm-up loop.
        // DJS
        static Real64 Moisture;               // m^3/m^3.The moisture content in the soil is the value provided by a user
        static Real64 MoistureResidual(0.05); // m^3/m^3. Residual & maximum water contents are unique to each material.
        // See Frankenstein et al (2004b) for data.
        static Real64 MoistureMax(0.5);      // Maximum volumetric moisture content (porosity) m^3/m^3
        static Real64 MeanRootMoisture;      // Mean value of root moisture m^3/m^3
        static Real64 SoilThickness(0.2);    // Soil thickness (m)
        static Real64 StomatalResistanceMin; // s/m . ! Minimum stomatal resistance is unique for each veg. type.
        static Real64 f3(1.0);               // As the value of gd for tall grass is 0, then f3 = 1
        // ECMWF 2002 CY25R1 report has gd=0.0 for all veg except trees where gd=0.03.

        Real64 Ta;                // current air temperature
        static Real64 Zog(0.001); // Ground roughness length scale (m)
        static Real64 Za(2.0);    // Instrument height where atmospheric wind speed is measured (m)
        Real64 Ws;                // Wind Speed (m/s)
        Real64 Waf;               // Windspeed within canopy (m/s)

        Real64 Latm; // Long Wave Radiation (W/m^2)
        Real64 qaf;  // mixing ratio of air near canopy

        Real64 qg;                 // mixing ratio of air at surface.
        static Real64 Lf;          // latent heat flux
        static Real64 Vfluxf(0.0); // Water evapotr. rate associated with latent heat from vegetation [m/s]
        Real64 RS;                 // shortwave radiation
        static Real64 Qsoil(0.0);  // heat flux from the soil layer

        Real64 EpsilonOne;
        // unused1208  REAL(r64) :: e
        Real64 eair;
        Real64 Rhoa;
        Real64 Tak;
        Real64 qa; // mixing ratio of air
        Real64 Tafk;
        Real64 Taf;
        Real64 Rhof;
        Real64 Rhoaf; // Average air density
        Real64 sigmaf;
        Real64 Zd;               // zero displacement height (m)
        Real64 Zo;               // foliage roughness length (m)
        Real64 Cfhn;             // transfer coefficient at near-neutral conditions
        Real64 Cf;               // bulk Transfer coefficient, equation 10 page 6 (FASST).
        static Real64 sheatf;    // sensible heat flux coeff for foliage (W/m^2K)
        static Real64 sensiblef; // sensible heat transfer TO foliage (W/m^2) DJS Jan 2011
        Real64 ra;               // Aerodynamic Resistance

        Real64 f1inv; // intermediate calculation variable
        Real64 f2inv; // intermediate calculation variable

        Real64 f1;   // intermediate calculation variable
        Real64 f2;   // intermediate calculation variable
        Real64 r_s;  // Minimum Stomatal Resistance, specific to each plant
        Real64 Mg;   // Surface soil moisture content m^3/m^3 (Moisture / MoistureMax)
        Real64 dOne; // intermediate calculation variable
        Real64 esf;  // the saturation vapor pressure (Pa)
        Real64 qsf;  // Saturation specific humidity at leaf temperature (qfsat)
        Real64 Lef;  // Latent heat of vaporation at leaf surface temperature (J/kg)

        Real64 Desf;             // Derivative of Saturation vapor pressure
        Real64 dqf;              // Derivative of saturation specific humidity
        Real64 dqg;              // this is given by Clausius-Clapeyron equation
        Real64 esg;              // Saturation vapor pressure (Pa)
        Real64 qsg;              // Saturation specific humidity(mixing ratio?) at ground surface temperature
        Real64 Leg;              // Latent heat vaporization  at the ground temperature (J/kg)
        Real64 Desg;             // derivative of esg Saturation vapor pressure(?)
        Real64 F1temp;           // intermediate variable in computing flux from the soil layer
        Real64 P1;               // intermediate variable in the equation for Tf
        Real64 P2;               // intermediate variable in the equation for Tf and Tg
        Real64 P3;               // intermediate variable in the equation for Tf and Tg
        Real64 Rhog;             // Density of air at the soil surface temperature
        Real64 Rhoag;            // Average density of air with respect to ground surface and air temperature
        Real64 Rib;              // Richardson Number
        Real64 Chng;             // bulk transfer coefficient near ground
        Real64 Ce;               // bulk transfer coefficient (this is in fact Ceg in equation 28 main report)
        Real64 Gammah;           // latent heat exchange stability correction factor
        Real64 Chg;              // in fact it is the same as Ce (=Ceg) is transfer coefficient (but wot?)
        static Real64 sheatg;    // intermediate calculation variable - sensible flux coef (W/m^2K for ground)
        static Real64 sensibleg; // sensible heat flux TO ground (w/m^2) DJS Jan 2011
        Real64 T3G;              // intermediate variable in the equation for Tg
        Real64 T2G;              // intermediate variable in the equation for Tg
        Real64 LeafTK;           // the current leaf's temperature (Kelvin)
        Real64 SoilTK;           // the current soil's temperature (Kelvin)
        Real64 Chne;             // is similar to near ground bulk transfer coefficient for latent heat flux (at neutral condition)
        Real64 Tif;              // previous leaf temperature
        Real64 rn;               // rn is the combined effect of both stomatal and aerodynamic resistances
        // in fact this is called r'' in the main report
        static Real64 Lg(0.0);     // latent heat flux from ground surface
        static Real64 Vfluxg(0.0); // Water evapotr. rate associated with latent heat from ground surface [m/s]
        Real64 T1G;                // intermediate variable in the equation for Tg
        Real64 Qsoilpart1;         // intermediate variable for evaluating Qsoil (part without the unknown)
        Real64 Qsoilpart2;         // intermediate variable for evaluating Qsoil (part coeff of the ground temperature)

        //  INTEGER,EXTERNAL :: GetNewUnitNumber ! external function to return a new (unique) unit for ecoroof writing
        int unit(0); // not actually used in the function it is passed into

        Ws = WindSpeedAt(Surface(SurfNum).Centroid.z); // use windspeed at Z of roof
        if (Ws < 2.0) {                                // Later we need to adjust for building roof height...
            Ws = 2.0;                                  // Set minimum possible wind speed outside vegetation to 2.0 m/s
                                                       // consistent with FASST TR-04-25 p. x (W' = 2.0)
        }

        if (SurfWinStormWinFlag(SurfNum) == 1) ConstrNum = Surface(SurfNum).StormWinConstruction;
        RoughSurf = dataMaterial.Material(state.dataConstruction->Construct(ConstrNum).LayerPoint(1)).Roughness;
        AbsThermSurf = dataMaterial.Material(state.dataConstruction->Construct(ConstrNum).LayerPoint(1)).AbsorpThermal;
        HMovInsul = 0.0;

        if (Surface(SurfNum).ExtWind) {
            InitExteriorConvectionCoeff(state,
                                        SurfNum,
                                        HMovInsul,
                                        RoughSurf,
                                        AbsThermSurf,
                                        TH(1, 1, SurfNum),
                                        HcExtSurf(SurfNum),
                                        HSkyExtSurf(SurfNum),
                                        HGrdExtSurf(SurfNum),
                                        HAirExtSurf(SurfNum));
        }

        RS = BeamSolarRad + AnisoSkyMult(SurfNum) * DifSolarRad;

        Latm = 1.0 * Sigma * 1.0 * Surface(SurfNum).ViewFactorGround * pow_4(GroundTempKelvin) +
               1.0 * Sigma * 1.0 * Surface(SurfNum).ViewFactorSky * pow_4(SkyTempKelvin);

        if (EcoRoofbeginFlag) {
            EcoRoofbeginFlag = false;
            if (Surface(SurfNum).HeatTransferAlgorithm != HeatTransferModel_CTF)
                ShowSevereError("CalcEcoRoof: EcoRoof simulation but HeatBalanceAlgorithm is not ConductionTransferFunction(CTF). EcoRoof model "
                                "currently works only with CTF heat balance solution algorithm.");
            // ONLY READ ECOROOF PROPERTIES IN THE FIRST TIME
            Zf = dataMaterial.Material(state.dataConstruction->Construct(ConstrNum).LayerPoint(1)).HeightOfPlants;              // Plant height (m)
            LAI = dataMaterial.Material(state.dataConstruction->Construct(ConstrNum).LayerPoint(1)).LAI;                        // Leaf Area Index
            Alphag = 1.0 - dataMaterial.Material(state.dataConstruction->Construct(ConstrNum).LayerPoint(1)).AbsorpSolar;       // albedo rather than absorptivity
            Alphaf = dataMaterial.Material(state.dataConstruction->Construct(ConstrNum).LayerPoint(1)).Lreflectivity;           // Leaf Reflectivity
            epsilonf = dataMaterial.Material(state.dataConstruction->Construct(ConstrNum).LayerPoint(1)).LEmissitivity;         // Leaf Emisivity
            StomatalResistanceMin = dataMaterial.Material(state.dataConstruction->Construct(ConstrNum).LayerPoint(1)).RStomata; // Leaf min stomatal resistance
            epsilong = dataMaterial.Material(state.dataConstruction->Construct(ConstrNum).LayerPoint(1)).AbsorpThermal;         // Soil Emisivity
            MoistureMax = dataMaterial.Material(state.dataConstruction->Construct(ConstrNum).LayerPoint(1)).Porosity;           // Max moisture content in soil
            MoistureResidual = dataMaterial.Material(state.dataConstruction->Construct(ConstrNum).LayerPoint(1)).MinMoisture;   // Min moisture content in soil
            Moisture = dataMaterial.Material(state.dataConstruction->Construct(ConstrNum).LayerPoint(1)).InitMoisture;          // Initial moisture content in soil
            MeanRootMoisture = Moisture; // DJS Oct 2007 Release --> all soil at same initial moisture for Reverse DD fix

            SoilThickness = dataMaterial.Material(state.dataConstruction->Construct(ConstrNum).LayerPoint(1)).Thickness; // Total thickness of soil layer (m)

            // DJS - This set of statements and the corresponding write statement in the UpdateSoilProps subroutine should
            //      be removed (or commented out) prior to deployment in a working version of EnergyPlus
            // Open a unit for writing ecoroof specific data to output file (in EnergyPlus directory)
            // unit=GetNewUnitNumber()
            // open(unit,file='ecoroof.txt')

            // write(unit,*)   " ECOROOF OUTPUT REPORT TRACE - HOURLY "
            // write(unit,*)   " "
            // write(unit,91)
            // 91 FORMAT (" Day Hour Flux T_g  T_f MoistTop MoistRoot CumRain CumET CumRunoff TotalIrr Dens SpecHeat  Cond  Albedo")

            FirstEcoSurf = SurfNum; // this determines WHEN to updatesoilProps

            // DJS NOVEMBER 2010 - Make calls to SetupOutput Variable to allow for reporting of ecoroof variables

            SetupOutputVariable(state, "Green Roof Soil Temperature", OutputProcessor::Unit::C, Tg, "Zone", "State", "Environment");
            SetupOutputVariable(state, "Green Roof Vegetation Temperature", OutputProcessor::Unit::C, Tf, "Zone", "State", "Environment");
            SetupOutputVariable(state, "Green Roof Soil Root Moisture Ratio", OutputProcessor::Unit::None, MeanRootMoisture, "Zone", "State", "Environment");
            SetupOutputVariable(state, "Green Roof Soil Near Surface Moisture Ratio", OutputProcessor::Unit::None, Moisture, "Zone", "State", "Environment");
            SetupOutputVariable(state,
                "Green Roof Soil Sensible Heat Transfer Rate per Area", OutputProcessor::Unit::W_m2, sensibleg, "Zone", "State", "Environment");
            SetupOutputVariable(state,
                "Green Roof Vegetation Sensible Heat Transfer Rate per Area", OutputProcessor::Unit::W_m2, sensiblef, "Zone", "State", "Environment");
            SetupOutputVariable(state, "Green Roof Vegetation Moisture Transfer Rate", OutputProcessor::Unit::m_s, Vfluxf, "Zone", "State", "Environment");
            SetupOutputVariable(state, "Green Roof Soil Moisture Transfer Rate", OutputProcessor::Unit::m_s, Vfluxg, "Zone", "State", "Environment");
            SetupOutputVariable(state,
                "Green Roof Vegetation Latent Heat Transfer Rate per Area", OutputProcessor::Unit::W_m2, Lf, "Zone", "State", "Environment");
            SetupOutputVariable(state,
                "Green Roof Soil Latent Heat Transfer Rate per Area", OutputProcessor::Unit::W_m2, Lg, "Zone", "State", "Environment");

            SetupOutputVariable(state, "Green Roof Cumulative Precipitation Depth", OutputProcessor::Unit::m, CumPrecip, "Zone", "Sum", "Environment");
            SetupOutputVariable(state, "Green Roof Cumulative Irrigation Depth", OutputProcessor::Unit::m, CumIrrigation, "Zone", "Sum", "Environment");
            SetupOutputVariable(state, "Green Roof Cumulative Runoff Depth", OutputProcessor::Unit::m, CumRunoff, "Zone", "Sum", "Environment");
            SetupOutputVariable(state, "Green Roof Cumulative Evapotranspiration Depth", OutputProcessor::Unit::m, CumET, "Zone", "Sum", "Environment");
            SetupOutputVariable(state,
                "Green Roof Current Precipitation Depth", OutputProcessor::Unit::m, CurrentPrecipitation, "Zone", "Sum", "Environment");
            SetupOutputVariable(state, "Green Roof Current Irrigation Depth", OutputProcessor::Unit::m, CurrentIrrigation, "Zone", "Sum", "Environment");
            SetupOutputVariable(state, "Green Roof Current Runoff Depth", OutputProcessor::Unit::m, CurrentRunoff, "Zone", "Sum", "Environment");
            SetupOutputVariable(state, "Green Roof Current Evapotranspiration Depth", OutputProcessor::Unit::m, CurrentET, "Zone", "Sum", "Environment");

            // DJS NOVEMBER 2010 - end of calls to setup output of ecoroof variables

        } // Initialization statements for first entry into ecoroof routines

        // DJS July 2007
        // Make sure the ecoroof module resets its conditions at start of EVERY warmup day and every new design day
        // for Reverse DD testing

        if (BeginEnvrnFlag || WarmupFlag) {
            Moisture = dataMaterial.Material(state.dataConstruction->Construct(ConstrNum).LayerPoint(1)).InitMoisture;    // Initial moisture content in soil
            MeanRootMoisture = Moisture;                                             // Start the root zone moisture at the same value as the surface.
            Alphag = 1.0 - dataMaterial.Material(state.dataConstruction->Construct(ConstrNum).LayerPoint(1)).AbsorpSolar; // albedo rather than absorptivity
        }
        // DJS July 2007

        if (BeginEnvrnFlag && CalcEcoRoofMyEnvrnFlag) {
            Tgold = OutDryBulbTempAt(Surface(SurfNum).Centroid.z); // OutDryBulbTemp           ! initial guess
            Tfold = OutDryBulbTempAt(Surface(SurfNum).Centroid.z); // OutDryBulbTemp           ! initial guess
            Tg = 10.0;
            Tf = 10.0;
            Vfluxf = 0.0;
            Vfluxg = 0.0;
            CumRunoff = 0.0;
            CumET = 0.0;
            CumPrecip = 0.0;
            CumIrrigation = 0.0;
            CurrentRunoff = 0.0;
            CurrentET = 0.0;
            CurrentPrecipitation = 0.0;
            CurrentIrrigation = 0.0;
            CalcEcoRoofMyEnvrnFlag = false;
        }

        if (!BeginEnvrnFlag) {
            CalcEcoRoofMyEnvrnFlag = true;
        }

        // If current surface is = FirstEcoSurf then for this time step we need to update the soil moisture
        if (SurfNum == FirstEcoSurf) {
            UpdateSoilProps(
                state, Moisture, MeanRootMoisture, MoistureMax, MoistureResidual, SoilThickness, Vfluxf, Vfluxg, ConstrNum, Alphag, unit, Tg, Tf, Qsoil);

            Ta = OutDryBulbTempAt(Surface(SurfNum).Centroid.z); // temperature outdoor - Surface is dry, use normal correlation
            Tg = Tgold;
            Tf = Tfold;

            if (state.dataConstruction->Construct(ConstrNum).CTFCross(0) > 0.01) {
                QuickConductionSurf = true;
                F1temp = state.dataConstruction->Construct(ConstrNum).CTFCross(0) / (state.dataConstruction->Construct(ConstrNum).CTFInside(0) + HConvIn(SurfNum));
<<<<<<< HEAD
                Qsoilpart1 = -CTFConstOutPart(SurfNum) + F1temp * (CTFConstInPart(SurfNum) + QRadSWInAbs(SurfNum) + QRadThermInAbs(SurfNum) +
                                                                   state.dataConstruction->Construct(ConstrNum).CTFSourceIn(0) * QsrcHist(SurfNum, 1) +
                                                                   HConvIn(SurfNum) * MAT(ZoneNum) + NetLWRadToSurf(SurfNum));
=======
                Qsoilpart1 = -CTFConstOutPart(SurfNum) + F1temp * (CTFConstInPart(SurfNum) + SurfOpaqQRadSWInAbs(SurfNum) + SurfQRadThermInAbs(SurfNum) +
                                                                   state.dataConstruction->Construct(ConstrNum).CTFSourceIn(0) * QsrcHist(SurfNum, 1) +
                                                                   HConvIn(SurfNum) * MAT(ZoneNum) + SurfNetLWRadToSurf(SurfNum));
>>>>>>> ffdf8bdc
            } else {
                Qsoilpart1 = -CTFConstOutPart(SurfNum) + state.dataConstruction->Construct(ConstrNum).CTFCross(0) * TempSurfIn(SurfNum);
                F1temp = 0.0;
            }

            Qsoilpart2 = state.dataConstruction->Construct(ConstrNum).CTFOutside(0) - F1temp * state.dataConstruction->Construct(ConstrNum).CTFCross(0);

            Pa = StdBaroPress; // standard atmospheric pressure (apparently in Pascals)
            Tgk = Tg + DataGlobalConstants::KelvinConv();
            Tak = Ta + DataGlobalConstants::KelvinConv();

            sigmaf = 0.9 - 0.7 * std::exp(-0.75 * LAI); // Fractional veg cover based on (2) from FASST TR-04-25
            // Formula for grasses modified to incorporate limits from
            // Table 1 for sigmaf_max and min (0.20 to 0.9)

            EpsilonOne = epsilonf + epsilong - epsilong * epsilonf; // Checked (eqn. 6 in FASST Veg Models)
            RH = OutRelHum;                                         // Get humidity in % from the DataEnvironment.cc
            eair = (RH / 100.0) * 611.2 * std::exp(17.67 * Ta / (Tak - 29.65));
            qa = (0.622 * eair) / (Pa - 1.000 * eair); // Mixing Ratio of air
            Rhoa = Pa / (Rair * Tak);                  // Density of air. kg/m^3
            Tif = Tf;

            // Air Temperature within the canopy is given as
            // (Deardorff (1987)). Kelvin. based of the previous temperatures
            Tafk = (1.0 - sigmaf) * Tak + sigmaf * (0.3 * Tak + 0.6 * (Tif + DataGlobalConstants::KelvinConv()) + 0.1 * Tgk);

            Taf = Tafk - DataGlobalConstants::KelvinConv();          // Air Temperature within canopy in Celcius (C).
            Rhof = Pa / (Rair * Tafk);        // Density of air at the leaf temperature
            Rhoaf = (Rhoa + Rhof) / 2.0;      // Average of air density
            Zd = 0.701 * std::pow(Zf, 0.979); // Zero displacement height
            Zo = 0.131 * std::pow(Zf, 0.997); // Foliage roughness length. (m) Source Ballick (1981)
            if (Zo < 0.02) Zo = 0.02;         // limit based on p.7 TR-04-25 and Table 2

            // transfer coefficient at near-neutral condition Cfhn
            Cfhn = pow_2(Kv / std::log((Za - Zd) / Zo));                      // Equation 12, page 7, FASST Model
            Waf = 0.83 * std::sqrt(Cfhn) * sigmaf * Ws + (1.0 - sigmaf) * Ws; // Wind Speed inside foliage. Equation #6, FASST model
            Cf = 0.01 * (1.0 + 0.3 / Waf);                                    // The bulk Transfer coefficient, equation 10 page 6.
            sheatf = e0 + 1.1 * LAI * Rhoaf * Cpa * Cf * Waf;                 // Intermediate calculation for Sensible Heat Transfer
            sensiblef = sheatf * (Taf - Tf); // DJS Jan 2011 sensible flux TO foliage into air (Frankenstein 2004, eqn7)
            // sourced from Frankenstein et al (2004a). Added e0 windless correction factor.
            // an early version had (1.0-0.7)*sigmaf in calc of sensiblef... how did that get there!?! Fixed.

            // These parameters were taken from "The Atm Boundary Layer", By J.R. Garratt
            // NOTE the Garratt eqn. (A21) gives esf in units of hPA so we have multiplied
            // the constant 6.112 by a factor of 100.
            esf = 611.2 * std::exp(17.67 * Tif / (Tif + DataGlobalConstants::KelvinConv() - 29.65));

            // From Garratt - eqn. A21, p284. Note that Tif and Tif+DataGlobalConstants::KelvinConv() usage is correct.
            // Saturation specific humidity at leaf temperature again based on previous temperatures

            qsf = 0.622 * esf / (Pa - 1.000 * esf); // "The Atm Boundary Layer", J.R Garrat for Saturation mixing ratio
            // Calculate stomatal resistance and atmospheric resistance Part
            ra = 1.0 / (Cf * Waf); // Aerodynamic Resistance. Resistance that is caused
            // by the boundary layer on a leaf surface to transfer water vapor. It is measured in
            // s/m and depends on wind speed, leaf's surface roughness,
            // and stability of atsmophere.

            f1inv = min(1.0, (0.004 * RS + 0.005) / (0.81 * (0.004 * RS + 1.0))); // SW radiation-related term
            f1 = 1.0 / f1inv;
            if (MoistureMax == MoistureResidual) {
                f2inv = 1.0e10;
            } else {
                f2inv = (MeanRootMoisture - MoistureResidual) / (MoistureMax - MoistureResidual); // Equation 19 p. 9 FASST model
            }

            // In FASST, Eq 20 is used to compute Moisture.

            f2 = 1.0 / f2inv; // In dry areas f2 --> LARGE so that r_s --> LARGE
            // and both rn and Latent flux --> 0.0
            f3 = 1.0 / (std::exp(-0.0 * (esf - eair))); // Note the 0.0 here is gd which has value of 0.0
            // for most plants and 0.03 for trees (see ECMWF
            // note given above.
            r_s = StomatalResistanceMin * f1 * f2 * f3 / LAI; //  Stomatal Resistance (r_s)
            rn = ra / (ra + r_s);                             // rn is foliage surface wetness ... NOT a resistance

            // This routine is to calculate ground moisture factor. This factor is from *****
            Mg = Moisture / MoistureMax; // m^3/m^3.
            dOne = 1.0 - sigmaf * (0.6 * (1.0 - rn) + 0.1 * (1.0 - Mg));

            // Latent heat of vaporation at leaf surface temperature. The source of this
            // equation is Henderson-Sellers (1984)
            Lef = 1.91846e6 * pow_2((Tif + DataGlobalConstants::KelvinConv()) / (Tif + DataGlobalConstants::KelvinConv() - 33.91));
            // Check to see if ice is sublimating or frost is forming.
            if (Tfold < 0.0) Lef = 2.838e6; // per FASST documentation p.15 after eqn. 37.

            // Derivative of Saturation vapor pressure, which is used in the calculation of
            // derivative of saturation specific humidity.

            Desf = 611.2 * std::exp(17.67 * (Tf / (Tf + DataGlobalConstants::KelvinConv() - 29.65))) *
                   (17.67 * Tf * (-1.0) * std::pow(Tf + DataGlobalConstants::KelvinConv() - 29.65, -2) + 17.67 / (DataGlobalConstants::KelvinConv() - 29.65 + Tf));
            dqf = ((0.622 * Pa) / pow_2(Pa - esf)) * Desf;                      // Derivative of saturation specific humidity
            esg = 611.2 * std::exp(17.67 * (Tg / ((Tg + DataGlobalConstants::KelvinConv()) - 29.65))); // Pa saturation vapor pressure
            // From Garratt - eqn. A21, p284.
            // Note that Tg and Tg+DataGlobalConstants::KelvinConv() usage is correct.
            qsg = 0.622 * esg / (Pa - esg); // Saturation mixing ratio at ground surface temperature.

            // Latent heat vaporization  at the ground temperature
            Leg = 1.91846e6 * pow_2(Tgk / (Tgk - 33.91));
            // Check to see if ice is sublimating or frost is forming.
            if (Tgold < 0.0) Leg = 2.838e6; // per FASST documentation p.15 after eqn. 37.

            Desg = 611.2 * std::exp(17.67 * (Tg / (Tg + DataGlobalConstants::KelvinConv() - 29.65))) *
                   (17.67 * Tg * (-1.0) * std::pow(Tg + DataGlobalConstants::KelvinConv() - 29.65, -2) + 17.67 / (DataGlobalConstants::KelvinConv() - 29.65 + Tg));
            dqg = (0.622 * Pa / pow_2(Pa - esg)) * Desg;

            // Final Ground Atmosphere Energy Balance
            // Density of air at the soil surface temperature
            Rhog = Pa / (Rair * Tgk);

            // Average density of air with respect to ground surface and air temperature
            Rhoag = (Rhoa + Rhog) / 2.0;
            Rib = 2.0 * g1 * Za * (Taf - Tg) / ((Tafk + Tgk) * pow_2(Waf)); // Richardson Number

            // Compute the stability factor Gammah
            if (Rib < 0.0) {
                Gammah = std::pow(1.0 - 16.0 * Rib, -0.5);
            } else {
                if (Rib >= 0.19) {
                    Rib = 0.19;
                }
                Gammah = std::pow(1.0 - 5.0 * Rib, -0.5);
            }

            if (RoughSurf == VerySmooth) { //  6= very smooth, 5=smooth, 4= med. sm. ,3= med. rough. , 2= rough, 1= Very rough
                Zog = 0.0008;
            } else if (RoughSurf == Smooth) {
                Zog = 0.0010;
            } else if (RoughSurf == MediumSmooth) {
                Zog = 0.0015;
            } else if (RoughSurf == MediumRough) {
                Zog = 0.0020;
            } else if (RoughSurf == Rough) {
                Zog = 0.0030;
            } else { // VeryRough
                Zog = 0.005;
            }

            Chng = pow_2(Kv / std::log(Za / Zog)) / rch; // bulk transfer coefficient near ground
            Chg = Gammah * ((1.0 - sigmaf) * Chng + sigmaf * Cfhn);
            sheatg = e0 + Rhoag * Cpa * Chg * Waf; // added the e0 windless correction
            sensibleg = sheatg * (Taf - Tg);       // sensible flux TO soil (W/m^2) DJS Jan 2011 (eqn. 32 in Frankenstein 2004)

            Chne = pow_2(Kv / std::log(Za / Zog)) / rche;
            Ce = Gammah * ((1.0 - sigmaf) * Chne + sigmaf * Cfhn); // this is in fact Ceg in eq (28)

            // we can approximate Gammae by Gammah (Supported by FASST Veg Models p. 15)
            qaf = ((1.0 - sigmaf) * qa + sigmaf * (0.3 * qa + 0.6 * qsf * rn + 0.1 * qsg * Mg)) /
                  (1.0 - sigmaf * (0.6 * (1.0 - rn) + 0.1 * (1.0 - Mg)));
            qg = Mg * qsg + (1.0 - Mg) * qaf; // eq main report (13)
            // According to FASST documentation this is correct.
            // The following also used Rhoaf and Rhoag respectively... shouldn't these be water densities??!!
            Lf = Lef * LAI * Rhoaf * Cf * Waf * rn * (qaf - qsf); // This had Leg but should be Lef...
            Lg = Ce * Leg * Waf * Rhoag * (qaf - qg) * Mg;        // In the FASST documentation there is NO Mg. However, in looking
            // back at the Deardorff 1978 paper it appears that an alpha = Mg term is
            // used to distinguish from POTENTIAL and ACTUAL ground surface evaporation...
            // the Lf and Lg calculations are NOT used in this formulation
            // rather, the effects are included in terms of dqg and dqf !
            // These equations for Lf and Lg are based on Deardorff's paper, but there is
            // a sign difference !!! (qsf -qaf) and (qg - qaf) ?!
            // These may be useful, however for telling the UpdateSoilProps routine
            // how much evaporation has taken place...
            Vfluxf = -1.0 * Lf / Lef / 990.0; // water evapotranspire rate [m/s]
            Vfluxg = -1.0 * Lg / Leg / 990.0; // water evapotranspire rate [m/s]
            if (Vfluxf < 0.0) Vfluxf = 0.0;   // According to FASST Veg. Models p. 11, eqn 26-27, if Qfsat > qaf the actual
            if (Vfluxg < 0.0) Vfluxg = 0.0;   // evaporative fluxes should be set to zero (delta_c = 1 or 0).

            // P1, P2, P3 correspond to first, second and third terms of equation 37 in the main report.

            //   Note: the FASST model has a term -gamma_p*(1.0-exp...) in first line for P1 (c1_f) where gamma_p is
            //   a precipitation variable. So, if we assume no precip this term vanishes. We should
            //   revisit this issue later.
            //   Implement an iterative solution scheme to solve the simultaneous equations for Leaf and Soil temperature.
            //   Prior experience suggests that no more than 3 iterations are likely needed
            LeafTK = Tf + DataGlobalConstants::KelvinConv();
            SoilTK = Tg + DataGlobalConstants::KelvinConv();

            for (EcoLoop = 1; EcoLoop <= 3; ++EcoLoop) {
                P1 = sigmaf * (RS * (1.0 - Alphaf) + epsilonf * Latm) - 3.0 * sigmaf * epsilonf * epsilong * Sigma * pow_4(SoilTK) / EpsilonOne -
                     3.0 * (-sigmaf * epsilonf * Sigma - sigmaf * epsilonf * epsilong * Sigma / EpsilonOne) * pow_4(LeafTK) +
                     sheatf * (1.0 - 0.7 * sigmaf) * (Ta + DataGlobalConstants::KelvinConv()) + LAI * Rhoaf * Cf * Lef * Waf * rn * ((1.0 - 0.7 * sigmaf) / dOne) * qa +
                     LAI * Rhoaf * Cf * Lef * Waf * rn * (((0.6 * sigmaf * rn) / dOne) - 1.0) * (qsf - LeafTK * dqf) +
                     LAI * Rhoaf * Cf * Lef * Waf * rn * ((0.1 * sigmaf * Mg) / dOne) * (qsg - SoilTK * dqg);
                P2 = 4.0 * (sigmaf * epsilonf * epsilong * Sigma) * pow_3(SoilTK) / EpsilonOne + 0.1 * sigmaf * sheatf +
                     LAI * Rhoaf * Cf * Lef * Waf * rn * (0.1 * sigmaf * Mg) / dOne * dqg;
                P3 = 4.0 * (-sigmaf * epsilonf * Sigma - (sigmaf * epsilonf * Sigma * epsilong) / EpsilonOne) * pow_3(LeafTK) +
                     (0.6 * sigmaf - 1.0) * sheatf + LAI * Rhoaf * Cf * Lef * Waf * rn * (((0.6 * sigmaf * rn) / dOne) - 1.0) * dqf;

                // T1G, T2G, & T3G corresponds to first, second & third terms of equation 38
                // in the main report.
                //  as with the equations for vegetation the first term in the ground eqn in FASST has a
                //  term starting with gamma_p --- if no precip this vanishes. Again, revisit this issue later.

                T1G = (1.0 - sigmaf) * (RS * (1.0 - Alphag) + epsilong * Latm) -
                      (3.0 * (sigmaf * epsilonf * epsilong * Sigma) / EpsilonOne) * pow_4(LeafTK) -
                      3.0 * (-(1.0 - sigmaf) * epsilong * Sigma - sigmaf * epsilonf * epsilong * Sigma / EpsilonOne) * pow_4(SoilTK) +
                      sheatg * (1.0 - 0.7 * sigmaf) * (Ta + DataGlobalConstants::KelvinConv()) + Rhoag * Ce * Leg * Waf * Mg * ((1.0 - 0.7 * sigmaf) / dOne) * qa +
                      Rhoag * Ce * Leg * Waf * Mg * (0.1 * sigmaf * Mg / dOne - Mg) * (qsg - SoilTK * dqg) +
                      Rhoag * Ce * Leg * Waf * Mg * (0.6 * sigmaf * rn / dOne) * (qsf - LeafTK * dqf) + Qsoilpart1 +
                      Qsoilpart2 * (DataGlobalConstants::KelvinConv()); // finished by T1G

                T2G = 4.0 * (-(1.0 - sigmaf) * epsilong * Sigma - sigmaf * epsilonf * epsilong * Sigma / EpsilonOne) * pow_3(SoilTK) +
                      (0.1 * sigmaf - 1.0) * sheatg + Rhoag * Ce * Leg * Waf * Mg * (0.1 * sigmaf * Mg / dOne - Mg) * dqg - Qsoilpart2;

                T3G = (4.0 * (sigmaf * epsilong * epsilonf * Sigma) / EpsilonOne) * pow_3(LeafTK) + 0.6 * sigmaf * sheatg +
                      Rhoag * Ce * Leg * Waf * Mg * (0.6 * sigmaf * rn / dOne) * dqf;

                LeafTK = 0.5 * (LeafTK + (P1 * T2G - P2 * T1G) / (-P3 * T2G + T3G * P2)); // take avg of old and new each iteration
                SoilTK = 0.5 * (SoilTK + (P1 * T3G - P3 * T1G) / (-P2 * T3G + P3 * T2G)); // take avg of old and new each iteration
                // in earlier implementations we simply assigned new Leaf and Soil temps once (no iteration -- ecoloop =1,1, but
                // with LeafTK = ( P1*T2G - P2*T1G )/( -P3*T2G + T3G*P2 )  and
                // SoilTK =(SoilTK+( P1*T3G - P3*T1G )/( -P2*T3G + P3*T2G ). This iterative solution was initially attempted to
                // deal with stability issues associated with the CTF. It has virtually no impact on temperatures and it is not
                // clear how much it helped with stability problems. Eventually when CTF solution is replaced with a finite
                // difference scheme this loop structure should be removed.

            }                                                                 // This loop does an iterative solution of the simultaneous equations
            Qsoil = -1.0 * (Qsoilpart1 - Qsoilpart2 * (SoilTK - DataGlobalConstants::KelvinConv())); // This is heat flux INTO top of the soil
            Tfold = LeafTK - DataGlobalConstants::KelvinConv();
            Tgold = SoilTK - DataGlobalConstants::KelvinConv();

        } // if firstecosurface (if not we do NOT need to recalculate ecoroof energybalance as all ecoroof surfaces MUST be the same
        // this endif was moved here from the if statement regarding whether we are looking at the first ecoroof surface or not.

        TH(1, 1, SurfNum) = Tgold; // SoilTemperature
        TempExt = Tgold;
    }

    void UpdateSoilProps(EnergyPlusData &state,
                         Real64 &Moisture,
                         Real64 &MeanRootMoisture,
                         Real64 const MoistureMax,
                         Real64 const MoistureResidual,
                         Real64 const SoilThickness,
                         Real64 const Vfluxf, // Water mass flux from vegetation [m/s]
                         Real64 const Vfluxg, // Water mass flux from soil surface [m/s]
                         int &ConstrNum,      // Indicator for construction index for the current surface
                         Real64 &Alphag,
                         int const EP_UNUSED(unit),    // unused1208
                         Real64 const EP_UNUSED(Tg),   // unused1208
                         Real64 const EP_UNUSED(Tf),   // unused1208
                         Real64 const EP_UNUSED(Qsoil) // unused1208
    )
    {
        // SUBROUTINE INFORMATION
        //     AUTHOR          David Sailor
        //     DATE WRITTEN    Jan 2007
        //     MODIFIED        Stephen Forner, Portland State University (SF); 7/15/2010
        //     RE-ENGINEERED   na

        // PURPOSE OF THIS MODULE:

        // Track moisture input/output to ecoroof soil media (precipitation, irrigation, evapotranspiration, runoff)
        // Update soil thermal properties associated with variations in soil moisture and update CTF calculations
        // for the ecoroof construction layer.

        // METHODOLOGY EMPLOYED:
        // Define 2 soil layers (top and root). Moisture redistribution between top and root layers is proportional
        // to moisture differences. Input and Output of moisture are partitioned between layers.
        // Soil thermal properties vary based on non-dimensionalization of experimental data for 8 typical soils.
        // Specifically, THERMAL PROPERTY = Dry Value + (fraction of moisture content)*Wet Value

        // Using/Aliasing
        using namespace DataGlobals;
        using namespace DataEnvironment;
        using namespace DataSurfaces;
        using DataWater::RainFall;
        using General::RoundSigDigits;

        // Locals
        // SUBROUTINE ARGUMENT DEFINITIONS:

        // SUBROUTINE PARAMETER DEFINITIONS:
        static Real64 const depth_fac((161240.0 * std::pow(2.0, -2.3)) / 60.0);

        // Soil Parameters from Reference listed in the code:
        Real64 const alpha(23.0); // These parameters are empirical constants
        Real64 const n(1.27);     // These parameters are empirical constants
        Real64 const lambda(0.5); // These parameters are empirical constants
        // This is another parameter of the soil which describes the soil conductivity at the saturation point (m/s)
        Real64 const SoilConductivitySaturation(5.157e-7);

        // INTERFACE BLOCK SPECIFICATIONS:
        // na

        // DERIVED TYPE DEFINITIONS:
        // na

        // SUBROUTINE LOCAL VARIABLE DECLARATIONS:
        Real64 RatioMax;
        Real64 RatioMin;
        Real64 MoistureDiffusion;     // moisture transport down from near-surface to root zone
        static Real64 TopDepth;       // Thickness of "near-surface" soil layer
        static Real64 RootDepth(0.0); // Thickness of "root zone" soil layer //Autodesk Was used uninitialized
        // Note TopDepth+RootDepth = thickness of ecoroof soil layer
        static Real64 TimeStepZoneSec; // Seconds per TimeStep
        Real64 SoilConductivity;       // Moisture dependent conductivity to be fed back into CTF Calculator
        Real64 SoilSpecHeat;           // Moisture dependent Spec. Heat to be fed back into CTF Calculator
        Real64 SoilAbsorpSolar;        // Moisture dependent Solar absorptance (1-albedo)
        Real64 SoilDensity;            // Moisture dependent density to be fed back into CTF Calculator

        Real64 SatRatio;
        Real64 TestRatio; // Ratio to determine if timestep change in properties is too abrupt for CTF

        static Real64 DryCond;     // Dry soil value of conductivity
        static Real64 DryDens;     // Dry soil value of density
        static Real64 DryAbsorp;   // Dry soil value of solar absorptance (1-albedo)
        static Real64 DrySpecHeat; // Dry soil value of specific heat
        Real64 AvgMoisture;        // Average soil moisture over depth of ecoroof media

        static bool UpdatebeginFlag(true); // one time flag

        static Real64 CapillaryPotentialTop(-3.8997);  // This variable keeps track of the capillary potential of the soil in both layers and time (m)
        static Real64 CapillaryPotentialRoot(-3.8997); // This variable keeps track of the capillary potential of the soil in both layers and time (m)
        static Real64 SoilHydroConductivityTop(8.72e-6);  // This is the soil water conductivity in the soil (m/s)
        static Real64 SoilHydroConductivityRoot(8.72e-6); // This is the soil water conductivity in the soil (m/s)
        static Real64 SoilConductivityAveTop(8.72e-6);    // This is the average soil water conductivity (m/s)
        static Real64 SoilConductivityAveRoot(8.72e-6);
        static Real64 RelativeSoilSaturationTop; // Relative Soil Saturation (soil moisture-residual soil moisture)/(saturation soil moisture-residual
                                                 // soil moisture)
        static Real64 RelativeSoilSaturationRoot;
        static Real64 TestMoisture(0.15); // This makes sure that the moisture cannot change by too much in each step
        int index1;
        static int ErrIndex(0);

        // NOTE:  As Energyplus calls the energy balance manager (and hence CalcEcoroof)
        // once for each surface within each zone that has an ecoroof
        // --- the CALCECOROOF routine is called multiple times within each time step
        // So, it is important that the UpdateSoilProps subroutine is called ONLY ONCE for each time step!!!

        // Recall Moisture = near-surface moisture value (m^3/m^3)
        // Recall MeanRootMoisture = root zone moisture value (m^3/m^3)

        // DJS 2009 set the ratiomax and ratiomin values in the code now (rather than as parameters) so that
        // DJS 2009 we can link them to timesteps and make these limits apply to actual RATES...
        // DJS 2009 reasonable rates are +/- 10% change in properties per 15 minute period... Otherwise we have
        // DJS 2009 stability issues.
        // DJS 2011 FEB - Since we no longer use CTF with soil-dependent properties (Do not RECALL INITCONDUCTION...
        // DJS 2011 FEB - we may be able to get away with NO limits on rates of change when using CFD routine.
        // DJS 2011 FEB - for now we stick with 20% per quarter hour.
        RatioMax = 1.0 + 0.20 * MinutesPerTimeStep / 15.0;
        RatioMin = 1.0 - 0.20 * MinutesPerTimeStep / 15.0;

        if (UpdatebeginFlag) {

            // SET dry values that NEVER CHANGE
            DryCond = dataMaterial.Material(state.dataConstruction->Construct(ConstrNum).LayerPoint(1)).Conductivity;
            DryDens = dataMaterial.Material(state.dataConstruction->Construct(ConstrNum).LayerPoint(1)).Density;
            DryAbsorp = dataMaterial.Material(state.dataConstruction->Construct(ConstrNum).LayerPoint(1)).AbsorpSolar;
            DrySpecHeat = dataMaterial.Material(state.dataConstruction->Construct(ConstrNum).LayerPoint(1)).SpecHeat;

            // DETERMINE RELATIVE THICKNESS OF TWO LAYERS OF SOIL (also unchanging)
            if (SoilThickness > 0.12) {
                TopDepth = 0.06; // For now use 6cm as top depth - everything else is root layer
            } else {
                TopDepth = 0.5 * SoilThickness; // In unusual case of very thin soil make topdepth half of total
            }
            // This loop outputs the minimum number of time steps needed to keep the solution stable
            // The equation is minimum timestep in seconds=161240*((number of layers)**(-2.3))*(Total thickness of the soil)**2.07
            if (dataMaterial.Material(state.dataConstruction->Construct(ConstrNum).LayerPoint(1)).EcoRoofCalculationMethod == 2) {
                Real64 const depth_limit(depth_fac * std::pow(TopDepth + RootDepth, 2.07));
                for (index1 = 1; index1 <= 20; ++index1) {
                    if (double(MinutesPerTimeStep / index1) <= depth_limit) break;
                }
                if (index1 > 1) {
                    ShowWarningError("CalcEcoRoof: Too few time steps per hour for stability.");
                    if (ceil(60 * index1 / MinutesPerTimeStep) <= 60) {
                        ShowContinueError("...Entered Timesteps per hour=[" + RoundSigDigits(NumOfTimeStepInHour) +
                                          "], Change to some value greater than or equal to [" + RoundSigDigits(60 * index1 / MinutesPerTimeStep) +
                                          "] for assured stability.");
                        ShowContinueError("...Note that EnergyPlus has a maximum of 60 timesteps per hour");
                        ShowContinueError("...The program will continue, but if the simulation fails due to too low/high temperatures, instability "
                                          "here could be the reason.");
                    } else {
                        ShowContinueError("...Entered Timesteps per hour=[" + RoundSigDigits(NumOfTimeStepInHour) +
                                          "], however the required frequency for stability [" + RoundSigDigits(60 * index1 / MinutesPerTimeStep) +
                                          "] is over the EnergyPlus maximum of 60.");
                        ShowContinueError("...Consider using the simple moisture diffusion calculation method for this application");
                        ShowContinueError("...The program will continue, but if the simulation fails due to too low/high temperatures, instability "
                                          "here could be the reason.");
                    }
                }
            }

            RootDepth = SoilThickness - TopDepth;
            // Next create a timestep in seconds
            TimeStepZoneSec = MinutesPerTimeStep * 60.0;

            UpdatebeginFlag = false;
        }

        CurrentRunoff = 0.0; // Initialize current time step runoff as it is used in several spots below...

        // FIRST Subtract water evaporated by plants and at soil surface
        Moisture -= (Vfluxg)*MinutesPerTimeStep * 60.0 / TopDepth;          // soil surface evaporation
        MeanRootMoisture -= (Vfluxf)*MinutesPerTimeStep * 60.0 / RootDepth; // plant extraction from root zone

        // NEXT Update evapotranspiration summary variable for print out
        CurrentET = (Vfluxg + Vfluxf) * MinutesPerTimeStep * 60.0; // units are meters
        if (!WarmupFlag) {
            CumET += CurrentET;
        }

        // NEXT Add Precipitation to surface soil moisture variable (if a schedule exists)
        if (!WarmupFlag) {
            CurrentPrecipitation = 0.0; // first initialize to zero
        }
        CurrentPrecipitation = 0.0; // first initialize to zero
        if (RainFall.ModeID == RainSchedDesign) {
            CurrentPrecipitation = RainFall.CurrentAmount; //  units of m
            Moisture += CurrentPrecipitation / TopDepth;   // x (m) evenly put into top layer
            if (!WarmupFlag) {
                CumPrecip += CurrentPrecipitation;
            }
        }

        // NEXT Add Irrigation to surface soil moisture variable (if a schedule exists)
        CurrentIrrigation = 0.0; // first initialize to zero
        Irrigation.ActualAmount = 0.0;
        if (Irrigation.ModeID == IrrSchedDesign) {
            CurrentIrrigation = Irrigation.ScheduledAmount; // units of m
            Irrigation.ActualAmount = CurrentIrrigation;
            //    elseif (Irrigation%ModeID ==IrrSmartSched .and. moisture .lt. 0.4d0*MoistureMax) then
        } else if (Irrigation.ModeID == IrrSmartSched && Moisture < Irrigation.IrrigationThreshold * MoistureMax) {
            // Smart schedule only irrigates when scheduled AND the soil is less than 40% saturated
            CurrentIrrigation = Irrigation.ScheduledAmount; // units of m
            Irrigation.ActualAmount = CurrentIrrigation;
        }

        Moisture += CurrentIrrigation / TopDepth; // irrigation in (m)/timestep put into top layer
        if (!WarmupFlag) {
            CumIrrigation += CurrentIrrigation;
        }

        // Note: If soil top layer gets a massive influx of rain &/or irrigation some of
        // the water will simply run right off the top and not penetrate at all!
        // At the present time this limit is fairly small due to some minor stability issues
        // in EnergyPlus. If the moisture changes too rapidly the code cannot handle the rapid changes in
        // surface characteristics and heat fluxes. The result that I've noticed is a non-physical fluctation
        // in ground surface temperature that oscillates up to 10 deg C from one hour to the next until the
        // code catches up. The temporary solution is to simply limit how much moisture can enter the soil
        // in any time step to 0.5"/hour. In the future this might be fixed by running with finer time steps
        // or by using a finite difference temperature solution rather than the CTF.
        // I suspect that 15 minute intervals may be needed. Another option is to have an internal moisture
        // overflow bin that will hold extra moisture and then distribute it in subsequent hours. This way the
        // soil still gets the same total moisture... it is just distributed over a longer period.
        if (CurrentIrrigation + CurrentPrecipitation > 0.5 * 0.0254 * MinutesPerTimeStep / 60.0) {
            CurrentRunoff = CurrentIrrigation + CurrentPrecipitation - (0.5 * 0.0254 * MinutesPerTimeStep / 60.0);
            // If we get here then TOO much moisture has already been added to soil (must now subtract excess)
            Moisture -= CurrentRunoff / TopDepth; // currently any incident moisture in excess of 1/4 " per hour
                                                  // simply runs off the top of the soil.
        }
        // Now, if top layer is beyond saturation... the excess simply runs off without penetrating into the lower
        // layers.
        if (Moisture > MoistureMax) {
            CurrentRunoff += (Moisture - MoistureMax) * TopDepth;
            Moisture = MoistureMax;
        }

        if (dataMaterial.Material(state.dataConstruction->Construct(ConstrNum).LayerPoint(1)).EcoRoofCalculationMethod == 1) {

            // THE SECTION BELOW WAS THE INITIAL MOISTURE DISTRIBUTION MODEL.
            // Any line with "!-" was code.  A line with "!" was just a comment.  This is done in case this code needs to be resurected in the future.
            // See below this commented out code for the new moisture distribution model.
            //*********************************************************************************************************
            //*********************************************************************************************************
            // NEXT Redistribute moisture based on moisture diffusion.
            // The effective diffusivities should be revisted when better moisture transport data in ecoroof soils are
            // available.
            // Here the diffusion rate is in units of [1/s]
            // A value of 0.0001 would be ~ 36% / hour
            // A value of 0.00005 would be ~ 18%/hour change in moisture
            // A value of 0.000025 gives about a 9%/hour change in moisture
            // a value of 0.0000125 gives 5%/hour...
            // Note: This formulation allows moisture to have a directional bias - ie, it can sink into soil easier than
            // it can be brought up.
            if (Moisture > MeanRootMoisture) {
                // move moisture from top layer into root zone
                MoistureDiffusion = min((MoistureMax - MeanRootMoisture) * RootDepth, (Moisture - MeanRootMoisture) * TopDepth);
                MoistureDiffusion = max(0.0, MoistureDiffusion); // Safety net to keep positive (not needed?)
                // at this point moistureDiffusion is in units of (m)/timestep
                MoistureDiffusion *= 0.00005 * MinutesPerTimeStep * 60.0;
                Moisture -= MoistureDiffusion / TopDepth;
                MeanRootMoisture += MoistureDiffusion / RootDepth;
            } else if (MeanRootMoisture > Moisture) {
                // move moisture to top layer from root zone
                MoistureDiffusion = min((MoistureMax - Moisture) * TopDepth, (MeanRootMoisture - Moisture) * RootDepth);
                MoistureDiffusion = max(0.0, MoistureDiffusion); // Safety net (not needed?)
                // at this point moistureDiffusion is in units of (m)/timestep
                MoistureDiffusion *= 0.00001 * MinutesPerTimeStep * 60.0;
                Moisture += MoistureDiffusion / TopDepth;
                MeanRootMoisture -= MoistureDiffusion / RootDepth;
            }
        } else {
            //********************************************************************************************************
            //********************************************************************************************************
            // THE SECTION ABOVE WAS THE MOISTURE DISTRIBUTION MODEL. REPLACED SF-7/21/2010

            // NEXT redistribute the moisture in the soil based on:
            // Marcel G Schaap and Martinus Th van Genuchten, 2006, 'A modified Maulem-van
            // Genuchten Formulation for Improved Description of the Hydraulic Conductivity Near Saturation'.
            // Written in MATLAB by Vishal Sharma (of Portland State) and modified for FORTRAN by Stephen Forner Summer 2010
            // This model is based on curve fit data that describes the capillary motion of the water in combination with the gravitational
            // forces on the water.
            // This set of equations is unstable if the time step is larger than given by a curve fit equation.  This first DO loop is to
            // see how many time steps are needed to be stable.
            // This method of moisture distribution relies on variables which are experimentally determined: alpha, lambda, n and the
            // hydraulic conductivity at saturation.

            // Now, solve for the soil parameters for  of the top soil layer

            RelativeSoilSaturationTop = (Moisture - MoistureResidual) / (MoistureMax - MoistureResidual);
            if (RelativeSoilSaturationTop < 0.0001) {
                if (ErrIndex == 0) {
                    ShowWarningMessage("EcoRoof: UpdateSoilProps: Relative Soil Saturation Top Moisture <= 0.0001, Value=[" +
                                       RoundSigDigits(RelativeSoilSaturationTop, 5) + "].");
                    ShowContinueError("Value is set to 0.0001 and simulation continues.");
                    ShowContinueError("You may wish to increase the number of timesteps to attempt to alleviate the problem.");
                }
                ShowRecurringWarningErrorAtEnd("EcoRoof: UpdateSoilProps: Relative Soil Saturation Top Moisture < 0. continues",
                                               ErrIndex,
                                               RelativeSoilSaturationTop,
                                               RelativeSoilSaturationTop);
                RelativeSoilSaturationTop = 0.0001;
            }
            SoilHydroConductivityTop = SoilConductivitySaturation * std::pow(RelativeSoilSaturationTop, lambda) *
                                       pow_2(1.0 - std::pow(1.0 - std::pow(RelativeSoilSaturationTop, n / (n - 1.0)), (n - 1.0) / n));
            CapillaryPotentialTop = (-1.0 / alpha) * std::pow(std::pow(1.0 / RelativeSoilSaturationTop, n / (n - 1.0)) - 1.0, 1.0 / n);

            // Then the soil parameters for the root soil layer
            RelativeSoilSaturationRoot = (MeanRootMoisture - MoistureResidual) / (MoistureMax - MoistureResidual);
            SoilHydroConductivityRoot = SoilConductivitySaturation * std::pow(RelativeSoilSaturationRoot, lambda) *
                                        pow_2(1.0 - std::pow(1.0 - std::pow(RelativeSoilSaturationRoot, n / (n - 1.0)), (n - 1.0) / n));
            CapillaryPotentialRoot = (-1.0 / alpha) * std::pow(std::pow(1.0 / RelativeSoilSaturationRoot, n / (n - 1.0)) - 1.0, 1.0 / n);

            // Next, using the soil parameters, solve for the soil moisture
            SoilConductivityAveTop = (SoilHydroConductivityTop + SoilHydroConductivityRoot) * 0.5;
            Moisture += (TimeStepZoneSec / TopDepth) *
                        ((SoilConductivityAveTop * (CapillaryPotentialTop - CapillaryPotentialRoot) / TopDepth) - SoilConductivityAveTop);

            // Now limit the soil from going over the moisture maximum and takes excess to create runoff
            if (Moisture >= MoistureMax) {       // This statement makes sure that the top layer is not over the moisture maximum for the soil.
                Moisture = 0.9999 * MoistureMax; // then it takes any moisture over the maximum amount and makes it runoff
                CurrentRunoff += (Moisture - MoistureMax * 0.9999) * TopDepth;
            }

            // Now make sure that the soil does not go below the moisture minimum
            if (Moisture <= (1.01 * MoistureResidual)) {
                Moisture = 1.01 * MoistureResidual;
            }

            // Next, solve the parameters for the bottom layer
            SoilConductivityAveRoot = SoilHydroConductivityRoot;

            // Now make sure the rate of liquid leaving the soil is more than one drop per hour
            if ((SoilConductivityAveRoot * 3600.0) <= (2.33e-7)) {
                SoilConductivityAveRoot = 0.0;
            }

            // Using the parameters above, distribute the Root Layer moisture
            TestMoisture = MeanRootMoisture;
            MeanRootMoisture +=
                (TimeStepZoneSec / RootDepth) * ((SoilConductivityAveTop * (CapillaryPotentialTop - CapillaryPotentialRoot) / RootDepth) +
                                                 SoilConductivityAveTop - SoilConductivityAveRoot);

            // Limit the moisture from going over the saturation limit and create runoff:
            if (MeanRootMoisture >= MoistureMax) {
                MeanRootMoisture = 0.9999 * MoistureMax;
                CurrentRunoff += (Moisture - MoistureMax * 0.9999) * RootDepth;
            }

            // Limit the soil from going below the soil saturation limit:
            if (MeanRootMoisture <= (1.01 * MoistureResidual)) {
                MeanRootMoisture = 1.01 * MoistureResidual;
            }

            // Next, track runoff from the bottom of the soil:
            CurrentRunoff += SoilConductivityAveRoot * TimeStepZoneSec;

            //~~~END SF EDITS
        }

        // NEXT Limit moisture values to saturation (create RUNOFF that we can track)
        // CurrentRunoff is sum of "overwatering" in a timestep and excess moisture content
        if (!WarmupFlag) {
            CumRunoff += CurrentRunoff;
        }

        if (MeanRootMoisture <= MoistureResidual * 1.00001) {
            Moisture -= (MoistureResidual * 1.00001 - MeanRootMoisture) * RootDepth / TopDepth;
            // If the plant has extracted more moisture than is in the root zone soil, then make it come from
            // the top layer rather than the root zone... unless top is also dry...
            if (Moisture < MoistureResidual * 1.00001) Moisture = MoistureResidual * 1.00001;
            MeanRootMoisture = MoistureResidual * 1.00001; // Need to make sure we do not divide by zero later.
        }

        // ------------------------------------------------------------------------------------------
        // Having updated moisture values now we modify soil thermal properties based on moisture content

        // NOTE: Variables SoilAbsorpSolar, SoilDensity, SoilSpecHeat, and SoilConductivity are the values
        // that the soil properties OUGHT to attain for the current moisture level. These values are then
        // moderated using the TestRatio variable so that from one time step to the next no variable
        // changes by more than a certain percentage (typically 5-20%).

        // Note wet soil absorptance is generally 25-50% higher than dry soil absorptance (assume linear)
        SoilAbsorpSolar = DryAbsorp + (0.92 - DryAbsorp) * (Moisture - MoistureResidual) / (MoistureMax - MoistureResidual);
        // Limit solar absorptivity to 95% so soil abledo is always above 5%
        if (SoilAbsorpSolar > 0.95) SoilAbsorpSolar = 0.95;
        // Limit solar absorptivity to greater than 20% so that albedo is always less than 80%
        if (SoilAbsorpSolar < 0.20) SoilAbsorpSolar = 0.20;

        // Need to use for albedo in CalcEcoroof
        TestRatio = (1.0 - SoilAbsorpSolar) / Alphag;
        if (TestRatio > RatioMax) TestRatio = RatioMax;
        if (TestRatio < RatioMin) TestRatio = RatioMin;
        Alphag *= TestRatio; //  included 1.0 - to make it albedo rather than SW absorptivity
        // Note wet soil density is calculated by simply adding the mass of water...
        AvgMoisture = (RootDepth * MeanRootMoisture + TopDepth * Moisture) / SoilThickness;
        SoilDensity = DryDens + (AvgMoisture - MoistureResidual) * 990.0;
        // Note 990 kg/m^3 is water density and the moisture is depth-averaged

        // Note wet soil has specific heat that is 40% higher than dry soil (assume linear)
        // OLD ::  SoilSpecHeat = DrySpecHeat*(1.0d0+ 0.4d0*(AvgMoisture-MoistureResidual)/(MoistureMax-MoistureResidual))
        // This is now based on Melos Hagos's results for C (March 2009)
        //    SoilSpecHeat = DrySpecHeat + 3.09*(AvgMoisture) CLEARLY in ERROR BY FACTOR of 1000
        //    DJS - Melos report has Spec = Cdry + 1.9 theta (where C is in kJ/kg/K), so...
        SoilSpecHeat = DrySpecHeat + 1900.0 * AvgMoisture;

        // Note wet soil has thermal conductivity that is up to 3 times that of  dry soil ...
        // For now simply let it DOUBLE over the range of moisture

        // Note wet soil has thermal conductivity that is up to 3 times that of  dry soil ...
        // OLD :: SoilConductivity = DryCond* (1.0d0 + 1.0d0 * (AvgMoisture-MoistureResidual)/(MoistureMax-MoistureResidual))
        // This is now based on Melos Hagos's results for k/kdry (March 2009)
        SatRatio = (AvgMoisture - MoistureResidual) / (MoistureMax - MoistureResidual);
        SoilConductivity = (DryCond / 1.15) * (1.45 * std::exp(4.411 * SatRatio)) / (1.0 + 0.45 * std::exp(4.411 * SatRatio));
        // DJS 2009 - note, this allows the actual conductivity to dip a little below the dry value... corresponding to
        // DJS 2009 - "bone dry" if you will, when moisture --> residual value.

        // HERE WE RE-RUN THE CONDUCTION TRANSFER FUNCTION (CTF) CALCULATIONS

        // NOTE: CTF uses the original dataMaterial.Material( )%xxx variables, so must update these for current construction and
        //       time step...
        // TestRatio variable is available just in case there are stability issues. If so, we can limit the amount
        // by which soil properties are allowed to vary in one time step (10% in example below).

        TestRatio = SoilConductivity / dataMaterial.Material(state.dataConstruction->Construct(ConstrNum).LayerPoint(1)).Conductivity;
        if (TestRatio > RatioMax) TestRatio = RatioMax;
        if (TestRatio < RatioMin) TestRatio = RatioMin;
        dataMaterial.Material(state.dataConstruction->Construct(ConstrNum).LayerPoint(1)).Conductivity *= TestRatio;
        SoilConductivity = dataMaterial.Material(state.dataConstruction->Construct(ConstrNum).LayerPoint(1)).Conductivity;

        TestRatio = SoilDensity / dataMaterial.Material(state.dataConstruction->Construct(ConstrNum).LayerPoint(1)).Density;
        if (TestRatio > RatioMax) TestRatio = RatioMax;
        if (TestRatio < RatioMin) TestRatio = RatioMin;
        dataMaterial.Material(state.dataConstruction->Construct(ConstrNum).LayerPoint(1)).Density *= TestRatio;
        SoilDensity = dataMaterial.Material(state.dataConstruction->Construct(ConstrNum).LayerPoint(1)).Density;

        TestRatio = SoilSpecHeat / dataMaterial.Material(state.dataConstruction->Construct(ConstrNum).LayerPoint(1)).SpecHeat;
        if (TestRatio > RatioMax) TestRatio = RatioMax;
        if (TestRatio < RatioMin) TestRatio = RatioMin;
        dataMaterial.Material(state.dataConstruction->Construct(ConstrNum).LayerPoint(1)).SpecHeat *= TestRatio;
        SoilSpecHeat = dataMaterial.Material(state.dataConstruction->Construct(ConstrNum).LayerPoint(1)).SpecHeat;

        // Now call InitConductionTransferFunction with the ConstrNum as the argument. As long as the argument is
        // non-zero InitConductionTransferFunction will ONLY update this construction. If the argument is 0 it will
        // rerun the ENTIRE InitConductionTransferFunction on all constructions (as in initial code start-up mode).

        // DJS The following works for most simulations, but has stability issues in some cases.
        // DJS - in the present version it seems best to NOT update soil thermal properties.
        //   Call InitConductionTransferFunctions(ConstrNum)
        // DJS In future revision we will implement these modified soil thermal properties in the finite difference
        // solution scheme.

        // DJS - Note the following write/format statements should be commented out prior to releasing within EnergyPlus
        // DJS - they are handy in doing hourly validation/evaluations, though, so leave them in for future development.

        //   write(unit,799) DayofYear, HourOfDay, Qsoil,Tg, Tf, Moisture, MeanRootMoisture,CumPrecip &
        //  ,CumET,CumRunoff, CumIrrigation, SoilDensity, SoilSpecHeat,SoilConductivity,Alphag
        // 799 format(' ',I3,' ',I3,' ',' ',f9.3,' ',f6.2,' ',f6.2,' ',f5.3,' ',f5.3,' ',f6.4, '  '  &
        //    f7.3, ' ', f7.3, ' ',f7.3, ' ',f6.1,' ',f7.1,'  ',f6.3,'  ',f6.2)
    }

} // namespace EcoRoofManager

} // namespace EnergyPlus<|MERGE_RESOLUTION|>--- conflicted
+++ resolved
@@ -452,15 +452,9 @@
             if (state.dataConstruction->Construct(ConstrNum).CTFCross(0) > 0.01) {
                 QuickConductionSurf = true;
                 F1temp = state.dataConstruction->Construct(ConstrNum).CTFCross(0) / (state.dataConstruction->Construct(ConstrNum).CTFInside(0) + HConvIn(SurfNum));
-<<<<<<< HEAD
-                Qsoilpart1 = -CTFConstOutPart(SurfNum) + F1temp * (CTFConstInPart(SurfNum) + QRadSWInAbs(SurfNum) + QRadThermInAbs(SurfNum) +
-                                                                   state.dataConstruction->Construct(ConstrNum).CTFSourceIn(0) * QsrcHist(SurfNum, 1) +
-                                                                   HConvIn(SurfNum) * MAT(ZoneNum) + NetLWRadToSurf(SurfNum));
-=======
                 Qsoilpart1 = -CTFConstOutPart(SurfNum) + F1temp * (CTFConstInPart(SurfNum) + SurfOpaqQRadSWInAbs(SurfNum) + SurfQRadThermInAbs(SurfNum) +
                                                                    state.dataConstruction->Construct(ConstrNum).CTFSourceIn(0) * QsrcHist(SurfNum, 1) +
                                                                    HConvIn(SurfNum) * MAT(ZoneNum) + SurfNetLWRadToSurf(SurfNum));
->>>>>>> ffdf8bdc
             } else {
                 Qsoilpart1 = -CTFConstOutPart(SurfNum) + state.dataConstruction->Construct(ConstrNum).CTFCross(0) * TempSurfIn(SurfNum);
                 F1temp = 0.0;
