// EnergyPlus, Copyright (c) 1996-2025, The Board of Trustees of the University of Illinois,
// The Regents of the University of California, through Lawrence Berkeley National Laboratory
// (subject to receipt of any required approvals from the U.S. Dept. of Energy), Oak Ridge
// National Laboratory, managed by UT-Battelle, Alliance for Sustainable Energy, LLC, and other
// contributors. All rights reserved.
//
// NOTICE: This Software was developed under funding from the U.S. Department of Energy and the
// U.S. Government consequently retains certain rights. As such, the U.S. Government has been
// granted for itself and others acting on its behalf a paid-up, nonexclusive, irrevocable,
// worldwide license in the Software to reproduce, distribute copies to the public, prepare
// derivative works, and perform publicly and display publicly, and to permit others to do so.
//
// Redistribution and use in source and binary forms, with or without modification, are permitted
// provided that the following conditions are met:
//
// (1) Redistributions of source code must retain the above copyright notice, this list of
//     conditions and the following disclaimer.
//
// (2) Redistributions in binary form must reproduce the above copyright notice, this list of
//     conditions and the following disclaimer in the documentation and/or other materials
//     provided with the distribution.
//
// (3) Neither the name of the University of California, Lawrence Berkeley National Laboratory,
//     the University of Illinois, U.S. Dept. of Energy nor the names of its contributors may be
//     used to endorse or promote products derived from this software without specific prior
//     written permission.
//
// (4) Use of EnergyPlus(TM) Name. If Licensee (i) distributes the software in stand-alone form
//     without changes from the version obtained under this License, or (ii) Licensee makes a
//     reference solely to the software portion of its product, Licensee must refer to the
//     software as "EnergyPlus version X" software, where "X" is the version number Licensee
//     obtained under this License and may not use a different name for the software. Except as
//     specifically required in this Section (4), Licensee shall not use in a company name, a
//     product name, in advertising, publicity, or other promotional activities any name, trade
//     name, trademark, logo, or other designation of "EnergyPlus", "E+", "e+" or confusingly
//     similar designation, without the U.S. Department of Energy's prior written consent.
//
// THIS SOFTWARE IS PROVIDED BY THE COPYRIGHT HOLDERS AND CONTRIBUTORS "AS IS" AND ANY EXPRESS OR
// IMPLIED WARRANTIES, INCLUDING, BUT NOT LIMITED TO, THE IMPLIED WARRANTIES OF MERCHANTABILITY
// AND FITNESS FOR A PARTICULAR PURPOSE ARE DISCLAIMED. IN NO EVENT SHALL THE COPYRIGHT OWNER OR
// CONTRIBUTORS BE LIABLE FOR ANY DIRECT, INDIRECT, INCIDENTAL, SPECIAL, EXEMPLARY, OR
// CONSEQUENTIAL DAMAGES (INCLUDING, BUT NOT LIMITED TO, PROCUREMENT OF SUBSTITUTE GOODS OR
// SERVICES; LOSS OF USE, DATA, OR PROFITS; OR BUSINESS INTERRUPTION) HOWEVER CAUSED AND ON ANY
// THEORY OF LIABILITY, WHETHER IN CONTRACT, STRICT LIABILITY, OR TORT (INCLUDING NEGLIGENCE OR
// OTHERWISE) ARISING IN ANY WAY OUT OF THE USE OF THIS SOFTWARE, EVEN IF ADVISED OF THE
// POSSIBILITY OF SUCH DAMAGE.

// C++ Headers
#include <cmath>

// ObjexxFCL Headers
#include <ObjexxFCL/Array.functions.hh>
#include <ObjexxFCL/Fmath.hh>

// EnergyPlus Headers
#include <EnergyPlus/Autosizing/All_Simple_Sizing.hh>
#include <EnergyPlus/Autosizing/HeatingCapacitySizing.hh>
#include <EnergyPlus/BranchNodeConnections.hh>
#include <EnergyPlus/Coils/CoilCoolingDX.hh>
#include <EnergyPlus/CurveManager.hh>
#include <EnergyPlus/DXCoils.hh>
#include <EnergyPlus/Data/EnergyPlusData.hh>
#include <EnergyPlus/DataContaminantBalance.hh>
#include <EnergyPlus/DataEnvironment.hh>
#include <EnergyPlus/DataGlobalConstants.hh>
#include <EnergyPlus/DataHVACGlobals.hh>
#include <EnergyPlus/DataHeatBalance.hh>
#include <EnergyPlus/DataLoopNode.hh>
#include <EnergyPlus/DataSizing.hh>
#include <EnergyPlus/EMSManager.hh>
#include <EnergyPlus/FaultsManager.hh>
#include <EnergyPlus/General.hh>
#include <EnergyPlus/GlobalNames.hh>
#include <EnergyPlus/HeatingCoils.hh>
#include <EnergyPlus/InputProcessing/InputProcessor.hh>
#include <EnergyPlus/NodeInputManager.hh>
#include <EnergyPlus/OutputProcessor.hh>
#include <EnergyPlus/OutputReportPredefined.hh>
#include <EnergyPlus/Psychrometrics.hh>
#include <EnergyPlus/RefrigeratedCase.hh>
#include <EnergyPlus/ScheduleManager.hh>
#include <EnergyPlus/UtilityRoutines.hh>
#include <EnergyPlus/VariableSpeedCoils.hh>

namespace EnergyPlus { // NOLINT(modernize-concat-nested-namespaces) // TODO: Take out this lint when we want to apply formatting for nested
                       // namespacing

namespace HeatingCoils {
    // Module containing the HeatingCoil simulation routines other than the Water coils

    // MODULE INFORMATION:
    //       AUTHOR         Richard J. Liesen
    //       DATE WRITTEN   May 2000
    //       MODIFIED       Therese Stovall June 2008 to add references to refrigeration condensers

    // PURPOSE OF THIS MODULE:
    // To encapsulate the data and algorithms required to
    // manage the HeatingCoil System Component

    void SimulateHeatingCoilComponents(EnergyPlusData &state,
                                       std::string_view CompName,
                                       bool const FirstHVACIteration,
                                       ObjexxFCL::Optional<Real64 const> QCoilReq, // coil load to be met
                                       ObjexxFCL::Optional_int CompIndex,
                                       ObjexxFCL::Optional<Real64> QCoilActual, // coil load actually delivered returned to calling component
                                       ObjexxFCL::Optional_bool_const SuppHeat, // True if current heating coil is a supplemental heating coil
                                       ObjexxFCL::Optional<HVAC::FanOp const> fanOpMode, // fan operating mode, FanOp::Cycling or FanOp::Continuous
                                       ObjexxFCL::Optional<Real64 const> PartLoadRatio,  // part-load ratio of heating coil
                                       ObjexxFCL::Optional_int StageNum,
                                       ObjexxFCL::Optional<Real64 const> SpeedRatio // Speed ratio of MultiStage heating coil
    )
    {

        // SUBROUTINE INFORMATION:
        //       AUTHOR         Richard Liesen
        //       DATE WRITTEN   May 2000

        // PURPOSE OF THIS SUBROUTINE:
        // This subroutine manages HeatingCoil component simulation.

        // SUBROUTINE LOCAL VARIABLE DECLARATIONS:
        int CoilNum(0);       // The HeatingCoil that you are currently loading input into
        Real64 QCoilActual2;  // coil load actually delivered returned from specific coil
        HVAC::FanOp fanOp;    // fan operating mode
        Real64 PartLoadFrac;  // part-load fraction of heating coil
        Real64 QCoilRequired; // local variable for optional argument

        // Obtains and Allocates HeatingCoil related parameters from input file
        if (state.dataHeatingCoils->GetCoilsInputFlag) { // First time subroutine has been entered
            GetHeatingCoilInput(state);
            state.dataHeatingCoils->GetCoilsInputFlag = false;
        }

        // Find the correct HeatingCoilNumber with the Coil Name
        if (present(CompIndex)) {
            if (CompIndex == 0) {
                CoilNum = Util::FindItemInList(CompName, state.dataHeatingCoils->HeatingCoil);
                if (CoilNum == 0) {
                    ShowFatalError(state, format("SimulateHeatingCoilComponents: Coil not found={}", CompName));
                }
                //    CompIndex=CoilNum
            } else {
                CoilNum = CompIndex;
                if (CoilNum > state.dataHeatingCoils->NumHeatingCoils || CoilNum < 1) {
                    ShowFatalError(state,
                                   format("SimulateHeatingCoilComponents: Invalid CompIndex passed={}, Number of Heating Coils={}, Coil name={}",
                                          CoilNum,
                                          state.dataHeatingCoils->NumHeatingCoils,
                                          CompName));
                }
                if (state.dataHeatingCoils->CheckEquipName(CoilNum)) {
                    if (!CompName.empty() && CompName != state.dataHeatingCoils->HeatingCoil(CoilNum).Name) {
                        ShowFatalError(
                            state,
                            format("SimulateHeatingCoilComponents: Invalid CompIndex passed={}, Coil name={}, stored Coil Name for that index={}",
                                   CoilNum,
                                   CompName,
                                   state.dataHeatingCoils->HeatingCoil(CoilNum).Name));
                    }
                    state.dataHeatingCoils->CheckEquipName(CoilNum) = false;
                }
            }
        } else {
            ShowSevereError(state, "SimulateHeatingCoilComponents: CompIndex argument not used.");
            ShowContinueError(state, format("..CompName = {}", CompName));
            ShowFatalError(state, "Preceding conditions cause termination.");
        }

        SimulateHeatingCoilComponents(state,
                                      CoilNum,
                                      FirstHVACIteration,
                                      QCoilReq, 
                                      QCoilActual,
                                      SuppHeat, 
                                      fanOpMode, 
                                      PartLoadRatio,
                                      StageNum,
                                      SpeedRatio);

    }

    void SimulateHeatingCoilComponents(EnergyPlusData &state,
                                       int const coilNum,
                                       bool const FirstHVACIteration,
                                       ObjexxFCL::Optional<Real64 const> QCoilReq, // coil load to be met
                                       ObjexxFCL::Optional<Real64> QCoilActual, // coil load actually delivered returned to calling component
                                       ObjexxFCL::Optional_bool_const SuppHeat, // True if current heating coil is a supplemental heating coil
                                       ObjexxFCL::Optional<HVAC::FanOp const> fanOpMode, // fan operating mode, FanOp::Cycling or FanOp::Continuous
                                       ObjexxFCL::Optional<Real64 const> PartLoadRatio,  // part-load ratio of heating coil
                                       ObjexxFCL::Optional_int StageNum,
                                       ObjexxFCL::Optional<Real64 const> SpeedRatio // Speed ratio of MultiStage heating coil
    )
    {
        // SUBROUTINE INFORMATION:
        //       AUTHOR         Richard Liesen
        //       DATE WRITTEN   May 2000

        // PURPOSE OF THIS SUBROUTINE:
        // This subroutine manages HeatingCoil component simulation.

        Real64 QCoilActual2;  // coil load actually delivered returned from specific coil
        HVAC::FanOp fanOp;    // fan operating mode
        Real64 PartLoadFrac;  // part-load fraction of heating coil
        Real64 QCoilRequired; // local variable for optional argument


        if (present(SuppHeat)) {
            state.dataHeatingCoils->CoilIsSuppHeater = SuppHeat;
        } else {
            state.dataHeatingCoils->CoilIsSuppHeater = false;
        }

        if (present(fanOpMode)) {
            fanOp = fanOpMode;
        } else {
            fanOp = HVAC::FanOp::Continuous;
        }

        if (present(PartLoadRatio)) {
            PartLoadFrac = PartLoadRatio;
        } else {
            PartLoadFrac = 1.0;
        }

        if (present(QCoilReq)) {
            QCoilRequired = QCoilReq;
        } else {
            QCoilRequired = DataLoopNode::SensedLoadFlagValue;
        }

        // With the correct CoilNum Initialize
        InitHeatingCoil(state, coilNum, FirstHVACIteration, QCoilRequired); // Initialize all HeatingCoil related parameters

        // Calculate the Correct HeatingCoil Model with the current CoilNum
        switch (state.dataHeatingCoils->HeatingCoil(coilNum).coilType) {
        case HVAC::CoilType::HeatingElectric: {
            CalcElectricHeatingCoil(state, coilNum, QCoilRequired, QCoilActual2, fanOp, PartLoadFrac);
        } break;
        case HVAC::CoilType::HeatingElectricMultiStage: {
            CalcMultiStageElectricHeatingCoil(
                state,
                coilNum,
                SpeedRatio,
                PartLoadRatio,
                StageNum,
                fanOp,
                QCoilActual2,
                state.dataHeatingCoils->CoilIsSuppHeater); // Autodesk:OPTIONAL SpeedRatio, PartLoadRatio, StageNum used without PRESENT check
        } break;
          
        case HVAC::CoilType::HeatingGasOrOtherFuel: {
            CalcFuelHeatingCoil(state, coilNum, QCoilRequired, QCoilActual2, fanOp, PartLoadFrac);
        } break;

        case HVAC::CoilType::HeatingGasMultiStage: {
            CalcMultiStageGasHeatingCoil(state,
                                         coilNum,
                                         SpeedRatio,
                                         PartLoadRatio,
                                         StageNum,
                                         fanOp); // Autodesk:OPTIONAL SpeedRatio, PartLoadRatio, StageNum used without PRESENT check
        } break;

        case HVAC::CoilType::HeatingDesuperheater: {
            CalcDesuperheaterHeatingCoil(state, coilNum, QCoilRequired, QCoilActual2);
        } break;
        default:
            QCoilActual2 = 0.0;
            break;
        }

        // Update the current HeatingCoil to the outlet nodes
        UpdateHeatingCoil(state, coilNum);

        // Report the current HeatingCoil
        ReportHeatingCoil(state, coilNum, state.dataHeatingCoils->CoilIsSuppHeater);

        if (present(QCoilActual)) {
            QCoilActual = QCoilActual2;
        }
    }
  
    void GetHeatingCoilInput(EnergyPlusData &state)
    {

        // SUBROUTINE INFORMATION:
        //       AUTHOR         Richard Liesen
        //       DATE WRITTEN   May 2000

        // PURPOSE OF THIS SUBROUTINE:
        // Obtains input data for coils and stores it in coil data structures

        // METHODOLOGY EMPLOYED:
        // Uses "Get" routines to read in data.

        // SUBROUTINE PARAMETER DEFINITIONS:
        static constexpr std::string_view RoutineName = "GetHeatingCoilInput: "; // include trailing blank space
        static constexpr std::string_view routineName = "GetHeatingCoilInput";

        // SUBROUTINE LOCAL VARIABLE DECLARATIONS:
        std::string CurrentModuleObject; // for ease in getting objects
        Array1D_string Alphas;           // Alpha input items for object
        Array1D_string cAlphaFields;     // Alpha field names
        Array1D_string cNumericFields;   // Numeric field names
        Array1D<Real64> Numbers;         // Numeric input items for object
        Array1D_bool lAlphaBlanks;       // Logical array, alpha field input BLANK = .TRUE.
        Array1D_bool lNumericBlanks;     // Logical array, numeric field input BLANK = .TRUE.
        int NumAlphas;
        int NumNums;
        int IOStat;
        int StageNum;

        bool ErrorsFound = false;

        state.dataHeatingCoils->NumElecCoil = state.dataInputProcessing->inputProcessor->getNumObjectsFound(state, "Coil:Heating:Electric");
        state.dataHeatingCoils->NumElecCoilMultiStage =
            state.dataInputProcessing->inputProcessor->getNumObjectsFound(state, "Coil:Heating:Electric:MultiStage");
        state.dataHeatingCoils->NumFuelCoil = state.dataInputProcessing->inputProcessor->getNumObjectsFound(state, "Coil:Heating:Fuel");
        state.dataHeatingCoils->NumGasCoilMultiStage =
            state.dataInputProcessing->inputProcessor->getNumObjectsFound(state, "Coil:Heating:Gas:MultiStage");
        state.dataHeatingCoils->NumDesuperheaterCoil =
            state.dataInputProcessing->inputProcessor->getNumObjectsFound(state, "Coil:Heating:Desuperheater");
        state.dataHeatingCoils->NumHeatingCoils = state.dataHeatingCoils->NumElecCoil + state.dataHeatingCoils->NumElecCoilMultiStage +
                                                  state.dataHeatingCoils->NumFuelCoil + state.dataHeatingCoils->NumGasCoilMultiStage +
                                                  state.dataHeatingCoils->NumDesuperheaterCoil;
        if (state.dataHeatingCoils->NumHeatingCoils > 0) {
            state.dataHeatingCoils->HeatingCoil.allocate(state.dataHeatingCoils->NumHeatingCoils);
            state.dataHeatingCoils->HeatingCoilNumericFields.allocate(state.dataHeatingCoils->NumHeatingCoils);
            state.dataHeatingCoils->ValidSourceType.dimension(state.dataHeatingCoils->NumHeatingCoils, false);
            state.dataHeatingCoils->CheckEquipName.dimension(state.dataHeatingCoils->NumHeatingCoils, true);
        }

        int MaxNums = 0;
        int MaxAlphas = 0;
        int TotalArgs = 0;
        state.dataInputProcessing->inputProcessor->getObjectDefMaxArgs(state, "Coil:Heating:Electric", TotalArgs, NumAlphas, NumNums);
        MaxNums = max(MaxNums, NumNums);
        MaxAlphas = max(MaxAlphas, NumAlphas);
        state.dataInputProcessing->inputProcessor->getObjectDefMaxArgs(state, "Coil:Heating:Electric:MultiStage", TotalArgs, NumAlphas, NumNums);
        MaxNums = max(MaxNums, NumNums);
        MaxAlphas = max(MaxAlphas, NumAlphas);
        state.dataInputProcessing->inputProcessor->getObjectDefMaxArgs(state, "Coil:Heating:Fuel", TotalArgs, NumAlphas, NumNums);
        MaxNums = max(MaxNums, NumNums);
        MaxAlphas = max(MaxAlphas, NumAlphas);
        state.dataInputProcessing->inputProcessor->getObjectDefMaxArgs(state, "Coil:Heating:Gas:MultiStage", TotalArgs, NumAlphas, NumNums);
        MaxNums = max(MaxNums, NumNums);
        MaxAlphas = max(MaxAlphas, NumAlphas);
        state.dataInputProcessing->inputProcessor->getObjectDefMaxArgs(state, "Coil:Heating:Desuperheater", TotalArgs, NumAlphas, NumNums);
        MaxNums = max(MaxNums, NumNums);
        MaxAlphas = max(MaxAlphas, NumAlphas);

        Alphas.allocate(MaxAlphas);
        cAlphaFields.allocate(MaxAlphas);
        cNumericFields.allocate(MaxNums);
        Numbers.dimension(MaxNums, 0.0);
        lAlphaBlanks.dimension(MaxAlphas, true);
        lNumericBlanks.dimension(MaxNums, true);

        // Get the data for electric heating coils
        for (int ElecCoilNum = 1; ElecCoilNum <= state.dataHeatingCoils->NumElecCoil; ++ElecCoilNum) {

            auto &heatingCoil = state.dataHeatingCoils->HeatingCoil(ElecCoilNum);
            auto &heatingCoilNumericFields = state.dataHeatingCoils->HeatingCoilNumericFields(ElecCoilNum);

            CurrentModuleObject = "Coil:Heating:Electric";
            heatingCoil.FuelType = Constant::eFuel::Electricity;

            state.dataInputProcessing->inputProcessor->getObjectItem(state,
                                                                     CurrentModuleObject,
                                                                     ElecCoilNum,
                                                                     Alphas,
                                                                     NumAlphas,
                                                                     Numbers,
                                                                     NumNums,
                                                                     IOStat,
                                                                     lNumericBlanks,
                                                                     lAlphaBlanks,
                                                                     cAlphaFields,
                                                                     cNumericFields);

            ErrorObjectHeader eoh{routineName, CurrentModuleObject, Alphas(1)};
            heatingCoilNumericFields.FieldNames.allocate(MaxNums);
            heatingCoilNumericFields.FieldNames = cNumericFields;

            // InputErrorsFound will be set to True if problem was found, left untouched otherwise
            GlobalNames::VerifyUniqueCoilName(state, CurrentModuleObject, Alphas(1), ErrorsFound, CurrentModuleObject + " Name");

            heatingCoil.Name = Alphas(1);
            if (lAlphaBlanks(2)) {
                heatingCoil.availSched = Sched::GetScheduleAlwaysOn(state);
            } else if ((heatingCoil.availSched = Sched::GetSchedule(state, Alphas(2))) == nullptr) {
                ShowSevereItemNotFound(state, eoh, cAlphaFields(2), Alphas(2));
                ErrorsFound = true;
            }

            heatingCoil.HeatingCoilModel = "Electric";
            heatingCoil.coilType = HVAC::CoilType::HeatingElectric;

            heatingCoil.Efficiency = Numbers(1);
            heatingCoil.NominalCapacity = Numbers(2);
            heatingCoil.AirInletNodeNum = GetOnlySingleNode(state,
                                                            Alphas(3),
                                                            ErrorsFound,
                                                            DataLoopNode::ConnectionObjectType::CoilHeatingElectric,
                                                            Alphas(1),
                                                            DataLoopNode::NodeFluidType::Air,
                                                            DataLoopNode::ConnectionType::Inlet,
                                                            NodeInputManager::CompFluidStream::Primary,
                                                            DataLoopNode::ObjectIsNotParent);
            heatingCoil.AirOutletNodeNum = GetOnlySingleNode(state,
                                                             Alphas(4),
                                                             ErrorsFound,
                                                             DataLoopNode::ConnectionObjectType::CoilHeatingElectric,
                                                             Alphas(1),
                                                             DataLoopNode::NodeFluidType::Air,
                                                             DataLoopNode::ConnectionType::Outlet,
                                                             NodeInputManager::CompFluidStream::Primary,
                                                             DataLoopNode::ObjectIsNotParent);

            BranchNodeConnections::TestCompSet(state, CurrentModuleObject, Alphas(1), Alphas(3), Alphas(4), "Air Nodes");

            heatingCoil.TempSetPointNodeNum = GetOnlySingleNode(state,
                                                                Alphas(5),
                                                                ErrorsFound,
                                                                DataLoopNode::ConnectionObjectType::CoilHeatingElectric,
                                                                Alphas(1),
                                                                DataLoopNode::NodeFluidType::Air,
                                                                DataLoopNode::ConnectionType::Sensor,
                                                                NodeInputManager::CompFluidStream::Primary,
                                                                DataLoopNode::ObjectIsNotParent);
            // Setup Report variables for the Electric Coils
            // CurrentModuleObject = "Coil:Heating:Electric"
            SetupOutputVariable(state,
                                "Heating Coil Heating Energy",
                                Constant::Units::J,
                                heatingCoil.HeatingCoilLoad,
                                OutputProcessor::TimeStepType::System,
                                OutputProcessor::StoreType::Sum,
                                heatingCoil.Name,
                                Constant::eResource::EnergyTransfer,
                                OutputProcessor::Group::HVAC,
                                OutputProcessor::EndUseCat::HeatingCoils);
            SetupOutputVariable(state,
                                "Heating Coil Heating Rate",
                                Constant::Units::W,
                                heatingCoil.HeatingCoilRate,
                                OutputProcessor::TimeStepType::System,
                                OutputProcessor::StoreType::Average,
                                heatingCoil.Name);
            SetupOutputVariable(state,
                                "Heating Coil Electricity Energy",
                                Constant::Units::J,
                                heatingCoil.ElecUseLoad,
                                OutputProcessor::TimeStepType::System,
                                OutputProcessor::StoreType::Sum,
                                heatingCoil.Name,
                                Constant::eResource::Electricity,
                                OutputProcessor::Group::HVAC,
                                OutputProcessor::EndUseCat::Heating);
            SetupOutputVariable(state,
                                "Heating Coil Electricity Rate",
                                Constant::Units::W,
                                heatingCoil.ElecUseRate,
                                OutputProcessor::TimeStepType::System,
                                OutputProcessor::StoreType::Average,
                                heatingCoil.Name);
        }

        // Get the data for electric heating coils
        for (int ElecCoilNum = 1; ElecCoilNum <= state.dataHeatingCoils->NumElecCoilMultiStage; ++ElecCoilNum) {

            int CoilNum = state.dataHeatingCoils->NumElecCoil + ElecCoilNum;
            auto &heatingCoil = state.dataHeatingCoils->HeatingCoil(CoilNum);
            auto &heatingCoilNumericFields = state.dataHeatingCoils->HeatingCoilNumericFields(CoilNum);

            CurrentModuleObject = "Coil:Heating:Electric:MultiStage";
            heatingCoil.FuelType = Constant::eFuel::Electricity;

            state.dataInputProcessing->inputProcessor->getObjectItem(state,
                                                                     CurrentModuleObject,
                                                                     ElecCoilNum,
                                                                     Alphas,
                                                                     NumAlphas,
                                                                     Numbers,
                                                                     NumNums,
                                                                     IOStat,
                                                                     lNumericBlanks,
                                                                     lAlphaBlanks,
                                                                     cAlphaFields,
                                                                     cNumericFields);

            ErrorObjectHeader eoh{routineName, CurrentModuleObject, Alphas(1)};
            heatingCoilNumericFields.FieldNames.allocate(MaxNums);
            heatingCoilNumericFields.FieldNames = cNumericFields;

            // InputErrorsFound will be set to True if problem was found, left untouched otherwise
            GlobalNames::VerifyUniqueCoilName(state, CurrentModuleObject, Alphas(1), ErrorsFound, CurrentModuleObject + " Name");
            heatingCoil.Name = Alphas(1);
            if (lAlphaBlanks(2)) {
                heatingCoil.availSched = Sched::GetScheduleAlwaysOn(state);
            } else if ((heatingCoil.availSched = Sched::GetSchedule(state, Alphas(2))) == nullptr) {
                ShowSevereItemNotFound(state, eoh, cAlphaFields(2), Alphas(2));
                ErrorsFound = true;
            }

            heatingCoil.HeatingCoilModel = "ElectricMultiStage";
            heatingCoil.coilType = HVAC::CoilType::HeatingElectricMultiStage;

            heatingCoil.NumOfStages = static_cast<int>(Numbers(1));

            heatingCoil.MSEfficiency.allocate(heatingCoil.NumOfStages);
            heatingCoil.MSNominalCapacity.allocate(heatingCoil.NumOfStages);

            for (StageNum = 1; StageNum <= heatingCoil.NumOfStages; ++StageNum) {

                heatingCoil.MSEfficiency(StageNum) = Numbers(StageNum * 2);
                heatingCoil.MSNominalCapacity(StageNum) = Numbers(StageNum * 2 + 1);
            }
            heatingCoil.NominalCapacity = heatingCoil.MSNominalCapacity(heatingCoil.NumOfStages);
            
            heatingCoil.AirInletNodeNum = GetOnlySingleNode(state,
                                                            Alphas(3),
                                                            ErrorsFound,
                                                            DataLoopNode::ConnectionObjectType::CoilHeatingElectricMultiStage,
                                                            Alphas(1),
                                                            DataLoopNode::NodeFluidType::Air,
                                                            DataLoopNode::ConnectionType::Inlet,
                                                            NodeInputManager::CompFluidStream::Primary,
                                                            DataLoopNode::ObjectIsNotParent);

            heatingCoil.AirOutletNodeNum = GetOnlySingleNode(state,
                                                             Alphas(4),
                                                             ErrorsFound,
                                                             DataLoopNode::ConnectionObjectType::CoilHeatingElectricMultiStage,
                                                             Alphas(1),
                                                             DataLoopNode::NodeFluidType::Air,
                                                             DataLoopNode::ConnectionType::Outlet,
                                                             NodeInputManager::CompFluidStream::Primary,
                                                             DataLoopNode::ObjectIsNotParent);

            BranchNodeConnections::TestCompSet(state, CurrentModuleObject, Alphas(1), Alphas(3), Alphas(4), "Air Nodes");

            heatingCoil.TempSetPointNodeNum = GetOnlySingleNode(state,
                                                                Alphas(5),
                                                                ErrorsFound,
                                                                DataLoopNode::ConnectionObjectType::CoilHeatingElectricMultiStage,
                                                                Alphas(1),
                                                                DataLoopNode::NodeFluidType::Air,
                                                                DataLoopNode::ConnectionType::Sensor,
                                                                NodeInputManager::CompFluidStream::Primary,
                                                                DataLoopNode::ObjectIsNotParent);
            // Setup Report variables for the Electric Coils
            // CurrentModuleObject = "Coil:Heating:Electric:MultiStage"
            SetupOutputVariable(state,
                                "Heating Coil Heating Energy",
                                Constant::Units::J,
                                heatingCoil.HeatingCoilLoad,
                                OutputProcessor::TimeStepType::System,
                                OutputProcessor::StoreType::Sum,
                                heatingCoil.Name,
                                Constant::eResource::EnergyTransfer,
                                OutputProcessor::Group::HVAC,
                                OutputProcessor::EndUseCat::HeatingCoils);
            SetupOutputVariable(state,
                                "Heating Coil Heating Rate",
                                Constant::Units::W,
                                heatingCoil.HeatingCoilRate,
                                OutputProcessor::TimeStepType::System,
                                OutputProcessor::StoreType::Average,
                                heatingCoil.Name);
            SetupOutputVariable(state,
                                "Heating Coil Electricity Energy",
                                Constant::Units::J,
                                heatingCoil.ElecUseLoad,
                                OutputProcessor::TimeStepType::System,
                                OutputProcessor::StoreType::Sum,
                                heatingCoil.Name,
                                Constant::eResource::Electricity,
                                OutputProcessor::Group::HVAC,
                                OutputProcessor::EndUseCat::Heating);
            SetupOutputVariable(state,
                                "Heating Coil Electricity Rate",
                                Constant::Units::W,
                                heatingCoil.ElecUseRate,
                                OutputProcessor::TimeStepType::System,
                                OutputProcessor::StoreType::Average,
                                heatingCoil.Name);
        }

        // Get the data for for fuel heating coils
        for (int FuelCoilNum = 1; FuelCoilNum <= state.dataHeatingCoils->NumFuelCoil; ++FuelCoilNum) {

            int CoilNum = state.dataHeatingCoils->NumElecCoil + state.dataHeatingCoils->NumElecCoilMultiStage + FuelCoilNum;
            auto &heatingCoil = state.dataHeatingCoils->HeatingCoil(CoilNum);
            auto &heatingCoilNumericFields = state.dataHeatingCoils->HeatingCoilNumericFields(CoilNum);

            CurrentModuleObject = "Coil:Heating:Fuel";

            state.dataInputProcessing->inputProcessor->getObjectItem(state,
                                                                     CurrentModuleObject,
                                                                     FuelCoilNum,
                                                                     Alphas,
                                                                     NumAlphas,
                                                                     Numbers,
                                                                     NumNums,
                                                                     IOStat,
                                                                     lNumericBlanks,
                                                                     lAlphaBlanks,
                                                                     cAlphaFields,
                                                                     cNumericFields);

            ErrorObjectHeader eoh{routineName, CurrentModuleObject, Alphas(1)};
            heatingCoilNumericFields.FieldNames.allocate(MaxNums);
            heatingCoilNumericFields.FieldNames = cNumericFields;

            // InputErrorsFound will be set to True if problem was found, left untouched otherwise
            GlobalNames::VerifyUniqueCoilName(state, CurrentModuleObject, Alphas(1), ErrorsFound, CurrentModuleObject + " Name");
            heatingCoil.Name = Alphas(1);
            if (lAlphaBlanks(2)) {
                heatingCoil.availSched = Sched::GetScheduleAlwaysOn(state);
            } else if ((heatingCoil.availSched = Sched::GetSchedule(state, Alphas(2))) == nullptr) {
                ShowSevereItemNotFound(state, eoh, cAlphaFields(2), Alphas(2));
                ErrorsFound = true;
            }

            heatingCoil.HeatingCoilModel = "Fuel";
            heatingCoil.coilType = HVAC::CoilType::HeatingGasOrOtherFuel;

            heatingCoil.FuelType = static_cast<Constant::eFuel>(getEnumValue(Constant::eFuelNamesUC, Alphas(3)));
            if (!(heatingCoil.FuelType == Constant::eFuel::NaturalGas || heatingCoil.FuelType == Constant::eFuel::Propane ||
                  heatingCoil.FuelType == Constant::eFuel::Diesel || heatingCoil.FuelType == Constant::eFuel::Gasoline ||
                  heatingCoil.FuelType == Constant::eFuel::FuelOilNo1 || heatingCoil.FuelType == Constant::eFuel::FuelOilNo2 ||
                  heatingCoil.FuelType == Constant::eFuel::OtherFuel1 || heatingCoil.FuelType == Constant::eFuel::OtherFuel2 ||
                  heatingCoil.FuelType == Constant::eFuel::Coal)) {
                ShowSevereInvalidKey(state, eoh, cAlphaFields(3), Alphas(3));
                ErrorsFound = true;
            }
            
            heatingCoil.Efficiency = Numbers(1);
            heatingCoil.NominalCapacity = Numbers(2);
            heatingCoil.AirInletNodeNum = GetOnlySingleNode(state,
                                                            Alphas(4),
                                                            ErrorsFound, 
                                                            DataLoopNode::ConnectionObjectType::CoilHeatingFuel,
                                                            Alphas(1),
                                                            DataLoopNode::NodeFluidType::Air,
                                                            DataLoopNode::ConnectionType::Inlet,
                                                            NodeInputManager::CompFluidStream::Primary,
                                                            DataLoopNode::ObjectIsNotParent);

            heatingCoil.AirOutletNodeNum = GetOnlySingleNode(state,
                                                             Alphas(5),
                                                             ErrorsFound,
                                                             DataLoopNode::ConnectionObjectType::CoilHeatingFuel,
                                                             Alphas(1),
                                                             DataLoopNode::NodeFluidType::Air,
                                                             DataLoopNode::ConnectionType::Outlet,
                                                             NodeInputManager::CompFluidStream::Primary,
                                                             DataLoopNode::ObjectIsNotParent);

            BranchNodeConnections::TestCompSet(state, CurrentModuleObject, Alphas(1), Alphas(4), Alphas(5), "Air Nodes");

            heatingCoil.TempSetPointNodeNum = GetOnlySingleNode(state,
                                                                Alphas(6),
                                                                ErrorsFound,
                                                                DataLoopNode::ConnectionObjectType::CoilHeatingFuel,
                                                                Alphas(1),
                                                                DataLoopNode::NodeFluidType::Air,
                                                                DataLoopNode::ConnectionType::Sensor,
                                                                NodeInputManager::CompFluidStream::Primary,
                                                                DataLoopNode::ObjectIsNotParent);

            // parasitic electric load associated with the fuel heating coil
            heatingCoil.ParasiticElecLoad = Numbers(3);

            heatingCoil.PLFCurveIndex = Curve::GetCurveIndex(state, Alphas(7)); // convert curve name to number

            // parasitic fuel load associated with the gas heating coil (standing pilot light)
            heatingCoil.ParasiticFuelCapacity = Numbers(4);

            // Setup Report variables for the Fuel Coils
            // CurrentModuleObject = "Coil:Heating:OtherFuel"

            SetupOutputVariable(state,
                                "Heating Coil Heating Energy",
                                Constant::Units::J,
                                heatingCoil.HeatingCoilLoad,
                                OutputProcessor::TimeStepType::System,
                                OutputProcessor::StoreType::Sum,
                                heatingCoil.Name,
                                Constant::eResource::EnergyTransfer,
                                OutputProcessor::Group::HVAC,
                                OutputProcessor::EndUseCat::HeatingCoils);
            SetupOutputVariable(state,
                                "Heating Coil Heating Rate",
                                Constant::Units::W,
                                heatingCoil.HeatingCoilRate,
                                OutputProcessor::TimeStepType::System,
                                OutputProcessor::StoreType::Average,
                                heatingCoil.Name);
            SetupOutputVariable(state,
                                format("Heating Coil {} Energy", Constant::eFuelNames[(int)heatingCoil.FuelType]),
                                Constant::Units::J,
                                heatingCoil.FuelUseLoad,
                                OutputProcessor::TimeStepType::System,
                                OutputProcessor::StoreType::Sum,
                                heatingCoil.Name,
                                Constant::eFuel2eResource[(int)heatingCoil.FuelType],
                                OutputProcessor::Group::HVAC,
                                OutputProcessor::EndUseCat::Heating);
            SetupOutputVariable(state,
                                format("Heating Coil {} Rate", Constant::eFuelNames[(int)heatingCoil.FuelType]),
                                Constant::Units::W,
                                heatingCoil.FuelUseRate,
                                OutputProcessor::TimeStepType::System,
                                OutputProcessor::StoreType::Average,
                                heatingCoil.Name);
            SetupOutputVariable(state,
                                "Heating Coil Electricity Energy",
                                Constant::Units::J,
                                heatingCoil.ElecUseLoad,
                                OutputProcessor::TimeStepType::System,
                                OutputProcessor::StoreType::Sum,
                                heatingCoil.Name,
                                Constant::eResource::Electricity,
                                OutputProcessor::Group::HVAC,
                                OutputProcessor::EndUseCat::Heating);
            SetupOutputVariable(state,
                                "Heating Coil Electricity Rate",
                                Constant::Units::W,
                                heatingCoil.ElecUseRate,
                                OutputProcessor::TimeStepType::System,
                                OutputProcessor::StoreType::Average,
                                heatingCoil.Name);
            SetupOutputVariable(state,
                                "Heating Coil Runtime Fraction",
                                Constant::Units::None,
                                heatingCoil.RTF,
                                OutputProcessor::TimeStepType::System,
                                OutputProcessor::StoreType::Average,
                                heatingCoil.Name);
            SetupOutputVariable(state,
                                format("Heating Coil Ancillary {} Rate", Constant::eFuelNames[(int)heatingCoil.FuelType]),
                                Constant::Units::W,
                                heatingCoil.ParasiticFuelRate,
                                OutputProcessor::TimeStepType::System,
                                OutputProcessor::StoreType::Average,
                                heatingCoil.Name);
            SetupOutputVariable(state,
                                format("Heating Coil Ancillary {} Energy", Constant::eFuelNames[(int)heatingCoil.FuelType]),
                                Constant::Units::J,
                                heatingCoil.ParasiticFuelConsumption,
                                OutputProcessor::TimeStepType::System,
                                OutputProcessor::StoreType::Sum,
                                heatingCoil.Name,
                                Constant::eFuel2eResource[(int)heatingCoil.FuelType],
                                OutputProcessor::Group::HVAC,
                                OutputProcessor::EndUseCat::Heating);
        }

        // Get the data for for gas multistage heating coils
        for (int FuelCoilNum = 1; FuelCoilNum <= state.dataHeatingCoils->NumGasCoilMultiStage; ++FuelCoilNum) {

            int CoilNum = state.dataHeatingCoils->NumElecCoil + state.dataHeatingCoils->NumElecCoilMultiStage + state.dataHeatingCoils->NumFuelCoil +
                          FuelCoilNum;
            auto &heatingCoil = state.dataHeatingCoils->HeatingCoil(CoilNum);
            auto &heatingCoilNumericFields = state.dataHeatingCoils->HeatingCoilNumericFields(CoilNum);
            CurrentModuleObject = "Coil:Heating:Gas:MultiStage";
            heatingCoil.FuelType = Constant::eFuel::NaturalGas;

            state.dataInputProcessing->inputProcessor->getObjectItem(state,
                                                                     CurrentModuleObject,
                                                                     FuelCoilNum,
                                                                     Alphas,
                                                                     NumAlphas,
                                                                     Numbers,
                                                                     NumNums,
                                                                     IOStat,
                                                                     lNumericBlanks,
                                                                     lAlphaBlanks,
                                                                     cAlphaFields,
                                                                     cNumericFields);

            ErrorObjectHeader eoh{routineName, CurrentModuleObject, Alphas(1)};

            heatingCoilNumericFields.FieldNames.allocate(MaxNums);
            heatingCoilNumericFields.FieldNames = cNumericFields;

            // InputErrorsFound will be set to True if problem was found, left untouched otherwise
            GlobalNames::VerifyUniqueCoilName(state, CurrentModuleObject, Alphas(1), ErrorsFound, CurrentModuleObject + " Name");
            heatingCoil.Name = Alphas(1);

            if (lAlphaBlanks(2)) {
                heatingCoil.availSched = Sched::GetScheduleAlwaysOn(state);
            } else if ((heatingCoil.availSched = Sched::GetSchedule(state, Alphas(2))) == nullptr) {
                ShowSevereItemNotFound(state, eoh, cAlphaFields(2), Alphas(2));
                ErrorsFound = true;
            }

            heatingCoil.HeatingCoilModel = "GasMultiStage";
            heatingCoil.coilType = HVAC::CoilType::HeatingGasMultiStage;

            heatingCoil.ParasiticFuelCapacity = Numbers(1);

            heatingCoil.NumOfStages = static_cast<int>(Numbers(2));

            heatingCoil.MSEfficiency.allocate(heatingCoil.NumOfStages);
            heatingCoil.MSNominalCapacity.allocate(heatingCoil.NumOfStages);
            heatingCoil.MSParasiticElecLoad.allocate(heatingCoil.NumOfStages);

            for (StageNum = 1; StageNum <= heatingCoil.NumOfStages; ++StageNum) {

                heatingCoil.MSEfficiency(StageNum) = Numbers(StageNum * 3);
                heatingCoil.MSNominalCapacity(StageNum) = Numbers(StageNum * 3 + 1);
                heatingCoil.MSParasiticElecLoad(StageNum) = Numbers(StageNum * 3 + 2);
            }

            heatingCoil.AirInletNodeNum = GetOnlySingleNode(state,
                                                            Alphas(3),
                                                            ErrorsFound,
                                                            DataLoopNode::ConnectionObjectType::CoilHeatingGasMultiStage,
                                                            Alphas(1),
                                                            DataLoopNode::NodeFluidType::Air,
                                                            DataLoopNode::ConnectionType::Inlet,
                                                            NodeInputManager::CompFluidStream::Primary,
                                                            DataLoopNode::ObjectIsNotParent);

            heatingCoil.AirOutletNodeNum = GetOnlySingleNode(state,
                                                             Alphas(4),
                                                             ErrorsFound, 
                                                             DataLoopNode::ConnectionObjectType::CoilHeatingGasMultiStage,
                                                             Alphas(1),
                                                             DataLoopNode::NodeFluidType::Air,
                                                             DataLoopNode::ConnectionType::Outlet,
                                                             NodeInputManager::CompFluidStream::Primary,
                                                             DataLoopNode::ObjectIsNotParent);

            BranchNodeConnections::TestCompSet(state, CurrentModuleObject, Alphas(1), Alphas(3), Alphas(4), "Air Nodes");

            heatingCoil.TempSetPointNodeNum = GetOnlySingleNode(state,
                                                                Alphas(5),
                                                                ErrorsFound, 
                                                                DataLoopNode::ConnectionObjectType::CoilHeatingGasMultiStage,
                                                                Alphas(1),
                                                                DataLoopNode::NodeFluidType::Air,
                                                                DataLoopNode::ConnectionType::Sensor,
                                                                NodeInputManager::CompFluidStream::Primary,
                                                                DataLoopNode::ObjectIsNotParent);

            // parasitic electric load associated with the gas heating coil
            heatingCoil.ParasiticElecLoad = Numbers(10);

            heatingCoil.PLFCurveIndex = Curve::GetCurveIndex(state, Alphas(6)); // convert curve name to number

            // parasitic gas load associated with the gas heating coil (standing pilot light)

            // Setup Report variables for the Gas Coils
            // CurrentModuleObject = "Coil:Heating:Gas:MultiStage"
            SetupOutputVariable(state,
                                "Heating Coil Heating Energy",
                                Constant::Units::J,
                                heatingCoil.HeatingCoilLoad,
                                OutputProcessor::TimeStepType::System,
                                OutputProcessor::StoreType::Sum,
                                heatingCoil.Name,
                                Constant::eResource::EnergyTransfer,
                                OutputProcessor::Group::HVAC,
                                OutputProcessor::EndUseCat::HeatingCoils);
            SetupOutputVariable(state,
                                "Heating Coil Heating Rate",
                                Constant::Units::W,
                                heatingCoil.HeatingCoilRate,
                                OutputProcessor::TimeStepType::System,
                                OutputProcessor::StoreType::Average,
                                heatingCoil.Name);
            SetupOutputVariable(state,
                                "Heating Coil NaturalGas Energy",
                                Constant::Units::J,
                                heatingCoil.FuelUseLoad,
                                OutputProcessor::TimeStepType::System,
                                OutputProcessor::StoreType::Sum,
                                heatingCoil.Name,
                                Constant::eResource::NaturalGas,
                                OutputProcessor::Group::HVAC,
                                OutputProcessor::EndUseCat::Heating);
            SetupOutputVariable(state,
                                "Heating Coil NaturalGas Rate",
                                Constant::Units::W,
                                heatingCoil.FuelUseRate,
                                OutputProcessor::TimeStepType::System,
                                OutputProcessor::StoreType::Average,
                                heatingCoil.Name);
            SetupOutputVariable(state,
                                "Heating Coil Electricity Energy",
                                Constant::Units::J,
                                heatingCoil.ElecUseLoad,
                                OutputProcessor::TimeStepType::System,
                                OutputProcessor::StoreType::Sum,
                                heatingCoil.Name,
                                Constant::eResource::Electricity,
                                OutputProcessor::Group::HVAC,
                                OutputProcessor::EndUseCat::Heating);
            SetupOutputVariable(state,
                                "Heating Coil Electricity Rate",
                                Constant::Units::W,
                                heatingCoil.ElecUseRate,
                                OutputProcessor::TimeStepType::System,
                                OutputProcessor::StoreType::Average,
                                heatingCoil.Name);
            SetupOutputVariable(state,
                                "Heating Coil Runtime Fraction",
                                Constant::Units::None,
                                heatingCoil.RTF,
                                OutputProcessor::TimeStepType::System,
                                OutputProcessor::StoreType::Average,
                                heatingCoil.Name);
            SetupOutputVariable(state,
                                "Heating Coil Ancillary NaturalGas Rate",
                                Constant::Units::W,
                                heatingCoil.ParasiticFuelRate,
                                OutputProcessor::TimeStepType::System,
                                OutputProcessor::StoreType::Average,
                                heatingCoil.Name);
            SetupOutputVariable(state,
                                "Heating Coil Ancillary NaturalGas Energy",
                                Constant::Units::J,
                                heatingCoil.ParasiticFuelConsumption,
                                OutputProcessor::TimeStepType::System,
                                OutputProcessor::StoreType::Sum,
                                heatingCoil.Name,
                                Constant::eResource::NaturalGas,
                                OutputProcessor::Group::HVAC,
                                OutputProcessor::EndUseCat::Heating);
        }

        // Get the data for for desuperheater heating coils
        for (int DesuperheaterCoilNum = 1; DesuperheaterCoilNum <= state.dataHeatingCoils->NumDesuperheaterCoil; ++DesuperheaterCoilNum) {

            int CoilNum = state.dataHeatingCoils->NumElecCoil + state.dataHeatingCoils->NumElecCoilMultiStage + state.dataHeatingCoils->NumFuelCoil +
                          state.dataHeatingCoils->NumGasCoilMultiStage + DesuperheaterCoilNum;
            auto &heatingCoil = state.dataHeatingCoils->HeatingCoil(CoilNum);
            auto &heatingCoilNumericFields = state.dataHeatingCoils->HeatingCoilNumericFields(CoilNum);
            CurrentModuleObject = "Coil:Heating:Desuperheater";
            heatingCoil.FuelType = Constant::eFuel::Electricity;

            state.dataInputProcessing->inputProcessor->getObjectItem(state,
                                                                     CurrentModuleObject,
                                                                     DesuperheaterCoilNum,
                                                                     Alphas,
                                                                     NumAlphas,
                                                                     Numbers,
                                                                     NumNums,
                                                                     IOStat,
                                                                     lNumericBlanks,
                                                                     lAlphaBlanks,
                                                                     cAlphaFields,
                                                                     cNumericFields);

            ErrorObjectHeader eoh{routineName, CurrentModuleObject, Alphas(1)};
            heatingCoilNumericFields.FieldNames.allocate(MaxNums);
            heatingCoilNumericFields.FieldNames = cNumericFields;

            // InputErrorsFound will be set to True if problem was found, left untouched otherwise
            GlobalNames::VerifyUniqueCoilName(state, CurrentModuleObject, Alphas(1), ErrorsFound, CurrentModuleObject + " Name");
            heatingCoil.Name = Alphas(1);
            if (lAlphaBlanks(2)) {
                heatingCoil.availSched = Sched::GetScheduleAlwaysOn(state);
            } else if ((heatingCoil.availSched = Sched::GetSchedule(state, Alphas(2))) == nullptr) {
                ShowSevereItemNotFound(state, eoh, cAlphaFields(2), Alphas(2));
                ErrorsFound = true;
            } else if (!heatingCoil.availSched->checkMinMaxVals(state, Clusive::In, 0.0, Clusive::In, 1.0)) {
                Sched::ShowSevereBadMinMax(state, eoh, cAlphaFields(2), Alphas(2), Clusive::In, 0.0, Clusive::In, 1.0);
                ErrorsFound = true;
            }

            heatingCoil.HeatingCoilModel = "Desuperheater";
            heatingCoil.coilType = HVAC::CoilType::HeatingDesuperheater;

            // HeatingCoil(CoilNum)%Efficiency       = Numbers(1)
            //(Numbers(1)) error limits checked and defaults applied on efficiency after
            //       identifying souce type.

            heatingCoil.AirInletNodeNum = GetOnlySingleNode(state,
                                                            Alphas(3),
                                                            ErrorsFound,
                                                            DataLoopNode::ConnectionObjectType::CoilHeatingDesuperheater,
                                                            Alphas(1),
                                                            DataLoopNode::NodeFluidType::Air,
                                                            DataLoopNode::ConnectionType::Inlet,
                                                            NodeInputManager::CompFluidStream::Primary,
                                                            DataLoopNode::ObjectIsNotParent);

            heatingCoil.AirOutletNodeNum = GetOnlySingleNode(state,
                                                             Alphas(4),
                                                             ErrorsFound,
                                                             DataLoopNode::ConnectionObjectType::CoilHeatingDesuperheater,
                                                             Alphas(1),
                                                             DataLoopNode::NodeFluidType::Air,
                                                             DataLoopNode::ConnectionType::Outlet,
                                                             NodeInputManager::CompFluidStream::Primary,
                                                             DataLoopNode::ObjectIsNotParent);

            BranchNodeConnections::TestCompSet(state, CurrentModuleObject, Alphas(1), Alphas(3), Alphas(4), "Air Nodes");

            if ((Util::SameString(Alphas(5), "Refrigeration:Condenser:AirCooled")) ||
                (Util::SameString(Alphas(5), "Refrigeration:Condenser:EvaporativeCooled")) ||
                (Util::SameString(Alphas(5), "Refrigeration:Condenser:WaterCooled"))) {
                if (lNumericBlanks(1)) {
                    heatingCoil.Efficiency = 0.8;
                } else {
                    heatingCoil.Efficiency = Numbers(1);
                    if (Numbers(1) < 0.0 || Numbers(1) > 0.9) {
                        ShowSevereError(
                            state,
                            format("{}, \"{}\" heat reclaim recovery efficiency must be >= 0 and <=0.9", CurrentModuleObject, heatingCoil.Name));
                        ErrorsFound = true;
                    }
                }
            } else {
                if (lNumericBlanks(1)) {
                    heatingCoil.Efficiency = 0.25;
                } else {
                    heatingCoil.Efficiency = Numbers(1);
                    if (Numbers(1) < 0.0 || Numbers(1) > 0.3) {
                        ShowSevereError(
                            state,
                            format("{}, \"{}\" heat reclaim recovery efficiency must be >= 0 and <=0.3", CurrentModuleObject, heatingCoil.Name));
                        ErrorsFound = true;
                    }
                }
            }

            // Find the DX equipment index associated with the desuperheater heating coil.
            // The CoilNum may not be found here when zone heating equip. exists. Check again in InitHeatingCoil.
            // (when zone equipment heating coils are included in the input, the air loop DX equipment has not yet been read in)
            heatingCoil.ReclaimHeatSourceName = Alphas(6);
            heatingCoil.ReclaimHeatSourceType = static_cast<HVAC::HeatReclaimType>(getEnumValue(HVAC::heatReclaimTypeNamesUC, Alphas(5)));
            if (heatingCoil.ReclaimHeatSourceType == HVAC::HeatReclaimType::Invalid) {
                ShowSevereInvalidKey(state, eoh, cAlphaFields(5), Alphas(5));
                ShowContinueError(state, "Valid desuperheater heat source objects are:");
                ShowContinueError(state,
                                  "Refrigeration:CompressorRack, Coil:Cooling:DX:SingleSpeed, Refrigeration:Condenser:AirCooled, "
                                  "Refrigeration:Condenser:EvaporativeCooled, Refrigeration:Condenser:WaterCooled,Coil:Cooling:DX:TwoSpeed, and "
                                  "Coil:Cooling:DX:TwoStageWithHumidityControlMode");
                ErrorsFound = true;

            } else if (heatingCoil.ReclaimHeatSourceType == HVAC::HeatReclaimType::RefrigeratedCaseCompressorRack) {
                heatingCoil.ReclaimHeatSourceNum = RefrigeratedCase::GetRefrigeratedRackIndex(state, heatingCoil.ReclaimHeatSourceName);
                if (heatingCoil.ReclaimHeatSourceNum == 0) {
                  ShowSevereItemNotFound(state, eoh, cAlphaFields(6), heatingCoil.ReclaimHeatSourceName);
                  ErrorsFound = true;
                } else if (allocated(state.dataHeatBal->HeatReclaimRefrigeratedRack)) {
                    auto &HeatReclaim = state.dataHeatBal->HeatReclaimRefrigeratedRack(heatingCoil.ReclaimHeatSourceNum);
                    if (!allocated(HeatReclaim.HVACDesuperheaterReclaimedHeat)) {
                        HeatReclaim.HVACDesuperheaterReclaimedHeat.allocate(state.dataHeatingCoils->NumDesuperheaterCoil);
                        std::fill(HeatReclaim.HVACDesuperheaterReclaimedHeat.begin(), HeatReclaim.HVACDesuperheaterReclaimedHeat.end(), 0.0);
                    }
                    HeatReclaim.ReclaimEfficiencyTotal += heatingCoil.Efficiency;
                    if (HeatReclaim.ReclaimEfficiencyTotal > 0.3) {
                        ShowSevereError(
                            state,
                            format("{}, \"{}\" sum of heat reclaim recovery efficiencies from the same source coil: \"{} \" cannot be over 0.3",
                                   HVAC::coilTypeNames[(int)heatingCoil.coilType],
                                   heatingCoil.Name,
                                   heatingCoil.ReclaimHeatSourceName));
                    }
                    state.dataHeatingCoils->ValidSourceType(CoilNum) = true;
                }
                
            } else if (heatingCoil.ReclaimHeatSourceType == HVAC::HeatReclaimType::RefrigeratedCaseCondenserAirCooled || 
                       heatingCoil.ReclaimHeatSourceType == HVAC::HeatReclaimType::RefrigeratedCaseCondenserEvaporativeCooled || 
                       heatingCoil.ReclaimHeatSourceType == HVAC::HeatReclaimType::RefrigeratedCaseCondenserWaterCooled) { 
                heatingCoil.ReclaimHeatSourceNum = RefrigeratedCase::GetRefrigeratedCondenserIndex(state, heatingCoil.ReclaimHeatSourceName);
                if (heatingCoil.ReclaimHeatSourceNum == 0) {
                    ShowSevereItemNotFound(state, eoh, cAlphaFields(6), heatingCoil.ReclaimHeatSourceName);
                    ErrorsFound = true;
                } else if (allocated(state.dataHeatBal->HeatReclaimRefrigCondenser)) {
                    auto &HeatReclaim = state.dataHeatBal->HeatReclaimRefrigCondenser(heatingCoil.ReclaimHeatSourceNum);
                    if (!allocated(HeatReclaim.HVACDesuperheaterReclaimedHeat)) {
                        HeatReclaim.HVACDesuperheaterReclaimedHeat.allocate(state.dataHeatingCoils->NumDesuperheaterCoil);
                        std::fill(HeatReclaim.HVACDesuperheaterReclaimedHeat.begin(), HeatReclaim.HVACDesuperheaterReclaimedHeat.end(), 0.0);
                    }
<<<<<<< HEAD
                    HeatReclaim.ReclaimEfficiencyTotal += heatingCoil.Efficiency;
                    if (HeatReclaim.ReclaimEfficiencyTotal > 0.9) {
                        ShowSevereError(
                            state,
                            format("{}, \"{}\" sum of heat reclaim recovery efficiencies from the same source coil: \"{} \" cannot be over 0.9",
                                   HVAC::coilTypeNames[(int)heatingCoil.coilType],
                                   heatingCoil.Name,
                                   heatingCoil.ReclaimHeatSourceName));
=======
                }
                if (heatingCoil.ReclaimHeatingSourceIndexNum > 0) state.dataHeatingCoils->ValidSourceType(CoilNum) = true;
            } else if (Util::SameString(Alphas(5), "Coil:Cooling:DX:VariableSpeed")) {
                heatingCoil.ReclaimHeatingSource = HeatObjTypes::COIL_DX_VARIABLE_COOLING;
                heatingCoil.ReclaimHeatingSourceIndexNum = VariableSpeedCoils::GetCoilIndexVariableSpeed(state, Alphas(5), Alphas(6), DXCoilErrFlag);
                if (heatingCoil.ReclaimHeatingSourceIndexNum > 0) {
                    if (allocated(state.dataHeatBal->HeatReclaimVS_Coil)) {
                        DataHeatBalance::HeatReclaimDataBase &HeatReclaim =
                            state.dataHeatBal->HeatReclaimVS_Coil(heatingCoil.ReclaimHeatingSourceIndexNum);
                        if (!allocated(HeatReclaim.HVACDesuperheaterReclaimedHeat)) {
                            HeatReclaim.HVACDesuperheaterReclaimedHeat.allocate(state.dataHeatingCoils->NumDesuperheaterCoil);
                            std::fill(HeatReclaim.HVACDesuperheaterReclaimedHeat.begin(), HeatReclaim.HVACDesuperheaterReclaimedHeat.end(), 0.0);
                        }
                        HeatReclaim.ReclaimEfficiencyTotal += heatingCoil.Efficiency;
                        if (HeatReclaim.ReclaimEfficiencyTotal > 0.3) {
                            ShowSevereError(
                                state,
                                format("{}, \"{}\" sum of heat reclaim recovery efficiencies from the same source coil: \"{} \" cannot be over 0.3",
                                       HVAC::cAllCoilTypes(heatingCoil.HCoilType_Num),
                                       heatingCoil.Name,
                                       heatingCoil.ReclaimHeatingCoilName));
                        }
                        state.dataHeatingCoils->ValidSourceType(CoilNum) = true;
>>>>>>> 4df1e4cd
                    }
                    state.dataHeatingCoils->ValidSourceType(CoilNum) = true;
                }
                
            } else if (heatingCoil.ReclaimHeatSourceType == HVAC::HeatReclaimType::CoilCoolDXSingleSpeed ||
                       heatingCoil.ReclaimHeatSourceType == HVAC::HeatReclaimType::CoilCoolDXMultiSpeed || 
                       heatingCoil.ReclaimHeatSourceType == HVAC::HeatReclaimType::CoilCoolDXMultiMode) {
                heatingCoil.ReclaimHeatSourceNum = DXCoils::GetCoilIndex(state, Alphas(6));
                if (heatingCoil.ReclaimHeatSourceNum == 0) {
                    ShowSevereItemNotFound(state, eoh, cAlphaFields(6), heatingCoil.ReclaimHeatSourceName);
                    ErrorsFound = true;
                } else if (allocated(state.dataHeatBal->HeatReclaimDXCoil)) {
                    auto &HeatReclaim = state.dataHeatBal->HeatReclaimDXCoil(heatingCoil.ReclaimHeatSourceNum);
                    if (!allocated(HeatReclaim.HVACDesuperheaterReclaimedHeat)) {
                        HeatReclaim.HVACDesuperheaterReclaimedHeat.allocate(state.dataHeatingCoils->NumDesuperheaterCoil);
                        std::fill(HeatReclaim.HVACDesuperheaterReclaimedHeat.begin(), HeatReclaim.HVACDesuperheaterReclaimedHeat.end(), 0.0);
                    }
                    HeatReclaim.ReclaimEfficiencyTotal += heatingCoil.Efficiency;
                    if (HeatReclaim.ReclaimEfficiencyTotal > 0.3) {
                        ShowSevereError(
                            state,
                            format("{}, \"{}\" sum of heat reclaim recovery efficiencies from the same source coil: \"{} \" cannot be over 0.3",
                                   HVAC::coilTypeNames[(int)heatingCoil.coilType],
                                   heatingCoil.Name,
                                   heatingCoil.ReclaimHeatSourceName));
                    }
                    state.dataHeatingCoils->ValidSourceType(CoilNum) = true;
                }
                if (heatingCoil.ReclaimHeatSourceNum > 0) state.dataHeatingCoils->ValidSourceType(CoilNum) = true;
                
            } else if (heatingCoil.ReclaimHeatSourceType == HVAC::HeatReclaimType::CoilCoolDXVariableSpeed) { 
                heatingCoil.ReclaimHeatSourceNum = VariableSpeedCoils::GetCoilIndex(state, heatingCoil.ReclaimHeatSourceName);
                if (heatingCoil.ReclaimHeatSourceNum == 0) {
                    ShowSevereItemNotFound(state, eoh, cAlphaFields(6), heatingCoil.ReclaimHeatSourceName);
                    ErrorsFound = true;
                } else if (allocated(state.dataHeatBal->HeatReclaimVS_DXCoil)) {
                    auto &HeatReclaim = state.dataHeatBal->HeatReclaimVS_DXCoil(heatingCoil.ReclaimHeatSourceNum);
                    if (!allocated(HeatReclaim.HVACDesuperheaterReclaimedHeat)) {
                        HeatReclaim.HVACDesuperheaterReclaimedHeat.allocate(state.dataHeatingCoils->NumDesuperheaterCoil);
                        std::fill(HeatReclaim.HVACDesuperheaterReclaimedHeat.begin(), HeatReclaim.HVACDesuperheaterReclaimedHeat.end(), 0.0);
                    }
                    HeatReclaim.ReclaimEfficiencyTotal += heatingCoil.Efficiency;
                    if (HeatReclaim.ReclaimEfficiencyTotal > 0.3) {
                        ShowSevereError(
                            state,
                            format("{}, \"{}\" sum of heat reclaim recovery efficiencies from the same source coil: \"{} \" cannot be over 0.3",
                                   HVAC::coilTypeNames[(int)heatingCoil.coilType],
                                   heatingCoil.Name,
                                   heatingCoil.ReclaimHeatSourceName));
                    }
                    state.dataHeatingCoils->ValidSourceType(CoilNum) = true;
                }
                
            } else if (heatingCoil.ReclaimHeatSourceType == HVAC::HeatReclaimType::CoilCoolDX) {
                heatingCoil.ReclaimHeatSourceNum = CoilCoolingDX::factory(state, heatingCoil.ReclaimHeatSourceName);
                if (heatingCoil.ReclaimHeatSourceNum < 0) {
                    ShowSevereItemNotFound(state, eoh, cAlphaFields(6), heatingCoil.ReclaimHeatSourceName);
                    ErrorsFound = true;
                } else {
                   auto &HeatReclaim = state.dataCoilCoolingDX->coilCoolingDXs[heatingCoil.ReclaimHeatSourceNum].reclaimHeat;
                   if (!allocated(HeatReclaim.HVACDesuperheaterReclaimedHeat)) {
                       HeatReclaim.HVACDesuperheaterReclaimedHeat.allocate(state.dataHeatingCoils->NumDesuperheaterCoil);
                       std::fill(HeatReclaim.HVACDesuperheaterReclaimedHeat.begin(), HeatReclaim.HVACDesuperheaterReclaimedHeat.end(), 0.0);
                   }
                   HeatReclaim.ReclaimEfficiencyTotal += heatingCoil.Efficiency;
                   if (HeatReclaim.ReclaimEfficiencyTotal > 0.3) {
                       ShowSevereError(
                           state,
                           format("{}, \"{}\" sum of heat reclaim recovery efficiencies from the same source coil: \"{}\" cannot be over 0.3",
                                  HVAC::coilTypeNames[(int)heatingCoil.coilType],
                                  heatingCoil.Name,
                                  heatingCoil.ReclaimHeatSourceName));
                   }
                   state.dataHeatingCoils->ValidSourceType(CoilNum) = true;
                }
            }

            heatingCoil.TempSetPointNodeNum = GetOnlySingleNode(state,
                                                                Alphas(7),
                                                                ErrorsFound, 
                                                                DataLoopNode::ConnectionObjectType::CoilHeatingDesuperheater,
                                                                Alphas(1),
                                                                DataLoopNode::NodeFluidType::Air,
                                                                DataLoopNode::ConnectionType::Sensor,
                                                                NodeInputManager::CompFluidStream::Primary,
                                                                DataLoopNode::ObjectIsNotParent);

            // parasitic electric load associated with the desuperheater heating coil
            heatingCoil.ParasiticElecLoad = Numbers(2);

            if (Numbers(2) < 0.0) {
                ShowSevereError(state, format("{}, \"{}\" parasitic electric load must be >= 0", CurrentModuleObject, heatingCoil.Name));
                ErrorsFound = true;
            }

            // Setup Report variables for the Desuperheater Heating Coils
            // CurrentModuleObject = "Coil:Heating:Desuperheater"
            SetupOutputVariable(state,
                                "Heating Coil Heating Energy",
                                Constant::Units::J,
                                heatingCoil.HeatingCoilLoad,
                                OutputProcessor::TimeStepType::System,
                                OutputProcessor::StoreType::Sum,
                                heatingCoil.Name,
                                Constant::eResource::EnergyTransfer,
                                OutputProcessor::Group::HVAC,
                                OutputProcessor::EndUseCat::HeatingCoils);
            SetupOutputVariable(state,
                                "Heating Coil Heating Rate",
                                Constant::Units::W,
                                heatingCoil.HeatingCoilRate,
                                OutputProcessor::TimeStepType::System,
                                OutputProcessor::StoreType::Average,
                                heatingCoil.Name);
            SetupOutputVariable(state,
                                "Heating Coil Electricity Energy",
                                Constant::Units::J,
                                heatingCoil.ElecUseLoad,
                                OutputProcessor::TimeStepType::System,
                                OutputProcessor::StoreType::Sum,
                                heatingCoil.Name,
                                Constant::eResource::Electricity,
                                OutputProcessor::Group::HVAC,
                                OutputProcessor::EndUseCat::Heating);
            SetupOutputVariable(state,
                                "Heating Coil Electricity Rate",
                                Constant::Units::W,
                                heatingCoil.ElecUseRate,
                                OutputProcessor::TimeStepType::System,
                                OutputProcessor::StoreType::Average,
                                heatingCoil.Name);
            SetupOutputVariable(state,
                                "Heating Coil Runtime Fraction",
                                Constant::Units::None,
                                heatingCoil.RTF,
                                OutputProcessor::TimeStepType::System,
                                OutputProcessor::StoreType::Average,
                                heatingCoil.Name);
        }

        if (ErrorsFound) {
            ShowFatalError(state, format("{}Errors found in input.  Program terminates.", RoutineName));
        }

        Alphas.deallocate();
        cAlphaFields.deallocate();
        cNumericFields.deallocate();
        Numbers.deallocate();
        lAlphaBlanks.deallocate();
        lNumericBlanks.deallocate();
    }

    void InitHeatingCoil(EnergyPlusData &state, int const CoilNum, bool const FirstHVACIteration, Real64 const QCoilRequired)
    {

        // SUBROUTINE INFORMATION:
        //       AUTHOR         Richard J. Liesen
        //       DATE WRITTEN   May 2000
        //       MODIFIED       B. Griffith, May 2009 added EMS setpoint check

        // PURPOSE OF THIS SUBROUTINE:
        // This subroutine is for initializations of the HeatingCoil Components.

        // METHODOLOGY EMPLOYED:
        // Uses the status flags to trigger initializations.

        auto &heatingCoil = state.dataHeatingCoils->HeatingCoil(CoilNum);

        if (state.dataHeatingCoils->MyOneTimeFlag) {
            // initialize the environment and sizing flags
            Real64 numHeatingCoils = state.dataHeatingCoils->NumHeatingCoils;
            state.dataHeatingCoils->MyEnvrnFlag.allocate(numHeatingCoils);
            state.dataHeatingCoils->MySizeFlag.allocate(numHeatingCoils);
            state.dataHeatingCoils->ShowSingleWarning.allocate(numHeatingCoils);
            state.dataHeatingCoils->MySPTestFlag.allocate(numHeatingCoils);
            state.dataHeatingCoils->MyEnvrnFlag = true;
            state.dataHeatingCoils->MySizeFlag = true;
            state.dataHeatingCoils->ShowSingleWarning = true;
            state.dataHeatingCoils->MyOneTimeFlag = false;
            state.dataHeatingCoils->MySPTestFlag = true;
        }

        if (!state.dataGlobal->SysSizingCalc && state.dataHeatingCoils->MySizeFlag(CoilNum)) {
            // for each coil, do the sizing once.
            SizeHeatingCoil(state, CoilNum);

            state.dataHeatingCoils->MySizeFlag(CoilNum) = false;
        }

        // Do the following initializations (every time step): This should be the info from
        // the previous components outlets or the node data in this section.
        // First set the conditions for the air into the coil model
        int AirOutletNodeNum = heatingCoil.AirOutletNodeNum;
        int ControlNodeNum = heatingCoil.TempSetPointNodeNum;
        auto const &airInletNode = state.dataLoopNodes->Node(heatingCoil.AirInletNodeNum);
        auto const &airOutletNode = state.dataLoopNodes->Node(AirOutletNodeNum);
        heatingCoil.InletAirMassFlowRate = airInletNode.MassFlowRate;
        heatingCoil.InletAirTemp = airInletNode.Temp;
        heatingCoil.InletAirHumRat = airInletNode.HumRat;
        heatingCoil.InletAirEnthalpy = airInletNode.Enthalpy;

        // Set the reporting variables to zero at each timestep.
        heatingCoil.HeatingCoilLoad = 0.0;
        heatingCoil.FuelUseLoad = 0.0;
        heatingCoil.ElecUseLoad = 0.0;
        heatingCoil.RTF = 0.0;

        // If a temperature setpoint controlled coil must set the desired outlet temp everytime
        if (ControlNodeNum == 0) {
            heatingCoil.DesiredOutletTemp = 0.0;
        } else {
            auto const &controlNode = state.dataLoopNodes->Node(ControlNodeNum);
            heatingCoil.DesiredOutletTemp =
                controlNode.TempSetPoint - ((ControlNodeNum == AirOutletNodeNum) ? 0 : (controlNode.Temp - airOutletNode.Temp));
        }

        if (QCoilRequired == DataLoopNode::SensedLoadFlagValue && state.dataHeatingCoils->MySPTestFlag(CoilNum) &&
            heatingCoil.coilType != HVAC::CoilType::HeatingElectricMultiStage && heatingCoil.coilType != HVAC::CoilType::HeatingGasMultiStage) {

            //   If the coil is temperature controlled (QCoilReq == -999.0), both a control node and setpoint are required.
            if (!state.dataGlobal->SysSizingCalc && state.dataHVACGlobal->DoSetPointTest) {
                //     3 possibilities here:
                //     1) TempSetPointNodeNum .GT. 0 and TempSetPoint /= SensedNodeFlagValue, this is correct
                //     2) TempSetPointNodeNum .EQ. 0, this is not correct, control node is required
                //     3) TempSetPointNodeNum .GT. 0 and TempSetPoint == SensedNodeFlagValue, this is not correct, missing temperature setpoint
                //     test 2) here (fatal message)
                if (ControlNodeNum == 0) {
                    ShowSevereError(state, format("{} \"{}\"", HVAC::coilTypeNames[(int)heatingCoil.coilType], heatingCoil.Name));
                    ShowContinueError(state, "... Missing control node for heating coil.");
                    ShowContinueError(state, "... enter a control node name in the coil temperature setpoint node field for this heating coil.");
                    ShowContinueError(state, "... use a Setpoint Manager to establish a setpoint at the coil temperature setpoint node.");
                    state.dataHeatingCoils->HeatingCoilFatalError = true;
                    //     test 3) here (fatal message)
                } else { // IF(ControlNode .GT. 0)THEN
                    auto const &controlNode = state.dataLoopNodes->Node(ControlNodeNum);
                    if (controlNode.TempSetPoint == DataLoopNode::SensedNodeFlagValue) {
                        if (!state.dataGlobal->AnyEnergyManagementSystemInModel) {
                            ShowSevereError(state, format("{} \"{}\"", HVAC::coilTypeNames[(int)heatingCoil.coilType], heatingCoil.Name));
                            ShowContinueError(state, "... Missing temperature setpoint for heating coil.");
                            ShowContinueError(state, "... use a Setpoint Manager to establish a setpoint at the coil temperature setpoint node.");
                            state.dataHeatingCoils->HeatingCoilFatalError = true;
                        } else {
                            EMSManager::CheckIfNodeSetPointManagedByEMS(
                                state, ControlNodeNum, HVAC::CtrlVarType::Temp, state.dataHeatingCoils->HeatingCoilFatalError);
                            if (state.dataHeatingCoils->HeatingCoilFatalError) {
                                ShowSevereError(state, format("{} \"{}\"", HVAC::coilTypeNames[(int)heatingCoil.coilType], heatingCoil.Name));
                                ShowContinueError(state, "... Missing temperature setpoint for heating coil.");
                                ShowContinueError(state, "... use a Setpoint Manager to establish a setpoint at the coil temperature setpoint node.");
                                ShowContinueError(state, "... or use an EMS Actuator to establish a setpoint at the coil temperature setpoint node.");
                            }
                        }
                    }
                }
                state.dataHeatingCoils->MySPTestFlag(CoilNum) = false;
            }
        } else if (state.dataHeatingCoils->MySPTestFlag(CoilNum)) {
            //  If QCoilReq /= SensedLoadFlagValue, the coil is load controlled and does not require a control node
            //   4 possibilities here:
            //   1) TempSetPointNodeNum .EQ. 0 and TempSetPoint == SensedNodeFlagValue, this is correct
            //   2) TempSetPointNodeNum .EQ. 0 and TempSetPoint /= SensedNodeFlagValue, this may be correct,
            //      (if no control node specified and SP on heating coil outlet do not show warning, other SP managers may be using SP)
            //   3) TempSetPointNodeNum .GT. 0 and TempSetPoint == SensedNodeFlagValue, control node not required if load based control
            //   4) TempSetPointNodeNum .GT. 0 and TempSetPoint /= SensedNodeFlagValue, control node not required if load based control
            //   test 3) and 4) here (warning only)
            if (ControlNodeNum > 0) {
              ShowWarningError(state, format("{} \"{}\"", HVAC::coilTypeNames[(int)heatingCoil.coilType], heatingCoil.Name));
                ShowContinueError(state, " The \"Temperature Setpoint Node Name\" input is not required for this heating coil.");
                ShowContinueError(state, " Leaving the input field \"Temperature Setpoint Node Name\" blank will eliminate this warning.");
            }
            state.dataHeatingCoils->MySPTestFlag(CoilNum) = false;
        }

        // delay fatal error until all coils are called
        if (!FirstHVACIteration && state.dataHeatingCoils->HeatingCoilFatalError) {
            ShowFatalError(state, "... errors found in heating coil input.");
        }

#ifdef GET_OUT
        // Have we not done this already in GetInput?
        
        // Find the heating source index for the desuperheater heating coil if not already found. This occurs when zone heating
        // equip. exists. (when zone equipment heating coils are included in the input, the air loop DX equipment has not yet been read)
        // Issue a single warning if the coil is not found and continue the simulation
        if (!state.dataHeatingCoils->ValidSourceType(CoilNum) && (heatingCoil.coilType == HVAC::CoilType::HeatingDesuperheater) &&
            state.dataHeatingCoils->ShowSingleWarning(CoilNum)) {
            ++state.dataHeatingCoils->ValidSourceTypeCounter;
            switch (heatingCoil.ReclaimHeatSourceType) {

            case HeatReclaimType::RefrigeratedCaseRack: {
                for (int RackNum = 1; RackNum <= state.dataRefrigCase->NumRefrigeratedRacks; ++RackNum) {
                    if (!Util::SameString(state.dataHeatBal->HeatReclaimRefrigeratedRack(RackNum).Name, heatingCoil.ReclaimHeatingCoilName)) continue;
                    heatingCoil.ReclaimHeatingSourceIndexNum = RackNum;
                    if (allocated(state.dataHeatBal->HeatReclaimRefrigeratedRack)) {
                        DataHeatBalance::HeatReclaimDataBase &HeatReclaim =
                            state.dataHeatBal->HeatReclaimRefrigeratedRack(heatingCoil.ReclaimHeatingSourceIndexNum);
                        if (!allocated(HeatReclaim.HVACDesuperheaterReclaimedHeat)) {
                            HeatReclaim.HVACDesuperheaterReclaimedHeat.allocate(state.dataHeatingCoils->NumDesuperheaterCoil);
                            std::fill(HeatReclaim.HVACDesuperheaterReclaimedHeat.begin(), HeatReclaim.HVACDesuperheaterReclaimedHeat.end(), 0.0);
                            HeatReclaim.ReclaimEfficiencyTotal += heatingCoil.Efficiency;
                            if (HeatReclaim.ReclaimEfficiencyTotal > 0.3) {
                                ShowSevereError(
                                    state,
                                    format(R"({}, "{}" sum of heat reclaim recovery efficiencies from the same source coil: "{}" cannot be over 0.3)",
                                           HVAC::coilTypeNames[(int)heatingCoil.coilType],
                                           heatingCoil.Name,
                                           heatingCoil.ReclaimHeatingCoilName));
                            }
                        }
                        state.dataHeatingCoils->ValidSourceType(CoilNum) = true;
                    }
                    break;
                }
            } break;
            case HeatObjTypes::CONDENSER_REFRIGERATION: {
                for (int CondNum = 1; CondNum <= state.dataRefrigCase->NumRefrigCondensers; ++CondNum) {
                    if (!Util::SameString(state.dataHeatBal->HeatReclaimRefrigCondenser(CondNum).Name, heatingCoil.ReclaimHeatingCoilName)) continue;
                    heatingCoil.ReclaimHeatingSourceIndexNum = CondNum;
                    if (allocated(state.dataHeatBal->HeatReclaimRefrigCondenser)) {
                        DataHeatBalance::HeatReclaimDataBase &HeatReclaim =
                            state.dataHeatBal->HeatReclaimRefrigCondenser(heatingCoil.ReclaimHeatingSourceIndexNum);
                        if (!allocated(HeatReclaim.HVACDesuperheaterReclaimedHeat)) {
                            HeatReclaim.HVACDesuperheaterReclaimedHeat.allocate(state.dataHeatingCoils->NumDesuperheaterCoil);
                            std::fill(HeatReclaim.HVACDesuperheaterReclaimedHeat.begin(), HeatReclaim.HVACDesuperheaterReclaimedHeat.end(), 0.0);
                            HeatReclaim.ReclaimEfficiencyTotal += heatingCoil.Efficiency;
                            if (HeatReclaim.ReclaimEfficiencyTotal > 0.9) {
                                ShowSevereError(
                                    state,
                                    format(R"({}, "{}" sum of heat reclaim recovery efficiencies from the same source coil: "{}" cannot be over 0.9)",
                                           HVAC::coilTypeNames[(int)heatingCoil.coilType],
                                           heatingCoil.Name,
                                           heatingCoil.ReclaimHeatingCoilName));
                            }
                        }
                        state.dataHeatingCoils->ValidSourceType(CoilNum) = true;
                    }
                    break;
                }
            } break;
            case HeatObjTypes::COIL_DX_COOLING:
            case HeatObjTypes::COIL_DX_MULTISPEED:
            case HeatObjTypes::COIL_DX_MULTIMODE: {
                for (int DXCoilNum = 1; DXCoilNum <= state.dataDXCoils->NumDXCoils; ++DXCoilNum) {
                    if (!Util::SameString(state.dataHeatBal->HeatReclaimDXCoil(DXCoilNum).Name, heatingCoil.ReclaimHeatingCoilName)) continue;
                    heatingCoil.ReclaimHeatingSourceIndexNum = DXCoilNum;
                    if (allocated(state.dataHeatBal->HeatReclaimDXCoil)) {
                        DataHeatBalance::HeatReclaimDataBase &HeatReclaim =
                            state.dataHeatBal->HeatReclaimDXCoil(heatingCoil.ReclaimHeatingSourceIndexNum);
                        if (!allocated(HeatReclaim.HVACDesuperheaterReclaimedHeat)) {
                            HeatReclaim.HVACDesuperheaterReclaimedHeat.allocate(state.dataHeatingCoils->NumDesuperheaterCoil);
                            std::fill(HeatReclaim.HVACDesuperheaterReclaimedHeat.begin(), HeatReclaim.HVACDesuperheaterReclaimedHeat.end(), 0.0);
                            HeatReclaim.ReclaimEfficiencyTotal += heatingCoil.Efficiency;
                            if (HeatReclaim.ReclaimEfficiencyTotal > 0.3) {
                                ShowSevereError(
                                    state,
                                    format(R"({}, "{}" sum of heat reclaim recovery efficiencies from the same source coil: "{}" cannot be over 0.3)",
                                           HVAC::coilTypeNames[(int)heatingCoil.coilType],
                                           heatingCoil.Name,
                                           heatingCoil.ReclaimHeatingCoilName));
                            }
                        }
                        state.dataHeatingCoils->ValidSourceType(CoilNum) = true;
                    }
                    break;
                }
            } break;
            case HeatObjTypes::COIL_DX_VARIABLE_COOLING: {
                for (int DXCoilNum = 1; DXCoilNum <= state.dataVariableSpeedCoils->NumVarSpeedCoils; ++DXCoilNum) {
                    if (!Util::SameString(state.dataHeatBal->HeatReclaimVS_Coil(DXCoilNum).Name, heatingCoil.ReclaimHeatingCoilName)) continue;
                    heatingCoil.ReclaimHeatingSourceIndexNum = DXCoilNum;
                    if (allocated(state.dataHeatBal->HeatReclaimVS_Coil)) {
                        DataHeatBalance::HeatReclaimDataBase &HeatReclaim =
                            state.dataHeatBal->HeatReclaimVS_Coil(heatingCoil.ReclaimHeatingSourceIndexNum);
                        if (!allocated(HeatReclaim.HVACDesuperheaterReclaimedHeat)) {
                            HeatReclaim.HVACDesuperheaterReclaimedHeat.allocate(state.dataHeatingCoils->NumDesuperheaterCoil);
                            std::fill(HeatReclaim.HVACDesuperheaterReclaimedHeat.begin(), HeatReclaim.HVACDesuperheaterReclaimedHeat.end(), 0.0);
                            HeatReclaim.ReclaimEfficiencyTotal += heatingCoil.Efficiency;
                            if (HeatReclaim.ReclaimEfficiencyTotal > 0.3) {
                                ShowSevereError(
                                    state,
                                    format(R"({}, "{}" sum of heat reclaim recovery efficiencies from the same source coil: "{}" cannot be over 0.3)",
                                           HVAC::coilTypeNames[(int)heatingCoil.coilType],
                                           heatingCoil.Name,
                                           heatingCoil.ReclaimHeatingCoilName));
                            }
                        }
                        state.dataHeatingCoils->ValidSourceType(CoilNum) = true;
                    }
                    break;
                }
            case HeatObjTypes::COIL_COOLING_DX_NEW:
                DataHeatBalance::HeatReclaimDataBase &HeatReclaim =
                    state.dataCoilCoolingDX->coilCoolingDXs[heatingCoil.ReclaimHeatingSourceIndexNum].reclaimHeat;
                if (!allocated(HeatReclaim.HVACDesuperheaterReclaimedHeat)) {
                    HeatReclaim.HVACDesuperheaterReclaimedHeat.allocate(state.dataHeatingCoils->NumDesuperheaterCoil);
                    std::fill(HeatReclaim.HVACDesuperheaterReclaimedHeat.begin(), HeatReclaim.HVACDesuperheaterReclaimedHeat.end(), 0.0);
                    HeatReclaim.ReclaimEfficiencyTotal += heatingCoil.Efficiency;
                    if (HeatReclaim.ReclaimEfficiencyTotal > 0.3) {
                        ShowSevereError(
                            state,
                            format("{}, \"{}\" sum of heat reclaim recovery efficiencies from the same source coil: \"{}\" cannot be over 0.3",
                                   HVAC::coilTypeNames[(int)heatingCoil.coilType],
                                   heatingCoil.Name,
                                   heatingCoil.ReclaimHeatingCoilName));
                    }
                }
                state.dataHeatingCoils->ValidSourceType(CoilNum) = true;
                break;
            } break;
            default:
                break;
            }
            if ((state.dataHeatingCoils->ValidSourceTypeCounter > state.dataHeatingCoils->NumDesuperheaterCoil * 2) &&
                state.dataHeatingCoils->ShowSingleWarning(CoilNum) && !state.dataHeatingCoils->ValidSourceType(CoilNum)) {
                ShowWarningError(state,
                                 format("Coil:Heating:Desuperheater, \"{}\" desuperheater heat source object name not found: {}",
                                        heatingCoil.Name,
                                        heatingCoil.ReclaimHeatingCoilName));
                ShowContinueError(state, " Desuperheater heating coil is not modeled and simulation continues.");
                state.dataHeatingCoils->ShowSingleWarning(CoilNum) = false;
            }
        }
#endif // GET_OUT        
    }

    void SizeHeatingCoil(EnergyPlusData &state, int const CoilNum)
    {

        // SUBROUTINE INFORMATION:
        //       AUTHOR         Fred Buhl
        //       DATE WRITTEN   January 2002
        //       MODIFIED       August 2013 Daeho Kang, add component sizing table entries
        //       RE-ENGINEERED  Mar 2014 FSEC, moved calculations to common routine in BaseSizer

        // PURPOSE OF THIS SUBROUTINE:
        // This subroutine is for sizing Heating Coil Components for which nominal capcities have not been
        // specified in the input.

        // METHODOLOGY EMPLOYED:
        // Obtains heating capacities from the zone or system sizing arrays or parent object as necessary.
        // heating coil or other routine sets up any required data variables (e.g., DataCoilIsSuppHeater, TermUnitPIU, etc.),
        // sizing variable (e.g., HeatingCoil( CoilNum ).NominalCapacity in this routine since it can be multi-staged and new routine
        // currently only handles single values) and associated string representing that sizing variable.
        // Sizer functions handles the actual sizing and reporting.

        // SUBROUTINE PARAMETER DEFINITIONS:
        static constexpr std::string_view RoutineName("SizeHeatingCoil: "); // include trailing blank space

        // SUBROUTINE LOCAL VARIABLE DECLARATIONS:
        std::string SizingString;   // input field sizing description (e.g., Nominal Capacity)
        bool bPRINT = true;         // TRUE if sizing is reported to output (eio)
        Real64 NominalCapacityDes;  // Autosized nominal capacity for reporting
        Real64 NominalCapacityUser; // Hardsized nominal capacity for reporting
        Real64 TempCap;             // autosized capacity of heating coil [W]
        int FieldNum = 2;           // IDD numeric field number where input field description is found
        int NumCoilsSized = 0;      // counter used to deallocate temporary string array after all coils have been sized

        auto &heatCoil = state.dataHeatingCoils->HeatingCoil(CoilNum);

        if (heatCoil.coilType == HVAC::CoilType::HeatingElectricMultiStage) {
            FieldNum = 1 + (heatCoil.NumOfStages * 2);
            TempCap = heatCoil.MSNominalCapacity(heatCoil.NumOfStages);
        } else if (heatCoil.coilType == HVAC::CoilType::HeatingGasMultiStage) {
            FieldNum = 1 + (heatCoil.NumOfStages * 3);
            TempCap = heatCoil.MSNominalCapacity(heatCoil.NumOfStages);
        } else if (heatCoil.coilType == HVAC::CoilType::HeatingDesuperheater) {
            return; // no autosizable inputs for desupterheater
        } else {
            FieldNum = 2;
            TempCap = heatCoil.NominalCapacity;
        }
        SizingString = state.dataHeatingCoils->HeatingCoilNumericFields(CoilNum).FieldNames(FieldNum) + " [W]";
        state.dataSize->DataCoilIsSuppHeater = state.dataHeatingCoils->CoilIsSuppHeater; // set global instead of using optional argument
        state.dataSize->DataCoolCoilCap =
            0.0; // global only used for heat pump heating coils, non-HP heating coils are sized with other global variables

        if (TempCap == DataSizing::AutoSize) {
            if (heatCoil.DesiccantRegenerationCoil) {
                state.dataSize->DataDesicRegCoil = true;
                bPRINT = false;
                state.dataSize->DataDesicDehumNum = heatCoil.DesiccantDehumNum;
                HeatingCoilDesAirInletTempSizer sizerHeatingDesInletTemp;
                bool ErrorsFound = false;
                sizerHeatingDesInletTemp.initializeWithinEP(state, HVAC::coilTypeNames[(int)heatCoil.coilType], heatCoil.Name, bPRINT, RoutineName);
                state.dataSize->DataDesInletAirTemp = sizerHeatingDesInletTemp.size(state, DataSizing::AutoSize, ErrorsFound);

                HeatingCoilDesAirOutletTempSizer sizerHeatingDesOutletTemp;
                ErrorsFound = false;
                sizerHeatingDesOutletTemp.initializeWithinEP(state, HVAC::coilTypeNames[(int)heatCoil.coilType], heatCoil.Name, bPRINT, RoutineName);
                state.dataSize->DataDesOutletAirTemp = sizerHeatingDesOutletTemp.size(state, DataSizing::AutoSize, ErrorsFound);

                if (state.dataSize->CurOASysNum > 0) {
                    auto &OASysEqSizing(state.dataSize->OASysEqSizing(state.dataSize->CurOASysNum));
                    OASysEqSizing.AirFlow = true;
                    OASysEqSizing.AirVolFlow = state.dataSize->FinalSysSizing(state.dataSize->CurSysNum).DesOutAirVolFlow;
                }
                state.dataSize->DataDesicDehumNum = 0;
                bPRINT = true;
            }
        }
        bool errorsFound = false;
        HeatingCapacitySizer sizerHeatingCapacity;
        sizerHeatingCapacity.overrideSizingString(SizingString);
        sizerHeatingCapacity.initializeWithinEP(state, HVAC::coilTypeNames[(int)heatCoil.coilType], heatCoil.Name, bPRINT, RoutineName);
        TempCap = sizerHeatingCapacity.size(state, TempCap, errorsFound);
        state.dataSize->DataCoilIsSuppHeater = false; // reset global to false so other heating coils are not affected
        state.dataSize->DataDesicRegCoil = false;     // reset global to false so other heating coils are not affected
        state.dataSize->DataDesInletAirTemp = 0.0;    // reset global data to zero so other heating coils are not
        state.dataSize->DataDesOutletAirTemp = 0.0;   // reset global data to zero so other heating coils are not affected

        if (heatCoil.coilType == HVAC::CoilType::HeatingElectricMultiStage ||
            heatCoil.coilType == HVAC::CoilType::HeatingGasMultiStage) {
            heatCoil.MSNominalCapacity(heatCoil.NumOfStages) = TempCap;
            bool IsAutoSize = false;
            int NumOfStages; // total number of stages of multi-stage heating coil
            if (any_eq(heatCoil.MSNominalCapacity, DataSizing::AutoSize)) {
                IsAutoSize = true;
            }
            if (IsAutoSize) {
                NumOfStages = heatCoil.NumOfStages;
                for (int StageNum = NumOfStages - 1; StageNum >= 1; --StageNum) {
                    bool ThisStageAutoSize = false;
                    FieldNum = 1 + StageNum * ((heatCoil.coilType == HVAC::CoilType::HeatingElectricMultiStage) ? 2 : 3);
                    SizingString = state.dataHeatingCoils->HeatingCoilNumericFields(CoilNum).FieldNames(FieldNum) + " [W]";
                    if (heatCoil.MSNominalCapacity(StageNum) == DataSizing::AutoSize) {
                        ThisStageAutoSize = true;
                    }
                    NominalCapacityDes = TempCap * StageNum / NumOfStages;
                    if (ThisStageAutoSize) {
                        heatCoil.MSNominalCapacity(StageNum) = NominalCapacityDes;
                        BaseSizer::reportSizerOutput(state, HVAC::coilTypeNames[(int)heatCoil.coilType], heatCoil.Name, "Design Size " + SizingString, NominalCapacityDes);
                    } else {
                        if (heatCoil.MSNominalCapacity(StageNum) > 0.0 && NominalCapacityDes > 0.0) {
                            NominalCapacityUser = TempCap * StageNum / NumOfStages; // HeatingCoil( CoilNum ).MSNominalCapacity( StageNum );
                            BaseSizer::reportSizerOutput(state,
                                                         HVAC::coilTypeNames[(int)heatCoil.coilType],
                                                         heatCoil.Name,
                                                         "Design Size " + SizingString,
                                                         NominalCapacityDes,
                                                         "User-Specified " + SizingString,
                                                         NominalCapacityUser);
                            if (state.dataGlobal->DisplayExtraWarnings) {
                                if ((std::abs(NominalCapacityDes - NominalCapacityUser) / NominalCapacityUser) >
                                    state.dataSize->AutoVsHardSizingThreshold) {
                                    ShowMessage(state,
                                                format("SizeHeatingCoil: Potential issue with equipment sizing for {}, {}", HVAC::coilTypeNames[(int)heatCoil.coilType], heatCoil.Name));
                                    ShowContinueError(state, format("User-Specified Nominal Capacity of {:.2R} [W]", NominalCapacityUser));
                                    ShowContinueError(state, format("differs from Design Size Nominal Capacity of {:.2R} [W]", NominalCapacityDes));
                                    ShowContinueError(state, "This may, or may not, indicate mismatched component sizes.");
                                    ShowContinueError(state, "Verify that the value entered is intended and is consistent with other components.");
                                }
                            }
                        }
                    }
                }
            } else { // No autosize
                NumOfStages = heatCoil.NumOfStages;
                for (int StageNum = NumOfStages - 1; StageNum >= 1; --StageNum) {
                    if (heatCoil.MSNominalCapacity(StageNum) > 0.0) {
                        BaseSizer::reportSizerOutput(
                            state, HVAC::coilTypeNames[(int)heatCoil.coilType], heatCoil.Name, "User-Specified " + SizingString, heatCoil.MSNominalCapacity(StageNum));
                    }
                }
            }
            // Ensure capacity at lower Stage must be lower or equal to the capacity at higher Stage.
            for (int StageNum = 1; StageNum <= heatCoil.NumOfStages - 1; ++StageNum) {
                if (heatCoil.MSNominalCapacity(StageNum) > heatCoil.MSNominalCapacity(StageNum + 1)) {
                    ShowSevereError(state,
                                    format("SizeHeatingCoil: {} {}, Stage {} Nominal Capacity ({:.2R} W) must be less than or equal to Stage {} "
                                           "Nominal Capacity ({:.2R} W).",
                                           "Heating",
                                           heatCoil.Name,
                                           StageNum,
                                           heatCoil.MSNominalCapacity(StageNum),
                                           StageNum + 1,
                                           heatCoil.MSNominalCapacity(StageNum + 1)));
                    ShowFatalError(state, "Preceding conditions cause termination.");
                }
            }
        } else { // not a multi-speed coil
            heatCoil.NominalCapacity = TempCap;
        }

        if (++NumCoilsSized == state.dataHeatingCoils->NumHeatingCoils)
            state.dataHeatingCoils->HeatingCoilNumericFields.deallocate(); // remove temporary array for field names at end of sizing

        // create predefined report entries
        switch (heatCoil.coilType) {
        case HVAC::CoilType::HeatingElectric: {
            OutputReportPredefined::PreDefTableEntry(state, state.dataOutRptPredefined->pdchHeatCoilType, heatCoil.Name, "Coil:Heating:Electric");
            OutputReportPredefined::PreDefTableEntry(
                state, state.dataOutRptPredefined->pdchHeatCoilNomCap, heatCoil.Name, heatCoil.NominalCapacity);
            OutputReportPredefined::PreDefTableEntry(state, state.dataOutRptPredefined->pdchHeatCoilNomEff, heatCoil.Name, heatCoil.Efficiency);
        } break;

        case HVAC::CoilType::HeatingElectricMultiStage: {
            OutputReportPredefined::PreDefTableEntry(
                state, state.dataOutRptPredefined->pdchHeatCoilType, heatCoil.Name, "Coil:Heating:Electric:MultiStage");
            OutputReportPredefined::PreDefTableEntry(
                state, state.dataOutRptPredefined->pdchHeatCoilNomCap, heatCoil.Name, heatCoil.MSNominalCapacity(heatCoil.NumOfStages));
            OutputReportPredefined::PreDefTableEntry(
                state, state.dataOutRptPredefined->pdchHeatCoilNomEff, heatCoil.Name, heatCoil.MSEfficiency(heatCoil.NumOfStages));
        } break;

        case HVAC::CoilType::HeatingGasOrOtherFuel: {
            OutputReportPredefined::PreDefTableEntry(state, state.dataOutRptPredefined->pdchHeatCoilType, heatCoil.Name, "Coil:Heating:Fuel");
            OutputReportPredefined::PreDefTableEntry(
                state, state.dataOutRptPredefined->pdchHeatCoilNomCap, heatCoil.Name, heatCoil.NominalCapacity);
            OutputReportPredefined::PreDefTableEntry(state, state.dataOutRptPredefined->pdchHeatCoilNomEff, heatCoil.Name, heatCoil.Efficiency);
        } break;
          
        case HVAC::CoilType::HeatingGasMultiStage: {
            OutputReportPredefined::PreDefTableEntry(
                state, state.dataOutRptPredefined->pdchHeatCoilType, heatCoil.Name, "Coil:Heating:Gas:MultiStage");
            OutputReportPredefined::PreDefTableEntry(
                state, state.dataOutRptPredefined->pdchHeatCoilNomCap, heatCoil.Name, heatCoil.MSNominalCapacity(heatCoil.NumOfStages));
            OutputReportPredefined::PreDefTableEntry(
                state, state.dataOutRptPredefined->pdchHeatCoilNomEff, heatCoil.Name, heatCoil.MSEfficiency(heatCoil.NumOfStages));
        } break;
          
        case HVAC::CoilType::HeatingDesuperheater: {
            OutputReportPredefined::PreDefTableEntry(
                state, state.dataOutRptPredefined->pdchHeatCoilType, heatCoil.Name, "Coil:Heating:Desuperheater");
            OutputReportPredefined::PreDefTableEntry(
                state, state.dataOutRptPredefined->pdchHeatCoilNomCap, heatCoil.Name, heatCoil.NominalCapacity);
            OutputReportPredefined::PreDefTableEntry(state, state.dataOutRptPredefined->pdchHeatCoilNomEff, heatCoil.Name, heatCoil.Efficiency);
        } break;

        default:
            break;
        }

        // std 229 heating coils existing table adding new variables:
        // pdchHeatCoilUsedAsSupHeat is now reported at coil selection report
        // pdchHeatCoilAirloopName is now reported at coil selection report
        // std 229 Coil Connections New table: now all reported at coil selection report
    }

    void CalcElectricHeatingCoil(EnergyPlusData &state,
                                 int const CoilNum, // index to heating coil
                                 Real64 &QCoilReq,
                                 Real64 &QCoilActual,       // coil load actually delivered (W)
                                 HVAC::FanOp const fanOp,   // fan operating mode
                                 Real64 const PartLoadRatio // part-load ratio of heating coil
    )
    {
        // SUBROUTINE INFORMATION:
        //       AUTHOR         Rich Liesen
        //       DATE WRITTEN   May 2000
        //       MODIFIED       Jul. 2016, R. Zhang, Applied the coil supply air temperature sensor offset

        // PURPOSE OF THIS SUBROUTINE:
        // Simulates a simple Electric heating coil with an efficiency

        // SUBROUTINE LOCAL VARIABLE DECLARATIONS:
        Real64 AirMassFlow; // [kg/sec]
        Real64 TempAirOut;  // [C]
        Real64 HeatingCoilLoad;
        Real64 QCoilCap;

        auto &heatCoil = state.dataHeatingCoils->HeatingCoil(CoilNum);

        Real64 Effic = heatCoil.Efficiency;
        Real64 TempAirIn = heatCoil.InletAirTemp;
        Real64 Win = heatCoil.InletAirHumRat;
        Real64 TempSetPoint = heatCoil.DesiredOutletTemp;

        // If there is a fault of coil SAT Sensor
        if (heatCoil.FaultyCoilSATFlag && (!state.dataGlobal->WarmupFlag) && (!state.dataGlobal->DoingSizing) &&
            (!state.dataGlobal->KickOffSimulation)) {
            // calculate the sensor offset using fault information
            int FaultIndex = heatCoil.FaultyCoilSATIndex;
            heatCoil.FaultyCoilSATOffset = state.dataFaultsMgr->FaultsCoilSATSensor(FaultIndex).CalFaultOffsetAct(state);
            // update the TempSetPoint
            TempSetPoint -= heatCoil.FaultyCoilSATOffset;
        }

        //  adjust mass flow rates for cycling fan cycling coil operation
        if (fanOp == HVAC::FanOp::Cycling) {
            if (PartLoadRatio > 0.0) {
                AirMassFlow = heatCoil.InletAirMassFlowRate / PartLoadRatio;
                QCoilReq /= PartLoadRatio;
            } else {
                AirMassFlow = 0.0;
            }
        } else {
            AirMassFlow = heatCoil.InletAirMassFlowRate;
        }

        Real64 CapacitanceAir = Psychrometrics::PsyCpAirFnW(Win) * AirMassFlow;

        // If the coil is operating there should be some heating capacitance
        //  across the coil, so do the simulation. If not set outlet to inlet and no load.
        //  Also the coil has to be scheduled to be available.

        // Control output to meet load QCoilReq (QCoilReq is passed in if load controlled, otherwise QCoilReq=-999)
        if ((AirMassFlow > 0.0 && heatCoil.NominalCapacity > 0.0) && (heatCoil.availSched->getCurrentVal() > 0.0) && (QCoilReq > 0.0)) {

            // check to see if the Required heating capacity is greater than the user specified capacity.
            if (QCoilReq > heatCoil.NominalCapacity) {
                QCoilCap = heatCoil.NominalCapacity;
            } else {
                QCoilCap = QCoilReq;
            }

            TempAirOut = TempAirIn + QCoilCap / CapacitanceAir;
            HeatingCoilLoad = QCoilCap;

            // The HeatingCoilLoad is the change in the enthalpy of the Heating
            heatCoil.ElecUseLoad = HeatingCoilLoad / Effic;

            // Control coil output to meet a setpoint temperature.
        } else if ((AirMassFlow > 0.0 && heatCoil.NominalCapacity > 0.0) && (heatCoil.availSched->getCurrentVal() > 0.0) &&
                   (QCoilReq == DataLoopNode::SensedLoadFlagValue) && (std::abs(TempSetPoint - TempAirIn) > HVAC::TempControlTol)) {

            QCoilCap = CapacitanceAir * (TempSetPoint - TempAirIn);
            // check to see if setpoint above enetering temperature. If not, set
            // output to zero.
            if (QCoilCap <= 0.0) {
                QCoilCap = 0.0;
                TempAirOut = TempAirIn;
                // check to see if the Required heating capacity is greater than the user
                // specified capacity.
            } else if (QCoilCap > heatCoil.NominalCapacity) {
                QCoilCap = heatCoil.NominalCapacity;
                TempAirOut = TempAirIn + QCoilCap / CapacitanceAir;
            } else {
                TempAirOut = TempSetPoint;
            }

            HeatingCoilLoad = QCoilCap;

            // The HeatingCoilLoad is the change in the enthalpy of the Heating
            heatCoil.ElecUseLoad = HeatingCoilLoad / Effic;

        } else { // If not running Conditions do not change across coil from inlet to outlet

            TempAirOut = TempAirIn;
            HeatingCoilLoad = 0.0;
            heatCoil.ElecUseLoad = 0.0;
        }

        if (fanOp == HVAC::FanOp::Cycling) {
            heatCoil.ElecUseLoad *= PartLoadRatio;
            HeatingCoilLoad *= PartLoadRatio;
        }

        heatCoil.HeatingCoilLoad = HeatingCoilLoad;

        // Set the outlet conditions
        heatCoil.OutletAirTemp = TempAirOut;

        // This HeatingCoil does not change the moisture or Mass Flow across the component
        heatCoil.OutletAirHumRat = heatCoil.InletAirHumRat;
        heatCoil.OutletAirMassFlowRate = heatCoil.InletAirMassFlowRate;
        // Set the outlet enthalpys for air and Heating
        heatCoil.OutletAirEnthalpy = Psychrometrics::PsyHFnTdbW(heatCoil.OutletAirTemp, heatCoil.OutletAirHumRat);

        QCoilActual = HeatingCoilLoad;
        if (std::abs(heatCoil.NominalCapacity) < 1.e-8) {
            if (heatCoil.AirLoopNum > 0) {
                state.dataAirLoop->AirLoopAFNInfo(heatCoil.AirLoopNum).AFNLoopHeatingCoilMaxRTF =
                    max(state.dataAirLoop->AirLoopAFNInfo(heatCoil.AirLoopNum).AFNLoopHeatingCoilMaxRTF, 0.0);
            }
        } else {
            if (heatCoil.AirLoopNum > 0) {
                state.dataAirLoop->AirLoopAFNInfo(heatCoil.AirLoopNum).AFNLoopHeatingCoilMaxRTF =
                    max(state.dataAirLoop->AirLoopAFNInfo(heatCoil.AirLoopNum).AFNLoopHeatingCoilMaxRTF,
                        HeatingCoilLoad / heatCoil.NominalCapacity);
            }
        }

        // set outlet node temp so parent objects can call calc directly without have to simulate entire model
        state.dataLoopNodes->Node(heatCoil.AirOutletNodeNum).Temp = heatCoil.OutletAirTemp;
    }

    void CalcMultiStageElectricHeatingCoil(EnergyPlusData &state,
                                           int const CoilNum,       // the number of the electric heating coil to be simulated
                                           Real64 const SpeedRatio, // SpeedRatio varies between 1.0 (maximum speed) and 0.0 (minimum speed)
                                           Real64 const CycRatio,   // cycling part load ratio
                                           int const StageNum,      // Stage number
                                           HVAC::FanOp const fanOp, // Fan operation mode
                                           Real64 &QCoilActual,     // coil load actually delivered (W)
                                           bool const SuppHeat)
    {

        // SUBROUTINE INFORMATION:
        //       AUTHOR         Chandan Sharma, FSEC
        //       DATE WRITTEN   January 2013

        // PURPOSE OF THIS SUBROUTINE:
        // Calculates the air-side performance and electrical energy use of multistage electric heating coil.

        // METHODOLOGY EMPLOYED:
        // Uses the same methodology as the single stage electric heating unit model (SUBROUTINE CalcelectricHeatingCoil).
        // In addition it assumes that the unit performance is obtained by interpolating between
        // the performance at high stage and that at low stage. If the output needed is below
        // that produced at low stage, the coil cycles between off and low stage.

        // SUBROUTINE PARAMETER DEFINITIONS:
        static constexpr std::string_view RoutineName = "CalcMultiStageElectricHeatingCoil";
        static constexpr std::string_view RoutineNameAverageLoad = "CalcMultiStageElectricHeatingCoil:Averageload";
        static constexpr std::string_view RoutineNameFullLoad = "CalcMultiStageElectricHeatingCoil:fullload";

        // SUBROUTINE LOCAL VARIABLE DECLARATIONS:
        Real64 OutletAirEnthalpy;    // outlet air enthalpy [J/kg]
        Real64 OutletAirHumRat;      // outlet air humidity ratio [kg/kg]
        Real64 TotCapHS;             // total capacity at high stage [W]
        Real64 TotCapLS;             // total capacity at low stage [W]
        Real64 TotCap;               // total capacity at current stage [W]
        Real64 EffHS;                // total capacity at high stage [W]
        Real64 EffLS;                // total capacity at low stage [W]
        int StageNumHS;              // High stage number
        int StageNumLS;              // Low stage number
        Real64 FullLoadOutAirEnth;   // Outlet full load enthalpy
        Real64 FullLoadOutAirHumRat; // Outlet humidity ratio at full load
        Real64 FullLoadOutAirTemp;   // Outlet temperature at full load
        Real64 FullLoadOutAirRH;     // Outler relative humidity at full load
        Real64 OutletAirTemp;        // Supply ari temperature
        Real64 LSElecHeatingPower;   // Full load power at low stage
        Real64 HSElecHeatingPower;   // Full load power at high stage
        Real64 PartLoadRat;          // part load ratio

        auto &heatCoil = state.dataHeatingCoils->HeatingCoil(CoilNum);
        if (StageNum > 1) {
            StageNumLS = StageNum - 1;
            StageNumHS = StageNum;
            if (StageNum > heatCoil.NumOfStages) {
                StageNumLS = heatCoil.NumOfStages - 1;
                StageNumHS = heatCoil.NumOfStages;
            }
        } else {
            StageNumLS = 1;
            StageNumHS = 1;
        }

        Real64 AirMassFlow = heatCoil.InletAirMassFlowRate;
        Real64 InletAirDryBulbTemp = heatCoil.InletAirTemp;
        Real64 InletAirEnthalpy = heatCoil.InletAirEnthalpy;
        Real64 InletAirHumRat = heatCoil.InletAirHumRat;

        Real64 OutdoorPressure = state.dataEnvrn->OutBaroPress;

        if ((AirMassFlow > 0.0) && (heatCoil.availSched->getCurrentVal() > 0.0) && ((CycRatio > 0.0) || (SpeedRatio > 0.0))) {

            if (StageNum > 1) {

                TotCapLS = heatCoil.MSNominalCapacity(StageNumLS);
                TotCapHS = heatCoil.MSNominalCapacity(StageNumHS);

                EffLS = heatCoil.MSEfficiency(StageNumLS);
                EffHS = heatCoil.MSEfficiency(StageNumHS);

                // Get full load output and power
                LSElecHeatingPower = TotCapLS / EffLS;
                HSElecHeatingPower = TotCapHS / EffHS;
                OutletAirHumRat = InletAirHumRat;

                // if cycling fan, send coil part-load fraction to on/off fan via HVACDataGlobals
                // IF (FanOpMode .EQ. FanOp::Cycling) OnOffFanPartLoadFraction = 1.0d0

                // Power calculation
                heatCoil.ElecUseLoad = SpeedRatio * HSElecHeatingPower + (1.0 - SpeedRatio) * LSElecHeatingPower;

                heatCoil.HeatingCoilLoad = TotCapHS * SpeedRatio + TotCapLS * (1.0 - SpeedRatio);

                OutletAirEnthalpy = InletAirEnthalpy + heatCoil.HeatingCoilLoad / heatCoil.InletAirMassFlowRate;
                OutletAirTemp = Psychrometrics::PsyTdbFnHW(OutletAirEnthalpy, OutletAirHumRat);
                FullLoadOutAirRH = Psychrometrics::PsyRhFnTdbWPb(state, OutletAirTemp, OutletAirHumRat, OutdoorPressure, RoutineNameAverageLoad);

                if (FullLoadOutAirRH > 1.0) { // Limit to saturated conditions at FullLoadOutAirEnth
                    OutletAirTemp = Psychrometrics::PsyTsatFnHPb(state, OutletAirEnthalpy, OutdoorPressure, RoutineName);
                    OutletAirHumRat = Psychrometrics::PsyWFnTdbH(state, OutletAirTemp, OutletAirEnthalpy, RoutineName);
                }

                heatCoil.OutletAirTemp = OutletAirTemp;
                heatCoil.OutletAirHumRat = OutletAirHumRat;
                heatCoil.OutletAirEnthalpy = OutletAirEnthalpy;
                heatCoil.OutletAirMassFlowRate = heatCoil.InletAirMassFlowRate;

                // Stage 1
            } else if (CycRatio > 0.0) {

                PartLoadRat = min(1.0, CycRatio);

                // for cycling fan, reset mass flow to full on rate
                if (fanOp == HVAC::FanOp::Cycling)
                    AirMassFlow /= PartLoadRat;
                else if (fanOp == HVAC::FanOp::Continuous) {
                    if (!SuppHeat) {
                        AirMassFlow = state.dataHVACGlobal->MSHPMassFlowRateLow;
                    }
                }

                TotCap = heatCoil.MSNominalCapacity(StageNumLS);

                // Calculate full load outlet conditions
                FullLoadOutAirEnth = InletAirEnthalpy + TotCap / AirMassFlow;
                FullLoadOutAirHumRat = InletAirHumRat;
                FullLoadOutAirTemp = Psychrometrics::PsyTdbFnHW(FullLoadOutAirEnth, FullLoadOutAirHumRat);
                FullLoadOutAirRH =
                    Psychrometrics::PsyRhFnTdbWPb(state, FullLoadOutAirTemp, FullLoadOutAirHumRat, OutdoorPressure, RoutineNameFullLoad);

                if (FullLoadOutAirRH > 1.0) { // Limit to saturated conditions at FullLoadOutAirEnth
                    FullLoadOutAirTemp = Psychrometrics::PsyTsatFnHPb(state, FullLoadOutAirEnth, OutdoorPressure, RoutineName);
                    //  Eventually inlet air conditions will be used in electric Coil, these lines are commented out and marked with this comment
                    //  line FullLoadOutAirTemp = PsyTsatFnHPb(FullLoadOutAirEnth,InletAirPressure)
                    FullLoadOutAirHumRat = Psychrometrics::PsyWFnTdbH(state, FullLoadOutAirTemp, FullLoadOutAirEnth, RoutineName);
                }

                // Set outlet conditions from the full load calculation
                if (fanOp == HVAC::FanOp::Cycling) {
                    OutletAirEnthalpy = FullLoadOutAirEnth;
                    OutletAirHumRat = FullLoadOutAirHumRat;
                    OutletAirTemp = FullLoadOutAirTemp;
                } else {
                    OutletAirEnthalpy = PartLoadRat * FullLoadOutAirEnth + (1.0 - PartLoadRat) * InletAirEnthalpy;
                    OutletAirHumRat = PartLoadRat * FullLoadOutAirHumRat + (1.0 - PartLoadRat) * InletAirHumRat;
                    OutletAirTemp = PartLoadRat * FullLoadOutAirTemp + (1.0 - PartLoadRat) * InletAirDryBulbTemp;
                }

                EffLS = heatCoil.MSEfficiency(StageNumLS);

                //    HeatingCoil(CoilNum)%HeatingCoilLoad = TotCap
                //   This would require a CR to change
                heatCoil.HeatingCoilLoad = TotCap * PartLoadRat;

                heatCoil.ElecUseLoad = heatCoil.HeatingCoilLoad / EffLS;

                heatCoil.OutletAirTemp = OutletAirTemp;
                heatCoil.OutletAirHumRat = OutletAirHumRat;
                heatCoil.OutletAirEnthalpy = OutletAirEnthalpy;
                heatCoil.OutletAirMassFlowRate = heatCoil.InletAirMassFlowRate;
                // this would require a CR to correct (i.e., calculate outputs when coil is off)
                //  ELSE
                //    ! electric coil is off; just pass through conditions
                //    HeatingCoil(CoilNum)%OutletAirEnthalpy = HeatingCoil(CoilNum)%InletAirEnthalpy
                //    HeatingCoil(CoilNum)%OutletAirHumRat   = HeatingCoil(CoilNum)%InletAirHumRat
                //    HeatingCoil(CoilNum)%OutletAirTemp     = HeatingCoil(CoilNum)%InletAirTemp
                //    HeatingCoil(CoilNum)%OutletAirMassFlowRate = HeatingCoil(CoilNum)%InletAirMassFlowRate
                //    HeatingCoil(CoilNum)%ElecUseLoad      = 0.0
                //    HeatingCoil(CoilNum)%HeatingCoilLoad  = 0.0
                //    ElecHeatingCoilPower                  = 0.0
            }

        } else {

            // electric coil is off; just pass through conditions
            heatCoil.OutletAirEnthalpy = heatCoil.InletAirEnthalpy;
            heatCoil.OutletAirHumRat = heatCoil.InletAirHumRat;
            heatCoil.OutletAirTemp = heatCoil.InletAirTemp;
            heatCoil.OutletAirMassFlowRate = heatCoil.InletAirMassFlowRate;

            // some of these are reset in Init, can be removed to speed up code
            heatCoil.ElecUseLoad = 0.0;
            heatCoil.HeatingCoilLoad = 0.0;

        } // end of on/off if - else

        // set outlet node temp so parent objects can call calc directly without have to simulate entire model
        state.dataLoopNodes->Node(heatCoil.AirOutletNodeNum).Temp = heatCoil.OutletAirTemp;

        QCoilActual = heatCoil.HeatingCoilLoad;
    }

    void CalcFuelHeatingCoil(EnergyPlusData &state,
                             int const CoilNum, // index to heating coil
                             Real64 const QCoilReq,
                             Real64 &QCoilActual,                        // coil load actually delivered (W)
                             HVAC::FanOp const fanOp,                    // fan operating mode
                             [[maybe_unused]] Real64 const PartLoadRatio // part-load ratio of heating coil
    )
    {
        // SUBROUTINE INFORMATION:
        //       AUTHOR         Rich Liesen
        //       DATE WRITTEN   May 2000
        //       MODIFIED       Jul. 2016, R. Zhang, Applied the coil supply air temperature sensor offset

        // PURPOSE OF THIS SUBROUTINE:
        // Simulates a simple Gas heating coil with a burner efficiency

        // SUBROUTINE LOCAL VARIABLE DECLARATIONS:
        Real64 TempAirOut; // [C]
        Real64 HeatingCoilLoad;
        Real64 QCoilCap;
        Real64 PartLoadRat;
        Real64 PLF;

        auto &heatCoil = state.dataHeatingCoils->HeatingCoil(CoilNum);

        Real64 Effic = heatCoil.Efficiency;
        Real64 TempAirIn = heatCoil.InletAirTemp;
        Real64 Win = heatCoil.InletAirHumRat;
        Real64 TempSetPoint = heatCoil.DesiredOutletTemp;
        Real64 AirMassFlow = heatCoil.InletAirMassFlowRate;

        Real64 CapacitanceAir = Psychrometrics::PsyCpAirFnW(Win) * AirMassFlow;

        // If there is a fault of coil SAT Sensor
        if (heatCoil.FaultyCoilSATFlag && (!state.dataGlobal->WarmupFlag) && (!state.dataGlobal->DoingSizing) &&
            (!state.dataGlobal->KickOffSimulation)) {
            // calculate the sensor offset using fault information
            int FaultIndex = heatCoil.FaultyCoilSATIndex;
            heatCoil.FaultyCoilSATOffset = state.dataFaultsMgr->FaultsCoilSATSensor(FaultIndex).CalFaultOffsetAct(state);
            // update the TempSetPoint
            TempSetPoint -= heatCoil.FaultyCoilSATOffset;
        }

        // If the coil is operating there should be some heating capacitance
        //  across the coil, so do the simulation. If not set outlet to inlet and no load.
        //  Also the coil has to be scheduled to be available.

        // Control output to meet load QCoilReq (QCoilReq is passed in if load controlled, otherwise QCoilReq=-999)
        if ((AirMassFlow > 0.0 && heatCoil.NominalCapacity > 0.0) && (heatCoil.availSched->getCurrentVal() > 0.0) && (QCoilReq > 0.0)) {

            // check to see if the Required heating capacity is greater than the user specified capacity.
            if (QCoilReq > heatCoil.NominalCapacity) {
                QCoilCap = heatCoil.NominalCapacity;
            } else {
                QCoilCap = QCoilReq;
            }

            TempAirOut = TempAirIn + QCoilCap / CapacitanceAir;
            HeatingCoilLoad = QCoilCap;

            PartLoadRat = HeatingCoilLoad / heatCoil.NominalCapacity;

            // The HeatingCoilLoad is the change in the enthalpy of the Heating
            heatCoil.FuelUseLoad = HeatingCoilLoad / Effic;
            heatCoil.ElecUseLoad = heatCoil.ParasiticElecLoad * PartLoadRat;
            heatCoil.ParasiticFuelRate = heatCoil.ParasiticFuelCapacity * (1.0 - PartLoadRat);

            // Control coil output to meet a setpoint temperature.
        } else if ((AirMassFlow > 0.0 && heatCoil.NominalCapacity > 0.0) && (heatCoil.availSched->getCurrentVal() > 0.0) &&
                   (QCoilReq == DataLoopNode::SensedLoadFlagValue) && (std::abs(TempSetPoint - TempAirIn) > HVAC::TempControlTol)) {

            QCoilCap = CapacitanceAir * (TempSetPoint - TempAirIn);
            // check to see if setpoint above entering temperature. If not, set
            // output to zero.
            if (QCoilCap <= 0.0) {
                QCoilCap = 0.0;
                TempAirOut = TempAirIn;
                // check to see if the Required heating capacity is greater than the user
                // specified capacity.
            } else if (QCoilCap > heatCoil.NominalCapacity) {
                QCoilCap = heatCoil.NominalCapacity;
                TempAirOut = TempAirIn + QCoilCap / CapacitanceAir;
            } else {
                TempAirOut = TempSetPoint;
            }

            HeatingCoilLoad = QCoilCap;

            PartLoadRat = HeatingCoilLoad / heatCoil.NominalCapacity;

            // The HeatingCoilLoad is the change in the enthalpy of the Heating
            heatCoil.FuelUseLoad = HeatingCoilLoad / Effic;
            heatCoil.ElecUseLoad = heatCoil.ParasiticElecLoad * PartLoadRat;
            heatCoil.ParasiticFuelRate = heatCoil.ParasiticFuelCapacity * (1.0 - PartLoadRat);

        } else { // If not running Conditions do not change across coil from inlet to outlet

            TempAirOut = TempAirIn;
            HeatingCoilLoad = 0.0;
            PartLoadRat = 0.0;
            heatCoil.FuelUseLoad = 0.0;
            heatCoil.ElecUseLoad = 0.0;
            heatCoil.ParasiticFuelRate = heatCoil.ParasiticFuelCapacity;
        }

        heatCoil.RTF = PartLoadRat;

        // If the PLF curve is defined the gas usage needs to be modified
        if (heatCoil.PLFCurveIndex > 0) {
            if (PartLoadRat == 0) {
                heatCoil.FuelUseLoad = 0.0;
            } else {
                PLF = Curve::CurveValue(state, heatCoil.PLFCurveIndex, PartLoadRat);
                if (PLF < 0.7) {
                    if (heatCoil.PLFErrorCount < 1) {
                        ++heatCoil.PLFErrorCount;
                        ShowWarningError(state,
                                         format("CalcFuelHeatingCoil: {}=\"{}\", PLF curve values",
                                                HVAC::coilTypeNames[(int)heatCoil.coilType],
                                                heatCoil.Name));
                        ShowContinueError(state, format("The PLF curve value = {:.5T} for part-load ratio = {:.5T}", PLF, PartLoadRat));
                        ShowContinueError(state, "PLF curve values must be >= 0.7. PLF has been reset to 0.7 and the simulation continues...");
                        ShowContinueError(state, "Check the IO reference manual for PLF curve guidance [Coil:Heating:Fuel].");
                    } else {
                        ShowRecurringWarningErrorAtEnd(
                            state, heatCoil.Name + ", Heating coil PLF curve < 0.7 warning continues... ", heatCoil.PLFErrorIndex, PLF, PLF);
                    }
                    PLF = 0.7;
                }
                // Modify the Gas Coil Consumption and parasitic loads based on PLF curve
                heatCoil.RTF = PartLoadRat / PLF;
                if (heatCoil.RTF > 1.0 && std::abs(heatCoil.RTF - 1.0) > 0.001) {
                    if (heatCoil.RTFErrorCount < 1) {
                        ++heatCoil.RTFErrorCount;
                        ShowWarningError(state,
                                         format("CalcFuelHeatingCoil: {}=\"{}\", runtime fraction",
                                                HVAC::coilTypeNames[(int)heatCoil.coilType],
                                                heatCoil.Name));
                        ShowContinueError(state, format("The runtime fraction exceeded 1.0. [{:.4T}].", heatCoil.RTF));
                        ShowContinueError(state, "Runtime fraction is set to 1.0 and the simulation continues...");
                        ShowContinueError(state, "Check the IO reference manual for PLF curve guidance [Coil:Heating:Fuel].");
                    } else {
                        ShowRecurringWarningErrorAtEnd(state,
                                                       format("{}, Heating coil runtime fraction > 1.0 warning continues... ", heatCoil.Name),
                                                       heatCoil.RTFErrorIndex,
                                                       heatCoil.RTF,
                                                       heatCoil.RTF);
                    }
                    heatCoil.RTF = 1.0; // Reset coil runtime fraction to 1.0
                } else if (heatCoil.RTF > 1.0) {
                    heatCoil.RTF = 1.0; // Reset coil runtime fraction to 1.0
                }
                heatCoil.ElecUseLoad = heatCoil.ParasiticElecLoad * heatCoil.RTF;
                heatCoil.FuelUseLoad = heatCoil.NominalCapacity / Effic * heatCoil.RTF;
                heatCoil.ParasiticFuelRate = heatCoil.ParasiticFuelCapacity * (1.0 - heatCoil.RTF);
                // Fan power will also be modified by the heating coil's part load fraction
                // OnOffFanPartLoadFraction passed to fan via DataHVACGlobals (cycling fan only)
                if (fanOp == HVAC::FanOp::Cycling) {
                    state.dataHVACGlobal->OnOffFanPartLoadFraction = PLF;
                }
            }
        }

        // Set the outlet conditions
        heatCoil.HeatingCoilLoad = HeatingCoilLoad;
        heatCoil.OutletAirTemp = TempAirOut;

        // This HeatingCoil does not change the moisture or Mass Flow across the component
        heatCoil.OutletAirHumRat = heatCoil.InletAirHumRat;
        heatCoil.OutletAirMassFlowRate = heatCoil.InletAirMassFlowRate;
        // Set the outlet enthalpys for air and Heating
        heatCoil.OutletAirEnthalpy = Psychrometrics::PsyHFnTdbW(heatCoil.OutletAirTemp, heatCoil.OutletAirHumRat);

        QCoilActual = HeatingCoilLoad;
        if (heatCoil.AirLoopNum > 0) {
            state.dataAirLoop->AirLoopAFNInfo(heatCoil.AirLoopNum).AFNLoopHeatingCoilMaxRTF =
                max(state.dataAirLoop->AirLoopAFNInfo(heatCoil.AirLoopNum).AFNLoopHeatingCoilMaxRTF, heatCoil.RTF);
        }
        state.dataHVACGlobal->ElecHeatingCoilPower = heatCoil.ElecUseLoad;

        // set outlet node temp so parent objects can call calc directly without have to simulate entire model
        state.dataLoopNodes->Node(heatCoil.AirOutletNodeNum).Temp = heatCoil.OutletAirTemp;
    }

    void CalcMultiStageGasHeatingCoil(EnergyPlusData &state,
                                      int const CoilNum,       // the number of the Gas heating coil to be simulated
                                      Real64 const SpeedRatio, // SpeedRatio varies between 1.0 (maximum speed) and 0.0 (minimum speed)
                                      Real64 const CycRatio,   // cycling part load ratio
                                      int const StageNum,      // Speed number
                                      HVAC::FanOp const fanOp  // Fan operation mode
    )
    {

        // SUBROUTINE INFORMATION:
        //       AUTHOR         Chandan Sharma, FSEC
        //       DATE WRITTEN   January 2013

        // PURPOSE OF THIS SUBROUTINE:
        // Calculates the air-side performance and energy use of a multi stage gas heating coil.

        // METHODOLOGY EMPLOYED:
        // Uses the same methodology as the single speed Gas heating unit model (SUBROUTINE CalcFuelHeatingCoil).
        // In addition it assumes that the unit performance is obtained by interpolating between
        // the performance at high stage and that at low stage. If the output needed is below
        // that produced at low stage, the coil cycles between off and low stage.

        Real64 const MSHPMassFlowRateHigh = state.dataHVACGlobal->MSHPMassFlowRateHigh;
        Real64 const MSHPMassFlowRateLow = state.dataHVACGlobal->MSHPMassFlowRateLow;

        // SUBROUTINE PARAMETER DEFINITIONS:
        static constexpr std::string_view RoutineName("CalcMultiStageGasHeatingCoil");
        static constexpr std::string_view RoutineNameAverageLoad("CalcMultiStageGasHeatingCoil:Averageload");
        static constexpr std::string_view RoutineNameFullLoad("CalcMultiStageGasHeatingCoil:fullload");

        // SUBROUTINE LOCAL VARIABLE DECLARATIONS:
        Real64 OutletAirEnthalpy;    // outlet air enthalpy [J/kg]
        Real64 OutletAirHumRat;      // outlet air humidity ratio [kg/kg]
        Real64 TotCapHS;             // total capacity at high stage [W]
        Real64 TotCapLS;             // total capacity at low stage [W]
        Real64 TotCap;               // total capacity at current stage [W]
        Real64 EffHS;                // efficiency at high stage
        Real64 EffLS(0.0);           // efficiency at low stage
        Real64 EffAvg;               // average efficiency
        int StageNumHS;              // High stage number
        int StageNumLS;              // Low stage number
        Real64 FullLoadOutAirEnth;   // Outlet full load enthalpy
        Real64 FullLoadOutAirHumRat; // Outlet humidity ratio at full load
        Real64 FullLoadOutAirTemp;   // Outlet temperature at full load
        Real64 FullLoadOutAirRH;     // Outler relative humidity at full load
        Real64 OutletAirTemp;        // Supply ari temperature
        Real64 LSFullLoadOutAirEnth; // Outlet full load enthalpy at low stage
        Real64 HSFullLoadOutAirEnth; // Outlet full load enthalpy at high stage
        Real64 LSGasHeatingPower;    // Full load power at low stage
        Real64 HSGasHeatingPower;    // Full load power at high stage
        Real64 PartLoadRat(0.0);     // part load ratio
        Real64 PLF;                  // part load factor used to calculate RTF

        auto &heatCoil = state.dataHeatingCoils->HeatingCoil(CoilNum);

        if (StageNum > 1) {
            StageNumLS = StageNum - 1;
            StageNumHS = StageNum;
            if (StageNum > heatCoil.NumOfStages) {
                StageNumLS = heatCoil.NumOfStages - 1;
                StageNumHS = heatCoil.NumOfStages;
            }
        } else {
            StageNumLS = 1;
            StageNumHS = 1;
        }

        Real64 AirMassFlow = heatCoil.InletAirMassFlowRate;
        Real64 InletAirEnthalpy = heatCoil.InletAirEnthalpy;
        Real64 InletAirHumRat = heatCoil.InletAirHumRat;
        Real64 OutdoorPressure = state.dataEnvrn->OutBaroPress;

        if ((AirMassFlow > 0.0) && (heatCoil.availSched->getCurrentVal() > 0.0) && ((CycRatio > 0.0) || (SpeedRatio > 0.0))) {

            if (StageNum > 1) {

                TotCapLS = heatCoil.MSNominalCapacity(StageNumLS);
                TotCapHS = heatCoil.MSNominalCapacity(StageNumHS);

                EffLS = heatCoil.MSEfficiency(StageNumLS);
                EffHS = heatCoil.MSEfficiency(StageNumHS);

                PartLoadRat = min(1.0, SpeedRatio);
                heatCoil.RTF = 1.0;

                // Get full load output and power
                LSFullLoadOutAirEnth = InletAirEnthalpy + TotCapLS / MSHPMassFlowRateLow;
                HSFullLoadOutAirEnth = InletAirEnthalpy + TotCapHS / MSHPMassFlowRateHigh;
                LSGasHeatingPower = TotCapLS / EffLS;
                HSGasHeatingPower = TotCapHS / EffHS;
                OutletAirHumRat = InletAirHumRat;

                // if cycling fan, send coil part-load fraction to on/off fan via HVACDataGlobals
                // IF (FanOpMode .EQ. FanOp::Cycling) OnOffFanPartLoadFraction = 1.0d0

                // Power calculation. If PartLoadRat (SpeedRatio) = 0, operate at LS the whole time step
                heatCoil.ElecUseLoad =
                    PartLoadRat * heatCoil.MSParasiticElecLoad(StageNumHS) + (1.0 - PartLoadRat) * heatCoil.MSParasiticElecLoad(StageNumLS);

                state.dataHVACGlobal->ElecHeatingCoilPower = heatCoil.ElecUseLoad;
                heatCoil.HeatingCoilLoad = MSHPMassFlowRateHigh * (HSFullLoadOutAirEnth - InletAirEnthalpy) * PartLoadRat +
                                              MSHPMassFlowRateLow * (LSFullLoadOutAirEnth - InletAirEnthalpy) * (1.0 - PartLoadRat);
                EffAvg = (EffHS * PartLoadRat) + (EffLS * (1.0 - PartLoadRat));
                heatCoil.FuelUseLoad = heatCoil.HeatingCoilLoad / EffAvg;
                heatCoil.ParasiticFuelRate = 0.0;

                OutletAirEnthalpy = InletAirEnthalpy + heatCoil.HeatingCoilLoad / heatCoil.InletAirMassFlowRate;
                OutletAirTemp = Psychrometrics::PsyTdbFnHW(OutletAirEnthalpy, OutletAirHumRat);
                FullLoadOutAirRH = Psychrometrics::PsyRhFnTdbWPb(state, OutletAirTemp, OutletAirHumRat, OutdoorPressure, RoutineNameAverageLoad);

                if (FullLoadOutAirRH > 1.0) { // Limit to saturated conditions at FullLoadOutAirEnth
                    OutletAirTemp = Psychrometrics::PsyTsatFnHPb(state, OutletAirEnthalpy, OutdoorPressure, RoutineName);
                    OutletAirHumRat = Psychrometrics::PsyWFnTdbH(state, OutletAirTemp, OutletAirEnthalpy, RoutineName);
                }

                heatCoil.OutletAirTemp = OutletAirTemp;
                heatCoil.OutletAirHumRat = OutletAirHumRat;
                heatCoil.OutletAirEnthalpy = OutletAirEnthalpy;
                heatCoil.OutletAirMassFlowRate = heatCoil.InletAirMassFlowRate;

                // Stage 1
            } else if (CycRatio > 0.0) {

                // for cycling fan, reset mass flow to full on rate
                if (fanOp == HVAC::FanOp::Cycling)
                    AirMassFlow /= CycRatio;
                else if (fanOp == HVAC::FanOp::Continuous)
                    AirMassFlow = MSHPMassFlowRateLow;

                TotCap = heatCoil.MSNominalCapacity(StageNumLS);

                PartLoadRat = min(1.0, CycRatio);
                heatCoil.RTF = PartLoadRat;

                // Calculate full load outlet conditions
                FullLoadOutAirEnth = InletAirEnthalpy + TotCap / AirMassFlow;
                FullLoadOutAirHumRat = InletAirHumRat;
                FullLoadOutAirTemp = Psychrometrics::PsyTdbFnHW(FullLoadOutAirEnth, FullLoadOutAirHumRat);
                FullLoadOutAirRH =
                    Psychrometrics::PsyRhFnTdbWPb(state, FullLoadOutAirTemp, FullLoadOutAirHumRat, OutdoorPressure, RoutineNameFullLoad);

                if (FullLoadOutAirRH > 1.0) { // Limit to saturated conditions at FullLoadOutAirEnth
                    FullLoadOutAirTemp = Psychrometrics::PsyTsatFnHPb(state, FullLoadOutAirEnth, OutdoorPressure, RoutineName);
                    //  Eventually inlet air conditions will be used in Gas Coil, these lines are commented out and marked with this comment line
                    //  FullLoadOutAirTemp = PsyTsatFnHPb(FullLoadOutAirEnth,InletAirPressure)
                    FullLoadOutAirHumRat = Psychrometrics::PsyWFnTdbH(state, FullLoadOutAirTemp, FullLoadOutAirEnth, RoutineName);
                }

                // Set outlet conditions from the full load calculation
                if (fanOp == HVAC::FanOp::Cycling) {
                    OutletAirEnthalpy = FullLoadOutAirEnth;
                    OutletAirHumRat = FullLoadOutAirHumRat;
                    OutletAirTemp = FullLoadOutAirTemp;
                } else {
                    OutletAirEnthalpy =
                        PartLoadRat * AirMassFlow / heatCoil.InletAirMassFlowRate * (FullLoadOutAirEnth - InletAirEnthalpy) + InletAirEnthalpy;
                    OutletAirHumRat =
                        PartLoadRat * AirMassFlow / heatCoil.InletAirMassFlowRate * (FullLoadOutAirHumRat - InletAirHumRat) + InletAirHumRat;
                    OutletAirTemp = Psychrometrics::PsyTdbFnHW(OutletAirEnthalpy, OutletAirHumRat);
                }

                EffLS = heatCoil.MSEfficiency(StageNumLS);

                heatCoil.HeatingCoilLoad = TotCap * PartLoadRat;

                heatCoil.FuelUseLoad = heatCoil.HeatingCoilLoad / EffLS;
                //   parasitics are calculated when the coil is off (1-PLR)
                heatCoil.ElecUseLoad = heatCoil.MSParasiticElecLoad(StageNumLS) * (1.0 - PartLoadRat);
                heatCoil.ParasiticFuelRate = heatCoil.ParasiticFuelCapacity * (1.0 - PartLoadRat);
                state.dataHVACGlobal->ElecHeatingCoilPower = heatCoil.ElecUseLoad;

                heatCoil.OutletAirTemp = OutletAirTemp;
                heatCoil.OutletAirHumRat = OutletAirHumRat;
                heatCoil.OutletAirEnthalpy = OutletAirEnthalpy;
                heatCoil.OutletAirMassFlowRate = heatCoil.InletAirMassFlowRate;
            }

            // This requires a CR to correct (i.e., calculate outputs when coil is off)
        } else {

            // Gas coil is off; just pass through conditions
            heatCoil.OutletAirEnthalpy = heatCoil.InletAirEnthalpy;
            heatCoil.OutletAirHumRat = heatCoil.InletAirHumRat;
            heatCoil.OutletAirTemp = heatCoil.InletAirTemp;
            heatCoil.OutletAirMassFlowRate = heatCoil.InletAirMassFlowRate;

            // some of these are reset in Init, can be removed to speed up code
            heatCoil.ElecUseLoad = 0.0;
            heatCoil.HeatingCoilLoad = 0.0;
            heatCoil.FuelUseLoad = 0.0;
            heatCoil.ParasiticFuelRate = heatCoil.ParasiticFuelCapacity;
            state.dataHVACGlobal->ElecHeatingCoilPower = 0.0;
            PartLoadRat = 0.0;

        } // end of on/off if - else

        // If the PLF curve is defined the gas usage needs to be modified.
        // The PLF curve is only used when the coil cycles.
        if (heatCoil.PLFCurveIndex > 0) {
            if (PartLoadRat > 0.0 && StageNum < 2) {
                PLF = Curve::CurveValue(state, heatCoil.PLFCurveIndex, PartLoadRat);
                if (PLF < 0.7) {
                    if (heatCoil.PLFErrorCount < 1) {
                        ++heatCoil.PLFErrorCount;
                        ShowWarningError(state,
                                         format("CalcFuelHeatingCoil: {}=\"{}\", PLF curve values",
                                                HVAC::coilTypeNames[(int)heatCoil.coilType],
                                                heatCoil.Name));
                        ShowContinueError(state, format("The PLF curve value = {:.5T} for part-load ratio = {:.5T}", PLF, PartLoadRat));
                        ShowContinueError(state, "PLF curve values must be >= 0.7. PLF has been reset to 0.7 and the simulation continues...");
                        ShowContinueError(state, "Check the IO reference manual for PLF curve guidance [Coil:Heating:Fuel].");
                    } else {
                        ShowRecurringWarningErrorAtEnd(state,
                                                       format("{}, Heating coil PLF curve < 0.7 warning continues... ", heatCoil.Name),
                                                       heatCoil.PLFErrorIndex,
                                                       PLF,
                                                       PLF);
                    }
                    PLF = 0.7;
                }
                // Modify the Gas Coil Consumption and parasitic loads based on PLF curve
                heatCoil.RTF = PartLoadRat / PLF;
                if (heatCoil.RTF > 1.0 && std::abs(heatCoil.RTF - 1.0) > 0.001) {
                    if (heatCoil.RTFErrorCount < 1) {
                        ++heatCoil.RTFErrorCount;
                        ShowWarningError(state,
                                         format("CalcFuelHeatingCoil: {}=\"{}\", runtime fraction",
                                                HVAC::coilTypeNames[(int)heatCoil.coilType],
                                                heatCoil.Name));
                        ShowContinueError(state, format("The runtime fraction exceeded 1.0. [{:.4T}].", heatCoil.RTF));
                        ShowContinueError(state, "Runtime fraction is set to 1.0 and the simulation continues...");
                        ShowContinueError(state, "Check the IO reference manual for PLF curve guidance [Coil:Heating:Fuel].");
                    } else {
                        ShowRecurringWarningErrorAtEnd(state,
                                                       format("{}, Heating coil runtime fraction > 1.0 warning continues... ", heatCoil.Name),
                                                       heatCoil.RTFErrorIndex,
                                                       heatCoil.RTF,
                                                       heatCoil.RTF);
                    }
                    heatCoil.RTF = 1.0; // Reset coil runtime fraction to 1.0
                } else if (heatCoil.RTF > 1.0) {
                    heatCoil.RTF = 1.0; // Reset coil runtime fraction to 1.0
                }
                heatCoil.ElecUseLoad = heatCoil.MSParasiticElecLoad(StageNum) * heatCoil.RTF;
                heatCoil.FuelUseLoad = (heatCoil.MSNominalCapacity(StageNum) / EffLS) * heatCoil.RTF;
                heatCoil.ParasiticFuelRate = heatCoil.ParasiticFuelCapacity * (1.0 - heatCoil.RTF);
                // Fan power will also be modified by the heating coil's part load fraction
                // OnOffFanPartLoadFraction passed to fan via DataHVACGlobals (cycling fan only)
                if (fanOp == HVAC::FanOp::Cycling) {
                    state.dataHVACGlobal->OnOffFanPartLoadFraction = PLF;
                }
            }
        }

        // set outlet node temp so parent objects can call calc directly without have to simulate entire model
        state.dataLoopNodes->Node(heatCoil.AirOutletNodeNum).Temp = heatCoil.OutletAirTemp;
    }

    void CalcDesuperheaterHeatingCoil(EnergyPlusData &state,
                                      int const CoilNum,     // index to desuperheater heating coil
                                      Real64 const QCoilReq, // load requested by the simulation for load based control [W]
                                      Real64 &QCoilActual    // coil load actually delivered
    )
    {
        // SUBROUTINE INFORMATION:
        //       AUTHOR         Richard Raustad
        //       DATE WRITTEN   January 2005
        //       MODIFIED       Jul. 2016, R. Zhang, Applied the coil supply air temperature sensor offset

        // PURPOSE OF THIS SUBROUTINE:
        // Simulates a simple desuperheater heating coil with a heat reclaim efficiency
        // (eff = ratio of condenser waste heat reclaimed to total condenser waste heat rejected)

        // METHODOLOGY EMPLOYED:
        // The available capacity of the desuperheater heating coil is determined by the
        // amount of heat rejected at the heating source condenser multiplied by the
        // desuperheater heat reclaim efficiency. This capacity is either applied towards
        // a requested load (load based control) or applied to the air stream to meet a
        // heating setpoint (temperature based control). This subroutine is similar to
        // the electric or gas heating coil except that the NominalCapacity is variable
        // and based on the runtime fraction and heat rejection of the heat source object.

        // SUBROUTINE LOCAL VARIABLE DECLARATIONS:
        Real64 AvailTemp;       // Lowest temperature available from desuperheater (~T condensing)[C]
        Real64 TempAirOut;      // temperature of the air leaving the desuperheater heating coil [C]
        Real64 HeatingCoilLoad; // actual load delivered by the desuperheater heating coil [W]
        Real64 QCoilCap;        // available capacity of the desuperheater heating coil [W]

        auto &heatCoil = state.dataHeatingCoils->HeatingCoil(CoilNum);

        Real64 Effic = heatCoil.Efficiency;
        Real64 AirMassFlow = heatCoil.InletAirMassFlowRate;
        Real64 TempAirIn = heatCoil.InletAirTemp;
        Real64 Win = heatCoil.InletAirHumRat;
        Real64 CapacitanceAir = Psychrometrics::PsyCpAirFnW(Win) * AirMassFlow;
        Real64 TempSetPoint = heatCoil.DesiredOutletTemp;

        // If there is a fault of coil SAT Sensor
        if (heatCoil.FaultyCoilSATFlag && (!state.dataGlobal->WarmupFlag) && (!state.dataGlobal->DoingSizing) &&
            (!state.dataGlobal->KickOffSimulation)) {
            // calculate the sensor offset using fault information
            int FaultIndex = heatCoil.FaultyCoilSATIndex;
            heatCoil.FaultyCoilSATOffset = state.dataFaultsMgr->FaultsCoilSATSensor(FaultIndex).CalFaultOffsetAct(state);
            // update the TempSetPoint
            TempSetPoint -= heatCoil.FaultyCoilSATOffset;
        }

        // Access the appropriate structure to find the available heating capacity of the desuperheater heating coil
        // The nominal capacity of the desuperheater heating coil varies based on the amount of heat rejected by the source
        // Stovall 2011, add comparison to available temperature of heat reclaim source
        if (state.dataHeatingCoils->ValidSourceType(CoilNum)) {
            switch (heatCoil.ReclaimHeatSourceType) {
            case HVAC::HeatReclaimType::RefrigeratedCaseCompressorRack: {
                // Added last term to available energy equations to avoid double counting reclaimed energy
                // because refrigeration systems are solved outside the hvac time step iterations
                heatCoil.RTF = 1.0;
                auto const &reclaimHeat = state.dataHeatBal->HeatReclaimRefrigeratedRack(heatCoil.ReclaimHeatSourceNum);
                heatCoil.NominalCapacity = reclaimHeat.AvailCapacity * Effic - reclaimHeat.WaterHeatingDesuperheaterReclaimedHeatTotal;
            } break;

            case HVAC::HeatReclaimType::RefrigeratedCaseCondenserAirCooled:
            case HVAC::HeatReclaimType::RefrigeratedCaseCondenserEvaporativeCooled:
            case HVAC::HeatReclaimType::RefrigeratedCaseCondenserWaterCooled: {
                auto const &reclaimHeat = state.dataHeatBal->HeatReclaimRefrigCondenser(heatCoil.ReclaimHeatSourceNum);
                AvailTemp = reclaimHeat.AvailTemperature;
                heatCoil.RTF = 1.0;
                if (AvailTemp <= TempAirIn) {
                    heatCoil.NominalCapacity = 0.0;
                    ShowRecurringWarningErrorAtEnd(
                        state,
                        format("Coil:Heating:Desuperheater {} - Waste heat source temperature was too low to be useful.", heatCoil.Name),
                        heatCoil.InsuffTemperatureWarn);
                } else {
                    heatCoil.NominalCapacity = reclaimHeat.AvailCapacity * Effic - reclaimHeat.WaterHeatingDesuperheaterReclaimedHeatTotal;
                }
            } break;
                
            case HVAC::HeatReclaimType::CoilCoolDXSingleSpeed:
            case HVAC::HeatReclaimType::CoilCoolDXMultiSpeed:
            case HVAC::HeatReclaimType::CoilCoolDXMultiMode: {
                auto const &dxCoil = state.dataDXCoils->DXCoil(heatCoil.ReclaimHeatSourceNum);
                auto const &reclaimHeat = state.dataHeatBal->HeatReclaimDXCoil(heatCoil.ReclaimHeatSourceNum);
                heatCoil.RTF = dxCoil.CoolingCoilRuntimeFraction;
                heatCoil.NominalCapacity = reclaimHeat.AvailCapacity * Effic - reclaimHeat.WaterHeatingDesuperheaterReclaimedHeatTotal;
            } break;
              
            case HVAC::HeatReclaimType::CoilCoolDXVariableSpeed: {
                // condenser heat rejection
<<<<<<< HEAD
                auto const &vsCoil = state.dataVariableSpeedCoils->VarSpeedCoil(heatCoil.ReclaimHeatSourceNum);
                auto const &reclaimHeat = state.dataHeatBal->HeatReclaimVS_DXCoil(heatCoil.ReclaimHeatSourceNum);
                heatCoil.RTF = vsCoil.RunFrac;
                heatCoil.NominalCapacity = reclaimHeat.AvailCapacity * Effic - reclaimHeat.WaterHeatingDesuperheaterReclaimedHeatTotal;
            } break;
              
            case HVAC::HeatReclaimType::CoilCoolDX: {
                auto const &dxCoil = state.dataCoilCoolingDX->coilCoolingDXs[heatCoil.ReclaimHeatSourceNum];
                heatCoil.RTF = dxCoil.runTimeFraction;
                heatCoil.NominalCapacity = dxCoil.reclaimHeat.AvailCapacity * Effic - dxCoil.reclaimHeat.WaterHeatingDesuperheaterReclaimedHeatTotal;
            } break;
              
=======
                heatingCoil.RTF = state.dataVariableSpeedCoils->VarSpeedCoil(SourceID).RunFrac;
                heatingCoil.NominalCapacity = state.dataHeatBal->HeatReclaimVS_Coil(SourceID).AvailCapacity * Effic -
                                              state.dataHeatBal->HeatReclaimVS_Coil(SourceID).WaterHeatingDesuperheaterReclaimedHeatTotal;
                break;
            case HeatObjTypes::COIL_COOLING_DX_NEW:
                // get RTF and NominalCapacity from Coil:CoolingDX
                {
                    auto const &thisCoolingCoil = state.dataCoilCoolingDX->coilCoolingDXs[SourceID];
                    heatingCoil.RTF = thisCoolingCoil.runTimeFraction;
                    heatingCoil.NominalCapacity =
                        thisCoolingCoil.reclaimHeat.AvailCapacity * Effic - thisCoolingCoil.reclaimHeat.WaterHeatingDesuperheaterReclaimedHeatTotal;
                }
                break;
>>>>>>> 4df1e4cd
            default:
                assert(false);
            }

        } else {
            heatCoil.NominalCapacity = 0.0;
        }

        // Control output to meet load (QCoilReq)
        if ((AirMassFlow > 0.0) && (heatCoil.availSched->getCurrentVal() > 0.0) && (QCoilReq > 0.0)) {

            // check to see if the Required heating capacity is greater than the available heating capacity.
            if (QCoilReq > heatCoil.NominalCapacity) {
                QCoilCap = heatCoil.NominalCapacity;
            } else {
                QCoilCap = QCoilReq;
            }

            // report the runtime fraction of the desuperheater heating coil
            if (heatCoil.NominalCapacity > 0.0) {
                heatCoil.RTF *= (QCoilCap / heatCoil.NominalCapacity);
                TempAirOut = TempAirIn + QCoilCap / CapacitanceAir;
                HeatingCoilLoad = QCoilCap;
            } else {
                heatCoil.RTF = 0.0;
                TempAirOut = TempAirIn;
                HeatingCoilLoad = 0.0;
            }

            // Control coil output to meet a setpoint temperature.
        } else if ((AirMassFlow > 0.0 && heatCoil.NominalCapacity > 0.0) && (heatCoil.availSched->getCurrentVal() > 0.0) &&
                   (QCoilReq == DataLoopNode::SensedLoadFlagValue) && (std::abs(TempSetPoint - TempAirIn) > HVAC::TempControlTol)) {

            QCoilCap = CapacitanceAir * (TempSetPoint - TempAirIn);
            // check to see if setpoint is above entering air temperature. If not, set output to zero.
            if (QCoilCap <= 0.0) {
                QCoilCap = 0.0;
                TempAirOut = TempAirIn;
                // check to see if the required heating capacity is greater than the available capacity.
            } else if (QCoilCap > heatCoil.NominalCapacity) {
                QCoilCap = heatCoil.NominalCapacity;
                TempAirOut = TempAirIn + QCoilCap / CapacitanceAir;
            } else {
                TempAirOut = TempSetPoint;
            }

            HeatingCoilLoad = QCoilCap;
            //     report the runtime fraction of the desuperheater heating coil
            heatCoil.RTF *= (QCoilCap / heatCoil.NominalCapacity);

        } else { // If not running, conditions do not change across heating coil from inlet to outlet

            TempAirOut = TempAirIn;
            HeatingCoilLoad = 0.0;
            heatCoil.ElecUseLoad = 0.0;
            heatCoil.RTF = 0.0;
        }

        // Set the outlet conditions
        heatCoil.HeatingCoilLoad = HeatingCoilLoad;
        heatCoil.OutletAirTemp = TempAirOut;

        // This HeatingCoil does not change the moisture or Mass Flow across the component
        heatCoil.OutletAirHumRat = heatCoil.InletAirHumRat;
        heatCoil.OutletAirMassFlowRate = heatCoil.InletAirMassFlowRate;
        // Set the outlet enthalpy
        heatCoil.OutletAirEnthalpy = Psychrometrics::PsyHFnTdbW(heatCoil.OutletAirTemp, heatCoil.OutletAirHumRat);

        heatCoil.ElecUseLoad = heatCoil.ParasiticElecLoad * heatCoil.RTF;
        QCoilActual = HeatingCoilLoad;

        // Update remaining waste heat (just in case multiple users of waste heat use same source)
        if (state.dataHeatingCoils->ValidSourceType(CoilNum)) {
            //   Refrigerated cases are simulated at the zone time step, do not decrement available capacity
            //   (the heat reclaim available capacity will not get reinitialized as the air loop iterates)
            int DesuperheaterNum = CoilNum - state.dataHeatingCoils->NumElecCoil - state.dataHeatingCoils->NumElecCoilMultiStage -
                                   state.dataHeatingCoils->NumFuelCoil - state.dataHeatingCoils->NumGasCoilMultiStage;

            switch (heatCoil.ReclaimHeatSourceType) {

            case HVAC::HeatReclaimType::RefrigeratedCaseCompressorRack: {
                auto &reclaimHeat = state.dataHeatBal->HeatReclaimRefrigeratedRack(heatCoil.ReclaimHeatSourceNum);
                reclaimHeat.HVACDesuperheaterReclaimedHeat(DesuperheaterNum) = HeatingCoilLoad;
                reclaimHeat.HVACDesuperheaterReclaimedHeatTotal = 0.0;
                for (auto const num : reclaimHeat.HVACDesuperheaterReclaimedHeat)
                    reclaimHeat.HVACDesuperheaterReclaimedHeatTotal += num;
            } break;
              
            case HVAC::HeatReclaimType::RefrigeratedCaseCondenserAirCooled:
            case HVAC::HeatReclaimType::RefrigeratedCaseCondenserEvaporativeCooled:
            case HVAC::HeatReclaimType::RefrigeratedCaseCondenserWaterCooled: {
                auto &reclaimHeat = state.dataHeatBal->HeatReclaimRefrigCondenser(heatCoil.ReclaimHeatSourceNum);
                reclaimHeat.HVACDesuperheaterReclaimedHeat(DesuperheaterNum) = HeatingCoilLoad;
                reclaimHeat.HVACDesuperheaterReclaimedHeatTotal = 0.0;
                for (auto const num : reclaimHeat.HVACDesuperheaterReclaimedHeat)
                    reclaimHeat.HVACDesuperheaterReclaimedHeatTotal += num;
            } break;
              
            case HVAC::HeatReclaimType::CoilCoolDXSingleSpeed:
            case HVAC::HeatReclaimType::CoilCoolDXMultiSpeed:
            case HVAC::HeatReclaimType::CoilCoolDXMultiMode: {
                auto &reclaimHeat = state.dataHeatBal->HeatReclaimDXCoil(heatCoil.ReclaimHeatSourceNum);
                reclaimHeat.HVACDesuperheaterReclaimedHeat(DesuperheaterNum) = HeatingCoilLoad;
                reclaimHeat.HVACDesuperheaterReclaimedHeatTotal = 0.0;
                for (auto const num : reclaimHeat.HVACDesuperheaterReclaimedHeat)
                    reclaimHeat.HVACDesuperheaterReclaimedHeatTotal += num;
            } break;
<<<<<<< HEAD
              
            case HVAC::HeatReclaimType::CoilCoolDXVariableSpeed: {
                auto &reclaimHeat = state.dataHeatBal->HeatReclaimVS_DXCoil(heatCoil.ReclaimHeatSourceNum);
                reclaimHeat.HVACDesuperheaterReclaimedHeat(DesuperheaterNum) = HeatingCoilLoad;
                reclaimHeat.HVACDesuperheaterReclaimedHeatTotal = 0.0;
                for (auto const num : reclaimHeat.HVACDesuperheaterReclaimedHeat)
                    reclaimHeat.HVACDesuperheaterReclaimedHeatTotal += num;
=======
            case HeatObjTypes::COIL_DX_VARIABLE_COOLING: {
                state.dataHeatBal->HeatReclaimVS_Coil(SourceID).HVACDesuperheaterReclaimedHeat(DesuperheaterNum) = HeatingCoilLoad;
                state.dataHeatBal->HeatReclaimVS_Coil(SourceID).HVACDesuperheaterReclaimedHeatTotal = 0.0;
                for (auto const &num : state.dataHeatBal->HeatReclaimVS_Coil(SourceID).HVACDesuperheaterReclaimedHeat)
                    state.dataHeatBal->HeatReclaimVS_Coil(SourceID).HVACDesuperheaterReclaimedHeatTotal += num;
>>>>>>> 4df1e4cd
            } break;

            case HVAC::HeatReclaimType::CoilCoolDX: {
                // What about this guy?
            } break;
              
            default:
                break;
            }
        }
    }

    void UpdateHeatingCoil(EnergyPlusData &state, int const CoilNum)
    {
        // SUBROUTINE INFORMATION:
        //       AUTHOR         Richard Liesen
        //       DATE WRITTEN   May 2000

        // PURPOSE OF THIS SUBROUTINE:
        // This subroutine updates the coil outlet nodes.

        // METHODOLOGY EMPLOYED:
        // Data is moved from the coil data structure to the coil outlet nodes.

        // SUBROUTINE LOCAL VARIABLE DECLARATIONS:
        auto const &heatCoil = state.dataHeatingCoils->HeatingCoil(CoilNum);
        auto const &airInletNode = state.dataLoopNodes->Node(heatCoil.AirInletNodeNum);
        auto &airOuletNode = state.dataLoopNodes->Node(heatCoil.AirOutletNodeNum);

        // Set the outlet air nodes of the HeatingCoil
        airOuletNode.MassFlowRate = heatCoil.OutletAirMassFlowRate;
        airOuletNode.Temp = heatCoil.OutletAirTemp;
        airOuletNode.HumRat = heatCoil.OutletAirHumRat;
        airOuletNode.Enthalpy = heatCoil.OutletAirEnthalpy;

        // Set the outlet nodes for properties that just pass through & not used
        airOuletNode.Quality = airInletNode.Quality;
        airOuletNode.Press = airInletNode.Press;
        airOuletNode.MassFlowRateMin = airInletNode.MassFlowRateMin;
        airOuletNode.MassFlowRateMax = airInletNode.MassFlowRateMax;
        airOuletNode.MassFlowRateMinAvail = airInletNode.MassFlowRateMinAvail;
        airOuletNode.MassFlowRateMaxAvail = airInletNode.MassFlowRateMaxAvail;

        if (state.dataContaminantBalance->Contaminant.CO2Simulation) {
            airOuletNode.CO2 = airInletNode.CO2;
        }

        if (state.dataContaminantBalance->Contaminant.GenericContamSimulation) {
            airOuletNode.GenContam = airInletNode.GenContam;
        }
    }

    void ReportHeatingCoil(EnergyPlusData &state, int const CoilNum, bool const coilIsSuppHeater)
    {

        // SUBROUTINE INFORMATION:
        //       AUTHOR         Richard Liesen
        //       DATE WRITTEN   May 2000

        // PURPOSE OF THIS SUBROUTINE:
        // This subroutine updates the report variable for the coils.

        // Using/Aliasing
        Real64 TimeStepSysSec = state.dataHVACGlobal->TimeStepSysSec;

        auto &heatCoil = state.dataHeatingCoils->HeatingCoil(CoilNum);

        // report the HeatingCoil energy from this component
        heatCoil.HeatingCoilRate = heatCoil.HeatingCoilLoad;
        heatCoil.HeatingCoilLoad *= TimeStepSysSec;

        heatCoil.FuelUseRate = heatCoil.FuelUseLoad;
        heatCoil.ElecUseRate = heatCoil.ElecUseLoad;
        if (coilIsSuppHeater) {
            state.dataHVACGlobal->SuppHeatingCoilPower = heatCoil.ElecUseLoad;
        } else {
            state.dataHVACGlobal->ElecHeatingCoilPower = heatCoil.ElecUseLoad;
        }
        heatCoil.FuelUseLoad *= TimeStepSysSec;
        heatCoil.ElecUseLoad *= TimeStepSysSec;

        heatCoil.ParasiticFuelConsumption = heatCoil.ParasiticFuelRate * TimeStepSysSec;

        if (heatCoil.reportCoilFinalSizes) {
            if (!state.dataGlobal->WarmupFlag && !state.dataGlobal->DoingHVACSizingSimulations && !state.dataGlobal->DoingSizing) {
                ReportCoilSelection::setCoilFinalSizes(
                    state, heatCoil.Name, heatCoil.coilType, heatCoil.NominalCapacity, heatCoil.NominalCapacity, -999.0, -999.0);
                heatCoil.reportCoilFinalSizes = false;
            }
        }
    }

#ifdef OLD_API  
    int GetCoilIndex(EnergyPlusData &state,
                   std::string_view const coilType,
                   std::string const &coilName,
                   bool &ErrorsFound)
    {
        // FUNCTION INFORMATION:
        //       AUTHOR         Richard Raustad, FSEC
        //       DATE WRITTEN   February 2013

        // PURPOSE OF THIS FUNCTION:
        // This function looks up the given coil and returns the availability schedule index.  If
        // incorrect coil type or name is given, ErrorsFound is returned as true and index is returned
        // as zero.

        // Obtains and Allocates HeatingCoil related parameters from input file
        if (state.dataHeatingCoils->GetCoilsInputFlag) { // First time subroutine has been entered
            GetHeatingCoilInput(state);
            state.dataHeatingCoils->GetCoilsInputFlag = false;
        }

        int coilNum = Util::FindItem(coilName, state.dataHeatingCoils->HeatingCoil);
        if (coilNum == 0) {
            ShowSevereError(state, format("GetCoilIndex: Could not find Coil, Type=\"{}\" Name=\"{}\"", coilType, coilName));
            ErrorsFound = true;
        }

        return coilNum;
    }
  
    Sched::Schedule *GetCoilAvailSched(EnergyPlusData &state,
                                       std::string_view const coilType,
                                       std::string const &coilName,
                                       bool &ErrorsFound
    )
    {
        int coilNum = GetCoilIndex(state, coilType, coilName, ErrorsFound);
        return (coilNum == 0) ? nullptr : state.dataHeatingCoils->HeatingCoil(coilNum).availSched;
    }
#endif // OLD_API
  
        //        End of Reporting subroutines for the HeatingCoil Module
    int GetCoilIndex(EnergyPlusData &state, std::string const &coilName)
    {
        // Obtains and Allocates HeatingCoil related parameters from input file
        if (state.dataHeatingCoils->GetCoilsInputFlag) { // First time subroutine has been entered
            GetHeatingCoilInput(state);
            state.dataHeatingCoils->GetCoilsInputFlag = false;
        }

        return Util::FindItem(coilName, state.dataHeatingCoils->HeatingCoil);
    }
#ifdef OLD_API  
    void CheckHeatingCoilSchedule(EnergyPlusData &state,
                                  std::string const &CompType, // unused1208
                                  std::string_view CompName,
                                  Real64 &Value,
                                  int &CompIndex)
    {

        // SUBROUTINE INFORMATION:
        //       AUTHOR         Linda Lawrie
        //       DATE WRITTEN   October 2005

        // PURPOSE OF THIS SUBROUTINE:
        // This routine provides a method for outside routines to check if
        // the heating coil is scheduled to be on.

        // Obtains and Allocates HeatingCoil related parameters from input file
        if (state.dataHeatingCoils->GetCoilsInputFlag) { // First time subroutine has been entered
            GetHeatingCoilInput(state);
            state.dataHeatingCoils->GetCoilsInputFlag = false;
        }

        // Find the correct Coil number
        if (CompIndex == 0) {
            int CoilNum = Util::FindItem(CompName, state.dataHeatingCoils->HeatingCoil);
            if (CoilNum == 0) {
                ShowFatalError(state, format("CheckHeatingCoilSchedule: Coil not found=\"{}\".", CompName));
            }
            if (!Util::SameString(CompType, HVAC::coilTypeNames[(int)state.dataHeatingCoils->HeatingCoil(CoilNum).coilType])) {
                ShowSevereError(state, format("CheckHeatingCoilSchedule: Coil=\"{}\"", CompName));
                ShowContinueError(state,
                                  format("...expected type=\"{}\", actual type=\"{}\".",
                                         CompType,
                                         HVAC::coilTypeNames[(int)state.dataHeatingCoils->HeatingCoil(CoilNum).coilType]));
                ShowFatalError(state, "Program terminates due to preceding conditions.");
            }
            CompIndex = CoilNum;
            Value = state.dataHeatingCoils->HeatingCoil(CoilNum).availSched->getCurrentVal(); // not scheduled?
        } else {
            int CoilNum = CompIndex;
            if (CoilNum > state.dataHeatingCoils->NumHeatingCoils || CoilNum < 1) {
                ShowFatalError(state,
                               format("CheckHeatingCoilSchedule: Invalid CompIndex passed={}, Number of Heating Coils={}, Coil name={}",
                                      CoilNum,
                                      state.dataHeatingCoils->NumHeatingCoils,
                                      CompName));
            }
            if (CompName != state.dataHeatingCoils->HeatingCoil(CoilNum).Name) {
                ShowSevereError(state,
                                format("CheckHeatingCoilSchedule: Invalid CompIndex passed={}, Coil name={}, stored Coil Name for that index={}",
                                       CoilNum,
                                       CompName,
                                       state.dataHeatingCoils->HeatingCoil(CoilNum).Name));
                ShowContinueError(state,
                                  format("...expected type=\"{}\", actual type=\"{}\".",
                                         CompType,
                                         HVAC::coilTypeNames[(int)state.dataHeatingCoils->HeatingCoil(CoilNum).coilType]));
                ShowFatalError(state, "Program terminates due to preceding conditions.");
            }
            Value = state.dataHeatingCoils->HeatingCoil(CoilNum).availSched->getCurrentVal(); // not scheduled?
        }
    }
#endif // OLD_API
    Real64 GetCoilScheduleValue(EnergyPlusData &state, int const coilNum)
    {
        assert(coilNum > 0 && coilNum <= state.dataHeatingCoils->NumHeatingCoils);
        return state.dataHeatingCoils->HeatingCoil(coilNum).availSched->getCurrentVal(); // not scheduled?
    }

    Sched::Schedule *GetCoilAvailSched(EnergyPlusData &state, int const coilNum)
    {
        assert(coilNum > 0 && coilNum <= state.dataHeatingCoils->NumHeatingCoils);
        return state.dataHeatingCoils->HeatingCoil(coilNum).availSched;      
    }
  
    int GetCoilAirInletNode(EnergyPlusData &state, int const coilNum)
    {
        assert(coilNum > 0 && coilNum <= state.dataHeatingCoils->NumHeatingCoils);
        return state.dataHeatingCoils->HeatingCoil(coilNum).AirInletNodeNum;
    }

    int GetCoilAirOutletNode(EnergyPlusData &state, int const coilNum)
    {
        assert(coilNum > 0 && coilNum <= state.dataHeatingCoils->NumHeatingCoils);
        return state.dataHeatingCoils->HeatingCoil(coilNum).AirOutletNodeNum;
    }

  #ifdef OLD_API
    int GetCoilReclaimSourceIndex(EnergyPlusData &state,
                                  std::string_view const coilType, // must match coil types in this module
                                  std::string const &coilName, // must match coil names for the coil type
                                  bool &ErrorsFound            // set to true if problem
    )
    {
        int coilNum = GetCoilIndex(state, coilType, coilName, ErrorsFound);
        return (coilNum == 0) ? 0 : state.dataHeatingCoils->HeatingCoil(coilNum).ReclaimHeatSourceNum;
    }
#endif // OLD_API
  
    int GetCoilControlNode(EnergyPlusData &state, int const coilNum)
    {
        assert(coilNum > 0 && coilNum <= state.dataHeatingCoils->NumHeatingCoils);
        return state.dataHeatingCoils->HeatingCoil(coilNum).TempSetPointNodeNum;
    }

    int GetCoilPLFCurveIndex(EnergyPlusData &state, int const coilNum)
    {
        assert(coilNum > 0 && coilNum <= state.dataHeatingCoils->NumHeatingCoils);
        return state.dataHeatingCoils->HeatingCoil(coilNum).PLFCurveIndex;
    }

    int GetCoilNumberOfStages(EnergyPlusData &state, int const coilNum)
    {
        assert(coilNum > 0 && coilNum <= state.dataHeatingCoils->NumHeatingCoils);
        return state.dataHeatingCoils->HeatingCoil(coilNum).NumOfStages;
    }

    void SetCoilDesicData(EnergyPlusData &state, int const coilNum, bool desicRegenCoil, int desicDehumNum) 
    {
        assert(coilNum > 0 && coilNum <= state.dataHeatingCoils->NumHeatingCoils);
        state.dataHeatingCoils->HeatingCoil(coilNum).DesiccantRegenerationCoil = desicRegenCoil;
        state.dataHeatingCoils->HeatingCoil(coilNum).DesiccantDehumNum = desicDehumNum;
    }

    void SetCoilAirLoopNumber(EnergyPlusData &state, int const coilNum, int AirLoopNum)
    {
        assert(coilNum > 0 && coilNum <= state.dataHeatingCoils->NumHeatingCoils);
        state.dataHeatingCoils->HeatingCoil(coilNum).AirLoopNum = AirLoopNum;
    }

    int GetCoilHeatReclaimSourceIndex(EnergyPlusData &state, int const coilNum)
    {
        assert(coilNum > 0 && coilNum <= state.dataHeatingCoils->NumHeatingCoils);
        return state.dataHeatingCoils->HeatingCoil(coilNum).ReclaimHeatSourceNum;
    }

    Real64 GetCoilCapacity(EnergyPlusData &state, int const coilNum)
    {
        assert(coilNum > 0 && coilNum <= state.dataHeatingCoils->NumHeatingCoils);
        return state.dataHeatingCoils->HeatingCoil(coilNum).NominalCapacity;
    }
  
} // namespace HeatingCoils

} // namespace EnergyPlus<|MERGE_RESOLUTION|>--- conflicted
+++ resolved
@@ -1047,8 +1047,8 @@
             } else if (heatingCoil.ReclaimHeatSourceType == HVAC::HeatReclaimType::RefrigeratedCaseCompressorRack) {
                 heatingCoil.ReclaimHeatSourceNum = RefrigeratedCase::GetRefrigeratedRackIndex(state, heatingCoil.ReclaimHeatSourceName);
                 if (heatingCoil.ReclaimHeatSourceNum == 0) {
-                  ShowSevereItemNotFound(state, eoh, cAlphaFields(6), heatingCoil.ReclaimHeatSourceName);
-                  ErrorsFound = true;
+                    ShowSevereItemNotFound(state, eoh, cAlphaFields(6), heatingCoil.ReclaimHeatSourceName);
+                    ErrorsFound = true;
                 } else if (allocated(state.dataHeatBal->HeatReclaimRefrigeratedRack)) {
                     auto &HeatReclaim = state.dataHeatBal->HeatReclaimRefrigeratedRack(heatingCoil.ReclaimHeatSourceNum);
                     if (!allocated(HeatReclaim.HVACDesuperheaterReclaimedHeat)) {
@@ -1080,7 +1080,6 @@
                         HeatReclaim.HVACDesuperheaterReclaimedHeat.allocate(state.dataHeatingCoils->NumDesuperheaterCoil);
                         std::fill(HeatReclaim.HVACDesuperheaterReclaimedHeat.begin(), HeatReclaim.HVACDesuperheaterReclaimedHeat.end(), 0.0);
                     }
-<<<<<<< HEAD
                     HeatReclaim.ReclaimEfficiencyTotal += heatingCoil.Efficiency;
                     if (HeatReclaim.ReclaimEfficiencyTotal > 0.9) {
                         ShowSevereError(
@@ -1089,31 +1088,6 @@
                                    HVAC::coilTypeNames[(int)heatingCoil.coilType],
                                    heatingCoil.Name,
                                    heatingCoil.ReclaimHeatSourceName));
-=======
-                }
-                if (heatingCoil.ReclaimHeatingSourceIndexNum > 0) state.dataHeatingCoils->ValidSourceType(CoilNum) = true;
-            } else if (Util::SameString(Alphas(5), "Coil:Cooling:DX:VariableSpeed")) {
-                heatingCoil.ReclaimHeatingSource = HeatObjTypes::COIL_DX_VARIABLE_COOLING;
-                heatingCoil.ReclaimHeatingSourceIndexNum = VariableSpeedCoils::GetCoilIndexVariableSpeed(state, Alphas(5), Alphas(6), DXCoilErrFlag);
-                if (heatingCoil.ReclaimHeatingSourceIndexNum > 0) {
-                    if (allocated(state.dataHeatBal->HeatReclaimVS_Coil)) {
-                        DataHeatBalance::HeatReclaimDataBase &HeatReclaim =
-                            state.dataHeatBal->HeatReclaimVS_Coil(heatingCoil.ReclaimHeatingSourceIndexNum);
-                        if (!allocated(HeatReclaim.HVACDesuperheaterReclaimedHeat)) {
-                            HeatReclaim.HVACDesuperheaterReclaimedHeat.allocate(state.dataHeatingCoils->NumDesuperheaterCoil);
-                            std::fill(HeatReclaim.HVACDesuperheaterReclaimedHeat.begin(), HeatReclaim.HVACDesuperheaterReclaimedHeat.end(), 0.0);
-                        }
-                        HeatReclaim.ReclaimEfficiencyTotal += heatingCoil.Efficiency;
-                        if (HeatReclaim.ReclaimEfficiencyTotal > 0.3) {
-                            ShowSevereError(
-                                state,
-                                format("{}, \"{}\" sum of heat reclaim recovery efficiencies from the same source coil: \"{} \" cannot be over 0.3",
-                                       HVAC::cAllCoilTypes(heatingCoil.HCoilType_Num),
-                                       heatingCoil.Name,
-                                       heatingCoil.ReclaimHeatingCoilName));
-                        }
-                        state.dataHeatingCoils->ValidSourceType(CoilNum) = true;
->>>>>>> 4df1e4cd
                     }
                     state.dataHeatingCoils->ValidSourceType(CoilNum) = true;
                 }
@@ -1149,8 +1123,8 @@
                 if (heatingCoil.ReclaimHeatSourceNum == 0) {
                     ShowSevereItemNotFound(state, eoh, cAlphaFields(6), heatingCoil.ReclaimHeatSourceName);
                     ErrorsFound = true;
-                } else if (allocated(state.dataHeatBal->HeatReclaimVS_DXCoil)) {
-                    auto &HeatReclaim = state.dataHeatBal->HeatReclaimVS_DXCoil(heatingCoil.ReclaimHeatSourceNum);
+                } else if (allocated(state.dataHeatBal->HeatReclaimVS_Coil)) {
+                    auto &HeatReclaim = state.dataHeatBal->HeatReclaimVS_Coil(heatingCoil.ReclaimHeatSourceNum);
                     if (!allocated(HeatReclaim.HVACDesuperheaterReclaimedHeat)) {
                         HeatReclaim.HVACDesuperheaterReclaimedHeat.allocate(state.dataHeatingCoils->NumDesuperheaterCoil);
                         std::fill(HeatReclaim.HVACDesuperheaterReclaimedHeat.begin(), HeatReclaim.HVACDesuperheaterReclaimedHeat.end(), 0.0);
@@ -2610,9 +2584,8 @@
               
             case HVAC::HeatReclaimType::CoilCoolDXVariableSpeed: {
                 // condenser heat rejection
-<<<<<<< HEAD
                 auto const &vsCoil = state.dataVariableSpeedCoils->VarSpeedCoil(heatCoil.ReclaimHeatSourceNum);
-                auto const &reclaimHeat = state.dataHeatBal->HeatReclaimVS_DXCoil(heatCoil.ReclaimHeatSourceNum);
+                auto const &reclaimHeat = state.dataHeatBal->HeatReclaimVS_Coil(heatCoil.ReclaimHeatSourceNum);
                 heatCoil.RTF = vsCoil.RunFrac;
                 heatCoil.NominalCapacity = reclaimHeat.AvailCapacity * Effic - reclaimHeat.WaterHeatingDesuperheaterReclaimedHeatTotal;
             } break;
@@ -2623,21 +2596,6 @@
                 heatCoil.NominalCapacity = dxCoil.reclaimHeat.AvailCapacity * Effic - dxCoil.reclaimHeat.WaterHeatingDesuperheaterReclaimedHeatTotal;
             } break;
               
-=======
-                heatingCoil.RTF = state.dataVariableSpeedCoils->VarSpeedCoil(SourceID).RunFrac;
-                heatingCoil.NominalCapacity = state.dataHeatBal->HeatReclaimVS_Coil(SourceID).AvailCapacity * Effic -
-                                              state.dataHeatBal->HeatReclaimVS_Coil(SourceID).WaterHeatingDesuperheaterReclaimedHeatTotal;
-                break;
-            case HeatObjTypes::COIL_COOLING_DX_NEW:
-                // get RTF and NominalCapacity from Coil:CoolingDX
-                {
-                    auto const &thisCoolingCoil = state.dataCoilCoolingDX->coilCoolingDXs[SourceID];
-                    heatingCoil.RTF = thisCoolingCoil.runTimeFraction;
-                    heatingCoil.NominalCapacity =
-                        thisCoolingCoil.reclaimHeat.AvailCapacity * Effic - thisCoolingCoil.reclaimHeat.WaterHeatingDesuperheaterReclaimedHeatTotal;
-                }
-                break;
->>>>>>> 4df1e4cd
             default:
                 assert(false);
             }
@@ -2722,7 +2680,7 @@
                 auto &reclaimHeat = state.dataHeatBal->HeatReclaimRefrigeratedRack(heatCoil.ReclaimHeatSourceNum);
                 reclaimHeat.HVACDesuperheaterReclaimedHeat(DesuperheaterNum) = HeatingCoilLoad;
                 reclaimHeat.HVACDesuperheaterReclaimedHeatTotal = 0.0;
-                for (auto const num : reclaimHeat.HVACDesuperheaterReclaimedHeat)
+                for (Real64 num : reclaimHeat.HVACDesuperheaterReclaimedHeat)
                     reclaimHeat.HVACDesuperheaterReclaimedHeatTotal += num;
             } break;
               
@@ -2732,7 +2690,7 @@
                 auto &reclaimHeat = state.dataHeatBal->HeatReclaimRefrigCondenser(heatCoil.ReclaimHeatSourceNum);
                 reclaimHeat.HVACDesuperheaterReclaimedHeat(DesuperheaterNum) = HeatingCoilLoad;
                 reclaimHeat.HVACDesuperheaterReclaimedHeatTotal = 0.0;
-                for (auto const num : reclaimHeat.HVACDesuperheaterReclaimedHeat)
+                for (Real64 num : reclaimHeat.HVACDesuperheaterReclaimedHeat)
                     reclaimHeat.HVACDesuperheaterReclaimedHeatTotal += num;
             } break;
               
@@ -2742,24 +2700,16 @@
                 auto &reclaimHeat = state.dataHeatBal->HeatReclaimDXCoil(heatCoil.ReclaimHeatSourceNum);
                 reclaimHeat.HVACDesuperheaterReclaimedHeat(DesuperheaterNum) = HeatingCoilLoad;
                 reclaimHeat.HVACDesuperheaterReclaimedHeatTotal = 0.0;
-                for (auto const num : reclaimHeat.HVACDesuperheaterReclaimedHeat)
+                for (Real64 num : reclaimHeat.HVACDesuperheaterReclaimedHeat)
                     reclaimHeat.HVACDesuperheaterReclaimedHeatTotal += num;
             } break;
-<<<<<<< HEAD
               
             case HVAC::HeatReclaimType::CoilCoolDXVariableSpeed: {
-                auto &reclaimHeat = state.dataHeatBal->HeatReclaimVS_DXCoil(heatCoil.ReclaimHeatSourceNum);
+                auto &reclaimHeat = state.dataHeatBal->HeatReclaimVS_Coil(heatCoil.ReclaimHeatSourceNum);
                 reclaimHeat.HVACDesuperheaterReclaimedHeat(DesuperheaterNum) = HeatingCoilLoad;
                 reclaimHeat.HVACDesuperheaterReclaimedHeatTotal = 0.0;
-                for (auto const num : reclaimHeat.HVACDesuperheaterReclaimedHeat)
+                for (Real64 num : reclaimHeat.HVACDesuperheaterReclaimedHeat)
                     reclaimHeat.HVACDesuperheaterReclaimedHeatTotal += num;
-=======
-            case HeatObjTypes::COIL_DX_VARIABLE_COOLING: {
-                state.dataHeatBal->HeatReclaimVS_Coil(SourceID).HVACDesuperheaterReclaimedHeat(DesuperheaterNum) = HeatingCoilLoad;
-                state.dataHeatBal->HeatReclaimVS_Coil(SourceID).HVACDesuperheaterReclaimedHeatTotal = 0.0;
-                for (auto const &num : state.dataHeatBal->HeatReclaimVS_Coil(SourceID).HVACDesuperheaterReclaimedHeat)
-                    state.dataHeatBal->HeatReclaimVS_Coil(SourceID).HVACDesuperheaterReclaimedHeatTotal += num;
->>>>>>> 4df1e4cd
             } break;
 
             case HVAC::HeatReclaimType::CoilCoolDX: {
