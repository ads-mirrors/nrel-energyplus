// EnergyPlus, Copyright (c) 1996-2024, The Board of Trustees of the University of Illinois,
// The Regents of the University of California, through Lawrence Berkeley National Laboratory
// (subject to receipt of any required approvals from the U.S. Dept. of Energy), Oak Ridge
// National Laboratory, managed by UT-Battelle, Alliance for Sustainable Energy, LLC, and other
// contributors. All rights reserved.
//
// NOTICE: This Software was developed under funding from the U.S. Department of Energy and the
// U.S. Government consequently retains certain rights. As such, the U.S. Government has been
// granted for itself and others acting on its behalf a paid-up, nonexclusive, irrevocable,
// worldwide license in the Software to reproduce, distribute copies to the public, prepare
// derivative works, and perform publicly and display publicly, and to permit others to do so.
//
// Redistribution and use in source and binary forms, with or without modification, are permitted
// provided that the following conditions are met:
//
// (1) Redistributions of source code must retain the above copyright notice, this list of
//     conditions and the following disclaimer.
//
// (2) Redistributions in binary form must reproduce the above copyright notice, this list of
//     conditions and the following disclaimer in the documentation and/or other materials
//     provided with the distribution.
//
// (3) Neither the name of the University of California, Lawrence Berkeley National Laboratory,
//     the University of Illinois, U.S. Dept. of Energy nor the names of its contributors may be
//     used to endorse or promote products derived from this software without specific prior
//     written permission.
//
// (4) Use of EnergyPlus(TM) Name. If Licensee (i) distributes the software in stand-alone form
//     without changes from the version obtained under this License, or (ii) Licensee makes a
//     reference solely to the software portion of its product, Licensee must refer to the
//     software as "EnergyPlus version X" software, where "X" is the version number Licensee
//     obtained under this License and may not use a different name for the software. Except as
//     specifically required in this Section (4), Licensee shall not use in a company name, a
//     product name, in advertising, publicity, or other promotional activities any name, trade
//     name, trademark, logo, or other designation of "EnergyPlus", "E+", "e+" or confusingly
//     similar designation, without the U.S. Department of Energy's prior written consent.
//
// THIS SOFTWARE IS PROVIDED BY THE COPYRIGHT HOLDERS AND CONTRIBUTORS "AS IS" AND ANY EXPRESS OR
// IMPLIED WARRANTIES, INCLUDING, BUT NOT LIMITED TO, THE IMPLIED WARRANTIES OF MERCHANTABILITY
// AND FITNESS FOR A PARTICULAR PURPOSE ARE DISCLAIMED. IN NO EVENT SHALL THE COPYRIGHT OWNER OR
// CONTRIBUTORS BE LIABLE FOR ANY DIRECT, INDIRECT, INCIDENTAL, SPECIAL, EXEMPLARY, OR
// CONSEQUENTIAL DAMAGES (INCLUDING, BUT NOT LIMITED TO, PROCUREMENT OF SUBSTITUTE GOODS OR
// SERVICES; LOSS OF USE, DATA, OR PROFITS; OR BUSINESS INTERRUPTION) HOWEVER CAUSED AND ON ANY
// THEORY OF LIABILITY, WHETHER IN CONTRACT, STRICT LIABILITY, OR TORT (INCLUDING NEGLIGENCE OR
// OTHERWISE) ARISING IN ANY WAY OUT OF THE USE OF THIS SOFTWARE, EVEN IF ADVISED OF THE
// POSSIBILITY OF SUCH DAMAGE.

// C++ Headers
#include <cmath>

// ObjexxFCL Headers
#include <ObjexxFCL/Array.functions.hh>
#include <ObjexxFCL/Fmath.hh>

// EnergyPlus Headers
#include <EnergyPlus/Construction.hh>
#include <EnergyPlus/Data/EnergyPlusData.hh>
#include <EnergyPlus/DataBSDFWindow.hh>
#include <EnergyPlus/DataEnvironment.hh>
#include <EnergyPlus/DataHeatBalSurface.hh>
#include <EnergyPlus/DataHeatBalance.hh>
#include <EnergyPlus/DataLoopNode.hh>
#include <EnergyPlus/DataSurfaces.hh>
#include <EnergyPlus/DataViewFactorInformation.hh>
#include <EnergyPlus/DataWindowEquivalentLayer.hh>
#include <EnergyPlus/DataZoneEquipment.hh>
#include <EnergyPlus/DaylightingManager.hh>
#include <EnergyPlus/General.hh>
#include <EnergyPlus/HeatBalanceSurfaceManager.hh>
#include <EnergyPlus/Material.hh>
#include <EnergyPlus/Psychrometrics.hh>
#include <EnergyPlus/ScheduleManager.hh>
#include <EnergyPlus/UtilityRoutines.hh>
#include <EnergyPlus/WindowEquivalentLayer.hh>

namespace EnergyPlus::WindowEquivalentLayer {

// MODULE INFORMATION
//       AUTHOR         Bereket A. Nigusse, FSEC/UCF
//       DATE WRITTEN   May 2013

// PURPOSE OF THIS MODULE:
//  Manages the equivalent layer (ASHWAT) window model optical and thermal
//  calculations
// METHODOLOGY EMPLOYED:
//  Uses net radiation method to calculate the optical properties of a multi-layer
//  window construction. Most of the routines in this module were adopted directly
//  from ASHRAE 1311-RP.
// REFERENCES:
// John L. Wright,    Charles S. Barnaby, Michael R. Collins, and Nathan A. Kotey.
// Improving Cooling Load Calculations for Fenestration with Shading Devices
// ASHRAE 1311-RP, Final Report, February 11, 2009.
// Edwards, D.K. 1977.  Solar absorption by each element in an absorber-coverglass
//  array,Technical Note, Solar Energy, Vol. 19, pp. 401-402.
// Kotey, N. A., J. L. Wright, and M. R. Collins.  2008.  "Determining Longwave
//  RadiativeProperties of Flat Shading Materials," 33rd Annual SESCI / 3rd CSBC
//  Conference Proceedings, Fredericton, NB.
// Kotey, N.A., Wright, J.L., M. R. Collins. 2009a. "Determination of Angle-Dependent
//  SolarOptical Properties of Roller Blind Materials," drafted for submission to
//  ASHRAE Transactions, Vol. 115, Pt. 1.

// Kotey, N.A., Wright, J.L., M. R. Collins. 2009b. "Determination of Angle-Dependent
//  Solar Optical Properties of Drapery Fabrics," in review, ASHRAE Transactions,
//  Vol. 115, Pt. 2.
// Wright, J. L.  2008.  "Calculating Centre-Glass Performance Indices of Glazing
//  Systems with Shading Devices," ASHRAE Transactions, Vol. 114, Pt. 2.
// Wright, J. L., N. Y. T. Huang, and M. R. Collins.  2008.  "Thermal Resistance
//  of a Window with an Enclosed Venetian Blind: A Simplified Model,"
//  ASHRAE Transactions, Vol. 114, Pt. 1.

// Yahoda, D. S. and J. L. Wright.  2004.  "Methods for Calculating the Effective
//  Longwave Radiative Properties of a Venetian Blind Layer," ASHRAE Transactions,
//  Vol. 110, Pt. 1., pp. 463-473.
// Yahoda, D. S. and J. L. Wright.  2005.  "Methods for Calculating the Effective
//  Solar-Optical Properties of a Venetian Blind Layer," ASHRAE Transactions,
//  Vol. 111, Pt. 1, pp. 572-586.
// Yahoda, D. S. and J. L. Wright.  2004.  "Heat Transfer Analysis of a Between-Panes
//  Venetian Blind Using Effective Longwave Radiative Properties," ASHRAE Transactions,
//  Vol. 110, Pt. 1., pp. 455-462.
// Using/Aliasing
using namespace DataHeatBalance;
using namespace DataSurfaces;

// constexpr std::array<std::string_view, (int)Orientation::Num> orientationNamesUC = {"HORIZONTAL", "VERTICAL"};

void InitEquivalentLayerWindowCalculations(EnergyPlusData &state)
{

    // SUBROUTINE INFORMATION:
    //       AUTHOR         Bereket Nigusse
    //       DATE WRITTEN   May 2013

    // PURPOSE OF THIS SUBROUTINE:
    // Initializes the optical properties for the Equivalent Layer (ASHWAT) Window model
    // METHODOLOGY EMPLOYED:
    // Gets the EquivalentLayer Window Layers Inputs.  Fills in the derived data type
    // based on the inputs specified.

    if (state.dataWindowEquivLayer->TotWinEquivLayerConstructs < 1) return;
    if (!allocated(state.dataWindowEquivLayer->CFS)) state.dataWindowEquivLayer->CFS.allocate(state.dataWindowEquivLayer->TotWinEquivLayerConstructs);
    if (!allocated(state.dataWindowEquivalentLayer->EQLDiffPropFlag))
        state.dataWindowEquivalentLayer->EQLDiffPropFlag.allocate(state.dataWindowEquivLayer->TotWinEquivLayerConstructs);
    if (!allocated(state.dataWindowEquivalentLayer->CFSDiffAbsTrans))
        state.dataWindowEquivalentLayer->CFSDiffAbsTrans.allocate(2, CFSMAXNL + 1, state.dataWindowEquivLayer->TotWinEquivLayerConstructs);

    state.dataWindowEquivalentLayer->EQLDiffPropFlag = true;
    state.dataWindowEquivalentLayer->CFSDiffAbsTrans = 0.0;

    for (int ConstrNum = 1; ConstrNum <= state.dataHeatBal->TotConstructs; ++ConstrNum) {
        if (!state.dataConstruction->Construct(ConstrNum).TypeIsWindow) continue;
        if (!state.dataConstruction->Construct(ConstrNum).WindowTypeEQL) continue; // skip if not equivalent layer window

        SetEquivalentLayerWindowProperties(state, ConstrNum);

    } //  end do for TotConstructs

    for (int SurfNum : state.dataSurface->AllHTWindowSurfaceList) {
        if (!state.dataConstruction->Construct(state.dataSurface->Surface(SurfNum).Construction).WindowTypeEQL) continue;

        state.dataSurface->SurfWinWindowModelType(SurfNum) = WindowModel::EQL;

    } //  end do for SurfNum
}

void SetEquivalentLayerWindowProperties(EnergyPlusData &state, int const ConstrNum)
{

    // SUBROUTINE INFORMATION:
    //       AUTHOR         Bereket Nigusse
    //       DATE WRITTEN   May 2013

    // PURPOSE OF THIS SUBROUTINE:
    // Populates the the equivalent layer window model optical and thermal
    // properties, fills default values and shades geometrical calculations

    // METHODOLOGY EMPLOYED:
    // uses some routine developed for ASHRAE RP-1311 (ASHWAT Model)

    Array2D<Real64> SysAbs1(2, CFSMAXNL + 1); // layers absorptance and system transmittance

    auto &s_mat = state.dataMaterial;

    if (!allocated(state.dataWindowEquivLayer->CFSLayers))
        state.dataWindowEquivLayer->CFSLayers.allocate(state.dataConstruction->Construct(ConstrNum).TotLayers);

    int sLayer = 0; // glazing and shade layers (non-gas layers) index
    int gLayer = 0; // gap layer index
    int EQLNum = state.dataConstruction->Construct(ConstrNum).EQLConsPtr;

    auto &CFS = state.dataWindowEquivLayer->CFS;

    CFS(EQLNum).Name = state.dataConstruction->Construct(ConstrNum).Name;

    for (int Layer = 1; Layer <= state.dataConstruction->Construct(ConstrNum).TotLayers; ++Layer) {

        Material::Group group1 = s_mat->materials(state.dataConstruction->Construct(ConstrNum).LayerPoint(1))->group;
        if (group1 != Material::Group::GlassEQL && group1 != Material::Group::ShadeEQL && group1 != Material::Group::DrapeEQL &&
            group1 != Material::Group::ScreenEQL && group1 != Material::Group::BlindEQL && group1 != Material::Group::WindowGapEQL)
            continue;

        int MaterNum = state.dataConstruction->Construct(ConstrNum).LayerPoint(Layer);
        auto const *mat = s_mat->materials(MaterNum);

        if (mat->group == Material::Group::BlindEQL) {
            auto const *thisMaterial = dynamic_cast<Material::MaterialBlindEQL const *>(mat);
            assert(thisMaterial != nullptr);

            ++sLayer;
            CFS(EQLNum).L(sLayer).Name = thisMaterial->Name;
            // longwave property input
            CFS(EQLNum).L(sLayer).LWP_MAT.EPSLF = thisMaterial->TAR.IR.Ft.Emi;
            CFS(EQLNum).L(sLayer).LWP_MAT.EPSLB = thisMaterial->TAR.IR.Bk.Emi;
            CFS(EQLNum).L(sLayer).LWP_MAT.TAUL = thisMaterial->TAR.IR.Ft.Tra;

            CFS(EQLNum).VBLayerPtr = sLayer;
            if (thisMaterial->SlatOrientation == DataWindowEquivalentLayer::Orientation::Horizontal) {
                CFS(EQLNum).L(sLayer).LTYPE = LayerType::VBHOR;
            } else if (thisMaterial->SlatOrientation == DataWindowEquivalentLayer::Orientation::Vertical) {
                CFS(EQLNum).L(sLayer).LTYPE = LayerType::VBVER;
            }
            CFS(EQLNum).L(sLayer).SWP_MAT.RHOSFBD = thisMaterial->TAR.Sol.Ft.Bm[0].DfRef;
            CFS(EQLNum).L(sLayer).SWP_MAT.RHOSBBD = thisMaterial->TAR.Sol.Bk.Bm[0].DfRef;
            CFS(EQLNum).L(sLayer).SWP_MAT.TAUSFBD = thisMaterial->TAR.Sol.Ft.Bm[0].DfTra;
            CFS(EQLNum).L(sLayer).SWP_MAT.TAUSBBD = thisMaterial->TAR.Sol.Bk.Bm[0].DfTra;

            CFS(EQLNum).L(sLayer).SWP_MAT.RHOSFDD = thisMaterial->TAR.Sol.Ft.Df.Ref;
            CFS(EQLNum).L(sLayer).SWP_MAT.RHOSBDD = thisMaterial->TAR.Sol.Bk.Df.Ref;
            CFS(EQLNum).L(sLayer).SWP_MAT.TAUS_DD = thisMaterial->TAR.Sol.Ft.Df.Tra;
            CFS(EQLNum).L(sLayer).PHI_DEG = thisMaterial->SlatAngle;
            CFS(EQLNum).L(sLayer).CNTRL = static_cast<int>(thisMaterial->slatAngleType);
            CFS(EQLNum).L(sLayer).S = thisMaterial->SlatSeparation;
            CFS(EQLNum).L(sLayer).W = thisMaterial->SlatWidth;
            CFS(EQLNum).L(sLayer).C = thisMaterial->SlatCrown;

        } else if (mat->group == Material::Group::GlassEQL) {
            auto const *thisMaterial = dynamic_cast<Material::MaterialGlassEQL const *>(mat);
            assert(thisMaterial != nullptr);
            // glazing
            ++sLayer;
            CFS(EQLNum).L(sLayer).Name = thisMaterial->Name;
            // longwave property input
            CFS(EQLNum).L(sLayer).LWP_MAT.EPSLF = thisMaterial->TAR.IR.Ft.Emi;
            CFS(EQLNum).L(sLayer).LWP_MAT.EPSLB = thisMaterial->TAR.IR.Bk.Emi;
            CFS(EQLNum).L(sLayer).LWP_MAT.TAUL = thisMaterial->TAR.IR.Ft.Tra;

            CFS(EQLNum).L(sLayer).LTYPE = LayerType::GLAZE;
            CFS(EQLNum).L(sLayer).SWP_MAT.RHOSFBB = thisMaterial->TAR.Sol.Ft.Bm[0].BmRef;
            CFS(EQLNum).L(sLayer).SWP_MAT.RHOSBBB = thisMaterial->TAR.Sol.Bk.Bm[0].BmRef;
            CFS(EQLNum).L(sLayer).SWP_MAT.TAUSFBB = thisMaterial->TAR.Sol.Ft.Bm[0].BmTra;

            CFS(EQLNum).L(sLayer).SWP_MAT.RHOSFBD = thisMaterial->TAR.Sol.Ft.Bm[0].DfRef;
            CFS(EQLNum).L(sLayer).SWP_MAT.RHOSBBD = thisMaterial->TAR.Sol.Bk.Bm[0].DfRef;
            CFS(EQLNum).L(sLayer).SWP_MAT.TAUSFBD = thisMaterial->TAR.Sol.Ft.Bm[0].DfTra;
            CFS(EQLNum).L(sLayer).SWP_MAT.TAUSBBD = thisMaterial->TAR.Sol.Bk.Bm[0].DfTra;

            CFS(EQLNum).L(sLayer).SWP_MAT.RHOSFDD = thisMaterial->TAR.Sol.Ft.Df.Ref;
            CFS(EQLNum).L(sLayer).SWP_MAT.RHOSBDD = thisMaterial->TAR.Sol.Bk.Df.Ref;
            CFS(EQLNum).L(sLayer).SWP_MAT.TAUS_DD = thisMaterial->TAR.Sol.Ft.Df.Tra;

        } else if (mat->group == Material::Group::ShadeEQL) {
            auto const *thisMaterial = dynamic_cast<Material::MaterialShadeEQL const *>(mat);
            assert(thisMaterial != nullptr);
            // roller blind
            ++sLayer;
            CFS(EQLNum).L(sLayer).Name = thisMaterial->Name;
            // longwave property input
            CFS(EQLNum).L(sLayer).LWP_MAT.EPSLF = thisMaterial->TAR.IR.Ft.Emi;
            CFS(EQLNum).L(sLayer).LWP_MAT.EPSLB = thisMaterial->TAR.IR.Bk.Emi;
            CFS(EQLNum).L(sLayer).LWP_MAT.TAUL = thisMaterial->TAR.IR.Ft.Tra;

            CFS(EQLNum).L(sLayer).LTYPE = LayerType::ROLLB;
            CFS(EQLNum).L(sLayer).SWP_MAT.TAUSFBB = thisMaterial->TAR.Sol.Ft.Bm[0].BmTra;
            CFS(EQLNum).L(sLayer).SWP_MAT.TAUSBBB = thisMaterial->TAR.Sol.Bk.Bm[0].BmTra;
            CFS(EQLNum).L(sLayer).SWP_MAT.RHOSFBD = thisMaterial->TAR.Sol.Ft.Bm[0].DfRef;
            CFS(EQLNum).L(sLayer).SWP_MAT.RHOSBBD = thisMaterial->TAR.Sol.Bk.Bm[0].DfRef;
            CFS(EQLNum).L(sLayer).SWP_MAT.TAUSFBD = thisMaterial->TAR.Sol.Ft.Bm[0].DfTra;
            CFS(EQLNum).L(sLayer).SWP_MAT.TAUSBBD = thisMaterial->TAR.Sol.Bk.Bm[0].DfTra;

        } else if (mat->group == Material::Group::DrapeEQL) {
            auto const *thisMaterial = dynamic_cast<Material::MaterialDrapeEQL const *>(mat);
            assert(thisMaterial != nullptr);
            // drapery fabric
            ++sLayer;
            CFS(EQLNum).L(sLayer).Name = thisMaterial->Name;
            // longwave property input
            CFS(EQLNum).L(sLayer).LWP_MAT.EPSLF = thisMaterial->TAR.IR.Ft.Emi;
            CFS(EQLNum).L(sLayer).LWP_MAT.EPSLB = thisMaterial->TAR.IR.Bk.Emi;
            CFS(EQLNum).L(sLayer).LWP_MAT.TAUL = thisMaterial->TAR.IR.Ft.Tra;

            CFS(EQLNum).L(sLayer).LTYPE = LayerType::DRAPE;
            CFS(EQLNum).L(sLayer).SWP_MAT.TAUSFBB = thisMaterial->TAR.Sol.Ft.Bm[0].BmTra;
            CFS(EQLNum).L(sLayer).SWP_MAT.TAUSBBB = thisMaterial->TAR.Sol.Bk.Bm[0].BmTra;
            CFS(EQLNum).L(sLayer).SWP_MAT.RHOSFBD = thisMaterial->TAR.Sol.Ft.Bm[0].DfRef;
            CFS(EQLNum).L(sLayer).SWP_MAT.RHOSBBD = thisMaterial->TAR.Sol.Bk.Bm[0].DfRef;
            CFS(EQLNum).L(sLayer).SWP_MAT.TAUSFBD = thisMaterial->TAR.Sol.Ft.Bm[0].DfTra;
            CFS(EQLNum).L(sLayer).SWP_MAT.TAUSBBD = thisMaterial->TAR.Sol.Bk.Bm[0].DfTra;

            CFS(EQLNum).L(sLayer).S = thisMaterial->pleatedLength;
            CFS(EQLNum).L(sLayer).W = thisMaterial->pleatedWidth;
            // init diffuse SWP to force default derivation
            CFS(EQLNum).L(sLayer).SWP_MAT.RHOSFDD = -1.0;
            CFS(EQLNum).L(sLayer).SWP_MAT.RHOSBDD = -1.0;
            CFS(EQLNum).L(sLayer).SWP_MAT.TAUS_DD = -1.0;

        } else if (mat->group == Material::Group::ScreenEQL) {
            auto const *thisMaterial = dynamic_cast<Material::MaterialScreenEQL const *>(mat);
            assert(thisMaterial != nullptr);
            // insect screen
            ++sLayer;
            CFS(EQLNum).L(sLayer).Name = thisMaterial->Name;
            // longwave property input
            CFS(EQLNum).L(sLayer).LWP_MAT.EPSLF = thisMaterial->TAR.IR.Ft.Emi;
            CFS(EQLNum).L(sLayer).LWP_MAT.EPSLB = thisMaterial->TAR.IR.Bk.Emi;
            CFS(EQLNum).L(sLayer).LWP_MAT.TAUL = thisMaterial->TAR.IR.Ft.Tra;

            CFS(EQLNum).L(sLayer).LTYPE = LayerType::INSCRN;
            CFS(EQLNum).L(sLayer).SWP_MAT.TAUSFBB = thisMaterial->TAR.Sol.Ft.Bm[0].BmTra;
            CFS(EQLNum).L(sLayer).SWP_MAT.TAUSBBB = thisMaterial->TAR.Sol.Bk.Bm[0].BmTra;
            CFS(EQLNum).L(sLayer).SWP_MAT.RHOSFBD = thisMaterial->TAR.Sol.Ft.Bm[0].DfRef;
            CFS(EQLNum).L(sLayer).SWP_MAT.RHOSBBD = thisMaterial->TAR.Sol.Bk.Bm[0].DfRef;

            CFS(EQLNum).L(sLayer).SWP_MAT.TAUSFBD = thisMaterial->TAR.Sol.Ft.Bm[0].DfTra;
            CFS(EQLNum).L(sLayer).SWP_MAT.TAUSBBD = thisMaterial->TAR.Sol.Bk.Bm[0].DfTra;
            // wire geometry
            CFS(EQLNum).L(sLayer).S = thisMaterial->wireSpacing;
            CFS(EQLNum).L(sLayer).W = thisMaterial->wireDiameter;

        } else if (mat->group == Material::Group::WindowGapEQL) {
            auto const *matGas = dynamic_cast<Material::MaterialGasMix const *>(mat);
            assert(matGas != nullptr);

            // Gap or Gas Layer
            ++gLayer;

            CFS(EQLNum).G(gLayer).Name = matGas->Name;
            // previously the values of the levels are 1-3, now it's 0-2
            CFS(EQLNum).G(gLayer).GTYPE = (int)matGas->gapVentType + 1;
            CFS(EQLNum).G(gLayer).TAS = matGas->Thickness;

            auto const &gas = matGas->gases[0];
            CFS(EQLNum).G(gLayer).FG.Name = Material::gasTypeNames[(int)gas.type];
            CFS(EQLNum).G(gLayer).FG.AK = gas.con.c0;
            CFS(EQLNum).G(gLayer).FG.BK = gas.con.c1;
            CFS(EQLNum).G(gLayer).FG.CK = gas.con.c2;
            CFS(EQLNum).G(gLayer).FG.ACP = gas.cp.c0;
            CFS(EQLNum).G(gLayer).FG.BCP = gas.cp.c1;
            CFS(EQLNum).G(gLayer).FG.CCP = gas.cp.c2;
            CFS(EQLNum).G(gLayer).FG.AVISC = gas.cp.c0;
            CFS(EQLNum).G(gLayer).FG.BVISC = gas.cp.c1;
            CFS(EQLNum).G(gLayer).FG.CVISC = gas.cp.c2;
            CFS(EQLNum).G(gLayer).FG.MHAT = gas.wght;
            // fills gas density and effective gap thickness
            BuildGap(state, CFS(EQLNum).G(gLayer), CFS(EQLNum).G(gLayer).GTYPE, CFS(EQLNum).G(gLayer).TAS);
        } else {
            ++sLayer;
            CFS(EQLNum).L(sLayer).Name = mat->Name;
            CFS(EQLNum).L(sLayer).LTYPE = LayerType::NONE;
        }
        // beam beam transmittance is the same for front and back side
        CFS(EQLNum).L(sLayer).SWP_MAT.TAUSBBB = CFS(EQLNum).L(sLayer).SWP_MAT.TAUSFBB;
        CFS(EQLNum).NL = sLayer;

        // checks optical properties and fill in default values for diffuse optical
        // properties by calculating from other optical inputs, also fills in geometrical inputs
        CheckAndFixCFSLayer(state, CFS(EQLNum).L(sLayer));

    } // end do for Construct(ConstrNum)%TotLayers

    // Finalize CFS after get input.  Correct effective gap thickness for VB
    FinalizeCFS(state, CFS(EQLNum));

    // get total solid layers (glazing layers + shade layers)
    state.dataConstruction->Construct(ConstrNum).TotSolidLayers = CFS(EQLNum).NL;

    // Calculate layers diffuse absorptance and system diffuse transmittance
    CalcEQLWindowOpticalProperty(state, CFS(EQLNum), SolarArrays::DIFF, SysAbs1, 0.0, 0.0, 0.0);
    state.dataConstruction->Construct(ConstrNum).TransDiffFrontEQL = SysAbs1(1, CFS(EQLNum).NL + 1);
    state.dataWindowEquivalentLayer->CFSDiffAbsTrans(_, _, EQLNum) = SysAbs1;
    state.dataConstruction->Construct(ConstrNum).AbsDiffFrontEQL({1, CFSMAXNL}) = SysAbs1(1, {1, CFSMAXNL});
    state.dataConstruction->Construct(ConstrNum).AbsDiffBackEQL({1, CFSMAXNL}) = SysAbs1(2, {1, CFSMAXNL});
    // get construction front and back diffuse effective reflectance
    state.dataConstruction->Construct(ConstrNum).ReflectSolDiffFront = CFS(EQLNum).L(1).SWP_EL.RHOSFDD;
    state.dataConstruction->Construct(ConstrNum).ReflectSolDiffBack = CFS(EQLNum).L(CFS(EQLNum).NL).SWP_EL.RHOSBDD;
    // calculate U-Value, SHGC and Normal Transmittance of EQL Window
    CalcEQLWindowStandardRatings(state, ConstrNum);

    if (CFSHasControlledShade(state, CFS(EQLNum)) > 0) CFS(EQLNum).ISControlled = true; // is controlled

    // set internal face emissivity
    state.dataConstruction->Construct(ConstrNum).InsideAbsorpThermal = EffectiveEPSLB(CFS(EQLNum));
}

void CalcEQLWindowUvalue(EnergyPlusData &state,
                         CFSTY const &FS, // CFS to be calculated
                         Real64 &UNFRC    // NFRC U-factor, W/m2-K
)
{
    // SUBROUTINE INFORMATION:
    //       AUTHOR         JOHN L. WRIGHT/Chip Barnaby
    //       DATE WRITTEN   Last Modified February 2008
    //       MODIFIED       Bereket Nigusse, May 2013
    //                      Replaced inside convection calculation with ISO Std 15099

    // PURPOSE OF THIS SUBROUTINE:
    // Calculates U-value of equivalent layer window at standard
    // fenestration winter rating conditions

    // METHODOLOGY EMPLOYED:
    // uses routine developed for ASHRAE RP-1311 (ASHWAT Model)
    // NFRC rated *HEATING* U-factor or Winter Rating Condition
    // tin = 294.15d0   ! Inside air temperature (69.8F, 21.0C)
    // tout = 255.15d0  ! Outside air temperature (-0.4F, -18C)
    // hcout = 26.d0    ! Outside convective film conductance at 5.5 m/s (12.3 mph)
    //                  ! wind speed (the value used in Window 5)
    // BeamSolarInc = 0.0

    Real64 constexpr Height(1.0); // window height, m
    Real64 constexpr TOUT(-18.0); // outdoor air temperature, C
    Real64 constexpr TIN(21.0);   // indoor air temperature, C
    static constexpr std::string_view RoutineName("CalcEQLWindowUvalue: ");

    Real64 U;    // U-factor, W/m2-K
    Real64 UOld; // U-factor during previous iteration step, W/m2-K
    Real64 HXO;  // outdoor combined conv+rad surf coeff, W/m2-K
    Real64 HXI;  // indoor combined conf+rad surf coeff, W/m2-K
    Real64 HRO;  // outdoor side radiation surf coeff, W/m2-K
    Real64 HCO;  // outdoor side convection surf coeff, W/m2-K
    Real64 HRI;  // indoor side radiation surf coeff, W/m2-K
    Real64 HCI;  // indoor side convection surf coeff, W/m2-K
    Real64 TGO;
    Real64 TGI;
    Real64 TGIK;
    Real64 TIK;
    Real64 DT; // temperature difference, K
    Real64 EO; // outside face effective emissivity, (-)
    Real64 EI; // inside face effective emissivity, (-)
    int I;     // index

    bool CFSURated = false; // false if U-Value calculation failed

    // Initial guess value for combined conductance
    HXO = 29.0; // 1/FenROut
    HXI = 7.0;  // 1/FenRIn
    HCO = 26.0;
    HCI = 3.0; // Initial guess

    DT = TIN - TOUT;               // note DT == 0 detected in CFSUFactor()
    EO = FS.L(1).LWP_EL.EPSLF;     // emissivities outside
    EI = FS.L(FS.NL).LWP_EL.EPSLB; // emissivities inside
    U = 5.0 / FS.NL;               // initial guess

    // Iterate: find surface temperature, update coeffs, converge to U
    for (I = 1; I <= 10; ++I) {
        TGO = TOUT + U * DT / HXO; // update glazing surface temps
        TGI = TIN - U * DT / HXI;
        HRO = Constant::StefanBoltzmann * EO * (pow_2(TGO + Constant::Kelvin) + pow_2(TOUT + Constant::Kelvin)) *
              ((TGO + Constant::Kelvin) + (TOUT + Constant::Kelvin));
        HRI = Constant::StefanBoltzmann * EI * (pow_2(TGI + Constant::Kelvin) + pow_2(TIN + Constant::Kelvin)) *
              ((TGI + Constant::Kelvin) + (TIN + Constant::Kelvin));
        // HCI = HIC_ASHRAE( Height, TGI, TI)  ! BAN June 2103 Replaced with ISO Std 15099
        TGIK = TGI + Constant::Kelvin;
        TIK = TIN + Constant::Kelvin;
        HCI = HCInWindowStandardRatings(state, Height, TGIK, TIK);
        if (HCI < 0.001) break;
        HXI = HCI + HRI;
        HXO = HCO + HRO;
        UOld = U;
        if (!CFSUFactor(state, FS, TOUT, HCO, TIN, HCI, U)) break;
        if (I > 1 && FEQX(U, UOld, 0.001)) {
            CFSURated = true;
            break;
        }
    }
    if (!CFSURated) {
        ShowWarningMessage(state, format("{}Fenestration U-Value calculation failed for {}", RoutineName, FS.Name));
        ShowContinueError(state, format("...Calculated U-value = {:.4T}", U));
        ShowContinueError(state, "...Check consistency of inputs");
    }
    UNFRC = U;
}

void CalcEQLWindowSHGCAndTransNormal(EnergyPlusData &state,
                                     CFSTY const &FS,    // fenestration system
                                     Real64 &SHGCSummer, // solar heat gain coefficient
                                     Real64 &TransNormal // transmittance at normal incidence
)
{

    // SUBROUTINE INFORMATION:
    //       AUTHOR         Bereket Nigusse
    //       DATE WRITTEN   May 2013

    // PURPOSE OF THIS SUBROUTINE:
    // Calculates SHGC and Normal Transmittance of equivalent layer fenestration.

    // METHODOLOGY EMPLOYED:
    // Uses routine developed for ASHRAE RP-1311 (ASHWAT Model)
    // Summer Window Rating Conditions
    // tin = 297.15d0         ! indoor air condition (75.2F,  24.0C)
    // tout = 305.15d0        ! Outside air temperature (89.6F, 32C)
    // hcout = 15.d0          ! Outside convective film conductance at 2.8 m/s (6.2 mph) wind speed
    // BeamSolarInc = 783.0d0 ! Direct normal incident solar radiation, W/m2

    constexpr Real64 TOL(0.01);
    constexpr Real64 TIN(297.15);
    constexpr Real64 TOUT(305.15);
    constexpr Real64 BeamSolarInc(783.0);
    static constexpr std::string_view RoutineName("CalcEQLWindowSHGCAndTransNormal: ");

    Real64 HCOUT;
    Real64 TRMOUT;
    Real64 TRMIN;
    Real64 HCIN;
    Array1D<Real64> QOCF(CFSMAXNL);
    Array1D<Real64> JB({0, CFSMAXNL});
    Array1D<Real64> JF({1, CFSMAXNL + 1});
    Array1D<Real64> T(CFSMAXNL);
    Array1D<Real64> Q({0, CFSMAXNL});
    Array1D<Real64> H({0, CFSMAXNL + 1});
    Array2D<Real64> Abs1(2, CFSMAXNL + 1);
    Real64 QOCFRoom;
    Real64 UCG;
    Real64 SHGC;
    Real64 IncA;
    Real64 VProfA;
    Real64 HProfA;
    int NL;
    int I;

    // Object Data
    Array1D<CFSSWP> SWP_ON(CFSMAXNL);

    NL = FS.NL;
    IncA = 0.0;
    VProfA = 0.0;
    HProfA = 0.0;
    Abs1 = 0.0;
    HCIN = 3.0; // Initial guess
    HCOUT = 15.0;
    if (FS.L(1).LTYPE == LayerType::ROLLB || FS.L(1).LTYPE == LayerType::DRAPE || FS.L(1).LTYPE == LayerType::INSCRN ||
        FS.L(1).LTYPE == LayerType::VBHOR || FS.L(1).LTYPE == LayerType::VBVER) { // Exterior Roller Blind Present | Exterior Drape Fabric | Exterior
                                                                                  // Insect Screen Present | Exterior Venetian Blind Present
        // Reduced convection coefficient due to external attachment
        HCOUT = 12.25;
    }

    // Temperatures
    TRMOUT = TOUT;
    TRMIN = TIN;

    //  Convert direct-normal solar properties for beam incidence to current incident angle
    for (I = 1; I <= NL; ++I) {
        ASHWAT_OffNormalProperties(state, FS.L(I), IncA, VProfA, HProfA, SWP_ON(I));
    }
    ASHWAT_Solar(FS.NL, SWP_ON, state.dataWindowEquivLayer->SWP_ROOMBLK, 1.0, 0.0, 0.0, Abs1(1, {1, FS.NL + 1}), Abs1(2, {1, FS.NL + 1}));
    TransNormal = Abs1(1, NL + 1);

    // Calculate SHGC using net radiation method (ASHWAT Model)
    bool CFSSHGC = ASHWAT_ThermalRatings(state,
                                         FS,
                                         TIN,
                                         TOUT,
                                         HCIN,
                                         HCOUT,
                                         TRMOUT,
                                         TRMIN,
                                         BeamSolarInc,
                                         BeamSolarInc * Abs1(1, {1, NL + 1}),
                                         TOL,
                                         QOCF,
                                         QOCFRoom,
                                         T,
                                         Q,
                                         JF,
                                         JB,
                                         H,
                                         UCG,
                                         SHGC,
                                         true);

    if (!CFSSHGC) {
        ShowWarningMessage(state, format("{}Solar heat gain coefficient calculation failed for {}", RoutineName, FS.Name));
        ShowContinueError(state, format("...Calculated SHGC = {:.4T}", SHGC));
        ShowContinueError(state, format("...Calculated U-Value = {:.4T}", UCG));
        ShowContinueError(state, "...Check consistency of inputs.");
        return;
    }
    SHGCSummer = SHGC;
}

void CalcEQLWindowOpticalProperty(EnergyPlusData &state,
                                  CFSTY &FS,                      // fenestration system
                                  SolarArrays const DiffBeamFlag, // isDIFF: calc diffuse properties
                                  Array2A<Real64> Abs1,
                                  Real64 const IncA,   // angle of incidence, radians
                                  Real64 const VProfA, // inc solar vertical profile angle, radians
                                  Real64 const HProfA  // inc solar horizontal profile angle, radians
)
{
    // SUBROUTINE INFORMATION:
    //       AUTHOR         University of WaterLoo
    //       MODIFIED       Bereket Nigusse, May 2013

    // PURPOSE OF THIS SUBROUTINE:
    // Calculates absorptance for each layer, and transmittance of the
    // fenestration for beam and diffuse solar radiation

    // METHODOLOGY EMPLOYED:
    // uses routine developed for ASHRAE RP-1311 (ASHWAT Model). Uses net radiation method.

    // Argument array dimensioning
    Abs1.dim(2, CFSMAXNL + 1);

    // Locals
    // SUBROUTINE ARGUMENT DEFINITIONS:
    // else: isBEAM
    // returned: layer abs for unit (1 W/m2) incident
    //   if beam, Abs1( :, 1) = abs for IncA
    //            Abs1( :, 2) = trans Beam-Diffuse only
    //   if diff, Abs1( :, 1) = abs for outside diff
    //            Abs1( :, 2) = abs for inside diff
    //   + = up-from-horizontal
    //   + = west-of-normal
    // convect coefficients, W/m2-K

    // Object Data
    Array1D<CFSSWP> SWP_ON(CFSMAXNL);

    int NL = FS.NL;
    Abs1 = 0.0;

    if (FS.ISControlled) { // at least 1 controlled layer found
        for (int iL = 1; iL <= NL; ++iL) {
            // If there is shade control (Venetian Blind Only).
            if (IsControlledShade(state, FS.L(iL))) {
                DoShadeControl(state, FS.L(iL), IncA, VProfA, HProfA);
            }
        }
    }

    if (DiffBeamFlag != SolarArrays::DIFF) {
        //  Beam: Convert direct-normal solar properties to off-normal properties
        for (int I = 1; I <= NL; ++I) {
            ASHWAT_OffNormalProperties(state, FS.L(I), IncA, VProfA, HProfA, SWP_ON(I));
        }
        ASHWAT_Solar(FS.NL, SWP_ON, state.dataWindowEquivLayer->SWP_ROOMBLK, 1.0, 0.0, 0.0, Abs1(1, {1, FS.NL + 1}), Abs1(2, {1, FS.NL + 1}));
    } else {
        // diffuse
        Array1D<CFSSWP> const SWP_EL(FS.L.ma(&CFSLAYER::SWP_EL)); // Autodesk:F2C++ Can't slice a member array so we create a temporary: Inefficient
        ASHWAT_Solar(FS.NL, SWP_EL, state.dataWindowEquivLayer->SWP_ROOMBLK, 0.0, 1.0, 0.0, Abs1(1, {1, FS.NL + 1}));
        ASHWAT_Solar(FS.NL, SWP_EL, state.dataWindowEquivLayer->SWP_ROOMBLK, 0.0, 0.0, 1.0, Abs1(2, {1, FS.NL + 1}));
        // CFSFenProp = LOK1 .AND. LOK2
    }
}

void EQLWindowSurfaceHeatBalance(EnergyPlusData &state,
                                 int const SurfNum,       // Surface number
                                 Real64 const HcOut,      // outside convection coefficient at this timestep, W/m2K
                                 Real64 &SurfInsideTemp,  // Inside window surface temperature (innermost face) [C]
                                 Real64 &SurfOutsideTemp, // Outside surface temperature (C)
                                 Real64 &SurfOutsideEmiss,
                                 DataBSDFWindow::Condition const CalcCondition // Calculation condition (summer, winter or no condition)
)
{
    // SUBROUTINE INFORMATION:
    //       AUTHOR         Bereket Nigusse
    //       DATE WRITTEN   May 2013

    // PURPOSE OF THIS SUBROUTINE:
    // performs surface heat balance and returns in the inside and outside surface temperatures

    // METHODOLOGY EMPLOYED:
    // uses the solar-thermal routine developed for ASHRAE RP-1311 (ASHWAT Model).

    using Psychrometrics::PsyCpAirFnW;
    using Psychrometrics::PsyTdpFnWPb;

    Real64 constexpr TOL(0.0001); // convergence tolerance

    int NL; // Number of layers
    Real64 TIN(0);
    Real64 TRMIN;
    Real64 Tout(0);
    Real64 TRMOUT;
    Real64 QCONV;
    Array1D<Real64> QOCF(CFSMAXNL);
    Real64 QOCFRoom;
    Array1D<Real64> JB({0, CFSMAXNL});
    Array1D<Real64> JF({1, CFSMAXNL + 1});
    Array1D<Real64> T(CFSMAXNL);
    Array1D<Real64> Q({0, CFSMAXNL});
    Array1D<Real64> H({0, CFSMAXNL + 1});
    Array1D<Real64> QAllSWwinAbs({1, CFSMAXNL + 1});

    int EQLNum;    // equivalent layer window index
    int ConstrNum; // Construction number

    Real64 LWAbsIn;  // effective long wave absorptance/emissivity back side
    Real64 LWAbsOut; // effective long wave absorptance/emissivity front side
    Real64 outir(0);
    Real64 rmir;
    Real64 Ebout;
    Real64 QXConv;              // extra convective gain from this surface
    Real64 TaIn(0);             // zone air temperature
    Real64 tsky;                // sky temperature
    Real64 HcIn;                // inside convection coefficient at this timestep, W/m2K
    Real64 ConvHeatFlowNatural; // Convective heat flow from gap between glass and interior shade or blind (W)
    Real64 NetIRHeatGainWindow; // net radiation gain from the window surface to the zone (W)
    Real64 ConvHeatGainWindow;  // net convection heat gain from inside surface of window to zone air (W)
    LayerType InSideLayerType;  // interior shade type

    Real64 SrdSurfTempAbs; // Absolute temperature of a surrounding surface
    Real64 OutSrdIR;

    if (CalcCondition != DataBSDFWindow::Condition::Invalid) return;

    ConstrNum = state.dataSurface->Surface(SurfNum).Construction;
    QXConv = 0.0;
    ConvHeatFlowNatural = 0.0;

    EQLNum = state.dataConstruction->Construct(ConstrNum).EQLConsPtr;
    HcIn = state.dataHeatBalSurf->SurfHConvInt(SurfNum); // windows inside surface convective film conductance

    if (CalcCondition == DataBSDFWindow::Condition::Invalid) {
        int SurfNumAdj = state.dataSurface->Surface(SurfNum).ExtBoundCond;
        Real64 RefAirTemp = state.dataSurface->Surface(SurfNum).getInsideAirTemperature(state, SurfNum);
        TaIn = RefAirTemp;
        TIN = TaIn + Constant::Kelvin; // Inside air temperature, K

        // now get "outside" air temperature
        if (SurfNumAdj > 0) {
            // this is interzone window. the outside condition is determined from the adjacent zone
            // condition
            int enclNumAdj = state.dataSurface->Surface(SurfNumAdj).RadEnclIndex;
            RefAirTemp = state.dataSurface->Surface(SurfNumAdj).getInsideAirTemperature(state, SurfNumAdj);
            Tout = RefAirTemp + Constant::Kelvin; // outside air temperature
            tsky = state.dataViewFactor->EnclRadInfo(enclNumAdj).MRT +
                   Constant::Kelvin; // TODO this misses IR from sources such as high temp radiant and baseboards

            // The IR radiance of this window's "exterior" surround is the IR radiance
            // from surfaces and high-temp radiant sources in the adjacent zone
            outir = state.dataSurface->SurfWinIRfromParentZone(SurfNumAdj) + state.dataHeatBalSurf->SurfQdotRadHVACInPerArea(SurfNumAdj) +
                    state.dataHeatBal->SurfQdotRadIntGainsInPerArea(SurfNumAdj);

        } else { // Exterior window (ExtBoundCond = 0)
                 // Calculate LWR from surrounding surfaces if defined for an exterior window
            OutSrdIR = 0;
            if (state.dataGlobal->AnyLocalEnvironmentsInModel) {
                if (state.dataSurface->Surface(SurfNum).SurfHasSurroundingSurfProperty) {
                    SrdSurfTempAbs = state.dataSurface->Surface(SurfNum).SrdSurfTemp + Constant::Kelvin;
                    OutSrdIR = Constant::StefanBoltzmann * state.dataSurface->Surface(SurfNum).ViewFactorSrdSurfs * pow_4(SrdSurfTempAbs);
                }
            }
            if (state.dataSurface->Surface(SurfNum).ExtWind) { // Window is exposed to wind (and possibly rain)
                if (state.dataEnvrn->IsRain) {                 // Raining: since wind exposed, outside window surface gets wet
                    Tout = state.dataSurface->SurfOutWetBulbTemp(SurfNum) + Constant::Kelvin;
                } else { // Dry
                    Tout = state.dataSurface->SurfOutDryBulbTemp(SurfNum) + Constant::Kelvin;
                }
            } else { // Window not exposed to wind
                Tout = state.dataSurface->SurfOutDryBulbTemp(SurfNum) + Constant::Kelvin;
            }
            tsky = state.dataEnvrn->SkyTempKelvin;
            Ebout = Constant::StefanBoltzmann * pow_4(Tout);
            // ASHWAT model may be slightly different
            outir = state.dataSurface->Surface(SurfNum).ViewFactorSkyIR *
                        (state.dataSurface->SurfAirSkyRadSplit(SurfNum) * Constant::StefanBoltzmann * pow_4(tsky) +
                         (1.0 - state.dataSurface->SurfAirSkyRadSplit(SurfNum)) * Ebout) +
                    state.dataSurface->Surface(SurfNum).ViewFactorGroundIR * Ebout + OutSrdIR;
        }
    }
    // Outdoor conditions
    TRMOUT = root_4(outir / Constant::StefanBoltzmann); // it is in Kelvin scale
    // indoor conditions
    LWAbsIn = EffectiveEPSLB(state.dataWindowEquivLayer->CFS(EQLNum));  // windows inside face effective thermal emissivity
    LWAbsOut = EffectiveEPSLF(state.dataWindowEquivLayer->CFS(EQLNum)); // windows outside face effective thermal emissivity
    SurfOutsideEmiss = LWAbsOut;
    // Indoor mean radiant temperature.
    // IR incident on window from zone surfaces and high-temp radiant sources
    rmir = state.dataSurface->SurfWinIRfromParentZone(SurfNum) + state.dataHeatBalSurf->SurfQdotRadHVACInPerArea(SurfNum) +
           state.dataHeatBal->SurfQdotRadIntGainsInPerArea(SurfNum);
    TRMIN = root_4(rmir / Constant::StefanBoltzmann); // TODO check model equation.

    NL = state.dataWindowEquivLayer->CFS(EQLNum).NL;
    QAllSWwinAbs({1, NL + 1}) = state.dataHeatBal->SurfWinQRadSWwinAbs(SurfNum, {1, NL + 1});
    //  Solve energy balance(s) for temperature at each node/layer and
    //  heat flux, including components, between each pair of nodes/layers
    ASHWAT_ThermalCalc(state,
                       state.dataWindowEquivLayer->CFS(EQLNum),
                       TIN,
                       Tout,
                       HcIn,
                       HcOut,
                       TRMOUT,
                       TRMIN,
                       QAllSWwinAbs({1, NL + 1}),
                       TOL,
                       QOCF,
                       QOCFRoom,
                       T,
                       Q,
                       JF,
                       JB,
                       H);

    // effective surface temperature is set to surface temperature calculated
    // by the fenestration layers temperature solver
    SurfInsideTemp = T(NL) - Constant::Kelvin;
    // Convective to room
    QCONV = H(NL) * (T(NL) - TIN);
    // Other convective = total conv - standard model prediction
    QXConv = QCONV - HcIn * (SurfInsideTemp - TaIn);
    // Save the extra convection term. This term is added to the zone air heat
    // balance equation
    state.dataSurface->SurfWinOtherConvHeatGain(SurfNum) = state.dataSurface->Surface(SurfNum).Area * QXConv;
    SurfOutsideTemp = T(1) - Constant::Kelvin;
    // Various reporting calculations
    InSideLayerType = state.dataWindowEquivLayer->CFS(EQLNum).L(NL).LTYPE;
    if (InSideLayerType == LayerType::GLAZE) {
        ConvHeatFlowNatural = 0.0;
    } else {
        ConvHeatFlowNatural = state.dataSurface->Surface(SurfNum).Area * QOCFRoom;
    }
    state.dataSurface->SurfWinEffInsSurfTemp(SurfNum) = SurfInsideTemp;
    NetIRHeatGainWindow =
        state.dataSurface->Surface(SurfNum).Area * LWAbsIn * (Constant::StefanBoltzmann * pow_4(SurfInsideTemp + Constant::Kelvin) - rmir);
    ConvHeatGainWindow = state.dataSurface->Surface(SurfNum).Area * HcIn * (SurfInsideTemp - TaIn);
    // Window heat gain (or loss) is calculated here
    state.dataSurface->SurfWinHeatGain(SurfNum) =
        state.dataSurface->SurfWinTransSolar(SurfNum) + ConvHeatGainWindow + NetIRHeatGainWindow + ConvHeatFlowNatural -
        (state.dataSurface->SurfWinLossSWZoneToOutWinRep(SurfNum) +
         state.dataHeatBalSurf->SurfWinInitialDifSolInTrans(SurfNum) * state.dataSurface->Surface(SurfNum).Area);
    state.dataSurface->SurfWinConvHeatFlowNatural(SurfNum) = ConvHeatFlowNatural;
    state.dataSurface->SurfWinGainConvShadeToZoneRep(SurfNum) = ConvHeatGainWindow;
    state.dataSurface->SurfWinGainIRGlazToZoneRep(SurfNum) = NetIRHeatGainWindow;
    state.dataSurface->SurfWinGainIRShadeToZoneRep(SurfNum) = NetIRHeatGainWindow;
    if (InSideLayerType == LayerType::GLAZE) {
        // no interior shade
        state.dataSurface->SurfWinGainIRShadeToZoneRep(SurfNum) = 0.0;
    } else {
        // Interior shade exists
        state.dataSurface->SurfWinGainIRGlazToZoneRep(SurfNum) = 0.0;
    }
}

void OPENNESS_LW(Real64 const OPENNESS, // shade openness (=tausbb at normal incidence)
                 Real64 const EPSLW0,   // apparent LW emittance of shade at 0 openness
                 Real64 const TAULW0,   // apparent LW transmittance of shade at 0 openness
                 Real64 &EPSLW,         // returned: effective LW emittance of shade
                 Real64 &TAULW          // returned: effective LW transmittance of shade
)
{
    // SUBROUTINE INFORMATION:
    //       AUTHOR         John L. Wright and Nathan Kotey, University of Waterloo,
    //                      Mechanical Engineering, Advanced Glazing System Laboratory

    // PURPOSE OF THIS SUBROUTINE:
    // Modifies long wave properties for shade types characterized by openness.
    // Applies to shade type: insect screen, roller blind, drape fabric

    //   (= wire or thread emittance)
    //   typical (default) values
    //      dark insect screen = .93
    //      metallic insect screen = .32
    //      roller blinds = .91
    //      drape fabric = .87
    //   typical (default) values
    //      dark insect screen = .02
    //      metallic insect screen = .19
    //      roller blinds = .05
    //      drape fabric = .05

    EPSLW = EPSLW0 * (1.0 - OPENNESS);
    TAULW = TAULW0 * (1.0 - OPENNESS) + OPENNESS;
}

Real64 P01(EnergyPlusData &state,
           Real64 const P,             // property
           std::string_view const WHAT // identifier for err msg
)
{
    //       AUTHOR         ASHRAE 1311-RP
    //       MODIFIED       Bereket Nigusse, May 2013
    //                      Added error messages

    // PURPOSE OF THIS FUNCTION:
    // Constrains property to range 0 - 1

    static constexpr std::string_view RoutineName("P01: ");

    if (P < -0.05 || P > 1.05) {
        ShowWarningMessage(state, format("{}property value should have been between 0 and 1", RoutineName));
        ShowContinueError(state, format("{}=:  property value is ={:.4T}", WHAT, P));
        if (P < 0.0) {
            ShowContinueError(state, "property value is reset to 0.0");
        } else if (P > 1.0) {
            ShowContinueError(state, "property value is reset to 1.0");
        }
    }
    return max(0.0, min(1.0, P));
}

Real64
HEMINT(EnergyPlusData &state,
       std::function<Real64(EnergyPlusData &state, Real64 const THETA, int const OPT, const Array1D<Real64> &)> F, // property integrand function
       int const F_Opt,           // options passed to F() (hipRHO, hipTAU)
       const Array1D<Real64> &F_P // parameters passed to F()
)
{
    //       AUTHOR         ASHRAE 1311-RP

    // PURPOSE OF THIS FUNCTION:
    // Romberg Integration of Property function over hemispherical dome
    // METHODOLOGY EMPLOYED:
    //  Romberg Integration.

    // Argument array dimensioning
    EP_SIZE_CHECK(F_P, state.dataWindowEquivalentLayer->hipDIM);

    constexpr Real64 KMAX(8); // max steps
    int const NPANMAX(std::pow(2, KMAX));
    Real64 constexpr TOL(0.0005); // convergence tolerance
    static constexpr std::string_view RoutineName("HEMINT");

    Array2D<Real64> T(KMAX, KMAX);
    Real64 FX;
    Real64 X;
    Real64 DX;
    Real64 DIFF;
    int K;

    Real64 X1 = 0.0; // integration limits
    Real64 X2 = Constant::PiOvr2;
    int nPan = 1;
    Real64 SUM = 0.0;
    for (K = 1; K <= KMAX; ++K) {
        DX = (X2 - X1) / nPan;
        int iPX = NPANMAX / nPan;
        for (int I = 0; I <= nPan; ++I) {
            if (K == 1 || mod(I * iPX, iPX * 2) != 0) {
                //   evaluate integrand function for new X values
                //   2 * sin( x) * cos( x) covers hemisphere with single integral
                X = X1 + I * DX;
                FX = 2.0 * std::sin(X) * std::cos(X) * F(state, X, F_Opt, F_P);
                if (K == 1) FX /= 2.0;
                SUM += FX;
            }
        }

        T(K, 1) = DX * SUM;
        // trapezoid result - i.e., first column Romberg entry
        // Now complete the row
        if (K > 1) {
            for (int L = 2; L <= K; ++L) {
                Real64 const pow_4_L_1(std::pow(4.0, L - 1));
                T(K, L) = (pow_4_L_1 * T(K, L - 1) - T(K - 1, L - 1)) / (pow_4_L_1 - 1.0);
            }
            //    check for convergence
            //    do 8 panels minimum, else can miss F() features
            if (nPan >= 8) {
                DIFF = std::abs(T(K, K) - T(K - 1, K - 1));
                if (DIFF < TOL) break;
            }
        }
        nPan *= 2;
    }
    if (K > KMAX) {
        K = KMAX;
    }
    return P01(state, T(K, K), RoutineName);
}

void RB_DIFF(EnergyPlusData &state,
             Real64 const RHO_BT0, // normal incidence beam-total reflectance
             Real64 const TAU_BT0, // normal incidence beam-total transmittance
             Real64 const TAU_BB0, // normal incidence beam-beam transmittance
             Real64 &RHO_DD,       // returned: diffuse-diffuse reflectance
             Real64 &TAU_DD        // returned: diffuse-diffuse transmittance
)
{
    // SUBROUTINE INFORMATION:
    //       AUTHOR         John L. Wright and Nathan Kotey, University of Waterloo,
    //                      Mechanical Engineering, Advanced Glazing System Laboratory

    // PURPOSE OF THIS SUBROUTINE:
    // Calculates roller blind diffuse-diffuse solar optical properties by integrating
    // the corresponding properties over the hemisphere

    static constexpr std::string_view RoutineName("RB_DIFF: ");

    Array1D<Real64> P(state.dataWindowEquivalentLayer->hipDIM);
    Real64 SumRefAndTran; // sum of the reflectance and transmittance

    RHO_DD = RHO_BT0;
    P(state.dataWindowEquivalentLayer->hipRHO_BT0) = RHO_BT0;
    P(state.dataWindowEquivalentLayer->hipTAU_BT0) = TAU_BT0;
    P(state.dataWindowEquivalentLayer->hipTAU_BB0) = TAU_BB0;

    TAU_DD = HEMINT(state, RB_F, 0, P);

    if (RHO_DD + TAU_DD > 1.0) {
        SumRefAndTran = RHO_DD + TAU_DD;
        ShowWarningMessage(state, format("{}Roller blind diffuse-diffuse properties are inconsistent", RoutineName));
        ShowContinueError(state, format("...The diffuse-diffuse reflectance = {:.4T}", RHO_DD));
        ShowContinueError(state, format("...The diffuse-diffuse transmittance = {:.4T}", TAU_DD));
        ShowContinueError(state, format("...Sum of diffuse reflectance and transmittance = {:.4T}", SumRefAndTran));
        ShowContinueError(state, "...This sum cannot be > 1.0. Transmittance will be reset to 1 minus reflectance");
        TAU_DD = 1.0 - RHO_DD;
    }
}

Real64 RB_F(EnergyPlusData &state,
            Real64 const THETA,             // incidence angle, radians
            [[maybe_unused]] int const OPT, // options (unused)
            const Array1D<Real64> &P        // parameters
)
{
    //       AUTHOR         ASHRAE 1311-RP

    // PURPOSE OF THIS FUNCTION:
    //  Roller blind integrand

    // Argument array dimensioning
    EP_SIZE_CHECK(P, state.dataWindowEquivalentLayer->hipDIM);

    Real64 RHO_BD;
    Real64 TAU_BB;
    Real64 TAU_BD;

    RB_BEAM(state,
            THETA,
            P(state.dataWindowEquivalentLayer->hipRHO_BT0),
            P(state.dataWindowEquivalentLayer->hipTAU_BT0),
            P(state.dataWindowEquivalentLayer->hipTAU_BB0),
            RHO_BD,
            TAU_BB,
            TAU_BD);

    return TAU_BB + TAU_BD;
}

void RB_BEAM(EnergyPlusData &state,
             Real64 const xTHETA,  // angle of incidence, radians (0 - PI/2)
             Real64 const RHO_BT0, // normal incidence beam-total front reflectance
             Real64 const TAU_BT0, // normal incidence beam-total transmittance
             Real64 const TAU_BB0, // normal incidence beam-beam transmittance
             Real64 &RHO_BD,       // returned: beam-diffuse front reflectance
             Real64 &TAU_BB,       // returned: beam-beam transmittance
             Real64 &TAU_BD        // returned: beam-diffuse transmittance
)
{
    // SUBROUTINE INFORMATION:
    //       AUTHOR         John L. Wright, University of Waterloo,
    //                      Mechanical Engineering, Advanced Glazing System Laboratory

    // PURPOSE OF THIS SUBROUTINE:
    // Calculates the roller blind off-normal properties using semi-empirical relations

    // SUBROUTINE ARGUMENT DEFINITIONS:
    //   TAU_BT0 = TAU_BB0 + TAU_BD0
    //   (openness)

    static constexpr std::string_view ContextName("RB_BEAM TauBD");

    Real64 THETA;        // working angle of incidence (limited < 90 deg)
    Real64 TAUM0;        // apparent blind material transmittance at normal incidence
    Real64 THETA_CUTOFF; // cutoff angle, radians (angle beyond which total transmittance goes to zero)
    Real64 TAUBT_EXPO;   // exponent in the beam-total transmittance model
    Real64 TAUBB_EXPO;   // exponent in the beam-beam transmittance model
    Real64 TAU_BT;       // beam-total transmittance

    THETA = min(89.99 * Constant::DegToRad, xTHETA);

    if (TAU_BB0 > 0.9999) {
        TAU_BB = 1.0;
        TAU_BT = 1.0;
    } else {
        // beam total
        TAUM0 = min(1.0, (TAU_BT0 - TAU_BB0) / (1.0 - TAU_BB0));
        if (TAUM0 <= 0.33) {
            TAUBT_EXPO = 0.133 * std::pow(TAUM0 + 0.003, -0.467);
        } else {
            TAUBT_EXPO = 0.33 * (1.0 - TAUM0);
        }
        TAU_BT = TAU_BT0 * std::pow(std::cos(THETA), TAUBT_EXPO); // always 0 - 1

        Real64 const cos_TAU_BB0(std::cos(TAU_BB0 * Constant::PiOvr2));
        THETA_CUTOFF = Constant::DegToRad * (90.0 - 25.0 * cos_TAU_BB0);
        if (THETA >= THETA_CUTOFF) {
            TAU_BB = 0.0;
        } else {
            TAUBB_EXPO = 0.6 * std::pow(cos_TAU_BB0, 0.3);
            TAU_BB = TAU_BB0 * std::pow(std::cos(Constant::PiOvr2 * THETA / THETA_CUTOFF), TAUBB_EXPO);
            // BB correlation can produce results slightly larger than BT
            // Enforce consistency
            TAU_BB = min(TAU_BT, TAU_BB);
        }
    }

    RHO_BD = RHO_BT0;
    TAU_BD = P01(state, TAU_BT - TAU_BB, ContextName);
}

void IS_DIFF(EnergyPlusData &state,
             Real64 const RHO_BT0, // normal incidence beam-total reflectance
             Real64 const TAU_BT0, // normal incidence beam-total transmittance
             Real64 const TAU_BB0, // normal incidence beam-beam transmittance
             Real64 &RHO_DD,       // returned: diffuse-diffuse reflectance
             Real64 &TAU_DD        // returned: diffuse-diffuse transmittance
)
{
    // SUBROUTINE INFORMATION:
    //       AUTHOR         John L. Wright, University of Waterloo,
    //                      Mechanical Engineering, Advanced Glazing System Laboratory

    // PURPOSE OF THIS SUBROUTINE:
    // Calculates insect screen diffuse-diffuse solar optical properties by integrating
    // the corresponding properties over the hemisphere

    // SUBROUTINE ARGUMENT DEFINITIONS:
    //   TAU_BT0 = TAU_BB0 + TAU_BD0
    Array1D<Real64> P(state.dataWindowEquivalentLayer->hipDIM);

    static constexpr std::string_view RoutineName("IS_DIFF: ");

    Real64 SumRefAndTran;

    P(state.dataWindowEquivalentLayer->hipRHO_BT0) = RHO_BT0;
    P(state.dataWindowEquivalentLayer->hipTAU_BT0) = TAU_BT0;
    P(state.dataWindowEquivalentLayer->hipTAU_BB0) = TAU_BB0;

    RHO_DD = HEMINT(state, IS_F, state.dataWindowEquivalentLayer->hipRHO, P);
    TAU_DD = HEMINT(state, IS_F, state.dataWindowEquivalentLayer->hipTAU, P);

    if (RHO_DD + TAU_DD > 1.0) {
        SumRefAndTran = RHO_DD + TAU_DD;
        ShowWarningMessage(state, format("{}Calculated insect screen diffuse-diffuse properties are inconsistent", RoutineName));
        ShowContinueError(state, format("...The diffuse-diffuse reflectance = {:.4T}", RHO_DD));
        ShowContinueError(state, format("...The diffuse-diffuse transmittance = {:.4T}", TAU_DD));
        ShowContinueError(state, format("...Sum of diffuse reflectance and transmittance = {:.4T}", SumRefAndTran));
        ShowContinueError(state, "...This sum cannot be > 1.0. Transmittance will be reset to 1 minus reflectance");
        TAU_DD = 1.0 - RHO_DD;
    }
}

Real64 IS_F(EnergyPlusData &state,
            Real64 const THETA,      // incidence angle, radians
            int const OPT,           // options (1=reflectance, 2=transmittance)
            const Array1D<Real64> &P // parameters
)
{
    //       AUTHOR         ASHRAE 1311-RP

    // PURPOSE OF THIS FUNCTION:
    //  Insect screen integrand

    // Argument array dimensioning
    EP_SIZE_CHECK(P, state.dataWindowEquivalentLayer->hipDIM);

    Real64 RHO_BD;
    Real64 TAU_BB;
    Real64 TAU_BD;

    IS_BEAM(state,
            THETA,
            P(state.dataWindowEquivalentLayer->hipRHO_BT0),
            P(state.dataWindowEquivalentLayer->hipTAU_BT0),
            P(state.dataWindowEquivalentLayer->hipTAU_BB0),
            RHO_BD,
            TAU_BB,
            TAU_BD);

    if (OPT == state.dataWindowEquivalentLayer->hipRHO) {
        return RHO_BD;
    } else if (OPT == state.dataWindowEquivalentLayer->hipTAU) {
        return TAU_BB + TAU_BD;
    } else {
        return -1.0;
    }
}

void IS_BEAM(EnergyPlusData &state,
             Real64 const xTHETA,  // incidence angle, radians (0 - PI/2)
             Real64 const RHO_BT0, // beam-total reflectance
             Real64 const TAU_BT0, // beam-total transmittance at normal incidence
             Real64 const TAU_BB0, // beam-beam transmittance at normal incidence
             Real64 &RHO_BD,       // returned: beam-diffuse reflectance
             Real64 &TAU_BB,       // returned: beam-beam transmittance
             Real64 &TAU_BD        // returned: beam-diffuse transmittance
)
{
    // SUBROUTINE INFORMATION:
    //       AUTHOR         John L. Wright, University of Waterloo,
    //                      Mechanical Engineering, Advanced Glazing System Laboratory

    // PURPOSE OF THIS SUBROUTINE:
    // Calculates insect screen off-normal solar optical properties
    // using semi-empirical relations.

    // SUBROUTINE ARGUMENT DEFINITIONS:
    //   TAU_BTO = TAU_BB0 + TAU_BD0

    static constexpr std::string_view RhoBD_Name("IS_BEAM RhoBD");
    static constexpr std::string_view TauBB_Name("IS_BEAM TauBB");
    static constexpr std::string_view TauBT_Name("IS_BEAM TauBT");
    static constexpr std::string_view TauBD_Name("IS_BEAM TauBD");

    Real64 THETA_CUTOFF; // cutoff angle, radians (beyond which TAU_BB = 0)
    Real64 B;            // working temp
    Real64 RHO_W;        // apparent wire reflectance
    Real64 RHO_BT90;     // beam-total reflectance at 90 deg incidence
    Real64 TAU_BT;       // beam-total transmittance

    Real64 const THETA(min(89.99 * Constant::DegToRad, xTHETA)); // working incident angle, radians
    Real64 const COSTHETA(std::cos(THETA));

    RHO_W = RHO_BT0 / max(0.00001, 1.0 - TAU_BB0);
    B = -0.45 * std::log(max(RHO_W, 0.01));

    RHO_BT90 = RHO_BT0 + (1.0 - RHO_BT0) * (0.35 * RHO_W);

    RHO_BD = P01(state, RHO_BT0 + (RHO_BT90 - RHO_BT0) * (1.0 - std::pow(COSTHETA, B)), RhoBD_Name);

    if (TAU_BT0 < 0.00001) {
        TAU_BB = 0.0;
        TAU_BT = 0.0;
    } else {
        THETA_CUTOFF = std::acos(IS_DSRATIO(TAU_BB0));

        if (THETA >= THETA_CUTOFF) {
            TAU_BB = 0.0;
        } else {
            B = -0.45 * std::log(max(TAU_BB0, 0.01)) + 0.1;
            TAU_BB = P01(state, TAU_BB0 * std::pow(std::cos(Constant::PiOvr2 * THETA / THETA_CUTOFF), B), TauBB_Name);
        }

        B = -0.65 * std::log(max(TAU_BT0, 0.01)) + 0.1;
        TAU_BT = P01(state, TAU_BT0 * std::pow(COSTHETA, B), TauBT_Name);
    }

    TAU_BD = P01(state, TAU_BT - TAU_BB, TauBD_Name);
}

Real64 IS_OPENNESS(Real64 const D, // wire diameter
                   Real64 const S  // wire spacing
)
{
    //       AUTHOR         ASHRAE 1311-RP

    // PURPOSE OF THIS FUNCTION:
    //  Returns openness from wire geometry.

    if (S > 0.0) {
        return pow_2(max(S - D, 0.0) / S);
    } else {
        return 0.0;
    }
}

Real64 IS_DSRATIO(Real64 const OPENNESS) // openness
{
    //       AUTHOR         ASHRAE 1311-RP

    // PURPOSE OF THIS FUNCTION:
    //  Returns ratio of diameter to spacing

    if (OPENNESS > 0.0) {
        return 1.0 - min(std::sqrt(OPENNESS), 1.0);
    } else {
        return 0.0;
    }
}

void FM_DIFF(EnergyPlusData &state,
             Real64 const RHO_BT0, // fabric beam-total reflectance at normal incidence
             Real64 const TAU_BT0, // fabric beam-total transmittance at normal incidence
             Real64 const TAU_BB0, // forward facing fabric beam-beam transmittance at normal incidence
             Real64 &RHO_DD,       // returned: fabric diffuse-diffuse reflectance
             Real64 &TAU_DD        // returned: fabric diffuse-diffuse transmittance
)
{
    // SUBROUTINE INFORMATION:
    //       AUTHOR         John L. Wright, University of Waterloo,
    //                      Mechanical Engineering, Advanced Glazing System Laboratory

    // PURPOSE OF THIS SUBROUTINE:
    // Calculates drape fabric diffuse-diffuse solar optical properties by integrating
    // the corresponding beam properties over the hemisphere.

    // SUBROUTINE ARGUMENT DEFINITIONS:
    //   (TAU_BT0 = TAU_BB0 + TAU_BD0)
    // SUBROUTINE PARAMETER DEFINITIONS:
    static constexpr std::string_view RoutineName("FM_DIFF: ");

    Real64 TAU_BD0;
    Array1D<Real64> P(state.dataWindowEquivalentLayer->hipDIM);
    Real64 SumRefAndTran;

    TAU_BD0 = TAU_BT0 - TAU_BB0;

    P(state.dataWindowEquivalentLayer->hipRHO_BT0) = RHO_BT0;
    P(state.dataWindowEquivalentLayer->hipTAU_BT0) = TAU_BT0;
    P(state.dataWindowEquivalentLayer->hipTAU_BB0) = TAU_BB0;

    RHO_DD = HEMINT(state, FM_F, state.dataWindowEquivalentLayer->hipRHO, P);
    TAU_DD = HEMINT(state, FM_F, state.dataWindowEquivalentLayer->hipTAU, P);

    if (RHO_DD + TAU_DD > 1.0) {
        SumRefAndTran = RHO_DD + TAU_DD;
        ShowWarningMessage(state, format("{}Calculated drape fabric diffuse-diffuse properties are inconsistent", RoutineName));
        ShowContinueError(state, format("...The diffuse-diffuse reflectance = {:.4T}", RHO_DD));
        ShowContinueError(state, format("...The diffuse-diffuse transmittance = {:.4T}", TAU_DD));
        ShowContinueError(state, format("...Sum of diffuse reflectance and transmittance = {:.4T}", SumRefAndTran));
        ShowContinueError(state, "...This sum cannot be > 1.0. Transmittance will be reset to 1 minus reflectance");
        TAU_DD = 1.0 - RHO_DD;
    }
}

Real64 FM_F(EnergyPlusData &state,
            Real64 const THETA,      // incidence angle, radians
            int const Opt,           // options (hipRHO, hipTAU)
            const Array1D<Real64> &P // parameters
)
{
    //       AUTHOR         ASHRAE 1311-RP

    // PURPOSE OF THIS FUNCTION:
    //  Drape fabric property integrand.

    // Argument array dimensioning
    EP_SIZE_CHECK(P, state.dataWindowEquivalentLayer->hipDIM);

    Real64 RHO_BD;
    Real64 TAU_BB;
    Real64 TAU_BD;

    FM_BEAM(state,
            THETA,
            P(state.dataWindowEquivalentLayer->hipRHO_BT0),
            P(state.dataWindowEquivalentLayer->hipTAU_BT0),
            P(state.dataWindowEquivalentLayer->hipTAU_BB0),
            RHO_BD,
            TAU_BB,
            TAU_BD);

    if (Opt == state.dataWindowEquivalentLayer->hipRHO) {
        return RHO_BD;
    } else if (Opt == state.dataWindowEquivalentLayer->hipTAU) {
        return TAU_BB + TAU_BD;
    } else {
        return -1.0;
    }
}

void FM_BEAM(EnergyPlusData &state,
             Real64 const xTHETA,  // incidence angle, radians (0 - PI/2)
             Real64 const RHO_BT0, // fabric beam-total reflectance
             Real64 const TAU_BT0, // fabric beam-total transmittance at normal incidence
             Real64 const TAU_BB0, // fabric beam-beam transmittance at normal incidence
             Real64 &RHO_BD,       // returned: fabric beam-diffuse reflectance
             Real64 &TAU_BB,       // returned: fabric beam-beam transmittance
             Real64 &TAU_BD        // returned: fabric beam-diffuse transmittance
)
{

    // SUBROUTINE INFORMATION:
    //       AUTHOR         John L. Wright, University of Waterloo,
    //                      Mechanical Engineering, Advanced Glazing System Laboratory

    // PURPOSE OF THIS SUBROUTINE:
    // Calculates the solar optical properties of a fabric for beam radiation incident
    // on the forward facing surface using optical properties at normal incidence and
    // semi-empirical relations.

    // SUBROUTINE ARGUMENT DEFINITIONS:
    //   TAU_BTO = TAU_BB0 + TAU_BD0
    //   = openness

    Real64 THETA; // working incident angle, radians
    Real64 R;     // working temps
    Real64 B;
    Real64 RHO_Y;    // apparent yarn reflectance
    Real64 RHO_BT90; // beam-total reflectance at 90 deg incidence
    Real64 TAU_BT;   // beam-total transmittance

    THETA = std::abs(max(-89.99 * Constant::DegToRad, min(89.99 * Constant::DegToRad, xTHETA)));
    // limit -89.99 - +89.99
    // by symmetry, optical properties same at +/- theta
    Real64 const COSTHETA(std::cos(THETA));

    RHO_Y = RHO_BT0 / max(0.00001, 1.0 - TAU_BB0);
    R = 0.7 * std::pow(RHO_Y, 0.7);
    RHO_BT90 = RHO_BT0 + (1.0 - RHO_BT0) * R;
    B = 0.6;
    RHO_BD = P01(state, RHO_BT0 + (RHO_BT90 - RHO_BT0) * (1.0 - std::pow(COSTHETA, B)), "FM_BEAM RhoBD");

    if (TAU_BT0 < 0.00001) {
        TAU_BB = 0.0;
        TAU_BD = 0.0;
    } else {
        B = max(-0.5 * std::log(max(TAU_BB0, 0.01)), 0.35);
        TAU_BB = TAU_BB0 * std::pow(COSTHETA, B);

        B = max(-0.5 * std::log(max(TAU_BT0, 0.01)), 0.35);
        TAU_BT = TAU_BT0 * std::pow(COSTHETA, B);

        TAU_BD = P01(state, TAU_BT - TAU_BB, "FM_BEAM TauBD");
    }
}

void PD_LW(EnergyPlusData &state,
           Real64 const S,               // pleat spacing (> 0)
           Real64 const W,               // pleat depth (>=0, same units as S)
           Real64 const OPENNESS_FABRIC, // fabric openness, 0-1 (=tausbb at normal incidence)
           Real64 const EPSLWF0_FABRIC,  // fabric LW front emittance at 0 openness
           Real64 const EPSLWB0_FABRIC,  // fabric LW back emittance at 0 openness
           Real64 const TAULW0_FABRIC,   // fabric LW transmittance at 0 openness
           Real64 &EPSLWF_PD,            // returned: drape front effective LW emittance
           Real64 &TAULW_PD              // returned: drape effective LW transmittance
)
{

    // SUBROUTINE INFORMATION:
    //       AUTHOR         John L. Wright, University of Waterloo,
    //                      Mechanical Engineering, Advanced Glazing System Laboratory

    // PURPOSE OF THIS SUBROUTINE:
    //  Calculates the effective longwave emittance and transmittance of a drapery layer

    // SUBROUTINE ARGUMENT DEFINITIONS:
    //    typical (default) = 0.92
    //    typical (default) = 0.92
    //    nearly always 0
    static constexpr std::string_view RhoLWF_Name("PD_LW RhoLWF");
    static constexpr std::string_view RhoLWB_Name("PD_LW RhoLWB");
    static constexpr std::string_view EpsLWF_Name("PD_LW EpsLWF");

    Real64 RHOLWF_FABRIC;
    Real64 RHOLWB_FABRIC;
    Real64 TAULW_FABRIC;
    Real64 EPSLWF_FABRIC;
    Real64 EPSLWB_FABRIC;
    Real64 TAULX;
    Real64 RHOLWF_PD;

    OPENNESS_LW(OPENNESS_FABRIC, EPSLWF0_FABRIC, TAULW0_FABRIC, EPSLWF_FABRIC, TAULW_FABRIC);
    OPENNESS_LW(OPENNESS_FABRIC, EPSLWB0_FABRIC, TAULW0_FABRIC, EPSLWB_FABRIC, TAULX);

    RHOLWF_FABRIC = P01(state, 1.0 - EPSLWF_FABRIC - TAULW_FABRIC, RhoLWF_Name);
    RHOLWB_FABRIC = P01(state, 1.0 - EPSLWB_FABRIC - TAULW_FABRIC, RhoLWB_Name);

    PD_DIFF(state, S, W, RHOLWF_FABRIC, RHOLWB_FABRIC, TAULW_FABRIC, RHOLWF_PD, TAULW_PD);

    EPSLWF_PD = P01(state, 1.0 - TAULW_PD - RHOLWF_PD, EpsLWF_Name);
}

void PD_DIFF(EnergyPlusData &state,
             Real64 const S,        // pleat spacing (> 0)
             Real64 const W,        // pleat depth (>=0, same units as S)
             Real64 const RHOFF_DD, // fabric front diffuse-diffuse reflectance
             Real64 const RHOBF_DD, // fabric back diffuse-diffuse reflectance
             Real64 const TAUF_DD,  // fabric diffuse-diffuse transmittance
             Real64 &RHOFDD,        // returned: drape diffuse-diffuse reflectance
             Real64 &TAUFDD         // returned: drape diffuse-diffuse transmittance
)
{
    // SUBROUTINE INFORMATION:
    //       AUTHOR         John L. Wright, University of Waterloo,
    //                      Mechanical Engineering, Advanced Glazing System Laboratory

    // PURPOSE OF THIS SUBROUTINE:
    //  Calculates the effective diffuse transmittance and reflectance of a drapery layer.
    //  Used for both LW and solar diffuse.
    // METHODOLOGY EMPLOYED:
    // Eight surface flat-fabric model with rectangular enclosure. If you want the back-side
    // reflectance call this routine a second time with reversed front and back properties

    constexpr int N(6);
    static constexpr std::string_view TauDD_Name("PD_DIFF TauDD");
    static constexpr std::string_view RhoDD_Name("PD_DIFF RhoDD");

    Real64 AK; // length of diagonal strings of the rectangular enclosure
    Real64 CG;
    Real64 F12; // shape factors
    Real64 F14;
    Real64 F32;
    Real64 F21;
    Real64 F31;
    Real64 F34;
    Real64 F24;
    Real64 F41;
    Real64 F42;
    Real64 F57;
    Real64 F56;
    Real64 F58;
    Real64 F67;
    Real64 F65;
    Real64 F68;
    Real64 F75;
    Real64 F76;
    Real64 F78;
    Real64 F85;
    Real64 F87;
    Real64 F86;
    Real64 J1; // radiosity, surface i
    Real64 J2;
    Real64 J4;
    Real64 J7;
    Real64 J6;
    Real64 J8;
    Real64 G1; // irradiance, surface i
    Real64 G3;
    Real64 G5;
    Real64 G7;
    Array2D<Real64> A(N + 2, N);
    Array1D<Real64> XSOL(N);

    if (W / S < state.dataWindowEquivalentLayer->SMALL_ERROR) {
        // flat drape (no pleats)
        RHOFDD = RHOFF_DD;
        TAUFDD = TAUF_DD;
        return;
    }

    // SOLVE FOR DIAGONAL STRINGS AND SHAPE FACTORS

    AK = std::sqrt(S * S + W * W);
    CG = AK;
    F12 = (S + W - AK) / (2.0 * S);
    F14 = (S + W - CG) / (2.0 * S);
    F32 = F14;
    F31 = (AK + CG - 2.0 * W) / (2.0 * S);
    F34 = F12;
    F21 = (S + W - AK) / (2.0 * W);
    F24 = (AK + CG - 2.0 * S) / (2.0 * W);
    F41 = (S + W - CG) / (2.0 * W);
    F42 = F24;
    F57 = F31;
    F56 = F12;
    F58 = F14;
    F75 = F31;
    F76 = F32;
    F78 = F34;
    F67 = F41;
    F65 = F21;
    F68 = F24;
    F85 = F41;
    F87 = F21;
    F86 = F42;

    A = 0.0;    // INITIALIZE RADIOSITY MATRIX COEFFICIENTS
    XSOL = 0.0; // INITIALIZE SOLUTION VECTOR COEFFICIENTS

    // POPULATE THE COEFFICIENTS OF THE RADIOSITY MATRIX

    A(1, 1) = 1.0;
    A(2, 1) = -RHOBF_DD * F12;
    A(3, 1) = -RHOBF_DD * F14;
    A(4, 1) = 0.0;
    A(5, 1) = 0.0;
    A(6, 1) = 0.0;
    A(7, 1) = TAUF_DD;
    A(1, 2) = -RHOBF_DD * F21;
    A(2, 2) = 1.0;
    A(3, 2) = -RHOBF_DD * F24;
    A(4, 2) = -TAUF_DD * F87;
    A(5, 2) = -TAUF_DD * F86;
    A(6, 2) = 0.0;
    A(7, 2) = TAUF_DD * F85;
    A(1, 3) = -RHOBF_DD * F41;
    A(2, 3) = -RHOBF_DD * F42;
    A(3, 3) = 1.0;
    A(4, 3) = -TAUF_DD * F67;
    A(5, 3) = 0.0;
    A(6, 3) = -TAUF_DD * F68;
    A(7, 3) = TAUF_DD * F65;
    A(1, 4) = 0.0;
    A(2, 4) = 0.0;
    A(3, 4) = 0.0;
    A(4, 4) = 1.0;
    A(5, 4) = -RHOFF_DD * F76;
    A(6, 4) = -RHOFF_DD * F78;
    A(7, 4) = RHOFF_DD * F75;
    A(1, 5) = -TAUF_DD * F41;
    A(2, 5) = -TAUF_DD * F42;
    A(3, 5) = 0.0;
    A(4, 5) = -RHOFF_DD * F67;
    A(5, 5) = 1.0;
    A(6, 5) = -RHOFF_DD * F68;
    A(7, 5) = RHOFF_DD * F65;
    A(1, 6) = -TAUF_DD * F21;
    A(2, 6) = 0.0;
    A(3, 6) = -TAUF_DD * F24;
    A(4, 6) = -RHOFF_DD * F87;
    A(5, 6) = -RHOFF_DD * F86;
    A(6, 6) = 1.0;
    A(7, 6) = RHOFF_DD * F85;

    SOLMATS(N, A, XSOL);

    J1 = XSOL(1);
    J2 = XSOL(2);
    J4 = XSOL(3);
    J7 = XSOL(4);
    J6 = XSOL(5);
    J8 = XSOL(6);

    G1 = F12 * J2 + F14 * J4;
    G3 = F32 * J2 + F31 * J1 + F34 * J4;
    G5 = F57 * J7 + F56 * J6 + F58 * J8;
    G7 = F75 + F76 * J6 + F78 * J8;

    TAUFDD = P01(state, (G3 + TAUF_DD * G7) / 2.0, TauDD_Name);
    RHOFDD = P01(state, (RHOFF_DD + TAUF_DD * G1 + G5) / 2.0, RhoDD_Name);
}

void PD_BEAM(EnergyPlusData &state,
             Real64 const S,         // pleat spacing (> 0)
             Real64 const W,         // pleat depth (>=0, same units as S)
             Real64 const OHM_V_RAD, // vertical profile angle, radians +=above horiz
             Real64 const OHM_H_RAD, // horizontal profile angle, radians=clockwise when viewed from above
             Real64 const RHOFF_BT0, // beam total reflectance front (outside)
             Real64 const TAUFF_BB0, // beam beam transmittance front (outside)
             Real64 const TAUFF_BD0, // beam diffuse transmittance front (outside)
             Real64 const RHOFF_DD,  // diffuse-diffuse reflectance front (outside)
             Real64 const TAUFF_DD,  // diffuse-diffuse transmittance front (outside)
             Real64 const RHOBF_BT0, // beam total reflectance back (inside)
             Real64 const TAUBF_BB0, // beam beam total transmittance back (inside)
             Real64 const TAUBF_BD0, // beam diffuse transmittance back (inside)
             Real64 const RHOBF_DD,  // diffuse-diffuse reflectance front (outside)
             Real64 const TAUBF_DD,  // diffuse-diffuse transmittance front (outside)
             Real64 &RHO_BD,         // returned: drape front beam-diffuse reflectance
             Real64 &TAU_BB,         // returned: drape beam-beam transmittance
             Real64 &TAU_BD          // returned: drape beam-diffuse transmittance
)
{
    // SUBROUTINE INFORMATION:
    //       AUTHOR         John L. Wright, University of Waterloo,
    //                      Mechanical Engineering, Advanced Glazing System Laboratory

    // PURPOSE OF THIS SUBROUTINE:
    //  calculates the effective front-side solar optical properties of a drapery layer.
    // METHODOLOGY EMPLOYED:
    // Pleated drape flat-fabric model with rectangular enclosure

    Real64 DE; // length of directly illuminated surface on side of pleat that
    //   is open on front (same units as S and W)
    Real64 EF;      // length of pleat side shaded surface (W-DE) (same units as S and W)
    Real64 OMEGA_V; // profile angles limited to +/- PI/2
    Real64 OMEGA_H;
    Real64 TAUFF_BT0;
    Real64 TAUBF_BT0;
    Real64 THETA_PARL; // beam incidence angles on pleat surface parallel / perpendicular
    Real64 THETA_PERP;
    // to window plane
    Real64 RHOFF_BT_PARL;
    Real64 TAUFF_BB_PARL;
    Real64 TAUFF_BD_PARL;
    Real64 RHOBF_BT_PARL;
    Real64 TAUBF_BB_PARL;
    Real64 TAUBF_BD_PARL;
    Real64 RHOFF_BT_PERP;
    Real64 TAUFF_BB_PERP;
    Real64 TAUFF_BD_PERP;
    Real64 RHOBF_BT_PERP;
    Real64 TAUBF_BB_PERP;
    Real64 TAUBF_BD_PERP;

    OMEGA_V = std::abs(max(-89.5 * Constant::DegToRad, min(89.5 * Constant::DegToRad, OHM_V_RAD)));
    OMEGA_H = std::abs(max(-89.5 * Constant::DegToRad, min(89.5 * Constant::DegToRad, OHM_H_RAD)));
    // limit profile angles -89.5 - +89.5
    // by symmetry, properties same for +/- profile angle

    // incidence angles on pleat front/back (_PARL) and sides (_PERP)
    Real64 const tan_OMEGA_V(std::tan(OMEGA_V));
    Real64 const cos_OMEGA_H(std::cos(OMEGA_H));
    Real64 const sin_OMEGA_H(std::sin(OMEGA_H));
    THETA_PARL = std::acos(std::abs(std::cos(std::atan(tan_OMEGA_V * cos_OMEGA_H)) * cos_OMEGA_H));
    THETA_PERP = std::acos(std::abs(std::cos(std::atan(tan_OMEGA_V * sin_OMEGA_H)) * sin_OMEGA_H));

    // off-normal fabric properties, front surface
    TAUFF_BT0 = TAUFF_BB0 + TAUFF_BD0;
    FM_BEAM(state, THETA_PARL, RHOFF_BT0, TAUFF_BT0, TAUFF_BB0, RHOFF_BT_PARL, TAUFF_BB_PARL, TAUFF_BD_PARL);
    if (W / S < state.dataWindowEquivalentLayer->SMALL_ERROR) {
        // flat drape (no pleats) -- return fabric properties
        RHO_BD = RHOFF_BT_PARL;
        TAU_BD = TAUFF_BD_PARL;
        TAU_BB = TAUFF_BB_PARL;
        return;
    }

    FM_BEAM(state, THETA_PERP, RHOFF_BT0, TAUFF_BT0, TAUFF_BB0, RHOFF_BT_PERP, TAUFF_BB_PERP, TAUFF_BD_PERP);

    // Off-normal fabric properties, back surface
    TAUBF_BT0 = TAUBF_BB0 + TAUBF_BD0;
    FM_BEAM(state, THETA_PARL, RHOBF_BT0, TAUBF_BT0, TAUBF_BB0, RHOBF_BT_PARL, TAUBF_BB_PARL, TAUBF_BD_PARL);
    FM_BEAM(state, THETA_PERP, RHOBF_BT0, TAUBF_BT0, TAUBF_BB0, RHOBF_BT_PERP, TAUBF_BB_PERP, TAUBF_BD_PERP);

    DE = S * std::abs(cos_OMEGA_H / max(0.000001, sin_OMEGA_H));
    EF = W - DE;

    // select geometric case
    if (DE < W - state.dataWindowEquivalentLayer->SMALL_ERROR) {
        // illuminated length less than pleat depth
        if (DE < EF - state.dataWindowEquivalentLayer->SMALL_ERROR) {
            // illum < shade
            PD_BEAM_CASE_I(S,
                           W,
                           OMEGA_H,
                           DE,
                           RHOFF_BT_PARL,
                           TAUFF_BB_PARL,
                           TAUFF_BD_PARL,
                           RHOBF_BT_PARL,
                           TAUBF_BB_PARL,
                           TAUBF_BD_PARL,
                           RHOFF_BT_PERP,
                           TAUFF_BB_PERP,
                           TAUFF_BD_PERP,
                           RHOBF_BT_PERP,
                           TAUBF_BB_PERP,
                           TAUBF_BD_PERP,
                           RHOBF_DD,
                           RHOFF_DD,
                           TAUFF_DD,
                           TAUBF_DD,
                           RHO_BD,
                           TAU_BD,
                           TAU_BB);
        } else if (DE <= EF + state.dataWindowEquivalentLayer->SMALL_ERROR) {
            // illum and shade equal
            PD_BEAM_CASE_II(S,
                            W,
                            OMEGA_H,
                            DE,
                            RHOFF_BT_PARL,
                            TAUFF_BB_PARL,
                            TAUFF_BD_PARL,
                            RHOBF_BT_PARL,
                            TAUBF_BB_PARL,
                            TAUBF_BD_PARL,
                            RHOFF_BT_PERP,
                            TAUFF_BB_PERP,
                            TAUFF_BD_PERP,
                            RHOBF_BT_PERP,
                            TAUBF_BB_PERP,
                            TAUBF_BD_PERP,
                            RHOBF_DD,
                            RHOFF_DD,
                            TAUFF_DD,
                            TAUBF_DD,
                            RHO_BD,
                            TAU_BD,
                            TAU_BB);
        } else {
            // illum > shade
            PD_BEAM_CASE_III(S,
                             W,
                             OMEGA_H,
                             DE,
                             RHOFF_BT_PARL,
                             TAUFF_BB_PARL,
                             TAUFF_BD_PARL,
                             RHOBF_BT_PARL,
                             TAUBF_BB_PARL,
                             TAUBF_BD_PARL,
                             RHOFF_BT_PERP,
                             TAUFF_BB_PERP,
                             TAUFF_BD_PERP,
                             RHOBF_BT_PERP,
                             TAUBF_BB_PERP,
                             TAUBF_BD_PERP,
                             RHOBF_DD,
                             RHOFF_DD,
                             TAUFF_DD,
                             TAUBF_DD,
                             RHO_BD,
                             TAU_BD,
                             TAU_BB);
        }
    } else if (DE <= W + state.dataWindowEquivalentLayer->SMALL_ERROR) {
        // illum length same as pleat depth
        PD_BEAM_CASE_IV(S,
                        W,
                        OMEGA_H,
                        DE,
                        RHOFF_BT_PARL,
                        TAUFF_BB_PARL,
                        TAUFF_BD_PARL,
                        RHOBF_BT_PARL,
                        TAUBF_BB_PARL,
                        TAUBF_BD_PARL,
                        RHOFF_BT_PERP,
                        TAUFF_BB_PERP,
                        TAUFF_BD_PERP,
                        RHOBF_BT_PERP,
                        TAUBF_BB_PERP,
                        TAUBF_BD_PERP,
                        RHOBF_DD,
                        RHOFF_DD,
                        TAUFF_DD,
                        TAUBF_DD,
                        RHO_BD,
                        TAU_BD,
                        TAU_BB);
    } else if (DE < 9000.0 * S) {
        // some direct illum on pleat back
        PD_BEAM_CASE_V(S,
                       W,
                       OMEGA_H,
                       DE,
                       RHOFF_BT_PARL,
                       TAUFF_BB_PARL,
                       TAUFF_BD_PARL,
                       RHOBF_BT_PARL,
                       TAUBF_BB_PARL,
                       TAUBF_BD_PARL,
                       RHOFF_BT_PERP,
                       TAUFF_BB_PERP,
                       TAUFF_BD_PERP,
                       RHOBF_BT_PERP,
                       TAUBF_BB_PERP,
                       TAUBF_BD_PERP,
                       RHOBF_DD,
                       RHOFF_DD,
                       TAUFF_DD,
                       TAUBF_DD,
                       RHO_BD,
                       TAU_BD,
                       TAU_BB);
    } else {
        // beam parallel to pleat sides (no direct illum on pleat back)
        PD_BEAM_CASE_VI(S,
                        W,
                        OMEGA_H,
                        DE,
                        RHOFF_BT_PARL,
                        TAUFF_BB_PARL,
                        TAUFF_BD_PARL,
                        RHOBF_BT_PARL,
                        TAUBF_BB_PARL,
                        TAUBF_BD_PARL,
                        RHOFF_BT_PERP,
                        TAUFF_BB_PERP,
                        TAUFF_BD_PERP,
                        RHOBF_BT_PERP,
                        TAUBF_BB_PERP,
                        TAUBF_BD_PERP,
                        RHOBF_DD,
                        RHOFF_DD,
                        TAUFF_DD,
                        TAUBF_DD,
                        RHO_BD,
                        TAU_BD,
                        TAU_BB);
    }
}

void PD_BEAM_CASE_I(Real64 const S,                        // pleat spacing (> 0)
                    Real64 const W,                        // pleat depth (>=0, same units as S)
                    [[maybe_unused]] Real64 const OMEGA_H, // horizontal profile angle, radians
                    Real64 const DE,                       // width of illumination on pleat bottom (same units as S)
                    Real64 const RHOFF_BT_PARL,
                    Real64 const TAUFF_BB_PARL,
                    Real64 const TAUFF_BD_PARL,
                    [[maybe_unused]] Real64 const RHOBF_BT_PARL,
                    [[maybe_unused]] Real64 const TAUBF_BB_PARL,
                    [[maybe_unused]] Real64 const TAUBF_BD_PARL,
                    Real64 const RHOFF_BT_PERP,
                    Real64 const TAUFF_BB_PERP,
                    Real64 const TAUFF_BD_PERP,
                    Real64 const RHOBF_BT_PERP,
                    Real64 const TAUBF_BB_PERP,
                    Real64 const TAUBF_BD_PERP,
                    Real64 const RHOBF_DD, // fabric back diffuse-diffuse reflectance
                    Real64 const RHOFF_DD, // fabric front diffuse-diffuse reflectance
                    Real64 const TAUFF_DD, // fabric front diffuse-diffuse transmittance
                    Real64 const TAUBF_DD, // fabric back diffuse-diffuse transmittance
                    Real64 &RHO_BD,        // returned: drape front beam-diffuse reflectance
                    Real64 &TAU_BD,        // returned: drape front beam-diffuse transmittance
                    Real64 &TAU_BB         // returned: drape front beam-beam transmittance
)
{

    // SUBROUTINE INFORMATION:
    //       AUTHOR         John L. Wright, University of Waterloo,
    //                      Mechanical Engineering, Advanced Glazing System Laboratory

    // PURPOSE OF THIS SUBROUTINE:
    //  calculates the effective front-side solar optical properties of a drapery layer.
    // METHODOLOGY EMPLOYED:
    // FOURTEEN SURFACE FLAT-FABRIC MODEL WITH RECTANGULAR ENCLOSURE

    // SUBROUTINE ARGUMENT DEFINITIONS:
    // fabric properties at current (off-normal) incidence
    //   _PARL = surface parallel to window (pleat top/bot)
    //   _PERP = surface perpendicular to window (pleat side)

    int constexpr N(12);

    Real64 TAUBF_BT_PERP;
    Real64 AB; // lengths of surfaces and diagonal strings
    Real64 GN;
    Real64 NP;
    Real64 GP;
    Real64 NK;
    Real64 PK;
    Real64 BC;
    Real64 AN;
    Real64 AP;
    Real64 AK;
    Real64 BG;
    Real64 BP;
    Real64 CG;
    Real64 BK;
    Real64 CP;
    Real64 CN;
    Real64 Z1_BB; // beam source terms
    Real64 Z7_BB;
    Real64 Z1_BD; // diffuse source terms due to incident beam radiation
    Real64 Z2_BD;
    Real64 Z7_BD;
    Real64 Z3_BD;
    Real64 Z9_BD;
    Real64 Z13_BD;
    Real64 Z14_BD;
    // shape factors
    Real64 F12;
    Real64 F13;
    Real64 F14;
    Real64 F16;
    Real64 F17;
    Real64 F21;
    Real64 F25;
    Real64 F26;
    Real64 F27;
    Real64 F31;
    Real64 F35;
    Real64 F36;
    Real64 F37;
    Real64 F41;
    Real64 F45;
    Real64 F46;
    Real64 F47;
    Real64 F51;
    Real64 F52;
    Real64 F53;
    Real64 F54;
    Real64 F56;
    Real64 F57;
    Real64 F61;
    Real64 F62;
    Real64 F63;
    Real64 F64;
    Real64 F71;
    Real64 F72;
    Real64 F73;
    Real64 F74;
    Real64 F89;
    Real64 F810;
    Real64 F811;
    Real64 F812;
    Real64 F813;
    Real64 F814;
    Real64 F911;
    Real64 F912;
    Real64 F913;
    Real64 F914;
    Real64 F1011;
    Real64 F1012;
    Real64 F1013;
    Real64 F1014;
    Real64 F119;
    Real64 F1110;
    Real64 F1112;
    Real64 F1113;
    Real64 F1114;
    Real64 F129;
    Real64 F1210;
    Real64 F1211;
    Real64 F139;
    Real64 F1310;
    Real64 F1311;
    Real64 F149;
    Real64 F1410;
    Real64 F1411;
    Real64 J1; // radiosity, surface i
    Real64 J2;
    Real64 J3;
    Real64 J4;
    Real64 J6;
    Real64 J7;
    Real64 J9;
    Real64 J10;
    Real64 J11;
    Real64 J12;
    Real64 J13;
    Real64 J14;
    Real64 G1; // irradiance, surface i
    Real64 G5;
    Real64 G8;
    Real64 G11;
    Array2D<Real64> A(N + 2, N); // coefficients of the radiosity equations matrix
    Array1D<Real64> XSOL(N);     // solution vector (obtained after solving the radiosity equations matrix)

    TAUBF_BT_PERP = TAUBF_BD_PERP + TAUBF_BB_PERP;

    AB = DE;
    GN = DE;
    NP = DE;
    GP = 2.0 * DE;
    NK = W - DE;
    PK = W - 2.0 * DE;
    BC = NK;
    AN = std::sqrt(S * S + DE * DE);
    AP = std::sqrt(S * S + GP * GP);
    AK = std::sqrt(W * W + S * S);
    BG = AN;
    BP = AN;
    CG = AK;
    BK = std::sqrt(S * S + BC * BC);
    CP = std::sqrt(S * S + PK * PK);
    CN = std::sqrt(S * S + NK * NK);

    Z1_BB = TAUFF_BB_PARL;
    Z1_BD = TAUFF_BD_PARL;
    Z2_BD = Z1_BB * RHOBF_BT_PERP * S / GN;
    Z7_BB = TAUFF_BB_PERP * S / DE;
    Z7_BD = TAUFF_BD_PERP * S / DE;
    Z3_BD = Z7_BB * RHOBF_BT_PERP;
    Z9_BD = RHOFF_BT_PERP * S / DE;
    Z13_BD = Z7_BB * TAUBF_BT_PERP;
    Z14_BD = Z1_BB * TAUBF_BT_PERP * S / GN;

    F12 = (S + GN - AN) / (2.0 * S);
    F13 = (AN + GP - (GN + AP)) / (2.0 * S);
    F14 = (AP + W - (GP + AK)) / (2.0 * S);
    F16 = (W + BG - (AB + CG)) / (2.0 * S);
    F17 = (S + AB - BG) / (2.0 * S);
    F21 = (S + GN - AN) / (2.0 * GN);
    F25 = (W + CN - (CG + NK)) / (2.0 * GN);
    F26 = (CG + S - (BG + CN)) / (2.0 * GN);
    F27 = (AN + BG - 2.0 * S) / (2.0 * GN);
    F31 = (AN + GP - (GN + AP)) / (2.0 * NP);
    F35 = (NK + CP - (CN + PK)) / (2.0 * NP);
    F36 = (CN + BP - (S + CP)) / (2.0 * NP);
    F37 = (S + AP - (AN + BP)) / (2.0 * NP);
    F41 = (W + AP - (GP + AK)) / (2.0 * PK);
    F45 = (S + PK - CP) / (2.0 * PK);
    F46 = (CP + BK - (S + BP)) / (2.0 * PK);
    F47 = (BP + AK - (AP + BK)) / (2.0 * PK);
    F51 = (AK + CG - 2.0 * W) / (2.0 * S);
    F52 = (W + CN - (CG + NK)) / (2.0 * S);
    F53 = (NK + CP - (CN + PK)) / (2.0 * S);
    F54 = (S + PK - CP) / (2.0 * S);
    F56 = (S + BC - BK) / (2.0 * S);
    F57 = (W + BK - (BC + AK)) / (2.0 * S);
    F61 = (W + BG - (AB + CG)) / (2.0 * BC);
    F62 = (S + CG - (BG + CN)) / (2.0 * BC);
    F63 = (CN + BP - (S + CP)) / (2.0 * BC);
    F64 = (BK + CP - (S + BP)) / (2.0 * BC);
    F71 = F21;
    F72 = F27;
    F73 = F37;
    F74 = (BP + AK - (BK + AP)) / (2.0 * AB);
    F89 = F12;
    F810 = F16;
    F811 = F51;
    F812 = F14;
    F813 = F13;
    F814 = F12;
    F911 = F25;
    F912 = F74;
    F913 = F73;
    F914 = F27;
    F1011 = (BC + S - BK) / (2.0 * BC);
    F1012 = F64;
    F1013 = F63;
    F1014 = F62;
    F119 = F57;
    F1110 = F56;
    F1112 = F54;
    F1113 = F53;
    F1114 = F52;
    F129 = F47;
    F1210 = F46;
    F1211 = F45;
    F139 = F37;
    F1310 = F36;
    F1311 = F35;
    F149 = F27;
    F1410 = F26;
    F1411 = F25;

    A = 0.0;    // INITIALIZE RADIOSITY MATRIX COEFFICIENTS
    XSOL = 0.0; // INITIALIZE SOLUTION VECTOR COEFFICIENTS

    // POPULATE THE COEFFICIENTS OF THE RADIOSITY MATRIX

    A(1, 1) = 1.0;
    A(2, 1) = -RHOBF_DD * F12;
    A(3, 1) = -RHOBF_DD * F13;
    A(4, 1) = -RHOBF_DD * F14;
    A(5, 1) = -RHOBF_DD * F16;
    A(6, 1) = -RHOBF_DD * F17;
    A(7, 1) = 0.0;
    A(8, 1) = 0.0;
    A(9, 1) = 0.0;
    A(10, 1) = 0.0;
    A(11, 1) = 0.0;
    A(12, 1) = 0.0;
    A(13, 1) = Z1_BD;
    A(1, 2) = -RHOBF_DD * F21;
    A(2, 2) = 1.0;
    A(3, 2) = 0.0;
    A(4, 2) = 0.0;
    A(5, 2) = -RHOBF_DD * F26;
    A(6, 2) = -RHOBF_DD * F27;
    A(7, 2) = -TAUFF_DD * F149;
    A(8, 2) = -TAUFF_DD * F1410;
    A(9, 2) = -TAUFF_DD * F1411;
    A(10, 2) = 0.0;
    A(11, 2) = 0.0;
    A(12, 2) = 0.0;
    A(13, 2) = Z2_BD;
    A(1, 3) = -RHOBF_DD * F31;
    A(2, 3) = 0.0;
    A(3, 3) = 1.0;
    A(4, 3) = 0.0;
    A(5, 3) = -RHOBF_DD * F36;
    A(6, 3) = -RHOBF_DD * F37;
    A(7, 3) = -TAUFF_DD * F139;
    A(8, 3) = -TAUFF_DD * F1310;
    A(9, 3) = -TAUFF_DD * F1311;
    A(10, 3) = 0.0;
    A(11, 3) = 0.0;
    A(12, 3) = 0.0;
    A(13, 3) = Z3_BD;
    A(1, 4) = -RHOBF_DD * F41;
    A(2, 4) = 0.0;
    A(3, 4) = 0.0;
    A(4, 4) = 1.0;
    A(5, 4) = -RHOBF_DD * F46;
    A(6, 4) = -RHOBF_DD * F47;
    A(7, 4) = -TAUFF_DD * F129;
    A(8, 4) = -TAUFF_DD * F1210;
    A(9, 4) = -TAUFF_DD * F1211;
    A(10, 4) = 0.0;
    A(11, 4) = 0.0;
    A(12, 4) = 0.0;
    A(13, 4) = 0.0;
    A(1, 5) = -RHOBF_DD * F61;
    A(2, 5) = -RHOBF_DD * F62;
    A(3, 5) = -RHOBF_DD * F63;
    A(4, 5) = -RHOBF_DD * F64;
    A(5, 5) = 1.0;
    A(6, 5) = 0.0;
    A(7, 5) = 0.0;
    A(8, 5) = 0.0;
    A(9, 5) = -TAUFF_DD * F1011;
    A(10, 5) = -TAUFF_DD * F1012;
    A(11, 5) = -TAUFF_DD * F1013;
    A(12, 5) = -TAUFF_DD * F1014;
    A(13, 5) = 0.0;
    A(1, 6) = -RHOBF_DD * F71;
    A(2, 6) = -RHOBF_DD * F72;
    A(3, 6) = -RHOBF_DD * F73;
    A(4, 6) = -RHOBF_DD * F74;
    A(5, 6) = 0.0;
    A(6, 6) = 1.0;
    A(7, 6) = 0.0;
    A(8, 6) = 0.0;
    A(9, 6) = -TAUFF_DD * F911;
    A(10, 6) = -TAUFF_DD * F912;
    A(11, 6) = -TAUFF_DD * F913;
    A(12, 6) = -TAUFF_DD * F914;
    A(13, 6) = Z7_BD;
    A(1, 7) = -TAUBF_DD * F71;
    A(2, 7) = -TAUBF_DD * F72;
    A(3, 7) = -TAUBF_DD * F73;
    A(4, 7) = -TAUBF_DD * F74;
    A(5, 7) = 0.0;
    A(6, 7) = 0.0;
    A(7, 7) = 1.0;
    A(8, 7) = 0.0;
    A(9, 7) = -RHOFF_DD * F911;
    A(10, 7) = -RHOFF_DD * F912;
    A(11, 7) = -RHOFF_DD * F913;
    A(12, 7) = -RHOFF_DD * F914;
    A(13, 7) = Z9_BD;
    A(1, 8) = -TAUBF_DD * F61;
    A(2, 8) = -TAUBF_DD * F62;
    A(3, 8) = -TAUBF_DD * F63;
    A(4, 8) = -TAUBF_DD * F64;
    A(5, 8) = 0.0;
    A(6, 8) = 0.0;
    A(7, 8) = 0.0;
    A(8, 8) = 1.0;
    A(9, 8) = -RHOFF_DD * F1011;
    A(10, 8) = -RHOFF_DD * F1012;
    A(11, 8) = -RHOFF_DD * F1013;
    A(12, 8) = -RHOFF_DD * F1014;
    A(13, 8) = 0.0;
    A(1, 9) = 0.0;
    A(2, 9) = 0.0;
    A(3, 9) = 0.0;
    A(4, 9) = 0.0;
    A(5, 9) = 0.0;
    A(6, 9) = 0.0;
    A(7, 9) = -RHOFF_DD * F119;
    A(8, 9) = -RHOFF_DD * F1110;
    A(9, 9) = 1.0;
    A(10, 9) = -RHOFF_DD * F1112;
    A(11, 9) = -RHOFF_DD * F1113;
    A(12, 9) = -RHOFF_DD * F1114;
    A(13, 9) = 0.0;
    A(1, 10) = -TAUBF_DD * F41;
    A(2, 10) = 0.0;
    A(3, 10) = 0.0;
    A(4, 10) = 0.0;
    A(5, 10) = -TAUBF_DD * F46;
    A(6, 10) = -TAUBF_DD * F47;
    A(7, 10) = -RHOFF_DD * F129;
    A(8, 10) = -RHOFF_DD * F1210;
    A(9, 10) = -RHOFF_DD * F1211;
    A(10, 10) = 1.0;
    A(11, 10) = 0.0;
    A(12, 10) = 0.0;
    A(13, 10) = 0.0;
    A(1, 11) = -TAUBF_DD * F31;
    A(2, 11) = 0.0;
    A(3, 11) = 0.0;
    A(4, 11) = 0.0;
    A(5, 11) = -TAUBF_DD * F36;
    A(6, 11) = -TAUBF_DD * F37;
    A(7, 11) = -RHOFF_DD * F139;
    A(8, 11) = -RHOFF_DD * F1310;
    A(9, 11) = -RHOFF_DD * F1311;
    A(10, 11) = 0.0;
    A(11, 11) = 1.0;
    A(12, 11) = 0.0;
    A(13, 11) = Z13_BD;
    A(1, 12) = -TAUBF_DD * F21;
    A(2, 12) = 0.0;
    A(3, 12) = 0.0;
    A(4, 12) = 0.0;
    A(5, 12) = -TAUBF_DD * F26;
    A(6, 12) = -TAUBF_DD * F27;
    A(7, 12) = -RHOFF_DD * F149;
    A(8, 12) = -RHOFF_DD * F1410;
    A(9, 12) = -RHOFF_DD * F1411;
    A(10, 12) = 0.0;
    A(11, 12) = 0.0;
    A(12, 12) = 1.0;
    A(13, 12) = Z14_BD;

    SOLMATS(N, A, XSOL);

    J1 = XSOL(1);
    J2 = XSOL(2);
    J3 = XSOL(3);
    J4 = XSOL(4);
    J6 = XSOL(5);
    J7 = XSOL(6);
    J9 = XSOL(7);
    J10 = XSOL(8);
    J11 = XSOL(9);
    J12 = XSOL(10);
    J13 = XSOL(11);
    J14 = XSOL(12);

    G1 = F12 * J2 + F13 * J3 + F14 * J4 + F16 * J6 + F17 * J7;
    G5 = F56 * J6 + F57 * J7 + F51 * J1 + F52 * J2 + F53 * J3 + F54 * J4;
    G8 = F89 * J9 + F810 * J10 + F811 * J11 + F812 * J12 + F813 * J13 + F814 * J14;
    G11 = F1112 * J12 + F1113 * J13 + F1114 * J14 + F119 * J9 + F1110 * J10;

    TAU_BB = 0.0;
    TAU_BD = (G5 + TAUFF_DD * G11) / 2.0;
    RHO_BD = (RHOFF_BT_PARL + TAUBF_DD * G1 + G8) / 2.0;
}

void PD_BEAM_CASE_II(Real64 const S,                        // pleat spacing (> 0)
                     Real64 const W,                        // pleat depth (>=0, same units as S)
                     [[maybe_unused]] Real64 const OMEGA_H, // horizontal profile angle, radians
                     Real64 const DE,                       // width of illumination on pleat bottom (same units as S)
                     Real64 const RHOFF_BT_PARL,
                     Real64 const TAUFF_BB_PARL,
                     Real64 const TAUFF_BD_PARL,
                     [[maybe_unused]] Real64 const RHOBF_BT_PARL,
                     [[maybe_unused]] Real64 const TAUBF_BB_PARL,
                     [[maybe_unused]] Real64 const TAUBF_BD_PARL,
                     Real64 const RHOFF_BT_PERP,
                     Real64 const TAUFF_BB_PERP,
                     Real64 const TAUFF_BD_PERP,
                     Real64 const RHOBF_BT_PERP,
                     Real64 const TAUBF_BB_PERP,
                     Real64 const TAUBF_BD_PERP,
                     Real64 const RHOBF_DD, // fabric back diffuse-diffuse reflectance
                     Real64 const RHOFF_DD, // fabric front diffuse-diffuse reflectance
                     Real64 const TAUFF_DD, // fabric front diffuse-diffuse transmittance
                     Real64 const TAUBF_DD, // fabric back diffuse-diffuse transmittance
                     Real64 &RHO_BD,        // returned: drape front beam-diffuse reflectance
                     Real64 &TAU_BD,        // returned: drape front beam-diffuse transmittance
                     Real64 &TAU_BB         // returned: drape front beam-beam transmittance
)
{

    // SUBROUTINE INFORMATION:
    //       AUTHOR         John L. Wright, University of Waterloo,
    //                      Mechanical Engineering, Advanced Glazing System Laboratory

    // PURPOSE OF THIS SUBROUTINE:
    //  calculates the effective front-side solar optical properties of a drapery layer.
    // METHODOLOGY EMPLOYED:
    // TWELVE SURFACE FLAT-FABRIC MODEL WITH RECTANGULAR ENCLOSURE

    // fabric properties at current (off-normal) incidence
    //   _PARL = surface parallel to window (pleat top/bot)
    //   _PERP = surface perpendicular to window (pleat side)

    int constexpr N(10);

    Real64 TAUBF_BT_PERP;
    Real64 AB; // lengths of surfaces and diagonal strings
    Real64 GN;
    Real64 NK;
    Real64 BC;
    Real64 AN;
    Real64 AK;
    Real64 BG;
    Real64 CG;
    Real64 BK;
    Real64 CN;
    Real64 Z1_BD; // diffuse source terms due to incident beam radiation
    Real64 Z2_BD;
    Real64 Z3_BD;
    Real64 Z6_BD;
    Real64 Z8_BD;
    Real64 Z11_BD;
    Real64 Z12_BD;
    Real64 Z1_BB; // beam source terms due to incident beam radiation
    Real64 Z6_BB;
    // shape factors
    Real64 F12;
    Real64 F13;
    Real64 F15;
    Real64 F16;
    Real64 F21;
    Real64 F25;
    Real64 F26;
    Real64 F31;
    Real64 F35;
    Real64 F36;
    Real64 F41;
    Real64 F42;
    Real64 F43;
    Real64 F45;
    Real64 F46;
    Real64 F51;
    Real64 F52;
    Real64 F53;
    Real64 F54;
    Real64 F61;
    Real64 F62;
    Real64 F63;
    Real64 F78;
    Real64 F79;
    Real64 F710;
    Real64 F711;
    Real64 F712;
    Real64 F810;
    Real64 F811;
    Real64 F812;
    Real64 F910;
    Real64 F911;
    Real64 F912;
    Real64 F108;
    Real64 F109;
    Real64 F1011;
    Real64 F1012;
    Real64 F118;
    Real64 F119;
    Real64 F1110;
    Real64 F128;
    Real64 F129;
    Real64 F1210;

    Real64 J1; // radiosity, surface i
    Real64 J2;
    Real64 J3;
    Real64 J5;
    Real64 J6;
    Real64 J8;
    Real64 J9;
    Real64 J10;
    Real64 J11;
    Real64 J12;
    Real64 G1; // irradiance, surface i
    Real64 G4;
    Real64 G7;
    Real64 G10;
    Array2D<Real64> A(N + 2, N); // coefficients of the radiosity equations matrix
    Array1D<Real64> XSOL(N);     // solution vector (obtained after solving the radiosity equations matrix)

    TAUBF_BT_PERP = TAUBF_BD_PERP + TAUBF_BB_PERP;

    AB = DE;
    GN = DE;
    NK = W - DE;
    BC = NK;
    AN = std::sqrt(S * S + DE * DE);
    AK = std::sqrt(W * W + S * S);
    BG = AN;
    CG = AK;
    BK = std::sqrt(S * S + BC * BC);
    CN = std::sqrt(S * S + NK * NK);

    Z1_BB = TAUFF_BB_PARL;
    Z1_BD = TAUFF_BD_PARL;
    Z2_BD = Z1_BB * RHOBF_BT_PERP * S / GN;
    Z6_BB = TAUFF_BB_PERP * S / DE;
    Z6_BD = TAUFF_BD_PERP * S / DE;
    Z3_BD = Z6_BB * RHOBF_BT_PERP;
    Z8_BD = RHOFF_BT_PERP * S / DE;
    Z11_BD = Z6_BB * TAUBF_BT_PERP;
    Z12_BD = Z1_BB * TAUBF_BT_PERP * S / GN;

    F12 = (S + GN - AN) / (2.0 * S);
    F13 = (W + AN - (GN + AK)) / (2.0 * S);
    F15 = (W + BG - (AB + CG)) / (2.0 * S);
    F16 = (S + AB - BG) / (2.0 * S);
    F21 = (S + GN - AN) / (2.0 * GN);
    F25 = (S + CG - (BG + CN)) / (2.0 * GN);
    F26 = (AN + BG - 2.0 * S) / (2.0 * GN);
    F31 = (W + AN - (GN + AK)) / (2.0 * NK);
    F35 = (BK + CN - 2.0 * S) / (2.0 * NK);
    F36 = (S + AK - (AN + BK)) / (2.0 * NK);
    F41 = (AK + CG - 2.0 * W) / (2.0 * S);
    F42 = (W + CN - (CG + NK)) / (2.0 * S);
    F43 = (S + NK - CN) / (2.0 * S);
    F45 = (S + BC - BK) / (2.0 * S);
    F46 = (W + BK - (AK + BC)) / (2.0 * S);
    F51 = (W + BG - (AB + CG)) / (2.0 * BC);
    F52 = (S + CG - (BG + CN)) / (2.0 * BC);
    F53 = (BK + CN - 2.0 * S) / (2.0 * BC);
    F54 = (S + BC - BK) / (2.0 * BC);
    F61 = (S + AB - BG) / (2.0 * AB);
    F62 = (AN + BG - 2.0 * S) / (2.0 * AB);
    F63 = (S + AK - (AN + BK)) / (2.0 * AB);
    F78 = F12;
    F79 = F13;
    F710 = (AK + CG - 2.0 * W) / (2.0 * S);
    F711 = F15;
    F712 = F16;
    F810 = (W + CN - (CG + NK)) / (2.0 * S);
    F811 = F25;
    F812 = F26;
    F910 = (S + NK - CN) / (2.0 * NK);
    F911 = F35;
    F912 = F36;
    F108 = F42;
    F109 = F43;
    F1011 = F45;
    F1012 = F46;
    F118 = F52;
    F119 = F53;
    F1110 = (S + BC - BK) / (2.0 * NK);
    F128 = F62;
    F129 = F63;
    F1210 = (W + BK - (AK + BC)) / (2.0 * GN);

    A = 0.0;    // INITIALIZE RADIOSITY MATRIX COEFFICIENTS
    XSOL = 0.0; // INITIALIZE SOLUTION VECTOR COEFFICIENTS

    // POPULATE THE COEFFICIENTS OF THE RADIOSITY MATRIX

    A(1, 1) = 1.0;
    A(2, 1) = -RHOBF_DD * F12;
    A(3, 1) = -RHOBF_DD * F13;
    A(4, 1) = -RHOBF_DD * F15;
    A(5, 1) = -RHOBF_DD * F16;
    A(6, 1) = 0.0;
    A(7, 1) = 0.0;
    A(8, 1) = 0.0;
    A(9, 1) = 0.0;
    A(10, 1) = 0.0;
    A(11, 1) = Z1_BD;
    A(1, 2) = -RHOBF_DD * F21;
    A(2, 2) = 1.0;
    A(3, 2) = 0.0;
    A(4, 2) = -RHOBF_DD * F25;
    A(5, 2) = -RHOBF_DD * F26;
    A(6, 2) = -TAUFF_DD * F128;
    A(7, 2) = -TAUFF_DD * F129;
    A(8, 2) = -TAUFF_DD * F1210;
    A(9, 2) = 0.0;
    A(10, 2) = 0.0;
    A(11, 2) = Z2_BD;
    A(1, 3) = -RHOBF_DD * F31;
    A(2, 3) = 0.0;
    A(3, 3) = 1.0;
    A(4, 3) = -RHOBF_DD * F35;
    A(5, 3) = -RHOBF_DD * F36;
    A(6, 3) = -TAUFF_DD * F118;
    A(7, 3) = -TAUFF_DD * F119;
    A(8, 3) = -TAUFF_DD * F1110;
    A(9, 3) = 0.0;
    A(10, 3) = 0.0;
    A(11, 3) = Z3_BD;
    A(1, 4) = -RHOBF_DD * F51;
    A(2, 4) = -RHOBF_DD * F52;
    A(3, 4) = -RHOBF_DD * F53;
    A(4, 4) = 1.0;
    A(5, 4) = 0.0;
    A(6, 4) = 0.0;
    A(7, 4) = 0.0;
    A(8, 4) = -TAUFF_DD * F910;
    A(9, 4) = -TAUFF_DD * F911;
    A(10, 4) = -TAUFF_DD * F912;
    A(11, 4) = 0.0;
    A(1, 5) = -RHOBF_DD * F61;
    A(2, 5) = -RHOBF_DD * F62;
    A(3, 5) = -RHOBF_DD * F63;
    A(4, 5) = 0.0;
    A(5, 5) = 1.0;
    A(6, 5) = 0.0;
    A(7, 5) = 0.0;
    A(8, 5) = -TAUFF_DD * F810;
    A(9, 5) = -TAUFF_DD * F811;
    A(10, 5) = -TAUFF_DD * F812;
    A(11, 5) = Z6_BD;
    A(1, 6) = -TAUBF_DD * F61;
    A(2, 6) = -TAUBF_DD * F62;
    A(3, 6) = -TAUBF_DD * F63;
    A(4, 6) = 0.0;
    A(5, 6) = 0.0;
    A(6, 6) = 1.0;
    A(7, 6) = 0.0;
    A(8, 6) = -RHOFF_DD * F810;
    A(9, 6) = -RHOFF_DD * F811;
    A(10, 6) = -RHOFF_DD * F812;
    A(11, 6) = Z8_BD;
    A(1, 7) = -TAUBF_DD * F51;
    A(2, 7) = -TAUBF_DD * F52;
    A(3, 7) = -TAUBF_DD * F53;
    A(4, 7) = 0.0;
    A(5, 7) = 0.0;
    A(6, 7) = 0.0;
    A(7, 7) = 1.0;
    A(8, 7) = -RHOFF_DD * F910;
    A(9, 7) = -RHOFF_DD * F911;
    A(10, 7) = -RHOFF_DD * F912;
    A(11, 7) = 0.0;
    A(1, 8) = 0.0;
    A(2, 8) = 0.0;
    A(3, 8) = 0.0;
    A(4, 8) = 0.0;
    A(5, 8) = 0.0;
    A(6, 8) = -RHOFF_DD * F108;
    A(7, 8) = -RHOFF_DD * F109;
    A(8, 8) = 1.0;
    A(9, 8) = -RHOFF_DD * F1011;
    A(10, 8) = -RHOFF_DD * F1012;
    A(11, 8) = 0.0;
    A(1, 9) = -TAUBF_DD * F31;
    A(2, 9) = 0.0;
    A(3, 9) = 0.0;
    A(4, 9) = -TAUBF_DD * F35;
    A(5, 9) = -TAUBF_DD * F36;
    A(6, 9) = -RHOFF_DD * F118;
    A(7, 9) = -RHOFF_DD * F119;
    A(8, 9) = -RHOFF_DD * F1110;
    A(9, 9) = 1.0;
    A(10, 9) = 0.0;
    A(11, 9) = Z11_BD;
    A(1, 10) = -TAUBF_DD * F21;
    A(2, 10) = 0.0;
    A(3, 10) = 0.0;
    A(4, 10) = -TAUBF_DD * F25;
    A(5, 10) = -TAUBF_DD * F26;
    A(6, 10) = -RHOFF_DD * F128;
    A(7, 10) = -RHOFF_DD * F129;
    A(8, 10) = -RHOFF_DD * F1210;
    A(9, 10) = 0.0;
    A(10, 10) = 1.0;
    A(11, 10) = Z12_BD;

    SOLMATS(N, A, XSOL);

    J1 = XSOL(1);
    J2 = XSOL(2);
    J3 = XSOL(3);
    J5 = XSOL(4);
    J6 = XSOL(5);
    J8 = XSOL(6);
    J9 = XSOL(7);
    J10 = XSOL(8);
    J11 = XSOL(9);
    J12 = XSOL(10);

    G1 = F12 * J2 + F13 * J3 + F15 * J5 + F16 * J6;
    G4 = F41 * J1 + F42 * J2 + F43 * J3 + F45 * J5 + F46 * J6;
    G7 = F78 * J8 + F79 * J9 + F710 * J10 + F711 * J11 + F712 * J12;
    G10 = F108 * J8 + F109 * J9 + F1011 * J11 + F1012 * J12;

    TAU_BB = 0.0;
    TAU_BD = (G4 + TAUFF_DD * G10) / 2.0;
    RHO_BD = (RHOFF_BT_PARL + TAUBF_DD * G1 + G7) / 2.0;
}

void PD_BEAM_CASE_III(Real64 const S,       // pleat spacing (> 0)
                      Real64 const W,       // pleat depth (>=0, same units as S)
                      Real64 const OMEGA_H, // horizontal profile angle, radians
                      Real64 const DE,      // width of illumination on pleat bottom (same units as S)
                      Real64 const RHOFF_BT_PARL,
                      Real64 const TAUFF_BB_PARL,
                      Real64 const TAUFF_BD_PARL,
                      [[maybe_unused]] Real64 const RHOBF_BT_PARL,
                      [[maybe_unused]] Real64 const TAUBF_BB_PARL,
                      [[maybe_unused]] Real64 const TAUBF_BD_PARL,
                      Real64 const RHOFF_BT_PERP,
                      Real64 const TAUFF_BB_PERP,
                      Real64 const TAUFF_BD_PERP,
                      Real64 const RHOBF_BT_PERP,
                      Real64 const TAUBF_BB_PERP,
                      Real64 const TAUBF_BD_PERP,
                      Real64 const RHOBF_DD, // fabric back diffuse-diffuse reflectance
                      Real64 const RHOFF_DD, // fabric front diffuse-diffuse reflectance
                      Real64 const TAUFF_DD, // fabric front diffuse-diffuse transmittance
                      Real64 const TAUBF_DD, // fabric back diffuse-diffuse transmittance
                      Real64 &RHO_BD,        // returned: drape front beam-diffuse reflectance
                      Real64 &TAU_BD,        // returned: drape front beam-diffuse transmittance
                      Real64 &TAU_BB         // returned: drape front beam-beam transmittance
)
{

    // SUBROUTINE INFORMATION:
    //       AUTHOR         John L. Wright, University of Waterloo,
    //                      Mechanical Engineering, Advanced Glazing System Laboratory

    // PURPOSE OF THIS SUBROUTINE:
    //  calculates the effective front-side solar optical properties of a drapery layer.
    // METHODOLOGY EMPLOYED:
    // TWELVE SURFACE FLAT-FABRIC MODEL WITH RECTANGULAR ENCLOSURE

    // fabric properties at current (off-normal) incidence
    //   _PARL = surface parallel to window (pleat top/bot)
    //   _PERP = surface perpendicular to window (pleat side)

    // SUBROUTINE PARAMETER DEFINITIONS:
    int constexpr N(10);

    Real64 TAUBF_BT_PERP;
    Real64 AB; // lengths for surfaces and diagonal strings
    Real64 GN;
    Real64 NK;
    Real64 BC;
    Real64 AN;
    Real64 AK;
    Real64 BG;
    Real64 CG;
    Real64 BK;
    Real64 CN;
    Real64 Z1_BB; // beam source terms
    Real64 Z6_BB;
    Real64 Z1_BD; // diffuse source terms
    Real64 Z2_BD;
    Real64 Z6_BD;
    Real64 Z3_BD;
    Real64 Z8_BD;
    Real64 Z11_BD;
    Real64 Z12_BD;
    // shape factors
    Real64 F12;
    Real64 F13;
    Real64 F15;
    Real64 F16;
    Real64 F21;
    Real64 F25;
    Real64 F26;
    Real64 F31;
    Real64 F35;
    Real64 F36;
    Real64 F41;
    Real64 F42;
    Real64 F43;
    Real64 F45;
    Real64 F46;
    Real64 F51;
    Real64 F52;
    Real64 F53;
    Real64 F54;
    Real64 F61;
    Real64 F62;
    Real64 F63;
    Real64 F78;
    Real64 F79;
    Real64 F710;
    Real64 F711;
    Real64 F712;
    Real64 F810;
    Real64 F811;
    Real64 F812;
    Real64 F910;
    Real64 F911;
    Real64 F912;
    Real64 F108;
    Real64 F109;
    Real64 F1011;
    Real64 F1012;
    Real64 F118;
    Real64 F119;
    Real64 F1110;
    Real64 F128;
    Real64 F129;
    Real64 F1210;
    Real64 J1; // radiosity, surface i
    Real64 J2;
    Real64 J3;
    Real64 J5;
    Real64 J6;
    Real64 J8;
    Real64 J9;
    Real64 J10;
    Real64 J11;
    Real64 J12;
    Real64 G1; // irradiance, surface i
    Real64 G4;
    Real64 G7;
    Real64 G10;

    Array2D<Real64> A(N + 2, N); // coefficients of the radiosity equations matrix
    Array1D<Real64> XSOL(N);     // solution vector (obtained after solving the radiosity equations matrix)

    TAUBF_BT_PERP = TAUBF_BD_PERP + TAUBF_BB_PERP;

    AB = DE;
    GN = DE;
    NK = W - DE;
    BC = NK;
    AN = std::sqrt(S * S + DE * DE);
    AK = std::sqrt(W * W + S * S);
    BG = AN;
    CG = AK;
    BK = std::sqrt(S * S + BC * BC);
    CN = std::sqrt(S * S + NK * NK);

    Z1_BB = TAUFF_BB_PARL;
    Z1_BD = TAUFF_BD_PARL;
    Z2_BD = Z1_BB * RHOBF_BT_PERP * S / GN;
    Z6_BB = TAUFF_BB_PERP * S / DE;
    Z6_BD = TAUFF_BD_PERP * S / DE;
    Z3_BD = Z6_BB * RHOBF_BT_PERP;
    Z8_BD = RHOFF_BT_PERP * S / DE;
    Z11_BD = Z6_BB * TAUBF_BT_PERP;
    Z12_BD = Z1_BB * TAUBF_BT_PERP * S / GN;

    F12 = (S + GN - AN) / (2.0 * S);
    F13 = (W + AN - (GN + AK)) / (2.0 * S);
    F15 = (W + BG - (AB + CG)) / (2.0 * S);
    F16 = (S + AB - BG) / (2.0 * S);
    F21 = (S + GN - AN) / (2.0 * GN);
    F25 = (S + CG - (BG + CN)) / (2.0 * GN);
    F26 = (AN + BG - 2.0 * S) / (2.0 * GN);
    F31 = (W + AN - (GN + AK)) / (2.0 * NK);
    F35 = (BK + CN - 2.0 * S) / (2.0 * NK);
    F36 = (S + AK - (AN + BK)) / (2.0 * NK);
    F41 = (AK + CG - 2.0 * W) / (2.0 * S);
    F42 = (W + CN - (CG + NK)) / (2.0 * S);
    F43 = (S + NK - CN) / (2.0 * S);
    F45 = (S + BC - BK) / (2.0 * S);
    F46 = (W + BK - (AK + BC)) / (2.0 * S);
    F51 = (W + BG - (AB + CG)) / (2.0 * BC);
    F52 = (S + CG - (BG + CN)) / (2.0 * BC);
    F53 = (BK + CN - 2.0 * S) / (2.0 * BC);
    F54 = (S + BC - BK) / (2.0 * BC);
    F61 = (S + AB - BG) / (2.0 * AB);
    F62 = (AN + BG - 2.0 * S) / (2.0 * AB);
    F63 = (S + AK - (AN + BK)) / (2.0 * AB);
    F78 = F12;
    F79 = F13;
    F710 = (AK + CG - 2.0 * W) / (2.0 * S);
    F711 = F15;
    F712 = F16;
    F810 = (W + CN - (CG + NK)) / (2.0 * S);
    F811 = F25;
    F812 = F26;
    F910 = (S + NK - CN) / (2.0 * NK);
    F911 = F35;
    F912 = F36;
    F108 = F42;
    F109 = F43;
    F1011 = F45;
    F1012 = F46;
    F118 = F52;
    F119 = F53;
    F1110 = (S + BC - BK) / (2.0 * NK);
    F128 = F62;
    F129 = F63;
    F1210 = (W + BK - (AK + BC)) / (2.0 * GN);

    A = 0.0;    // INITIALIZE RADIOSITY MATRIX COEFFICIENTS
    XSOL = 0.0; // INITIALIZE SOLUTION VECTOR COEFFICIENTS

    // POPULATE THE COEFFICIENTS OF THE RADIOSITY MATRIX

    A(1, 1) = 1.0;
    A(2, 1) = -RHOBF_DD * F12;
    A(3, 1) = -RHOBF_DD * F13;
    A(4, 1) = -RHOBF_DD * F15;
    A(5, 1) = -RHOBF_DD * F16;
    A(6, 1) = 0.0;
    A(7, 1) = 0.0;
    A(8, 1) = 0.0;
    A(9, 1) = 0.0;
    A(10, 1) = 0.0;
    A(11, 1) = Z1_BD;
    A(1, 2) = -RHOBF_DD * F21;
    A(2, 2) = 1.0;
    A(3, 2) = 0.0;
    A(4, 2) = -RHOBF_DD * F25;
    A(5, 2) = -RHOBF_DD * F26;
    A(6, 2) = -TAUFF_DD * F128;
    A(7, 2) = -TAUFF_DD * F129;
    A(8, 2) = -TAUFF_DD * F1210;
    A(9, 2) = 0.0;
    A(10, 2) = 0.0;
    A(11, 2) = Z2_BD;
    A(1, 3) = -RHOBF_DD * F31;
    A(2, 3) = 0.0;
    A(3, 3) = 1.0;
    A(4, 3) = -RHOBF_DD * F35;
    A(5, 3) = -RHOBF_DD * F36;
    A(6, 3) = -TAUFF_DD * F118;
    A(7, 3) = -TAUFF_DD * F119;
    A(8, 3) = -TAUFF_DD * F1110;
    A(9, 3) = 0.0;
    A(10, 3) = 0.0;
    A(11, 3) = Z3_BD;
    A(1, 4) = -RHOBF_DD * F51;
    A(2, 4) = -RHOBF_DD * F52;
    A(3, 4) = -RHOBF_DD * F53;
    A(4, 4) = 1.0;
    A(5, 4) = 0.0;
    A(6, 4) = 0.0;
    A(7, 4) = 0.0;
    A(8, 4) = -TAUFF_DD * F910;
    A(9, 4) = -TAUFF_DD * F911;
    A(10, 4) = -TAUFF_DD * F912;
    A(11, 4) = 0.0;
    A(1, 5) = -RHOBF_DD * F61;
    A(2, 5) = -RHOBF_DD * F62;
    A(3, 5) = -RHOBF_DD * F63;
    A(4, 5) = 0.0;
    A(5, 5) = 1.0;
    A(6, 5) = 0.0;
    A(7, 5) = 0.0;
    A(8, 5) = -TAUFF_DD * F810;
    A(9, 5) = -TAUFF_DD * F811;
    A(10, 5) = -TAUFF_DD * F812;
    A(11, 5) = Z6_BD;
    A(1, 6) = -TAUBF_DD * F61;
    A(2, 6) = -TAUBF_DD * F62;
    A(3, 6) = -TAUBF_DD * F63;
    A(4, 6) = 0.0;
    A(5, 6) = 0.0;
    A(6, 6) = 1.0;
    A(7, 6) = 0.0;
    A(8, 6) = -RHOFF_DD * F810;
    A(9, 6) = -RHOFF_DD * F811;
    A(10, 6) = -RHOFF_DD * F812;
    A(11, 6) = Z8_BD;
    A(1, 7) = -TAUBF_DD * F51;
    A(2, 7) = -TAUBF_DD * F52;
    A(3, 7) = -TAUBF_DD * F53;
    A(4, 7) = 0.0;
    A(5, 7) = 0.0;
    A(6, 7) = 0.0;
    A(7, 7) = 1.0;
    A(8, 7) = -RHOFF_DD * F910;
    A(9, 7) = -RHOFF_DD * F911;
    A(10, 7) = -RHOFF_DD * F912;
    A(11, 7) = 0.0;
    A(1, 8) = 0.0;
    A(2, 8) = 0.0;
    A(3, 8) = 0.0;
    A(4, 8) = 0.0;
    A(5, 8) = 0.0;
    A(6, 8) = -RHOFF_DD * F108;
    A(7, 8) = -RHOFF_DD * F109;
    A(8, 8) = 1.0;
    A(9, 8) = -RHOFF_DD * F1011;
    A(10, 8) = -RHOFF_DD * F1012;
    A(11, 8) = 0.0;
    A(1, 9) = -TAUBF_DD * F31;
    A(2, 9) = 0.0;
    A(3, 9) = 0.0;
    A(4, 9) = -TAUBF_DD * F35;
    A(5, 9) = -TAUBF_DD * F36;
    A(6, 9) = -RHOFF_DD * F118;
    A(7, 9) = -RHOFF_DD * F119;
    A(8, 9) = -RHOFF_DD * F1110;
    A(9, 9) = 1.0;
    A(10, 9) = 0.0;
    A(11, 9) = Z11_BD;
    A(1, 10) = -TAUBF_DD * F21;
    A(2, 10) = 0.0;
    A(3, 10) = 0.0;
    A(4, 10) = -TAUBF_DD * F25;
    A(5, 10) = -TAUBF_DD * F26;
    A(6, 10) = -RHOFF_DD * F128;
    A(7, 10) = -RHOFF_DD * F129;
    A(8, 10) = -RHOFF_DD * F1210;
    A(9, 10) = 0.0;
    A(10, 10) = 1.0;
    A(11, 10) = Z12_BD;

    SOLMATS(N, A, XSOL);

    J1 = XSOL(1);
    J2 = XSOL(2);
    J3 = XSOL(3);
    J5 = XSOL(4);
    J6 = XSOL(5);
    J8 = XSOL(6);
    J9 = XSOL(7);
    J10 = XSOL(8);
    J11 = XSOL(9);
    J12 = XSOL(10);

    G1 = F12 * J2 + F13 * J3 + F15 * J5 + F16 * J6;
    G4 = F41 * J1 + F42 * J2 + F43 * J3 + F45 * J5 + F46 * J6;
    G7 = F78 * J8 + F79 * J9 + F710 * J10 + F711 * J11 + F712 * J12;
    G10 = F108 * J8 + F109 * J9 + F1011 * J11 + F1012 * J12;

    TAU_BB = (TAUFF_BB_PERP * (AB - NK) * std::abs(std::sin(OMEGA_H))) / (2.0 * S * std::abs(std::cos(OMEGA_H)));
    TAU_BD = (G4 + TAUFF_DD * G10) / 2.0;
    RHO_BD = (RHOFF_BT_PARL + TAUBF_DD * G1 + G7) / 2.0;
}

void PD_BEAM_CASE_IV(Real64 const S,                        // pleat spacing (> 0)
                     Real64 const W,                        // pleat depth (>=0, same units as S)
                     [[maybe_unused]] Real64 const OMEGA_H, // horizontal profile angle, radians
                     [[maybe_unused]] Real64 const DE,      // width of illumination on pleat bottom (same units as S)
                     Real64 const RHOFF_BT_PARL,
                     Real64 const TAUFF_BB_PARL,
                     Real64 const TAUFF_BD_PARL,
                     [[maybe_unused]] Real64 const RHOBF_BT_PARL,
                     [[maybe_unused]] Real64 const TAUBF_BB_PARL,
                     [[maybe_unused]] Real64 const TAUBF_BD_PARL,
                     Real64 const RHOFF_BT_PERP,
                     Real64 const TAUFF_BB_PERP,
                     Real64 const TAUFF_BD_PERP,
                     Real64 const RHOBF_BT_PERP,
                     Real64 const TAUBF_BB_PERP,
                     Real64 const TAUBF_BD_PERP,
                     Real64 const RHOBF_DD, // fabric back diffuse-diffuse reflectance
                     Real64 const RHOFF_DD, // fabric front diffuse-diffuse reflectance
                     Real64 const TAUFF_DD, // fabric front diffuse-diffuse transmittance
                     Real64 const TAUBF_DD, // fabric back diffuse-diffuse transmittance
                     Real64 &RHO_BD,        // returned: drape front beam-diffuse reflectance
                     Real64 &TAU_BD,        // returned: drape front beam-diffuse transmittance
                     Real64 &TAU_BB         // returned: drape front beam-beam transmittance
)
{
    // SUBROUTINE INFORMATION:
    //       AUTHOR         John L. Wright, University of Waterloo,
    //                      Mechanical Engineering, Advanced Glazing System Laboratory

    // PURPOSE OF THIS SUBROUTINE:
    //  calculates the effective front-side solar optical properties of a drapery layer.
    // METHODOLOGY EMPLOYED:
    // Eight surface flat-fabric model with rectangular enclosure

    // fabric properties at current (off-normal) incidence
    //   _PARL = surface parallel to window (pleat top/bot)
    //   _PERP = surface perpendicular to window (pleat side)
    // SUBROUTINE PARAMETER DEFINITIONS:
    int constexpr N(6);

    Real64 TAUBF_BT_PERP;
    Real64 AK; // length of diagonal strings
    Real64 CG;
    Real64 Z1_BB; // beam source term
    Real64 Z1_BD; // diffuse source terms
    Real64 Z2_BD;
    Real64 Z4_BD;
    Real64 Z6_BD;
    Real64 Z8_BD;
    // shape factors
    Real64 F12;
    Real64 F14;
    Real64 F21;
    Real64 F24;
    Real64 F31;
    Real64 F32;
    Real64 F34;
    Real64 F41;
    Real64 F42;
    Real64 F56;
    Real64 F57;
    Real64 F58;
    Real64 F67;
    Real64 F68;
    Real64 F76;
    Real64 F78;
    Real64 F86;
    Real64 F87;
    Real64 J1; // radiosity, surface i
    Real64 J2;
    Real64 J4;
    Real64 J6;
    Real64 J7;
    Real64 J8;
    Real64 G1; // irradiance, surface i
    Real64 G3;
    Real64 G5;
    Real64 G7;
    Array2D<Real64> A(N + 2, N); // coefficients of the radiosity equations matrix
    Array1D<Real64> XSOL(N);     // solution vector (obtained after solving the radiosity equations matrix)

    TAUBF_BT_PERP = TAUBF_BD_PERP + TAUBF_BB_PERP;

    AK = std::sqrt(W * W + S * S);
    CG = AK;

    Z1_BB = TAUFF_BB_PARL;
    Z1_BD = TAUFF_BD_PARL;
    Z2_BD = Z1_BB * RHOBF_BT_PERP * S / W;
    Z4_BD = TAUFF_BD_PERP * S / W;
    Z6_BD = RHOFF_BT_PERP * S / W;
    Z8_BD = Z1_BB * TAUBF_BT_PERP * S / W;

    F12 = (S + W - AK) / (2.0 * S);
    F14 = (S + W - CG) / (2.0 * S);
    F21 = (S + W - AK) / (2.0 * W);
    F24 = (AK + CG - 2.0 * S) / (2.0 * W);
    F31 = (AK + CG - 2.0 * W) / (2.0 * S);
    F32 = F12;
    F34 = F12;
    F41 = F21;
    F42 = F24;
    F56 = F12;
    F57 = F31;
    F58 = F14;
    F67 = F41;
    F68 = F24;
    F76 = F32;
    F78 = F34;
    F86 = F42;
    F87 = F21;

    A = 0.0;    // INITIALIZE RADIOSITY MATRIX COEFFICIENTS
    XSOL = 0.0; // INITIALIZE SOLUTION VECTOR COEFFICIENTS

    // POPULATE THE COEFFICIENTS OF THE RADIOSITY MATRIX

    A(1, 1) = 1.0;
    A(2, 1) = -RHOBF_DD * F12;
    A(3, 1) = -RHOBF_DD * F14;
    A(4, 1) = 0.0;
    A(5, 1) = 0.0;
    A(6, 1) = 0.0;
    A(7, 1) = Z1_BD;
    A(1, 2) = -RHOBF_DD * F21;
    A(2, 2) = 1.0;
    A(3, 2) = -RHOBF_DD * F24;
    A(4, 2) = -TAUFF_DD * F86;
    A(5, 2) = -TAUFF_DD * F87;
    A(6, 2) = 0.0;
    A(7, 2) = Z2_BD;
    A(1, 3) = -RHOBF_DD * F41;
    A(2, 3) = -RHOBF_DD * F42;
    A(3, 3) = 1.0;
    A(4, 3) = 0.0;
    A(5, 3) = -TAUFF_DD * F67;
    A(6, 3) = -TAUFF_DD * F68;
    A(7, 3) = Z4_BD;
    A(1, 4) = -TAUBF_DD * F41;
    A(2, 4) = -TAUBF_DD * F42;
    A(3, 4) = 0.0;
    A(4, 4) = 1.0;
    A(5, 4) = -RHOFF_DD * F67;
    A(6, 4) = -RHOFF_DD * F68;
    A(7, 4) = Z6_BD;
    A(1, 5) = 0.0;
    A(2, 5) = 0.0;
    A(3, 5) = 0.0;
    A(4, 5) = -RHOFF_DD * F76;
    A(5, 5) = 1.0;
    A(6, 5) = -RHOFF_DD * F78;
    A(7, 5) = 0.0;
    A(1, 6) = -TAUBF_DD * F21;
    A(2, 6) = 0.0;
    A(3, 6) = -TAUBF_DD * F24;
    A(4, 6) = -RHOFF_DD * F86;
    A(5, 6) = -RHOFF_DD * F87;
    A(6, 6) = 1.0;
    A(7, 6) = Z8_BD;

    SOLMATS(N, A, XSOL);

    J1 = XSOL(1);
    J2 = XSOL(2);
    J4 = XSOL(3);
    J6 = XSOL(4);
    J7 = XSOL(5);
    J8 = XSOL(6);

    G1 = F12 * J2 + F14 * J4;
    G3 = F31 * J1 + F32 * J2 + F34 * J4;
    G5 = F56 * J6 + F57 * J7 + F58 * J8;
    G7 = F76 * J6 + F78 * J8;

    TAU_BB = TAUFF_BB_PERP / 2.0;
    TAU_BD = (G3 + TAUFF_DD * G7) / 2.0;
    RHO_BD = (RHOFF_BT_PARL + TAUBF_DD * G1 + G5) / 2.0;
}

void PD_BEAM_CASE_V(Real64 const S,       // pleat spacing (> 0)
                    Real64 const W,       // pleat depth (>=0, same units as S)
                    Real64 const OMEGA_H, // horizontal profile angle, radians
                    Real64 const DE,      // width of illumination on pleat bottom (same units as S)
                    Real64 const RHOFF_BT_PARL,
                    Real64 const TAUFF_BB_PARL,
                    Real64 const TAUFF_BD_PARL,
                    [[maybe_unused]] Real64 const RHOBF_BT_PARL,
                    [[maybe_unused]] Real64 const TAUBF_BB_PARL,
                    [[maybe_unused]] Real64 const TAUBF_BD_PARL,
                    Real64 const RHOFF_BT_PERP,
                    Real64 const TAUFF_BB_PERP,
                    Real64 const TAUFF_BD_PERP,
                    Real64 const RHOBF_BT_PERP,
                    Real64 const TAUBF_BB_PERP,
                    Real64 const TAUBF_BD_PERP,
                    Real64 const RHOBF_DD, // fabric back diffuse-diffuse reflectance
                    Real64 const RHOFF_DD, // fabric front diffuse-diffuse reflectance
                    Real64 const TAUFF_DD, // fabric front diffuse-diffuse transmittance
                    Real64 const TAUBF_DD, // fabric back diffuse-diffuse transmittance
                    Real64 &RHO_BD,        // returned: drape front beam-diffuse reflectance
                    Real64 &TAU_BD,        // returned: drape front beam-diffuse transmittance
                    Real64 &TAU_BB         // returned: drape front beam-beam transmittance
)
{

    // SUBROUTINE INFORMATION:
    //       AUTHOR         John L. Wright, University of Waterloo,
    //                      Mechanical Engineering, Advanced Glazing System Laboratory

    // PURPOSE OF THIS SUBROUTINE:
    //  calculates the effective front-side solar optical properties of a drapery layer.
    // METHODOLOGY EMPLOYED:
    // NINE SURFACE FLAT-FABRIC MODEL WITH RECTANGULAR ENCLOSURE

    // fabric properties at current (off-normal) incidence
    //   _PARL = surface parallel to window (pleat top/bot)
    //   _PERP = surface perpendicular to window (pleat side)
    // SUBROUTINE PARAMETER DEFINITIONS:
    int constexpr N(7);

    Real64 TAUBF_BT_PERP;
    Real64 AK; // lengths of surfaces and diagonal strings
    Real64 CG;
    Real64 MK;
    Real64 DK;
    Real64 MF;
    Real64 DM;
    Real64 GM;
    Real64 GF;
    Real64 Z1_BB; // beam source term
    Real64 Z1_BD; // diffuse source terms
    Real64 Z2_BD;
    Real64 Z4_BD;
    Real64 Z6_BD;
    Real64 Z7_BD;
    Real64 Z9_BD;
    // shape factors
    Real64 F12;
    Real64 F14;
    Real64 F21;
    Real64 F24;
    Real64 F31;
    Real64 F32;
    Real64 F34;
    Real64 F41;
    Real64 F42;
    Real64 F56;
    Real64 F57;
    Real64 F58;
    Real64 F59;
    Real64 F67;
    Real64 F68;
    Real64 F69;
    Real64 F76;
    Real64 F79;
    Real64 F86;
    Real64 F89;
    Real64 F96;
    Real64 F97;
    Real64 F98;
    Real64 J1; // radiosities
    Real64 J2;
    Real64 J4;
    Real64 J6;
    Real64 J7;
    Real64 J8;
    Real64 J9;
    Real64 G1; // irradiances
    Real64 G3;
    Real64 G5;
    Real64 G7;
    Real64 G8;

    Array2D<Real64> A(N + 2, N); // coefficients of the radiosity equations matrix
    Array1D<Real64> XSOL(N);     // solution vector (obtained after solving the radiosity equations matrix)

    TAUBF_BT_PERP = TAUBF_BD_PERP + TAUBF_BB_PERP;

    AK = std::sqrt(W * W + S * S);
    CG = AK;
    Real64 const cos_OMEGA_H(std::abs(std::cos(OMEGA_H)));
    Real64 const sin_OMEGA_H(std::abs(std::sin(OMEGA_H)));
    MK = (W * sin_OMEGA_H) / cos_OMEGA_H;
    DK = AK;
    MF = S - MK;
    DM = std::sqrt(W * W + MF * MF);
    GM = std::sqrt(W * W + MK * MK);
    GF = AK;

    Z1_BB = TAUFF_BB_PARL;
    Z1_BD = TAUFF_BD_PARL;
    Z2_BD = Z1_BB * RHOBF_BT_PERP * S / DE;
    Z4_BD = TAUFF_BD_PERP * S / DE;
    Z6_BD = RHOFF_BT_PERP * S / DE;
    Z7_BD = RHOFF_BT_PARL;
    Z9_BD = Z1_BB * TAUBF_BT_PERP * S / DE;

    F12 = (S + W - AK) / (2.0 * S);
    F14 = (S + W - CG) / (2.0 * S);
    F21 = (S + W - AK) / (2.0 * W);
    F24 = (AK + CG - 2.0 * S) / (2.0 * W);
    F31 = (AK + CG - 2.0 * W) / (2.0 * S);
    F32 = F14;
    F34 = F12;
    F41 = F21;
    F42 = F24;
    F56 = F12;
    F57 = (DM + GF - (GM + W)) / (2.0 * S);
    F58 = (DK + GM - (DM + W)) / (2.0 * S);
    F59 = F14;
    F67 = (W + MF - DM) / (2.0 * W);
    F68 = (DM + S - (DK + MF)) / (2.0 * W);
    F69 = F24;
    F76 = (W + MF - DM) / (2.0 * MF);
    F79 = (GM + S - (GF + MK)) / (2.0 * MF);
    F86 = (DM + S - (DK + MF)) / (2.0 * MK);
    F89 = (W + MK - GM) / (2.0 * MK);
    F96 = F42;
    F97 = (GM + S - (GF + MK)) / (2.0 * W);
    F98 = (W + MK - GM) / (2.0 * W);

    A = 0.0;    // INITIALIZE RADIOSITY MATRIX COEFFICIENTS
    XSOL = 0.0; // INITIALIZE SOLUTION VECTOR COEFFICIENTS

    // POPULATE THE COEFFICIENTS OF THE RADIOSITY MATRIX

    A(1, 1) = 1.0;
    A(2, 1) = -RHOBF_DD * F12;
    A(3, 1) = -RHOBF_DD * F14;
    A(4, 1) = 0.0;
    A(5, 1) = 0.0;
    A(6, 1) = 0.0;
    A(7, 1) = 0.0;
    A(8, 1) = Z1_BD;
    A(1, 2) = -RHOBF_DD * F21;
    A(2, 2) = 1.0;
    A(3, 2) = -RHOBF_DD * F24;
    A(4, 2) = -TAUFF_DD * F96;
    A(5, 2) = -TAUFF_DD * F97;
    A(6, 2) = -TAUFF_DD * F98;
    A(7, 2) = 0.0;
    A(8, 2) = Z2_BD;
    A(1, 3) = -RHOBF_DD * F41;
    A(2, 3) = -RHOBF_DD * F42;
    A(3, 3) = 1.0;
    A(4, 3) = 0.0;
    A(5, 3) = -TAUFF_DD * F67;
    A(6, 3) = -TAUFF_DD * F68;
    A(7, 3) = -TAUFF_DD * F69;
    A(8, 3) = Z4_BD;
    A(1, 4) = -TAUBF_DD * F41;
    A(2, 4) = -TAUBF_DD * F42;
    A(3, 4) = 0.0;
    A(4, 4) = 1.0;
    A(5, 4) = -RHOFF_DD * F67;
    A(6, 4) = -RHOFF_DD * F68;
    A(7, 4) = -RHOFF_DD * F69;
    A(8, 4) = Z6_BD;
    A(1, 5) = 0.0;
    A(2, 5) = 0.0;
    A(3, 5) = 0.0;
    A(4, 5) = -RHOFF_DD * F76;
    A(5, 5) = 1.0;
    A(6, 5) = 0.0;
    A(7, 5) = -RHOFF_DD * F79;
    A(8, 5) = Z7_BD;
    A(1, 6) = 0.0;
    A(2, 6) = 0.0;
    A(3, 6) = 0.0;
    A(4, 6) = -RHOFF_DD * F86;
    A(5, 6) = 0.0;
    A(6, 6) = 1.0;
    A(7, 6) = -RHOFF_DD * F89;
    A(8, 6) = 0.0;
    A(1, 7) = -TAUBF_DD * F21;
    A(2, 7) = 0.0;
    A(3, 7) = -TAUBF_DD * F24;
    A(4, 7) = -RHOFF_DD * F96;
    A(5, 7) = -RHOFF_DD * F97;
    A(6, 7) = -RHOFF_DD * F98;
    A(7, 7) = 1.0;
    A(8, 7) = Z9_BD;

    SOLMATS(N, A, XSOL);

    J1 = XSOL(1);
    J2 = XSOL(2);
    J4 = XSOL(3);
    J6 = XSOL(4);
    J7 = XSOL(5);
    J8 = XSOL(6);
    J9 = XSOL(7);

    G1 = F12 * J2 + F14 * J4;
    G3 = F31 * J1 + F32 * J2 + F34 * J4;
    G5 = F56 * J6 + F57 * J7 + F58 * J8 + F59 * J9;
    G7 = F76 * J6 + F79 * J9;
    G8 = F86 * J6 + F89 * J9;

    TAU_BB = (2.0 * (DE - W) * sin_OMEGA_H * TAUFF_BB_PARL + (S * cos_OMEGA_H - (DE - W) * sin_OMEGA_H) * TAUFF_BB_PERP) / (2.0 * S * cos_OMEGA_H);
    TAU_BD = (S * G3 + TAUFF_DD * (MK * G8 + MF * G7) + MF * TAUFF_BD_PARL) / (2.0 * S);
    RHO_BD = (RHOFF_BT_PARL + TAUBF_DD * G1 + G5) / 2.0;
}

void PD_BEAM_CASE_VI(Real64 const S,                        // pleat spacing (> 0)
                     Real64 const W,                        // pleat depth (>=0, same units as S)
                     [[maybe_unused]] Real64 const OMEGA_H, // horizontal profile angle, radians
                     [[maybe_unused]] Real64 const DE,      // width of illumination on pleat bottom (same units as S)
                     Real64 const RHOFF_BT_PARL,
                     Real64 const TAUFF_BB_PARL,
                     Real64 const TAUFF_BD_PARL,
                     [[maybe_unused]] Real64 const RHOBF_BT_PARL,
                     [[maybe_unused]] Real64 const TAUBF_BB_PARL,
                     [[maybe_unused]] Real64 const TAUBF_BD_PARL,
                     [[maybe_unused]] Real64 const RHOFF_BT_PERP,
                     [[maybe_unused]] Real64 const TAUFF_BB_PERP,
                     [[maybe_unused]] Real64 const TAUFF_BD_PERP,
                     [[maybe_unused]] Real64 const RHOBF_BT_PERP,
                     [[maybe_unused]] Real64 const TAUBF_BB_PERP,
                     [[maybe_unused]] Real64 const TAUBF_BD_PERP,
                     Real64 const RHOBF_DD, // fabric back diffuse-diffuse reflectance
                     Real64 const RHOFF_DD, // fabric front diffuse-diffuse reflectance
                     Real64 const TAUFF_DD, // fabric front diffuse-diffuse transmittance
                     Real64 const TAUBF_DD, // fabric back diffuse-diffuse transmittance
                     Real64 &RHO_BD,        // returned: drape front beam-diffuse reflectance
                     Real64 &TAU_BD,        // returned: drape front beam-diffuse transmittance
                     Real64 &TAU_BB         // returned: drape front beam-beam transmittance
)
{

    // SUBROUTINE INFORMATION:
    //       AUTHOR         John L. Wright, University of Waterloo,
    //                      Mechanical Engineering, Advanced Glazing System Laboratory

    // PURPOSE OF THIS SUBROUTINE:
    //  calculates the effective front-side solar optical properties of a drapery layer.
    // METHODOLOGY EMPLOYED:
    // EIGHT SURFACE FLAT-FABRIC MODEL WITH RECTANGULAR ENCLOSURE

    // fabric properties at current (off-normal) incidence
    //   _PARL = surface parallel to window (pleat top/bot)
    //   _PERP = surface perpendicular to window (pleat side)
    // SUBROUTINE PARAMETER DEFINITIONS:
    int constexpr N(6);

    Real64 AK; // length of diagonal strings
    Real64 CG;
    Real64 Z1_BD; // diffuse source terms
    Real64 Z7_BD;
    // shape factors
    Real64 F12;
    Real64 F14;
    Real64 F21;
    Real64 F24;
    Real64 F31;
    Real64 F32;
    Real64 F34;
    Real64 F41;
    Real64 F42;
    Real64 F56;
    Real64 F57;
    Real64 F58;
    Real64 F67;
    Real64 F68;
    Real64 F76;
    Real64 F78;
    Real64 F86;
    Real64 F87;
    Real64 J1; // radiosity, surface i
    Real64 J2;
    Real64 J4;
    Real64 J6;
    Real64 J7;
    Real64 J8;
    Real64 G1; // irradiance, surface i
    Real64 G3;
    Real64 G5;
    Real64 G7;
    Array2D<Real64> A(N + 2, N); // coefficients of the radiosity equations matrix
    Array1D<Real64> XSOL(N);     // solution vector (obtained after solving the radiosity equations matrix)

    AK = std::sqrt(W * W + S * S);
    CG = AK;

    Z1_BD = TAUFF_BD_PARL;
    Z7_BD = RHOFF_BT_PARL;

    F12 = (S + W - AK) / (2.0 * S);
    F14 = (S + W - CG) / (2.0 * S);
    F21 = (S + W - AK) / (2.0 * W);
    F24 = (AK + CG - 2.0 * S) / (2.0 * W);
    F31 = (AK + CG - 2.0 * W) / (2.0 * S);
    F32 = F12;
    F34 = F14;
    F41 = F21;
    F42 = F24;
    F56 = F12;
    F57 = F31;
    F58 = F14;
    F67 = F41;
    F68 = F24;
    F76 = F14;
    F78 = F14;
    F86 = F42;
    F87 = F21;

    A = 0.0;
    XSOL = 0.0;

    // POPULATE THE COEFFICIENTS OF THE RADIOSITY MATRIX

    A(1, 1) = 1.0;
    A(2, 1) = -RHOBF_DD * F12;
    A(3, 1) = -RHOBF_DD * F14;
    A(4, 1) = 0.0;
    A(5, 1) = 0.0;
    A(6, 1) = 0.0;
    A(7, 1) = Z1_BD;
    A(1, 2) = -RHOBF_DD * F21;
    A(2, 2) = 1.0;
    A(3, 2) = -RHOBF_DD * F24;
    A(4, 2) = -TAUFF_DD * F86;
    A(5, 2) = -TAUFF_DD * F87;
    A(6, 2) = 0.0;
    A(7, 2) = 0.0;
    A(1, 3) = -RHOBF_DD * F41;
    A(2, 3) = -RHOBF_DD * F42;
    A(3, 3) = 1.0;
    A(4, 3) = 0.0;
    A(5, 3) = -TAUFF_DD * F67;
    A(6, 3) = -TAUFF_DD * F68;
    A(7, 3) = 0.0;
    A(1, 4) = -TAUBF_DD * F41;
    A(2, 4) = -TAUBF_DD * F42;
    A(3, 4) = 0.0;
    A(4, 4) = 1.0;
    A(5, 4) = -RHOFF_DD * F67;
    A(6, 4) = -RHOFF_DD * F68;
    A(7, 4) = 0.0;
    A(1, 5) = 0.0;
    A(2, 5) = 0.0;
    A(3, 5) = 0.0;
    A(4, 5) = -RHOFF_DD * F76;
    A(5, 5) = 1.0;
    A(6, 5) = -RHOFF_DD * F78;
    A(7, 5) = Z7_BD;
    A(1, 6) = -TAUBF_DD * F21;
    A(2, 6) = 0.0;
    A(3, 6) = -TAUBF_DD * F24;
    A(4, 6) = -RHOFF_DD * F86;
    A(5, 6) = -RHOFF_DD * F87;
    A(6, 6) = 1.0;
    A(7, 6) = 0.0;

    SOLMATS(N, A, XSOL);

    J1 = XSOL(1);
    J2 = XSOL(2);
    J4 = XSOL(3);
    J6 = XSOL(4);
    J7 = XSOL(5);
    J8 = XSOL(6);

    G1 = F12 * J2 + F14 * J4;
    G3 = F31 * J1 + F32 * J2 + F34 * J4;
    G5 = F56 * J6 + F57 * J7 + F58 * J8;
    G7 = F76 * J6 + F78 * J8;

    TAU_BB = TAUFF_BB_PARL;
    TAU_BD = (G3 + TAUFF_DD * G7 + TAUFF_BD_PARL) / 2.0;
    RHO_BD = (RHOFF_BT_PARL + TAUBF_DD * G1 + G5) / 2.0;
}

void VB_DIFF(EnergyPlusData &state,
             Real64 const S,           // slat spacing (any length units; same units as W)
             Real64 const W,           // slat tip-to-tip width (any length units; same units as S)
             Real64 const PHI,         // slat angle, radians (-PI/2 <= PHI <= PI/2)
             Real64 const RHODFS_SLAT, // reflectance of downward-facing slat surfaces (concave?)
             Real64 const RHOUFS_SLAT, // reflectance of upward-facing slat surfaces (convex?)
             Real64 const TAU_SLAT,    // diffuse transmittance of slats
             Real64 &RHOFVB,           // returned: front side effective diffuse reflectance of venetian blind
             Real64 &TAUVB             // returned: effective diffuse transmittance of venetian blind
)
{
    // SUBROUTINE INFORMATION:
    //       AUTHOR         John L. Wright, University of Waterloo,
    //                      Mechanical Engineering, Advanced Glazing System Laboratory

    // PURPOSE OF THIS SUBROUTINE:
    //  Calculates the venetian blind layer effective diffuse transmittance and reflectance.
    // METHODOLOGY EMPLOYED:
    // four surface flat-slat model with slat transmittance

    // SUBROUTINE ARGUMENT DEFINITIONS:
    //   must be > 0
    //   ltyVBHOR: + = front-side slat tip below horizontal
    //   ltyVBVER: + = front-side slat tip is counter-
    //                 clockwise from normal (viewed from above)
    // SUBROUTINE PARAMETER DEFINITIONS:
    static constexpr std::string_view Tau_Name("VB_DIFF Tau");
    static constexpr std::string_view RhoF_Name("VB_DIFF RhoF");

    Real64 CD; // lengths of the diagonal strings used in the four-surface model
    Real64 AF;
    Real64 F13; // shape factors
    Real64 F14;
    Real64 F12;
    Real64 F31;
    Real64 F41;
    Real64 FSS;
    Real64 C3; // temporaries
    Real64 B3;
    Real64 C4;
    Real64 B4;
    Real64 K3;
    Real64 K4;
    Real64 DEN;

    Real64 const W_cos_PHI_2(pow_2(W * std::cos(PHI)));
    Real64 const W_sin_PHI(W * std::sin(PHI));
    CD = std::sqrt(W_cos_PHI_2 + pow_2(S + W_sin_PHI));
    AF = std::sqrt(W_cos_PHI_2 + pow_2(S - W_sin_PHI));

    F13 = (W + S - CD) / (2.0 * S);    // SHAPE FACTOR FRONT OPENING TO TOP SLAT
    F14 = (W + S - AF) / (2.0 * S);    // SHAPE FACTOR FRONT OPENING TO BOTTOM SLAT
    FSS = 1.0 - (S / W) * (F13 + F14); // SLAT-TO-SLAT SHAPE FACTOR
    F31 = (S / W) * F13;               // SHAPE FACTOR - TOP TO FRONT
    F41 = (S / W) * F14;               // SHAPE FACTOR - BOTTOM TO FRONT
    F12 = 1.0 - F13 - F14;             // FRONT OPENING TO BACK OPENING SHAPE FACTOR
    DEN = 1.0 - (TAU_SLAT * FSS);      // DENOMINATOR - USED FOUR TIMES
    C3 = (RHODFS_SLAT * F31 + TAU_SLAT * F41) / DEN;
    B3 = (RHODFS_SLAT * FSS) / DEN;
    C4 = (RHOUFS_SLAT * F41 + TAU_SLAT * F31) / DEN;
    B4 = (RHOUFS_SLAT * FSS) / DEN;

    K3 = (C3 + (B3 * C4)) / (1.0 - (B3 * B4));
    K4 = (C4 + (B4 * C3)) / (1.0 - (B3 * B4));
    // transmittance of VB (equal front/back)
    TAUVB = P01(state, F12 + (F14 * K3) + (F13 * K4), Tau_Name);
    // diffuse reflectance of VB front-side
    RHOFVB = P01(state, (F13 * K3) + (F14 * K4), RhoF_Name);
}

Real64 VB_SLAT_RADIUS_RATIO(Real64 const W, // slat tip-to-tip (chord) width (any units; same units as C) must be > 0
                            Real64 const C  // slat crown height (any units, same units as W) must be >= 0
)
{
    //       AUTHOR         ASHRAE 1311-RP

    // PURPOSE OF THIS FUNCTION:
    //  Returns curved slat radius ratio (W / R)

    if (C <= 0.0 || W <= 0.0) {
        // it is flat
        return 0.0;
    } else {
        Real64 CX = min(C, W / 2.001);
        return 2.0 * W * CX / (CX * CX + W * W / 4);
    }
}

void VB_SOL46_CURVE(EnergyPlusData const &state,
                    Real64 const S,           // slat spacing (any length units; same units as W)
                    Real64 const W,           // slat tip-to-tip (chord) width (any length units; same units as S)
                    Real64 const SL_WR,       // slat curvature radius ratio (= W/R)
                    Real64 const PHIx,        // slat angle, radians (-PI/2 <= PHI <= PI/2)
                    Real64 const OMEGAx,      // incident beam profile angle (radians)
                    Real64 const RHODFS_SLAT, // SW (solar) reflectance downward-facing slat surfaces (concave?)
                    Real64 const RHOUFS_SLAT, // SW (solar) reflectance upward-facing slat surfaces (convex?)
                    Real64 const TAU_SLAT,    // SW (solar) transmittance of slats
                    Real64 &RHO_BD,           // returned: effective SW (solar) beam-to-diffuse reflectance front side
                    Real64 &TAU_BB,           // returned: effective SW (solar) beam-to-beam transmittance front side
                    Real64 &TAU_BD            // returned: effective SW (solar) beam-to-diffuse transmittance front side
)
{
    // SUBROUTINE INFORMATION:
    //       AUTHOR         John L. Wright, University of Waterloo,
    //                      Mechanical Engineering, Advanced Glazing System Laboratory

    // PURPOSE OF THIS SUBROUTINE:
    //  Calculates the venetian blind layer effective solar transmittance and reflectance.
    // METHODOLOGY EMPLOYED:
    // Four and six surface curve-slat model with slat transmittance. For back side
    // reflectance call this routine a second time with the same input data - except
    // negative the slat angle, PHI_DEG.

    // SUBROUTINE ARGUMENT DEFINITIONS:
    //    must be > 0
    //   must be > 0
    //   0 = flat
    //   ltyVBHOR: + = front-side slat tip below horizontal
    //   ltyVBVER: + = front-side slat tip is counter-
    //                 clockwise from normal (viewed from above)
    //   ltyVBHOR: +=above horizontal
    //   ltyVBVER: +=clockwise when viewed from above
    //   Note: All solar slat properties are incident-to-diffuse
    //         Specular effects not covered by model

    Real64 DE; // distance from front tip of any slat to shadow (caused by the adjacent slat) on
    // the plane of the same slat; DE may be greater than the slat width, W
    Real64 PHI;
    Real64 OMEGA;
    Real64 SL_RAD;
    Real64 SL_THETA;
    Real64 Slope;
    Real64 T_CORR_D;
    Real64 T_CORR_F;
    Real64 RHO_TEMP;
    Real64 TAU_TEMP;
    Real64 XA;
    Real64 XB;
    Real64 XC;
    Real64 XD;
    Real64 XE;
    Real64 XF(0);
    Real64 YA;
    Real64 YB;
    Real64 YC;
    Real64 YD;
    Real64 YE;
    Real64 YF(0);
    int CORR;

    DE = 0.0; // INITIALIZE DE
    CORR = 1;

    // limit slat angle to +/- 90 deg
    PHI = max(-Constant::DegToRad * 90.0, min(Constant::DegToRad * 90.0, PHIx));
    // limit profile angle to +/- 89.5 deg
    OMEGA = max(-Constant::DegToRad * 89.5, min(Constant::DegToRad * 89.5, OMEGAx));

    SL_RAD = W / max(SL_WR, 0.0000001);
    SL_THETA = 2.0 * std::asin(0.5 * SL_WR);

    if (CORR > 0) { // CORRECT FOR SLAT CURVATURE BY SETTING CORR = 1

        //  DETERMINE BOUNDS FOR CURVATURE CORRECTION AND APPLY CORRECTION TO BEAM-BEAM TRANSMITTANCE
        if (std::abs(PHI + OMEGA) < SL_THETA / 2.0) {
            //  CALCULATE BEAM TRANSMISSION
            XA = SL_RAD * std::sin(-SL_THETA / 2.0); // Glass-side end coordinate
            YA = SL_RAD * std::cos(-SL_THETA / 2.0);
            XB = -XA; // Indoor-side end coordinate
            YB = YA;
            YC = SL_RAD * std::cos(PHI + OMEGA); // Tangent to slat in irradiance direction
            XC = std::sqrt(pow_2(SL_RAD) - pow_2(YC));
            Slope = -XC / YC;
            if (std::abs(Slope) < state.dataWindowEquivalentLayer->SMALL_ERROR) {
                XD = 0.0;
                YD = YA;
                XE = 0.0;
                YE = YD;
                // Bug XF, YF not set but used below (XE, YE are set but NOT used)
            } else {
                if ((PHI + OMEGA) < 0.0) {
                    XC = -XC;
                    Slope = -Slope;
                    XD = (YB - Slope * XB) / (-1.0 / Slope - Slope);
                    XF = (YA - Slope * XA) / (-1.0 / Slope - Slope);
                    XE = XA + 2.0 * std::abs(XA - XF);
                } else {
                    XD = (YA - Slope * XA) / (-1.0 / Slope - Slope);
                    XF = (YB - Slope * XB) / (-1.0 / Slope - Slope);
                    XE = XB - 2.0 * std::abs(XB - XF);
                }
                YD = -XD / Slope;
                YE = -XE / Slope;
                YF = -XF / Slope;
            }

            T_CORR_D = std::sqrt(pow_2(XC - XD) + pow_2(YC - YD)); // Slat thickness perpendicular to light direction
            T_CORR_F = std::sqrt(pow_2(XC - XF) + pow_2(YC - YF));

            TAU_BB = 1.0 - T_CORR_D / (S * std::cos(OMEGA));

        } else {
            // DO NOT APPLY CURVATURE CORRECTION TO BEAM-BEAM TRANSMITTANCE
            if (std::abs(OMEGA + PHI) < 0.0001) {
                DE = S * 1000000.0;
            } else {
                DE = S * std::abs(std::cos(OMEGA) / std::sin(OMEGA + PHI));
            }
            //  CHECK TO SEE IF THERE IS DIRECT BEAM TRANSMISSION
            if ((DE / W) > (1.0 - state.dataWindowEquivalentLayer->SMALL_ERROR)) { // YES
                TAU_BB = max(0.0, (DE - W) / DE);
            } else { // NO
                TAU_BB = 0.0;
            }
        }

        // CHECK TO SEE IF CURVATURE CORRECTION INCLUDES DOUBLE BLOCKAGE
        // (TAU_BB < 0.0 AND SET TAU_BB = 0.0)
        if (TAU_BB < 0.0) { // YES, THERE IS DOUBLE BLOCKAGE

            TAU_BB = 0.0;

            // DO NOT APPLY CURVATURE CORRECTION TO RHO_BD, TAU_BD IF TAU_BB < 0.0
            if (std::abs(OMEGA + PHI) < 0.0001) {
                DE = S * 1000000.0;
            } else {
                DE = S * std::abs(std::cos(OMEGA) / std::sin(OMEGA + PHI));
            }
            if ((DE / W) > (1.0 - state.dataWindowEquivalentLayer->SMALL_ERROR)) { // YES
                VB_SOL4(state, S, W, OMEGA, DE, PHI, RHODFS_SLAT, RHOUFS_SLAT, TAU_SLAT, RHO_BD, TAU_BD);

            } else { // NO
                VB_SOL6(state, S, W, OMEGA, DE, PHI, RHODFS_SLAT, RHOUFS_SLAT, TAU_SLAT, RHO_BD, TAU_BD);
            }

        } else { // NO, THERE IS NO DOUBLE BLOCKAGE

            if (std::abs(PHI + OMEGA) < (SL_THETA / 2.0)) { // YES, APPLY CURVATURE CORRECTION

                XA = SL_RAD * std::sin(-SL_THETA / 2.0); // Glass-side end coordinate
                YA = SL_RAD * std::cos(-SL_THETA / 2.0);
                XB = -XA; // Indoor-side end coordinate
                YB = YA;
                YC = SL_RAD * std::cos(PHI + OMEGA); // Tangent to slat in irradiance direction
                XC = std::sqrt(pow_2(SL_RAD) - pow_2(YC));
                Slope = -XC / YC;
                if (std::abs(Slope) < state.dataWindowEquivalentLayer->SMALL_ERROR) {
                    XD = 0.0;
                    YD = YA;
                    XE = 0.0;
                    YE = YD;
                    // Bug XF, YF not set but used below (XE, YE are set but NOT used)
                } else {
                    if ((PHI + OMEGA) < 0.0) {
                        XC = -XC;
                        Slope = -Slope;
                        XD = (YB - Slope * XB) / (-1.0 / Slope - Slope);
                        XF = (YA - Slope * XA) / (-1.0 / Slope - Slope);
                        XE = XA + 2.0 * std::abs(XA - XF);
                    } else {
                        XD = (YA - Slope * XA) / (-1.0 / Slope - Slope);
                        XF = (YB - Slope * XB) / (-1.0 / Slope - Slope);
                        XE = XB - 2.0 * std::abs(XB - XF);
                    }
                    YD = -XD / Slope;
                    YE = -XE / Slope;
                    YF = -XF / Slope;
                }
                T_CORR_D = std::sqrt(pow_2(XC - XD) + pow_2(YC - YD)); // Slat thickness perpendicular to light direction
                T_CORR_F = std::sqrt(pow_2(XC - XF) + pow_2(YC - YF));

                if ((PHI + OMEGA) >= 0.0) { // Slat is lit from above
                    DE = XC - XA;
                    VB_SOL6(state, S, W, OMEGA, DE, PHI, RHODFS_SLAT, RHOUFS_SLAT, TAU_SLAT, RHO_BD, TAU_BD);
                    Real64 const S_cos_OMEGA_inv(1.0 / (S * std::cos(OMEGA)));
                    RHO_BD *= T_CORR_D * S_cos_OMEGA_inv;
                    TAU_BD *= T_CORR_D * S_cos_OMEGA_inv;
                } else { // Slat is lit from below
                    DE = XC - XA;
                    VB_SOL6(state, S, W, OMEGA, DE, PHI, RHODFS_SLAT, RHOUFS_SLAT, TAU_SLAT, RHO_BD, TAU_BD);
                    Real64 const S_cos_OMEGA_inv(1.0 / (S * std::cos(OMEGA)));
                    RHO_TEMP = RHO_BD * T_CORR_F * S_cos_OMEGA_inv;
                    TAU_TEMP = TAU_BD * T_CORR_F * S_cos_OMEGA_inv;
                    DE = std::abs(XB - XF);
                    VB_SOL6(state, S, W, OMEGA, DE, PHI, RHODFS_SLAT, RHOUFS_SLAT, TAU_SLAT, RHO_BD, TAU_BD);
                    RHO_BD = RHO_BD * (T_CORR_D - T_CORR_F) * S_cos_OMEGA_inv + RHO_TEMP;
                    TAU_BD = TAU_BD * (T_CORR_D - T_CORR_F) * S_cos_OMEGA_inv + TAU_TEMP;
                }

            } else { // NO, DO NOT APPLY CURVATURE CORRECTION
                if (std::abs(OMEGA + PHI) < 0.0001) {
                    DE = S * 1000000.0;
                } else {
                    DE = S * std::abs(std::cos(OMEGA) / std::sin(OMEGA + PHI));
                }
                if (DE / W > 1.0 - state.dataWindowEquivalentLayer->SMALL_ERROR) { // YES
                    VB_SOL4(state, S, W, OMEGA, DE, PHI, RHODFS_SLAT, RHOUFS_SLAT, TAU_SLAT, RHO_BD, TAU_BD);

                } else { // NO
                    VB_SOL6(state, S, W, OMEGA, DE, PHI, RHODFS_SLAT, RHOUFS_SLAT, TAU_SLAT, RHO_BD, TAU_BD);
                }
            }
        }

    } else { // DO NOT CORRECT FOR SLAT CURVATURE

        //  CHECK TO SEE IF BEAM IS ALLIGNED WITH SLATS
        if (std::abs(PHI + OMEGA) < state.dataWindowEquivalentLayer->SMALL_ERROR) { // YES!
            RHO_BD = 0.0;
            TAU_BB = 1.0;
            TAU_BD = 0.0;

        } else { // BEAM NOT ALIGNED WITH SLATS
            RHO_BD = 0.0;
            TAU_BB = 0.0;
            TAU_BD = 0.0;
            DE = S * std::abs(std::cos(OMEGA) / std::sin(OMEGA + PHI));
            //  CHECK TO SEE IF THERE IS DIRECT BEAM TRANSMISSION
            if ((DE / W) > (1.0 - state.dataWindowEquivalentLayer->SMALL_ERROR)) { // YES
                TAU_BB = (DE - W) / DE;
                if (TAU_BB < 0.0) TAU_BB = 0.0;
                VB_SOL4(state, S, W, OMEGA, DE, PHI, RHODFS_SLAT, RHOUFS_SLAT, TAU_SLAT, RHO_BD, TAU_BD);
            } else { // NO
                TAU_BB = 0.0;
                VB_SOL6(state, S, W, OMEGA, DE, PHI, RHODFS_SLAT, RHOUFS_SLAT, TAU_SLAT, RHO_BD, TAU_BD);
            } //  END CHECK FOR DIRECT BEAM TRANSMISSION
        }     // END CHECK TO SEE IF BEAM ALLIGNED WITH SLATS
    }
}

void VB_SOL4(EnergyPlusData const &state,
             Real64 const S,           // slat spacing (any length units; same units as W)
             Real64 const W,           // slat tip-to-tip width (any length units; same units as S)
             Real64 const OMEGA,       // incident beam profile angle (radians)
             Real64 const DE,          // distance from front tip of any slat to shadow (caused by the adjacent slat) on
             Real64 const PHI,         // slat angle, radians (-PI/2 <= PHI <= PI/2)
             Real64 const RHODFS_SLAT, // solar reflectance downward-facing slat surfaces (concave?)
             Real64 const RHOUFS_SLAT, // solar reflectance upward-facing slat surfaces (convex?)
             Real64 const TAU_SLAT,    // solar transmittance of slat
             Real64 &RHO_BD,           // returned: solar beam-to-diffuse reflectance the venetian blind (front side)
             Real64 &TAU_BD            // returned: solar beam-to-diffuse transmittance of the venetian blind (front side)
)
{
    // SUBROUTINE INFORMATION:
    //       AUTHOR         John L. Wright, University of Waterloo,
    //                      Mechanical Engineering, Advanced Glazing System Laboratory

    // PURPOSE OF THIS SUBROUTINE:
    //  Calculates the venetian blind layer effective solar transmittance and reflectance.
    // METHODOLOGY EMPLOYED:
    //  Four surface Flat-Plate Model with slat transmittance

    // SUBROUTINE ARGUMENT DEFINITIONS:
    //    must be > 0
    //   must be > 0
    //   ltyVBHOR: +=above horizontal
    //   ltyVBVER: +=clockwise when viewed from above
    //    the plane of the same slat de may be greater than the slat width, w
    //   ltyVBHOR: + = front-side slat tip below horizontal
    //   ltyVBVER: + = front-side slat tip is counter-
    //                 clockwise from normal (viewed from above)
    //    Note: all solar slat properties - incident-to-diffuse

    Real64 AF; // lengths of diagonal strings used in the four-surface model
    Real64 CD;
    Real64 F13; // Shape factors
    Real64 F14;
    Real64 F23;
    Real64 F24;
    Real64 F34;
    Real64 F43;
    Real64 Z3; // diffuse source terms from surfaces 3 and 4 due to incident beam radiation
    Real64 Z4;
    Real64 J3; // radiosity, surface i
    Real64 J4;
    Real64 B3; // temporaries
    Real64 B4;
    Real64 C3;
    Real64 C4;

    Real64 const W_cos_PHI_2(pow_2(W * std::cos(PHI)));
    Real64 const W_sin_PHI(W * std::sin(PHI));
    AF = std::sqrt(W_cos_PHI_2 + pow_2(S - W_sin_PHI));
    CD = std::sqrt(W_cos_PHI_2 + pow_2(S + W_sin_PHI));
    //  CHECK TO SEE WHICH SIDE OF SLAT IS SUNLIT
    if (PHI + OMEGA >= 0.0) { // SUN SHINES ON TOP OF SLAT

        Z3 = TAU_SLAT * S / DE;
        Z4 = RHOUFS_SLAT * S / DE;
        //  PRINT *, PHI, OMEGA, DE, 'TOPLIT'

    } else { // SUN SHINES ON BOTTOM OF SLAT
        Z3 = RHODFS_SLAT * S / DE;
        Z4 = TAU_SLAT * S / DE;
        //      PRINT *, PHI, OMEGA, DE, 'BOTLIT'
    }
    //  CHECK TO SEE IF VENETIAN BLIND IS CLOSED
    if (std::abs(PHI - Constant::PiOvr2) < state.dataWindowEquivalentLayer->SMALL_ERROR) { // VENETIAN BLIND IS CLOSED

        // CHECK TO SEE IF THERE ARE GAPS IN BETWEEN SLATS WHEN THE BLIND IS CLOSED
        if (W < S) { // YES, THERE ARE GAPS IN BETWEEN SLATS
            RHO_BD = (W / S) * RHOUFS_SLAT;
            TAU_BD = (W / S) * TAU_SLAT;
        } else { // NO, THERE ARE NO GAPS IN BETWEEN SLATS
            RHO_BD = RHOUFS_SLAT;
            TAU_BD = TAU_SLAT;
        } // END OF CHECK FOR GAPS IN BETWEEN SLATS

    } else { // VENETIAN BLIND IS OPENED

        F13 = (S + W - CD) / (2.0 * S);
        F14 = (S + W - AF) / (2.0 * S);
        F23 = (S + W - AF) / (2.0 * S);
        F24 = (S + W - CD) / (2.0 * S);
        F34 = (CD + AF - 2.0 * S) / (2.0 * W);
        F43 = (CD + AF - 2.0 * S) / (2.0 * W);

        C3 = 1.0 / (1.0 - TAU_SLAT * F43);
        B3 = (RHODFS_SLAT * F34) / (1.0 - TAU_SLAT * F43);
        C4 = 1.0 / (1.0 - TAU_SLAT * F34);
        B4 = (RHOUFS_SLAT * F43) / (1.0 - TAU_SLAT * F34);
        J3 = (C3 * Z3 + B3 * C4 * Z4) / (1.0 - B3 * B4);
        J4 = (C4 * Z4 + B4 * C3 * Z3) / (1.0 - B3 * B4);

        RHO_BD = F13 * J3 + F14 * J4;
        TAU_BD = F23 * J3 + F24 * J4;

    } // END OF CHECK FOR CLOSED BLIND
}

void VB_SOL6(EnergyPlusData const &state,
             Real64 const S,           // slat spacing (any length units; same units as W)
             Real64 const W,           // slat tip-to-tip width (any length units; same units as S)
             Real64 const OMEGA,       // incident beam profile angle (radians)
             Real64 const DE,          // distance from front tip of any slat to shadow (caused by the adjacent slat) on
             Real64 const PHI,         // slat angle, radians (-PI/2 <= PHI <= PI/2)
             Real64 const RHODFS_SLAT, // solar reflectance downward-facing slat surfaces (concave)
             Real64 const RHOUFS_SLAT, // solar reflectance upward-facing slat surfaces (convex)
             Real64 const TAU_SLAT,    // solar transmittance of slat
             Real64 &RHO_BD,           // returned: solar beam-to-diffuse reflectance the venetian blind (front side)
             Real64 &TAU_BD            // returned: solar beam-to-diffuse transmittance of the venetian blind (front side)
)
{
    // SUBROUTINE INFORMATION:
    //       AUTHOR         John L. Wright, University of Waterloo,
    //                      Mechanical Engineering, Advanced Glazing System Laboratory

    // PURPOSE OF THIS SUBROUTINE:
    //  Calculates the venetian blind layer effective solar transmittance and reflectance.
    // METHODOLOGY EMPLOYED:
    //  six surface flat-slat model with slat transmittance. If you want the back
    //  side reflectance call the routine a second time with the same input data
    //  except negative the slat angle, PHI_DEG

    // SUBROUTINE ARGUMENT DEFINITIONS:
    //    must be > 0
    //   must be > 0
    //   ltyVBHOR: +=above horizontal
    //   ltyVBVER: +=clockwise when viewed from above
    //    the plane of the same slat DE may be greater than the slat width, w
    //   ltyVBHOR: + = front-side slat tip below horizontal
    //   ltyVBVER: + = front-side slat tip is counter-
    //                 clockwise from normal (viewed from above)
    //    Note: all solar slat properties - incident-to-diffuse
    int constexpr N(4);

    Real64 AB; // lengths of slat segments and diagonal strings
    Real64 AE;
    Real64 AF;
    Real64 BC;
    Real64 BD;
    Real64 BF;
    Real64 CD;
    Real64 CE;
    Real64 EF;
    //  used in the six-surface model
    Real64 F13; // shape factors
    Real64 F14;
    Real64 F23;
    Real64 F24;
    Real64 F34;
    Real64 F36;
    Real64 F15;
    Real64 F16;
    Real64 F43;
    Real64 F45;
    Real64 F54;
    Real64 F56;
    Real64 F63;
    Real64 F65;
    Real64 F25;
    Real64 F26;
    Real64 Z3; // diffuse source terms from surfaces 3 and 4 due to incident beam radiation
    Real64 Z4;
    Real64 J3; // radiosity, surface i
    Real64 J4;
    Real64 J5;
    Real64 J6;
    Array2D<Real64> A(N + 2, N); // coefficients of the radiosity equations matrix
    Array1D<Real64> XSOL(N);     // solution vector (obtained after solving the radiosity equations matrix)

    //  CHECK TO SEE WHICH SIDE OF SLAT IS SUNLIT
    if ((PHI + OMEGA) >= 0.0) { // SUN SHINES ON TOP OF SLAT
        Z3 = TAU_SLAT * S / DE;
        Z4 = RHOUFS_SLAT * S / DE;
        //      PRINT *, PHI, OMEGA, DE, 'TOPLIT'

    } else { // SUN SHINES ON BOTTOM OF SLAT
        Z3 = RHODFS_SLAT * S / DE;
        Z4 = TAU_SLAT * S / DE;
        //      PRINT *, PHI, OMEGA, DE, 'BOTLIT'
    }

    //  CHECK TO SEE IF VENETIAN BLIND IS CLOSED
    if (std::abs(PHI - Constant::PiOvr2) < state.dataWindowEquivalentLayer->SMALL_ERROR) { // VENETIAN BLIND IS CLOSED

        // CHECK TO SEE IF THERE ARE GAPS IN BETWEEN SLATS WHEN THE BLIND IS CLOSED
        if (W < S) { // YES, THERE ARE GAPS IN BETWEEN SLATS
            RHO_BD = (W / S) * RHOUFS_SLAT;
            TAU_BD = (W / S) * TAU_SLAT;
        } else { // NO, THERE ARE NO GAPS IN BETWEEN SLATS
            RHO_BD = RHOUFS_SLAT;
            TAU_BD = TAU_SLAT;
        } // END OF CHECK FOR GAPS IN BETWEEN SLATS

    } else { // VENETIAN BLIND IS OPENED
        AB = DE;
        Real64 const cos_PHI(std::cos(PHI));
        Real64 const sin_PHI(std::sin(PHI));
        Real64 const W_cos_PHI_2(pow_2(W * cos_PHI));
        AF = std::sqrt(W_cos_PHI_2 + pow_2(S - W * sin_PHI));
        BC = W - AB;
        EF = BC;
        Real64 const DE_cos_PHI_2(pow_2(DE * cos_PHI));
        Real64 const EF_cos_PHI_2(pow_2(EF * cos_PHI));
        BD = std::sqrt(DE_cos_PHI_2 + pow_2(S + DE * sin_PHI));
        BF = std::sqrt(EF_cos_PHI_2 + pow_2(S - EF * sin_PHI));
        CD = std::sqrt(W_cos_PHI_2 + pow_2(S + W * sin_PHI));
        CE = std::sqrt(EF_cos_PHI_2 + pow_2(S + EF * sin_PHI));
        AE = std::sqrt(DE_cos_PHI_2 + pow_2(S - DE * sin_PHI));

        F13 = (S + AB - BD) / (2.0 * S);
        F14 = (S + DE - AE) / (2.0 * S);
        F15 = (W + BD - (AB + CD)) / (2.0 * S);
        F16 = (W + AE - (AF + DE)) / (2.0 * S);
        F23 = (W + BF - (BC + AF)) / (2.0 * S);
        F24 = (W + CE - (CD + EF)) / (2.0 * S);
        F25 = (S + BC - BF) / (2.0 * S);
        F26 = (S + EF - CE) / (2.0 * S);
        F34 = (AE + BD - 2.0 * S) / (2.0 * AB);
        F36 = (AF + S - (AE + BF)) / (2.0 * AB);
        F43 = (AE + BD - 2.0 * S) / (2.0 * DE);
        F45 = (CD + S - (BD + CE)) / (2.0 * DE);
        F54 = (CD + S - (BD + CE)) / (2.0 * BC);
        F56 = (CE + BF - 2.0 * S) / (2.0 * BC);
        F63 = (AF + S - (AE + BF)) / (2.0 * EF);
        F65 = (BF + CE - 2.0 * S) / (2.0 * EF);

        // POPULATE THE COEFFICIENTS OF THE RADIOSITY MATRIX

        A(1, 1) = 1.0 - TAU_SLAT * F43;
        A(2, 1) = -RHODFS_SLAT * F34;
        A(3, 1) = -TAU_SLAT * F45;
        A(4, 1) = -RHODFS_SLAT * F36;
        A(5, 1) = Z3;
        A(1, 2) = -RHOUFS_SLAT * F43;
        A(2, 2) = 1.0 - TAU_SLAT * F34;
        A(3, 2) = -RHOUFS_SLAT * F45;
        A(4, 2) = -TAU_SLAT * F36;
        A(5, 2) = Z4;
        A(1, 3) = -TAU_SLAT * F63;
        A(2, 3) = -RHODFS_SLAT * F54;
        A(3, 3) = 1.0 - TAU_SLAT * F65;
        A(4, 3) = -RHODFS_SLAT * F56;
        A(5, 3) = 0.0;
        A(1, 4) = -RHOUFS_SLAT * F63;
        A(2, 4) = -TAU_SLAT * F54;
        A(3, 4) = -RHOUFS_SLAT * F65;
        A(4, 4) = 1.0 - TAU_SLAT * F56;
        A(5, 4) = 0.0;

        SOLMATS(N, A, XSOL);

        J3 = XSOL(1);
        J4 = XSOL(2);
        J5 = XSOL(3);
        J6 = XSOL(4);

        RHO_BD = F13 * J3 + F14 * J4 + F15 * J5 + F16 * J6;
        TAU_BD = F23 * J3 + F24 * J4 + F25 * J5 + F26 * J6;
    } // END OF CHECK FOR CLOSED BLIND
}

void SOLMATS(int const N,          // # of active rows in A
             Array2S<Real64> A,    // matrix, minimum required dimensions: A( N, N+2)
             Array1D<Real64> &XSOL // returned: solution vector, min req dimension: XSOL( N)
)
{
    // SUBROUTINE INFORMATION:
    //       AUTHOR         John L. Wright, University of Waterloo,
    //                      Mechanical Engineering, Advanced Glazing System Laboratory

    // PURPOSE OF THIS SUBROUTINE:
    //  Matrix solver.
    // METHODOLOGY EMPLOYED:
    //  Solves matrix by the elimination method supplemented by a search for the
    //  largest pivotal element at each stage

    int NM1 = N - 1;
    int NP1 = N + 1;
    int NP2 = N + 2;

    for (int I = 1; I <= N; ++I) {
        A(NP2, I) = 0.0;
        // DO 1 J=1,NP1    ! TODO ?
    }

    for (int I = 1; I <= N; ++I) {
        for (int J = 1; J <= NP1; ++J) {
            A(NP2, I) += A(J, I);
        }
    }

    for (int L = 1; L <= N - 1; ++L) {
        Real64 CMAX = A(L, L);
        int LP = L + 1;
        int NOS = L;

        for (int I = LP; I <= N; ++I) {
            if (std::abs(CMAX) < std::abs(A(L, I))) {
                CMAX = A(L, I);
                NOS = I;
            }
        }

        // Swap rows
        if (NOS != L) {
            for (int J = 1; J <= NP2; ++J) {
                Real64 TEMP = A(J, L);
                A(J, L) = A(J, NOS);
                A(J, NOS) = TEMP;
            }
        }

        for (int I = LP; I <= N; ++I) {
            Real64 C = 0.0;
            Real64 Y = -A(L, I) / A(L, L);
            for (int J = L; J <= NP2; ++J) {
                A(J, I) += Y * A(J, L);
            }
            for (int J = L; J <= NP1; ++J) {
                C += A(J, I);
            }
        }
    }

    // back-substitute
    XSOL(N) = A(NP1, N) / A(N, N);
    for (int I = 1; I <= NM1; ++I) {
        int NI = N - I;
        Real64 D = 0.0;
        for (int J = 1; J <= I; ++J) {
            int NJ = N + 1 - J;
            D += A(NJ, NI) * XSOL(NJ);
        }
        XSOL(NI) = (A(NP1, NI) - D) / A(NI, NI);
    }
}

void ASHWAT_ThermalCalc(EnergyPlusData &state,
                        CFSTY &FS,        // fenestration system
                        Real64 const TIN, // indoor / outdoor air temperature, K
                        Real64 const TOUT,
                        Real64 const HCIN, // indoor / outdoor convective heat transfer
                        Real64 const HCOUT,
                        Real64 const TRMOUT,
                        Real64 const TRMIN,           // indoor / outdoor mean radiant temp, K
                        Array1S<Real64> const SOURCE, // absorbed solar by layer, W/m2
                        Real64 const TOL,             // convergence tolerance, usually
                        Array1D<Real64> &QOCF,        // returned: heat flux to layer i from gaps i-1 and i
                        Real64 &QOCFRoom,             // returned: open channel heat gain to room, W/m2
                        Array1D<Real64> &T,           // returned: layer temperatures, 1=outside-most layer, K
                        Array1D<Real64> &Q,           // returned: heat flux at ith gap (betw layers i and i+1), W/m2
                        Array1D<Real64> &JF,          // returned: front (outside facing) radiosity of surfaces, W/m2
                        Array1D<Real64> &JB,          // returned: back (inside facing) radiosity, W/m2
                        Array1D<Real64> &HC           // returned: gap convective heat transfer coefficient, W/m2K
)
{
    // SUBROUTINE INFORMATION:
    //       AUTHOR         JOHN L. WRIGHT (University of Waterloo, Mechanical Engineering)
    //                      Chip Barnaby (WrightSoft)
    //       DATE WRITTEN   LATEST MODIFICATIONS, February 2008
    //       MODIFIED       Bereket Nigusse, June 2013
    //                      added standard 155099 inside convection
    //                      coefficient calculation for U-Factor

    // PURPOSE OF THIS SUBROUTINE:
    //     Subroutine to calculate the glazing temperatures of the
    //     various elements of a window/shade array while solving an energy
    //     balance which accounts for absorbed solar radiation, indoor-
    //     outdoor temperature difference, any combination of hemispherical
    //     IR optical properties of the various glazings/shading layers.
    //     Mean radiant temperatures can differ from air temperature on
    //     both the indoor and outdoor sides.
    //     It is also possible to allow air-flow between the two layers
    //     adjacent to the indoor side and/or the two layers adjacent the
    //     outdoor side. U-factor and SHGC calculations are also included (optional)

    // METHODOLOGY EMPLOYED:
    // Uses the net radiation method developed for ASHWAT fenestration
    // model by John Wright, the University of WaterLoo

    // REFERENCES:
    //  ASHRAE RP-1311

    // Argument array dimensioning
    EP_SIZE_CHECK(QOCF, FS.NL);
    EP_SIZE_CHECK(T, FS.NL);
    EP_SIZE_CHECK(JF, FS.NL + 1);
    EP_SIZE_CHECK(JB, FS.NL + 1);
    EP_SIZE_CHECK(HC, FS.NL + 1);

    // Locals
    // FUNCTION ARGUMENT DEFINITIONS:
    //   FS.NL determines # of layers modelled
    //   coefficient, W/m2K
    //   = outside direct + outside diffuse + inside diffuse
    //   0.001 (good) or 0.0001 (tight)
    //   due to open channel flow, W/m2
    //   + = heat flow indoor to outdoor
    //   JF( NL+1) = room radiosity
    //   JB[ 0] = outside environment radiosity
    //   0=outside, 1=betw layer 1-2, ..., NL=inside

    // FUNCTION PARAMETER DEFINITIONS:
    constexpr int MaxIter(100); // maximum number of iterations allowed
    static constexpr std::string_view RoutineName("ASHWAT_ThermalCalc: ");

    Real64 ALPHA;
    Real64 HCOCFout;
    Array2D<Real64> A(3 * FS.NL + 4, 3 * FS.NL + 2);
    Array1D<Real64> XSOL(3 * FS.NL + 2);
    Real64 MAXERR;
    Array1D<Real64> TNEW(FS.NL);        // latest estimate of layer temperatures, K
    Array1D<Real64> EB({0, FS.NL + 1}); // black emissive power by layer, W/m2
                                        //   EB( 0) = outdoor environment, EB( NL+1) = indoor environment
    Array1D<Real64> HHAT({0, FS.NL});   // convective heat transfer coefficient (W/m2.K4)
                                        //   based on EB, NOT temperature difference
    Real64 RHOF_ROOM;                   // effective longwave room-side properties
    Real64 TAU_ROOM;
    Real64 EPSF_ROOM;
    Real64 RHOB_OUT; // effective longwave outdoor environment properties
    Real64 TAU_OUT;
    Real64 EPSB_OUT;
    Array1D<Real64> QNET(FS.NL); // checksum - net heat flux to a layer - should be zero - not needed
    int ADIM;                    // dimension of the A matrix
    int CONVRG;
    int NL;
    int I;
    int J;
    int ITRY;
    Array1D_int ISDL({0, FS.NL + 1}); // Flag to mark diathermanous layers, 0=opaque
    Array1D<Real64> QOCF_F(FS.NL);    // heat flux to outdoor-facing surface of layer i, from gap i-1,
                                      //   due to open channel flow, W/m2
    Array1D<Real64> QOCF_B(FS.NL);    // heat flux to indoor-facing surface of layer i, from gap i,
                                      //   due to open channel flow, W/m2
    Array1D<Real64> HR({0, FS.NL});   // Radiant heat transfer coefficient [W/m2K]
    Array1D<Real64> HJR(FS.NL);       // radiative and convective jump heat transfer coefficients
    Array1D<Real64> HJC(FS.NL);
    Array1D<Real64> RHOF({0, FS.NL + 1}); // longwave reflectance, front    !  these variables help simplify
    Array1D<Real64> RHOB({0, FS.NL + 1}); // longwave reflectance, back     !  the code because it is useful to
    Array1D<Real64> EPSF({0, FS.NL + 1}); // longwave emissivity,  front    !  increase the scope of the arrays
    Array1D<Real64> EPSB({0, FS.NL + 1}); // longwave emissivity,  back     !  to include indoor and outdoor
    Array1D<Real64> TAU({0, FS.NL + 1});  // longwave transmittance         !  nodes - more general
    Array2D<Real64> HC2D(6, 6);           // convective heat transfer coefficients between layers i and j
    Array2D<Real64> HR2D(6, 6);           // radiant heat transfer coefficients between layers i and j
    Array1D<Real64> HCIout(6);            // convective and radiant heat transfer coefficients between
    Array1D<Real64> HRIout(6);
    // layer i and outdoor air or mean radiant temperature, resp.
    Array1D<Real64> HCIin(6); // convective and radiant heat transfer coefficients between
    Array1D<Real64> HRIin(6);
    // layer i and indoor air or mean radiant temperature, resp.
    //  Indoor side convection coefficients - used for Open Channel Flow on indoor side
    Real64 HFS;                          // nominal height of fen system (assumed 1 m)
    Real64 TOC_EFF;                      // effective thickness of open channel, m
    Real64 ConvF;                        // convection factor: accounts for enhanced convection
                                         //   for e.g. VB adjacent to open channel
    Real64 HC_GA;                        // convection - glass to air
    Real64 HC_SA;                        // convection - shade (both sides) to air
    Real64 HC_GS;                        // convection - glass to shade (one side)
    Array1D<Real64> SOURCEdv(FS.NL + 1); // indices of merit
    Real64 QGAIN;                        // total gain to conditioned space [[W/m2]

    NL = FS.NL; // working copy
    if (NL < 1) return;

    HCOCFout = HCOUT; // outdoor side

    HHAT = 0.0;
    HC = 0.0;
    HR = 0.0;
    T = 0.0;
    TNEW = 0.0;
    EB = 0.0;
    JF = 0.0;
    JB = 0.0;
    Q = 0.0;
    QOCF_F = 0.0;
    QOCF_B = 0.0;
    QOCF = 0.0;
    QOCFRoom = 0.0;
    QNET = 0.0;
    QGAIN = 0.0;
    TAU = 0.0;
    RHOF = 0.0;
    RHOB = 0.0;
    EPSF = 0.0;
    EPSB = 0.0;
    HC_GA = 0.0;
    HC_SA = 0.0;
    HC_GS = 0.0;

    ITRY = 0;

    EB(0) = Constant::StefanBoltzmann * pow_4(TOUT);
    EB(NL + 1) = Constant::StefanBoltzmann * pow_4(TIN);

    ADIM = 3 * NL + 2; // DIMENSION OF A-MATRIX

    // organize longwave radiant properties - book-keeping

    TAU_ROOM = 0.0;                         // must always be zero
    RHOF_ROOM = 0.0;                        // almost always zero
    EPSF_ROOM = 1.0 - TAU_ROOM - RHOF_ROOM; // almost always unity
    RHOF(NL + 1) = RHOF_ROOM;
    EPSF(NL + 1) = EPSF_ROOM;
    TAU(NL + 1) = TAU_ROOM;

    for (I = 1; I <= NL; ++I) {
        EPSF(I) = FS.L(I).LWP_EL.EPSLF;
        EPSB(I) = FS.L(I).LWP_EL.EPSLB;
        TAU(I) = FS.L(I).LWP_EL.TAUL;
        RHOF(I) = 1.0 - FS.L(I).LWP_EL.EPSLF - FS.L(I).LWP_EL.TAUL;
        RHOB(I) = 1.0 - FS.L(I).LWP_EL.EPSLB - FS.L(I).LWP_EL.TAUL;
    }

    TAU_OUT = 0.0;                       // must always be zero
    RHOB_OUT = 0.0;                      // DON'T CHANGE
    EPSB_OUT = 1.0 - TAU_OUT - RHOB_OUT; // should always be unity
    TAU(0) = TAU_OUT;
    EPSB(0) = EPSB_OUT;
    RHOB(0) = RHOB_OUT;

    // Later could add RHOF_ROOM to the parameter list
    // Relaxation needed to keep solver stable if OCF is present

    ALPHA = 1.0;
    if (NL >= 2) {
        if (FS.G(NL - 1).GTYPE == state.dataWindowEquivalentLayer->gtyOPENin) ALPHA = 0.5;
        if (FS.G(1).GTYPE == state.dataWindowEquivalentLayer->gtyOPENout) ALPHA = 0.10;
    }

    //   FIRST ESTIMATE OF GLAZING TEMPERATURES AND BLACK EMISSIVE POWERS
    for (I = 1; I <= NL; ++I) {
        T(I) = TOUT + double(I) / double(NL + 1) * (TIN - TOUT);
        EB(I) = Constant::StefanBoltzmann * pow_4(T(I));
    }

    CONVRG = 0;

    //  Start the solver
    //  ITERATION RE-ENTRY

    Real64 const TIN_2(pow_2(TIN));
    Real64 const TOUT_2(pow_2(TOUT));
    Real64 const TRMOUT_4(pow_4(TRMOUT));
    Real64 const TRMIN_4(pow_4(TRMIN));

    for (ITRY = 1; ITRY <= MaxIter; ++ITRY) {

        //  CALCULATE GAS LAYER CONVECTIVE HEAT TRANSFER COEFFICIENTS

        // start by assuming no open channel flow on indoor side

        HC[NL] = HCIN; //  default - HC[NL] supplied by calling routine
                       //  use this for HBX
                       // or
                       // trigger calculation of HC[NL] using ASHRAE correlation
                       //  HC[NL] = HIC_ASHRAE(1.0d0, T(NL), TIN)  ! h - flat plate
                       // Add by BAN June 2013 for standard ratings U-value and SHGC calc only
                       // if (present(HCInFlag)) {
                       //     if (HCInFlag) HC[NL] = HCInWindowStandardRatings(Height, T(NL), TIN);
                       // }
        HC[0] = HCOUT; // HC[0] supplied by calling routine as HCOUT

        // Check for open channels -  only possible with at least two layers
        if (NL >= 2) {

            int hin_scheme = 3; //  different schemes for calculating convection
                                //  coefficients glass-to-air and shade-to-air
                                //  if open channel air flow is allowed
                                //  see the corresponding subroutines for detail
                                //  = 1 gives dependence of height, spacing, delta-T
                                //  = 2 gives dependence of spacing, delta-T but
                                //    returns unrealistic values for large spacing
                                //  = 3 glass-shade spacing dependence only on HCIN
                                //  = negative, applies HCIN without adjusting for
                                //    temperature, height, spacing, slat angle
                                //  Recommended -> hin_scheme=3 for use with HBX,
                                //              simplicity, right trends wrt spacing

            for (I = 1; I <= NL - 1; ++I) { // Scan gaps between layers

                // DEAL WITH INDOOR OPEN CHANNEL FLOW HERE
                if ((I == NL - 1) && (FS.G(I).GTYPE == state.dataWindowEquivalentLayer->gtyOPENin)) {

                    // TOC_EFF = FS%G( I)%TAS_EFF / 1000.    ! effective thickness of OC gap, m
                    TOC_EFF = FS.G(I).TAS_EFF; // effective thickness of OC gap, m Modified by BAN May 9, 2013
                    HFS = 1.0;                 // nominal height of system (m)

                    // convection - glass to air
                    GLtoAMB(state, TOC_EFF, HFS, T(NL - 1), TIN, HCIN, HC_GA, hin_scheme);
                    // CALL GLtoAMB( 1.0, HFS, T( NL-1), TIN, HCIN, HC_GA, hin_scheme)
                    //   ^ VERY WIDE GAP

                    // convection - shade (both sides) to air
                    ConvF = ConvectionFactor(FS.L(I + 1));
                    HC_SA = ConvF * SLtoAMB(state, TOC_EFF, HFS, T(NL), TIN, HCIN, hin_scheme);
                    // HC_SA = ConvF * SLtoAMB( 1.0, HFS, T(NL), TIN, HCIN, hin_scheme)
                    //  ^ VERY WIDE GAP

                    // convection - glass to shade (one side)
                    SLtoGL(state, TOC_EFF, T(NL), T(NL - 1), HC_GS, 1);
                    // CALL  SLtoGL( 1.0, T(NL), T(NL-1), HC_GS, 2)   !  REMOVE LATER
                    //  ^ VERY WIDE GAP, should return near zero
                    //  Don't use hin_scheme as last parameter - set manually
                    //  1 = Conduction, 2 = slight Ra penalty
                    //  Set negative for default HC_GS=0
                    //  Recommended:  2
                    HC[NL - 1] = HC_GS;
                    HC[NL] = HCIN * ConvF;
                    QOCF_B(NL - 1) = (TIN - T(NL - 1)) * HC_GA;
                    QOCF_F(NL) = (TIN - T(NL)) * (HC_SA - HC[NL]);
                    QOCFRoom = -QOCF_B(NL - 1) - QOCF_F(NL);
                    // end of gap open to indoor side

                } else if ((I == 1) && (FS.G(I).GTYPE == state.dataWindowEquivalentLayer->gtyOPENout)) {
                    // outdoor open channel
                    QOCF_B(1) = (TOUT - T(1)) * HCOCFout;
                    QOCF_F(2) = (TOUT - T(2)) * HCOCFout;
                    HC[1] = 0.0;
                    HC[0] = HCOCFout;
                } else {
                    // normal gap
                    HC[I] = HConvGap(FS.G(I), T(I), T(I + 1));
                }
            } //  end scan through gaps

            // total OCF gain to each layer
            QOCF = QOCF_F + QOCF_B;

        } //  end IF (NL .GE. 2)

        //  CONVERT TEMPERATURE POTENTIAL CONVECTIVE COEFFICIENTS to
        //  BLACK EMISSIVE POWER POTENTIAL CONVECTIVE COEFFICIENTS

        HHAT(0) = HC[0] * (1.0 / Constant::StefanBoltzmann) / ((TOUT_2 + pow_2(T(1))) * (TOUT + T(1)));

        Real64 T_I_2(pow_2(T(1))), T_IP_2;
        for (I = 1; I <= NL - 1; ++I) { // Scan the cavities
            T_IP_2 = pow_2(T(I + 1));
            HHAT(I) = HC[I] * (1.0 / Constant::StefanBoltzmann) / ((T_I_2 + T_IP_2) * (T(I) + T(I + 1)));
            T_I_2 = T_IP_2;
        }

        HHAT(NL) = HC[NL] * (1.0 / Constant::StefanBoltzmann) / ((pow_2(T(NL)) + TIN_2) * (T(NL) + TIN));

        //  SET UP MATRIX
        XSOL = 0.0;
        A = 0.0;

        int L = 1;
        A(1, L) = 1.0;
        A(2, L) = -1.0 * RHOB(0); //  -1.0 * RHOB_OUT
        A(ADIM + 1, L) = EPSB_OUT * Constant::StefanBoltzmann * TRMOUT_4;

        for (I = 1; I <= NL; ++I) {
            L = 3 * I - 1;
            A(3 * I - 2, L) = RHOF(I);
            A(3 * I - 1, L) = -1.0;
            A(3 * I, L) = EPSF(I);    //  LWP( I)%EPSLF
            A(3 * I + 2, L) = TAU(I); //  LWP( I)%TAUL
            A(ADIM + 1, L) = 0.0;

            L = 3 * I;
            if (NL == 1) {
                A(1, L) = 1.0; // Single layer
                A(2, L) = -1.0;
                A(3, L) = -1.0 * (HHAT(0) + HHAT(1));
                A(4, L) = -1.0;
                A(5, L) = 1.0;
                A(ADIM + 1, L) = -1.0 * (HHAT(0) * EB(0) + HHAT(1) * EB(2) + SOURCE(1) + QOCF(1));
            } else if (I == 1) {
                A(1, L) = 1.0; //  Outdoor layer
                A(2, L) = -1.0;
                A(3, L) = -1.0 * (HHAT(0) + HHAT(1));
                A(4, L) = -1.0;
                A(5, L) = 1.0;
                A(6, L) = HHAT(1);
                A(ADIM + 1, L) = -1.0 * (HHAT(0) * EB(0) + SOURCE(1) + QOCF(1));
            } else if (I == NL) {
                A(3 * NL - 3, L) = HHAT(NL - 1); // Indoor layer
                A(3 * NL - 2, L) = 1.0;
                A(3 * NL - 1, L) = -1.0;
                A(3 * NL, L) = -1.0 * (HHAT(NL) + HHAT(NL - 1));
                A(3 * NL + 1, L) = -1.0;
                A(3 * NL + 2, L) = 1.0;
                A(ADIM + 1, L) = -1.0 * (HHAT(NL) * EB(NL + 1) + SOURCE(NL) + QOCF(NL));
            } else {
                A(3 * I - 3, L) = HHAT(I - 1);
                A(3 * I - 2, L) = 1.0;
                A(3 * I - 1, L) = -1.0;
                A(3 * I, L) = -1.0 * (HHAT(I) + HHAT(I - 1));
                A(3 * I + 1, L) = -1.0;
                A(3 * I + 2, L) = 1.0;
                A(3 * I + 3, L) = HHAT(I);
                A(ADIM + 1, L) = -1.0 * (SOURCE(I) + QOCF(I));
            }
            L = 3 * I + 1;
            A(3 * I - 2, L) = TAU(I); //   LWP( I)%TAUL
            A(3 * I, L) = EPSB(I);    //   LWP( I)%EPSLB
            A(3 * I + 1, L) = -1.0;
            A(3 * I + 2, L) = RHOB(I);
            A(ADIM + 1, L) = 0.0;
        }

        L = 3 * NL + 2;
        A(3 * NL + 1, L) = -1.0 * RHOF(NL + 1); //   - 1.0 * RHOF_ROOM
        A(3 * NL + 2, L) = 1.0;
        A(ADIM + 1, L) = EPSF_ROOM * Constant::StefanBoltzmann * TRMIN_4;

        //  SOLVE MATRIX
        //  Call SOLMATS for single precision matrix solution
        SOLMATS(ADIM, A, XSOL);

        //  UNPACK SOLUTION VECTOR AND RECORD LARGEST TEMPERATURE CHANGE
        JB[0] = XSOL(1);

        MAXERR = 0.0;
        for (I = 1; I <= NL; ++I) {
            J = 3 * I - 1;
            JF(I) = XSOL(J);
            ++J;
            EB(I) = max(1.0, XSOL(J)); // prevent impossible temps
            TNEW(I) = root_4(EB(I) / Constant::StefanBoltzmann);
            ++J;
            JB[I] = XSOL(J);
            MAXERR = max(MAXERR, std::abs(TNEW(I) - T(I)) / TNEW(I));
        }

        JF(NL + 1) = XSOL(ADIM);

        //  CALCULATE HEAT FLUX AT EACH GAP, Q
        for (I = 0; I <= NL; ++I) { // Loop gaps (including inside and outside
            Q(I) = JF(I + 1) - JB[I] + HHAT(I) * (EB(I + 1) - EB(I));
        }

        //  A CHECK - NET HEAT FLUX INTO ANY LAYER, AT STEADY-STATE,
        //  SHOULD BE ZERO
        for (I = 1; I <= NL; ++I) {
            QNET(I) = SOURCE(I) + QOCF(I) + Q(I) - Q(I - 1);
        }

        //  UPDATE GLAZING TEMPERATURES AND BLACK EMISSIVE POWERS
        for (I = 1; I <= NL; ++I) {
            T(I) += ALPHA * (TNEW(I) - T(I));
            EB(I) = Constant::StefanBoltzmann * pow_4(T(I));
        }

        //  CHECK FOR CONVERGENCE
        if (CONVRG > 0) break;
        if (MAXERR < TOL) ++CONVRG;

    } // main iteration

    if (CONVRG == 0) {

        if (FS.WEQLSolverErrorIndex < 1) {
            ++FS.WEQLSolverErrorIndex;
            ShowSevereError(state, format("CONSTRUCTION:WINDOWEQUIVALENTLAYER = \"{}\"", FS.Name));
            ShowContinueError(state, format("{}Net radiation analysis did not converge", RoutineName));
            ShowContinueError(state, format("...Maximum error is = {:.6T}", MAXERR));
            ShowContinueError(state, format("...Convergence tolerance is = {:.6T}", TOL));
            ShowContinueErrorTimeStamp(state, "");
        } else {
            ShowRecurringWarningErrorAtEnd(state,
                                           "CONSTRUCTION:WINDOWEQUIVALENTLAYER = \"" + FS.Name + "\"; " + std::string{RoutineName} +
                                               "Net radiation analysis did not converge error continues.",
                                           FS.WEQLSolverErrorIndex);
        }
    }

    //  NOTE:  HC_SA, HC_GA and HC_SG are only available if there is
    //         an open channel on the indoor side and the calculation of
    //         these coefficients was triggered earlier
    QGAIN = SOURCE(NL + 1) + HC[NL] * (T(NL) - TIN) + JB[NL] - JF(NL + 1);
    // Modified by BAN May 3, 2013 to avoid zero layer index
    if (NL >= 2) {
        if (FS.G(NL - 1).GTYPE == state.dataWindowEquivalentLayer->gtyOPENin) {
            QGAIN = SOURCE(NL + 1) + (HC_SA / 2.0) * (T(NL) - TIN) + JB[NL] - JF(NL + 1);
            QGAIN += HC_GA * (T(NL - 1) - TIN) + (HC_SA / 2.0) * (T(NL) - TIN);
        }
    }
}

bool ASHWAT_ThermalRatings(EnergyPlusData &state,
                           CFSTY const &FS,  // fenestration system
                           Real64 const TIN, // indoor / outdoor air temperature, K
                           Real64 const TOUT,
                           Real64 const HCIN, // indoor / outdoor convective heat transfer
                           Real64 const HCOUT,
                           Real64 const TRMOUT,
                           Real64 const TRMIN,           // indoor / outdoor mean radiant temp, K
                           Real64 const ISOL,            // total incident solar, W/m2 (values used for SOURCE derivation)
                           Array1S<Real64> const SOURCE, // absorbed solar by layer, W/m2
                           Real64 const TOL,             // convergence tolerance, usually
                           Array1D<Real64> &QOCF,        // returned: heat flux to layer i from gaps i-1 and i
                           Real64 &QOCFRoom,             // returned: open channel heat gain to room, W/m2
                           Array1D<Real64> &T,           // returned: layer temperatures, 1=outside-most layer, K
                           Array1D<Real64> &Q,           // returned: heat flux at ith gap (betw layers i and i+1), W/m2
                           Array1D<Real64> &JF,          // returned: front (outside facing) radiosity of surfaces, W/m2
                           Array1D<Real64> &JB,          // returned: back (inside facing) radiosity, W/m2
                           Array1D<Real64> &HC,          // returned: gap convective heat transfer coefficient, W/m2K
                           Real64 &UCG,                  // returned: center-glass U-factor, W/m2-K
                           Real64 &SHGC,                 // returned: center-glass SHGC (Solar Heat Gain Coefficient)
                           bool const HCInFlag           // If true uses ISO Std 150099 routine for HCIn calc
)
{
    // SUBROUTINE INFORMATION:
    //       AUTHOR         JOHN L. WRIGHT (University of Waterloo, Mechanical Engineering)
    //                      Chip Barnaby (WrightSoft)
    //       DATE WRITTEN   LATEST MODIFICATIONS, February 2008
    //       MODIFIED       Bereket Nigusse, June 2013
    //                      added standard 155099 inside convection
    //                      coefficient calculation for U-Factor

    // PURPOSE OF THIS SUBROUTINE:
    //     Subroutine to calculate the glazing temperatures of the
    //     various elements of a window/shade array while solving an energy
    //     balance which accounts for absorbed solar radiation, indoor-
    //     outdoor temperature difference, any combination of hemispherical
    //     IR optical properties of the various glazings/shading layers.
    //     Mean radiant temperatures can differ from air temperature on
    //     both the indoor and outdoor sides.
    //     It is also possible to allow air-flow between the two layers
    //     adjacent to the indoor side and/or the two layers adjacent the
    //     outdoor side. U-factor and SHGC calculations are also included (optional)

    // METHODOLOGY EMPLOYED:
    // Uses the net radiation method developed for ASHWAT fenestration
    // model by John Wright, the University of WaterLoo

    // REFERENCES:
    //  ASHRAE RP-1311

    bool ASHWAT_ThermalRatings;

    // Argument array dimensioning
    EP_SIZE_CHECK(QOCF, FS.NL);
    EP_SIZE_CHECK(T, FS.NL);
    EP_SIZE_CHECK(JF, FS.NL + 1);
    EP_SIZE_CHECK(JB, FS.NL + 1);
    EP_SIZE_CHECK(HC, FS.NL + 1);

    // Locals
    // FUNCTION ARGUMENT DEFINITIONS:
    //   FS.NL determines # of layers modelled
    //   coefficient, W/m2K
    //   = outside direct + outside diffuse + inside diffuse
    //   0.001 (good) or 0.0001 (tight)
    //   due to open channel flow, W/m2
    //   + = heat flow indoor to outdoor
    //   JF( NL+1) = room radiosity
    //   JB[ 0] = outside environment radiosity
    //   0=outside, 1=betw layer 1-2, ..., NL=inside

    // FUNCTION PARAMETER DEFINITIONS:
    Real64 constexpr Height(1.0); // Window height (m) for standard ratings calculation
    int constexpr MaxIter(100);   // maximum number of iterations allowed

    Real64 ALPHA;
    Real64 HCOCFout;
    Array2D<Real64> A(3 * FS.NL + 4, 3 * FS.NL + 2);
    Array1D<Real64> XSOL(3 * FS.NL + 2);
    Real64 MAXERR;
    Array1D<Real64> TNEW(FS.NL);        // latest estimate of layer temperatures, K
    Array1D<Real64> EB({0, FS.NL + 1}); // black emissive power by layer, W/m2
                                        //   EB( 0) = outdoor environment, EB( NL+1) = indoor environment
    Array1D<Real64> HHAT({0, FS.NL});   // convective heat transfer coefficient (W/m2.K4)
                                        //   based on EB, NOT temperature difference
    Real64 RHOF_ROOM;                   // effective longwave room-side properties
    Real64 TAU_ROOM;
    Real64 EPSF_ROOM;
    Real64 RHOB_OUT; // effective longwave outdoor environment properties
    Real64 TAU_OUT;
    Real64 EPSB_OUT;
    Array1D<Real64> QNET(FS.NL); // checksum - net heat flux to a layer - should be zero - not needed
    int ADIM;                    // dimension of the A matrix
    int CONVRG;
    int NL;
    int I;
    int J;
    int ITRY;
    Array1D_int ISDL({0, FS.NL + 1}); // Flag to mark diathermanous layers, 0=opaque
    int NDLIAR;                       // Number of Diathermanous Layers In A Row (i.e., consecutive)
    int IB;                           // Counter begin and end limits
    int IE;
    int IDV;                       // Integer dummy variable, general utility
    Array1D<Real64> QOCF_F(FS.NL); // heat flux to outdoor-facing surface of layer i, from gap i-1,
                                   //   due to open channel flow, W/m2
    Array1D<Real64> QOCF_B(FS.NL); // heat flux to indoor-facing surface of layer i, from gap i,
                                   //   due to open channel flow, W/m2
    Real64 Rvalue;                 // R-value in IP units [hr.ft2.F/BTU]
    Real64 TAE_IN;                 // Indoor and outdoor effective ambient temperatures [K]
    Real64 TAE_OUT;
    Array1D<Real64> HR({0, FS.NL}); // Radiant heat transfer coefficient [W/m2K]
    Array1D<Real64> HJR(FS.NL);     // radiative and convective jump heat transfer coefficients
    Array1D<Real64> HJC(FS.NL);
    Real64 FHR_OUT; // hre/(hre+hce) fraction radiant h, outdoor or indoor, used for TAE
    Real64 FHR_IN;
    Real64 Q_IN;                          // net gain to the room [W/m2], including transmitted solar
    Array1D<Real64> RHOF({0, FS.NL + 1}); // longwave reflectance, front    !  these variables help simplify
    Array1D<Real64> RHOB({0, FS.NL + 1}); // longwave reflectance, back     !  the code because it is useful to
    Array1D<Real64> EPSF({0, FS.NL + 1}); // longwave emissivity,  front    !  increase the scope of the arrays
    Array1D<Real64> EPSB({0, FS.NL + 1}); // longwave emissivity,  back     !  to include indoor and outdoor
    Array1D<Real64> TAU({0, FS.NL + 1});  // longwave transmittance         !  nodes - more general
    Real64 RTOT;                          // total resistance from TAE_OUT to TAE_IN [m2K/W]
    Array2D<Real64> HC2D(6, 6);           // convective heat transfer coefficients between layers i and j
    Array2D<Real64> HR2D(6, 6);           // radiant heat transfer coefficients between layers i and j
    Array1D<Real64> HCIout(6);            // convective and radiant heat transfer coefficients between
    Array1D<Real64> HRIout(6);
    // layer i and outdoor air or mean radiant temperature, resp.
    Array1D<Real64> HCIin(6); // convective and radiant heat transfer coefficients between
    Array1D<Real64> HRIin(6);
    // layer i and indoor air or mean radiant temperature, resp.
    Real64 HCinout; // convective and radiant heat transfer coefficients between
    Real64 HRinout;
    // indoor and outdoor air or mean radiant temperatures
    // (almost always zero)
    //  Indoor side convection coefficients - used for Open Channel Flow on indoor side
    Real64 HFS;     // nominal height of fen system (assumed 1 m)
    Real64 TOC_EFF; // effective thickness of open channel, m
    Real64 ConvF;   // convection factor: accounts for enhanced convection
                    //   for e.g. VB adjacent to open channel
    Real64 HC_GA;   // convection - glass to air
    Real64 HC_SA;   // convection - shade (both sides) to air
    Real64 HC_GS;   // convection - glass to shade (one side)
    Real64 TINdv;   // dummy variables used
    Real64 TOUTdv;
    Real64 TRMINdv; // for boundary conditions in calculating
    Real64 TRMOUTdv;
    Array1D<Real64> SOURCEdv(FS.NL + 1); // indices of merit
    Real64 QGAIN;                        // total gain to conditioned space [[W/m2]
    Real64 SaveHCNLm;                    // place to save HC[NL-1] - two resistance networks differ
    Real64 SaveHCNL;                     // place to save HC[NL]   - two resistance networks differ
                                         // in their definitions of these heat transfer coefficients

    ASHWAT_ThermalRatings = false; // init to failure
    NL = FS.NL;                    // working copy
    if (NL < 1) return ASHWAT_ThermalRatings;

    HCOCFout = HCOUT; // outdoor side

    HHAT = 0.0;
    HC = 0.0;
    HR = 0.0;
    T = 0.0;
    TNEW = 0.0;
    EB = 0.0;
    JF = 0.0;
    JB = 0.0;
    Q = 0.0;
    QOCF_F = 0.0;
    QOCF_B = 0.0;
    QOCF = 0.0;
    QOCFRoom = 0.0;
    QNET = 0.0;
    QGAIN = 0.0;
    TAU = 0.0;
    RHOF = 0.0;
    RHOB = 0.0;
    EPSF = 0.0;
    EPSB = 0.0;
    HC_GA = 0.0;
    HC_SA = 0.0;
    HC_GS = 0.0;

    ITRY = 0;

    EB(0) = Constant::StefanBoltzmann * pow_4(TOUT);
    EB(NL + 1) = Constant::StefanBoltzmann * pow_4(TIN);

    ADIM = 3 * NL + 2; // DIMENSION OF A-MATRIX

    // organize longwave radiant properties - book-keeping

    TAU_ROOM = 0.0;                         // must always be zero
    RHOF_ROOM = 0.0;                        // almost always zero
    EPSF_ROOM = 1.0 - TAU_ROOM - RHOF_ROOM; // almost always unity
    RHOF(NL + 1) = RHOF_ROOM;
    EPSF(NL + 1) = EPSF_ROOM;
    TAU(NL + 1) = TAU_ROOM;

    for (I = 1; I <= NL; ++I) {
        EPSF(I) = FS.L(I).LWP_EL.EPSLF;
        EPSB(I) = FS.L(I).LWP_EL.EPSLB;
        TAU(I) = FS.L(I).LWP_EL.TAUL;
        RHOF(I) = 1.0 - FS.L(I).LWP_EL.EPSLF - FS.L(I).LWP_EL.TAUL;
        RHOB(I) = 1.0 - FS.L(I).LWP_EL.EPSLB - FS.L(I).LWP_EL.TAUL;
    }

    TAU_OUT = 0.0;                       // must always be zero
    RHOB_OUT = 0.0;                      // DON'T CHANGE
    EPSB_OUT = 1.0 - TAU_OUT - RHOB_OUT; // should always be unity
    TAU(0) = TAU_OUT;
    EPSB(0) = EPSB_OUT;
    RHOB(0) = RHOB_OUT;

    // Later could add RHOF_ROOM to the parameter list
    // Relaxation needed to keep solver stable if OCF is present

    ALPHA = 1.0;
    if (NL >= 2) {
        if (FS.G(NL - 1).GTYPE == state.dataWindowEquivalentLayer->gtyOPENin) ALPHA = 0.5;
        if (FS.G(1).GTYPE == state.dataWindowEquivalentLayer->gtyOPENout) ALPHA = 0.10;
    }

    //   FIRST ESTIMATE OF GLAZING TEMPERATURES AND BLACK EMISSIVE POWERS
    for (I = 1; I <= NL; ++I) {
        T(I) = TOUT + double(I) / double(NL + 1) * (TIN - TOUT);
        EB(I) = Constant::StefanBoltzmann * pow_4(T(I));
    }

    CONVRG = 0;

    //  Start the solver
    //  ITERATION RE-ENTRY

    Real64 const TIN_2(pow_2(TIN));
    Real64 const TOUT_2(pow_2(TOUT));
    Real64 const TRMOUT_4(pow_4(TRMOUT));
    Real64 const TRMIN_4(pow_4(TRMIN));

    for (ITRY = 1; ITRY <= MaxIter; ++ITRY) {

        //  CALCULATE GAS LAYER CONVECTIVE HEAT TRANSFER COEFFICIENTS

        // start by assuming no open channel flow on indoor side

        HC[NL] = HCIN; //  default - HC[NL] supplied by calling routine
                       //  use this for HBX
                       // or
                       // trigger calculation of HC[NL] using ASHRAE correlation
                       //  HC[NL] = HIC_ASHRAE(1.0d0, T(NL), TIN)  ! h - flat plate
                       // Add by BAN June 2013 for standard ratings U-value and SHGC calc only
        if (HCInFlag) HC[NL] = HCInWindowStandardRatings(state, Height, T(NL), TIN);
        HC[0] = HCOUT; // HC[0] supplied by calling routine as HCOUT

        // Check for open channels -  only possible with at least two layers
        if (NL >= 2) {

            int hin_scheme = 3; //  different schemes for calculating convection
                                //  coefficients glass-to-air and shade-to-air
                                //  if open channel air flow is allowed
                                //  see the corresponding subroutines for detail
                                //  = 1 gives dependence of height, spacing, delta-T
                                //  = 2 gives dependence of spacing, delta-T but
                                //    returns unrealistic values for large spacing
                                //  = 3 glass-shade spacing dependence only on HCIN
                                //  = negative, applies HCIN without adjusting for
                                //    temperature, height, spacing, slat angle
                                //  Recommended -> hin_scheme=3 for use with HBX,
                                //              simplicity, right trends wrt spacing

            for (I = 1; I <= NL - 1; ++I) { // Scan gaps between layers

                // DEAL WITH INDOOR OPEN CHANNEL FLOW HERE
                if ((I == NL - 1) && (FS.G(I).GTYPE == state.dataWindowEquivalentLayer->gtyOPENin)) {

                    // TOC_EFF = FS%G( I)%TAS_EFF / 1000.    ! effective thickness of OC gap, m
                    TOC_EFF = FS.G(I).TAS_EFF; // effective thickness of OC gap, m Modified by BAN May 9, 2013
                    HFS = 1.0;                 // nominal height of system (m)

                    // convection - glass to air
                    GLtoAMB(state, TOC_EFF, HFS, T(NL - 1), TIN, HCIN, HC_GA, hin_scheme);
                    // CALL GLtoAMB( 1.0, HFS, T( NL-1), TIN, HCIN, HC_GA, hin_scheme)
                    //   ^ VERY WIDE GAP

                    // convection - shade (both sides) to air
                    ConvF = ConvectionFactor(FS.L(I + 1));
                    HC_SA = ConvF * SLtoAMB(state, TOC_EFF, HFS, T(NL), TIN, HCIN, hin_scheme);
                    // HC_SA = ConvF * SLtoAMB( 1.0, HFS, T(NL), TIN, HCIN, hin_scheme)
                    //  ^ VERY WIDE GAP

                    // convection - glass to shade (one side)
                    SLtoGL(state, TOC_EFF, T(NL), T(NL - 1), HC_GS, 1);
                    // CALL  SLtoGL( 1.0, T(NL), T(NL-1), HC_GS, 2)   !  REMOVE LATER
                    //  ^ VERY WIDE GAP, should return near zero
                    //  Don't use hin_scheme as last parameter - set manually
                    //  1 = Conduction, 2 = slight Ra penalty
                    //  Set negative for default HC_GS=0
                    //  Recommended:  2
                    HC[NL - 1] = HC_GS;
                    HC[NL] = HCIN * ConvF;
                    QOCF_B(NL - 1) = (TIN - T(NL - 1)) * HC_GA;
                    QOCF_F(NL) = (TIN - T(NL)) * (HC_SA - HC[NL]);
                    QOCFRoom = -QOCF_B(NL - 1) - QOCF_F(NL);
                    // end of gap open to indoor side

                } else if ((I == 1) && (FS.G(I).GTYPE == state.dataWindowEquivalentLayer->gtyOPENout)) {
                    // outdoor open channel
                    QOCF_B(1) = (TOUT - T(1)) * HCOCFout;
                    QOCF_F(2) = (TOUT - T(2)) * HCOCFout;
                    HC[1] = 0.0;
                    HC[0] = HCOCFout;
                } else {
                    // normal gap
                    HC[I] = HConvGap(FS.G(I), T(I), T(I + 1));
                }
            } //  end scan through gaps

            // total OCF gain to each layer
            QOCF = QOCF_F + QOCF_B;

        } //  end IF (NL .GE. 2)

        //  CONVERT TEMPERATURE POTENTIAL CONVECTIVE COEFFICIENTS to
        //  BLACK EMISSIVE POWER POTENTIAL CONVECTIVE COEFFICIENTS

        HHAT(0) = HC[0] * (1.0 / Constant::StefanBoltzmann) / ((TOUT_2 + pow_2(T(1))) * (TOUT + T(1)));

        Real64 T_I_2(pow_2(T(1))), T_IP_2;
        for (I = 1; I <= NL - 1; ++I) { // Scan the cavities
            T_IP_2 = pow_2(T(I + 1));
            HHAT(I) = HC[I] * (1.0 / Constant::StefanBoltzmann) / ((T_I_2 + T_IP_2) * (T(I) + T(I + 1)));
            T_I_2 = T_IP_2;
        }

        HHAT(NL) = HC[NL] * (1.0 / Constant::StefanBoltzmann) / ((pow_2(T(NL)) + TIN_2) * (T(NL) + TIN));

        //  SET UP MATRIX
        XSOL = 0.0;
        A = 0.0;

        int L = 1;
        A(1, L) = 1.0;
        A(2, L) = -1.0 * RHOB(0); //  -1.0 * RHOB_OUT
        A(ADIM + 1, L) = EPSB_OUT * Constant::StefanBoltzmann * TRMOUT_4;

        for (I = 1; I <= NL; ++I) {
            L = 3 * I - 1;
            A(3 * I - 2, L) = RHOF(I);
            A(3 * I - 1, L) = -1.0;
            A(3 * I, L) = EPSF(I);    //  LWP( I)%EPSLF
            A(3 * I + 2, L) = TAU(I); //  LWP( I)%TAUL
            A(ADIM + 1, L) = 0.0;

            L = 3 * I;
            if (NL == 1) {
                A(1, L) = 1.0; // Single layer
                A(2, L) = -1.0;
                A(3, L) = -1.0 * (HHAT(0) + HHAT(1));
                A(4, L) = -1.0;
                A(5, L) = 1.0;
                A(ADIM + 1, L) = -1.0 * (HHAT(0) * EB(0) + HHAT(1) * EB(2) + SOURCE(1) + QOCF(1));
            } else if (I == 1) {
                A(1, L) = 1.0; //  Outdoor layer
                A(2, L) = -1.0;
                A(3, L) = -1.0 * (HHAT(0) + HHAT(1));
                A(4, L) = -1.0;
                A(5, L) = 1.0;
                A(6, L) = HHAT(1);
                A(ADIM + 1, L) = -1.0 * (HHAT(0) * EB(0) + SOURCE(1) + QOCF(1));
            } else if (I == NL) {
                A(3 * NL - 3, L) = HHAT(NL - 1); // Indoor layer
                A(3 * NL - 2, L) = 1.0;
                A(3 * NL - 1, L) = -1.0;
                A(3 * NL, L) = -1.0 * (HHAT(NL) + HHAT(NL - 1));
                A(3 * NL + 1, L) = -1.0;
                A(3 * NL + 2, L) = 1.0;
                A(ADIM + 1, L) = -1.0 * (HHAT(NL) * EB(NL + 1) + SOURCE(NL) + QOCF(NL));
            } else {
                A(3 * I - 3, L) = HHAT(I - 1);
                A(3 * I - 2, L) = 1.0;
                A(3 * I - 1, L) = -1.0;
                A(3 * I, L) = -1.0 * (HHAT(I) + HHAT(I - 1));
                A(3 * I + 1, L) = -1.0;
                A(3 * I + 2, L) = 1.0;
                A(3 * I + 3, L) = HHAT(I);
                A(ADIM + 1, L) = -1.0 * (SOURCE(I) + QOCF(I));
            }
            L = 3 * I + 1;
            A(3 * I - 2, L) = TAU(I); //   LWP( I)%TAUL
            A(3 * I, L) = EPSB(I);    //   LWP( I)%EPSLB
            A(3 * I + 1, L) = -1.0;
            A(3 * I + 2, L) = RHOB(I);
            A(ADIM + 1, L) = 0.0;
        }

        L = 3 * NL + 2;
        A(3 * NL + 1, L) = -1.0 * RHOF(NL + 1); //   - 1.0 * RHOF_ROOM
        A(3 * NL + 2, L) = 1.0;
        A(ADIM + 1, L) = EPSF_ROOM * Constant::StefanBoltzmann * TRMIN_4;

        //  SOLVE MATRIX
        //  Call SOLMATS for single precision matrix solution
        SOLMATS(ADIM, A, XSOL);

        //  UNPACK SOLUTION VECTOR AND RECORD LARGEST TEMPERATURE CHANGE
        JB[0] = XSOL(1);

        MAXERR = 0.0;
        for (I = 1; I <= NL; ++I) {
            J = 3 * I - 1;
            JF(I) = XSOL(J);
            ++J;
            EB(I) = max(1.0, XSOL(J)); // prevent impossible temps
            TNEW(I) = root_4(EB(I) / Constant::StefanBoltzmann);
            ++J;
            JB[I] = XSOL(J);
            MAXERR = max(MAXERR, std::abs(TNEW(I) - T(I)) / TNEW(I));
        }

        JF(NL + 1) = XSOL(ADIM);

        //  CALCULATE HEAT FLUX AT EACH GAP, Q
        for (I = 0; I <= NL; ++I) { // Loop gaps (including inside and outside
            Q(I) = JF(I + 1) - JB[I] + HHAT(I) * (EB(I + 1) - EB(I));
        }

        //  A CHECK - NET HEAT FLUX INTO ANY LAYER, AT STEADY-STATE,
        //  SHOULD BE ZERO
        for (I = 1; I <= NL; ++I) {
            QNET(I) = SOURCE(I) + QOCF(I) + Q(I) - Q(I - 1);
        }

        //  UPDATE GLAZING TEMPERATURES AND BLACK EMISSIVE POWERS
        for (I = 1; I <= NL; ++I) {
            T(I) += ALPHA * (TNEW(I) - T(I));
            EB(I) = Constant::StefanBoltzmann * pow_4(T(I));
        }

        //  CHECK FOR CONVERGENCE
        if (CONVRG > 0) break;
        if (MAXERR < TOL) ++CONVRG;

    } // main iteration

    // if (CONVRG == 0) {

    //    if (FS.WEQLSolverErrorIndex < 1) {
    //        ++FS.WEQLSolverErrorIndex;
    //        ShowSevereError(state, format("CONSTRUCTION:WINDOWEQUIVALENTLAYER = \"{}\"", FS.Name));
    //        ShowContinueError(state, format("{}Net radiation analysis did not converge", RoutineName));
    //        ShowContinueError(state, format("...Maximum error is = {:.6T}", MAXERR));
    //        ShowContinueError(state, format("...Convergence tolerance is = {:.6T}", TOL));
    //        ShowContinueErrorTimeStamp(state, "");
    //    } else {
    //        ShowRecurringWarningErrorAtEnd(state, "CONSTRUCTION:WINDOWEQUIVALENTLAYER = \"" + FS.Name + "\"; " + std::string{RoutineName} +
    //                                           "Net radiation analysis did not converge error continues.",
    //                                       FS.WEQLSolverErrorIndex);
    //    }
    //}

    //  NOTE:  HC_SA, HC_GA and HC_SG are only available if there is
    //         an open channel on the indoor side and the calculation of
    //         these coefficients was triggered earlier
    QGAIN = SOURCE(NL + 1) + HC[NL] * (T(NL) - TIN) + JB[NL] - JF(NL + 1);
    // Modified by BAN May 3, 2013 to avoid zero layer index
    if (NL >= 2) {
        if (FS.G(NL - 1).GTYPE == state.dataWindowEquivalentLayer->gtyOPENin) {
            QGAIN = SOURCE(NL + 1) + (HC_SA / 2.0) * (T(NL) - TIN) + JB[NL] - JF(NL + 1);
            QGAIN += HC_GA * (T(NL - 1) - TIN) + (HC_SA / 2.0) * (T(NL) - TIN);
        }
    }

    ASHWAT_ThermalRatings = true;

    // New code follows from here - for calculating Ucg and SHGC
    // NOTE: This code can be bypassed if
    //       indices of merit are not needed

    //  Initialize various things
    HR = 0.0;
    HJC = 0.0;
    HJR = 0.0;
    TAE_OUT = 0.0;
    TAE_IN = 0.0;
    FHR_OUT = 0.0;
    FHR_IN = 0.0;
    Q_IN = 0.0;
    RTOT = 0.0;
    UCG = 0.0;
    SHGC = 0.0;
    Rvalue = 0.0;
    HC2D = 0.0;
    HR2D = 0.0;
    HCIout = 0.0;
    HRIout = 0.0;
    HCIin = 0.0;
    HRIin = 0.0;
    HCinout = 0.0;
    HRinout = 0.0;
    TNEW = 0.0;
    TINdv = 0.0;
    TOUTdv = 0.0;
    TRMINdv = 0.0;
    TRMOUTdv = 0.0;
    SOURCEdv = 0.0;

    //  Identify the diathermanous layers
    ISDL = 0;
    for (I = 1; I <= NL; ++I) {
        if (FS.L(I).LWP_EL.TAUL > 0.001)
            ISDL(I) = 1; // layer is diathermanous
                         // of tau_lw > 0.001 (ie 0.1%)
                         // Note:  ISDL(0) and ISDL(NL+1)
                         //        must both be zero
    }                    // end loop to calculate ISDL(i)

    //  determine the largest number of consecutive diathermanous layers, NDLIAR
    //                   i.e., the number of diathermanous layers in a row
    NDLIAR = 0;
    IDV = 0;
    for (I = 1; I <= NL; ++I) {
        if (ISDL(I) == 1) {
            ++IDV;
        } else {
            IDV = 0;
        }
        if (IDV > NDLIAR) NDLIAR = IDV;
    } // end loop to calculate NDLIAR

    if (NDLIAR > 1)
        return ASHWAT_ThermalRatings; // cannot handle two (or more) consecutive
                                      // diathermanous layers, U/SHGC calculation
                                      // will be skipped entirely
                                      // CHANGE TO (NDLIAR .GT. 2) ONCE
                                      // SUBROUTINE DL2_RES IS AVAILABLE

    //   calculate radiant heat transfer coefficients between adjacent opaque
    //   layers
    for (I = 0; I <= NL; ++I) { // scan through all gaps - including indoor/outdoor
        if ((ISDL(I) == 0) && (ISDL(I + 1) == 0)) {
            if (I == 0) { //  outdoor side
                HR(I) = HRadPar(T(1), TRMOUT, EPSF(1), EPSB(0));
            } else if (I == NL) { //  indoor side
                HR(I) = HRadPar(T(NL), TRMIN, EPSF(NL + 1), EPSB(NL));
            } else { //  cavities
                HR(I) = HRadPar(T(I), T(I + 1), EPSF(I + 1), EPSB(I));
            }
        }
    } // end loop through gaps

    //   calculate radiant heat transfer coefficients at single diathermanous
    //   layers,three coefficients in each case

    for (I = 0; I <= NL - 1; ++I) { // scan through all layers - look for single DL
                                    // layers between two opaque layers
        if ((ISDL(I) == 0) && (ISDL(I + 1) == 1) && (ISDL(I + 2) == 0)) {
            if (I == 0) { //  outdoor layer is diathermanous
                if (NL == 1) {
                    DL_RES_r2(TRMOUT, T(1), TRMIN, RHOB(0), RHOF(1), RHOB(1), TAU(1), RHOF(2), HJR(1), HR(0), HR(1));
                } else {
                    DL_RES_r2(TRMOUT, T(1), T(2), RHOB(0), RHOF(1), RHOB(1), TAU(1), RHOF(2), HJR(1), HR(0), HR(1));
                }
            } else {               //  with IF (I .EQ. 0)   i.e., i != 0
                if (I == NL - 1) { //  indoor layer is diathermanous
                    DL_RES_r2(T(NL - 1), T(NL), TRMIN, RHOB(NL - 1), RHOF(NL), RHOB(NL), TAU(NL), RHOF(NL + 1), HJR(NL), HR(NL - 1), HR(NL));
                } else { // some intermediate layer is diathermanous
                    DL_RES_r2(T(I), T(I + 1), T(I + 2), RHOB(I), RHOF(I + 1), RHOB(I + 1), TAU(I + 1), RHOF(I + 2), HJR(I + 1), HR(I), HR(I + 1));
                } //   end of IF/ELSE (I .EQ. NL-1)
            }     //  end of IF/ELSE (I .EQ. 0)
        }         //  end of IF(ISDL(I) .EQ. 0) .AND. .....
    }             //   end of scan through all layers

    //   calculate radiant heat transfer coefficients at double diathermanous
    //   layers,six coefficients in each case
    //   THIS SECTION NOT ACTIVE YET

    if (NL >= 2) {
        for (I = 0; I <= NL - 2; ++I) { // scan through all layers - look for double DL
                                        // layers between two opaque layers
            if ((ISDL(I) == 0) && (ISDL(I + 1) == 1) && (ISDL(I + 2) == 1) && (ISDL(I + 3) == 0)) {
                if (I == 0) {
                    //                CALL DL2_RES(TRMOUT, T(1), T(2), T(3) etc)
                } else {
                    if (I == NL - 2) {
                        //                CALL DL2_RES(T(NL-2), T(NL-1), T(NL), TRMIN, etc)
                    } else {
                        //                CALL DL2_RES(T(I), T(I+1), T(I+2), T(I+3) etc)
                    } //   end of IF/ELSE (I .EQ. NL-1)
                }     //  end of IF/ELSE (I .EQ. 0)
            }         //  end of IF(ISDL(I) .EQ. 0) .AND. .....
        }             //   end of scan through all layers

        //  calculate convective OCF/jump heat transfer coefficients
        // no OCF unless at least two layers exist
        //  It is not possible for both of the following cases to be
        //  true for the same gap (i.e., for NL=2)

        if (FS.G(NL - 1).GTYPE == state.dataWindowEquivalentLayer->gtyOPENin) {
            SaveHCNLm = HC[NL - 1];
            SaveHCNL = HC[NL];
            HC[NL - 1] = HC_GS;
            HC[NL] = HC_SA;
            HJC(NL) = HC_GA;
        }

        HC[0] = HCOUT;
        if (FS.G(1).GTYPE == state.dataWindowEquivalentLayer->gtyOPENout) {
            HC[0] = HCOUT + HCOCFout;
            HJC(1) = HCOCFout;
        }
    }

    //  copy convective heat transfer coefficients to 2D arrays
    //  adjacent layers
    IB = 1;
    IE = NL - 1;
    if (IB <= IE) {
        for (I = IB; I <= IE; ++I) {
            HC2D(I + 1, I) = HC[I];
            HC2D(I, I + 1) = HC2D(I + 1, I);
        }
    }

    //  jumpers
    IB = 2;
    IE = NL - 1;
    if (IB <= IE) {
        for (I = IB; I <= IE; ++I) {
            HC2D(I + 1, I - 1) = HJC(I);
            HC2D(I - 1, I + 1) = HC2D(I + 1, I - 1);
        }
    }

    //  double jumpers  - NOT ACTIVE YET
    IB = 2;
    IE = NL - 2;
    if (IB <= IE) {
        for (I = IB; I <= IE; ++I) {
            //         HC2D(I-1,I+2) = H2JC(I)
            //         HC2D(I+2,I-1) = HC2D(I-1,I+2)
        }
    }

    //  outdoor side
    HCIout(1) = HC[0];
    if (NL >= 2) HCIout(2) = HJC(1);

    //  indoor side
    HCIin(NL) = HC[NL];
    if (NL >= 2) HCIin(NL - 1) = HJC(NL);

    //  special case - indoor-to-outdoor convection (?)
    HCinout = 0.0;

    //  copy radiative heat transfer coefficients to 2D arrays
    //  adjacent layers
    IB = 1;
    IE = NL - 1;
    if (IB <= IE) {
        for (I = IB; I <= IE; ++I) {
            HR2D(I + 1, I) = HR(I);
            HR2D(I, I + 1) = HR2D(I + 1, I);
        }
    }

    //  jumpers
    IB = 2;
    IE = NL - 1;
    if (IB <= IE) {
        for (I = IB; I <= IE; ++I) {
            HR2D(I + 1, I - 1) = HJR(I);
            HR2D(I - 1, I + 1) = HR2D(I + 1, I - 1);
        }
    }

    //  double jumpers
    IB = 2;
    IE = NL - 2;
    if (IB <= IE) {
        for (I = IB; I <= IE; ++I) {
            //         HR2D(I-1,I+2) = H2JR(I)
            //         HR2D(I+2,I-1) = HR2D(I-1,I+2)
        }
    }

    //  outdoor side
    HRIout(1) = HR(0);
    if (NL >= 2) HRIout(2) = HJR(1);

    //  indoor side
    HRIin(NL) = HR(NL);
    if (NL >= 2) HRIin(NL - 1) = HJR(NL);

    //  special case - indoor-to-outdoor radiation
    if (NL == 1) HRinout = HJR(1);
    //       IF(NL .EQ. 2)  HRinout=H2JR(1)

    //  CONFIRM VALIDITY OF CODE

    // if (1 == 0) { //  was used for debugging - successfully
    //              //  and can now be bypassed
    //              //  - code in this section generates the
    //              //  same solution of temperatures (TNEW(i))
    //              //  that was found by the net radiation
    //              //  solver above (T(i))

    //    ADIM = NL;
    //    A = 0.0;
    //    XSOL = 0.0;
    //    TOUTdv = TOUT;     // solution for TNEW should
    //    TRMOUTdv = TRMOUT; // match existing solution
    //    TINdv = TIN;       // for T
    //    TRMINdv = TRMIN;
    //    SOURCEdv = SOURCE;

    //    for (I = 1; I <= NL; ++I) {
    //        A(ADIM + 1, I) = HCIout(I) * TOUTdv + HRIout(I) * TRMOUTdv + HCIin(I) * TINdv + HRIin(I) * TRMINdv + SOURCEdv(I);
    //        A(I, I) = HCIout(I) + HRIout(I) + HCIin(I) + HRIin(I);
    //        for (J = 1; J <= NL; ++J) {
    //            if (J != I) {
    //                A(I, I) += HC2D(J, I) + HR2D(J, I);
    //                A(J, I) = -1.0 * (HC2D(J, I) + HR2D(J, I));
    //            }
    //        }
    //    }

    //    //  SOLVE MATRIX
    //    //  Call SOLMATS for single precision matrix solution
    //    SOLMATS(ADIM, A, XSOL);

    //    //  UNPACK SOLUTION VECTOR

    //    SUMERR = 0.0;
    //    for (I = 1; I <= NL; ++I) {
    //        TNEW(I) = XSOL(I);
    //        SUMERR += std::abs(TNEW(I) - T(I));
    //    }

    //} //   end (1 .EQ. 0)    code disabled

    //  calculate U-factor

    ADIM = NL;
    A = 0.0;
    XSOL = 0.0;
    TNEW = 0.0;
    TOUTdv = 1.0;
    TRMOUTdv = 1.0;
    TINdv = 0.0;
    TRMINdv = 0.0;
    SOURCEdv = 0.0;

    for (I = 1; I <= NL; ++I) {
        A(ADIM + 1, I) = HCIout(I) * TOUTdv + HRIout(I) * TRMOUTdv + HCIin(I) * TINdv + HRIin(I) * TRMINdv + SOURCEdv(I);
        A(I, I) = HCIout(I) + HRIout(I) + HCIin(I) + HRIin(I);
        for (J = 1; J <= NL; ++J) {
            if (J != I) {
                A(I, I) += HC2D(J, I) + HR2D(J, I);
                A(J, I) = -1.0 * (HC2D(J, I) + HR2D(J, I));
            }
        }
    }

    //  SOLVE MATRIX
    //  Call SOLMATS for single precision matrix solution
    SOLMATS(ADIM, A, XSOL);
    //  UNPACK SOLUTION VECTOR

    for (I = 1; I <= NL; ++I) {
        TNEW(I) = XSOL(I);
    }

    Q_IN = HCinout * (TOUTdv - TINdv) + HRinout * (TRMOUTdv - TRMINdv);
    for (I = 1; I <= NL; ++I) {
        Q_IN += HCIin(I) * (TNEW(I) - TINdv) + HRIin(I) * (TNEW(I) - TRMINdv);
    }
    Q_IN += SOURCEdv(NL + 1); // this line not needed
    UCG = Q_IN;
    Rvalue = 5.678 / UCG;

    //  calculate SHGC

    SHGC = 0.0;
    if (std::abs(ISOL) > 0.01) {
        ADIM = NL;
        A = 0.0;
        XSOL = 0.0;
        TNEW = 0.0;
        TOUTdv = 0.0;
        TRMOUTdv = 0.0;
        TINdv = 0.0;
        TRMINdv = 0.0;
        for (I = 1; I <= NL + 1; ++I) {
            SOURCEdv(I) = SOURCE(I);
        }

        for (I = 1; I <= NL; ++I) {
            A(ADIM + 1, I) = HCIout(I) * TOUTdv + HRIout(I) * TRMOUTdv + HCIin(I) * TINdv + HRIin(I) * TRMINdv + SOURCEdv(I);
            A(I, I) = HCIout(I) + HRIout(I) + HCIin(I) + HRIin(I);
            for (J = 1; J <= NL; ++J) {
                if (J != I) {
                    A(I, I) += HC2D(J, I) + HR2D(J, I);
                    A(J, I) = -1.0 * (HC2D(J, I) + HR2D(J, I));
                }
            }
        }

        //  SOLVE MATRIX
        //  Call SOLMATS for single precision matrix solution
        SOLMATS(ADIM, A, XSOL);

        //  UNPACK SOLUTION VECTOR
        for (I = 1; I <= NL; ++I) {
            TNEW(I) = XSOL(I);
        }

        Q_IN = HCinout * (TOUTdv - TINdv) + HRinout * (TRMOUTdv - TRMINdv);
        for (I = 1; I <= NL; ++I) {
            Q_IN += HCIin(I) * (TNEW(I) - TINdv) + HRIin(I) * (TNEW(I) - TRMINdv);
        }
        Q_IN += SOURCEdv(NL + 1);

        SHGC = Q_IN / ISOL; // only executed if ISOL > 0.01 [W/m2]

    } //  end if (ABS(ISOL) .GT. 0.01)

    //  calculate FHR_OUT

    ADIM = NL;
    A = 0.0;
    XSOL = 0.0;
    TNEW = 0.0;
    TOUTdv = 1.0;
    TRMOUTdv = 0.0;
    TINdv = 0.0;
    TRMINdv = 0.0;
    SOURCEdv = 0.0;

    for (I = 1; I <= NL; ++I) {
        A(ADIM + 1, I) = HCIout(I) * TOUTdv + HRIout(I) * TRMOUTdv + HCIin(I) * TINdv + HRIin(I) * TRMINdv + SOURCEdv(I);
        A(I, I) = HCIout(I) + HRIout(I) + HCIin(I) + HRIin(I);
        for (J = 1; J <= NL; ++J) {
            if (J != I) {
                A(I, I) += HC2D(J, I) + HR2D(J, I);
                A(J, I) = -1.0 * (HC2D(J, I) + HR2D(J, I));
            }
        }
    }

    //  SOLVE MATRIX
    //  Call SOLMATS for single precision matrix solution
    SOLMATS(ADIM, A, XSOL);

    //  UNPACK SOLUTION VECTOR

    for (I = 1; I <= NL; ++I) {
        TNEW(I) = XSOL(I);
    }

    Q_IN = HCinout * (TOUTdv - TINdv) + HRinout * (TRMOUTdv - TRMINdv);
    for (I = 1; I <= NL; ++I) {
        Q_IN += HCIin(I) * (TNEW(I) - TINdv) + HRIin(I) * (TNEW(I) - TRMINdv);
    }
    Q_IN += SOURCEdv(NL + 1);

    FHR_OUT = 1.0 - (Q_IN / UCG);
    TAE_OUT = FHR_OUT * TRMOUT + (1.0 - FHR_OUT) * TOUT;

    //  calculate FHR_IN

    ADIM = NL;
    A = 0.0;
    XSOL = 0.0;
    TNEW = 0.0;
    TOUTdv = 0.0;
    TRMOUTdv = 0.0;
    TINdv = 1.0;
    TRMINdv = 0.0;
    SOURCEdv = 0.0;

    for (I = 1; I <= NL; ++I) {
        A(ADIM + 1, I) = HCIout(I) * TOUTdv + HRIout(I) * TRMOUTdv + HCIin(I) * TINdv + HRIin(I) * TRMINdv + SOURCEdv(I);
        A(I, I) = HCIout(I) + HRIout(I) + HCIin(I) + HRIin(I);
        for (J = 1; J <= NL; ++J) {
            if (J != I) {
                A(I, I) += HC2D(J, I) + HR2D(J, I);
                A(J, I) = -1.0 * (HC2D(J, I) + HR2D(J, I));
            }
        }
    }

    //  SOLVE MATRIX
    //  Call SOLMATS for single precision matrix solution
    SOLMATS(ADIM, A, XSOL);

    //  UNPACK SOLUTION VECTOR

    for (I = 1; I <= NL; ++I) {
        TNEW(I) = XSOL(I);
    }

    Q_IN = HCinout * (TOUTdv - TINdv) + HRinout * (TRMOUTdv - TRMINdv);
    for (I = 1; I <= NL; ++I) {
        Q_IN += HCIin(I) * (TNEW(I) - TINdv) + HRIin(I) * (TNEW(I) - TRMINdv);
    }
    Q_IN += SOURCEdv(NL + 1);

    FHR_IN = 1.0 + (Q_IN / UCG);
    TAE_IN = FHR_IN * TRMIN + (1.0 - FHR_IN) * TIN;

    //   double check heat gain to room
    //   Q_IN calculated this way should be equal to QGAIN calculated
    //   above with raw results from the net radiation solution
    //   The difference between the two is printed below
    //   Both include the directly transmitted solar gain

    Q_IN = UCG * (TAE_OUT - TAE_IN) + SHGC * ISOL;

    // End of new code - for calculating Ucg and SHGC
    //  restore convective heat transfer coefficients if altered earlier
    //  for more general resistor network - otherwise mainline will
    //  receive faulty data
    if (NL >= 2) { // no OCF unless at least two layers exist
        if (FS.G(NL - 1).GTYPE == state.dataWindowEquivalentLayer->gtyOPENin) {
            HC[NL - 1] = SaveHCNLm;
            HC[NL] = SaveHCNL;
        }
    }

    return ASHWAT_ThermalRatings;
}

void DL_RES_r2(Real64 const Tg,    // mean glass layer temperature, {K}
               Real64 const Td,    // mean diathermanous layer temperature, {K}
               Real64 const Tm,    // mean radiant room temperature, {K}
               Real64 const rhog,  // reflectance of glass layer, {-}
               Real64 const rhodf, // front reflectance of diathermanous layer, {-}
               Real64 const rhodb, // back reflectance of diathermanous layer, {-}
               Real64 const taud,  // transmittance of diathermanous layer, {-}
               Real64 const rhom,  // reflectance of the room, {-}
               Real64 &hr_gm,      // heat transfer coefficient between left and right surface {W/m2K}
               Real64 &hr_gd,      // heat transfer coefficient between left and middle surface {W/m2K}
               Real64 &hr_md       // heat transfer coefficient between right and middle surface {W/m2K}
)
{
    // SUBROUTINE INFORMATION:
    //       AUTHOR         John L. Wright, University of Waterloo,
    //                      Mechanical Engineering, Advanced Glazing System Laboratory

    // PURPOSE OF THIS SUBROUTINE:
    //  Returns the radiant heat transfer coefficients between parallel surfaces:
    // METHODOLOGY EMPLOYED:
    //  Solves radiant heat transfer coefficients between three parallel surfaces.
    //  The left and right surfaces are opaque with reflectance rhog and rhom, respectively.
    //  And the middle layer is diathermanous with transmittance taud AND reflectance rhodf
    //  and rhodb on the left and right sides, respectively.
    //  The subscripts g, d and m apply to Glass, Diathermanous layer, and mean-radiant room
    //  temperature in a configuration of a window with an indoor-side shading attachment
    //  but the analysis can be applied to any three layers in the configuration described
    //  above.

    Real64 Epsg;
    Real64 Epsdf;
    Real64 Epsdb;
    Real64 Epsm;
    Array2D<Real64> A(22, 20);
    Array1D<Real64> X(20);
    // real FSg_g, FSdf_g, FSdb_g, FSm_g
    Real64 FSg_df;
    Real64 FSm_df;
    Real64 FSg_db;
    Real64 FSm_db;
    Real64 FSg_m;

    //  Calculate 4 emissivities/absorptivities

    Epsg = 1.0 - rhog;
    Epsdf = 1.0 - rhodf - taud;
    Epsdb = 1.0 - rhodb - taud;
    Epsm = 1.0 - rhom;

    //  Calculate script F shape factors
    //  FSx_y is the portion of radiation emitted
    //  by surface x that arrives at surface y
    //  via any path - including reflections
    //  By reciprocity FSxy=FSyx

    // step 1:  unit emission from (g) only

    SETUP4x4_A(rhog, rhodf, rhodb, taud, rhom, A);
    A(5, 1) = 1.0; // unit source of radiation
    SOLMATS(4, A, X);
    FSg_df = X(1);
    //  FSg_g   = X(2)
    FSg_m = X(3);
    FSg_db = X(4);

    // step 2:  unit emission from (df) only

    //   call SETUP4x4_A(rhog,rhodf,rhodb,taud,rhom,A)
    //   A(2,5) = 1.0        ! unit source of radiation
    //   call SOLMATS(4,A,X)
    //   FSdf_df  = X(1)
    //   FSdf_g   = X(2)
    //   FSdf_m   = X(3)
    //   FSdf_db  = X(4)

    // step 3:  unit emission from (db) only

    //   call SETUP4x4_A(rhog,rhodf,rhodb,taud,rhom,A)
    //   A(3,5) = 1.0        ! unit source of radiation
    //   call SOLMATS(4,A,X)
    //   FSdb_df  = X(1)
    //   FSdb_g   = X(2)
    //   FSdb_m   = X(3)
    //   FSdb_db  = X(4)

    // step 4:  unit emission from (m) only

    SETUP4x4_A(rhog, rhodf, rhodb, taud, rhom, A);
    A(5, 4) = 1.0; // unit source of radiation
    SOLMATS(4, A, X);
    FSm_df = X(1);
    //  FSm_g   = X(2)
    //  FSm_m   = X(3)
    FSm_db = X(4);

    //  calculate heat transfer coefficients
    //  hr_xy is the heat transfer coefficient from x to y [W/m2]
    //  Note:  If the emissivity of either surface x or surface y is zero
    //         then q_xy will also be zero
    //  Note:  This code has no problem with temperatures being equal

    Real64 const Td_2(pow_2(Td));
    Real64 const Tg_2(pow_2(Tg));
    Real64 const Tm_2(pow_2(Tm));
    hr_gm = Epsg * Epsm * FSg_m * Constant::StefanBoltzmann * (Tg + Tm) * (Tg_2 + Tm_2);
    hr_gd = Epsg * Epsdf * FSg_df * Constant::StefanBoltzmann * (Td + Tg) * (Td_2 + Tg_2) +
            Epsg * Epsdb * FSg_db * Constant::StefanBoltzmann * (Td + Tg) * (Td_2 + Tg_2);
    hr_md = Epsm * Epsdf * FSm_df * Constant::StefanBoltzmann * (Td + Tm) * (Td_2 + Tm_2) +
            Epsm * Epsdb * FSm_db * Constant::StefanBoltzmann * (Td + Tm) * (Td_2 + Tm_2);
}

void SETUP4x4_A(Real64 const rhog, Real64 const rhodf, Real64 const rhodb, Real64 const taud, Real64 const rhom, Array2A<Real64> A)
{
    // SUBROUTINE INFORMATION:
    //       AUTHOR         John L. Wright, University of Waterloo,
    //                      Mechanical Engineering, Advanced Glazing System Laboratory

    // PURPOSE OF THIS SUBROUTINE:
    //  Returns the 4 X 4 matrix for DL_RES_r2 routine:
    // METHODOLOGY EMPLOYED:
    //  fills in the matrix coefficients

    // Argument array dimensioning
    A.dim(22, 20);

    A = 0.0;
    A(1, 1) = 1.0;
    A(2, 1) = -1.0 * rhog;
    A(1, 2) = -1.0 * rhodf;
    A(2, 2) = 1.0;
    A(4, 2) = -1.0 * taud;
    A(1, 3) = -1.0 * taud;
    A(3, 3) = 1.0;
    A(4, 3) = -1.0 * rhodb;
    A(3, 4) = -1.0 * rhom;
    A(4, 4) = 1.0;
}

Real64 FRA(Real64 const TM, // mean gas temp, K
           Real64 const T,  // gas layer thickness, m
           Real64 const DT, // temp difference across layer, K
           Real64 const AK, // gas conductance coeffs, K = AK + BK*TM + CK*TM*TM
           Real64 const BK,
           Real64 const CK,
           Real64 const ACP, // gas specific heat coeffs, CP = ACP + BCP*TM + CCP*TM*TM
           Real64 const BCP,
           [[maybe_unused]] Real64 const CCP,
           Real64 const AVISC, // gas viscosity coeffs, VISC = AVISC + BVISC*TM + CVISC*TM*TM
           Real64 const BVISC,
           [[maybe_unused]] Real64 const CVISC,
           Real64 const RHOGAS // gas density, kg/m3
)
{
    //       AUTHOR         (John Wright, University of WaterLoo, ASHRAE 1311-RP)
    //       MODIFIED       Bereket Nigusse, FSEC/UCF, May 2013

    // PURPOSE OF THIS FUNCTION:
    // Returns Rayleigh number given surface temperatures, and coefficients of
    // quadratic correlations as a function of temperature for gas properties

    // METHODOLOGY EMPLOYED:
    //  Ra = Gr * Pr

    // REFERENCES:
    //  ASHRAE 1311-RP

    // FUNCTION ARGUMENT DEFINITIONS:
    //   (as adjusted e.g. re VB models)

    Real64 Z = 1.0;
    Real64 K = AK + BK * TM + CK * TM * TM;
    Real64 CP = ACP + BCP * TM + BCP * TM * TM;
    Real64 VISC = AVISC + BVISC * TM + BVISC * TM * TM;

<<<<<<< HEAD
    FRA = (Constant::Gravity * RHOGAS * RHOGAS * DT * T * T * T * CP) / (VISC * K * TM * Z * Z);

    return FRA;
=======
    return (Constant::GravityConstant * RHOGAS * RHOGAS * DT * T * T * T * CP) / (VISC * K * TM * Z * Z);
>>>>>>> acda84e3
}

Real64 FNU(Real64 const RA) // Rayleigh number
{
    //       AUTHOR         (John Wright, University of WaterLoo, ASHRAE 1311-RP)
    //       MODIFIED       Bereket Nigusse, FSEC/UCF, May 2013

    // PURPOSE OF THIS FUNCTION:
    // Returns Nusselt number given Rayleigh number

    // METHODOLOGY EMPLOYED:
    // Uses empirical correlation

    // REFERENCES:
    //  ASHRAE 1311-RP

    Real64 const ARA(std::abs(RA));
    if (ARA <= 10000.0) {
        return 1.0 + 1.75967e-10 * std::pow(ARA, 2.2984755);
    } else if (ARA <= 50000.0) {
        return 0.028154 * std::pow(ARA, 0.413993);
    } else {
        return 0.0673838 * std::pow(ARA, 1.0 / 3.0);
    }
}

Real64 HConvGap(CFSGAP const &G, // gap
                Real64 const T1, // bounding surface temps (K)
                Real64 const T2)
{
    //       AUTHOR         (University of WaterLoo, ASHRAE 1311-RP)
    //       MODIFIED       Bereket Nigusse, FSEC/UCF, May 2013
    // PURPOSE OF THIS FUNCTION:
    // Returns convective coefficient for a gap separated between two surfaces at
    // temperatures T1 and T2 , W/m2-K
    // METHODOLOGY EMPLOYED:
    //  HConv = "Nusselt Number" * "Conductivity Of Gas"  / "Thickness Of Gap"
    // REFERENCES:
    //  ASHRAE 1311-RP

    Real64 TM;   // Mean temperature, K
    Real64 DT;   // temperature difference, (K)
    Real64 RA;   // Rayleigh Number, (-)
    Real64 NU;   // Nusselt Number, (-)
    Real64 KGAS; // Gas conductivity at film temp, (W/m.K)
    Real64 T;    // effective gap spacing, m

    T = G.TAS_EFF;
    TM = (T1 + T2) / 2.0;
    DT = T1 - T2;
    RA = FRA(TM, T, DT, G.FG.AK, G.FG.BK, G.FG.CK, G.FG.ACP, G.FG.BCP, G.FG.CCP, G.FG.AVISC, G.FG.BVISC, G.FG.CVISC, G.RHOGAS);
    NU = FNU(RA);

    KGAS = G.FG.AK + G.FG.BK * TM + G.FG.CK * TM * TM;
    return NU * KGAS / T;
}

Real64 HRadPar(Real64 const T1, // bounding surface temps [K]
               Real64 const T2,
               Real64 const E1, // bounding surface emissivities
               Real64 const E2)
{
    //       AUTHOR         ASHRAE 1311-RP
    // PURPOSE OF THIS FUNCTION:
    // Returns radiative coefficient between two surfaces, hr, W/m2-K
    // METHODOLOGY EMPLOYED:
    //  Radiative coefficient for parallel, opaque plates configuration and
    //  automatically reverts to small-object-in-large-enclosure if one of
    //  the emissivities is set to unity  i.e., set E1=1 and surface 2 is the
    //  small object with hr based on area A2 If one emissivity is zero then
    //  hr=0, division by zero is, avoided even if T1=T2.
    // REFERENCES:
    //  ASHRAE 1311-RP

    // Return value
    Real64 HRadPar;

    Real64 DV; // dummy variable

    HRadPar = 0.0;
    if ((E1 > 0.001) && (E2 > 0.001)) {
        DV = (1.0 / E1) + (1.0 / E2) - 1.0;
        HRadPar = (Constant::StefanBoltzmann / DV) * (T1 + T2) * (pow_2(T1) + pow_2(T2));
    }
    return HRadPar;
}

Real64 HIC_ASHRAE(Real64 const L,  // glazing height, m
                  Real64 const TG, // glazing inside surf temp, C or K
                  Real64 const TI  // inside air temp, C or K
)
{
    //       AUTHOR         ASHRAE 1311-RP
    // PURPOSE OF THIS FUNCTION:
    // Returns inside surface convective coefficient, W/m2-K

    // REFERENCES:
    //  Footnote on Table 2, p. 31.6 (Fenestration) HOF 2005

    // Return value
    Real64 HIC_ASHRAE;

    HIC_ASHRAE = 1.46 * root_4(std::abs(TG - TI) / max(L, 0.001));
    return HIC_ASHRAE;
}

void SLtoGL(EnergyPlusData const &state,
            Real64 const breal, // distance from shade to glass (m)
            Real64 const Ts,    // shade temperature (K)
            Real64 const Tg,    // glass temperature (K)
            Real64 &hsg,        // the heat transfer coefficient, shade-to-glass, {W/m2K}
            int const scheme)
{
    // SUBROUTINE INFORMATION:
    //       AUTHOR         John L. Wright, University of Waterloo,
    //                      Mechanical Engineering, Advanced Glazing System Laboratory

    // PURPOSE OF THIS SUBROUTINE:
    //  Returns the heat transfer coefficient, shade-to-glass

    Real64 b;
    Real64 Tavg;
    Real64 rho;
    Real64 beta;
    Real64 dvisc;
    Real64 Cp;
    Real64 k;
    Real64 Rabsg;
    Real64 Nubsg;

    hsg = 0.0; //  default - large spacing, b

    if (scheme == 1) { //  simple conduction layer, Nu=1

        b = breal;
        if (b < 0.00001) b = 0.00001; // avoid division by zero in
        // calculation of this scheme

        Tavg = (Ts + Tg) / 2.0;                                      // T for properties calculations
        k = 0.02538 + ((Tavg - 290.0) / 10.0) * (0.02614 - 0.02538); // conductivity (W/m.K)
        hsg = k / b;

    } else if (scheme == 2) { // similar to Nu=1 but small penalty at
        // larger Ra    (Collins)
        b = breal;
        if (b < 0.00001) b = 0.00001; // avoid division by zero in
        // calculation of this scheme

        Tavg = (Ts + Tg) / 2.0; // T for properties calculations

        // properties of AIR
        rho = state.dataWindowEquivalentLayer->PAtmSeaLevel / (287.097 * Tavg); // density (kg/m3) <- temperature in (K)
        beta = 1.0 / Tavg;                                                      // thermal expansion coeff (/K)
        dvisc = (18.05 + ((Tavg - 290.0) / 10.0) * (18.53 - 18.05)) * 1.0e-6;
        //  dynamic viscosity (kg/m.sec) or (N.sec/m2)
        Cp = 1044.66 - 0.31597 * Tavg + 0.000707908 * pow_2(Tavg) - 0.00000027034 * pow_3(Tavg);
        //  specific heat at constant pressure (J/kg.K)
        k = 0.02538 + ((Tavg - 290.0) / 10.0) * (0.02614 - 0.02538); // conductivity (W/m.K)

        Rabsg = (9.81 * beta * pow_3(b) * std::abs(Ts - Tg) * pow_2(rho) * Cp) / (dvisc * k);
        Nubsg = 1.0 + 0.2 * (1.0 - std::exp(-0.005 * Rabsg));

        hsg = Nubsg * k / b;
    } //  end of scheme .eq. 2
}

Real64 SLtoAMB(EnergyPlusData const &state,
               Real64 const b,     // distance from shade to glass (m) where air flow takes place
               Real64 const L,     // window height, m (usually taken as 1 m)
               Real64 const Ts,    // shade temperature, K
               Real64 const Tamb,  // room air temperature, K
               Real64 const hc_in, // indoor (room) convective transfer coeff, W/m2K)
               int const scheme    // flag to select model, scheme=2 has problems
)
{
    //       AUTHOR         ASHRAE 1311-RP
    // PURPOSE OF THIS FUNCTION:
    // Returns shade to room air heat transfer coefficient
    // METHODOLOGY EMPLOYED:
    // fill gas is always air, orientation is always vertical
    // hsamb should be h-flatplate at b=0 and 2*h-flatplate at b=large.  Note
    // that hsamb is the same at slat angle = 0, 90, -90 degrees but increase
    // by 20% at slat angle =45 degrees to mimic air pumping between slats
    // therefore, specify slat angle=0 or 90 or -90 is shade is other than
    // a venetian blind

    // Return value
    Real64 SLtoAMB;

    // FUNCTION ARGUMENT DEFINITIONS:
    //  scheme=3 recommended

    // FUNCTION LOCAL VARIABLE DECLARATIONS:
    // a
    Real64 Tavg;
    Real64 rho;
    Real64 beta;
    Real64 dvisc;
    Real64 Cp;
    Real64 k;
    Real64 Rabsa;
    Real64 hfp;

    SLtoAMB = 2.0 * hc_in; //    DEFAULT - convection from both sides
    //    of shading layer - large spacing, b

    if (scheme == 1) {
        // properties of AIR
        Tavg = (Ts + Tamb) / 2.0;
        rho = state.dataWindowEquivalentLayer->PAtmSeaLevel / (287.097 * Tavg); // density (kg/m3) <- temperature in (K)
        beta = 1.0 / Tavg;                                                      // thermal expansion coeff (/K)
        dvisc = (18.05 + ((Tavg - 290.0) / 10.0) * (18.53 - 18.05)) * 1.0e-6;
        //  dynamic viscosity (kg/m.sec) or (N.sec/m2)
        Cp = 1044.66 - 0.31597 * Tavg + 0.000707908 * pow_2(Tavg) - 0.00000027034 * pow_3(Tavg);
        //  specific heat at constant pressure (J/kg.K)
        k = 0.02538 + ((Tavg - 290.0) / 10.0) * (0.02614 - 0.02538); // conductivity (W/m.K)

        Rabsa = (9.81 * beta * pow_3(b) * std::abs(Ts - Tamb) * pow_2(rho) * Cp) / (dvisc * k);
        if (Rabsa <= 1.0) {
            Rabsa = 1.0;
        }

        hfp = HIC_ASHRAE(L, Ts, Tamb); // h - flat plate, influence by
        // window height and temperature
        // difference.  Note:  hfp goes to
        // zero as delta-T goes to zero

        //  now adjust for distance from window glass
        SLtoAMB = hfp * (1.0 + std::exp(-6000.0 / Rabsa));
        //  SLtoAmb goes to 2*hfp at large b and hfp at small b and small (20%)
        //  penalty is applied if slat angle is not zero or +/- 90 degrees
        //  Note:  influence of distance is lost if delta-T goes to zero
        //  Note:  as delta-T -> zero, Rabga->0, SLtoAmb -> hfp, not 2hfp,
        //        for any spacing, even large b.  This is a problem

    } else if (scheme == 2) {
        // properties of AIR
        Tavg = (Ts + Tamb) / 2.0;
        rho = state.dataWindowEquivalentLayer->PAtmSeaLevel / (287.097 * Tavg); // density (kg/m3) <- temperature in (K)
        beta = 1.0 / Tavg;                                                      // thermal expansion coeff (/K)
        dvisc = (18.05 + ((Tavg - 290.0) / 10.0) * (18.53 - 18.05)) * 1.0e-6;
        //  dynamic viscosity (kg/m.sec) or (N.sec/m2)
        Cp = 1044.66 - 0.31597 * Tavg + 0.000707908 * pow_2(Tavg) - 0.00000027034 * pow_3(Tavg);
        //  specific heat at constant pressure (J/kg.K)
        k = 0.02538 + ((Tavg - 290.0) / 10.0) * (0.02614 - 0.02538); // conductivity (W/m.K)

        Rabsa = (9.81 * beta * pow_3(b) * std::abs(Ts - Tamb) * pow_2(rho) * Cp) / (dvisc * k);
        if (Rabsa <= 1.0) {
            Rabsa = 1.0;
        }

        hfp = hc_in; // h - flat plate - from calling routine
        // Note:  using this approach, L no longer has influence on hfp

        // now adjust for distance from window glass
        SLtoAMB = hfp * (1.0 + std::exp(-6000.0 / Rabsa));
        // Note:  as delta-T -> zero, Rabga->0, SLtoAmb -> hfp, not 2hfp,
        //        for any spacing, even large b.  This is a problem

    } else if (scheme == 3) {

        hfp = hc_in; // h - flat plate - from calling routine
        // now adjust for distance from window glass
        SLtoAMB = hfp * (2.0 - std::exp(-4.6 * b / 0.1));
        // Note:  using this approach, L and temperatures no longer have
        //                               influence on result
        //  SLtoAmb = 2*hc_in when glass/shade spacing, b, is large
        //  SLtoAmb = hc_in when glass/shade spacing, b, is zero
        //  The exponential decay is 99% complete at b=4 inches = 0.1 m
        //                                               ln(0.01) = -4.6
        //  This coefficient could be fine tuned in future versions, perhaps
        //  as a function of boundary layer thickness for specific values
        //  of glass and shade temperatures
    } //  end of scheme .eq. 3
    return SLtoAMB;
}

void GLtoAMB(EnergyPlusData const &state,
             Real64 const b,     // distance from shade to glass {m}
             Real64 const L,     // window height {m}, usually taken as 1 meter
             Real64 const Tg,    // glass temperature {K}
             Real64 const Tamb,  // room air temperature, {K}
             Real64 const hc_in, // inside convection coefficient, {W/m2K}
             Real64 &hgamb,      // glass to room air heat transfer coefficient
             int const scheme)
{
    // SUBROUTINE INFORMATION:
    //       AUTHOR         John L. Wright, University of Waterloo,
    //                      Mechanical Engineering, Advanced Glazing System Laboratory

    // PURPOSE OF THIS SUBROUTINE:
    //  Returns the glass to room air heat transfer coefficient
    // METHODOLOGY EMPLOYED:
    // scheme = flag to select model, scheme=2 has problems, scheme=3 recommended
    // fill gas is always air, orientation is always vertical
    // hgamb should be zero at b=0, h-flatplate at b=large

    Real64 Tavg;
    Real64 rho;
    Real64 beta;
    Real64 dvisc;
    Real64 Cp;
    Real64 k;
    Real64 Rabga;
    Real64 hfp;

    hgamb = hc_in; // default - good for large glass/shade spacing

    if (scheme == 1) { //  Collins

        Tavg = (Tg + Tamb) / 2.0; // T for properties calculations

        // properties of AIR
        rho = state.dataWindowEquivalentLayer->PAtmSeaLevel / (287.097 * Tavg); // density (kg/m3) <- temperature in (K)
        beta = 1.0 / Tavg;                                                      // thermal expansion coeff (/K)
        dvisc = (18.05 + ((Tavg - 290.0) / 10.0) * (18.53 - 18.05)) * 1.0e-6;
        //  dynamic viscosity (kg/m.sec) or (N.sec/m2)
        Cp = 1044.66 - 0.31597 * Tavg + 0.000707908 * pow_2(Tavg) - 0.00000027034 * pow_3(Tavg);
        //  specific heat at constant pressure (J/kg.K)
        k = 0.02538 + ((Tavg - 290.0) / 10.0) * (0.02614 - 0.02538); // conductivity (W/m.K)

        Rabga = (9.81 * beta * pow_3(b) * std::abs(Tg - Tamb) * pow_2(rho) * Cp) / (dvisc * k);
        if (Rabga <= 1.0) {
            Rabga = 1.0;
        }

        hfp = HIC_ASHRAE(L, Tg, Tamb); // h - flat plate
        // Note:  as delta-T goes to zero, hfp will also go to zero

        hgamb = hfp * std::exp(-50.0 / Rabga);
        // Note:  as delta-T -> zero, Rabga->0, hgamb -> zero too
        //        for any spacing, even large b.  This is a problem

    } else if (scheme == 2) {

        Tavg = (Tg + Tamb) / 2.0; // T for properties calculations

        // properties of AIR
        rho = state.dataWindowEquivalentLayer->PAtmSeaLevel / (287.097 * Tavg); // density (kg/m3) <- temperature in (K)
        beta = 1.0 / Tavg;                                                      // thermal expansion coeff (/K)
        dvisc = (18.05 + ((Tavg - 290.0) / 10.0) * (18.53 - 18.05)) * 1.0e-6;
        //  dynamic viscosity (kg/m.sec) or (N.sec/m2)
        Cp = 1044.66 - 0.31597 * Tavg + 0.000707908 * pow_2(Tavg) - 0.00000027034 * pow_3(Tavg);
        //  specific heat at constant pressure (J/kg.K)
        k = 0.02538 + ((Tavg - 290.0) / 10.0) * (0.02614 - 0.02538); // conductivity (W/m.K)

        Rabga = (9.81 * beta * pow_3(b) * std::abs(Tg - Tamb) * pow_2(rho) * Cp) / (dvisc * k);
        if (Rabga <= 1.0) {
            Rabga = 1.0;
        }

        hfp = hc_in; // h - flat plate - from calling routine
        // Note:  using this approach, L no longer has influence on result
        //       but temperature does and it will drive hgamb to zero when
        //       the temperature difference goes to zero

        hgamb = hfp * std::exp(-50.0 / Rabga);
        // Note:  as delta-T -> zero, Rabga->0, hgamb -> zero too
        //        for any spacing, even large b.  This is a problem

    } else if (scheme == 3) {

        hfp = hc_in; // h - flat plate - from calling routine
        hgamb = hfp * (1.0 - std::exp(-4.6 * b / 0.1));
        // Note:  using this approach, L and temperatures no longer have
        //                               influence on result
        //  hgamb = hc_in when glass/shade spacing, b, is large
        //  hgamb = zero  when glass/shade spacing, b, is zero
        //  The exponential decay is 99% complete at b=4 inches = 0.1 m
        //                                               ln(0.01) = -4.6
        //  This coefficient could be fine tuned in future versions, perhaps
        //  as a function of boundary layer thickness for specific values
        //  of glass and shade temperatures

    } //  end of scheme .eq. 3
}

Real64 ConvectionFactor(CFSLAYER const &L) // window layer
{
    //       AUTHOR         ASHRAE 1311-RP
    // PURPOSE OF THIS FUNCTION:
    //  Modifies convection rate per shade configuration, layer convection enhancement

    if (L.LTYPE == LayerType::VBHOR) {
        // horiz VB: enhanced convection at +/- 45 due to "pumping"
        Real64 SlatADeg = min(90.0, std::abs(L.PHI_DEG));
        return 1.0 + 0.2 * std::sin(2.0 * SlatADeg);
    } else {
        return 1.0;
    }
}

bool CFSUFactor(EnergyPlusData &state,
                CFSTY const &FS,    // fenestration system
                Real64 const TOUT,  // outdoor temperature, C (air and MRT)
                Real64 const HCOUT, // outdoor convective coefficient, W/m2-K
                Real64 const TIN,   // indoor air temperature, C
                Real64 const HCIN,  // indoor convective coefficient, W/m2-K
                Real64 &U           // returned: U factor, W/m2-K
)
{
    // FUNCTION INFORMATION:
    //       AUTHOR         unknown (University of WaterLoo, ASHRAE 1311-RP)
    //       MODIFIED       Bereket Nigusse, FSEC/UCF, June 2013

    // PURPOSE OF THIS FUNCTION:
    // ! returns .TRUE. if the U-value calculation succeeded, .FALSE. if error

    // METHODOLOGY EMPLOYED:
    //  uses net radiation method to solve for window surface temperatures and
    //  heat fluxes. Then calculates the U-value from the flux and over all
    //  temperature difference.

    // REFERENCES:
    //  ASHRAE 1311-RP

    // Return value
    bool CFSUFactor;

    // Locals
    // FUNCTION ARGUMENT DEFINITIONS:
    // for conditions specified (no incident solar)
    // FUNCTION PARAMETER DEFINITIONS:
    Real64 constexpr TOL(0.01); // 0.0001d0

    int NL;
    Real64 TOABS;
    Real64 TRMOUT;
    Real64 TIABS;
    Real64 TRMIN;
    Array1D<Real64> QOCF(FS.NL);
    Real64 QOCFRoom;
    Array1D<Real64> JB({0, FS.NL});
    Array1D<Real64> JF({1, FS.NL + 1});
    Array1D<Real64> T(FS.NL);
    Array1D<Real64> Q({0, FS.NL});
    Array1D<Real64> H({0, FS.NL + 1});
    Array1D<Real64> SOURCE(FS.NL + 1);
    Real64 ISOL;
    Real64 SHGC;

    CFSUFactor = false;
    if (std::abs(TOUT - TIN) < 0.01) {
        U = -1.0;
        return CFSUFactor;
    }

    TOABS = TOUT + Constant::Kelvin;
    TRMOUT = TOABS;
    TIABS = TIN + Constant::Kelvin;
    TRMIN = TIABS;

    NL = FS.NL;
    ISOL = 0.0; // no solar winter condition
    SOURCE = 0.0;

    CFSUFactor = ASHWAT_ThermalRatings(
        state, FS, TIABS, TOABS, HCIN, HCOUT, TRMOUT, TRMIN, ISOL, SOURCE({1, NL + 1}), TOL, QOCF, QOCFRoom, T, Q, JF, JB, H, U, SHGC, true);

    return CFSUFactor;
}

void ASHWAT_Solar(int const NL,                                 // # of layers
                  Array1S<CFSSWP> const LSWP_ON,                // layer SW (solar) properties (off-normal adjusted)
                  CFSSWP const &SWP_ROOM,                       // effective SW (solar) properties of room
                  Real64 const IBEAM,                           // incident beam insolation (W/m2 aperture)
                  Real64 const IDIFF,                           // incident diffuse insolation (W/m2 aperture)
                  Real64 const ILIGHTS,                         // incident diffuse insolation (W/m2 aperture)
                  Array1S<Real64> SOURCE,                       // returned: layer-by-layer flux of absorbed
                  ObjexxFCL::Optional<Array1S<Real64>> SourceBD // returned: layer-by-layer flux of absorbed
)
{
    // SUBROUTINE INFORMATION:
    //       AUTHOR         JOHN L. WRIGHT and NATHAN KOTEY,
    //       DATE WRITTEN   June, 2006
    //       MODIFIED       Bereket Nigusse, JUNE 2013
    //       RE-ENGINEERED  na

    // PURPOSE OF THIS SUBROUTINE:
    // Returns the optical properties of multi-layer fenestration system model given optical
    // properties of the layers
    // METHODOLOGY EMPLOYED:
    //    Use combination net radiation method and TDMA solver
    // REFERENCES:
    //  JOHN L. WRIGHT and NATHAN KOTEY (2006). Solar Absorption By each Element in a Glazing/Shading
    //   Layer Array, ASHRAE Transactions, Vol. 112, Pt. 2. pp. 3-12.
    //   University of Waterloo, Mechanical Engineering
    //   Advanced Glazing System Laboratory

    // SUBROUTINE ARGUMENT DEFINITIONS:
    //   1=outside .. NL=inside
    //   generally black or minimally reflective
    //     on inside surface (e.g., from lights)
    //  solar radiation (beam-beam + beam-diffuse) (W/m2)
    // SOURCE(NL+1) is the flux of solar radiation
    //  absorbed in conditioned space (W/m2 aperture area)
    //  beam-diffuse solar radiation (W/m2)
    // SOURCE_BD(NL+1) is the flux of beam-diffuse solar radiation
    //  absorbed in conditioned space (W/m2 aperture area)
    // or this beam-diffuse solar transmittance of the system

    Array1D<Real64> BPLUS({0, NL}); // beam solar fluxes flowing in outward and inward directions
    Array1D<Real64> BMINUS({0, NL});
    //   correspond to Edwards QPLUS and QMINUS (except note
    //   reverse layer numbering)
    Array1D<Real64> CPLUS({0, NL}); // diffuse solar fluxes caused by BPLUS and BMINUS;
    Array1D<Real64> CMINUS({0, NL});
    //   appear as sources in diffuse calculation
    Array1D<Real64> DPLUS({0, NL}); // diffuse solar fluxes flowing in outward and inward
    Array1D<Real64> DMINUS({0, NL});
    //   directions (W/m2)
    Array1D<Real64> AP(2 * NL);
    Array1D<Real64> AE(2 * NL);
    Array1D<Real64> AW(2 * NL);
    Array1D<Real64> BP(2 * NL);
    Array1D<Real64> X(2 * NL);
    Real64 CHKSUM;
    Array1D<Real64> BeamDiffuseAbs(NL + 1); // beam-diffuse absorbed fraction of beam radiation (W/m2)
    int N_TDMA;
    int I;
    int LINE;

    if (NL < 1) return;

    //  STEP ONE: THE BEAM-BEAM ANALYSIS TO FIND BPLUS AND BMINUS
    NETRAD(NL, LSWP_ON, SWP_ROOM.RHOSFBB, IBEAM, BPLUS, BMINUS);

    //  STEP TWO: CALCULATE THE DIFFUSE-CAUSED-BY-BEAM SOURCES CPLUS AND CMINUS
    CPLUS(NL) = SWP_ROOM.RHOSFBD * BMINUS(NL);
    for (I = NL; I >= 1; --I) { // March through layers, indoor to outdoor
        CPLUS(I - 1) = LSWP_ON(I).RHOSFBD * BMINUS(I - 1) + LSWP_ON(I).TAUSBBD * BPLUS(I);
        CMINUS(I) = LSWP_ON(I).RHOSBBD * BPLUS(I) + LSWP_ON(I).TAUSFBD * BMINUS(I - 1);
    }
    CMINUS(0) = 0.0;

    //  STEP THREE: DIFFUSE FLUXES, DPLUS AND DMINUS,
    //  CAUSED BY DIFFUSE INCIDENT, IDIFF ON THE OUTDOOR SIDE
    //  AND BY ILIGHTS ON THE INDOOR SIDE, AND BY
    //  DIFFUSE SOURCE (FROM BEAM) FLUXES, CPLUS AND CMINUS

    N_TDMA = 2 * NL;

    for (I = 1; I <= NL; ++I) {
        LINE = (2 * I) - 1;
        AP(LINE) = LSWP_ON(I).RHOSBDD;
        AE(LINE) = 1.0;
        if (LINE != 1) { // default
            AW(LINE) = -1.0 * LSWP_ON(I).TAUS_DD;
            BP(LINE) = -1.0 * CMINUS(I);
        } else { //  special case at west-most node
            AW(1) = 0.0;
            BP(1) = -1.0 * LSWP_ON(1).TAUS_DD * IDIFF - CMINUS(1);
        }

        LINE = (2 * I);
        AW(LINE) = 1.0;
        if (LINE != N_TDMA) { // default
            AP(LINE) = LSWP_ON(I + 1).RHOSFDD;
            AE(LINE) = -1.0 * LSWP_ON(I + 1).TAUS_DD;
            BP(LINE) = -1.0 * CPLUS(I);
        } else { //  special case at east-most node
            AP(LINE) = SWP_ROOM.RHOSFDD;
            BP(N_TDMA) = -1.0 * (CPLUS(NL) + ILIGHTS);
            AE(N_TDMA) = 0.0;
        }
    }

    AUTOTDMA(X, AP, AE, AW, BP, N_TDMA);

    //   UNPACK TDMA SOLUTION VECTOR
    for (I = 1; I <= NL; ++I) {
        LINE = (2 * I) - 1;
        DPLUS(I) = X(LINE);
        LINE = (2 * I);
        DMINUS(I) = X(LINE);
    }

    //  Finish up diffuse calculations
    DMINUS(0) = IDIFF;
    DPLUS(0) = LSWP_ON(1).RHOSFDD * DMINUS(0) + LSWP_ON(1).TAUS_DD * DPLUS(1) + CPLUS(0);

    //  STEP FOUR: ABSORBED SOLAR RADIATION AT EACH LAYER/NODE
    SOURCE = 0.0;
    SOURCE(NL + 1) = BMINUS(NL) - BPLUS(NL) + DMINUS(NL) - DPLUS(NL) + ILIGHTS; // SOLAR FLUX | TRANSMITTED TO | ROOM

    //  NOTE:  In calculating SOURCE(room) there is a trick included in the
    //         previous line:  ILIGHTS is added because it is included
    //         in DPLUS(NL) but ILIGHTS should not be included in this
    //         type of calculation of SOURCE(i).  No similar adjustment
    //         is needed for any of the other values of SOURCE(i)
    //         As an alternative get the same result using:
    //     SOURCE(NL+1) = BMINUS(NL)*(1.0 - SWP_ROOM%RHOSFBB - SWP_ROOM%RHOSFBD) +
    //    &               DMINUS(NL)*(1.0 - SWP_ROOM%RHOSFDD)
    //         Take your pick

    // Added by BAN, June 7, 2013 to extract the beam-diffuse component for use
    // in the EnergyPLus heat balance.  EnergyPlus requires the beam-beam and
    // Beam-diffuse components separately.
    BeamDiffuseAbs = 0.0;
    BeamDiffuseAbs(NL + 1) = DMINUS(NL) - DPLUS(NL); // beam-diffuse transmitted to the room
    for (I = 1; I <= NL; ++I) {
        SOURCE(I) = BPLUS(I) - BMINUS(I) - BPLUS(I - 1) + BMINUS(I - 1) + DPLUS(I) - DMINUS(I) - DPLUS(I - 1) + DMINUS(I - 1);
        // Added by BAN June 7, 2013
        BeamDiffuseAbs(I) = 0.0;
    }

    if (present(SourceBD)) {
        SourceBD = BeamDiffuseAbs;
    }
    //  CHECKSUM - ALL INCOMING SOLAR FLUX MUST GO SOMEWHERE, SHOULD EQUAL ZERO
    CHKSUM = IBEAM + IDIFF + ILIGHTS - BPLUS(0) - DPLUS(0);
    for (I = 1; I <= NL + 1; ++I) {
        CHKSUM -= SOURCE(I);
    }
}

void NETRAD(int const NL,                  // # of layers, 1=outside .. NL=inside
            Array1S<CFSSWP> const LSWP_ON, // layer SW (solar) properties (off-normal adjusted)
            Real64 const RHO_room,         // effective solar reflectance of room (at inside)
            Real64 const ISOL,             // incident flux (W/m2)
            Array1D<Real64> &QPLUS,        // returned: see Edwards paper
            Array1D<Real64> &QMINUS        // returned: see Edwards paper
)
{
    // SUBROUTINE INFORMATION:
    //       AUTHOR         JOHN L. WRIGHT
    //       DATE WRITTEN   unknown
    //       MODIFIED       na
    //       RE-ENGINEERED  Autodesk:F2C++ Reworked to avoid complex member array usage

    // PURPOSE OF THIS SUBROUTINE:
    // Returns the solar radiant fluxes between glazing layers
    // METHODOLOGY EMPLOYED:
    //  Net Radiation Method by LARGELY EDWARDS
    //  TED, RED, QPLUS, QMINUS correspond to variables found in "Edwards"
    //  but with reversed layers order indexing (layer 1=outside .. NL=inside)
    //  GAP I is between layer I and I+1

    if (NL < 1) return;

    Array1D<Real64> TED(NL + 1);
    Array1D<Real64> RED(NL + 1);

    //   Reflectance and Transmittance

    RED(NL + 1) = RHO_room;
    TED(NL + 1) = 0.0;
    for (int i = NL; i >= 1; --i) {
        CFSSWP const &LSWP_ON_i(LSWP_ON(i));
        TED(i) = LSWP_ON_i.TAUSFBB / max(0.00001, 1.0 - LSWP_ON_i.RHOSBBB * RED(i + 1));
        RED(i) = LSWP_ON_i.RHOSBBB + TED(i) * LSWP_ON_i.TAUSBBB * RED(i + 1);
    }

    //   Outward and Inward Solar Fluxes, QPLUS AND QMINUS, Respectively
    QMINUS(0) = ISOL;
    QPLUS(0) = QMINUS(0) * RED(1);
    for (int i = 1; i <= NL; ++i) {
        QMINUS(i) = QMINUS(i - 1) * TED(i);
        QPLUS(i) = QMINUS(i) * RED(i + 1);
    }
}

void TDMA_R(
    Array1D<Real64> &X, const Array1D<Real64> &AP, const Array1D<Real64> &AE, const Array1D<Real64> &AW, const Array1D<Real64> &BP, int const N)
{
    // SUBROUTINE INFORMATION:
    //       AUTHOR         JOHN L. WRIGHT
    //       DATE WRITTEN   unknown
    //       MODIFIED       na
    //       RE-ENGINEERED  na

    // PURPOSE OF THIS SUBROUTINE:
    // TDMA solver
    // METHODOLOGY EMPLOYED:
    //  1-D TDMA reverse solver. East/West sweep followed by West/East sweep

    int J;
    Array1D<Real64> ALPHA(N);
    Array1D<Real64> BETA(N);

    ALPHA(N) = AW(N) / AP(N);
    BETA(N) = BP(N) / AP(N);

    for (J = N - 1; J >= 1; --J) {
        ALPHA(J) = AW(J) / (AP(J) - (ALPHA(J + 1) * AE(J)));
        BETA(J) = ((AE(J) * BETA(J + 1)) + BP(J)) / (AP(J) - (ALPHA(J + 1) * AE(J)));
    }

    X(1) = BETA(1);
    for (J = 2; J <= N; ++J) {
        X(J) = (ALPHA(J) * X(J - 1)) + BETA(J);
    }
}

void TDMA(Array1D<Real64> &X, const Array1D<Real64> &AP, const Array1D<Real64> &AE, const Array1D<Real64> &AW, const Array1D<Real64> &BP, int const N)
{
    // SUBROUTINE INFORMATION:
    //       AUTHOR         JOHN L. WRIGHT
    //       DATE WRITTEN   unknown
    //       MODIFIED       na
    //       RE-ENGINEERED  na

    // PURPOSE OF THIS SUBROUTINE:
    // Matrix solver
    // METHODOLOGY EMPLOYED:
    //  1-D TDMA solver.

    int J;
    Array1D<Real64> ALPHA(N);
    Array1D<Real64> BETA(N);
    Real64 D;

    ALPHA(1) = AE(1) / AP(1);
    BETA(1) = BP(1) / AP(1);

    for (J = 2; J <= N; ++J) {
        D = AP(J) - (ALPHA(J - 1) * AW(J));
        if (std::abs(D) < 0.0001) {
            ALPHA(J) = 0.0;
            BETA(J) = 0.0;
        } else {
            ALPHA(J) = AE(J) / D;
            BETA(J) = ((AW(J) * BETA(J - 1)) + BP(J)) / D;
        }
    }

    X(N) = BETA(N);
    for (J = N - 1; J >= 1; --J) {
        X(J) = (ALPHA(J) * X(J + 1)) + BETA(J);
    }
}

void AUTOTDMA(Array1D<Real64> &X, Array1D<Real64> &AP, const Array1D<Real64> &AE, const Array1D<Real64> &AW, const Array1D<Real64> &BP, int &N)
{
    // SUBROUTINE INFORMATION:
    //       AUTHOR         JOHN L. WRIGHT
    //       DATE WRITTEN   unknown
    //       MODIFIED       na
    //       RE-ENGINEERED  na

    // PURPOSE OF THIS SUBROUTINE:
    // Matrix solver manager routine
    // METHODOLOGY EMPLOYED:
    //  1-D TDMA solver.

    //  Call TDMA for forward (i.e., west-to-east and back) calculation
    //  or TDMA_R for reverse (i.e., east-to-west and back) calculation
    //      TDMA   won't tolerate RHOSFxx(1)=0   (i.e., ap(1)=0)
    //  but TDMA_R won't tolerate RHOSBxx(N-1)=0 (i.e., ap(n)=0)
    //  where n-1 refers to the outdoor layer (glazing or shading layer)

    //  This if-statement will catch the situation where RHOSFxx(1)=0.
    //  i.e., AP(1)=0.

    if (AP(1) < AP(N)) {
        TDMA_R(X, AP, AE, AW, BP, N);
    } else {
        //  This "fix" (on the next line) is only used as a last resort
        //  The if-statement will catch the very unusual situation where both
        //  RHOSBxx(N-1)=0.   AND     RHOSFxx(1)=0.
        if (AP(1) < 0.0001) AP(1) = 0.0001;
        TDMA(X, AP, AE, AW, BP, N);
    }
}

void ASHWAT_OffNormalProperties(EnergyPlusData &state,
                                CFSLAYER const &L,    // layer for which to derive off-normal properties
                                Real64 const THETA,   // solar beam angle of incidence, from normal, radians
                                Real64 const OMEGA_V, // solar beam vertical profile angle, +=above horizontal, radians
                                Real64 const OMEGA_H, // solar beam horizontal profile angle, +=clockwise when viewed
                                CFSSWP &LSWP_ON       // returned: off-normal properties
)
{
    // SUBROUTINE INFORMATION:
    //       AUTHOR         JOHN L. WRIGHT, University of Waterloo, Mechanical Engineering
    //                      Advanced Glazing System Laboratory
    //       DATE WRITTEN   unknown
    //       MODIFIED       na
    //       RE-ENGINEERED  na

    // PURPOSE OF THIS SUBROUTINE:
    // Returns off-normal properties (total solar, beam-beam and beam diffuse) given
    // direct-normal, total solar, beam-beam and beam diffuse properties of layers

    // SUBROUTINE ARGUMENT DEFINITIONS:
    //   Used: LTYPE, SWP_EL, geometry
    //   Note: not altered (return is in LSWP_ON)
    //    0 <= THETA <= PI/2
    //   = solar elevation angle for a vertical wall with
    //     wall-solar azimuth angle equal to zero
    //   from above (radians)
    //   = wall-solar azimuth angle for a vertical wall
    //     Used for PD and vertical VB

    LSWP_ON = L.SWP_EL; // init to normal properties
    //  calls below modify in place

    if (IsGlazeLayerX(L)) {
        // specular glazing
        // HBX note: ltyGZS here iff modelOption F=x; spectral cases elsewhere
        Specular_SWP(LSWP_ON, THETA);
    } else if (L.LTYPE == LayerType::VBHOR) {
        VB_SWP(state, L, LSWP_ON, OMEGA_V);
    } else if (L.LTYPE == LayerType::VBVER) {
        VB_SWP(state, L, LSWP_ON, OMEGA_H);
    } else if (L.LTYPE == LayerType::DRAPE) {
        PD_SWP(state, L, LSWP_ON, OMEGA_V, OMEGA_H);
    } else if (L.LTYPE == LayerType::ROLLB) {
        RB_SWP(state, L, LSWP_ON, THETA);
    } else if (L.LTYPE == LayerType::INSCRN) {
        IS_SWP(state, L, LSWP_ON, THETA);
    } else if (L.LTYPE == LayerType::NONE || L.LTYPE == LayerType::ROOM) {
        // none or room: do nothing
    } else {
        // placeholder for add'l non-specular layers
    }
}

bool Specular_OffNormal(Real64 const THETA, // solar beam angle of incidence, from normal radians
                        Real64 &RAT_1MR,    // returned: ratio of off-normal to normal solar (1-reflectance)
                        Real64 &RAT_TAU     // returned: ratio of off-normal to normal solar transmittance
)
{
    // FUNCTION INFORMATION:
    //       AUTHOR         JOHN L. WRIGHT, University of Waterloo, Mechanical Engineering
    //                      Advanced Glazing System Laboratory
    //       DATE WRITTEN   unknown
    //       MODIFIED       na
    //       RE-ENGINEERED  na

    // PURPOSE OF THIS FUNCTION:
    // Returns ratio of off-normal to normal of optical properties.
    // METHODOLOGY EMPLOYED:
    //  Uses a reference glass property.
    // returns TRUE if RAT_TAU < 1 or RAT_1MR < 1 (and thus Specular_Adjust s/b called)
    //    else FALSE
    // Return value
    bool Specular_OffNormal;

    // FUNCTION ARGUMENT DEFINITIONS:
    //    0 <= THETA <= PI/2
    //   NOTE: rhoAdj = 1-(1-rho)*RAT_1MR

    Real64 TAU0;
    Real64 RHO0;
    Real64 THETA1;
    Real64 THETA2;
    Real64 TAU_ON;
    Real64 RHO_ON;
    Real64 TAU_A;
    Real64 RPERP; // interface reflectance with respect to perpendicular
    Real64 RPARL;
    // and parallel polarization components of solar radiation
    Real64 TAUPERP;
    Real64 TAUPARL;
    Real64 RHOPERP;
    Real64 RHOPARL;
    Real64 N2; // reference refractive index for generating general off-normal
    //  curves for specular glazings
    Real64 KL; // extinction coefficient - thickness product, also used as a
    //  reference value to generate off-normal curves for specular layers

    Specular_OffNormal = true;
    THETA1 = std::abs(THETA);
    if (THETA1 > Constant::PiOvr2 - Constant::DegToRad) {
        // theta > 89 deg
        RAT_TAU = 0.0;
        RAT_1MR = 0.0;
    } else if (THETA1 >= Constant::DegToRad) {
        // theta >= 1 deg
        N2 = 1.526;
        KL = 55.0 * 0.006;
        TAU_A = std::exp(-1.0 * KL);
        RPERP = pow_2((N2 - 1.0) / (N2 + 1.0));
        TAU0 = TAU_A * (1.0 - RPERP) * (1.0 - RPERP) / (1.0 - (RPERP * RPERP * TAU_A * TAU_A));
        RHO0 = RPERP * (1.0 + (TAU_A * TAU0));
        THETA2 = std::asin((std::sin(THETA1)) / N2);
        TAU_A = std::exp(-1.0 * KL / std::cos(THETA2));
        RPERP = pow_2(std::sin(THETA2 - THETA1) / std::sin(THETA2 + THETA1));
        RPARL = pow_2(std::tan(THETA2 - THETA1) / std::tan(THETA2 + THETA1));
        TAUPERP = TAU_A * (1.0 - RPERP) * (1.0 - RPERP) / (1.0 - (RPERP * RPERP * TAU_A * TAU_A));
        TAUPARL = TAU_A * (1.0 - RPARL) * (1.0 - RPARL) / (1.0 - (RPARL * RPARL * TAU_A * TAU_A));
        RHOPERP = RPERP * (1.0 + (TAU_A * TAUPERP));
        RHOPARL = RPARL * (1.0 + (TAU_A * TAUPARL));
        TAU_ON = (TAUPERP + TAUPARL) / 2.0;
        RHO_ON = (RHOPERP + RHOPARL) / 2.0;
        RAT_TAU = TAU_ON / TAU0;
        RAT_1MR = (1.0 - RHO_ON) / (1.0 - RHO0);
    } else {
        Specular_OffNormal = false;
        RAT_TAU = 1.0;
        RAT_1MR = 1.0;
    }
    return Specular_OffNormal;
}

void Specular_SWP(CFSSWP &SWP,       // short wave properties (adjusted in place)
                  Real64 const OMEGA // incident angle, radians
)
{
    // SUBROUTINE INFORMATION:
    //       AUTHOR         JOHN L. WRIGHT, University of Waterloo, Mechanical Engineering
    //                      Advanced Glazing System Laboratory
    //       DATE WRITTEN   unknown
    //       MODIFIED       na
    //       RE-ENGINEERED  na

    // PURPOSE OF THIS SUBROUTINE:
    // Manages the off-normal solar properties calculation

    Real64 RAT_1MR; // adjustment factors, see Specular_OffNormal()
    Real64 RAT_TAU; // adjustment factors, see Specular_OffNormal()

    bool Specular_OffNormalReturn = Specular_OffNormal(OMEGA, RAT_1MR, RAT_TAU);
    if (Specular_OffNormalReturn) {
        Specular_Adjust(SWP, RAT_1MR, RAT_TAU);
    }
}

void Specular_Adjust(CFSSWP &SWP,          // short wave properties (adjusted in place)
                     Real64 const RAT_1MR, // adjustment factors, see Specular_OffNormal()
                     Real64 const RAT_TAU  // adjustment factors, see Specular_OffNormal()
)
{
    // SUBROUTINE INFORMATION:
    //       AUTHOR         JOHN L. WRIGHT, University of Waterloo, Mechanical Engineering
    //                      Advanced Glazing System Laboratory
    //       DATE WRITTEN   unknown
    //       MODIFIED       na
    //       RE-ENGINEERED  na

    // PURPOSE OF THIS SUBROUTINE:
    // adjusts the off-normal solar properties

    SWP.TAUSFBB *= RAT_TAU;
    SWP.TAUSBBB *= RAT_TAU;
    SWP.RHOSFBB = 1.0 - RAT_1MR * (1.0 - SWP.RHOSFBB);
    SWP.RHOSBBB = 1.0 - RAT_1MR * (1.0 - SWP.RHOSBBB);
}

void Specular_RATDiff(EnergyPlusData &state, Real64 &RAT_1MRDiff, Real64 &RAT_TAUDiff)
{
    // SUBROUTINE INFORMATION:
    //       AUTHOR         JOHN L. WRIGHT, University of Waterloo, Mechanical Engineering
    //                      Advanced Glazing System Laboratory
    //       DATE WRITTEN   unknown
    //       MODIFIED       na
    //       RE-ENGINEERED  na

    // PURPOSE OF THIS SUBROUTINE:
    //  Returns property ratios for estimating diffuse properties.

    Array1D<Real64> P(state.dataWindowEquivalentLayer->hipDIM);

    if (state.dataWindowEquivalentLayer->XTAUDiff < 0.0) {
        // calculate and save on first call
        state.dataWindowEquivalentLayer->X1MRDiff = HEMINT(state, Specular_F, state.dataWindowEquivalentLayer->hipRHO, P);
        state.dataWindowEquivalentLayer->XTAUDiff = HEMINT(state, Specular_F, state.dataWindowEquivalentLayer->hipTAU, P);
    }
    RAT_TAUDiff = state.dataWindowEquivalentLayer->XTAUDiff;
    RAT_1MRDiff = state.dataWindowEquivalentLayer->X1MRDiff;
}

Real64 Specular_F(EnergyPlusData const &state,
                  Real64 const THETA,                       // incidence angle, radians
                  int const OPT,                            // options (unused)
                  [[maybe_unused]] const Array1D<Real64> &P // parameters (none defined)
)
{
    // FUNCTION INFORMATION:
    //       AUTHOR         JOHN L. WRIGHT, University of Waterloo, Mechanical Engineering
    //                      Advanced Glazing System Laboratory
    //       DATE WRITTEN   unknown
    //       MODIFIED       na
    //       RE-ENGINEERED  na

    // PURPOSE OF THIS FUNCTION:
    // integrand fcn for specular properties.

    // Return value
    Real64 Specular_F;

    // Argument array dimensioning
    // EP_SIZE_CHECK(P, hipDIM);

    // FUNCTION ARGUMENT DEFINITIONS:
    //   1: reflectance
    //   2: transmittance

    Real64 RAT_TAU;
    Real64 RAT_1MR;

    // Modified by BAN April 19, 2013
    Specular_OffNormal(THETA, RAT_1MR, RAT_TAU);

    if (OPT == state.dataWindowEquivalentLayer->hipRHO) {
        Specular_F = RAT_1MR;
    } else if (OPT == state.dataWindowEquivalentLayer->hipTAU) {
        Specular_F = RAT_TAU;
    } else {
        Specular_F = -1.0;
    }
    return Specular_F;
}

void Specular_EstimateDiffuseProps(EnergyPlusData &state, CFSSWP &SWP) // short wave properties
{
    // SUBROUTINE INFORMATION:
    //       AUTHOR         JOHN L. WRIGHT, University of Waterloo, Mechanical Engineering
    //                      Advanced Glazing System Laboratory
    //       DATE WRITTEN   unknown
    //       MODIFIED       na
    //       RE-ENGINEERED  na

    // PURPOSE OF THIS SUBROUTINE:
    // Estimates diffuse-diffuse properties.

    Real64 RAT_TAU;
    Real64 RAT_1MR;

    // #if 1
    Specular_RATDiff(state, RAT_1MR, RAT_TAU);
    // #else
    //     ! estimate diffuse properties as 60 deg angle of incidence
    //     CALL Specular_RAT60( RAT_TAU, RAT_1MR)
    // #endif
    SWP.TAUS_DD = RAT_TAU * SWP.TAUSFBB;
    SWP.RHOSFDD = 1.0 - RAT_1MR * (1.0 - SWP.RHOSFBB);
    SWP.RHOSBDD = 1.0 - RAT_1MR * (1.0 - SWP.RHOSBBB);
}

bool RB_LWP(CFSLAYER const &L, // RB layer
            CFSLWP &LLWP       // returned: equivalent layer long wave properties
)
{
    // FUNCTION INFORMATION:
    //       AUTHOR         ASHRAE 1311-RP
    //       DATE WRITTEN   unknown
    //       MODIFIED       na
    //       RE-ENGINEERED  na

    // PURPOSE OF THIS FUNCTION:
    // Modifies roller blind longwave properties. If not roller blind layer
    // returns False.

    // Return value
    bool RB_LWP;

    Real64 TAULX;
    Real64 OPENNESS;

    RB_LWP = false;
    if (L.LTYPE != LayerType::ROLLB) return RB_LWP;

    OPENNESS = L.SWP_MAT.TAUSFBB;

    OPENNESS_LW(OPENNESS, L.LWP_MAT.EPSLF, L.LWP_MAT.TAUL, LLWP.EPSLF, LLWP.TAUL);

    OPENNESS_LW(OPENNESS, L.LWP_MAT.EPSLB, L.LWP_MAT.TAUL, LLWP.EPSLB, TAULX);

    RB_LWP = true;
    return RB_LWP;
}

bool RB_SWP(EnergyPlusData &state,
            CFSLAYER const &L, // RB layer
            CFSSWP &LSWP,      // returned: equivalent layer properties set
            const Real64 THETA // incident angle, 0 <= theta <= PI/2
)
{
    // FUNCTION INFORMATION:
    //       AUTHOR         ASHRAE 1311-RP
    //       DATE WRITTEN   unknown
    //       MODIFIED       Jason W. DeGraw 2023
    //       RE-ENGINEERED  na

    // PURPOSE OF THIS FUNCTION:
    //  Modifies roller blind shortwave properties. If not roller blind layer
    //  returns False.

    // FUNCTION ARGUMENT DEFINITIONS:
    //   sets ONLY RHOSFDD, RHOSBDD, TAUS_DD
    //  if missing, derive diffuse properties

    if (L.LTYPE != LayerType::ROLLB) return false;

    // normal beam-total properties of fabric
    Real64 RHOFF_BT0 = L.SWP_MAT.RHOSFBB + L.SWP_MAT.RHOSFBD; // front rho
    Real64 RHOBF_BT0 = L.SWP_MAT.RHOSBBB + L.SWP_MAT.RHOSBBD; // back rho

    Real64 TAUFF_BT0 = L.SWP_MAT.TAUSFBB + L.SWP_MAT.TAUSFBD; // front tau
    Real64 TAUBF_BT0 = L.SWP_MAT.TAUSBBB + L.SWP_MAT.TAUSBBD; // back tau

    RB_BEAM(state, THETA, RHOFF_BT0, TAUFF_BT0, L.SWP_MAT.TAUSFBB, LSWP.RHOSFBD, LSWP.TAUSFBB, LSWP.TAUSFBD);

    RB_BEAM(state, THETA, RHOBF_BT0, TAUBF_BT0, L.SWP_MAT.TAUSBBB, LSWP.RHOSBBD, LSWP.TAUSBBB, LSWP.TAUSBBD);

    return true;
}

bool RB_SWP(EnergyPlusData &state,
            CFSLAYER const &L, // RB layer
            CFSSWP &LSWP       // returned: equivalent layer properties set
)
{
    // FUNCTION INFORMATION:
    //       AUTHOR         ASHRAE 1311-RP
    //       DATE WRITTEN   unknown
    //       MODIFIED       Jason W. DeGraw 2023
    //       RE-ENGINEERED  na

    // PURPOSE OF THIS FUNCTION:
    //  Modifies roller blind shortwave properties. If not roller blind layer
    //  returns False.

    // FUNCTION ARGUMENT DEFINITIONS:
    //   sets ONLY RHOSFDD, RHOSBDD, TAUS_DD
    //  if missing, derive diffuse properties

    if (L.LTYPE != LayerType::ROLLB) return false;

    // normal beam-total properties of fabric
    Real64 RHOFF_BT0 = L.SWP_MAT.RHOSFBB + L.SWP_MAT.RHOSFBD; // front rho
    Real64 RHOBF_BT0 = L.SWP_MAT.RHOSBBB + L.SWP_MAT.RHOSBBD; // back rho

    Real64 TAUFF_BT0 = L.SWP_MAT.TAUSFBB + L.SWP_MAT.TAUSFBD; // front tau
    Real64 TAUBF_BT0 = L.SWP_MAT.TAUSBBB + L.SWP_MAT.TAUSBBD; // back tau

    // front
    RB_DIFF(state, RHOFF_BT0, TAUFF_BT0, L.SWP_MAT.TAUSFBB, LSWP.RHOSFDD, LSWP.TAUS_DD);
    // back
    Real64 TAUX; // This gets used as output of RB_DIFF and is then discarded
    RB_DIFF(state, RHOBF_BT0, TAUBF_BT0, L.SWP_MAT.TAUSBBB, LSWP.RHOSBDD, TAUX);

    return true;
}

bool IS_LWP(CFSLAYER const &L, // IS layer
            CFSLWP &LLWP       // returned: equivalent layer long wave properties
)
{
    // FUNCTION INFORMATION:
    //       AUTHOR         ASHRAE 1311-RP
    //       DATE WRITTEN   unknown
    //       MODIFIED       na
    //       RE-ENGINEERED  na

    // PURPOSE OF THIS FUNCTION:
    //  Modifies Insect Screen longwave properties. If not Insect Screen layer
    //  returns False.

    // Return value
    bool IS_LWP;

    Real64 OPENNESS;
    Real64 TAULX;

    IS_LWP = false;
    if (L.LTYPE != LayerType::INSCRN) return IS_LWP;

    OPENNESS = L.SWP_MAT.TAUSFBB;

    OPENNESS_LW(OPENNESS, L.LWP_MAT.EPSLF, L.LWP_MAT.TAUL, LLWP.EPSLF, LLWP.TAUL);

    OPENNESS_LW(OPENNESS, L.LWP_MAT.EPSLB, L.LWP_MAT.TAUL, LLWP.EPSLB, TAULX);
    IS_LWP = true;
    return IS_LWP;
}

bool IS_SWP(EnergyPlusData &state,
            CFSLAYER const &L, // PD layer
            CFSSWP &LSWP,      // returned: equivalent layer properties set
            const Real64 THETA // incident angle, 0 <= theta <= PI/2
)
{
    // FUNCTION INFORMATION:
    //       AUTHOR         ASHRAE 1311-RP
    //       DATE WRITTEN   unknown
    //       MODIFIED       Jason W. DeGraw 2023
    //       RE-ENGINEERED  na

    // PURPOSE OF THIS FUNCTION:
    // Modifies Insect Screen shortwave properties. If not Insect Screen layer
    // returns False.

    // FUNCTION ARGUMENT DEFINITIONS:
    //   sets ONLY RHOSFDD, RHOSBDD, TAUS_DD
    //  if missing, derive diffuse properties

    if (L.LTYPE != LayerType::INSCRN) return false;

    // normal beam-total properties
    Real64 RHOFF_BT0 = L.SWP_MAT.RHOSFBB + L.SWP_MAT.RHOSFBD; // front rho
    Real64 RHOBF_BT0 = L.SWP_MAT.RHOSBBB + L.SWP_MAT.RHOSBBD; // back rho

    Real64 TAUFF_BT0 = L.SWP_MAT.TAUSFBB + L.SWP_MAT.TAUSFBD; // front tau
    Real64 TAUBF_BT0 = L.SWP_MAT.TAUSBBB + L.SWP_MAT.TAUSBBD; // back tau

    // front
    IS_BEAM(state, THETA, RHOFF_BT0, TAUFF_BT0, L.SWP_MAT.TAUSFBB, LSWP.RHOSFBD, LSWP.TAUSFBB, LSWP.TAUSFBD);

    // back -- call with reverse material properties
    IS_BEAM(state, THETA, RHOBF_BT0, TAUBF_BT0, L.SWP_MAT.TAUSBBB, LSWP.RHOSBBD, LSWP.TAUSBBB, LSWP.TAUSBBD);

    return true;
}

bool IS_SWP(EnergyPlusData &state,
            CFSLAYER const &L, // PD layer
            CFSSWP &LSWP       // returned: equivalent layer properties set
)
{
    // FUNCTION INFORMATION:
    //       AUTHOR         ASHRAE 1311-RP
    //       DATE WRITTEN   unknown
    //       MODIFIED       Jason W. DeGraw 2023
    //       RE-ENGINEERED  na

    // PURPOSE OF THIS FUNCTION:
    // Modifies Insect Screen shortwave properties. If not Insect Screen layer
    // returns False.

    // FUNCTION ARGUMENT DEFINITIONS:
    //   sets ONLY RHOSFDD, RHOSBDD, TAUS_DD
    //  if missing, derive diffuse properties

    if (L.LTYPE != LayerType::INSCRN) return false;

    // normal beam-total properties
    Real64 RHOFF_BT0 = L.SWP_MAT.RHOSFBB + L.SWP_MAT.RHOSFBD; // front rho
    Real64 RHOBF_BT0 = L.SWP_MAT.RHOSBBB + L.SWP_MAT.RHOSBBD; // back rho

    Real64 TAUFF_BT0 = L.SWP_MAT.TAUSFBB + L.SWP_MAT.TAUSFBD; // front tau
    Real64 TAUBF_BT0 = L.SWP_MAT.TAUSBBB + L.SWP_MAT.TAUSBBD; // back tau

    // front
    IS_DIFF(state, RHOFF_BT0, TAUFF_BT0, L.SWP_MAT.TAUSFBB, LSWP.RHOSFDD, LSWP.TAUS_DD);
    // back
    Real64 TAUX; // This gets used as output of IS_DIFF and is then discarded
    IS_DIFF(state, RHOBF_BT0, TAUBF_BT0, L.SWP_MAT.TAUSBBB, LSWP.RHOSBDD, TAUX);

    return true;
}

void Fabric_EstimateDiffuseProps(EnergyPlusData &state, CFSSWP &SWP) // fabric short wave properties
{
    // SUBROUTINE INFORMATION:
    //       AUTHOR         JOHN L. WRIGHT, University of Waterloo, Mechanical Engineering
    //                      Advanced Glazing System Laboratory
    //       DATE WRITTEN   unknown
    //       MODIFIED       na
    //       RE-ENGINEERED  na

    // PURPOSE OF THIS SUBROUTINE:
    // Estimates diffuse properties of drape fabrics.
    // sets RHOSFDD, RHOSBDD, TAUS_DD

    Real64 RHOBF_BT0; // total back reflectance
    Real64 RHOFF_BT0; // total front reflectance
    Real64 TAUBF_BT0; // total back transmittance
    Real64 TAUFF_BT0; // total front transmittance
    Real64 TAUX;

    RHOFF_BT0 = SWP.RHOSFBB + SWP.RHOSFBD; // front rho
    RHOBF_BT0 = SWP.RHOSBBB + SWP.RHOSBBD; // back rho
    TAUFF_BT0 = SWP.TAUSFBB + SWP.TAUSFBD; // front tau
    TAUBF_BT0 = SWP.TAUSBBB + SWP.TAUSBBD; // back tau
    FM_DIFF(state, RHOFF_BT0, TAUFF_BT0, SWP.TAUSFBB, SWP.RHOSFDD, SWP.TAUS_DD);
    FM_DIFF(state, RHOBF_BT0, TAUBF_BT0, SWP.TAUSBBB, SWP.RHOSBDD, TAUX);
}

bool PD_LWP(EnergyPlusData &state,
            CFSLAYER const &L, // PD layer
            CFSLWP &LLWP       // returned: equivalent layer long wave properties
)
{
    // FUNCTION INFORMATION:
    //       AUTHOR         ASHRAE 1311-RP
    //       DATE WRITTEN   unknown
    //       MODIFIED       na
    //       RE-ENGINEERED  na

    // PURPOSE OF THIS FUNCTION:
    //  Modifies Drape longwave properties for openness. If not Drape Fabric layer
    //  returns False.

    // Return value
    bool PD_LWP;

    Real64 TAULX;
    Real64 OPENNESS_FABRIC;

    PD_LWP = false;
    if (L.LTYPE != LayerType::DRAPE) return PD_LWP;

    OPENNESS_FABRIC = L.SWP_MAT.TAUSFBB;

    PD_LW(state, L.S, L.W, OPENNESS_FABRIC, L.LWP_MAT.EPSLF, L.LWP_MAT.EPSLB, L.LWP_MAT.TAUL, LLWP.EPSLF, LLWP.TAUL);

    PD_LW(state, L.S, L.W, OPENNESS_FABRIC, L.LWP_MAT.EPSLB, L.LWP_MAT.EPSLF, L.LWP_MAT.TAUL, LLWP.EPSLB, TAULX);

    PD_LWP = true;
    return PD_LWP;
}

bool PD_SWP(EnergyPlusData &state,
            CFSLAYER const &L,      // PD layer
            CFSSWP &LSWP,           // returned: equivalent layer properties set
            const Real64 OHM_V_RAD, // vertical VB profile angles, radians
            const Real64 OHM_H_RAD  // horizontal VB profile angles, radians
)
{
    // FUNCTION INFORMATION:
    //       AUTHOR         ASHRAE 1311-RP
    //       DATE WRITTEN   unknown
    //       MODIFIED       Jason W. DeGraw 2023
    //       RE-ENGINEERED  na

    // PURPOSE OF THIS FUNCTION:
    // Modifies drape fabric shortwave properties for openness. If not drape Fabric layer
    // returns false. If profile angles not specified diffuse properties are returned.

    if (!(L.LTYPE == LayerType::DRAPE)) return false;

    // normal beam-total properties of fabric
    Real64 RHOFF_BT0 = L.SWP_MAT.RHOSFBB + L.SWP_MAT.RHOSFBD; // front rho
    Real64 RHOBF_BT0 = L.SWP_MAT.RHOSBBB + L.SWP_MAT.RHOSBBD; // back rho

    // drape front properties
    PD_BEAM(state,
            L.S,
            L.W,
            OHM_V_RAD,
            OHM_H_RAD,
            RHOFF_BT0,
            L.SWP_MAT.TAUSFBB,
            L.SWP_MAT.TAUSFBD,
            L.SWP_MAT.RHOSFDD,
            L.SWP_MAT.TAUS_DD,
            RHOBF_BT0,
            L.SWP_MAT.TAUSBBB,
            L.SWP_MAT.TAUSBBD,
            L.SWP_MAT.RHOSBDD,
            L.SWP_MAT.TAUS_DD,
            LSWP.RHOSFBD,
            LSWP.TAUSFBB,
            LSWP.TAUSFBD);

    // drape back properties: call with reversed fabric properties
    PD_BEAM(state,
            L.S,
            L.W,
            OHM_V_RAD,
            OHM_H_RAD,
            RHOBF_BT0,
            L.SWP_MAT.TAUSBBB,
            L.SWP_MAT.TAUSBBD,
            L.SWP_MAT.RHOSBDD,
            L.SWP_MAT.TAUS_DD,
            RHOFF_BT0,
            L.SWP_MAT.TAUSFBB,
            L.SWP_MAT.TAUSFBD,
            L.SWP_MAT.RHOSFDD,
            L.SWP_MAT.TAUS_DD,
            LSWP.RHOSBBD,
            LSWP.TAUSBBB,
            LSWP.TAUSBBD);

    return true;
}

bool PD_SWP(EnergyPlusData &state,
            CFSLAYER const &L, // PD layer
            CFSSWP &LSWP       // returned: equivalent layer properties set
)
{
    // FUNCTION INFORMATION:
    //       AUTHOR         ASHRAE 1311-RP
    //       DATE WRITTEN   unknown
    //       MODIFIED       Jason W. DeGraw
    //       RE-ENGINEERED  na

    // PURPOSE OF THIS FUNCTION:
    // Modifies drape fabric shortwave properties for openness. If not drape Fabric layer
    // returns false. If profile angles not specified diffuse properties are returned.

    Real64 TAUX; // This gets used as output of PD_DIFF and is then discarded

    if (!(L.LTYPE == LayerType::DRAPE)) return false;

    PD_DIFF(state, L.S, L.W, L.SWP_MAT.RHOSFDD, L.SWP_MAT.RHOSBDD, L.SWP_MAT.TAUS_DD, LSWP.RHOSFDD, LSWP.TAUS_DD);

    PD_DIFF(state, L.S, L.W, L.SWP_MAT.RHOSBDD, L.SWP_MAT.RHOSFDD, L.SWP_MAT.TAUS_DD, LSWP.RHOSBDD, TAUX);

    return true;
}

bool VB_LWP(EnergyPlusData &state,
            CFSLAYER const &L, // VB layer
            CFSLWP &LLWP       // returned: equivalent layer long wave properties
)
{
    // FUNCTION INFORMATION:
    //       AUTHOR         ASHRAE 1311-RP
    //       DATE WRITTEN   unknown
    //       MODIFIED       na
    //       RE-ENGINEERED  na

    // PURPOSE OF THIS FUNCTION:
    // Return venetian blind longwave properties from slat properties and geometry.
    // If not VB layer returns False.

    // Return value
    bool VB_LWP;

    Real64 RHODFS_SLAT;
    Real64 RHOUFS_SLAT;
    Real64 RHOLF;
    Real64 RHOLB;
    Real64 TAULX;

    VB_LWP = false;
    if (!IsVBLayer(L)) return VB_LWP;

    // slat reflectances
    RHODFS_SLAT = 1.0 - L.LWP_MAT.EPSLB - L.LWP_MAT.TAUL; // downward surface
    RHOUFS_SLAT = 1.0 - L.LWP_MAT.EPSLF - L.LWP_MAT.TAUL; // upward surface

    // TODO: are there cases where 2 calls not needed (RHODFS_SLAT == RHOUFS_SLAT??)
    VB_DIFF(state, L.S, L.W, Constant::DegToRad * L.PHI_DEG, RHODFS_SLAT, RHOUFS_SLAT, L.LWP_MAT.TAUL, RHOLF, LLWP.TAUL);
    LLWP.EPSLF = 1.0 - RHOLF - LLWP.TAUL;

    VB_DIFF(state, L.S, L.W, -Constant::DegToRad * L.PHI_DEG, RHODFS_SLAT, RHOUFS_SLAT, L.LWP_MAT.TAUL, RHOLB, TAULX);
    LLWP.EPSLB = 1.0 - RHOLB - LLWP.TAUL;

    VB_LWP = true;
    return VB_LWP;
}

bool VB_SWP(EnergyPlusData const &state,
            CFSLAYER const &L, // VB layer
            CFSSWP &LSWP,      // returned: equivalent off-normal properties
            const Real64 OMEGA // incident profile angle (radians)
)
{
    // FUNCTION INFORMATION:
    //       AUTHOR         ASHRAE 1311-RP
    //       DATE WRITTEN   unknown
    //       MODIFIED       Jason W. DeGraw
    //       RE-ENGINEERED  na

    // PURPOSE OF THIS FUNCTION:
    // Returns venetian blind off-normal short wave properties. If not VB layer
    // returns False.

    // FUNCTION ARGUMENT DEFINITIONS:
    //   sets: RHOSFBD, TAUSFBB, TAUSFBD

    if (!IsVBLayer(L)) return false;

    Real64 SL_WR = VB_SLAT_RADIUS_RATIO(L.W, L.C);

    // modify angle-dependent values for actual profile angle
    VB_SOL46_CURVE(state,
                   L.S,
                   L.W,
                   SL_WR,
                   Constant::DegToRad * L.PHI_DEG,
                   OMEGA,
                   L.SWP_MAT.RHOSBDD,
                   L.SWP_MAT.RHOSFDD,
                   L.SWP_MAT.TAUS_DD,
                   LSWP.RHOSFBD,
                   LSWP.TAUSFBB,
                   LSWP.TAUSFBD);

    VB_SOL46_CURVE(state,
                   L.S,
                   L.W,
                   SL_WR,
                   -Constant::DegToRad * L.PHI_DEG,
                   OMEGA,
                   L.SWP_MAT.RHOSBDD,
                   L.SWP_MAT.RHOSFDD,
                   L.SWP_MAT.TAUS_DD,
                   LSWP.RHOSBBD,
                   LSWP.TAUSBBB,
                   LSWP.TAUSBBD);

    return true;
}

bool VB_SWP(EnergyPlusData &state,
            CFSLAYER const &L, // VB layer
            CFSSWP &LSWP       // returned: equivalent off-normal properties
)
{
    // FUNCTION INFORMATION:
    //       AUTHOR         ASHRAE 1311-RP
    //       DATE WRITTEN   unknown
    //       MODIFIED       Jason W. DeGraw
    //       RE-ENGINEERED  na

    // PURPOSE OF THIS FUNCTION:
    // Returns venetian blind off-normal short wave properties. If not VB layer
    // returns False.

    // FUNCTION ARGUMENT DEFINITIONS:
    //   sets: RHOSFBD, TAUSFBB, TAUSFBD

    Real64 SL_WR;
    Real64 TAUX; // This gets used as output of VB_DIFF and is then discarded

    if (!IsVBLayer(L)) return false;

    SL_WR = VB_SLAT_RADIUS_RATIO(L.W, L.C);

    VB_DIFF(state, L.S, L.W, Constant::DegToRad * L.PHI_DEG, L.SWP_MAT.RHOSBDD, L.SWP_MAT.RHOSFDD, L.SWP_MAT.TAUS_DD, LSWP.RHOSFDD, LSWP.TAUS_DD);

    VB_DIFF(state, L.S, L.W, -Constant::DegToRad * L.PHI_DEG, L.SWP_MAT.RHOSBDD, L.SWP_MAT.RHOSFDD, L.SWP_MAT.TAUS_DD, LSWP.RHOSBDD, TAUX);

    return true;
}

bool VB_ShadeControl(EnergyPlusData const &state,
                     CFSLAYER &L,           // VB layer
                     Real64 const OMEGA_DEG // incident profile angle (degrees)
)
{
    // FUNCTION INFORMATION:
    //       AUTHOR         ASHRAE 1311-RP
    //       DATE WRITTEN   unknown
    //       MODIFIED       na
    //       RE-ENGINEERED  na

    // PURPOSE OF THIS FUNCTION:
    //  Modifies slat angle if shade control is true. If not uses the fixed
    //  slate angle and returns false.

    // Return value
    bool VB_ShadeControl;

    // FUNCTION ARGUMENT DEFINITIONS:
    //   see comments elsewhere re sign convention
    //   < 0 = diffuse

    Real64 SLATA;

    SLATA = L.PHI_DEG;

    if (L.CNTRL == state.dataWindowEquivalentLayer->lscVBPROF) {
        // slatA = profA (max gain)
        if (OMEGA_DEG < 0.0) {
            SLATA = -30.0;
        } else {
            SLATA = -OMEGA_DEG;
        }
    } else if (L.CNTRL == state.dataWindowEquivalentLayer->lscVBNOBM) {
        // slatA set to just exclude beam
        if (OMEGA_DEG < 0.0) {
            SLATA = VB_CriticalSlatAngle(30.0); // assume 30 deg for diffuse
        } else {
            SLATA = VB_CriticalSlatAngle(OMEGA_DEG);
        }
    }

    VB_ShadeControl = std::abs(SLATA - L.PHI_DEG) > 0.01;
    if (VB_ShadeControl) {
        L.PHI_DEG = SLATA;
    }
    return VB_ShadeControl;
}

Real64 VB_CriticalSlatAngle(Real64 const OMEGA_DEG // incident profile angle (degrees)
)
{
    // FUNCTION INFORMATION:
    //       AUTHOR         JOHN L. WRIGHT, University of Waterloo, Mechanical Engineering
    //                      Advanced Glazing System Laboratory
    //       DATE WRITTEN   unknown
    //       MODIFIED       na
    //       RE-ENGINEERED  na

    // PURPOSE OF THIS FUNCTION:
    // Returns slat angle that just excludes beam radiation.

    // Return value
    Real64 VB_CriticalSlatAngle;

    // TODO handle vert blind cases etc
    // the slat normal points along the profile angle to block the beam solar
    VB_CriticalSlatAngle = 90.0 - OMEGA_DEG; //

    return VB_CriticalSlatAngle;
}

bool DoShadeControl(EnergyPlusData &state,
                    CFSLAYER &L,          // layer (returned updated)
                    Real64 const THETA,   // solar beam angle of incidence, from normal, (radians)
                    Real64 const OMEGA_V, // solar beam vertical profile angle, +=above horizontal (radians)
                    Real64 const OMEGA_H  // solar beam horizontal profile angle, +=clockwise when viewed
)
{
    // FUNCTION INFORMATION:
    //       AUTHOR         JOHN L. WRIGHT, University of Waterloo, Mechanical Engineering
    //                      Advanced Glazing System Laboratory
    //       DATE WRITTEN   unknown
    //       MODIFIED       na
    //       RE-ENGINEERED  na

    // PURPOSE OF THIS FUNCTION:
    // Returns .TRUE. if L is modified for shade control.

    // Return value
    bool DoShadeControl;

    // FUNCTION ARGUMENT DEFINITIONS:
    // 0 <= THETA <= PI/2
    //   = solar elevation angle for a vertical wall with
    //     wall-solar azimuth angle equal to zero
    //   from above (radians)
    //   = wall-solar azimuth angle for a vertical wall
    //     Used for PD and vertical VB

    Real64 OMEGA_DEG; // controlling profile angel, degrees

    DoShadeControl = false; // default: no shade controls implemented

    // must be consistent with IsControlledShade()
    if (IsVBLayer(L) && L.CNTRL != state.dataWindowEquivalentLayer->lscNONE) {
        if (THETA < 0.0 || THETA >= Constant::PiOvr2) {
            OMEGA_DEG = -1.0; // diffuse only
        } else if (L.LTYPE == LayerType::VBHOR) {
            // horiz VB
            OMEGA_DEG = state.dataWindowEquivalentLayer->RadiansToDeg * OMEGA_V;
        } else {
            // vert VB
            OMEGA_DEG = state.dataWindowEquivalentLayer->RadiansToDeg * OMEGA_H;
        }
        if (VB_ShadeControl(state, L, OMEGA_DEG)) {
            FinalizeCFSLAYER(state, L);
            DoShadeControl = true;
        }
    }
    return DoShadeControl;
}

void FinalizeCFSLAYER(EnergyPlusData &state, CFSLAYER &L) // layer, input: LTYPE, LWP_MAT, SWP_MAT
{
    // SUBROUTINE INFORMATION:
    //       AUTHOR         JOHN L. WRIGHT, University of Waterloo, Mechanical Engineering
    //                      Advanced Glazing System Laboratory
    // PURPOSE OF THIS SUBROUTINE:
    //  Sets equivalent layer properties of a construction.

    // SUBROUTINE ARGUMENT DEFINITIONS:
    //          geometry (per LTYPE)
    //   output: LWP_EL, SWP_EL

    bool LOK;
    bool DOK;
    bool BOK;
    bool CFSLAYERFlag;

    if (IsVBLayer(L)) {
        LOK = VB_LWP(state, L, L.LWP_EL);
        DOK = VB_SWP(state, L, L.SWP_EL);      // SW diffuse
        BOK = VB_SWP(state, L, L.SWP_EL, 0.0); // SW properties w/ profile ang = 0
    } else {
        L.PHI_DEG = 0.0; // phi, C, CNTRL are VB only
        L.C = 0.0;
        L.CNTRL = state.dataWindowEquivalentLayer->lscNONE;
        if (L.LTYPE == LayerType::DRAPE) {
            LOK = PD_LWP(state, L, L.LWP_EL);
            DOK = PD_SWP(state, L, L.SWP_EL);           // SW diffuse
            BOK = PD_SWP(state, L, L.SWP_EL, 0.0, 0.0); // SW properties w/ profile angs = 0
        } else if (L.LTYPE == LayerType::INSCRN) {
            LOK = IS_LWP(L, L.LWP_EL);             // LW
            DOK = IS_SWP(state, L, L.SWP_EL);      // SW diffuse
            BOK = IS_SWP(state, L, L.SWP_EL, 0.0); // SW beam w/ theta = 0
        } else {
            L.S = 0.0; // geometry mbrs unused
            L.W = 0.0;
            if (L.LTYPE == LayerType::ROLLB) {
                LOK = RB_LWP(L, L.LWP_EL);             // LW
                DOK = RB_SWP(state, L, L.SWP_EL);      // SW diffuse
                BOK = RB_SWP(state, L, L.SWP_EL, 0.0); // SW beam w/ theta = 0
                                                       // ELSE IF (ISGZSLayer( L)) THEN
                // spectral glazing. Set layer xxx_MAT from GZS file data
                //    BOK = GZSLayerInit( L) .EQ. 0
                //    L%SWP_EL = L%SWP_MAT
                //    L%LWP_EL = L%LWP_MAT
                //    LOK = .TRUE.
                //    DOK = .TRUE.
            } else {
                // glazing
                L.SWP_EL = L.SWP_MAT;
                L.LWP_EL = L.LWP_MAT;
                LOK = true;
                DOK = true;
                BOK = true;
            }
        }
    }
    CFSLAYERFlag = LOK && DOK && BOK;
}

bool IsGZSLayer(CFSLAYER const &L)
{
    // FUNCTION INFORMATION:
    //       AUTHOR         JOHN L. WRIGHT, University of Waterloo, Mechanical Engineering
    //                      Advanced Glazing System Laboratory

    // PURPOSE OF THIS FUNCTION:
    // Returns .TRUE. if Layer has glazing data from external file or returns .FALSE.

    // Return value
    bool IsGZSLayer;

    IsGZSLayer = L.LTYPE == LayerType::GZS;
    return IsGZSLayer;
}

bool IsGlazeLayerX(CFSLAYER const &L)
{
    // FUNCTION INFORMATION:
    //       AUTHOR         JOHN L. WRIGHT, University of Waterloo, Mechanical Engineering
    //                      Advanced Glazing System Laboratory

    // PURPOSE OF THIS FUNCTION:
    // Returns .TRUE. if Layer has glazing (including GZS) or returns .FALSE.

    // Return value
    bool IsGlazeLayerX;

    IsGlazeLayerX = L.LTYPE == LayerType::GLAZE || IsGZSLayer(L);
    return IsGlazeLayerX;
}

bool IsControlledShade(EnergyPlusData const &state, CFSLAYER const &L)
{
    // FUNCTION INFORMATION:
    //       AUTHOR         JOHN L. WRIGHT, University of Waterloo, Mechanical Engineering
    //                      Advanced Glazing System Laboratory

    // PURPOSE OF THIS FUNCTION:
    // Returns .TRUE. if Layer is Venetian blind and is controlled or returns .FALSE.

    return IsVBLayer(L) && L.CNTRL != state.dataWindowEquivalentLayer->lscNONE;
}

bool IsVBLayer(CFSLAYER const &L)
{
    // FUNCTION INFORMATION:
    //       AUTHOR         JOHN L. WRIGHT, University of Waterloo, Mechanical Engineering
    //                      Advanced Glazing System Laboratory

    // PURPOSE OF THIS FUNCTION:
    // Returns .TRUE. if Layer is Venetian blind, or returns .FALSE.

    return L.LTYPE == LayerType::VBHOR || L.LTYPE == LayerType::VBVER;
}

void BuildGap(EnergyPlusData &state,
              CFSGAP &G,       // returned
              int const GType, // gap type (gtyOPENin, gtyOPENout or gtySEALED)
              Real64 &TAS      // gap thickness, m
)
{

    // SUBROUTINE INFORMATION:
    //       AUTHOR         ASHRAE 1311-RP
    //       MODIFIED       Bereket Nigusse, June 2013, Jason W. DeGraw 2023

    // PURPOSE OF THIS SUBROUTINE:
    // fills in the effective gap thickness and calculates the gas density
    // The gas density is calculated at a standard manufactured condition
    // if a different condition is not specified.

    // SUBROUTINE ARGUMENT DEFINITIONS:
    // at time of manufacture, default = 21 C / 1 ATM

    // SUBROUTINE PARAMETER DEFINITIONS:
    constexpr Real64 GapThickMin(0.0001); // Minimum gap thickness allowed, m
    static constexpr std::string_view RoutineName("BuildGap: ");

    if (TAS < GapThickMin) {
        ShowSevereError(state, format("{}{}", RoutineName, G.Name));
        ShowContinueError(state, "...specified gap thickness is < 0.0001 m.  Reset to 0.00001 m");
        TAS = GapThickMin;
    }
    G.TAS = TAS;
    G.TAS_EFF = G.TAS;
    // effective gap thickness will be adjusted later if there is in between
    // venetian blind, see AdjustVBGap() routine

    G.GTYPE = GType;
    G.RHOGAS = DensityCFSFillGas(G.FG, state.dataWindowEquivalentLayer->PAtmSeaLevel, 294.15);
}

void AdjustVBGap(CFSGAP &G,        // gap, returned updated
                 CFSLAYER const &L // adjacent layer
)
{
    // SUBROUTINE INFORMATION:
    //       AUTHOR         ASHRAE 1311-RP

    // PURPOSE OF THIS SUBROUTINE:
    // Adjusts thickness of adjacent gaps separated by in between slatted blind.

    // METHODOLOGY EMPLOYED:
    // Treat VB layer as if it has 70% of actual thickness

    // REFERENCES:
    //  Wright, J. L., N. Y. T. Huang, and M. R. Collins.  2008.
    //  "Thermal Resistance of a Window with an Enclosed Venetian Blind: A Simplified Model,"
    //  ASHRAE Transactions, Vol. 114, Pt. 1.

    Real64 VBTHICK;

    if (!IsVBLayer(L)) return; // insurance

    VBTHICK = L.W * std::cos(L.PHI_DEG); // VB layer thickness at slat angle
    G.TAS_EFF = G.TAS + (L.W - 0.7 * VBTHICK) / 2.0;
}

float DensityCFSFillGas(CFSFILLGAS const &FG, // gas properties
                        Real64 const P,       // pressure, Pa
                        Real64 const T        // temperature, K
)
{
    // FUNCTION INFORMATION:
    //       AUTHOR         ASHRAE 1311-RP
    // PURPOSE OF THIS FUNCTION:
    // Returns gas density at P and T, kg/m3
    // METHODOLOGY EMPLOYED:
    // Uses ideal gas relations

    return (P * FG.MHAT) / (Constant::UniversalGasConst * max(T, 1.0));
}

int CFSNGlz(CFSTY const &FS) // CFS
{
    // FUNCTION INFORMATION:
    //       AUTHOR         ASHRAE 1311-RP
    // PURPOSE OF THIS FUNCTION:
    // Returns the number of glazing layers

    int CFSNGlz = 0;
    for (int iL = 1; iL <= FS.NL; ++iL) {
        if (IsGlazeLayerX(FS.L(iL))) {
            ++CFSNGlz;
        }
    }
    return CFSNGlz;
}

int CFSHasControlledShade(EnergyPlusData const &state, CFSTY const &FS)
{
    // FUNCTION INFORMATION:
    //       AUTHOR         ASHRAE 1311-RP
    // PURPOSE OF THIS FUNCTION:
    // Returns index of the controlled layer in a fenestration. If no
    // controlled layer, then returns zero.

    int CFSHasControlledShade = 0;
    for (int iL = 1; iL <= FS.NL; ++iL) {
        if (IsControlledShade(state, FS.L(iL))) {
            CFSHasControlledShade = iL;
            break;
        }
    }
    return CFSHasControlledShade;
}

void CheckAndFixCFSLayer(EnergyPlusData &state, CFSLAYER &Layer)
{
    // SUBROUTINE INFORMATION:
    //       AUTHOR         ASHRAE 1311-RP
    // PURPOSE OF THIS SUBROUTINE:
    // Verify CFS layer validity, sets bad items to valid defaults if possible

    FillDefaultsSWP(state, Layer, Layer.SWP_MAT);
    FinalizeCFSLAYER(state, Layer);
}

void FillDefaultsSWP(EnergyPlusData &state,
                     CFSLAYER const &L, // CFSLayer (input properties must be set)
                     CFSSWP &SWP        // properties to fill
)
{
    // SUBROUTINE INFORMATION:
    //       AUTHOR         The University of WaterLoo
    //       MODIFIED       Bereket Nigusse/FSEC, June 2013

    // PURPOSE OF THIS SUBROUTINE:
    // Fills in defaulted short wave optical properties for equivalent window layers

    // may be within L
    static constexpr std::string_view RoutineName("FillDefaultsSWP: ");

    // default back taus to front (often equal)
    if (SWP.TAUSBBB < 0.0) SWP.TAUSBBB = SWP.TAUSFBB;
    if (SWP.TAUSBBD < 0.0) SWP.TAUSBBD = SWP.TAUSFBD;

    if (L.LTYPE == LayerType::GLAZE) {
        // estimate diffuse properties if any < 0 or autocalculate
        if (min(SWP.RHOSBDD, SWP.RHOSFDD, SWP.TAUS_DD) < 0.0) {
            Specular_EstimateDiffuseProps(state, SWP);
        }
    } else if (L.LTYPE == LayerType::VBHOR || L.LTYPE == LayerType::VBVER) {

    } else if (L.LTYPE == LayerType::DRAPE) {
        // estimate diffuse properties if any < 0
        if (min(SWP.RHOSBDD, SWP.RHOSFDD, SWP.TAUS_DD) < 0.0) {
            Fabric_EstimateDiffuseProps(state, SWP);
        }
    } else if (L.LTYPE == LayerType::ROLLB) {
        // estimate diffuse properties if any < 0
        if (min(SWP.RHOSBDD, SWP.RHOSFDD, SWP.TAUS_DD) < 0.0) {
            RB_SWP(state, L, SWP); // TODO RB
        }
    } else if (L.LTYPE == LayerType::INSCRN) {
        if (SWP.TAUSFBB < 0.0) {
            SWP.TAUSFBB = IS_OPENNESS(L.S, L.W);
            if (SWP.TAUSBBB < 0.0) SWP.TAUSBBB = SWP.TAUSFBB;
        }
        if (min(SWP.RHOSBDD, SWP.RHOSFDD, SWP.TAUS_DD) < 0.0) {
            IS_SWP(state, L, SWP); // TODO IS
        }
    } else if (L.LTYPE == LayerType::NONE || L.LTYPE == LayerType::ROOM) {
        // none or room: do nothing
    } else {
        ShowSevereError(state, format("{}{}.", RoutineName, L.Name));
        ShowContinueError(state, "...invalid layer type specified.");
    }
}

void FinalizeCFS(EnergyPlusData &state, CFSTY &FS)
{
    // SUBROUTINE INFORMATION:
    //       AUTHOR         The University of WaterLoo
    //       MODIFIED       Bereket Nigusse/FSEC, May 2013

    // PURPOSE OF THIS SUBROUTINE:
    // Complete CFS after BuildCFS by checking the shade type and gap type

    static constexpr std::string_view RoutineName("FinalizeCFS: "); // include trailing blank space

    std::string CurrentModuleObject = "WindowConstruction:EquivalentLayer";
    bool ErrorsFound = false;

    bool LVBPREV = false; // .TRUE. if previous layer is VB

    for (int iL = 1; iL <= FS.NL; ++iL) {
        if (!IsVBLayer(FS.L(iL))) {
            LVBPREV = false;
        } else if (LVBPREV) {
            ShowSevereError(state, format("{}=\"{}\", illegal.", CurrentModuleObject, FS.Name));
            ShowContinueError(state, "...adjacent VB layers are specified.");
            ErrorsFound = true;
        } else {
            LVBPREV = true;
            if (iL > 1) AdjustVBGap(FS.G(iL - 1), FS.L(iL));
            if (iL < FS.NL) AdjustVBGap(FS.G(iL), FS.L(iL));
        }
        if (iL < FS.NL) {
            int gType = FS.G(iL).GTYPE;
            if (gType == state.dataWindowEquivalentLayer->gtyOPENout && iL != 1) {
                ShowSevereError(state, format("{}=\"{}", CurrentModuleObject, FS.Name));
                ShowContinueError(state, format("...invalid EquivalentLayer window gap type specified ={}.", FS.G(iL).Name));
                ShowContinueError(state, "...VentedOutDoor gap is not outermost.");
            }
            if (gType == state.dataWindowEquivalentLayer->gtyOPENin && iL != FS.NL - 1) {
                ShowSevereError(state, format("{}=\"{}", CurrentModuleObject, FS.Name));
                ShowContinueError(state, format("...invalid EquivalentLayer window gap type specified ={}.", FS.G(iL).Name));
                ShowContinueError(state, "...VentedIndoor gap is not innermost.");
            }
        }
    }
    if (ErrorsFound) {
        ShowFatalError(state, format("{}Program terminates for preceding reason(s).", RoutineName));
    }
}

Real64 EffectiveEPSLF(CFSTY const &FS) // Complex Fenestration
{
    // FUNCTION INFORMATION:
    //       AUTHOR         <unknown>, ASHRAE 1311-RP
    // PURPOSE OF THIS FUNCTION:
    // Returns effective outside Longwave emissivity. Handles partially transparent layers

    Real64 E;  // Effective emissivity
    Real64 TX; // correction factor
    int iL;    // layers index

    E = 0.0;
    TX = 1.0;
    for (iL = 1; iL <= FS.NL + 1; ++iL) {
        if (iL == FS.NL + 1) {
            E += 0.9 * TX;
        } else {
            E += FS.L(iL).LWP_EL.EPSLF * TX;
            if (FS.L(iL).LWP_EL.TAUL < 0.001) break;
            TX *= FS.L(iL).LWP_EL.TAUL;
        }
    }
    return E;
}

Real64 EffectiveEPSLB(CFSTY const &FS) // Complex Fenestration
{
    // FUNCTION INFORMATION:
    //       AUTHOR         <unknown>, ASHRAE 1311-RP
    // PURPOSE OF THIS FUNCTION:
    // Returns effective inside (room side) Longwave emissivity. Handles partially transparent layers

    Real64 E = 0.0;  // Effective emissivity
    Real64 TX = 1.0; // correction factor
    for (int iL = FS.NL; iL >= 0; --iL) {
        if (iL == 0) {
            E += 0.9 * TX;
        } else {
            E += FS.L(iL).LWP_EL.EPSLB * TX;
            if (FS.L(iL).LWP_EL.TAUL < 0.001) break;
            TX *= FS.L(iL).LWP_EL.TAUL;
        }
    }
    return E;
}

bool FEQX(Real64 const a, // values to compare, fractional tolerance
          Real64 const b,
          Real64 const tolF,
          const Real64 tolAbs // absolute tolerance
)
{
    // FUNCTION INFORMATION:
    //       AUTHOR         <unknown>, ASHRAE 1311-RP
    // PURPOSE OF THIS FUNCTION:
    // Returns true if the difference between two real numbers is within the
    // tolerance limit specified.

    Real64 tolAbsX = max(tolAbs, 1.e-10);

    Real64 d = std::abs(a - b);
    if (d < tolAbsX) {
        return true;
    } else {
        return (2.0 * d / (std::abs(a) + std::abs(b))) < tolF;
    }
}

Real64 TRadC(Real64 const J,    // radiosity, W/m2
             Real64 const Emiss // surface emissivity
)
{
    // FUNCTION INFORMATION:
    //       AUTHOR         <unknown>, ASHRAE 1311-RP
    // PURPOSE OF THIS FUNCTION:
    // Returns equivalent celsius scale temperature from radiosity

    return root_4(J / (Constant::StefanBoltzmann * max(Emiss, 0.001))) - Constant::Kelvin;
}

void CalcEQLOpticalProperty(EnergyPlusData &state,
                            int const SurfNum,
                            SolarArrays const BeamDIffFlag, // identifier index of diffuse and beam SW radiation
                            Array2A<Real64> CFSAbs          // absorbed beam solar radiation by layers fraction
)
{

    // SUBROUTINE INFORMATION:
    //       AUTHOR         Bereket Nigusse
    //       DATE WRITTEN   May 2013

    // PURPOSE OF THIS SUBROUTINE:
    // Calculates the system optical properties from the individual layers
    // properties at each time step. The values returned are the layer-by-layer
    // absorptance and system transmittance for both beam and diffuse radiation.

    // METHODOLOGY EMPLOYED:
    // Uses the net radiation method developed for ASHWAT fenestration
    // model (ASHRAE RP-1311) by John Wright, the University of WaterLoo

    // Argument array dimensioning
    CFSAbs.dim(2, CFSMAXNL + 1);

    Array2D<Real64> Abs1(2, CFSMAXNL + 1);

    auto &surf = state.dataSurface->Surface(SurfNum);

    auto &CFS = state.dataWindowEquivLayer->CFS;

    Real64 IncAng = 0.0; // incident angle degree
    CFSAbs = 0.0;
    Real64 ProfAngHor = 0.0;
    Real64 ProfAngVer = 0.0;
    int ConstrNum = surf.Construction;
    int EQLNum = state.dataConstruction->Construct(surf.Construction).EQLConsPtr;
    if (BeamDIffFlag != SolarArrays::DIFF) {
        if (state.dataHeatBal->SurfCosIncAng(state.dataGlobal->HourOfDay, state.dataGlobal->TimeStep, SurfNum) <= 0.0) return;

        for (int Lay = 1; Lay <= CFS(EQLNum).NL; ++Lay) {
            if (IsVBLayer(CFS(EQLNum).L(Lay))) {
                if (CFS(EQLNum).L(Lay).LTYPE == LayerType::VBHOR) {
                    ProfAngVer = Dayltg::ProfileAngle(state, SurfNum, state.dataEnvrn->SOLCOS, DataWindowEquivalentLayer::Orientation::Horizontal);
                } else if (CFS(EQLNum).L(Lay).LTYPE == LayerType::VBVER) {
                    ProfAngHor = Dayltg::ProfileAngle(state, SurfNum, state.dataEnvrn->SOLCOS, DataWindowEquivalentLayer::Orientation::Vertical);
                }
            }
        }
        // Incident angle
        IncAng = std::acos(state.dataHeatBal->SurfCosIncAng(state.dataGlobal->HourOfDay, state.dataGlobal->TimeStep, SurfNum));
        CalcEQLWindowOpticalProperty(state, CFS(EQLNum), BeamDIffFlag, Abs1, IncAng, ProfAngVer, ProfAngHor);
        CFSAbs(1, {1, CFSMAXNL + 1}) = Abs1(1, {1, CFSMAXNL + 1});
        CFSAbs(2, {1, CFSMAXNL + 1}) = Abs1(2, {1, CFSMAXNL + 1});
    } else {
        if (state.dataWindowEquivalentLayer->EQLDiffPropFlag(EQLNum)) {
            for (int Lay = 1; Lay <= CFS(EQLNum).NL; ++Lay) {
                if (IsVBLayer(CFS(EQLNum).L(Lay))) {
                    if (CFS(EQLNum).L(Lay).LTYPE == LayerType::VBHOR) {
                        ProfAngVer =
                            Dayltg::ProfileAngle(state, SurfNum, state.dataEnvrn->SOLCOS, DataWindowEquivalentLayer::Orientation::Horizontal);
                    } else if (CFS(EQLNum).L(Lay).LTYPE == LayerType::VBVER) {
                        ProfAngHor = Dayltg::ProfileAngle(state, SurfNum, state.dataEnvrn->SOLCOS, DataWindowEquivalentLayer::Orientation::Vertical);
                    }
                }
            }
            IncAng = std::acos(state.dataHeatBal->SurfCosIncAng(state.dataGlobal->HourOfDay, state.dataGlobal->TimeStep, SurfNum));
            CalcEQLWindowOpticalProperty(state, CFS(EQLNum), BeamDIffFlag, Abs1, IncAng, ProfAngVer, ProfAngHor);
            CFSAbs(_, {1, CFSMAXNL + 1}) = Abs1(_, {1, CFSMAXNL + 1});
            state.dataWindowEquivalentLayer->CFSDiffAbsTrans(_, {1, CFSMAXNL + 1}, EQLNum) = Abs1(_, {1, CFSMAXNL + 1});
            state.dataConstruction->Construct(ConstrNum).TransDiff = Abs1(1, CFS(EQLNum).NL + 1);
            state.dataConstruction->Construct(ConstrNum).AbsDiffFrontEQL({1, CFSMAXNL}) = Abs1(1, {1, CFSMAXNL});
            state.dataConstruction->Construct(ConstrNum).AbsDiffBackEQL({1, CFSMAXNL}) = Abs1(2, {1, CFSMAXNL});
            state.dataConstruction->Construct(ConstrNum).ReflectSolDiffFront = CFS(EQLNum).L(1).SWP_EL.RHOSFDD;
            state.dataConstruction->Construct(ConstrNum).ReflectSolDiffBack = CFS(EQLNum).L(CFS(EQLNum).NL).SWP_EL.RHOSBDD;
            if (!CFS(EQLNum).ISControlled) state.dataWindowEquivalentLayer->EQLDiffPropFlag(EQLNum) = false;
        } else {
            CFSAbs(_, {1, CFSMAXNL + 1}) = state.dataWindowEquivalentLayer->CFSDiffAbsTrans(_, {1, CFSMAXNL + 1}, EQLNum);
            state.dataConstruction->Construct(ConstrNum).TransDiff = state.dataWindowEquivalentLayer->CFSDiffAbsTrans(1, CFS(EQLNum).NL + 1, EQLNum);
            state.dataConstruction->Construct(ConstrNum).AbsDiffFrontEQL({1, CFSMAXNL}) = CFSAbs(1, {1, CFSMAXNL});
            state.dataConstruction->Construct(ConstrNum).AbsDiffBackEQL({1, CFSMAXNL}) = CFSAbs(2, {1, CFSMAXNL});
        }
    }
    if (CFS(EQLNum).VBLayerPtr > 0) {
        auto &surfShade = state.dataSurface->surfShades(SurfNum);
        surfShade.blind.slatAngDeg = CFS(EQLNum).L(CFS(EQLNum).VBLayerPtr).PHI_DEG;
    }
}

void CalcEQLWindowStandardRatings(EnergyPlusData &state, int const ConstrNum) // construction index
{

    // SUBROUTINE INFORMATION:
    //       AUTHOR         Bereket Nigusse
    //       DATE WRITTEN   May 2013

    // PURPOSE OF THIS SUBROUTINE:
    // Calculates the U-value, SHGC and Normal Transmittance of equivalent layer fenestration.

    // METHODOLOGY EMPLOYED:
    // Uses routine developed for ASHRAE RP-1311 (ASHWAT Model)

    Real64 UValue = 0.0;
    Real64 SHGCSummer = 0.0;
    Real64 TransNormal = 0.0;

    int EQLNum = state.dataConstruction->Construct(ConstrNum).EQLConsPtr;

    // calculate fenestration air-to-air U-value
    CalcEQLWindowUvalue(state, state.dataWindowEquivLayer->CFS(EQLNum), UValue);
    state.dataHeatBal->NominalU(ConstrNum) = UValue;

    // calculate the SHGC and Normal Transmittance
    CalcEQLWindowSHGCAndTransNormal(state, state.dataWindowEquivLayer->CFS(EQLNum), SHGCSummer, TransNormal);
    state.dataConstruction->Construct(ConstrNum).SummerSHGC = SHGCSummer;
    state.dataConstruction->Construct(ConstrNum).SolTransNorm = TransNormal;
}

Real64 EQLWindowInsideEffectiveEmiss(EnergyPlusData &state, int const ConstrNum)
{
    // FUNCTION INFORMATION:
    //       AUTHOR         Bereket A Nigusse
    //       DATE WRITTEN   May 2013

    // PURPOSE OF THIS FUNCTION:
    // Given the construction number, returns the equivalent layer inside
    // face effective longwave emissivity.

    return EffectiveEPSLB(state.dataWindowEquivLayer->CFS(state.dataConstruction->Construct(ConstrNum).EQLConsPtr));
}

Real64 EQLWindowOutsideEffectiveEmiss(EnergyPlusData &state, int const ConstrNum)
{
    // FUNCTION INFORMATION:
    //       AUTHOR         Bereket A Nigusse
    //       DATE WRITTEN   May 2013

    // PURPOSE OF THIS FUNCTION:
    // Given the construction number, returns the equivalent layer outside
    // face effective longwave emissivity.

    int EQLNum = state.dataConstruction->Construct(ConstrNum).EQLConsPtr;
    return EffectiveEPSLF(state.dataWindowEquivLayer->CFS(EQLNum));
}

Real64 HCInWindowStandardRatings(EnergyPlusData &state,
                                 Real64 const Height,  // Window height, 1.0 m
                                 Real64 const TSurfIn, // Inside surface temperature
                                 Real64 const TAirIn   // Zone Air Temperature
)
{
    // FUNCTION INFORMATION:
    //       AUTHOR         Bereket Nigusse
    //       DATE WRITTEN   June 2013

    // PURPOSE OF THIS FUNCTION:
    // Return the inside convection coefficient for fenestration ratings.
    // This procedure is adopted from WindowTempsForNominalCond routine.
    // METHODOLOGY EMPLOYED:
    // Uses ISO Standard 15099 method to calculate the inside surface
    // convection coefficient for fenestration ratings.

    using Psychrometrics::PsyRhoAirFnPbTdbW;

    static constexpr std::string_view RoutineName("HCInWindowStandardRatings");

    Real64 TmeanFilm;       // mean film temperature
    Real64 TmeanFilmKelvin; // mean film temperature for property evaluation
    Real64 rho;             // density of (apparently dry) air [kg/m3]
    Real64 Cp;              // specific heat of air [J/kg-K]
    Real64 lambda;          // thermal conductivity of air [W/m-K]
    Real64 mu;              // dynamic viscosity of air [kg/m-s]
    Real64 RaH;             // Rayleigh number for cavity height [ Non dim]
    Real64 TiltDeg;         // glazing tilt in degrees
    Real64 sineTilt;        // sine of glazing tilt
    Real64 Nuint;           // Nusselt number for interior surface convection

    TiltDeg = 90.0;
    sineTilt = std::sin(TiltDeg * Constant::DegToRad); // degrees as arg

    // Begin calculating for ISO 15099 method.
    // mean film temperature
    TmeanFilmKelvin = TAirIn + 0.25 * (TSurfIn - TAirIn); // eq. 133 in ISO 15099
    TmeanFilm = TmeanFilmKelvin - 273.15;
    // the following properties are constants or linear relations for "standard" type reporting
    rho = PsyRhoAirFnPbTdbW(state, 101325.0, TmeanFilm, 0.0, RoutineName); // dry air assumption

    lambda = 2.873E-3 + 7.76E-5 * TmeanFilmKelvin; // Table B.1 in ISO 15099
    mu = 3.723E-6 + 4.94E-8 * TmeanFilmKelvin;     // Table B.2 in ISO 15099
    Cp = 1002.737 + 1.2324E-2 * TmeanFilmKelvin;   // Table B.3 in ISO 15099

    RaH = (pow_2(rho) * pow_3(Height) * Constant::Gravity * Cp * std::abs(TSurfIn - TAirIn)) /
          (TmeanFilmKelvin * mu * lambda); // eq 132 in ISO 15099

    // eq. 135 in ISO 15099 (only need this one because tilt is 90 deg)
    Nuint = 0.56 * root_4(RaH * sineTilt);
    return Nuint * lambda / Height;
}

} // namespace EnergyPlus::WindowEquivalentLayer<|MERGE_RESOLUTION|>--- conflicted
+++ resolved
@@ -5731,13 +5731,7 @@
     Real64 CP = ACP + BCP * TM + BCP * TM * TM;
     Real64 VISC = AVISC + BVISC * TM + BVISC * TM * TM;
 
-<<<<<<< HEAD
-    FRA = (Constant::Gravity * RHOGAS * RHOGAS * DT * T * T * T * CP) / (VISC * K * TM * Z * Z);
-
-    return FRA;
-=======
-    return (Constant::GravityConstant * RHOGAS * RHOGAS * DT * T * T * T * CP) / (VISC * K * TM * Z * Z);
->>>>>>> acda84e3
+    return (Constant::Gravity * RHOGAS * RHOGAS * DT * T * T * T * CP) / (VISC * K * TM * Z * Z);
 }
 
 Real64 FNU(Real64 const RA) // Rayleigh number
