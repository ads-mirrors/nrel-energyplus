--- conflicted
+++ resolved
@@ -178,9 +178,7 @@
     Array1D_bool MyEnvrnFlag;
     void clear_state() override
     {
-<<<<<<< HEAD
         this->MyEnvrnFlag.clear();
-=======
         this->NumElecBaseboards = 0;
         this->GetInputFlag = true;
         this->MyOneTimeFlag = true;
@@ -195,7 +193,6 @@
         this->CheckEquipName.clear();
         this->ElecBaseboard.clear();
         this->ElecBaseboardNumericFields.clear();
->>>>>>> b338a957
     }
 };
 
