// EnergyPlus, Copyright (c) 1996-2020, The Board of Trustees of the University of Illinois,
// The Regents of the University of California, through Lawrence Berkeley National Laboratory
// (subject to receipt of any required approvals from the U.S. Dept. of Energy), Oak Ridge
// National Laboratory, managed by UT-Battelle, Alliance for Sustainable Energy, LLC, and other
// contributors. All rights reserved.
//
// NOTICE: This Software was developed under funding from the U.S. Department of Energy and the
// U.S. Government consequently retains certain rights. As such, the U.S. Government has been
// granted for itself and others acting on its behalf a paid-up, nonexclusive, irrevocable,
// worldwide license in the Software to reproduce, distribute copies to the public, prepare
// derivative works, and perform publicly and display publicly, and to permit others to do so.
//
// Redistribution and use in source and binary forms, with or without modification, are permitted
// provided that the following conditions are met:
//
// (1) Redistributions of source code must retain the above copyright notice, this list of
//     conditions and the following disclaimer.
//
// (2) Redistributions in binary form must reproduce the above copyright notice, this list of
//     conditions and the following disclaimer in the documentation and/or other materials
//     provided with the distribution.
//
// (3) Neither the name of the University of California, Lawrence Berkeley National Laboratory,
//     the University of Illinois, U.S. Dept. of Energy nor the names of its contributors may be
//     used to endorse or promote products derived from this software without specific prior
//     written permission.
//
// (4) Use of EnergyPlus(TM) Name. If Licensee (i) distributes the software in stand-alone form
//     without changes from the version obtained under this License, or (ii) Licensee makes a
//     reference solely to the software portion of its product, Licensee must refer to the
//     software as "EnergyPlus version X" software, where "X" is the version number Licensee
//     obtained under this License and may not use a different name for the software. Except as
//     specifically required in this Section (4), Licensee shall not use in a company name, a
//     product name, in advertising, publicity, or other promotional activities any name, trade
//     name, trademark, logo, or other designation of "EnergyPlus", "E+", "e+" or confusingly
//     similar designation, without the U.S. Department of Energy's prior written consent.
//
// THIS SOFTWARE IS PROVIDED BY THE COPYRIGHT HOLDERS AND CONTRIBUTORS "AS IS" AND ANY EXPRESS OR
// IMPLIED WARRANTIES, INCLUDING, BUT NOT LIMITED TO, THE IMPLIED WARRANTIES OF MERCHANTABILITY
// AND FITNESS FOR A PARTICULAR PURPOSE ARE DISCLAIMED. IN NO EVENT SHALL THE COPYRIGHT OWNER OR
// CONTRIBUTORS BE LIABLE FOR ANY DIRECT, INDIRECT, INCIDENTAL, SPECIAL, EXEMPLARY, OR
// CONSEQUENTIAL DAMAGES (INCLUDING, BUT NOT LIMITED TO, PROCUREMENT OF SUBSTITUTE GOODS OR
// SERVICES; LOSS OF USE, DATA, OR PROFITS; OR BUSINESS INTERRUPTION) HOWEVER CAUSED AND ON ANY
// THEORY OF LIABILITY, WHETHER IN CONTRACT, STRICT LIABILITY, OR TORT (INCLUDING NEGLIGENCE OR
// OTHERWISE) ARISING IN ANY WAY OUT OF THE USE OF THIS SOFTWARE, EVEN IF ADVISED OF THE
// POSSIBILITY OF SUCH DAMAGE.

// C++ Headers
#include <algorithm>
#include <cassert>
#include <cmath>
#include <string>
#include <unordered_map>
#include <unordered_set>
#include <array>

// ObjexxFCL Headers
#include <ObjexxFCL/Array.functions.hh>
#include <ObjexxFCL/ArrayS.functions.hh>
#include <ObjexxFCL/Fmath.hh>
#include <ObjexxFCL/member.functions.hh>

// EnergyPlus Headers
#include <EnergyPlus/Construction.hh>
#include <EnergyPlus/ConvectionCoefficients.hh>
#include <EnergyPlus/CurveManager.hh>
#include <EnergyPlus/DataEnvironment.hh>
#include <EnergyPlus/DataErrorTracking.hh>
#include <EnergyPlus/DataHVACGlobals.hh>
#include <EnergyPlus/DataHeatBalFanSys.hh>
#include <EnergyPlus/DataHeatBalSurface.hh>
#include <EnergyPlus/DataHeatBalance.hh>
#include <EnergyPlus/DataIPShortCuts.hh>
#include <EnergyPlus/DataLoopNode.hh>
#include <EnergyPlus/DataRoomAirModel.hh>
#include <EnergyPlus/DataSurfaces.hh>
#include <EnergyPlus/DataZoneEquipment.hh>
#include <EnergyPlus/Data/EnergyPlusData.hh>
#include <EnergyPlus/General.hh>
#include <EnergyPlus/InputProcessing/InputProcessor.hh>
#include <EnergyPlus/Material.hh>
#include <EnergyPlus/Psychrometrics.hh>
#include <EnergyPlus/ScheduleManager.hh>
#include <EnergyPlus/SurfaceGeometry.hh>
#include <EnergyPlus/UtilityRoutines.hh>
#include <EnergyPlus/Vectors.hh>

namespace EnergyPlus {

namespace ConvectionCoefficients {

    // Module containing the routines dealing with the convection coefficients

    // MODULE INFORMATION:
    //       AUTHOR         Rick Strand
    //       DATE WRITTEN   August 2000
    //       MODIFIED       Brent Griffith, August 2010 expanded model choices
    //       RE-ENGINEERED  na

    // PURPOSE OF THIS MODULE:
    // This module contain the routines dealing with convection coefficients.
    // This module collects correlations/calculations for both the interior and exterior
    // Manages a portion of the input and calculations for Hc values for use in surface heat balances
    // .

    // METHODOLOGY EMPLOYED:
    // Subroutines are called to fill the variable HConvIn with the convection coefficient at
    // the inside face.  or outside face for the current surface.

    using namespace DataGlobals;
    using namespace DataLoopNode;
    using namespace DataHeatBalance;
    using namespace DataSurfaces;
    using namespace DataVectorTypes;
    using General::RoundSigDigits;

    // Coefficients that modify the convection coeff based on surface roughness
    Array1D<Real64> const RoughnessMultiplier(6, {2.17, 1.67, 1.52, 1.13, 1.11, 1.0});

    void InitInteriorConvectionCoeffs(EnergyPlusData &state,
                                      const Array1D<Real64> &SurfaceTemperatures, // Temperature of surfaces for evaluation of HcIn
                                      Optional_int_const ZoneToResimulate         // if passed in, then only calculate surfaces that have this zone
    )
    {

        // SUBROUTINE INFORMATION:
        //       AUTHOR         Rick Strand
        //       DATE WRITTEN   March 1998
        //       MODIFIED       Dan Fisher, Nov 2000
        //                      Sep 2011 LKL/BG - resimulate only zones needing it for Radiant systems
        //       RE-ENGINEERED  na

        // PURPOSE OF THIS SUBROUTINE:
        // This subroutine initializes the arrays associated with interior
        // surface convection.  The main parameter which is initialized
        // in this routine is HConvIn, the convection coefficient on the
        // inside surface.

        // METHODOLOGY EMPLOYED:
        // Determine the temperature difference between the surface and the
        // zone air for the last time step and then base the calculation
        // of the convection coefficient on that value and the surface tilt.

        // REFERENCES:
        // (I)BLAST legacy routine VARTMP
        // 1.  Passive Solar Extension of the BLAST Program
        //       Appendix E. p. 17,18
        // 2.  ASHRAE
        //       Simple Algorithm:    ASHRAE Handbook of Fundamentals 1985, p. 23.2, Table 1
        //       Detailed Algorithm:  ASHRAE Handbook of Fundamentals 2001, p. 3.12, Table 5
        // 3.  Walton, G. N. 1983. Thermal Analysis Research Program (TARP) Reference Manual,
        //     NBSSIR 83-2655, National Bureau of Standards, "Surface Inside Heat Balances", pp 79-80
        // 4.  Fisher, D.E. and C.O. Pedersen, Convective Heat Transfer in Building Energy and
        //       Thermal Load Calculations, ASHRAE Transactions, vol. 103, Pt. 2, 1997, p.137
        // 5.  ISO Standard 15099:2003e

        // Using/Aliasing
        using DataGlobals::BeginEnvrnFlag;
        using DataHeatBalFanSys::MAT;
        using DataLoopNode::Node;
        using DataLoopNode::NumOfNodes;
        using DataZoneEquipment::ZoneEquipInputsFilled;
        using DataZoneEquipment::ZoneEquipSimulatedOnce;

        // SUBROUTINE LOCAL VARIABLE DECLARATIONS:
        int ZoneNum;                          // DO loop counter for zones
        int SurfNum;                          // DO loop counter for surfaces in zone

        // FLOW:
        if (state.dataConvectionCoefficient->GetUserSuppliedConvectionCoeffs) {
            GetUserConvectionCoefficients(state);
            state.dataConvectionCoefficient->GetUserSuppliedConvectionCoeffs = false;
        }

        if (state.dataConvectionCoefficient->NodeCheck) { // done once when conditions are ready...
            if (!SysSizingCalc && !ZoneSizingCalc && ZoneEquipInputsFilled && allocated(Node)) {
                state.dataConvectionCoefficient->NodeCheck = false;
                for (ZoneNum = 1; ZoneNum <= NumOfZones; ++ZoneNum) {
                    if (Zone(ZoneNum).InsideConvectionAlgo != CeilingDiffuser) continue;
                    if (Zone(ZoneNum).SystemZoneNodeNumber != 0) continue;
                    ShowSevereError("InitInteriorConvectionCoeffs: Inside Convection=CeilingDiffuser, but no system inlet node defined, Zone=" +
                                    Zone(ZoneNum).Name);
                    ShowContinueError("Defaulting inside convection to TARP. Check ZoneHVAC:EquipmentConnections for Zone=" + Zone(ZoneNum).Name);
                    Zone(ZoneNum).InsideConvectionAlgo = ASHRAETARP;
                }
                // insert one-time setup for adpative inside face
            }
        }

        if (state.dataConvectionCoefficient->ActiveSurfaceCheck && !SysSizingCalc && !ZoneSizingCalc && ZoneEquipSimulatedOnce) {
            SetupAdaptiveConvectionRadiantSurfaceData(state);
            state.dataConvectionCoefficient->ActiveSurfaceCheck = false;
        }

        if (BeginEnvrnFlag && state.dataConvectionCoefficient->MyEnvirnFlag) {
            if (std::any_of(Surface.begin(),
                            Surface.end(),
                            [](DataSurfaces::SurfaceData const &e) { return e.IntConvCoeff == DataHeatBalance::AdaptiveConvectionAlgorithm; }) ||
                std::any_of(Zone.begin(), Zone.end(), [](DataHeatBalance::ZoneData const &e) {
                    return e.InsideConvectionAlgo == DataHeatBalance::AdaptiveConvectionAlgorithm;
                })) {
                // need to clear out node conditions because dynamic assignments will be affected
                if (NumOfNodes > 0 && allocated(Node)) {
                    for (auto &e : Node) {
                        e.Temp = DefaultNodeValues.Temp;
                        e.TempMin = DefaultNodeValues.TempMin;
                        e.TempMax = DefaultNodeValues.TempMax;
                        e.TempSetPoint = DefaultNodeValues.TempSetPoint;
                        e.MassFlowRate = DefaultNodeValues.MassFlowRate;
                        e.MassFlowRateMin = DefaultNodeValues.MassFlowRateMin;
                        e.MassFlowRateMax = DefaultNodeValues.MassFlowRateMax;
                        e.MassFlowRateMinAvail = DefaultNodeValues.MassFlowRateMinAvail;
                        e.MassFlowRateMaxAvail = DefaultNodeValues.MassFlowRateMaxAvail;
                        e.MassFlowRateSetPoint = DefaultNodeValues.MassFlowRateSetPoint;
                        e.Quality = DefaultNodeValues.Quality;
                        e.Press = DefaultNodeValues.Press;
                        e.Enthalpy = DefaultNodeValues.Enthalpy;
                        e.HumRat = DefaultNodeValues.HumRat;
                        e.HumRatMin = DefaultNodeValues.HumRatMin;
                        e.HumRatMax = DefaultNodeValues.HumRatMax;
                        e.HumRatSetPoint = DefaultNodeValues.HumRatSetPoint;
                        e.TempSetPointHi = DefaultNodeValues.TempSetPointHi;
                        e.TempSetPointLo = DefaultNodeValues.TempSetPointLo;
                    }
                    if (allocated(MoreNodeInfo)) {
                        for (auto &e : MoreNodeInfo) {
                            e.WetBulbTemp = DefaultNodeValues.Temp;
                            e.RelHumidity = 0.0;
                            e.ReportEnthalpy = DefaultNodeValues.Enthalpy;
                            e.VolFlowRateStdRho = 0.0;
                            e.VolFlowRateCrntRho = 0.0;
                            e.Density = 0.0;
                        }
                    }
                }
            }
            state.dataConvectionCoefficient->MyEnvirnFlag = false;
        }
        if (!BeginEnvrnFlag) state.dataConvectionCoefficient->MyEnvirnFlag = true;
        for (ZoneNum = 1; ZoneNum <= NumOfZones; ++ZoneNum) {

            {
                auto const SELECT_CASE_var(Zone(ZoneNum).InsideConvectionAlgo);
                // Ceiling Diffuser and Trombe Wall only make sense at Zone Level
                // Interior convection coeffs are first calculated here and then at surface level
                if (SELECT_CASE_var == CeilingDiffuser) {
                    CalcCeilingDiffuserIntConvCoeff(state, ZoneNum, SurfaceTemperatures);

                } else if (SELECT_CASE_var == TrombeWall) {
                    CalcTrombeWallIntConvCoeff(ZoneNum, SurfaceTemperatures);

                } else {
                }
            }
        }
        for (ZoneNum = 1; ZoneNum <= NumOfZones; ++ZoneNum) {

            for (SurfNum = Zone(ZoneNum).SurfaceFirst; SurfNum <= Zone(ZoneNum).SurfaceLast; ++SurfNum) {

                if (!Surface(SurfNum).HeatTransSurf) continue; // Skip non-heat transfer surfaces

                if (present(ZoneToResimulate)) {
                    if ((ZoneNum != ZoneToResimulate) && (AdjacentZoneToSurface(SurfNum) != ZoneToResimulate)) {
                        continue; // skip surfaces that are not associated with this zone
                    }
                }

                int algoNum;
                bool standardAlgo;
                if (Surface(SurfNum).IntConvCoeff <= -1) { // Set by user using one of the standard algorithms...
                    algoNum = std::abs(Surface(SurfNum).IntConvCoeff);
                    standardAlgo = true;
                } else if (Surface(SurfNum).IntConvCoeff == 0) { // Not set by user, uses Zone Setting
                    algoNum = Zone(ZoneNum).InsideConvectionAlgo;
                    standardAlgo = true;
                } else {
                    algoNum = Zone(ZoneNum).InsideConvectionAlgo;
                    standardAlgo = false;
                }

                if (standardAlgo) {
                    auto const SELECT_CASE_var1(algoNum);

                    if (SELECT_CASE_var1 == ASHRAESimple) {
                        CalcASHRAESimpleIntConvCoeff(SurfNum, SurfaceTemperatures(SurfNum), MAT(ZoneNum));
                        // Establish some lower limit to avoid a zero convection coefficient (and potential divide by zero problems)
                        if (HConvIn(SurfNum) < LowHConvLimit) HConvIn(SurfNum) = LowHConvLimit;

                    } else if (SELECT_CASE_var1 == ASHRAETARP) {
                        if (!state.dataConstruction->Construct(Surface(SurfNum).Construction).TypeIsWindow) {
                            CalcASHRAEDetailedIntConvCoeff(SurfNum, SurfaceTemperatures(SurfNum), MAT(ZoneNum));
                        } else {
                            CalcISO15099WindowIntConvCoeff(SurfNum, SurfaceTemperatures(SurfNum), MAT(ZoneNum));
                        }

                        // Establish some lower limit to avoid a zero convection coefficient (and potential divide by zero problems)
                        if (HConvIn(SurfNum) < LowHConvLimit) HConvIn(SurfNum) = LowHConvLimit;

                    } else if (SELECT_CASE_var1 == AdaptiveConvectionAlgorithm) {

                        ManageInsideAdaptiveConvectionAlgo(state, SurfNum);

                    } else if ((SELECT_CASE_var1 == CeilingDiffuser) || (SELECT_CASE_var1 == TrombeWall)) {
                        // Already done above and can't be at individual surface

                    } else {

                        ShowFatalError("Unhandled convection coefficient algorithm.");
                    }
                } else { // Interior convection has been set by the user with "value" or "schedule"
                    HConvIn(SurfNum) = SetIntConvectionCoeff(state, SurfNum);
                    // Establish some lower limit to avoid a zero convection coefficient (and potential divide by zero problems)
                    if (HConvIn(SurfNum) < LowHConvLimit) HConvIn(SurfNum) = LowHConvLimit;
                }

                if (Surface(SurfNum).EMSOverrideIntConvCoef) {
                    HConvIn(SurfNum) = Surface(SurfNum).EMSValueForIntConvCoef;
                    if (Surface(SurfNum).ExtBoundCond == DataSurfaces::KivaFoundation) {
                        SurfaceGeometry::kivaManager.surfaceConvMap[SurfNum].in = KIVA_CONST_CONV(Surface(SurfNum).EMSValueForIntConvCoef);
                    }
                }
            }
        }
    }

    void InitExteriorConvectionCoeff(EnergyPlusData &state,
                                     int const SurfNum,      // Surface number (in Surface derived type)
                                     Real64 const HMovInsul, // Equivalent convection coefficient of movable insulation
                                     int const Roughness,    // Roughness index (1-6), see DataHeatBalance parameters
                                     Real64 const AbsExt,    // Exterior thermal absorptance
                                     Real64 const TempExt,   // Exterior surface temperature (C)
                                     Real64 &HExt,           // Convection coefficient to exterior air
                                     Real64 &HSky,           // "Convection" coefficient to sky temperature
                                     Real64 &HGround,        // "Convection" coefficient to ground temperature
                                     Real64 &HAir            // Radiation to Air Component
    )
    {

        // SUBROUTINE INFORMATION:
        //       AUTHOR         George Walton
        //       DATE WRITTEN   January 1990
        //       MODIFIED       na
        //       RE-ENGINEERED  Mar98 (RKS); Sep03 (LKL): Add additional flavors of Ext Convection Coeff.
        //                      Dec03 (PGE): Re-eng'd ASHRAEDetailed to match BLAST and TARP.
        //                      Aug04 (PGE): Corrected error for calculating local wind speeds for different terrains.
        //                      Aug 2010 B. Griffith.  for outside air convection, added new adaptive convection algorithm etc.

        // PURPOSE OF THIS SUBROUTINE:
        // This subroutine determines the outside convection coefficient for
        // a particular surface.

        // METHODOLOGY EMPLOYED:
        // Based on the properties of a particular surface, determine what the
        // outside convection coefficients are for outside air, the sky, and
        // the ground.  Convection coefficients for the sky and ground are
        // actually linearized radiation coefficients.  The ground surface is
        // assumed to be the same temperature as the outside air.

        // REFERENCES:
        // (I)BLAST legacy routine OCNVCO
        // TARP Reference Manual, "Surface Outside Heat Balances", pp 71ff

        // Using/Aliasing
        using DataEnvironment::SkyTempKelvin;
        using ScheduleManager::GetCurrentScheduleValue;

        // SUBROUTINE LOCAL VARIABLE DECLARATIONS:
        Real64 TAir; // Absolute dry bulb temperature of outdoor air (K)
        Real64 TSurf;         // Absolute temperature of the exterior surface (K)
        Real64 SurfWindSpeed; // Local wind speed at height of the heat transfer surface (m/s)
        Real64 SurfWindDir;
        Real64 TSky;
        Real64 TGround;
        Real64 Hn;             // Natural part of exterior convection
        Real64 Hf;             // Forced part of exterior convection
        Real64 rCalcPerimeter; // approximation for Perimeter
        int BaseSurf;
        int SrdSurfsNum; // Srd surface counter

        // FLOW:
        if (state.dataConvectionCoefficient->GetUserSuppliedConvectionCoeffs) {
             GetUserConvectionCoefficients(state);
            state.dataConvectionCoefficient->GetUserSuppliedConvectionCoeffs = false;
        }

        TAir = Surface(SurfNum).OutDryBulbTemp + DataGlobalConstants::KelvinConv();
        TSurf = TempExt + DataGlobalConstants::KelvinConv();
        TSky = SkyTempKelvin;
        TGround = TAir;

        if (Surface(SurfNum).HasSurroundingSurfProperties) {
            SrdSurfsNum = Surface(SurfNum).SurroundingSurfacesNum;
            if (SurroundingSurfsProperty(SrdSurfsNum).SkyTempSchNum != 0) {
                TSky = GetCurrentScheduleValue(SurroundingSurfsProperty(SrdSurfsNum).SkyTempSchNum) + DataGlobalConstants::KelvinConv();
            }
            if (SurroundingSurfsProperty(SrdSurfsNum).GroundTempSchNum != 0) {
                TGround = GetCurrentScheduleValue(SurroundingSurfsProperty(SrdSurfsNum).GroundTempSchNum) + DataGlobalConstants::KelvinConv();
            }
        }

        BaseSurf = Surface(SurfNum).BaseSurf; // If this is a base surface, BaseSurf = SurfNum

        SurfWindDir = Surface(SurfNum).WindDir;

        if (!Surface(SurfNum).ExtWind) {
            SurfWindSpeed = 0.0; // No wind exposure
        } else if (Surface(SurfNum).Class == SurfaceClass_Window && SurfWinShadingFlag(SurfNum) == ExtShadeOn) {
            SurfWindSpeed = 0.0; // Assume zero wind speed at outside glass surface of window with exterior shade
        } else {
            SurfWindSpeed = Surface(SurfNum).WindSpeed;
        }

        // Check if exterior is to be set by user

        int algoNum;
        bool standardAlgo;
        if (Surface(SurfNum).ExtConvCoeff <= -1) { // Set by user using one of the standard algorithms...
            algoNum = std::abs(Surface(SurfNum).ExtConvCoeff);
            standardAlgo = true;
        } else if (Surface(SurfNum).ExtConvCoeff == 0) { // Not set by user, uses Zone Setting
            algoNum = Zone(Surface(SurfNum).Zone).OutsideConvectionAlgo;
            standardAlgo = true;
        } else {
            algoNum = Zone(Surface(SurfNum).Zone).OutsideConvectionAlgo;
            standardAlgo = false;
        }

        if (standardAlgo) {

            auto const SELECT_CASE_var1(algoNum);

            if (SELECT_CASE_var1 == ASHRAESimple) {

                if (Surface(SurfNum).ExtBoundCond == DataSurfaces::KivaFoundation) {
                    SurfaceGeometry::kivaManager.surfaceConvMap[SurfNum].f = [](double, double, double, double windSpeed) -> double {
                        return windSpeed;
                    };
                    SurfaceGeometry::kivaManager.surfaceConvMap[SurfNum].out = [=](double, double, double hfTerm, double, double) -> double {
                        return CalcASHRAESimpExtConvectCoeff(Roughness, hfTerm);
                    };
                } else {
                    HExt = CalcASHRAESimpExtConvectCoeff(Roughness, SurfWindSpeed); // includes radiation to sky, ground, and air
                }

            } else if ((SELECT_CASE_var1 == ASHRAETARP) || (SELECT_CASE_var1 == BLASTHcOutside) || (SELECT_CASE_var1 == TarpHcOutside)) {
                //   Convection is split into forced and natural components. The total
                //   convective heat transfer coefficient is the sum of these components.
                //   Coefficients for subsurfaces are handled in a special way.  The values for perimeter and gross area
                //   are actually referencing the base surface because a subsurface does not initiate a completely new
                //   thermal boundary layer (although it may add some additional complexity that cannot be accounted for
                //   here).  The values for height (Z) and roughness do, however, come from the subsurface.
                //   BLAST algorithm has been replaced by this one since it was identical except for the standard wind
                //   speed measurement height which was only different because of unit conversions:  10 m vs. 30 ft (= 9.14 m).
                //   ASHRAE/BLAST REFERENCES:
                //   ?
                //   TARP REFERENCES:
                //   Walton, G. N.  1983.  Thermal Analysis Research Program Reference Manual.
                //   National Bureau of Standards.  NBSSIR 83-2655.

                // due to outlying calculations when perimeter is very small compared to area, use Perimeter
                // approximation calculation

                if (Surface(SurfNum).ExtBoundCond == DataSurfaces::KivaFoundation) {
                    if (Surface(SurfNum).Class == SurfaceClass_Wall) {
                        auto &fnd = SurfaceGeometry::kivaManager.surfaceMap[SurfNum].get_instance(0).first->foundation;
                        const double length = fnd.netPerimeter;
                        const double height = fnd.wall.heightAboveGrade;
                        const double area = length * height;
                        const double perim = 2.0 * (length + height);
                        SurfaceGeometry::kivaManager.surfaceConvMap[SurfNum].f = [=](double, double, double, double windSpeed) -> double {
                            // Average windward and leeward since all walls use same algorithm
                            double windwardHf = CalcSparrowWindward(Roughness, perim, area, windSpeed);
                            double leewardHf = CalcSparrowLeeward(Roughness, perim, area, windSpeed);
                            return (windwardHf + leewardHf) / 2.0;
                        };
                    } else { // Slab (used for exterior grade convection)
                        // Assume very large area for grade (relative to perimeter).
                        const double area = 9999999.;
                        const double perim = 1.;
                        SurfaceGeometry::kivaManager.surfaceConvMap[SurfNum].f = [=](double, double, double, double windSpeed) -> double {
                            return CalcSparrowWindward(Roughness, perim, area, windSpeed);
                        };
                    }
                    SurfaceGeometry::kivaManager.surfaceConvMap[SurfNum].out =
                        [=](double Tsurf, double Tamb, double hfTerm, double, double cosTilt) -> double {
                        Real64 Ts = Tsurf;
                        if (HMovInsul > 0.0) Ts = (HMovInsul * Tsurf + hfTerm * Tamb) / (HMovInsul + hfTerm);
                        return CalcASHRAETARPNatural(Ts, Tamb, cosTilt) + hfTerm;
                    };
                } else {
                    if (Surface(BaseSurf).GrossArea != 0.0 && Surface(BaseSurf).Height != 0.0) {
                        rCalcPerimeter = 2.0 * (Surface(BaseSurf).GrossArea / Surface(BaseSurf).Height + Surface(BaseSurf).Height);
                        Hf = CalcHfExteriorSparrow(SurfWindSpeed,
                                                   Surface(BaseSurf).GrossArea,
                                                   rCalcPerimeter,
                                                   Surface(SurfNum).CosTilt,
                                                   Surface(SurfNum).Azimuth,
                                                   Roughness,
                                                   SurfWindDir);
                    } else {
                        Hf = 0.0;
                    }

                    if (HMovInsul > 0.0) TSurf = (HMovInsul * TSurf + Hf * TAir) / (HMovInsul + Hf);
                    Hn = CalcASHRAETARPNatural(TSurf, TAir, Surface(SurfNum).CosTilt);
                    HExt = Hn + Hf;
                }

            } else if (SELECT_CASE_var1 == MoWiTTHcOutside) {
                if (Surface(SurfNum).ExtBoundCond == DataSurfaces::KivaFoundation) {
                    if (Surface(SurfNum).Class == SurfaceClass_Wall) {
                        SurfaceGeometry::kivaManager.surfaceConvMap[SurfNum].f = [=](double, double, double, double windSpeed) -> double {
                            // Average windward and leeward since all walls use same algorithm
                            double windwardHf = CalcMoWITTForcedWindward(windSpeed);
                            double leewardHf = CalcMoWITTForcedLeeward(windSpeed);
                            return (windwardHf + leewardHf) / 2.0;
                        };
                    } else {
                        SurfaceGeometry::kivaManager.surfaceConvMap[SurfNum].f = [=](double, double, double, double windSpeed) -> double {
                            return CalcMoWITTForcedWindward(windSpeed);
                        };
                    }
                    SurfaceGeometry::kivaManager.surfaceConvMap[SurfNum].out =
                        [=](double Tsurf, double Tamb, double hfTerm, double, double) -> double {
                        Real64 Hn = CalcMoWITTNatural(Tsurf - Tamb);
                        return std::sqrt(pow_2(Hn) + pow_2(hfTerm));
                    };
                } else {
                    // NOTE: Movable insulation is not taken into account here
                    if (Windward(Surface(SurfNum).CosTilt, Surface(SurfNum).Azimuth, SurfWindDir)) {
                        HExt = CalcMoWITTWindward(TAir - TSurf, SurfWindSpeed);
                    } else { // leeward
                        HExt = CalcMoWITTLeeward(TAir - TSurf, SurfWindSpeed);
                    }
                }

            } else if (SELECT_CASE_var1 == DOE2HcOutside) {
                if (Surface(SurfNum).ExtBoundCond == DataSurfaces::KivaFoundation) {
                    if (Surface(SurfNum).Class == SurfaceClass_Wall) {
                        SurfaceGeometry::kivaManager.surfaceConvMap[SurfNum].f = [=](double, double, double, double windSpeed) -> double {
                            // Average windward and leeward since all walls use same algorithm
                            double windwardHf = CalcMoWITTForcedWindward(windSpeed);
                            double leewardHf = CalcMoWITTForcedLeeward(windSpeed);
                            return (windwardHf + leewardHf) / 2.0;
                        };
                    } else {
                        SurfaceGeometry::kivaManager.surfaceConvMap[SurfNum].f = [=](double, double, double, double windSpeed) -> double {
                            return CalcMoWITTForcedWindward(windSpeed);
                        };
                    }
                    SurfaceGeometry::kivaManager.surfaceConvMap[SurfNum].out =
                        [=](double Tsurf, double Tamb, double hfTerm, double, double cosTilt) -> double {
                        Real64 Hf = CalcDOE2Forced(Tsurf, Tamb, cosTilt, hfTerm, Roughness);

                        Real64 Ts = Tsurf;
                        if (HMovInsul > 0.0) {
                            Ts = (HMovInsul * TSurf + Hf * Tamb) / (HMovInsul + Hf);
                        }

                        Real64 Hn = CalcASHRAETARPNatural(Ts, Tamb, cosTilt);
                        return Hn + Hf;
                    };
                } else {
                    if (Windward(Surface(SurfNum).CosTilt, Surface(SurfNum).Azimuth, SurfWindDir)) {
                        Hf = CalcDOE2Windward(TSurf, TAir, Surface(SurfNum).CosTilt, SurfWindSpeed, Roughness);
                    } else { // leeward
                        Hf = CalcDOE2Leeward(TSurf, TAir, Surface(SurfNum).CosTilt, SurfWindSpeed, Roughness);
                    }
                    if (HMovInsul > 0.0) {
                        TSurf = (HMovInsul * TSurf + Hf * TAir) / (HMovInsul + Hf);
                    }

                    Hn = CalcASHRAETARPNatural(TSurf, TAir, Surface(SurfNum).CosTilt);
                    // Better if there was iteration for movable insulation?

                    HExt = Hn + Hf;
                }

            } else if (SELECT_CASE_var1 == AdaptiveConvectionAlgorithm) {

                ManageOutsideAdaptiveConvectionAlgo(state, SurfNum, HExt);

            } else {
                ShowFatalError("InitExtConvection Coefficients: invalid parameter -- outside convection type, Surface=" + Surface(SurfNum).Name);
            }

        } else { // Exterior convection scheme for this surface has been set by user

            HExt = SetExtConvectionCoeff(state, SurfNum);
        }

        if (Surface(SurfNum).EMSOverrideExtConvCoef) {
            HExt = Surface(SurfNum).EMSValueForExtConvCoef;
            if (Surface(SurfNum).ExtBoundCond == DataSurfaces::KivaFoundation) {
                SurfaceGeometry::kivaManager.surfaceConvMap[SurfNum].f = KIVA_HF_ZERO;
                SurfaceGeometry::kivaManager.surfaceConvMap[SurfNum].out = KIVA_CONST_CONV(Surface(SurfNum).EMSValueForExtConvCoef);
            }
        }

        if (TSurf == TSky || algoNum == ASHRAESimple) {
            HSky = 0.0;
        } else {
            // Compute sky radiation coefficient
            HSky =
                DataGlobalConstants::StefanBoltzmann() * AbsExt * Surface(SurfNum).ViewFactorSkyIR * AirSkyRadSplit(SurfNum) * (pow_4(TSurf) - pow_4(TSky)) / (TSurf - TSky);
        }

        if (TSurf == TAir || algoNum == ASHRAESimple) {
            HGround = 0.0;
            HAir = 0.0;
        } else {
            // Compute ground radiation coefficient
            HGround = DataGlobalConstants::StefanBoltzmann() * AbsExt * Surface(SurfNum).ViewFactorGroundIR * (pow_4(TSurf) - pow_4(TGround)) / (TSurf - TGround);

            // Compute air radiation coefficient
            HAir = DataGlobalConstants::StefanBoltzmann() * AbsExt * Surface(SurfNum).ViewFactorSkyIR * (1.0 - AirSkyRadSplit(SurfNum)) * (pow_4(TSurf) - pow_4(TAir)) /
                   (TSurf - TAir);
        }
    }

    Real64 CalcHfExteriorSparrow(Real64 const SurfWindSpeed, // Local wind speed at height of the heat transfer surface (m/s)
                                 Real64 const GrossArea,     // Gross surface area {m2}
                                 Real64 const Perimeter,     // Surface perimeter length {m}
                                 Real64 const CosTilt,       // Cosine of the Surface Tilt Angle
                                 Real64 const Azimuth,       // Facing angle (degrees) of the surface outward normal
                                 int const Roughness,        // Surface roughness index (6=very smooth, 5=smooth, 4=medium smooth,
                                 Real64 const WindDirection  // Wind (compass) direction (degrees)
    )
    {
        if (Windward(CosTilt, Azimuth, WindDirection)) {
            return CalcSparrowWindward(Roughness, Perimeter, GrossArea, SurfWindSpeed);
        } else {
            return CalcSparrowLeeward(Roughness, Perimeter, GrossArea, SurfWindSpeed);
        }
    }

    bool Windward(Real64 const CosTilt,      // Cosine of the surface tilt angle
                  Real64 const Azimuth,      // or Facing, Direction the surface outward normal faces (degrees)
                  Real64 const WindDirection // Wind direction measured clockwise from geographhic North
    )
    {

        // FUNCTION INFORMATION:
        //       AUTHOR         Linda K. Lawrie
        //       DATE WRITTEN   September 2003
        //       MODIFIED       na
        //       RE-ENGINEERED  na

        // PURPOSE OF THIS FUNCTION:
        // This function determines if a surface is "windward" or "leeward" (that is,
        // into / against the wind (true) or in shelter from wind (false).

        // METHODOLOGY EMPLOYED:
        // Leeward is defined as greater than 100 degrees from normal incidence.
        // Note that a sufficiently horizontal surface is always considered windward.

        // REFERENCES:
        //   Walton, G. N.  1981.  Passive solar extension of the Building Loads
        //   Analysis and System Thermodynamics (BLAST) program.  Technical Report,
        //   United States Army Construction Engineering Research Laboratory,
        //   Champaign, IL.

        // Return value
        bool AgainstWind; // True for windward, false for leeward.

        // FUNCTION LOCAL VARIABLE DECLARATIONS:
        Real64 Diff; // Difference between the wind direction and the surface azimuth

        AgainstWind = true;
        if (std::abs(CosTilt) < 0.98) { // Surface is not horizontal
            Diff = std::abs(WindDirection - Azimuth);
            if ((Diff - 180.0) > 0.001) Diff -= 360.0;
            if ((std::abs(Diff) - 90.0) > 0.001) AgainstWind = false; // Surface is leeward
        }

        return AgainstWind;
    }

    bool SetAdaptiveConvectionAlgoCoefficient(EnergyPlusData &state,
                                              const std::unordered_map<std::string, int>& HcInt_ConvectionTypesMap,
                                              int* const InsideFaceAdaptiveConvectionAlgoParam,
                                              const std::string equationName,
                                              const std::string curveName,
                                              const std::string sourceFieldName,
                                              const std::string curveFieldName,
                                              const std::string RoutineName,
                                              const std::string CurrentModuleObject){

        bool ErrorsFound = false;

        if (HcInt_ConvectionTypesMap.find(equationName) != HcInt_ConvectionTypesMap.end()){
            *InsideFaceAdaptiveConvectionAlgoParam = HcInt_ConvectionTypesMap.at(equationName);
            if (HcInt_ConvectionTypesMap.at(equationName) == HcInt_UserCurve) {
                *InsideFaceAdaptiveConvectionAlgoParam = UtilityRoutines::FindItemInList(curveName, state.dataConvectionCoefficient->HcInsideUserCurve);
                if (*InsideFaceAdaptiveConvectionAlgoParam == 0) {
                    ShowSevereError(RoutineName + CurrentModuleObject + "=\"" + equationName + ", invalid value");
                    ShowContinueError("Invalid Name choice Entered, for " + curveFieldName + '=' + curveName);
                    ErrorsFound = true;
                }
            }
        }
        else {
            ShowSevereError(RoutineName + CurrentModuleObject + "=\"" + equationName + ", invalid value");
            ShowContinueError("Invalid Key choice Entered, for " + sourceFieldName + '=' + equationName);
            ErrorsFound = true;
        }
        return ErrorsFound;
    }

    void GetUserConvectionCoefficients(EnergyPlusData &state)
    {

        // SUBROUTINE INFORMATION:
        //       AUTHOR         Linda K. Lawrie
        //       DATE WRITTEN   February 2003
        //       MODIFIED       November 2004; add more "user supplied convection coefficients"
        //       RE-ENGINEERED  na

        // PURPOSE OF THIS SUBROUTINE:
        // This subroutine gets the input for the object "Convection Coefficients" which
        // can be specified by a user to override the "normally" calculated convection coefficients.  The
        // change (November 2004) allows the user to specify down to the "surface level" the
        // exterior or interior algorithm to be used.

        // REFERENCES:
        // This routine gets the objects:
        // SurfaceProperty:ConvectionCoefficients,
        //      \memo Allow user settable interior and/or exterior convection coefficients.
        //      \memo Note that some other factors may limit the lower bounds for these values, such as
        //      \memo for windows, the interior convection coefficient must be >.28,
        //      \memo for trombe wall algorithm selection (zone), the interior convection coefficient must be >.1
        //      \memo for detailed interior convection, the lower limit is also .1
        //  A1, \field Surface Name
        //      \required-field
        //      \type object-list
        //      \object-list SurfaceNames
        //  A2, \field Convection Coefficient 1 Location
        //      \required-field
        //      \type choice
        //      \key Outside
        //      \key Inside
        //  A3, \field Convection Coefficient 1 Type
        //      \required-field
        //      \type choice
        //      \key Value
        //      \key Schedule
        //      \key Simple
        //      \key Detailed
        //      \key BLAST
        //      \key TARP
        //      \key DOE-2
        //      \key MoWitt
        //  N1, \field Convection Coefficient 1
        //      \note used if Convection Value Type=value, then minimum must be > 0.0, Maximum <= 1000.
        //      \units W/m2-K
        //  A4, \field Convection Coefficient 1 Schedule Name
        //       \note used if Convection Value Type=Schedule Name
        //       \type object-list
        //       \object-list ScheduleNames
        //   < Remainder fields are a repeat of A2, A3, N1, A4>
        // SurfaceProperty:ConvectionCoefficients:MultipleSurface,
        //      \memo Allow user settable interior and/or exterior convection coefficients.
        //      \memo Note that some other factors may limit the lower bounds for these values, such as
        //      \memo for windows, the interior convection coefficient must be >.28,
        //      \memo for trombe wall algorithm selection (zone), the interior convection coefficient must be >.1
        //      \memo for detailed interior convection, the lower limit is also .1
        //  A1, \field Surface Type
        //      \required-field
        //      \type choice
        //      \key AllExteriorSurfaces
        //      \key AllExteriorWindows
        //      \key AllExteriorWalls
        //      \key AllExteriorRoofs
        //      \key AllExteriorFloors
        //      \key AllInteriorSurfaces
        //      \key AllInteriorWalls
        //      \key AllInteriorWindows
        //      \key AllInteriorCeilings
        //      \key AllInteriorFloors
        //  A2, \field Convection Coefficient 1 Location
        //      \required-field
        //      \type choice
        //      \key Outside
        //      \key Inside
        //  A3, \field Convection Coefficient 1 Type
        //      \required-field
        //      \type choice
        //      \key Value
        //      \key Schedule
        //      \key Simple
        //      \key Detailed
        //      \key BLAST
        //      \key TARP
        //      \key DOE-2
        //      \key MoWitt
        //  N1, \field Convection Coefficient 1
        //      \note used if Convection Value Type=value, then minimum must be > 0.0, Maximum <= 1000.
        //      \units W/m2-K
        //  A4, \field Convection Coefficient 1 Schedule Name
        //       \note used if Convection Coefficient Type=Schedule
        //       \type object-list
        //       \object-list ScheduleNames
        //   < Remainder fields are a repeat of A2, A3, N1, A4>

        // Using/Aliasing
        using namespace DataIPShortCuts;
        using CurveManager::GetCurveIndex;
        using DataErrorTracking::TotalSevereErrors;
        using ScheduleManager::CheckScheduleValueMinMax;
        using ScheduleManager::GetScheduleIndex;

        // SUBROUTINE PARAMETER DEFINITIONS:
        static std::string const RoutineName("GetUserConvectionCoefficients");
        const std::unordered_set<std::string> ValidSurfaceTypes ={"ALLEXTERIORSURFACES",
                                               "ALLEXTERIORWINDOWS",
                                               "ALLEXTERIORWALLS",
                                               "ALLEXTERIORROOFS",
                                               "ALLEXTERIORFLOORS",
                                               "ALLINTERIORSURFACES",
                                               "ALLINTERIORWINDOWS",
                                               "ALLINTERIORWALLS",
                                               "ALLINTERIORROOFS",
                                               "ALLINTERIORCEILINGS",
                                               "ALLINTERIORFLOORS"};

        const std::unordered_map<std::string, int> HcInt_ConvectionTypesMap = {
            {"VALUE", -999},
            {"SCHEDULE", -999},
            {"USERCURVE", HcInt_UserCurve},
            {"ASHRAEVERTICALWALL", HcInt_ASHRAEVerticalWall},
            {"WALTONUNSTABLEHORIZONTALORTILT", HcInt_WaltonUnstableHorizontalOrTilt},
            {"WALTONSTABLEHORIZONTALORTILT", HcInt_WaltonStableHorizontalOrTilt},
            {"FISHERPEDERSENCEILINGDIFFUSERWALLS", HcInt_FisherPedersenCeilDiffuserWalls},
            {"FISHERPEDERSENCEILINGDIFFUSERCEILING", HcInt_FisherPedersenCeilDiffuserCeiling},
            {"FISHERPEDERSENCEILINGDIFFUSERFLOOR", HcInt_FisherPedersenCeilDiffuserFloor},
            {"ALAMDARIHAMMONDSTABLEHORIZONTAL", HcInt_AlamdariHammondStableHorizontal},
            {"ALAMDARIHAMMONDUNSTABLEHORIZONTAL", HcInt_AlamdariHammondUnstableHorizontal},
            {"ALAMDARIHAMMONDVERTICALWALL", HcInt_AlamdariHammondVerticalWall},
            {"KHALIFAEQ3WALLAWAYFROMHEAT", HcInt_KhalifaEq3WallAwayFromHeat},
            {"KHALIFAEQ4CEILINGAWAYFROMHEAT", HcInt_KhalifaEq4CeilingAwayFromHeat},
            {"KHALIFAEQ5WALLNEARHEAT", HcInt_KhalifaEq5WallNearHeat},
            {"KHALIFAEQ6NONHEATEDWALLS", HcInt_KhalifaEq6NonHeatedWalls},
            {"KHALIFAEQ7CEILING", HcInt_KhalifaEq7Ceiling},
            {"AWBIHATTONHEATEDFLOOR", HcInt_AwbiHattonHeatedFloor},
            {"AWBIHATTONHEATEDWALL", HcInt_AwbiHattonHeatedWall},
            {"BEAUSOLEILMORRISONMIXEDASSISTEDWALL", HcInt_BeausoleilMorrisonMixedAssistingWall},
            {"BEAUSOLEILMORRISONMIXEDOPPOSINGWALL", HcInt_BeausoleilMorrisonMixedOppossingWall},
            {"BEAUSOLEILMORRISONMIXEDSTABLEFLOOR", HcInt_BeausoleilMorrisonMixedStableFloor},
            {"BEAUSOLEILMORRISONMIXEDUNSTABLEFLOOR", HcInt_BeausoleilMorrisonMixedUnstableFloor},
            {"BEAUSOLEILMORRISONMIXEDSTABLECEILING", HcInt_BeausoleilMorrisonMixedStableCeiling},
            {"BEAUSOLEILMORRISONMIXEDUNSTABLECEILING", HcInt_BeausoleilMorrisonMixedUnstableCeiling},
            {"FOHANNOPOLIDORIVERTICALWALL", HcInt_FohannoPolidoriVerticalWall},
            {"KARADAGCHILLEDCEILING", HcInt_KaradagChilledCeiling},
            {"ISO15099WINDOWS", HcInt_ISO15099Windows},
            {"GOLDSTEINNOVOSELACCEILINGDIFFUSERWINDOW", HcInt_GoldsteinNovoselacCeilingDiffuserWindow},
            {"GOLDSTEINNOVOSELACCEILINGDIFFUSERWALLS", HcInt_GoldsteinNovoselacCeilingDiffuserWalls},
            {"GOLDSTEINNOVOSELACCEILINGDIFFUSERFLOOR",HcInt_GoldsteinNovoselacCeilingDiffuserFloor},
        };

        std::unordered_map<std::string, int> HcExt_ConvectionTypesMap = {
            {"VALUE", -999},
            {"SCHEDULE", -999},
            {"TARP", TarpHcOutside},
            {"MOWITT", MoWiTTHcOutside},
            {"DOE-2", DOE2HcOutside},
            {"ADAPTIVECONVECTIONALGORITHM", AdaptiveConvectionAlgorithm},
            {"USERCURVE", HcExt_UserCurve},
            {"ASHRAEVERTICALWALL", HcExt_NaturalASHRAEVerticalWall},
            {"WALTONUNSTABLEHORIZONTALORTILT", HcExt_NaturalWaltonUnstableHorizontalOrTilt},
            {"WALTONSTABLEHORIZONTALORTILT", HcExt_NaturalWaltonStableHorizontalOrTilt},
            {"NUSSELTJURGES", HcExt_NusseltJurges},
            {"MCADAMS", HcExt_McAdams},
            {"MITCHELL", HcExt_Mitchell},
            {"CLEARROOF", HcExt_ClearRoof},
            {"EMMELVERTICAL", HcExt_EmmelVertical},
            {"EMMELROOF", HcExt_EmmelRoof},
            {"ALAMDARIHAMMONDVERTICALWALL", HcExt_AlamdariHammondVerticalWall},
            {"FOHANNOPOLIDORIVERTICALWALL", HcExt_FohannoPolidoriVerticalWall},
            {"ISO15099WINDOWS", HcExt_ISO15099Windows},
            {"ALAMDARIHAMMONDSTABLEHORIZONTAL", HcExt_AlamdariHammondStableHorizontal},
            {"ALAMDARIHAMMONDUNSTABLEHORIZONTAL", HcExt_AlamdariHammondUnstableHorizontal},
            {"SIMPLECOMBINED", HcExt_ASHRAESimpleCombined},
            {"TARPWINDWARD", HcExt_SparrowWindward},
            {"TARPLEEWARD", HcExt_SparrowLeeward},
            {"MOWITTWINDWARD", HcExt_MoWiTTWindward},
            {"MOWITTLEEWARD", HcExt_MoWiTTLeeward},
            {"DOE2WINDWARD", HcExt_DOE2Windward},
            {"DOE2LEEWARD", HcExt_DOE2Leeward},
            {"BLOCKENWINDWARD", HcExt_BlockenWindward},
        };
        // INTERFACE BLOCK SPECIFICATIONS
        // na

        // DERIVED TYPE DEFINITIONS
        // na

        // SUBROUTINE LOCAL VARIABLE DECLARATIONS:
        Array1D_string Alphas(9);
        Array1D<Real64> Numbers(2);
        int NumAlphas;
        int NumNumbers;
        int Count;
        int Status;
        int Found;
        bool ErrorsFound(false);
        int ExtValue;
        int IntValue;
        int Ptr;
        int Pass;
        int FieldNo;
        int NumField;
        std::string CurrentModuleObject;
        int PotentialAssignedValue;
        int SurfNum;

        // first get user-defined H models so they can be processed for later objects
        CurrentModuleObject = "SurfaceConvectionAlgorithm:Inside:UserCurve";
        int TotInsideHcUserCurves = inputProcessor->getNumObjectsFound(CurrentModuleObject);
        state.dataConvectionCoefficient->HcInsideUserCurve.allocate(TotInsideHcUserCurves);
        for (int Loop = 1; Loop <= TotInsideHcUserCurves; ++Loop) {
            inputProcessor->getObjectItem(state,
                                          CurrentModuleObject,
                                          Loop,
                                          cAlphaArgs,
                                          NumAlphas,
                                          rNumericArgs,
                                          NumNumbers,
                                          Status,
                                          lNumericFieldBlanks,
                                          lAlphaFieldBlanks,
                                          cAlphaFieldNames,
                                          cNumericFieldNames);
            state.dataConvectionCoefficient->HcInsideUserCurve(Loop).Name = cAlphaArgs(1);
            {
                auto const SELECT_CASE_var(cAlphaArgs(2));
                if (SELECT_CASE_var == "MEANAIRTEMPERATURE") {
                    state.dataConvectionCoefficient->HcInsideUserCurve(Loop).ReferenceTempType = RefTempMeanAirTemp;
                } else if (SELECT_CASE_var == "ADJACENTAIRTEMPERATURE") {
                    state.dataConvectionCoefficient->HcInsideUserCurve(Loop).ReferenceTempType = RefTempAdjacentAirTemp;
                } else if (SELECT_CASE_var == "SUPPLYAIRTEMPERATURE") {
                    state.dataConvectionCoefficient->HcInsideUserCurve(Loop).ReferenceTempType = RefTempSupplyAirTemp;
                } else {
                    ShowSevereError("GetUserSuppliedConvectionCoefficients: " + CurrentModuleObject + ": Invalid Key choice Entered, for " +
                                    cAlphaFieldNames(2) + '=' + cAlphaArgs(2));
                    ErrorsFound = true;
                }
            }

            if (!lAlphaFieldBlanks(3)) {
                state.dataConvectionCoefficient->HcInsideUserCurve(Loop).HcFnTempDiffCurveNum = GetCurveIndex(state, cAlphaArgs(3));
                if (state.dataConvectionCoefficient->HcInsideUserCurve(Loop).HcFnTempDiffCurveNum == 0) {
                    ShowSevereError("GetUserSuppliedConvectionCoefficients: " + CurrentModuleObject + ": Invalid Name Entered, for " +
                                    cAlphaFieldNames(3) + '=' + cAlphaArgs(3));
                    ErrorsFound = true;
                } else {                                                                                      // check type
                    ErrorsFound |= CurveManager::CheckCurveDims(state,
                                                                state.dataConvectionCoefficient->HcInsideUserCurve(Loop).HcFnTempDiffCurveNum, // Curve index
                                                                {1},                                          // Valid dimensions
                                                                RoutineName,                                  // Routine name
                                                                CurrentModuleObject,                          // Object Type
                                                                state.dataConvectionCoefficient->HcInsideUserCurve(Loop).Name,                 // Object Name
                                                                cAlphaFieldNames(3));                         // Field Name
                }
            } else {
                state.dataConvectionCoefficient->HcInsideUserCurve(Loop).HcFnTempDiffCurveNum = 0;
            }

            if (!lAlphaFieldBlanks(4)) {
                state.dataConvectionCoefficient->HcInsideUserCurve(Loop).HcFnTempDiffDivHeightCurveNum = GetCurveIndex(state, cAlphaArgs(4));
                if (state.dataConvectionCoefficient->HcInsideUserCurve(Loop).HcFnTempDiffDivHeightCurveNum == 0) {
                    ShowSevereError("GetUserSuppliedConvectionCoefficients: " + CurrentModuleObject + ": Invalid Name Entered, for " +
                                    cAlphaFieldNames(4) + '=' + cAlphaArgs(4));
                    ErrorsFound = true;
                } else {                                                                                               // check type
                    ErrorsFound |= CurveManager::CheckCurveDims(state,
                                                                state.dataConvectionCoefficient->HcInsideUserCurve(Loop).HcFnTempDiffDivHeightCurveNum, // Curve index
                                                                {1},                                                   // Valid dimensions
                                                                RoutineName,                                           // Routine name
                                                                CurrentModuleObject,                                   // Object Type
                                                                state.dataConvectionCoefficient->HcInsideUserCurve(Loop).Name,                          // Object Name
                                                                cAlphaFieldNames(4));                                  // Field Name
                }
            } else {
                state.dataConvectionCoefficient->HcInsideUserCurve(Loop).HcFnTempDiffDivHeightCurveNum = 0;
            }

            if (!lAlphaFieldBlanks(5)) {
                state.dataConvectionCoefficient->HcInsideUserCurve(Loop).HcFnACHCurveNum = GetCurveIndex(state, cAlphaArgs(5));
                if (state.dataConvectionCoefficient->HcInsideUserCurve(Loop).HcFnACHCurveNum == 0) {
                    ShowSevereError("GetUserSuppliedConvectionCoefficients: " + CurrentModuleObject + ": Invalid Name Entered, for " +
                                    cAlphaFieldNames(5) + '=' + cAlphaArgs(5));
                    ErrorsFound = true;
                } else {                                                                                 // check type
                    ErrorsFound |= CurveManager::CheckCurveDims(state,
                                                                state.dataConvectionCoefficient->HcInsideUserCurve(Loop).HcFnACHCurveNum, // Curve index
                                                                {1},                                     // Valid dimensions
                                                                RoutineName,                             // Routine name
                                                                CurrentModuleObject,                     // Object Type
                                                                state.dataConvectionCoefficient->HcInsideUserCurve(Loop).Name,            // Object Name
                                                                cAlphaFieldNames(5));                    // Field Name
                }
            } else {
                state.dataConvectionCoefficient->HcInsideUserCurve(Loop).HcFnACHCurveNum = 0;
            }

            if (!lAlphaFieldBlanks(6)) {
                state.dataConvectionCoefficient->HcInsideUserCurve(Loop).HcFnACHDivPerimLengthCurveNum = GetCurveIndex(state, cAlphaArgs(6));
                if (state.dataConvectionCoefficient->HcInsideUserCurve(Loop).HcFnACHDivPerimLengthCurveNum == 0) {
                    ShowSevereError("GetUserSuppliedConvectionCoefficients: " + CurrentModuleObject + ": Invalid Name Entered, for " +
                                    cAlphaFieldNames(6) + '=' + cAlphaArgs(6));
                    ErrorsFound = true;
                } else {                                                                                               // check type
                    ErrorsFound |= CurveManager::CheckCurveDims(state,
                                                                state.dataConvectionCoefficient->HcInsideUserCurve(Loop).HcFnACHDivPerimLengthCurveNum, // Curve index
                                                                {1},                                                   // Valid dimensions
                                                                RoutineName,                                           // Routine name
                                                                CurrentModuleObject,                                   // Object Type
                                                                state.dataConvectionCoefficient->HcInsideUserCurve(Loop).Name,                          // Object Name
                                                                cAlphaFieldNames(6));                                  // Field Name
                }
            } else {
                state.dataConvectionCoefficient->HcInsideUserCurve(Loop).HcFnACHDivPerimLengthCurveNum = 0;
            }

        } // end of 'SurfaceConvectionAlgorithm:Inside:UserCurve'

        CurrentModuleObject = "SurfaceConvectionAlgorithm:Outside:UserCurve";
        int TotOutsideHcUserCurves = inputProcessor->getNumObjectsFound(CurrentModuleObject);
        state.dataConvectionCoefficient->HcOutsideUserCurve.allocate(TotOutsideHcUserCurves);
        for (int Loop = 1; Loop <= TotOutsideHcUserCurves; ++Loop) {
            inputProcessor->getObjectItem(state,
                                          CurrentModuleObject,
                                          Loop,
                                          cAlphaArgs,
                                          NumAlphas,
                                          rNumericArgs,
                                          NumNumbers,
                                          Status,
                                          lNumericFieldBlanks,
                                          lAlphaFieldBlanks,
                                          cAlphaFieldNames,
                                          cNumericFieldNames);
            state.dataConvectionCoefficient->HcOutsideUserCurve(Loop).Name = cAlphaArgs(1);

            {
                auto const SELECT_CASE_var(cAlphaArgs(2));

                if (SELECT_CASE_var == "WEATHERFILE") {
                    state.dataConvectionCoefficient->HcOutsideUserCurve(Loop).WindSpeedType = RefWindWeatherFile;
                } else if (SELECT_CASE_var == "HEIGHTADJUST") {
                    state.dataConvectionCoefficient->HcOutsideUserCurve(Loop).WindSpeedType = RefWindAtZ;
                } else if (SELECT_CASE_var == "PARALLELCOMPONENT") {
                    state.dataConvectionCoefficient->HcOutsideUserCurve(Loop).WindSpeedType = RefWindParallComp;
                } else if (SELECT_CASE_var == "PARALLELCOMPONENTHEIGHTADJUST") {
                    state.dataConvectionCoefficient->HcOutsideUserCurve(Loop).WindSpeedType = RefWindParallCompAtZ;
                } else {
                    ShowSevereError("GetUserSuppliedConvectionCoefficients: " + CurrentModuleObject + ": Invalid Key choice Entered, for " +
                                    cAlphaFieldNames(2) + '=' + cAlphaArgs(2));
                    ErrorsFound = true;
                }
            }

            // A3 , \field Hf Function of Wind Speed Curve Name
            if (!lAlphaFieldBlanks(3)) {
                state.dataConvectionCoefficient->HcOutsideUserCurve(Loop).HfFnWindSpeedCurveNum = GetCurveIndex(state, cAlphaArgs(3));
                if (state.dataConvectionCoefficient->HcOutsideUserCurve(Loop).HfFnWindSpeedCurveNum == 0) {
                    ShowSevereError("GetUserSuppliedConvectionCoefficients: " + CurrentModuleObject + ": Invalid Name Entered, for " +
                                    cAlphaFieldNames(3) + '=' + cAlphaArgs(3));
                    ErrorsFound = true;
                } else {                                                                                        // check type
                    ErrorsFound |= CurveManager::CheckCurveDims(state,
                                                                state.dataConvectionCoefficient->HcOutsideUserCurve(Loop).HfFnWindSpeedCurveNum, // Curve index
                                                                {1},                                            // Valid dimensions
                                                                RoutineName,                                    // Routine name
                                                                CurrentModuleObject,                            // Object Type
                                                                state.dataConvectionCoefficient->HcOutsideUserCurve(Loop).Name,                  // Object Name
                                                                cAlphaFieldNames(3));                           // Field Name
                }
            } else {
                state.dataConvectionCoefficient->HcOutsideUserCurve(Loop).HfFnWindSpeedCurveNum = 0;
            }

            //  A4 , \field Hn Function of Temperature Difference Curve Name
            if (!lAlphaFieldBlanks(4)) {
                state.dataConvectionCoefficient->HcOutsideUserCurve(Loop).HnFnTempDiffCurveNum = GetCurveIndex(state, cAlphaArgs(4));
                if (state.dataConvectionCoefficient->HcOutsideUserCurve(Loop).HnFnTempDiffCurveNum == 0) {
                    ShowSevereError("GetUserSuppliedConvectionCoefficients: " + CurrentModuleObject + ": Invalid Name Entered, for " +
                                    cAlphaFieldNames(4) + '=' + cAlphaArgs(4));
                    ErrorsFound = true;
                } else {                                                                                       // check type
                    ErrorsFound |= CurveManager::CheckCurveDims(state,
                                                                state.dataConvectionCoefficient->HcOutsideUserCurve(Loop).HnFnTempDiffCurveNum, // Curve index
                                                                {1},                                           // Valid dimensions
                                                                RoutineName,                                   // Routine name
                                                                CurrentModuleObject,                           // Object Type
                                                                state.dataConvectionCoefficient->HcOutsideUserCurve(Loop).Name,                 // Object Name
                                                                cAlphaFieldNames(4));                          // Field Name
                }
            } else {
                state.dataConvectionCoefficient->HcOutsideUserCurve(Loop).HnFnTempDiffCurveNum = 0;
            }

            //  A5 , \field Hn Function of Temperature Difference Divided by Height Curve Name
            if (!lAlphaFieldBlanks(5)) {
                state.dataConvectionCoefficient->HcOutsideUserCurve(Loop).HnFnTempDiffDivHeightCurveNum = GetCurveIndex(state, cAlphaArgs(5));
                if (state.dataConvectionCoefficient->HcOutsideUserCurve(Loop).HnFnTempDiffDivHeightCurveNum == 0) {
                    ShowSevereError("GetUserSuppliedConvectionCoefficients: " + CurrentModuleObject + ": Invalid Name Entered, for " +
                                    cAlphaFieldNames(5) + '=' + cAlphaArgs(5));
                    ErrorsFound = true;
                } else {                                                                                                // check type
                    ErrorsFound |= CurveManager::CheckCurveDims(state,
                                                                state.dataConvectionCoefficient->HcOutsideUserCurve(Loop).HnFnTempDiffDivHeightCurveNum, // Curve index
                                                                {1},                                                    // Valid dimensions
                                                                RoutineName,                                            // Routine name
                                                                CurrentModuleObject,                                    // Object Type
                                                                state.dataConvectionCoefficient->HcOutsideUserCurve(Loop).Name,                          // Object Name
                                                                cAlphaFieldNames(5));                                   // Field Name
                }
            } else {
                state.dataConvectionCoefficient->HcOutsideUserCurve(Loop).HnFnTempDiffDivHeightCurveNum = 0;
            }

        } // 'SurfaceConvectionAlgorithm:Outside:UserCurve'

        // now get user directed overrides at the surface level.
        TotIntConvCoeff = 0;
        TotExtConvCoeff = 0;
        CurrentModuleObject = "SurfaceProperty:ConvectionCoefficients:MultipleSurface";
        Count = inputProcessor->getNumObjectsFound(CurrentModuleObject);
        for (int Loop = 1; Loop <= Count; ++Loop) {
            inputProcessor->getObjectItem(state,
                                          CurrentModuleObject,
                                          Loop,
                                          Alphas,
                                          NumAlphas,
                                          Numbers,
                                          NumNumbers,
                                          Status,
                                          lNumericFieldBlanks,
                                          lAlphaFieldBlanks,
                                          cAlphaFieldNames,
                                          cNumericFieldNames);
            if (Alphas(2) == "INSIDE") {
                ++TotIntConvCoeff;
            }
            if (Alphas(6) == "INSIDE") {
                ++TotIntConvCoeff;
            }
            if (Alphas(2) == "OUTSIDE") {
                ++TotExtConvCoeff;
            }
            if (Alphas(6) == "OUTSIDE") {
                ++TotExtConvCoeff;
            }
            if (NumAlphas >= 2 && lAlphaFieldBlanks(2)) {
                ShowWarningError("GetUserConvectionCoefficients: " + CurrentModuleObject + ", for " + cAlphaFieldNames(1) + '=' + Alphas(1));
                ShowContinueError(cAlphaFieldNames(2) + " is blank and rest of fields will not be processed.");
            }
            if (NumAlphas >= 6 && lAlphaFieldBlanks(6)) {
                ShowWarningError("GetUserConvectionCoefficients: " + CurrentModuleObject + ", for " + cAlphaFieldNames(1) + '=' + Alphas(1));
                ShowContinueError(cAlphaFieldNames(6) + " is blank and rest of fields will not be processed.");
            }
        }
        CurrentModuleObject = "SurfaceProperty:ConvectionCoefficients";
        Count = inputProcessor->getNumObjectsFound(CurrentModuleObject);
        for (int Loop = 1; Loop <= Count; ++Loop) {
            inputProcessor->getObjectItem(state,
                                          CurrentModuleObject,
                                          Loop,
                                          Alphas,
                                          NumAlphas,
                                          Numbers,
                                          NumNumbers,
                                          Status,
                                          lNumericFieldBlanks,
                                          lAlphaFieldBlanks,
                                          cAlphaFieldNames,
                                          cNumericFieldNames);
            if (Alphas(2) == "INSIDE") {
                ++TotIntConvCoeff;
            }
            if (Alphas(6) == "INSIDE") {
                ++TotIntConvCoeff;
            }
            if (Alphas(2) == "OUTSIDE") {
                ++TotExtConvCoeff;
            }
            if (Alphas(6) == "OUTSIDE") {
                ++TotExtConvCoeff;
            }
            if (NumAlphas >= 2 && lAlphaFieldBlanks(2)) {
                ShowWarningError("GetUserConvectionCoefficients: " + CurrentModuleObject + ", for " + cAlphaFieldNames(1) + '=' + Alphas(1));
                ShowContinueError(cAlphaFieldNames(2) + " is blank and rest of fields will not be processed.");
            }
            if (NumAlphas >= 6 && lAlphaFieldBlanks(6)) {
                ShowWarningError("GetUserConvectionCoefficients: " + CurrentModuleObject + ", for " + cAlphaFieldNames(1) + '=' + Alphas(1));
                ShowContinueError(cAlphaFieldNames(6) + " is blank and rest of fields will not be processed.");
            }
        }

        // Reserve space for air boundary IRT inside convection override
        if (DataHeatBalance::AnyAirBoundary) ++TotIntConvCoeff;

        UserIntConvectionCoeffs.allocate(TotIntConvCoeff);
        UserExtConvectionCoeffs.allocate(TotExtConvCoeff);

        TotIntConvCoeff = 0;
        TotExtConvCoeff = 0;

        // Preset inside convection coefficient override for air boundary IRT surfaces
        // Doing this here rather than try to add a new convection type for this
        if (DataHeatBalance::AnyAirBoundary) {
            ++TotIntConvCoeff;
            UserIntConvectionCoeffs(TotIntConvCoeff).OverrideType = ConvCoefValue;
            UserIntConvectionCoeffs(TotIntConvCoeff).OverrideValue = LowHConvLimit;
            UserIntConvectionCoeffs(TotIntConvCoeff).SurfaceName = "Air Boundary IRT Surfaces";
            UserIntConvectionCoeffs(TotIntConvCoeff).WhichSurface = -999;
            for (int surfNum : DataSurfaces::AllHTSurfaceList) {
                auto &surf = Surface(surfNum);
                if (state.dataConstruction->Construct(surf.Construction).TypeIsAirBoundaryIRTSurface) {
                    surf.IntConvCoeff = TotIntConvCoeff;
                }
            }
        }

        //   Now, get for real and check for consistency
        CurrentModuleObject = "SurfaceProperty:ConvectionCoefficients";
        Count = inputProcessor->getNumObjectsFound(CurrentModuleObject);
        for (int Loop = 1; Loop <= Count; ++Loop) {
            inputProcessor->getObjectItem(state,
                                          CurrentModuleObject,
                                          Loop,
                                          Alphas,
                                          NumAlphas,
                                          Numbers,
                                          NumNumbers,
                                          Status,
                                          lNumericFieldBlanks,
                                          lAlphaFieldBlanks,
                                          cAlphaFieldNames,
                                          cNumericFieldNames);
            Found = UtilityRoutines::FindItemInList(Alphas(1), Surface);
            if (Found == 0) {
                ShowSevereError("GetUserConvectionCoefficients: " + CurrentModuleObject + ", illegal value for " + cAlphaFieldNames(1) + '=' +
                                Alphas(1));
                ErrorsFound = true;
                continue;
            }

            Ptr = 2;
            FieldNo = 2;
            NumField = 1;
            for (Pass = 1; Pass <= 2; ++Pass) {

                {
                    auto const SELECT_CASE_var(Alphas(Ptr));
                    if (SELECT_CASE_var == "OUTSIDE") {
                        if (Surface(Found).OSCPtr > 0) {
                            ShowSevereError("GetUserSuppliedConvectionCoefficients: " + CurrentModuleObject + ", OUTSIDE " + CurrentModuleObject +
                                            " cannot be specified for OtherSideCoefficient Surface=" + Alphas(1));
                            ErrorsFound = true;
                        }
                        ExtValue = 0;
                        PotentialAssignedValue = 0;
                        std::string equationName = Alphas(Ptr + 1);
                        if (HcExt_ConvectionTypesMap.find(equationName) != HcExt_ConvectionTypesMap.end()){
                            ExtValue = HcExt_ConvectionTypesMap.at(equationName);

                            if ((equationName == "SIMPLECOMBINED") || (equationName == "TARP") || (equationName == "MOWITT") || (equationName == "DOE-2") || (equationName == "ADAPTIVECONVECTIONALGORITHM")) {
                                PotentialAssignedValue = -ExtValue;
                            } else if (equationName == "VALUE") {
                                ++TotExtConvCoeff;
                                UserExtConvectionCoeffs(TotExtConvCoeff).SurfaceName = Alphas(1);
                                UserExtConvectionCoeffs(TotExtConvCoeff).WhichSurface = Found;
                                if (Numbers(NumField) < LowHConvLimit || Numbers(NumField) > HighHConvLimit) {
                                    ShowSevereError(RoutineName + CurrentModuleObject + "=\"" + Alphas(1) + ", out of range value");
                                    ShowContinueError(cAlphaFieldNames(Ptr) + '=' + Alphas(Ptr) + ", " + cNumericFieldNames(NumField) + "=[" +
                                                      RoundSigDigits(Numbers(NumField), 5) + "].");
                                    ShowContinueError("Out-of-range from low/high limits=[>=" + RoundSigDigits(LowHConvLimit, 9) +
                                                      ", <=" + RoundSigDigits(HighHConvLimit, 1) + "].");
                                    ShowContinueError("Limits are set (or default) in HeatBalanceAlgorithm object.");
                                    ErrorsFound = true;
                                }
                                UserExtConvectionCoeffs(TotExtConvCoeff).OverrideType = ConvCoefValue;
                                UserExtConvectionCoeffs(TotExtConvCoeff).OverrideValue = Numbers(NumField);
                                if (!lAlphaFieldBlanks(Ptr + 2)) {
                                    ShowWarningError(RoutineName + CurrentModuleObject + "=\"" + Alphas(1) + ", duplicate value");
                                    ShowContinueError("Since VALUE is used for \"" + cAlphaFieldNames(FieldNo + 2) + "\", " + cAlphaFieldNames(Ptr + 2) +
                                                      '=' + Alphas(Ptr + 2) + " is ignored.");
                                }
                                PotentialAssignedValue = TotExtConvCoeff;
                            } else if (equationName == "SCHEDULE") { // Schedule
                                ++TotExtConvCoeff;
                                UserExtConvectionCoeffs(TotExtConvCoeff).SurfaceName = Alphas(1);
                                UserExtConvectionCoeffs(TotExtConvCoeff).WhichSurface = Found;
                                UserExtConvectionCoeffs(TotExtConvCoeff).OverrideType = ConvCoefSchedule;
                                UserExtConvectionCoeffs(TotExtConvCoeff).ScheduleIndex = GetScheduleIndex(state, Alphas(Ptr + 2));
                                if (UserExtConvectionCoeffs(TotExtConvCoeff).ScheduleIndex == 0) {
                                    ShowSevereError(RoutineName + CurrentModuleObject + "=\"" + Alphas(1) + ", invalid value");
                                    ShowContinueError(" Invalid " + cAlphaFieldNames(Ptr + 2) + " entered=" + Alphas(Ptr + 2));
                                    ErrorsFound = true;
                                } else {
                                    UserExtConvectionCoeffs(TotExtConvCoeff).ScheduleName = Alphas(Ptr + 2);
                                }
                                PotentialAssignedValue = TotExtConvCoeff;
                            } else if (ExtValue == HcExt_UserCurve) { // User curve
                                ++TotExtConvCoeff;
                                UserExtConvectionCoeffs(TotExtConvCoeff).SurfaceName = Alphas(1);
                                UserExtConvectionCoeffs(TotExtConvCoeff).WhichSurface = Found;
                                UserExtConvectionCoeffs(TotExtConvCoeff).OverrideType = ConvCoefUserCurve;
                                UserExtConvectionCoeffs(TotExtConvCoeff).UserCurveIndex =
                                    UtilityRoutines::FindItemInList(Alphas(Ptr + 3), state.dataConvectionCoefficient->HcOutsideUserCurve);
                                if (UserExtConvectionCoeffs(TotExtConvCoeff).UserCurveIndex == 0) {
                                    ShowSevereError(RoutineName + CurrentModuleObject + "=\"" + Alphas(1) + ", invalid value");
                                    ShowContinueError(" Invalid " + cAlphaFieldNames(Ptr + 3) + " entered=" + Alphas(Ptr + 3));
                                    ErrorsFound = true;
                                }
                                PotentialAssignedValue = TotExtConvCoeff;
                            } else if (ExtValue > HcExt_UserCurve) {
                                // specificmodel
                                ++TotExtConvCoeff;
                                UserExtConvectionCoeffs(TotExtConvCoeff).SurfaceName = Alphas(1);
                                UserExtConvectionCoeffs(TotExtConvCoeff).WhichSurface = Found;
                                UserExtConvectionCoeffs(TotExtConvCoeff).OverrideType = ConvCoefSpecifiedModel;
                                UserExtConvectionCoeffs(TotExtConvCoeff).HcModelEq = ExtValue;
                                PotentialAssignedValue = TotExtConvCoeff;

                            } else {
                                ShowSevereError(RoutineName + CurrentModuleObject + "=\"" + Alphas(1) + ", check input");
                                ShowContinueError("Check Input Entered :" + Alphas(Ptr + 1));
                                ErrorsFound = true;
                            }
                            if (Surface(Found).ExtConvCoeff != 0) {
                                ShowSevereError(RoutineName + CurrentModuleObject + "=\"" + Alphas(1) + ", invalid value");
                                ShowContinueError("Duplicate (Outside) assignment attempt");
                                ErrorsFound = true;
                            } else {
                                Surface(Found).ExtConvCoeff = PotentialAssignedValue;
                            }
                        }

                    } else if (SELECT_CASE_var == "INSIDE") {
                        IntValue = 0;
                        PotentialAssignedValue = 0;
                        std::string equationName = Alphas(Ptr + 1);
                        if (HcInt_ConvectionTypesMap.find(equationName) != HcInt_ConvectionTypesMap.end()) {
                            IntValue = HcInt_ConvectionTypesMap.at(equationName);
                            if ((equationName == "SIMPLE") || (equationName == "TARP") || (equationName == "ADAPTIVECONVECTIONALGORITHM")) {
                                ApplyConvectionValue(state, Alphas(1), "INSIDE", -IntValue);
                            } else if (equationName == "VALUE") {
                                ++TotIntConvCoeff;
                                UserIntConvectionCoeffs(TotIntConvCoeff).SurfaceName = Alphas(1);
                                UserIntConvectionCoeffs(TotIntConvCoeff).WhichSurface = Found;
                                if (Numbers(NumField) < LowHConvLimit || Numbers(NumField) > HighHConvLimit) {
                                    ShowSevereError(RoutineName + CurrentModuleObject + "=\"" + Alphas(1) + ", out of range value");
                                    ShowContinueError(cAlphaFieldNames(Ptr) + '=' + Alphas(Ptr) + ", " + cNumericFieldNames(NumField) + "=[" +
                                                      RoundSigDigits(Numbers(NumField), 5) + "].");
                                    ShowContinueError("Out-of-range from low/high limits=[>=" + RoundSigDigits(LowHConvLimit, 9) +
                                                      ", <=" + RoundSigDigits(HighHConvLimit, 1) + "].");
                                    ShowContinueError("Limits are set (or default) in HeatBalanceAlgorithm object.");
                                    ErrorsFound = true;
                                }
                                UserIntConvectionCoeffs(TotIntConvCoeff).OverrideType = ConvCoefValue;
                                UserIntConvectionCoeffs(TotIntConvCoeff).OverrideValue = Numbers(NumField);
                                if (!lAlphaFieldBlanks(Ptr + 2)) {
                                    ShowWarningError(RoutineName + CurrentModuleObject + "=\"" + Alphas(1) + ", duplicate value");
                                    ShowContinueError("Since VALUE is used for \"" + cAlphaFieldNames(FieldNo + 1) + "\", " +
                                                      cAlphaFieldNames(Ptr + 2) + '=' + Alphas(Ptr + 2) + " is ignored.");
                                }
                                PotentialAssignedValue = TotIntConvCoeff;
                            } else if (equationName == "SCHEDULE") {
                                ++TotIntConvCoeff;
                                UserIntConvectionCoeffs(TotIntConvCoeff).SurfaceName = Alphas(1);
                                UserIntConvectionCoeffs(TotIntConvCoeff).WhichSurface = Found;
                                UserIntConvectionCoeffs(TotIntConvCoeff).OverrideType = ConvCoefSchedule;
                                UserIntConvectionCoeffs(TotIntConvCoeff).ScheduleIndex = GetScheduleIndex(state, Alphas(Ptr + 2));
                                if (UserIntConvectionCoeffs(TotIntConvCoeff).ScheduleIndex == 0) {
                                    ShowSevereError(RoutineName + CurrentModuleObject + "=\"" + Alphas(1) + ", invalid value");
                                    ShowContinueError(" Invalid " + cAlphaFieldNames(Ptr + 2) + " entered=" + Alphas(Ptr + 2));
                                    ErrorsFound = true;
                                } else {
                                    UserIntConvectionCoeffs(TotIntConvCoeff).ScheduleName = Alphas(Ptr + 2);
                                }
                                PotentialAssignedValue = TotIntConvCoeff;
                            } else if (IntValue == HcInt_UserCurve) {
                                ++TotIntConvCoeff;
                                UserIntConvectionCoeffs(TotIntConvCoeff).SurfaceName = Alphas(1);
                                UserIntConvectionCoeffs(TotIntConvCoeff).WhichSurface = Found;
                                UserIntConvectionCoeffs(TotIntConvCoeff).OverrideType = ConvCoefUserCurve;
                                UserIntConvectionCoeffs(TotIntConvCoeff).UserCurveIndex =
                                    UtilityRoutines::FindItemInList(Alphas(Ptr + 3), state.dataConvectionCoefficient->HcInsideUserCurve);
                                if (UserIntConvectionCoeffs(TotIntConvCoeff).UserCurveIndex == 0) {
                                    ShowSevereError(RoutineName + CurrentModuleObject + "=\"" + Alphas(1) + ", invalid value");
                                    ShowContinueError(" Invalid " + cAlphaFieldNames(Ptr + 3) + " entered=" + Alphas(Ptr + 3));
                                    ErrorsFound = true;
                                }
                                PotentialAssignedValue = TotIntConvCoeff;
                            } else if (IntValue > HcInt_UserCurve) {
                                // specificmodel
                                ++TotIntConvCoeff;
                                UserIntConvectionCoeffs(TotIntConvCoeff).SurfaceName = Alphas(1);
                                UserIntConvectionCoeffs(TotIntConvCoeff).WhichSurface = Found;
                                UserIntConvectionCoeffs(TotIntConvCoeff).OverrideType = ConvCoefSpecifiedModel;
                                UserIntConvectionCoeffs(TotIntConvCoeff).HcModelEq = IntValue;
                                PotentialAssignedValue = TotIntConvCoeff;

                            } else {
                                // treat CeilingDiffuser and TrombeWall special
                                if (UtilityRoutines::SameString(Alphas(Ptr + 1), "CEILINGDIFFUSER") ||
                                    UtilityRoutines::SameString(Alphas(Ptr + 1), "TROMBEWALL")) {
                                    ShowSevereError(RoutineName + CurrentModuleObject + "=\"" + Alphas(1) + ", invalid value");
                                    ShowContinueError("Invalid Value Entered, for " + cAlphaFieldNames(Ptr) + '=' + Alphas(Ptr));
                                    ShowContinueError("invalid value in " + cAlphaFieldNames(Ptr + 1) + '=' + Alphas(Ptr + 1) +
                                                      "\". This type is only applicable at a Zone level.");
                                    ErrorsFound = true;
                                } else { // really invalid
                                    ShowSevereError(RoutineName + CurrentModuleObject + "=\"" + Alphas(1) + ", invalid value");
                                    ShowContinueError("Invalid Value Entered, for " + cAlphaFieldNames(Ptr) + '=' + Alphas(Ptr));
                                    ShowContinueError("invalid value in " + cAlphaFieldNames(Ptr + 1) + '=' + Alphas(Ptr + 1));
                                    ErrorsFound = true;
                                }
                            }
                        }
                        if (Surface(Found).IntConvCoeff != 0) {
                            ShowSevereError(RoutineName + CurrentModuleObject + "=\"" + Alphas(1) + ", duplicate (inside)");
                            ShowContinueError("Duplicate (Inside) assignment attempt.");
                            ErrorsFound = true;
                        } else {
                            Surface(Found).IntConvCoeff = PotentialAssignedValue;
                        }

                    } else if (SELECT_CASE_var == std::string()) { // Blank

                    } else {
                        ShowSevereError(RoutineName + CurrentModuleObject + "=\"" + Alphas(1) + ", invalid value");
                        ShowContinueError("Invalid Value Entered, for " + cAlphaFieldNames(Ptr) + '=' + Alphas(Ptr));
                        ErrorsFound = true;
                    }
                }

                Ptr += 4;
                FieldNo += 4;
                ++NumField;
            }
        }

        CurrentModuleObject = "SurfaceProperty:ConvectionCoefficients:MultipleSurface";
        Count = inputProcessor->getNumObjectsFound(CurrentModuleObject);
        for (int Loop = 1; Loop <= Count; ++Loop) {
            inputProcessor->getObjectItem(state,
                                          CurrentModuleObject,
                                          Loop,
                                          Alphas,
                                          NumAlphas,
                                          Numbers,
                                          NumNumbers,
                                          Status,
                                          lNumericFieldBlanks,
                                          lAlphaFieldBlanks,
                                          cAlphaFieldNames,
                                          cNumericFieldNames);
            // Check Field 1 for validity
            if (ValidSurfaceTypes.find(Alphas(1)) == ValidSurfaceTypes.end()){
                ShowSevereError(RoutineName + CurrentModuleObject + "=\"" + Alphas(1) + ", invalid value");
                ShowContinueError("illegal value for " + cAlphaFieldNames(1) + '=' + Alphas(1));
                ErrorsFound = true;
            }
            Ptr = 2;
            FieldNo = 2;
            NumField = 1;
            for (Pass = 1; Pass <= 2; ++Pass) {

                {
                    auto const SELECT_CASE_var(Alphas(Ptr));
                    if (SELECT_CASE_var == "OUTSIDE") {
                        std::string equationName = Alphas(Ptr + 1);
                        if (HcExt_ConvectionTypesMap.find(equationName) != HcExt_ConvectionTypesMap.end()) {
                            ExtValue = HcExt_ConvectionTypesMap.at(equationName);
                            if (equationName == "SIMPLE" || equationName == "TARP" || equationName == "MOWITT" || equationName == "DOE-2" || equationName == "ADAPTIVECONVECTIONALGORITHM" ) {
                                ApplyConvectionValue(state, Alphas(1), "OUTSIDE", -ExtValue);
                            } else if (equationName == "VALUE") {
                                // SimpleValueAssignment via UserExtConvectionCoeffs array
                                ++TotExtConvCoeff;
                                UserExtConvectionCoeffs(TotExtConvCoeff).SurfaceName = Alphas(Ptr);
                                UserExtConvectionCoeffs(TotExtConvCoeff).WhichSurface = -999;
                                if (Numbers(NumField) < LowHConvLimit || Numbers(NumField) > HighHConvLimit) {
                                    ShowSevereError(RoutineName + CurrentModuleObject + "=\"" + Alphas(1) + ", out of range value");
                                    ShowContinueError(cAlphaFieldNames(Ptr) + '=' + Alphas(Ptr) + ", " + cNumericFieldNames(NumField) + "=[" +
                                                      RoundSigDigits(Numbers(NumField), 5) + "].");
                                    ShowContinueError("Out-of-range from low/high limits=[>=" + RoundSigDigits(LowHConvLimit, 9) +
                                                      ", <=" + RoundSigDigits(HighHConvLimit, 1) + "].");
                                    ShowContinueError("Limits are set (or default) in HeatBalanceAlgorithm object.");
                                    ErrorsFound = true;
                                }
                                UserExtConvectionCoeffs(TotExtConvCoeff).OverrideType = ConvCoefValue;
                                UserExtConvectionCoeffs(TotExtConvCoeff).OverrideValue = Numbers(NumField);
                                if (!lAlphaFieldBlanks(Ptr + 2)) {
                                    ShowWarningError(RoutineName + CurrentModuleObject + "=\"" + Alphas(1) + ", duplicate value");
                                    ShowContinueError("Since VALUE is used for \"" + cAlphaFieldNames(FieldNo + 2) + "\", " +
                                                      cAlphaFieldNames(Ptr + 2) + '=' + Alphas(Ptr + 2) + " is ignored.");
                                }
                                ApplyConvectionValue(state, Alphas(1), "OUTSIDE", TotExtConvCoeff);
                            } else if (equationName == "SCHEDULE") {
                                ++TotExtConvCoeff;
                                UserExtConvectionCoeffs(TotExtConvCoeff).SurfaceName = Alphas(Ptr);
                                UserExtConvectionCoeffs(TotExtConvCoeff).WhichSurface = -999;
                                UserExtConvectionCoeffs(TotExtConvCoeff).OverrideType = ConvCoefSchedule;
                                UserExtConvectionCoeffs(TotExtConvCoeff).ScheduleIndex = GetScheduleIndex(state, Alphas(Ptr + 2));
                                if (UserExtConvectionCoeffs(TotExtConvCoeff).ScheduleIndex == 0) {
                                    ShowSevereError(RoutineName + CurrentModuleObject + "=\"" + Alphas(1) + ", invalid value");
                                    ShowContinueError(" Invalid " + cAlphaFieldNames(Ptr + 2) + " entered=" + Alphas(Ptr + 2));
                                    ErrorsFound = true;
                                } else {
                                    UserExtConvectionCoeffs(TotExtConvCoeff).ScheduleName = Alphas(Ptr + 2);
                                }
                                ApplyConvectionValue(state, Alphas(1), "OUTSIDE", TotExtConvCoeff);
                            } else if (ExtValue == HcExt_UserCurve) { // User curve
                                ++TotExtConvCoeff;
                                UserExtConvectionCoeffs(TotExtConvCoeff).SurfaceName = Alphas(Ptr);
                                UserExtConvectionCoeffs(TotExtConvCoeff).WhichSurface = -999;
                                UserExtConvectionCoeffs(TotExtConvCoeff).OverrideType = ConvCoefUserCurve;
                                UserExtConvectionCoeffs(TotExtConvCoeff).UserCurveIndex =
                                    UtilityRoutines::FindItemInList(Alphas(Ptr + 3), state.dataConvectionCoefficient->HcOutsideUserCurve);
                                if (UserExtConvectionCoeffs(TotExtConvCoeff).UserCurveIndex == 0) {
                                    ShowSevereError(RoutineName + CurrentModuleObject + "=\"" + Alphas(1) + ", invalid value");
                                    ShowContinueError(" Invalid " + cAlphaFieldNames(Ptr + 3) + " entered=" + Alphas(Ptr + 3));
                                    ErrorsFound = true;
                                }
                                PotentialAssignedValue = TotExtConvCoeff;
                                ApplyConvectionValue(state, Alphas(1), "OUTSIDE", TotExtConvCoeff);

                            } else if (ExtValue > HcExt_UserCurve) {
                                // specificmodel
                                ++TotExtConvCoeff;
                                UserExtConvectionCoeffs(TotExtConvCoeff).SurfaceName = Alphas(Ptr);
                                UserExtConvectionCoeffs(TotExtConvCoeff).WhichSurface = -999;
                                UserExtConvectionCoeffs(TotExtConvCoeff).OverrideType = ConvCoefSpecifiedModel;
                                UserExtConvectionCoeffs(TotExtConvCoeff).HcModelEq = ExtValue;
                                PotentialAssignedValue = TotExtConvCoeff;
                                ApplyConvectionValue(state, Alphas(1), "OUTSIDE", TotExtConvCoeff);
                            } else {
                                ++TotExtConvCoeff;
                                UserExtConvectionCoeffs(TotExtConvCoeff).SurfaceName = Alphas(Ptr);
                                UserExtConvectionCoeffs(TotExtConvCoeff).WhichSurface = -999;
                                UserExtConvectionCoeffs(TotExtConvCoeff).OverrideType = ConvCoefSpecifiedModel;
                                UserExtConvectionCoeffs(TotExtConvCoeff).HcModelEq = ExtValue;
                                PotentialAssignedValue = TotExtConvCoeff;
                                ApplyConvectionValue(state, Alphas(1), "OUTSIDE", TotExtConvCoeff);
                            }
                        }
                        else {
                            ShowSevereError(RoutineName + CurrentModuleObject + "=\"" + Alphas(1) + ", check input");
                            ShowContinueError("Check Input Entered :" + Alphas(Ptr + 1));
                            ErrorsFound = true;
                        }
                    } else if (SELECT_CASE_var == "INSIDE") {
                        std::string equationName = Alphas(Ptr + 1);
                        if (HcInt_ConvectionTypesMap.find(equationName) != HcInt_ConvectionTypesMap.end()){
                            IntValue = HcInt_ConvectionTypesMap.at(equationName);
                            if ((equationName == "SIMPLE") || (equationName == "TARP") || (equationName == "ADAPTIVECONVECTIONALGORITHM")) {
                                ApplyConvectionValue(state, Alphas(1), "INSIDE", -IntValue);
                            } else if (equationName == "VALUE") {
                                // SimpleValueAssignment via UserExtConvectionCoeffs array
                                ++TotIntConvCoeff;
                                UserIntConvectionCoeffs(TotIntConvCoeff).SurfaceName = Alphas(Ptr);
                                UserIntConvectionCoeffs(TotIntConvCoeff).WhichSurface = -999;
                                if (Numbers(NumField) < LowHConvLimit || Numbers(NumField) > HighHConvLimit) {
                                    ShowSevereError(RoutineName + CurrentModuleObject + "=\"" + Alphas(1) + ", out of range value");
                                    ShowContinueError(cAlphaFieldNames(Ptr) + '=' + Alphas(Ptr) + ", " + cNumericFieldNames(NumField) + "=[" +
                                                      RoundSigDigits(Numbers(NumField), 5) + "].");
                                    ShowContinueError("Out-of-range from low/high limits=[>=" + RoundSigDigits(LowHConvLimit, 9) +
                                                      ", <=" + RoundSigDigits(HighHConvLimit, 1) + "].");
                                    ShowContinueError("Limits are set (or default) in HeatBalanceAlgorithm object.");
                                    ErrorsFound = true;
                                }
                                UserIntConvectionCoeffs(TotIntConvCoeff).OverrideType = ConvCoefValue;
                                UserIntConvectionCoeffs(TotIntConvCoeff).OverrideValue = Numbers(NumField);
                                if (!lAlphaFieldBlanks(Ptr + 2)) {
                                    ShowWarningError(RoutineName + CurrentModuleObject + "=\"" + Alphas(1) + ", duplicate value");
                                    ShowContinueError("Since VALUE is used for \"" + cAlphaFieldNames(FieldNo + 2) + "\", " + cAlphaFieldNames(Ptr + 2) +
                                                      '=' + Alphas(Ptr + 2) + " is ignored.");
                                }
                                ApplyConvectionValue(state, Alphas(1), "INSIDE", TotIntConvCoeff);
                            } else if (equationName == "SCHEDULE") {
                                ++TotIntConvCoeff;
                                UserIntConvectionCoeffs(TotIntConvCoeff).SurfaceName = Alphas(Ptr);
                                UserIntConvectionCoeffs(TotIntConvCoeff).WhichSurface = -999;
                                UserIntConvectionCoeffs(TotIntConvCoeff).OverrideType = ConvCoefSchedule;
                                UserIntConvectionCoeffs(TotIntConvCoeff).ScheduleIndex = GetScheduleIndex(state, Alphas(Ptr + 2));
                                if (UserIntConvectionCoeffs(TotIntConvCoeff).ScheduleIndex == 0) {
                                    ShowSevereError(RoutineName + CurrentModuleObject + "=\"" + Alphas(1) + ", invalid value");
                                    ShowContinueError(" Invalid " + cAlphaFieldNames(Ptr + 2) + " entered=" + Alphas(Ptr + 2));
                                    ErrorsFound = true;
                                } else {
                                    UserIntConvectionCoeffs(TotIntConvCoeff).ScheduleName = Alphas(Ptr + 2);
                                }
                                ApplyConvectionValue(state, Alphas(1), "INSIDE", TotIntConvCoeff);
                            } else if (IntValue == HcInt_UserCurve) {
                                ++TotIntConvCoeff;
                                UserIntConvectionCoeffs(TotIntConvCoeff).SurfaceName = Alphas(Ptr);
                                UserIntConvectionCoeffs(TotIntConvCoeff).WhichSurface = -999;
                                UserIntConvectionCoeffs(TotIntConvCoeff).OverrideType = ConvCoefUserCurve;
                                UserIntConvectionCoeffs(TotIntConvCoeff).UserCurveIndex =
                                    UtilityRoutines::FindItemInList(Alphas(Ptr + 3), state.dataConvectionCoefficient->HcInsideUserCurve);
                                if (UserIntConvectionCoeffs(TotIntConvCoeff).UserCurveIndex == 0) {

                                    ShowSevereError(RoutineName + CurrentModuleObject + "=\"" + Alphas(1) + ", invalid value");
                                    ShowContinueError(" Invalid " + cAlphaFieldNames(Ptr + 3) + " entered=" + Alphas(Ptr + 3));
                                    ErrorsFound = true;
                                }
                                PotentialAssignedValue = TotIntConvCoeff;
                                ApplyConvectionValue(state, Alphas(1), "INSIDE", TotIntConvCoeff);
                            } else if (IntValue > HcInt_UserCurve) {
                                // specificmodel
                                ++TotIntConvCoeff;
                                UserIntConvectionCoeffs(TotIntConvCoeff).SurfaceName = Alphas(Ptr);
                                UserIntConvectionCoeffs(TotIntConvCoeff).WhichSurface = -999;
                                UserIntConvectionCoeffs(TotIntConvCoeff).OverrideType = ConvCoefSpecifiedModel;
                                UserIntConvectionCoeffs(TotIntConvCoeff).HcModelEq = IntValue;
                                PotentialAssignedValue = TotIntConvCoeff;
                                ApplyConvectionValue(state, Alphas(1), "INSIDE", TotIntConvCoeff);

                            } else {
                                // treat CeilingDiffuser and TrombeWall special
                                if (UtilityRoutines::SameString(Alphas(Ptr + 1), "CEILINGDIFFUSER") ||
                                    UtilityRoutines::SameString(Alphas(Ptr + 1), "TROMBEWALL")) {
                                    ShowSevereError(RoutineName + CurrentModuleObject + "=\"" + Alphas(1) + ", invalid value");
                                    ShowContinueError(" Invalid " + cAlphaFieldNames(Ptr) + " entered=" + Alphas(Ptr));
                                    ShowContinueError("invalid value in " + cAlphaFieldNames(Ptr + 1) + '=' + Alphas(Ptr + 1) +
                                                      "\". This type is only applicable at a Zone level.");
                                    ErrorsFound = true;
                                } else { // really invalid
                                    ShowSevereError(RoutineName + CurrentModuleObject + "=\"" + Alphas(1) + ", invalid value");
                                    ShowContinueError(" Invalid " + cAlphaFieldNames(Ptr + 1) + " entered=" + Alphas(Ptr + 1));
                                    ErrorsFound = true;
                                }
                            }
                        }
                    } else if (SELECT_CASE_var == std::string()) { // Blank

                    } else { // Error Case
                        ShowSevereError(RoutineName + CurrentModuleObject + "=\"" + Alphas(1) + ", invalid value");
                        ShowContinueError(" Invalid " + cAlphaFieldNames(Ptr) + " entered=" + Alphas(Ptr));
                        ErrorsFound = true;
                    }
                }

                Ptr += 4;
                FieldNo += 4;
                ++NumField;
            }
        }

        for (int Loop = 1; Loop <= TotIntConvCoeff; ++Loop) {
            if (UserIntConvectionCoeffs(Loop).OverrideType != ConvCoefSchedule) continue;
            if (UserIntConvectionCoeffs(Loop).ScheduleIndex == 0) continue;
            if (CheckScheduleValueMinMax(UserIntConvectionCoeffs(Loop).ScheduleIndex, ">=", LowHConvLimit, "<=", HighHConvLimit)) continue;
            ShowSevereError(RoutineName + "Surface=\"" + UserIntConvectionCoeffs(Loop).SurfaceName + "\", out-of-range convection coefficient:");
            ShowContinueError("Out-of-range value found in schedule=" + UserIntConvectionCoeffs(Loop).ScheduleName);
            ShowContinueError("User supplied convection coefficients must be in range [>=" + RoundSigDigits(LowHConvLimit, 9) +
                              ", <=" + RoundSigDigits(HighHConvLimit, 1) + ']');
            ShowContinueError("Limits are set (or default) in HeatBalanceAlgorithm object.");
            ErrorsFound = true;
        }

        for (int Loop = 1; Loop <= TotExtConvCoeff; ++Loop) {
            if (UserExtConvectionCoeffs(Loop).OverrideType != ConvCoefSchedule) continue;
            if (UserExtConvectionCoeffs(Loop).ScheduleIndex == 0) continue;
            if (CheckScheduleValueMinMax(UserExtConvectionCoeffs(Loop).ScheduleIndex, ">=", LowHConvLimit, "<=", HighHConvLimit)) continue;
            ShowSevereError(RoutineName + "Surface=\"" + UserExtConvectionCoeffs(Loop).SurfaceName + "\", out-of-range convection coefficient:");
            ShowContinueError("Out-of-range value found in schedule=" + UserExtConvectionCoeffs(Loop).ScheduleName);
            ShowContinueError("User supplied convection coefficients must be in range [>=" + RoundSigDigits(LowHConvLimit, 9) +
                              ", <=" + RoundSigDigits(HighHConvLimit, 1) + ']');
            ShowContinueError("Limits are set (or default) in HeatBalanceAlgorithm object.");
            ErrorsFound = true;
        }

        if (DefaultOutsideConvectionAlgo == ASHRAESimple || std::any_of(Zone.begin(), Zone.end(), [](DataHeatBalance::ZoneData const &e) {
                return e.OutsideConvectionAlgo == DataHeatBalance::ASHRAESimple;
            })) {
            Count = 0;
            for (int Loop = 1; Loop <= TotExtConvCoeff; ++Loop) {
                SurfNum = UserExtConvectionCoeffs(Loop).WhichSurface;
                // Tests show that Zone will override the simple convection specification of global.
                if (SurfNum <= 0) continue;               // ignore this error condition
                if (Surface(SurfNum).Zone == 0) continue; // ignore this error condition
                if (Zone(Surface(SurfNum).Zone).OutsideConvectionAlgo == ASHRAESimple &&
                    ((UserExtConvectionCoeffs(Loop).OverrideType == ConvCoefSpecifiedModel &&
                      UserExtConvectionCoeffs(Loop).HcModelEq != ASHRAESimple) ||
                     UserExtConvectionCoeffs(Loop).OverrideType != ConvCoefSpecifiedModel)) {
                    ++Count;
                    if (DisplayExtraWarnings) {
                        ShowSevereError(RoutineName + "Surface=\"" + UserExtConvectionCoeffs(Loop).SurfaceName + "\", mixed algorithms.");
                        ShowContinueError(
                            "Zone Outside Convection Algorithm specifies \"SimpleCombined\". SimpleCombined will be used for this surface.");
                    }
                }
            }
            if (Count > 0) {
                ShowSevereMessage(RoutineName + RoundSigDigits(Count) + " surfaces had different outside convection algorithms specified when");
                ShowContinueError(
                    "the Zone Outside Convection Algorithm specifies \"SimpleCombined\". SimpleCombined will be used for these surfaces.");
                if (!DisplayExtraWarnings) {
                    ShowContinueError("Use OutputDiagnostics,DisplayExtraWarnings; to see specific instances.");
                    TotalSevereErrors += Count;
                }
            }
        }

        // get SurfaceConvectionAlgorithm:Inside:AdaptiveModelSelections

        CurrentModuleObject = "SurfaceConvectionAlgorithm:Inside:AdaptiveModelSelections";
        Count = inputProcessor->getNumObjectsFound(CurrentModuleObject);
        // IF (Count > 1) ! throw  error ... TODO or IP handles it
        if (Count == 1) {
            inputProcessor->getObjectItem(state,
                                          CurrentModuleObject,
                                          1,
                                          cAlphaArgs,
                                          NumAlphas,
                                          rNumericArgs,
                                          NumNumbers,
                                          Status,
                                          lNumericFieldBlanks,
                                          lAlphaFieldBlanks,
                                          cAlphaFieldNames,
                                          cNumericFieldNames);
            state.dataConvectionCoefficient->InsideFaceAdaptiveConvectionAlgo.Name = cAlphaArgs(1); // not used by E+, unique object
            state.dataConvectionCoefficient->InsideFaceAdaptiveConvectionAlgo.EnteredByUser = true;

            // The following array maps the inputs for the SurfaceConvectionAlgorithm:Inside:AdaptiveModelSelections algorithm input fields
            // to the corresponding defaults by making a pair with a pointer to the state.dataConvectionCoefficient->InsideFaceAdaptiveConvectionAlgo algorithm int parameter
            // to the default int value
            std::array<int* const, 45> AdaptiveConvectionAlgoInsideDefaults =
                {
                &state.dataConvectionCoefficient->InsideFaceAdaptiveConvectionAlgo.SimpleBouyVertWallEqNum,
                &state.dataConvectionCoefficient->InsideFaceAdaptiveConvectionAlgo.SimpleBouyStableHorizEqNum,
                &state.dataConvectionCoefficient->InsideFaceAdaptiveConvectionAlgo.SimpleBouyUnstableHorizEqNum,
                &state.dataConvectionCoefficient->InsideFaceAdaptiveConvectionAlgo.SimpleBouyStableTiltedEqNum,
                &state.dataConvectionCoefficient->InsideFaceAdaptiveConvectionAlgo.SimpleBouyUnstableTiltedEqNum,
                &state.dataConvectionCoefficient->InsideFaceAdaptiveConvectionAlgo.SimpleBouyWindowsEqNum,
                &state.dataConvectionCoefficient->InsideFaceAdaptiveConvectionAlgo.FloorHeatCeilingCoolVertWallEqNum,
                &state.dataConvectionCoefficient->InsideFaceAdaptiveConvectionAlgo.FloorHeatCeilingCoolStableHorizEqNum,
                &state.dataConvectionCoefficient->InsideFaceAdaptiveConvectionAlgo.FloorHeatCeilingCoolUnstableHorizEqNum,
                &state.dataConvectionCoefficient->InsideFaceAdaptiveConvectionAlgo.FloorHeatCeilingCoolHeatedFloorEqNum,
                &state.dataConvectionCoefficient->InsideFaceAdaptiveConvectionAlgo.FloorHeatCeilingCoolChilledCeilingEqNum,
                &state.dataConvectionCoefficient->InsideFaceAdaptiveConvectionAlgo.FloorHeatCeilingCoolStableTiltedEqNum,
                &state.dataConvectionCoefficient->InsideFaceAdaptiveConvectionAlgo.FloorHeatCeilingCoolUnstableTiltedEqNum,
                &state.dataConvectionCoefficient->InsideFaceAdaptiveConvectionAlgo.FloorHeatCeilingCoolWindowsEqNum,
                &state.dataConvectionCoefficient->InsideFaceAdaptiveConvectionAlgo.WallPanelHeatVertWallEqNum,
                &state.dataConvectionCoefficient->InsideFaceAdaptiveConvectionAlgo.WallPanelHeatHeatedWallEqNum,
                &state.dataConvectionCoefficient->InsideFaceAdaptiveConvectionAlgo.WallPanelHeatStableHorizEqNum,
                &state.dataConvectionCoefficient->InsideFaceAdaptiveConvectionAlgo.WallPanelHeatUnstableHorizEqNum,
                &state.dataConvectionCoefficient->InsideFaceAdaptiveConvectionAlgo.WallPanelHeatStableTiltedEqNum,
                &state.dataConvectionCoefficient->InsideFaceAdaptiveConvectionAlgo.WallPanelHeatUnstableTiltedEqNum,
                &state.dataConvectionCoefficient->InsideFaceAdaptiveConvectionAlgo.WallPanelHeatWindowsEqNum,
                &state.dataConvectionCoefficient->InsideFaceAdaptiveConvectionAlgo.ConvectiveHeatVertWallEqNum,
                &state.dataConvectionCoefficient->InsideFaceAdaptiveConvectionAlgo.ConvectiveHeatVertWallNearHeaterEqNum,
                &state.dataConvectionCoefficient->InsideFaceAdaptiveConvectionAlgo.ConvectiveHeatStableHorizEqNum,
                &state.dataConvectionCoefficient->InsideFaceAdaptiveConvectionAlgo.ConvectiveHeatUnstableHorizEqNum,
                &state.dataConvectionCoefficient->InsideFaceAdaptiveConvectionAlgo.ConvectiveHeatStableTiltedEqNum,
                &state.dataConvectionCoefficient->InsideFaceAdaptiveConvectionAlgo.ConvectiveHeatUnstableTiltedEqNum,
                &state.dataConvectionCoefficient->InsideFaceAdaptiveConvectionAlgo.ConvectiveHeatWindowsEqNum,
                &state.dataConvectionCoefficient->InsideFaceAdaptiveConvectionAlgo.CentralAirWallEqNum,
                &state.dataConvectionCoefficient->InsideFaceAdaptiveConvectionAlgo.CentralAirCeilingEqNum,
                &state.dataConvectionCoefficient->InsideFaceAdaptiveConvectionAlgo.CentralAirFloorEqNum,
                &state.dataConvectionCoefficient->InsideFaceAdaptiveConvectionAlgo.CentralAirWindowsEqNum,
                &state.dataConvectionCoefficient->InsideFaceAdaptiveConvectionAlgo.ZoneFanCircVertWallEqNum,
                &state.dataConvectionCoefficient->InsideFaceAdaptiveConvectionAlgo.ZoneFanCircStableHorizEqNum,
                &state.dataConvectionCoefficient->InsideFaceAdaptiveConvectionAlgo.ZoneFanCircUnstableHorizEqNum,
                &state.dataConvectionCoefficient->InsideFaceAdaptiveConvectionAlgo.ZoneFanCircStableTiltedEqNum,
                &state.dataConvectionCoefficient->InsideFaceAdaptiveConvectionAlgo.ZoneFanCircUnstableTiltedEqNum,
                &state.dataConvectionCoefficient->InsideFaceAdaptiveConvectionAlgo.ZoneFanCircWindowsEqNum,
                &state.dataConvectionCoefficient->InsideFaceAdaptiveConvectionAlgo.MixedBouyAssistingFlowWallEqNum,
                &state.dataConvectionCoefficient->InsideFaceAdaptiveConvectionAlgo.MixedBouyOppossingFlowWallEqNum,
                &state.dataConvectionCoefficient->InsideFaceAdaptiveConvectionAlgo.MixedStableFloorEqNum,
                &state.dataConvectionCoefficient->InsideFaceAdaptiveConvectionAlgo.MixedUnstableFloorEqNum,
                &state.dataConvectionCoefficient->InsideFaceAdaptiveConvectionAlgo.MixedStableCeilingEqNum,
                &state.dataConvectionCoefficient->InsideFaceAdaptiveConvectionAlgo.MixedUnstableCeilingEqNum,
                &state.dataConvectionCoefficient->InsideFaceAdaptiveConvectionAlgo.MixedWindowsEqNum
            };
            for (int i = 2; i <= NumAlphas-1; i+=2){ //up to 45
                static std::string const RoutineName ="GetUserConvectionCoefficients";
                static std::string const CurrentModuleObject = "SurfaceConvectionAlgorithm:Inside:AdaptiveModelSelections";
                ErrorsFound = SetAdaptiveConvectionAlgoCoefficient(state,
                                                                   HcInt_ConvectionTypesMap,
                                                                   AdaptiveConvectionAlgoInsideDefaults[(i/2)-1],
                                                                   cAlphaArgs(i),
                                                                   cAlphaArgs(i+1),
                                                                   cAlphaFieldNames(i),
                                                                   cAlphaFieldNames(i+1),
                                                                   RoutineName,
                                                                   CurrentModuleObject);
            }
        } // end of 'SurfaceConvectionAlgorithm:Inside:AdaptiveModelSelections'

        CurrentModuleObject = "SurfaceConvectionAlgorithm:Outside:AdaptiveModelSelections";
        Count = inputProcessor->getNumObjectsFound(CurrentModuleObject);
        // IF (Count > 1) ! throw  error ... TODO or IP handles it
        if (Count == 1) {
            inputProcessor->getObjectItem(state,
                                          CurrentModuleObject,
                                          1,
                                          cAlphaArgs,
                                          NumAlphas,
                                          rNumericArgs,
                                          NumNumbers,
                                          Status,
                                          lNumericFieldBlanks,
                                          lAlphaFieldBlanks,
                                          cAlphaFieldNames,
                                          cNumericFieldNames);
            state.dataConvectionCoefficient->OutsideFaceAdaptiveConvectionAlgo.Name = cAlphaArgs(1); // not used by E+, unique object
            state.dataConvectionCoefficient->OutsideFaceAdaptiveConvectionAlgo.EnteredByUser = true;
            std::array<int* const, 6> AdaptiveConvectionAlgoOutsideDefaults =
                {
                    &state.dataConvectionCoefficient->OutsideFaceAdaptiveConvectionAlgo.HWindWallWindwardEqNum,
                    &state.dataConvectionCoefficient->OutsideFaceAdaptiveConvectionAlgo.HWindWallLeewardEqNum,
                    &state.dataConvectionCoefficient->OutsideFaceAdaptiveConvectionAlgo.HWindHorizRoofEqNum,
                    &state.dataConvectionCoefficient->OutsideFaceAdaptiveConvectionAlgo.HNatVertWallEqNum,
                    &state.dataConvectionCoefficient->OutsideFaceAdaptiveConvectionAlgo.HNatStableHorizEqNum,
                    &state.dataConvectionCoefficient->OutsideFaceAdaptiveConvectionAlgo.HNatUnstableHorizEqNum,
                };

            for (int i = 2; i <= NumAlphas-1; i+=2){
                static std::string const RoutineName = "GetUserConvectionCoefficients";
                static std::string const CurrentModuleObject = "SurfaceConvectionAlgorithm:Outside:AdaptiveModelSelections";
                ErrorsFound = SetAdaptiveConvectionAlgoCoefficient(state,
                                                                   HcExt_ConvectionTypesMap,
                                                                   AdaptiveConvectionAlgoOutsideDefaults[(i/2)-1],
                                                                   cAlphaArgs(i),
                                                                   cAlphaArgs(i+1),
                                                                   cAlphaFieldNames(i),
                                                                   cAlphaFieldNames(i+1),
                                                                   RoutineName,
                                                                   CurrentModuleObject);
            }
        } // end of 'SurfaceConvectionAlgorithm:Outside:AdaptiveModelSelections'

        if (ErrorsFound) {
            ShowFatalError(RoutineName + "Errors found getting input.  Program termination.");
        }

        SetupAdaptiveConvectionStaticMetaData(state);
    }

    void ApplyConvectionValue(EnergyPlusData &state, std::string const &SurfaceTypes, std::string const &ConvectionType, int const Value)
    {

        // SUBROUTINE INFORMATION:
        //       AUTHOR         Linda Lawrie
        //       DATE WRITTEN   November 2004
        //       MODIFIED       na
        //       RE-ENGINEERED  na

        // PURPOSE OF THIS SUBROUTINE:
        // This subroutine applies a convection type to a set of surfaces.  This is
        // one of the "regular" convection types and becomes a "negative" convection
        // type to that surface.

        // Using/Aliasing
        using General::TrimSigDigits;

        // SUBROUTINE LOCAL VARIABLE DECLARATIONS:
        int SurfNum;
        bool SurfacesOfType;
        int SurfaceCountOutside;
        int SurfaceCountInside;
        std::string OverwriteMessage;

        {
            auto const SELECT_CASE_var(SurfaceTypes);

            if (SELECT_CASE_var == "ALLEXTERIORSURFACES") {
                SurfacesOfType = false;
                SurfaceCountOutside = 0;
                SurfaceCountInside = 0;
                for (SurfNum = 1; SurfNum <= TotSurfaces; ++SurfNum) {
                    if (!Surface(SurfNum).HeatTransSurf) continue;
                    if (Surface(SurfNum).ExtBoundCond > 0) continue; // Interior surfaces
                    SurfacesOfType = true;
                    if (ConvectionType == "OUTSIDE") {
                        if (Surface(SurfNum).OSCPtr > 0) continue;
                        if (Surface(SurfNum).ExtConvCoeff != 0) {
                            if (DisplayExtraWarnings) {
                                ShowWarningError("User Supplied Convection Coefficients, Multiple Surface Assignments=\"" + SurfaceTypes +
                                                 "\", not overwriting already assigned value for (Outside) in Surface=" + Surface(SurfNum).Name);
                            } else {
                                ++SurfaceCountOutside;
                            }
                        } else {
                            Surface(SurfNum).ExtConvCoeff = Value;
                        }
                    } else {
                        if (Surface(SurfNum).IntConvCoeff != 0) {
                            if (DisplayExtraWarnings) {
                                ShowWarningError("User Supplied Convection Coefficients, Multiple Surface Assignments=\"" + SurfaceTypes +
                                                 "\", not overwriting already assigned value for (Inside) in Surface=" + Surface(SurfNum).Name);
                            } else {
                                ++SurfaceCountInside;
                            }
                        } else {
                            Surface(SurfNum).IntConvCoeff = Value;
                        }
                    }
                }
                if (!DisplayExtraWarnings && (SurfaceCountOutside > 0 || SurfaceCountInside > 0)) {
                    if (SurfaceCountOutside > 0) {
                        OverwriteMessage = TrimSigDigits(SurfaceCountOutside) + " Outside";
                    }
                    if (SurfaceCountInside > 0) {
                        OverwriteMessage = TrimSigDigits(SurfaceCountInside) + " Inside";
                    }
                    ShowWarningError("User Supplied Convection Coefficients, Multiple Surface Assignments=\"" + SurfaceTypes +
                                     "\", not overwriting already assigned values for " + OverwriteMessage + " assignments.");
                }

            } else if (SELECT_CASE_var == "ALLEXTERIORWINDOWS") {
                SurfacesOfType = false;
                SurfaceCountOutside = 0;
                SurfaceCountInside = 0;
                for (SurfNum = 1; SurfNum <= TotSurfaces; ++SurfNum) {
                    if (!Surface(SurfNum).HeatTransSurf) continue;
                    if (Surface(SurfNum).ExtBoundCond > 0) continue; // Interior surfaces
                    if (!state.dataConstruction->Construct(Surface(SurfNum).Construction).TypeIsWindow) continue;
                    SurfacesOfType = true;
                    if (ConvectionType == "OUTSIDE") {
                        if (Surface(SurfNum).OSCPtr > 0) continue;
                        if (Surface(SurfNum).ExtConvCoeff != 0) {
                            if (DisplayExtraWarnings) {
                                ShowWarningError("User Supplied Convection Coefficients, Multiple Surface Assignments=\"" + SurfaceTypes +
                                                 "\", not overwriting already assigned value for (Outside) in Surface=" + Surface(SurfNum).Name);
                            } else {
                                ++SurfaceCountOutside;
                            }
                        } else {
                            Surface(SurfNum).ExtConvCoeff = Value;
                        }
                    } else {
                        if (Surface(SurfNum).IntConvCoeff != 0) {
                            if (DisplayExtraWarnings) {
                                ShowWarningError("User Supplied Convection Coefficients, Multiple Surface Assignments=\"" + SurfaceTypes +
                                                 "\", not overwriting already assigned value for (Inside) in Surface=" + Surface(SurfNum).Name);
                            } else {
                                ++SurfaceCountInside;
                            }
                        } else {
                            Surface(SurfNum).IntConvCoeff = Value;
                        }
                    }
                }
                if (!DisplayExtraWarnings && (SurfaceCountOutside > 0 || SurfaceCountInside > 0)) {
                    if (SurfaceCountOutside > 0) {
                        OverwriteMessage = TrimSigDigits(SurfaceCountOutside) + " Outside";
                    }
                    if (SurfaceCountInside > 0) {
                        OverwriteMessage = TrimSigDigits(SurfaceCountInside) + " Inside";
                    }
                    ShowWarningError("User Supplied Convection Coefficients, Multiple Surface Assignments=\"" + SurfaceTypes +
                                     "\", not overwriting already assigned values for " + OverwriteMessage + " assignments.");
                }

            } else if (SELECT_CASE_var == "ALLEXTERIORWALLS") {
                SurfacesOfType = false;
                SurfaceCountOutside = 0;
                SurfaceCountInside = 0;
                for (SurfNum = 1; SurfNum <= TotSurfaces; ++SurfNum) {
                    if (!Surface(SurfNum).HeatTransSurf) continue;
                    if (Surface(SurfNum).ExtBoundCond > 0) continue; // Interior surfaces
                    if (Surface(SurfNum).Class != SurfaceClass_Wall) continue;
                    SurfacesOfType = true;
                    if (ConvectionType == "OUTSIDE") {
                        if (Surface(SurfNum).OSCPtr > 0) continue;
                        if (Surface(SurfNum).ExtConvCoeff != 0) {
                            if (DisplayExtraWarnings) {
                                ShowWarningError("User Supplied Convection Coefficients, Multiple Surface Assignments=\"" + SurfaceTypes +
                                                 "\", not overwriting already assigned value for (Outside) in Surface=" + Surface(SurfNum).Name);
                            } else {
                                ++SurfaceCountOutside;
                            }
                        } else {
                            Surface(SurfNum).ExtConvCoeff = Value;
                        }
                    } else {
                        if (Surface(SurfNum).IntConvCoeff != 0) {
                            if (DisplayExtraWarnings) {
                                ShowWarningError("User Supplied Convection Coefficients, Multiple Surface Assignments=\"" + SurfaceTypes +
                                                 "\", not overwriting already assigned value for (Inside) in Surface=" + Surface(SurfNum).Name);
                            } else {
                                ++SurfaceCountInside;
                            }
                        } else {
                            Surface(SurfNum).IntConvCoeff = Value;
                        }
                    }
                }
                if (!DisplayExtraWarnings && (SurfaceCountOutside > 0 || SurfaceCountInside > 0)) {
                    if (SurfaceCountOutside > 0) {
                        OverwriteMessage = TrimSigDigits(SurfaceCountOutside) + " Outside";
                    }
                    if (SurfaceCountInside > 0) {
                        OverwriteMessage = TrimSigDigits(SurfaceCountInside) + " Inside";
                    }
                    ShowWarningError("User Supplied Convection Coefficients, Multiple Surface Assignments=\"" + SurfaceTypes +
                                     "\", not overwriting already assigned values for " + OverwriteMessage + " assignments.");
                }

            } else if (SELECT_CASE_var == "ALLEXTERIORROOFS") {
                SurfacesOfType = false;
                SurfaceCountOutside = 0;
                SurfaceCountInside = 0;
                for (SurfNum = 1; SurfNum <= TotSurfaces; ++SurfNum) {
                    if (!Surface(SurfNum).HeatTransSurf) continue;
                    if (Surface(SurfNum).ExtBoundCond > 0) continue; // Interior surfaces
                    if (Surface(SurfNum).Class != SurfaceClass_Roof) continue;
                    SurfacesOfType = true;
                    if (ConvectionType == "OUTSIDE") {
                        if (Surface(SurfNum).OSCPtr > 0) continue;
                        if (Surface(SurfNum).ExtConvCoeff != 0) {
                            if (DisplayExtraWarnings) {
                                ShowWarningError("User Supplied Convection Coefficients, Multiple Surface Assignments=\"" + SurfaceTypes +
                                                 "\", not overwriting already assigned value for (Outside) in Surface=" + Surface(SurfNum).Name);
                            } else {
                                ++SurfaceCountOutside;
                            }
                        } else {
                            Surface(SurfNum).ExtConvCoeff = Value;
                        }
                    } else {
                        if (Surface(SurfNum).IntConvCoeff != 0) {
                            if (DisplayExtraWarnings) {
                                ShowWarningError("User Supplied Convection Coefficients, Multiple Surface Assignments=\"" + SurfaceTypes +
                                                 "\", not overwriting already assigned value for (Inside) in Surface=" + Surface(SurfNum).Name);
                            } else {
                                ++SurfaceCountInside;
                            }
                        } else {
                            Surface(SurfNum).IntConvCoeff = Value;
                        }
                    }
                }
                if (!DisplayExtraWarnings && (SurfaceCountOutside > 0 || SurfaceCountInside > 0)) {
                    if (SurfaceCountOutside > 0) {
                        OverwriteMessage = TrimSigDigits(SurfaceCountOutside) + " Outside";
                    }
                    if (SurfaceCountInside > 0) {
                        OverwriteMessage = TrimSigDigits(SurfaceCountInside) + " Inside";
                    }
                    ShowWarningError("User Supplied Convection Coefficients, Multiple Surface Assignments=\"" + SurfaceTypes +
                                     "\", not overwriting already assigned values for " + OverwriteMessage + " assignments.");
                }

            } else if (SELECT_CASE_var == "ALLEXTERIORFLOORS") {
                SurfacesOfType = false;
                SurfaceCountOutside = 0;
                SurfaceCountInside = 0;
                for (SurfNum = 1; SurfNum <= TotSurfaces; ++SurfNum) {
                    if (!Surface(SurfNum).HeatTransSurf) continue;
                    if (Surface(SurfNum).ExtBoundCond > 0) continue; // Interior surfaces
                    if (Surface(SurfNum).Class != SurfaceClass_Floor) continue;
                    SurfacesOfType = true;
                    if (ConvectionType == "OUTSIDE") {
                        if (Surface(SurfNum).OSCPtr > 0) continue;
                        if (Surface(SurfNum).ExtConvCoeff != 0) {
                            if (DisplayExtraWarnings) {
                                ShowWarningError("User Supplied Convection Coefficients, Multiple Surface Assignments=\"" + SurfaceTypes +
                                                 "\", not overwriting already assigned value for (Outside) in Surface=" + Surface(SurfNum).Name);
                            } else {
                                ++SurfaceCountOutside;
                            }
                        } else {
                            Surface(SurfNum).ExtConvCoeff = Value;
                        }
                    } else {
                        if (Surface(SurfNum).IntConvCoeff != 0) {
                            if (DisplayExtraWarnings) {
                                ShowWarningError("User Supplied Convection Coefficients, Multiple Surface Assignments=\"" + SurfaceTypes +
                                                 "\", not overwriting already assigned value for (Inside) in Surface=" + Surface(SurfNum).Name);
                            } else {
                                ++SurfaceCountInside;
                            }
                        } else {
                            Surface(SurfNum).IntConvCoeff = Value;
                        }
                    }
                }
                if (!DisplayExtraWarnings && (SurfaceCountOutside > 0 || SurfaceCountInside > 0)) {
                    if (SurfaceCountOutside > 0) {
                        OverwriteMessage = TrimSigDigits(SurfaceCountOutside) + " Outside";
                    }
                    if (SurfaceCountInside > 0) {
                        OverwriteMessage = TrimSigDigits(SurfaceCountInside) + " Inside";
                    }
                    ShowWarningError("User Supplied Convection Coefficients, Multiple Surface Assignments=\"" + SurfaceTypes +
                                     "\", not overwriting already assigned values for " + OverwriteMessage + " assignments.");
                }

            } else if (SELECT_CASE_var == "ALLINTERIORSURFACES") {
                SurfacesOfType = false;
                SurfaceCountOutside = 0;
                SurfaceCountInside = 0;
                for (SurfNum = 1; SurfNum <= TotSurfaces; ++SurfNum) {
                    if (!Surface(SurfNum).HeatTransSurf) continue;
                    if (Surface(SurfNum).ExtBoundCond <= 0) continue; // Exterior surfaces
                    SurfacesOfType = true;
                    if (ConvectionType == "OUTSIDE") {
                        if (Surface(SurfNum).OSCPtr > 0) continue;
                        if (Surface(SurfNum).ExtConvCoeff != 0) {
                            if (DisplayExtraWarnings) {
                                ShowWarningError("User Supplied Convection Coefficients, Multiple Surface Assignments=\"" + SurfaceTypes +
                                                 "\", not overwriting already assigned value for (Outside) in Surface=" + Surface(SurfNum).Name);
                            } else {
                                ++SurfaceCountOutside;
                            }
                        } else {
                            Surface(SurfNum).ExtConvCoeff = Value;
                        }
                    } else {
                        if (Surface(SurfNum).IntConvCoeff != 0) {
                            if (DisplayExtraWarnings) {
                                ShowWarningError("User Supplied Convection Coefficients, Multiple Surface Assignments=\"" + SurfaceTypes +
                                                 "\", not overwriting already assigned value for (Inside) in Surface=" + Surface(SurfNum).Name);
                            } else {
                                ++SurfaceCountInside;
                            }
                        } else {
                            Surface(SurfNum).IntConvCoeff = Value;
                        }
                    }
                }
                if (!DisplayExtraWarnings && (SurfaceCountOutside > 0 || SurfaceCountInside > 0)) {
                    if (SurfaceCountOutside > 0) {
                        OverwriteMessage = TrimSigDigits(SurfaceCountOutside) + " Outside";
                    }
                    if (SurfaceCountInside > 0) {
                        OverwriteMessage = TrimSigDigits(SurfaceCountInside) + " Inside";
                    }
                    ShowWarningError("User Supplied Convection Coefficients, Multiple Surface Assignments=\"" + SurfaceTypes +
                                     "\", not overwriting already assigned values for " + OverwriteMessage + " assignments.");
                }

            } else if (SELECT_CASE_var == "ALLINTERIORWINDOWS") {
                SurfacesOfType = false;
                SurfaceCountOutside = 0;
                SurfaceCountInside = 0;
                for (SurfNum = 1; SurfNum <= TotSurfaces; ++SurfNum) {
                    if (!Surface(SurfNum).HeatTransSurf) continue;
                    if (Surface(SurfNum).ExtBoundCond <= 0) continue; // Exterior surfaces
                    if (!state.dataConstruction->Construct(Surface(SurfNum).Construction).TypeIsWindow) continue;
                    SurfacesOfType = true;
                    if (ConvectionType == "OUTSIDE") {
                        if (Surface(SurfNum).OSCPtr > 0) continue;
                        if (Surface(SurfNum).ExtConvCoeff != 0) {
                            if (DisplayExtraWarnings) {
                                ShowWarningError("User Supplied Convection Coefficients, Multiple Surface Assignments=\"" + SurfaceTypes +
                                                 "\", not overwriting already assigned value for (Outside) in Surface=" + Surface(SurfNum).Name);
                            } else {
                                ++SurfaceCountOutside;
                            }
                        } else {
                            Surface(SurfNum).ExtConvCoeff = Value;
                        }
                    } else {
                        if (Surface(SurfNum).IntConvCoeff != 0) {
                            if (DisplayExtraWarnings) {
                                ShowWarningError("User Supplied Convection Coefficients, Multiple Surface Assignments=\"" + SurfaceTypes +
                                                 "\", not overwriting already assigned value for (Inside) in Surface=" + Surface(SurfNum).Name);
                            } else {
                                ++SurfaceCountInside;
                            }
                        } else {
                            Surface(SurfNum).IntConvCoeff = Value;
                        }
                    }
                }
                if (!DisplayExtraWarnings && (SurfaceCountOutside > 0 || SurfaceCountInside > 0)) {
                    if (SurfaceCountOutside > 0) {
                        OverwriteMessage = TrimSigDigits(SurfaceCountOutside) + " Outside";
                    }
                    if (SurfaceCountInside > 0) {
                        OverwriteMessage = TrimSigDigits(SurfaceCountInside) + " Inside";
                    }
                    ShowWarningError("User Supplied Convection Coefficients, Multiple Surface Assignments=\"" + SurfaceTypes +
                                     "\", not overwriting already assigned values for " + OverwriteMessage + " assignments.");
                }

            } else if (SELECT_CASE_var == "ALLINTERIORWALLS") {
                SurfacesOfType = false;
                SurfaceCountOutside = 0;
                SurfaceCountInside = 0;
                for (SurfNum = 1; SurfNum <= TotSurfaces; ++SurfNum) {
                    if (!Surface(SurfNum).HeatTransSurf) continue;
                    if (Surface(SurfNum).ExtBoundCond <= 0) continue; // Exterior surfaces
                    if (Surface(SurfNum).Class != SurfaceClass_Wall) continue;
                    SurfacesOfType = true;
                    if (ConvectionType == "OUTSIDE") {
                        if (Surface(SurfNum).OSCPtr > 0) continue;
                        if (Surface(SurfNum).ExtConvCoeff != 0) {
                            if (DisplayExtraWarnings) {
                                ShowWarningError("User Supplied Convection Coefficients, Multiple Surface Assignments=\"" + SurfaceTypes +
                                                 "\", not overwriting already assigned value for (Outside) in Surface=" + Surface(SurfNum).Name);
                            } else {
                                ++SurfaceCountOutside;
                            }
                        } else {
                            Surface(SurfNum).ExtConvCoeff = Value;
                        }
                    } else {
                        if (Surface(SurfNum).IntConvCoeff != 0) {
                            if (DisplayExtraWarnings) {
                                ShowWarningError("User Supplied Convection Coefficients, Multiple Surface Assignments=\"" + SurfaceTypes +
                                                 "\", not overwriting already assigned value for (Inside) in Surface=" + Surface(SurfNum).Name);
                            } else {
                                ++SurfaceCountInside;
                            }
                        } else {
                            Surface(SurfNum).IntConvCoeff = Value;
                        }
                    }
                }
                if (!DisplayExtraWarnings && (SurfaceCountOutside > 0 || SurfaceCountInside > 0)) {
                    if (SurfaceCountOutside > 0) {
                        OverwriteMessage = TrimSigDigits(SurfaceCountOutside) + " Outside";
                    }
                    if (SurfaceCountInside > 0) {
                        OverwriteMessage = TrimSigDigits(SurfaceCountInside) + " Inside";
                    }
                    ShowWarningError("User Supplied Convection Coefficients, Multiple Surface Assignments=\"" + SurfaceTypes +
                                     "\", not overwriting already assigned values for " + OverwriteMessage + " assignments.");
                }

            } else if ((SELECT_CASE_var == "ALLINTERIORROOFS") || (SELECT_CASE_var == "ALLINTERIORCEILINGS")) {
                SurfacesOfType = false;
                SurfaceCountOutside = 0;
                SurfaceCountInside = 0;
                for (SurfNum = 1; SurfNum <= TotSurfaces; ++SurfNum) {
                    if (!Surface(SurfNum).HeatTransSurf) continue;
                    if (Surface(SurfNum).ExtBoundCond <= 0) continue; // Exterior surfaces
                    if (Surface(SurfNum).Class != SurfaceClass_Roof) continue;
                    SurfacesOfType = true;
                    if (ConvectionType == "OUTSIDE") {
                        if (Surface(SurfNum).OSCPtr > 0) continue;
                        if (Surface(SurfNum).ExtConvCoeff != 0) {
                            if (DisplayExtraWarnings) {
                                ShowWarningError("User Supplied Convection Coefficients, Multiple Surface Assignments=\"" + SurfaceTypes +
                                                 "\", not overwriting already assigned value for (Outside) in Surface=" + Surface(SurfNum).Name);
                            } else {
                                ++SurfaceCountOutside;
                            }
                        } else {
                            Surface(SurfNum).ExtConvCoeff = Value;
                        }
                    } else {
                        if (Surface(SurfNum).IntConvCoeff != 0) {
                            if (DisplayExtraWarnings) {
                                ShowWarningError("User Supplied Convection Coefficients, Multiple Surface Assignments=\"" + SurfaceTypes +
                                                 "\", not overwriting already assigned value for (Inside) in Surface=" + Surface(SurfNum).Name);
                            } else {
                                ++SurfaceCountInside;
                            }
                        } else {
                            Surface(SurfNum).IntConvCoeff = Value;
                        }
                    }
                }
                if (!DisplayExtraWarnings && (SurfaceCountOutside > 0 || SurfaceCountInside > 0)) {
                    if (SurfaceCountOutside > 0) {
                        OverwriteMessage = TrimSigDigits(SurfaceCountOutside) + " Outside";
                    }
                    if (SurfaceCountInside > 0) {
                        OverwriteMessage = TrimSigDigits(SurfaceCountInside) + " Inside";
                    }
                    ShowWarningError("User Supplied Convection Coefficients, Multiple Surface Assignments=\"" + SurfaceTypes +
                                     "\", not overwriting already assigned values for " + OverwriteMessage + " assignments.");
                }

            } else if (SELECT_CASE_var == "ALLINTERIORFLOORS") {
                SurfacesOfType = false;
                SurfaceCountOutside = 0;
                SurfaceCountInside = 0;
                for (SurfNum = 1; SurfNum <= TotSurfaces; ++SurfNum) {
                    if (!Surface(SurfNum).HeatTransSurf) continue;
                    if (Surface(SurfNum).ExtBoundCond <= 0) continue; // Exterior surfaces
                    if (Surface(SurfNum).Class != SurfaceClass_Floor) continue;
                    SurfacesOfType = true;
                    if (ConvectionType == "OUTSIDE") {
                        if (Surface(SurfNum).OSCPtr > 0) continue;
                        if (Surface(SurfNum).ExtConvCoeff != 0) {
                            if (DisplayExtraWarnings) {
                                ShowWarningError("User Supplied Convection Coefficients, Multiple Surface Assignments=\"" + SurfaceTypes +
                                                 "\", not overwriting already assigned value for (Outside) in Surface=" + Surface(SurfNum).Name);
                            } else {
                                ++SurfaceCountOutside;
                            }
                        } else {
                            Surface(SurfNum).ExtConvCoeff = Value;
                        }
                    } else {
                        if (Surface(SurfNum).IntConvCoeff != 0) {
                            if (DisplayExtraWarnings) {
                                ShowWarningError("User Supplied Convection Coefficients, Multiple Surface Assignments=\"" + SurfaceTypes +
                                                 "\", not overwriting already assigned value for (Inside) in Surface=" + Surface(SurfNum).Name);
                            } else {
                                ++SurfaceCountInside;
                            }
                        } else {
                            Surface(SurfNum).IntConvCoeff = Value;
                        }
                    }
                }
                if (!DisplayExtraWarnings && (SurfaceCountOutside > 0 || SurfaceCountInside > 0)) {
                    if (SurfaceCountOutside > 0) {
                        OverwriteMessage = TrimSigDigits(SurfaceCountOutside) + " Outside";
                    }
                    if (SurfaceCountInside > 0) {
                        OverwriteMessage = TrimSigDigits(SurfaceCountInside) + " Inside";
                    }
                    ShowWarningError("User Supplied Convection Coefficients, Multiple Surface Assignments=\"" + SurfaceTypes +
                                     "\", not overwriting already assigned values for " + OverwriteMessage + " assignments.");
                }

            } else {
                SurfacesOfType = false;
            }
        }

        if (!SurfacesOfType) {
            ShowWarningError("User Supplied Convection Coefficients, Multiple Surface Assignments=\"" + SurfaceTypes +
                             "\", there were no surfaces of that type found for " + ConvectionType + " assignment.");
        }
    }

    Real64 CalcASHRAESimpExtConvectCoeff(int const Roughness,       // Integer index for roughness, relates to parameter array indices
                                         Real64 const SurfWindSpeed // Current wind speed, m/s
    )
    {

        // FUNCTION INFORMATION:
        //       AUTHOR         Rick Strand
        //       DATE WRITTEN   August 2000
        //       MODIFIED       na
        //       RE-ENGINEERED  na

        // PURPOSE OF THIS FUNCTION:
        // This subroutine calculates the exterior convection coefficient
        // using the ASHRAE Simple Method from a correlation from Figure 1
        // on p. 22.4 of the 1989 ASHRAE Handbook of Fundamentals.
        // This is a combined coefficient that includes radiation to sky, ground, and air.

        // METHODOLOGY EMPLOYED:
        // Apply the correlation based on the input data.

        // REFERENCES:
        // ASHRAE Handbook of Fundamentals 1989, p.22.4

        // Return value
        Real64 CalcASHRAESimpExtConvectCoeff;

        // FUNCTION PARAMETER DEFINITIONS:
        static Array1D<Real64> const D(6, {11.58, 12.49, 10.79, 8.23, 10.22, 8.23});
        static Array1D<Real64> const E(6, {5.894, 4.065, 4.192, 4.00, 3.100, 3.33});
        static Array1D<Real64> const F(6, {0.0, 0.028, 0.0, -0.057, 0.0, -0.036});

        // FLOW:
        CalcASHRAESimpExtConvectCoeff = D(Roughness) + E(Roughness) * SurfWindSpeed + F(Roughness) * pow_2(SurfWindSpeed);

        return CalcASHRAESimpExtConvectCoeff;
    }

    Real64 CalcASHRAESimpleIntConvCoeff(Real64 const Tsurf, Real64 const Tamb, Real64 const cosTilt)
    {
        // SUBROUTINE INFORMATION:
        //       AUTHOR         Rick Strand
        //       DATE WRITTEN   August 2000
        //       MODIFIED       na
        //       RE-ENGINEERED  na

        // PURPOSE OF THIS FUNCTION:
        // This subroutine calculates the interior convection coefficient for a surface.

        // METHODOLOGY EMPLOYED:
        // The convection coefficients are taken directly from the TARP Reference Manual.  TARP calculated
        // its coefficients using the surface conductances for e=0.9 found in ASHRAE Handbook of Fundamentals
        // 1985 in Table 1 on p. 23.2, but subtracted off the radiative component which was estimated at
        // 1.02 * 0.9 = 0.918 BTU/h-ft2-F.  Coefficients were then converted to SI units to yield the values
        // in this subroutine.

        // REFERENCES:
        // 1.  Walton, G. N. 1983. Thermal Analysis Research Program (TARP) Reference Manual,
        //     NBSSIR 83-2655, National Bureau of Standards, "Surface Inside Heat Balances", pp 79.
        // 2.  ASHRAE Handbook of Fundamentals 1985, p. 23.2, Table 1.


        //      +---------------------+-----------+---------------------------------------------+------------------+-----------------+-------------+
        //      |      Situation      | DeltaTemp |                   CosTilt                   | cos(tilt)*deltaT | Convection Type | Coefficient |
        //      +---------------------+-----------+---------------------------------------------+------------------+-----------------+-------------+
        //      | Vertical Surface    | N/A       | -0.3827 to 0.3827 (67.5 to 112.5 degrees)   | N/A              | Normal          |       3.076 |
        //      | Horizontal Surface  | Positive  | 0.9238 to 1.0 (0 to 22.5 degrees)           | Positive         | Enhanced        |       4.043 |
        //      | Horizontal Surface  | Positive  | -0.9238 to -1.0 (157.5 to 180 degrees)      | Negative         | Reduced         |       0.948 |
        //      | Horizontal Surface  | Negative  | 0.9239 to 1.0 (0 to 22.5 degrees)           | Negative         | Reduced         |       0.948 |
        //      | Horizontal Surface  | Negative  | -0.9239 to -1.0 (157.5 to 180 degrees)      | Positive         | Enhanced        |       4.040 |
        //      | Tilted Surface      | Positive  | 0.3827 to 0.9239 (22.5 to 67.5 degrees)     | Positive         | Enhanced        |       3.870 |
        //      | Tilted Surface      | Negative  | -0.3827 to -0.9239 (157.5 to 157.5 degrees) | Positive         | Enhanced        |       3.870 |
        //      | Tilted Surface      | Negative  | 0.3827 to 0.9239 (22.5 to 67.5 degrees)     | Negative         | Reduced         |       2.281 |
        //      | Tilted Surface      | Positive  | -0.3827 to -0.9239 (157.5 to 157.5 degrees) | Negative         | Reduced         |       2.281 |
        //      +---------------------+-----------+---------------------------------------------+------------------+-----------------+-------------+

        // Set HConvIn using the proper correlation based on DeltaTemp and Cosine of the Tilt of the Surface
        if (std::abs(cosTilt) < 0.3827) {  // Vertical Surface
            return 3.076;
        }
        else {
            Real64 DeltaTempCosTilt = (Tamb - Tsurf)*cosTilt;
            if (std::abs(cosTilt) >= 0.9239) { // Horizontal Surface
                if (DeltaTempCosTilt > 0.0){ //Enhanced Convection
                    return 4.040;
                }
                else if (DeltaTempCosTilt < 0.0){ // Reduced Convection
                    return 0.948;
                }
                else { // Zero DeltaTemp
                    return 3.076;
                }
            }
            else { // tilted surface
                if (DeltaTempCosTilt > 0.0){ // Enhanced Convection
                    return 3.870;
                }
                else if (DeltaTempCosTilt < 0.0){ // Reduced Convection
                    return 2.281;
                }
                else { // Zero DeltaTemp
                    return 3.076;
                }
            }
        }
    }

    void CalcASHRAESimpleIntConvCoeff(int const SurfNum,                  // surface number for which coefficients are being calculated
                                      Real64 const SurfaceTemperature,    // Temperature of surface for evaluation of HcIn
                                      Real64 const ZoneMeanAirTemperature // Mean Air Temperature of Zone
    )
    {
        if (Surface(SurfNum).ExtBoundCond == DataSurfaces::KivaFoundation){
            SurfaceGeometry::kivaManager.surfaceConvMap[SurfNum].in = [](double Tsurf, double Tamb, double, double, double cosTilt) -> double {
              return CalcASHRAESimpleIntConvCoeff(Tsurf, Tamb, cosTilt);
            };
        }
        else {
            HConvIn(SurfNum) = CalcASHRAESimpleIntConvCoeff(SurfaceTemperature, ZoneMeanAirTemperature, Surface(SurfNum).CosTilt);
        }

        // Establish some lower limit to avoid a zero convection coefficient (and potential divide by zero problems)
        HConvIn(SurfNum) = max(HConvIn(SurfNum), LowHConvLimit);
    }

    Real64 CalcASHRAETARPNatural(Real64 const Tsurf, Real64 const Tamb, Real64 const cosTilt)
    {
        // SUBROUTINE INFORMATION:
        //       AUTHOR         Rick Strand
        //       DATE WRITTEN   August 2000
        //       MODIFIED       na
        //       RE-ENGINEERED  na

        // PURPOSE OF THIS FUNCTION:
        // This subroutine calculates the convection coefficient for a surface.

        // NOTE:
        // Because surface tilts are given with respect to the outward normal, applications for interior
        // surfaces should use a negative cos(Tilt).

        // METHODOLOGY EMPLOYED:
        // The algorithm for convection coefficients is taken directly from the TARP Reference Manual.
        // ASHRAE Handbook of Fundamentals 2001, p. 3.12, Table 5 gives equations for natural convection
        // heat transfer coefficients in the turbulent range for large, vertical plates and for large,
        // horizontal plates facing upward when heated (or downward when cooled).  A note in the text
        // also gives an approximation for large, horizontal places facing downward when heated (or
        // upward when cooled) recommending that it should be half of the facing upward value.
        // TARP then adds a curve fit as a function of the cosine of the tilt angle to provide intermediate
        // values between vertical and horizontal.  The curve fit values at the extremes match the ASHRAE
        // values very well.

        // REFERENCES:
        // 1.  Walton, G. N. 1983. Thermal Analysis Research Program (TARP) Reference Manual,
        //     NBSSIR 83-2655, National Bureau of Standards, "Surface Inside Heat Balances", pp 79-80.
        // 2.  ASHRAE Handbook of Fundamentals 2001, p. 3.12, Table 5.

        Real64 DeltaTemp = Tsurf - Tamb;

        // Set HConvIn using the proper correlation based on DeltaTemp and Surface (Cosine Tilt)

        if ((DeltaTemp == 0.0) || (cosTilt == 0.0)) { // Vertical Surface

            return CalcASHRAEVerticalWall(DeltaTemp);

        } else if (((DeltaTemp < 0.0) && (cosTilt < 0.0)) || ((DeltaTemp > 0.0) && (cosTilt > 0.0))) { // Enhanced Convection

            return CalcWaltonUnstableHorizontalOrTilt(DeltaTemp, cosTilt);

        } else /*if (((DeltaTemp > 0.0) && (cosTilt < 0.0)) ||
                   ((DeltaTemp < 0.0) && (cosTilt > 0.0)))*/
        {      // Reduced Convection

            return CalcWaltonStableHorizontalOrTilt(DeltaTemp, cosTilt);

        } // ...end of IF-THEN block to set HConvIn
    }

    void CalcASHRAEDetailedIntConvCoeff(int const SurfNum,                  // surface number for which coefficients are being calculated
                                        Real64 const SurfaceTemperature,    // Temperature of surface for evaluation of HcIn
                                        Real64 const ZoneMeanAirTemperature // Mean Air Temperature of Zone
    )
    {

        if (Surface(SurfNum).ExtBoundCond == DataSurfaces::KivaFoundation) {
            SurfaceGeometry::kivaManager.surfaceConvMap[SurfNum].in = [](double Tsurf, double Tamb, double, double, double cosTilt) -> double {
                return CalcASHRAETARPNatural(Tsurf, Tamb, cosTilt);
            };
        } else {
            HConvIn(SurfNum) = CalcASHRAETARPNatural(
                SurfaceTemperature, ZoneMeanAirTemperature, -Surface(SurfNum).CosTilt); // negative CosTilt because CosTilt is relative to exterior
        }

        // Establish some lower limit to avoid a zero convection coefficient (and potential divide by zero problems)
        if (HConvIn(SurfNum) < LowHConvLimit) HConvIn(SurfNum) = LowHConvLimit;
    }

    void CalcDetailedHcInForDVModel(EnergyPlusData &state,
                                    int const SurfNum,                         // surface number for which coefficients are being calculated
                                    const Array1D<Real64> &SurfaceTemperatures, // Temperature of surfaces for evaluation of HcIn
                                    Array1D<Real64> &HcIn,                      // Interior Convection Coeff Array
                                    Optional<Array1S<Real64> const> Vhc        // Velocity array for forced convection coeff calculation
    )
    {

        // SUBROUTINE INFORMATION:
        //       AUTHOR         Rick Strand
        //       DATE WRITTEN   August 2000
        //       MODIFIED       Used for DV model; Feb 2004, LKL
        //       RE-ENGINEERED  na

        // PURPOSE OF THIS FUNCTION:
        // This subroutine calculates the interior convection coefficient for a surface.

        // Using/Aliasing
        using DataHeatBalFanSys::MAT;
        using DataRoomAirModel::AirModel;
        using DataRoomAirModel::RoomAirModel_UCSDCV;
        using DataRoomAirModel::RoomAirModel_UCSDDV;
        using DataRoomAirModel::RoomAirModel_UCSDUFE;
        using DataRoomAirModel::RoomAirModel_UCSDUFI;

        // SUBROUTINE LOCAL VARIABLE DECLARATIONS:
        Real64 TAirConv;
        Real64 Hf;

        if (Surface(SurfNum).HeatTransSurf) { // Only treat heat transfer surfaces

            // UCSD
            {
                auto const SELECT_CASE_var(Surface(SurfNum).TAirRef);
                if (SELECT_CASE_var == AdjacentAirTemp) {
                    TAirConv = TempEffBulkAir(SurfNum);
                } else {
                    // currently set to mean air temp but should add error warning here
                    TAirConv = MAT(Surface(SurfNum).Zone);
                }
            }

            if (AirModel(Surface(SurfNum).Zone).AirModelType == RoomAirModel_UCSDDV ||
                AirModel(Surface(SurfNum).Zone).AirModelType == RoomAirModel_UCSDUFI ||
                AirModel(Surface(SurfNum).Zone).AirModelType == RoomAirModel_UCSDUFE) {

                // Set HConvIn using the proper correlation based on DeltaTemp and CosTiltSurf
                if (Surface(SurfNum).IntConvCoeff != 0) {

                    HcIn(SurfNum) = SetIntConvectionCoeff(state, SurfNum);

                } else {
                    HcIn(SurfNum) = CalcASHRAETARPNatural(SurfaceTemperatures(SurfNum),
                                                          TAirConv,
                                                          -Surface(SurfNum).CosTilt); // negative CosTilt because CosTilt is relative to exterior
                }

            } else if (AirModel(Surface(SurfNum).Zone).AirModelType == RoomAirModel_UCSDCV) {

                Hf = 4.3 * Vhc()(Surface(SurfNum).Zone);

                // Set HConvIn using the proper correlation based on DeltaTemp and CosTiltSurf
                if (Surface(SurfNum).IntConvCoeff != 0) {

                    HcIn(SurfNum) = SetIntConvectionCoeff(state, SurfNum);

                } else {
                    HcIn(SurfNum) = CalcASHRAETARPNatural(SurfaceTemperatures(SurfNum),
                                                          TAirConv,
                                                          -Surface(SurfNum).CosTilt); // negative CosTilt because CosTilt is relative to exterior
                    HcIn(SurfNum) = std::pow(std::pow(HcIn(SurfNum), 3.2) + std::pow(Hf, 3.2), 1.0 / 3.2);
                }
            }
        }

        // Establish some lower limit to avoid a zero convection coefficient (and potential divide by zero problems)
        if (HcIn(SurfNum) < LowHConvLimit) HcIn(SurfNum) = LowHConvLimit;
    }

    Real64 CalcZoneSystemACH(int const ZoneNum)
    {
        // FLOW:
        if (!allocated(Node)) {
            return 0.0;
        } else {
            // Set local variables
            Real64 ZoneVolume = Zone(ZoneNum).Volume;
            Real64 ZoneVolFlowRate = CalcZoneSystemVolFlowRate(ZoneNum);

            // Calculate ACH
            return ZoneVolFlowRate / ZoneVolume * DataGlobalConstants::SecInHour();
        }
    }

    Real64 CalcZoneSupplyAirTemp(int const ZoneNum)
    {
        using namespace DataZoneEquipment;

        int ZoneNode = Zone(ZoneNum).SystemZoneNodeNumber;
        int thisZoneInletNode = 0;
        if (ZoneNode > 0) {
            Real64 SumMdotTemp = 0.0;
            Real64 SumMdot = 0.0;
            for (int EquipNum = 1; EquipNum <= ZoneEquipList(ZoneEquipConfig(ZoneNum).EquipListIndex).NumOfEquipTypes; ++EquipNum) {
                if (ZoneEquipList(ZoneEquipConfig(ZoneNum).EquipListIndex).EquipData(EquipNum).NumOutlets > 0) {
                    thisZoneInletNode = ZoneEquipList(ZoneEquipConfig(ZoneNum).EquipListIndex).EquipData(EquipNum).OutletNodeNums(1);
                    if ((thisZoneInletNode > 0) && (Node(thisZoneInletNode).MassFlowRate > 0.0)) {
                        SumMdotTemp += Node(thisZoneInletNode).MassFlowRate * Node(thisZoneInletNode).Temp;
                        SumMdot += Node(thisZoneInletNode).MassFlowRate;
                    }
                }
            }
            if (SumMdot > 0.0) {
                return SumMdotTemp / SumMdot; // mass flow weighted inlet temperature
            } else {
                if (thisZoneInletNode > 0) {
                    return Node(thisZoneInletNode).Temp;
                } else {
                    return Node(ZoneNode).Temp;
                }
            }
        } else {
            return Node(ZoneNode).Temp;
        }
    }

    Real64 CalcZoneSystemVolFlowRate(int const ZoneNum)
    {
        using DataEnvironment::OutBaroPress;
        using Psychrometrics::PsyRhoAirFnPbTdbW;
        using Psychrometrics::PsyWFnTdpPb;

        int ZoneNode = Zone(ZoneNum).SystemZoneNodeNumber;
        if (!BeginEnvrnFlag && ZoneNode > 0) {
            int ZoneMult = Zone(ZoneNum).Multiplier * Zone(ZoneNum).ListMultiplier;
            Real64 AirDensity = PsyRhoAirFnPbTdbW(OutBaroPress, Node(ZoneNode).Temp, PsyWFnTdpPb(Node(ZoneNode).Temp, OutBaroPress));
            return Node(ZoneNode).MassFlowRate / (AirDensity * ZoneMult);
        } else {
            return 0.0;
        }
    }

    Real64 CalcCeilingDiffuserACH(int const ZoneNum)
    {
        Real64 const MinFlow(0.01); // Minimum mass flow rate
        Real64 const MaxACH(100.0); // Maximum ceiling diffuser correlation limit

        Real64 ACH = CalcZoneSystemACH(ZoneNum); // Air changes per hour

        Real64 ZoneMassFlowRate;
        Real64 ZoneMult = Zone(ZoneNum).Multiplier * Zone(ZoneNum).ListMultiplier;
        int ZoneNode = Zone(ZoneNum).SystemZoneNodeNumber; // Zone node as defined in system simulation
        if (!BeginEnvrnFlag && ZoneNode > 0) {
            ZoneMassFlowRate = Node(ZoneNode).MassFlowRate / ZoneMult;
        } else { // because these are not updated yet for new environment
            ZoneMassFlowRate = 0.0;
        }

        if (ZoneMassFlowRate < MinFlow) {
            ACH = 0.0;
        } else {
            // Calculate ACH
            ACH = min(ACH, MaxACH);
            ACH = max(ACH, 0.0);
        }

        return ACH;
    }

    Real64 CalcCeilingDiffuserIntConvCoeff(EnergyPlusData &EP_UNUSED(state),
                                           Real64 const ACH, // [1/hr] air system air change rate
                                           Real64 const Tsurf,
                                           Real64 const Tair,
                                           Real64 const cosTilt,
                                           Real64 const humRat,
                                           Real64 const height,
                                           bool const isWindow)
    {
        // SUBROUTINE INFORMATION:
        //       AUTHOR         Rick Strand
        //       DATE WRITTEN   August 2000
        //       MODIFIED       na
        //       RE-ENGINEERED  na

        // PURPOSE OF THIS FUNCTION:
        // This subroutine calculates the interior convection coefficients
        // for ceiling diffusers correlated to the outlet air temperature.

        // METHODOLOGY EMPLOYED:
        // call functions with the actual model equations

        // REFERENCES:
        // Fisher, D.E. and C.O. Pedersen, Convective Heat Transfer in Building Energy and
        //       Thermal Load Calculations, ASHRAE Transactions, vol. 103, Pt. 2, 1997, p.137

        // OTHER NOTES:
        // The correlations shown below differ from (and are less accurate than) those shown
        // in the reference above (Fisher 1997).  They have been reformulated with an outlet
        // temperature reference in order to accomodate the structure of the EnergyPlus code.

        // If the Ceiling Diffuser option is selected the following correlations are used.
        // The development of the ceiling diffuser convection correlations is shown in reference 4.
        // The correlations shown below differ from (and are less accurate than) those shown in reference 4 because they have been
        // reformulated with an outlet temperature reference in order to accomodate the structure of the
        // EnergyPlus code.

        // Set HConvIn using the proper correlation based on Surface Tilt
        static const Real64 cos45(sqrt(2.) / 2.0);

        if (cosTilt < -cos45) {
            return CalcFisherPedersenCeilDiffuserFloor(ACH, Tsurf, Tair, cosTilt, humRat, height, isWindow); // Floor correlation
        } else if (cosTilt > cos45) {
            return CalcFisherPedersenCeilDiffuserCeiling(ACH, Tsurf, Tair, cosTilt, humRat, height, isWindow); // Ceiling correlation
        } else {
            return CalcFisherPedersenCeilDiffuserWalls(ACH, Tsurf, Tair, cosTilt, humRat, height, isWindow); // Wall correlation
        }
    }

    void CalcCeilingDiffuserIntConvCoeff(EnergyPlusData &state,
                                         int const ZoneNum,
                                         const Array1D<Real64> &SurfaceTemperatures) // zone number for which coefficients are being calculated
    {

        Real64 ACH = CalcCeilingDiffuserACH(ZoneNum);

        Real64 AirHumRat = DataHeatBalFanSys::ZoneAirHumRatAvg(ZoneNum);

        for (auto SurfNum = Zone(ZoneNum).SurfaceFirst; SurfNum <= Zone(ZoneNum).SurfaceLast; ++SurfNum) {
            if (!Surface(SurfNum).HeatTransSurf) continue; // Skip non-heat transfer surfaces

            if (Surface(SurfNum).ExtBoundCond == DataSurfaces::KivaFoundation) {
<<<<<<< HEAD
                SurfaceGeometry::kivaManager.surfaceConvMap[SurfNum].in = [&](double Tsurf, double Tamb, double, double, double cosTilt) -> double {
=======
                SurfaceGeometry::kivaManager.surfaceConvMap[SurfNum].in = [=, &state](double Tsurf, double Tamb, double, double, double cosTilt) -> double {
>>>>>>> ffdf8bdc
                    return CalcCeilingDiffuserIntConvCoeff(
                        state, ACH, Tsurf, Tamb, cosTilt, AirHumRat, Surface(SurfNum).Height, state.dataConstruction->Construct(Surface(SurfNum).Construction).TypeIsWindow);
                };
            } else {
                HConvIn(SurfNum) = CalcCeilingDiffuserIntConvCoeff(state,
                                                                   ACH,
                                                                   SurfaceTemperatures(SurfNum),
                                                                   DataHeatBalFanSys::MAT(ZoneNum),
                                                                   Surface(SurfNum).CosTilt,
                                                                   AirHumRat,
                                                                   Surface(SurfNum).Height,
                                                                   state.dataConstruction->Construct(Surface(SurfNum).Construction).TypeIsWindow);
                // Establish some lower limit to avoid a zero convection coefficient (and potential divide by zero problems)
                if (HConvIn(SurfNum) < LowHConvLimit) HConvIn(SurfNum) = LowHConvLimit;
            }
        } // SurfNum
    }

    // CalcCeilingDiffuserInletCorr should replace CalcCeilingDiffuser (above), if ZoneTempPredictorCorrector can
    // ever be made to work correctly with the inlet air temperature.

    void CalcCeilingDiffuserInletCorr(EnergyPlusData &state,
                                      int const ZoneNum,                        // Zone number
                                      const Array1S<Real64> &SurfaceTemperatures // For CalcASHRAEDetailed, if called
    )
    {

        // SUBROUTINE INFORMATION:
        //       AUTHOR         Rick Strand
        //       DATE WRITTEN   August 2000
        //       RE-ENGINEERED  July 2003 (Peter Graham Ellis)
        //       MODIFIED       July 2003, (CC) set a flag for reference temperature so that supply air temperature
        //                                      is used as the reference in the inside heat balance calculations

        // PURPOSE OF THIS FUNCTION:
        // This subroutine calculates the interior convection coefficients
        // for ceiling diffusers correlated to the inlet air temperature.

        // REFERENCES:
        // Fisher, D.E. and C.O. Pedersen, Convective Heat Transfer in Building Energy and
        //   Thermal Load Calculations, ASHRAE Transactions, vol. 103, Pt. 2, 1997, p.137

        // Using/Aliasing
        using DataEnvironment::OutBaroPress;
        using DataHeatBalFanSys::MAT;
        using Psychrometrics::PsyRhoAirFnPbTdbW;
        using Psychrometrics::PsyWFnTdpPb;

        // SUBROUTINE LOCAL VARIABLE DECLARATIONS:
        Real64 const MinFlow(0.01); // Minimum mass flow rate
        Real64 const MaxACH(100.0); // Maximum ceiling diffuser correlation limit
        Real64 ACH;                 // Air changes per hour
        int ZoneNode;               // Zone node as defined in system simulation
        Real64 ZoneVolume;          // Zone node as defined in system simulation
        Real64 ZoneMassFlowRate;    // Zone node as defined in system simulation
        Real64 AirDensity;          // zone air density
        int SurfNum;                // DO loop counter for surfaces
        Real64 Tilt;                // Surface tilt
        Real64 ZoneMult;

        // FLOW:
        if (SysSizingCalc || ZoneSizingCalc || !allocated(Node)) {
            ACH = 0.0;
        } else {
            // Set local variables
            ZoneVolume = Zone(ZoneNum).Volume;
            ZoneNode = Zone(ZoneNum).SystemZoneNodeNumber;
            ZoneMult = Zone(ZoneNum).Multiplier * Zone(ZoneNum).ListMultiplier;
            AirDensity = PsyRhoAirFnPbTdbW(OutBaroPress, Node(ZoneNode).Temp, PsyWFnTdpPb(Node(ZoneNode).Temp, OutBaroPress));
            ZoneMassFlowRate = Node(ZoneNode).MassFlowRate / ZoneMult;

            if (ZoneMassFlowRate < MinFlow) {
                ACH = 0.0;
            } else {
                // Calculate ACH
                ACH = ZoneMassFlowRate / AirDensity / ZoneVolume * DataGlobalConstants::SecInHour();
                // Limit ACH to range of correlation
                ACH = min(ACH, MaxACH);
                ACH = max(ACH, 0.0);
            }
        }

        for (SurfNum = Zone(ZoneNum).SurfaceFirst; SurfNum <= Zone(ZoneNum).SurfaceLast; ++SurfNum) {
            if (!Surface(SurfNum).HeatTransSurf) continue; // Skip non-heat transfer surfaces

            if (ACH <= 3.0) { // Use the other convection algorithm
                if (!state.dataConstruction->Construct(Surface(SurfNum).Construction).TypeIsWindow) {
                    CalcASHRAEDetailedIntConvCoeff(SurfNum, SurfaceTemperatures(SurfNum), MAT(ZoneNum));
                } else {
                    CalcISO15099WindowIntConvCoeff(SurfNum, SurfaceTemperatures(SurfNum), MAT(ZoneNum));
                }
            } else { // Use forced convection correlations
                Tilt = Surface(SurfNum).Tilt;

                // assume that reference air temp for user defined convection coefficient is the mean air temperature (=MAT)
                // Calculate the convection coefficient based on inlet (supply) air conditions
                if (Tilt < 45.0) {
                    HConvIn(SurfNum) = 0.49 * std::pow(ACH, 0.8); // Ceiling correlation
                } else if (Tilt > 135.0) {
                    HConvIn(SurfNum) = 0.13 * std::pow(ACH, 0.8); // Floor correlation
                } else {
                    HConvIn(SurfNum) = 0.19 * std::pow(ACH, 0.8); // Wall correlation
                }
                // set flag for reference air temperature
                Surface(SurfNum).TAirRef = ZoneSupplyAirTemp;
            }

            // Establish some lower limit to avoid a zero convection coefficient (and potential divide by zero problems)
            if (HConvIn(SurfNum) < LowHConvLimit) HConvIn(SurfNum) = LowHConvLimit;

        } // SurfNum

        if (ACH > 100.0) ShowWarningError("CeilingDiffuser convection correlation is out of range: ACH > 100");
    }

    void CalcTrombeWallIntConvCoeff(int const ZoneNum,                         // Zone number for which coefficients are being calculated
                                    const Array1D<Real64> &SurfaceTemperatures // Temperature of surfaces for evaluation of HcIn
    )
    {

        // SUBROUTINE INFORMATION:
        //       AUTHOR         Peter Graham Ellis
        //       DATE WRITTEN   ?????
        //       MODIFIED       na
        //       RE-ENGINEERED  na

        // PURPOSE OF THIS FUNCTION:
        // This subroutine calculates the interior convection coefficient
        // using the Trombe Wall correlation ?????

        // Using/Aliasing
        using DataHeatBalFanSys::MAT;

        // SUBROUTINE PARAMETER DEFINITIONS:
        Real64 const g(9.81);     // gravity constant (m/s**2)
        Real64 const v(15.89e-6); // kinematic viscosity (m**2/s) for air at 300 K
        Real64 const k(0.0263);   // thermal conductivity (W/m K) for air at 300 K
        Real64 const Pr(0.71);    // Prandtl number for air at ?

        // SUBROUTINE LOCAL VARIABLE DECLARATIONS:
        int SurfNum; // DO loop counter for surfaces
        int Surf1;   // first major wall surface
        int Surf2;   // second major wall surface

        Real64 H;        // height of enclosure
        Real64 minorW;   // width of enclosure (narrow dimension)
        Real64 majorW;   // width of major surface
        Real64 gapW;     // width of air gap
        Real64 asp;      // aspect ratio H/gapW
        Real64 beta;     // volumetric thermal expansion coefficient
        Real64 Gr;       // Grashof number
        Real64 Nu;       // Nusselt number
        Real64 HConvNet; // net heat transfer coefficient from wall to wall
        Real64 Tso;      // outside surface temperature [K]
        Real64 Tsi;      // inside surface temperature [K]

        // If the Trombe Wall option is selected the following correlations
        // will be used based on references by .....
        // tall enclosed rectangular cavity

        // This routine assumes that the major Trombe wall surfaces are of the
        // "WALL" class and are vertical.  The important heat transfer surfaces
        // are assumed to have exactly equal widths AND must have a greater
        // width than the side surfaces.

        Surf1 = 0;
        Surf2 = 0;

        H = Zone(ZoneNum).CeilingHeight;
        minorW = 100000.0; // An impossibly big width
        majorW = 0.0;
        gapW = 0.0;

        Tso = 0.0;
        Tsi = 0.0;
        HConvNet = 0.0;

        // determine major width and minor width
        for (SurfNum = Zone(ZoneNum).SurfaceFirst; SurfNum <= Zone(ZoneNum).SurfaceLast; ++SurfNum) {
            if (Surface(SurfNum).Class != SurfaceClass_Wall) continue;

            if (Surface(SurfNum).Width > majorW) {
                majorW = Surface(SurfNum).Width;
            }

            if (Surface(SurfNum).Width < minorW) {
                minorW = Surface(SurfNum).Width;
            }
        }

        // assign major surfaces
        for (SurfNum = Zone(ZoneNum).SurfaceFirst; SurfNum <= Zone(ZoneNum).SurfaceLast; ++SurfNum) {
            if (Surface(SurfNum).Class != SurfaceClass_Wall) continue;

            if (Surface(SurfNum).Width == majorW) {
                if (Surf1 == 0) {
                    Surf1 = SurfNum;
                } else {
                    Surf2 = SurfNum;

                    break; // both major surfaces are now assigned
                }
            }
        }

        // check to make sure major surfaces were found
        if (Surf1 > 0 && Surf2 > 0) {
            gapW = minorW;
            asp = H / gapW; // This calc should only be done once for the zone

            // make sure inside surface is hot, outside is cold
            // NOTE: this is not ideal.  could have circumstances that reverse this?
            if (SurfaceTemperatures(Surf1) > SurfaceTemperatures(Surf2)) {
                Tsi = SurfaceTemperatures(Surf1) + DataGlobalConstants::KelvinConv();
                Tso = SurfaceTemperatures(Surf2) + DataGlobalConstants::KelvinConv();
            } else {
                Tso = SurfaceTemperatures(Surf1) + DataGlobalConstants::KelvinConv();
                Tsi = SurfaceTemperatures(Surf2) + DataGlobalConstants::KelvinConv();
            }

            beta = 2.0 / (Tso + Tsi);

            Gr = (g * beta * std::abs(Tsi - Tso) * pow_3(gapW)) / pow_2(v); // curve fit for v = v(T)?

            CalcNusselt(SurfNum, asp, Tso, Tsi, Gr, Pr, Nu); // curve fit for Pr = Pr(T)?

            HConvNet = (k / gapW) * Nu; // curve fit for k = k(T)?

        } else {
            // fatal Error msg "heat transfer surfaces not found"
        }

        // Assign convection coefficients
        for (SurfNum = Zone(ZoneNum).SurfaceFirst; SurfNum <= Zone(ZoneNum).SurfaceLast; ++SurfNum) {
            if (!Surface(SurfNum).HeatTransSurf) continue; // Skip non-heat transfer surfaces

            // Use ASHRAESimple correlation to give values for all the minor surfaces
            CalcASHRAESimpleIntConvCoeff(SurfNum, SurfaceTemperatures(SurfNum), MAT(ZoneNum));

            // assign the convection coefficent to the major surfaces and any subsurfaces on them
            if ((Surface(SurfNum).BaseSurf == Surf1) || (Surface(SurfNum).BaseSurf == Surf2)) {
                if (Surface(SurfNum).ExtBoundCond == DataSurfaces::KivaFoundation) {
                    ShowFatalError("Trombe wall convection model not applicable for foundation surface =" + Surface(SurfNum).Name);
                }
                HConvIn(SurfNum) = 2.0 * HConvNet;
            }

            // Establish some lower limit to avoid a zero convection coefficient (and potential divide by zero problems)
            if (HConvIn(SurfNum) < LowHConvLimit) HConvIn(SurfNum) = LowHConvLimit;
        }
    }

    void CalcNusselt(int const SurfNum, // Surface number
                     Real64 const asp,  // Aspect ratio: window height to gap width
                     Real64 const tso,  // Temperature of gap surface closest to outside (K)
                     Real64 const tsi,  // Temperature of gap surface closest to zone (K)
                     Real64 const gr,   // Gap gas Grashof number
                     Real64 const pr,   // Gap gas Prandtl number
                     Real64 &gnu        // Gap gas Nusselt number
    )
    {

        // SUBROUTINE INFORMATION:
        //       AUTHOR         Peter Graham Ellis, based on code adapted by Fred Winkelmann
        //                      from Window5 subroutine NusseltNumber
        //       DATE WRITTEN   September 2001
        //       MODIFIED       na
        //       RE-ENGINEERED  na

        // PURPOSE OF THIS SUBROUTINE:
        // Finds the Nusselt number for gas-filled gaps between isothermal solid layers.
        // The gap may be filled with a single gas or a gas mixture.

        // METHODOLOGY EMPLOYED:
        // Based on methodology in Chapter 5 of the July 18, 2001 draft of ISO 15099,
        // "Thermal Performance of Windows, Doors and Shading Devices--Detailed Calculations."
        // The equation numbers below correspond to those in the standard.

        // REFERENCES:
        // Window5 source code; ISO 15099

        // SUBROUTINE LOCAL VARIABLE DECLARATIONS
        Real64 ra;     // Rayleigh number
        Real64 gnu901; // Nusselt number temporary variables for
        Real64 gnu902;
        Real64 gnu90;
        Real64 gnu601;
        Real64 gnu602; // different tilt and Ra ranges
        Real64 gnu60;
        Real64 gnu601a;
        Real64 gnua;
        Real64 gnub;
        Real64 cra; // Temporary variables
        Real64 a;
        Real64 b;
        Real64 g;
        Real64 ang;
        Real64 tilt;
        Real64 tiltr;
        Real64 costilt;
        Real64 sintilt;

        tilt = Surface(SurfNum).Tilt;
        tiltr = tilt * DataGlobalConstants::DegToRadians();
        costilt = Surface(SurfNum).CosTilt;
        sintilt = Surface(SurfNum).SinTilt;
        ra = gr * pr;
        //! fw if (ra > 2.0e6): error that outside range of Rayleigh number?

        if (ra <= 1.0e4) gnu901 = 1.0 + 1.7596678e-10 * std::pow(ra, 2.2984755); // eq. 51
        if (ra > 1.0e4 && ra <= 5.0e4) gnu901 = 0.028154 * std::pow(ra, 0.4134); // eq. 50
        if (ra > 5.0e4) gnu901 = 0.0673838 * std::pow(ra, 1.0 / 3.0);            // eq. 49

        gnu902 = 0.242 * std::pow(ra / asp, 0.272); // eq. 52
        gnu90 = max(gnu901, gnu902);

        if (tso > tsi) {                         // window heated from above
            gnu = 1.0 + (gnu90 - 1.0) * sintilt; // eq. 53
        } else {                                 // window heated from below
            if (tilt >= 60.0) {
                g = 0.5 * std::pow(1.0 + std::pow(ra / 3160.0, 20.6), -0.1);     // eq. 47
                gnu601a = 1.0 + pow_7(0.0936 * std::pow(ra, 0.314) / (1.0 + g)); // eq. 45
                gnu601 = std::pow(gnu601a, 0.142857);

                // For any aspect ratio
                gnu602 = (0.104 + 0.175 / asp) * std::pow(ra, 0.283); // eq. 46
                gnu60 = max(gnu601, gnu602);

                // linear interpolation for layers inclined at angles between 60 and 90 deg
                gnu = ((90.0 - tilt) * gnu60 + (tilt - 60.0) * gnu90) / 30.0;
            }
            if (tilt < 60.0) { // eq. 42
                cra = ra * costilt;
                a = 1.0 - 1708.0 / cra;
                b = std::pow(cra / 5830.0, 0.33333) - 1.0; // LKL- replace .333 with OneThird?
                gnua = (std::abs(a) + a) / 2.0;
                gnub = (std::abs(b) + b) / 2.0;
                ang = 1708.0 * std::pow(std::sin(1.8 * tiltr), 1.6);
                gnu = 1.0 + 1.44 * gnua * (1.0 - ang / cra) + gnub;
            }
        }
    }

    Real64 SetExtConvectionCoeff(EnergyPlusData &state, int const SurfNum) // Surface Number
    {

        // FUNCTION INFORMATION:
        //       AUTHOR         Linda K. Lawrie
        //       DATE WRITTEN   May 1998
        //       MODIFIED       na
        //       RE-ENGINEERED  na

        // PURPOSE OF THIS FUNCTION:
        // This function accesses the data structure for the User
        // Supplied Exterior Convection Coefficients and returns that
        // as the result of this function.  The surface has already
        // been verified to have user supplied exterior convection values.

        // Using/Aliasing
        using ScheduleManager::GetCurrentScheduleValue;

        // Return value
        Real64 SetExtConvectionCoeff;

        // FUNCTION LOCAL VARIABLE DECLARATIONS:
        Real64 HExt(0.0); // Will become the returned value

        {
            auto const SELECT_CASE_var(UserExtConvectionCoeffs(Surface(SurfNum).ExtConvCoeff).OverrideType);

            if (SELECT_CASE_var == ConvCoefValue) {
                HExt = UserExtConvectionCoeffs(Surface(SurfNum).ExtConvCoeff).OverrideValue;
                if (Surface(SurfNum).ExtBoundCond == DataSurfaces::KivaFoundation) {
                    SurfaceGeometry::kivaManager.surfaceConvMap[SurfNum].f = KIVA_HF_ZERO;
                    SurfaceGeometry::kivaManager.surfaceConvMap[SurfNum].out = KIVA_CONST_CONV(HExt);
                }
                Surface(SurfNum).OutConvHfModelEq = HcExt_UserValue; // reporting
                Surface(SurfNum).OutConvHnModelEq = HcExt_None;      // reporting
            } else if (SELECT_CASE_var == ConvCoefSchedule) {
                HExt = GetCurrentScheduleValue(UserExtConvectionCoeffs(Surface(SurfNum).ExtConvCoeff).ScheduleIndex);
                // Need to check for validity
                if (Surface(SurfNum).ExtBoundCond == DataSurfaces::KivaFoundation) {
                    SurfaceGeometry::kivaManager.surfaceConvMap[SurfNum].f = KIVA_HF_ZERO;
                    SurfaceGeometry::kivaManager.surfaceConvMap[SurfNum].out = KIVA_CONST_CONV(HExt);
                }
                Surface(SurfNum).OutConvHfModelEq = HcExt_UserSchedule; // reporting
                Surface(SurfNum).OutConvHnModelEq = HcExt_None;         // reporting
            } else if (SELECT_CASE_var == ConvCoefUserCurve) {
                CalcUserDefinedOutsideHcModel(state, SurfNum, UserExtConvectionCoeffs(Surface(SurfNum).ExtConvCoeff).UserCurveIndex, HExt);
                // Kiva convection handled in function above
                Surface(SurfNum).OutConvHfModelEq = HcExt_UserCurve; // reporting
                Surface(SurfNum).OutConvHnModelEq = HcExt_None;      // reporting
            } else if (SELECT_CASE_var == ConvCoefSpecifiedModel) {
                EvaluateExtHcModels(state,
                                    SurfNum,
                                    UserExtConvectionCoeffs(Surface(SurfNum).ExtConvCoeff).HcModelEq,
                                    UserExtConvectionCoeffs(Surface(SurfNum).ExtConvCoeff).HcModelEq,
                                    HExt);
                // Kiva convection handled in function above
                Surface(SurfNum).OutConvHfModelEq = UserExtConvectionCoeffs(Surface(SurfNum).ExtConvCoeff).HcModelEq; // reporting
                Surface(SurfNum).OutConvHnModelEq = UserExtConvectionCoeffs(Surface(SurfNum).ExtConvCoeff).HcModelEq; // reporting
            } else {
                assert(false);
            }
        }

        SetExtConvectionCoeff = HExt;

        return SetExtConvectionCoeff;
    }

    Real64 SetIntConvectionCoeff(EnergyPlusData &state, int const SurfNum) // Surface Number
    {

        // FUNCTION INFORMATION:
        //       AUTHOR         Linda K. Lawrie
        //       DATE WRITTEN   May 1998
        //       MODIFIED       na
        //       RE-ENGINEERED  na

        // PURPOSE OF THIS FUNCTION:
        // This function accesses the data structre for the User
        // Supplied Interior Convection Coefficients and returns that
        // as the result of this function.  The surface has already
        // been verified to have user supplied interior convection values.

        // Using/Aliasing
        using ScheduleManager::GetCurrentScheduleValue;

        // Return value
        Real64 SetIntConvectionCoeff;

        Real64 HInt(0.0); // Will become the returned value

        {
            auto const SELECT_CASE_var(UserIntConvectionCoeffs(Surface(SurfNum).IntConvCoeff).OverrideType);

            if (SELECT_CASE_var == ConvCoefValue) {
                HInt = UserIntConvectionCoeffs(Surface(SurfNum).IntConvCoeff).OverrideValue;
                if (Surface(SurfNum).ExtBoundCond == DataSurfaces::KivaFoundation) {
                    SurfaceGeometry::kivaManager.surfaceConvMap[SurfNum].in = KIVA_CONST_CONV(HInt);
                }
                Surface(SurfNum).IntConvHcModelEq = HcInt_UserValue; // reporting
            } else if (SELECT_CASE_var == ConvCoefSchedule) {
                HInt = GetCurrentScheduleValue(UserIntConvectionCoeffs(Surface(SurfNum).IntConvCoeff).ScheduleIndex);
                // Need to check for validity
                if (Surface(SurfNum).ExtBoundCond == DataSurfaces::KivaFoundation) {
                    SurfaceGeometry::kivaManager.surfaceConvMap[SurfNum].in = KIVA_CONST_CONV(HInt);
                }
                Surface(SurfNum).IntConvHcModelEq = HcInt_UserSchedule; // reporting
            } else if (SELECT_CASE_var == ConvCoefUserCurve) {
                CalcUserDefinedInsideHcModel(state, SurfNum, UserIntConvectionCoeffs(Surface(SurfNum).IntConvCoeff).UserCurveIndex, HInt);
                // Kiva convection handled in function above
                Surface(SurfNum).IntConvHcModelEq = HcInt_UserCurve; // reporting
            } else if (SELECT_CASE_var == ConvCoefSpecifiedModel) {
                EvaluateIntHcModels(state, SurfNum, UserIntConvectionCoeffs(Surface(SurfNum).IntConvCoeff).HcModelEq, HInt);
                // Kiva convection handled in function above
                Surface(SurfNum).IntConvHcModelEq = UserIntConvectionCoeffs(Surface(SurfNum).IntConvCoeff).HcModelEq;
            } else {
                assert(false);
            }
        }

        SetIntConvectionCoeff = HInt;

        return SetIntConvectionCoeff;
    }

    Real64 CalcISO15099WindowIntConvCoeff(Real64 const SurfaceTemperature, // Temperature of surface for evaluation of HcIn
                                          Real64 const AirTemperature,     // Mean Air Temperature of Zone (or adjacent air temperature)
                                          Real64 const AirHumRat,          // air humidity ratio
                                          Real64 const Height,             // window cavity height [m]
                                          Real64 TiltDeg,                  // glazing tilt in degrees
                                          Real64 const sineTilt            // sine of glazing tilt
    )
    {

        // SUBROUTINE INFORMATION:
        //       AUTHOR         B. Griffith
        //       DATE WRITTEN   January 2009
        //       MODIFIED       BG May 2009, added EMS override for window coeffs.
        //       RE-ENGINEERED  na

        // PURPOSE OF THIS SUBROUTINE:
        // Calculate interior surface convection coefficients for windows

        // METHODOLOGY EMPLOYED:
        // correlation documented in ISO 15099, Section 8.3.2.2

        // REFERENCES:
        // Internation Standard ISO 15099. Thermal performance of windows, doors and shading devices -- Detailed Calculations
        // First Edition 2003-11-15. ISO 15099:2003(E)

        // Using/Aliasing
        using DataEnvironment::OutBaroPress;
        using Psychrometrics::PsyCpAirFnW;
        using Psychrometrics::PsyRhoAirFnPbTdbW;

        // Locals
        Real64 const OneThird((1.0 / 3.0)); // 1/3 in highest precision
        static Real64 const pow_5_25(0.56 * root_4(1.0E+5));
        static Real64 const pow_11_25(0.56 * root_4(1.0E+11));
        static Real64 const pow_11_2(0.58 * std::pow(1.0E+11, 0.2));
        static std::string const RoutineName("WindowTempsForNominalCond");

        // SUBROUTINE LOCAL VARIABLE DECLARATIONS:
        Real64 DeltaTemp;       // Temperature difference between the zone air and the surface
        Real64 TmeanFilm;       // mean film temperature
        Real64 TmeanFilmKelvin; // mean film temperature for property evaluation
        Real64 rho;             // density of air [kg/m3]
        Real64 g;               // acceleration due to gravity [m/s2]
        Real64 Cp;              // specific heat of air [J/kg-K]
        Real64 lambda;          // thermal conductivity of air [W/m-K]
        Real64 mu;              // dynamic viscosity of air [kg/m-s]
        Real64 RaH;             // Rayleigh number for cavity height [ Non dim]
        Real64 RaCV;            // Rayleigh number for slanted cavity
        Real64 Nuint(0.0);      // Nusselt number for interior surface convection
        Real64 SurfTempKelvin;  // surface temperature in Kelvin
        Real64 AirTempKelvin;   // air temperature in Kelvin

        SurfTempKelvin = SurfaceTemperature + 273.15;
        AirTempKelvin = AirTemperature + 273.15;
        DeltaTemp = SurfaceTemperature - AirTemperature;

        // protect against wildly out of range temperatures
        if ((AirTempKelvin < 200.0) || (AirTempKelvin > 400.0)) { // out of range
            return LowHConvLimit;
        }
        if ((SurfTempKelvin < 180.0) || (SurfTempKelvin > 450.0)) { // out of range
            return LowHConvLimit;
        }

        // mean film temperature
        TmeanFilmKelvin = AirTempKelvin + 0.25 * (SurfTempKelvin - AirTempKelvin); // eq. 133 in ISO 15099
        TmeanFilm = TmeanFilmKelvin - 273.15;

        rho = PsyRhoAirFnPbTdbW(OutBaroPress, TmeanFilm, AirHumRat, RoutineName);
        g = 9.81;

        // the following properties are probably for dry air, should maybe be remade for moist-air
        lambda = 2.873E-3 + 7.76E-5 * TmeanFilmKelvin; // Table B.1 in ISO 15099,
        mu = 3.723E-6 + 4.94E-8 * TmeanFilmKelvin;     // Table B.2 in ISO 15099

        Cp = PsyCpAirFnW(AirHumRat);

        // four cases depending on tilt and DeltaTemp (heat flow direction )
        if (DeltaTemp > 0.0) TiltDeg = 180.0 - TiltDeg; // complement angle if cooling situation

        RaH = (pow_2(rho) * pow_3(Height) * g * Cp * (std::abs(SurfTempKelvin - AirTempKelvin))) /
              (TmeanFilmKelvin * mu * lambda); // eq 132 in ISO 15099

        // case a)
        if ((0.0 <= TiltDeg) && (TiltDeg < 15.0)) {

            Nuint = 0.13 * std::pow(RaH, OneThird);

            // case b)
        } else if ((15.0 <= TiltDeg) && (TiltDeg <= 90.0)) {

            RaCV = 2.5E+5 * std::pow(std::exp(0.72 * TiltDeg) / sineTilt, 0.2); // eq. 137

            if (RaH <= RaCV) {
                Nuint = 0.56 * root_4(RaH * sineTilt); // eq. 135 in ISO 15099
            } else {
                Nuint = 0.13 * (std::pow(RaH, OneThird) - std::pow(RaCV, OneThird)) + 0.56 * root_4(RaCV * sineTilt); // eq. 136 in ISO 15099
            }

            // case c)
        } else if ((90.0 < TiltDeg) && (TiltDeg <= 179.0)) {
            // bound by applicability
            if (RaH * sineTilt < 1.0E+5) {
                Nuint = pow_5_25; // bounded
            } else if (RaH * sineTilt >= 1.0E+11) {
                Nuint = pow_11_25; // bounded
            } else {
                Nuint = 0.56 * root_4(RaH * sineTilt); // eq.. 138
            }

            // case d)
        } else if ((179.0 < TiltDeg) && (TiltDeg <= 180.0)) {

            if (RaH > 1.0E+11) {
                Nuint = pow_11_2; // bounded
            } else {
                Nuint = 0.58 * std::pow(RaH, 0.2);
            }

        } else {
            assert(false);
        }

        return Nuint * lambda / Height;
    }

    void CalcISO15099WindowIntConvCoeff(int const SurfNum,               // surface number for which coefficients are being calculated
                                        Real64 const SurfaceTemperature, // Temperature of surface for evaluation of HcIn
                                        Real64 const AirTemperature      // Mean Air Temperature of Zone (or adjacent air temperature)
    )
    {

        // Get humidity ratio
        Real64 AirHumRat;
        if (Surface(SurfNum).Zone > 0) {
            AirHumRat = DataHeatBalFanSys::ZoneAirHumRatAvg(Surface(SurfNum).Zone);
        } else {
            AirHumRat = DataEnvironment::OutHumRat;
        }

        Real64 Height = Surface(SurfNum).Height;
        Real64 TiltDeg = Surface(SurfNum).Tilt;
        Real64 sineTilt = Surface(SurfNum).SinTilt;

        if (Surface(SurfNum).ExtBoundCond == DataSurfaces::KivaFoundation) {
            ShowFatalError("ISO15099 convection model not applicable for foundation surface =" + Surface(SurfNum).Name);
        }

        HConvIn(SurfNum) = CalcISO15099WindowIntConvCoeff(SurfaceTemperature, AirTemperature, AirHumRat, Height, TiltDeg, sineTilt);

        // EMS override point (Violates Standard 15099?  throw warning? scary.
        if (Surface(SurfNum).EMSOverrideIntConvCoef) HConvIn(SurfNum) = Surface(SurfNum).EMSValueForIntConvCoef;

        // Establish some lower limit to avoid a zero convection coefficient (and potential divide by zero problems)
        if (HConvIn(SurfNum) < LowHConvLimit) HConvIn(SurfNum) = LowHConvLimit;
    }

    void SetupAdaptiveConvectionStaticMetaData(EnergyPlusData &state)
    {

        // SUBROUTINE INFORMATION:
        //       AUTHOR         Brent Griffith
        //       DATE WRITTEN   Aug 2010
        //       MODIFIED       na
        //       RE-ENGINEERED  na

        // PURPOSE OF THIS SUBROUTINE:
        // do one-time setup needed to store static data
        // for adaptive convection algorithm

        // Using/Aliasing
        using General::RoundSigDigits;
        using General::ScanForReports;
        using Vectors::CreateNewellAreaVector;
        using Vectors::CreateNewellSurfaceNormalVector;
        using Vectors::DetermineAzimuthAndTilt;
        using Vectors::VecLength;

        // SUBROUTINE LOCAL VARIABLE DECLARATIONS:
        int ZoneLoop;
        int VertLoop;
        Real64 BldgVolumeSum;
        Real64 PerimExtLengthSum;

        Real64 thisWWR;
        Real64 thisZoneSimplePerim;
        Real64 thisZoneHorizHydralicDiameter;
        int ExtWallCount;
        int ExtWindowCount;
        Real64 thisAzimuth;
        Real64 thisArea;
        int thisZone;
        Array1D<Real64> RoofBoundZvals(8);
        Array1D<Real64> TestDist(4);
        Real64 surfacearea;
        Real64 BoundTilt;
        Real64 BoundAzimuth;
        bool DoReport;
        Real64 SideALength;
        Real64 SideBLength;
        Real64 SideCLength;
        Real64 SideDLength;
        std::string YesNo1;
        std::string YesNo2;

        struct FacadeGeoCharactisticsStruct
        {
            // Members
            Real64 AzimuthRangeLow;
            Real64 AzimuthRangeHi;
            Real64 Zmax;
            Real64 Zmin;
            Real64 Ymax;
            Real64 Ymin;
            Real64 Xmax;
            Real64 Xmin;
            Real64 Area;
            Real64 Perimeter;
            Real64 Height;

            // Default Constructor
            FacadeGeoCharactisticsStruct()
            {
            }

            // Member Constructor
            FacadeGeoCharactisticsStruct(Real64 const AzimuthRangeLow,
                                         Real64 const AzimuthRangeHi,
                                         Real64 const Zmax,
                                         Real64 const Zmin,
                                         Real64 const Ymax,
                                         Real64 const Ymin,
                                         Real64 const Xmax,
                                         Real64 const Xmin,
                                         Real64 const Area,
                                         Real64 const Perimeter,
                                         Real64 const Height)
                : AzimuthRangeLow(AzimuthRangeLow), AzimuthRangeHi(AzimuthRangeHi), Zmax(Zmax), Zmin(Zmin), Ymax(Ymax), Ymin(Ymin), Xmax(Xmax),
                  Xmin(Xmin), Area(Area), Perimeter(Perimeter), Height(Height)
            {
            }
        };

        // Object Data
        Vector BoundNewellVec;
        Vector BoundNewellAreaVec;
        Vector dummy1;
        Vector dummy2;
        Vector dummy3;
        static FacadeGeoCharactisticsStruct NorthFacade(332.5, 22.5, 0.0, 0.0, 0.0, 0.0, 0.0, 0.0, 0.0, 0.0, 0.0);
        static FacadeGeoCharactisticsStruct NorthEastFacade(22.5, 67.5, 0.0, 0.0, 0.0, 0.0, 0.0, 0.0, 0.0, 0.0, 0.0);
        static FacadeGeoCharactisticsStruct EastFacade(67.5, 112.5, 0.0, 0.0, 0.0, 0.0, 0.0, 0.0, 0.0, 0.0, 0.0);
        static FacadeGeoCharactisticsStruct SouthEastFacade(112.5, 157.5, 0.0, 0.0, 0.0, 0.0, 0.0, 0.0, 0.0, 0.0, 0.0);
        static FacadeGeoCharactisticsStruct SouthFacade(157.5, 202.5, 0.0, 0.0, 0.0, 0.0, 0.0, 0.0, 0.0, 0.0, 0.0);
        static FacadeGeoCharactisticsStruct SouthWestFacade(202.5, 247.5, 0.0, 0.0, 0.0, 0.0, 0.0, 0.0, 0.0, 0.0, 0.0);
        static FacadeGeoCharactisticsStruct WestFacade(247.5, 287.5, 0.0, 0.0, 0.0, 0.0, 0.0, 0.0, 0.0, 0.0, 0.0);
        static FacadeGeoCharactisticsStruct NorthWestFacade(287.5, 332.5, 0.0, 0.0, 0.0, 0.0, 0.0, 0.0, 0.0, 0.0, 0.0);

        BldgVolumeSum = 0.0;
        RoofBoundZvals = 0.0;
        for (ZoneLoop = 1; ZoneLoop <= NumOfZones; ++ZoneLoop) {

            BldgVolumeSum += Zone(ZoneLoop).Volume * Zone(ZoneLoop).Multiplier * Zone(ZoneLoop).ListMultiplier;
            PerimExtLengthSum = 0.0; // init
            ExtWallCount = 0;        // init
            ExtWindowCount = 0;      // init
            // model perimeter of bounding horizontal rectangle from max and min x and y values
            thisZoneSimplePerim =
                2.0 * (Zone(ZoneLoop).MaximumY - Zone(ZoneLoop).MinimumY) + 2.0 * (Zone(ZoneLoop).MaximumX - Zone(ZoneLoop).MinimumX);
            if (thisZoneSimplePerim > 0.0) {
                thisZoneHorizHydralicDiameter = 4.0 * Zone(ZoneLoop).FloorArea / thisZoneSimplePerim;
            } else {
                if (Zone(ZoneLoop).FloorArea > 0.0) {
                    thisZoneHorizHydralicDiameter = std::sqrt(Zone(ZoneLoop).FloorArea);
                }
            }

            if (Zone(ZoneLoop).ExtGrossWallArea > 0.0) {
                thisWWR = Zone(ZoneLoop).ExtWindowArea / Zone(ZoneLoop).ExtGrossWallArea;
            } else {
                thisWWR = -999.0; // throw error?
            }
            // first pass thru this zones surfaces to gather data
            for (int SurfLoop = Zone(ZoneLoop).SurfaceFirst; SurfLoop <= Zone(ZoneLoop).SurfaceLast; ++SurfLoop) {
                // first catch exterior walls and do summations
                if ((Surface(SurfLoop).ExtBoundCond == ExternalEnvironment) && (Surface(SurfLoop).Class == SurfaceClass_Wall)) {
                    PerimExtLengthSum += Surface(SurfLoop).Width;
                    ++ExtWallCount;
                }
                if ((Surface(SurfLoop).ExtBoundCond == ExternalEnvironment) &&
                    ((Surface(SurfLoop).Class == SurfaceClass_Window) || (Surface(SurfLoop).Class == SurfaceClass_GlassDoor))) {
                    ++ExtWindowCount;
                }
            }

            // second pass thru zone surfs to fill data
            for (int SurfLoop = Zone(ZoneLoop).SurfaceFirst; SurfLoop <= Zone(ZoneLoop).SurfaceLast; ++SurfLoop) {
                // now fill values
                Surface(SurfLoop).IntConvZoneWallHeight = Zone(ZoneLoop).CeilingHeight;
                Surface(SurfLoop).IntConvZonePerimLength = PerimExtLengthSum;
                Surface(SurfLoop).IntConvZoneHorizHydrDiam = thisZoneHorizHydralicDiameter;
                Surface(SurfLoop).IntConvWindowWallRatio = thisWWR;
            } // 2nd pass over surfaces.

            // third pass for window locations
            if ((ExtWindowCount > 0) && (ExtWallCount > 0)) {
                for (int SurfLoop = Zone(ZoneLoop).SurfaceFirst; SurfLoop <= Zone(ZoneLoop).SurfaceLast; ++SurfLoop) {
                    if ((Surface(SurfLoop).ExtBoundCond == ExternalEnvironment) &&
                        ((Surface(SurfLoop).Class == SurfaceClass_Window) || (Surface(SurfLoop).Class == SurfaceClass_GlassDoor))) {
                        if (Surface(SurfLoop).IntConvWindowWallRatio < 0.5) {
                            if (Surface(SurfLoop).Centroid.z < Zone(ZoneLoop).Centroid.z) {
                                Surface(SurfLoop).IntConvWindowLocation = InConvWinLoc_LowerPartOfExteriorWall;
                            } else {
                                Surface(SurfLoop).IntConvWindowLocation = InConvWinLoc_UpperPartOfExteriorWall;
                            }
                        } else {
                            Surface(SurfLoop).IntConvWindowLocation = InConvWinLoc_LargePartOfExteriorWall;
                        }
                        if ((Surface(Surface(SurfLoop).BaseSurf).ExtBoundCond == ExternalEnvironment) &&
                            (Surface(Surface(SurfLoop).BaseSurf).Class == SurfaceClass_Wall)) {
                            if (Surface(Surface(SurfLoop).BaseSurf).Centroid.z < Surface(SurfLoop).Centroid.z) {
                                Surface(Surface(SurfLoop).BaseSurf).IntConvWindowLocation = InConvWinLoc_WindowAboveThis;
                            } else {
                                Surface(Surface(SurfLoop).BaseSurf).IntConvWindowLocation = InConvWinLoc_WindowBelowThis;
                            }
                        }
                    }
                    if ((Surface(SurfLoop).ExtBoundCond == ExternalEnvironment) && (Surface(SurfLoop).Class == SurfaceClass_Wall) &&
                        (Surface(SurfLoop).IntConvWindowLocation == InConvWinLoc_NotSet)) {
                        if (Surface(SurfLoop).Centroid.z < Zone(ZoneLoop).Centroid.z) {
                            Surface(SurfLoop).IntConvWindowLocation = InConvWinLoc_WindowAboveThis;
                        } else {
                            Surface(SurfLoop).IntConvWindowLocation = InConvWinLoc_WindowBelowThis;
                        }
                    }
                } // third pass over surfaces
            }
        } // loop over zones for inside face parameters

        state.dataConvectionCoefficient->CubeRootOfOverallBuildingVolume = std::pow(BldgVolumeSum, OneThird);

        // first pass over surfaces for outside face params
        for (int SurfLoop = 1; SurfLoop <= TotSurfaces; ++SurfLoop) {
            if (Surface(SurfLoop).ExtBoundCond != ExternalEnvironment) continue;
            if (!Surface(SurfLoop).HeatTransSurf) continue;
            thisAzimuth = Surface(SurfLoop).Azimuth;
            thisArea = Surface(SurfLoop).Area;
            thisZone = Surface(SurfLoop).Zone;
            if ((Surface(SurfLoop).Tilt >= 45.0) && (Surface(SurfLoop).Tilt < 135.0)) { // treat as vertical wall

                auto const &vertices(Surface(SurfLoop).Vertex);
                Real64 const x_min(minval(vertices, &Vector::x));
                Real64 const y_min(minval(vertices, &Vector::y));
                Real64 const z_min(minval(vertices, &Vector::z));
                Real64 const x_max(maxval(vertices, &Vector::x));
                Real64 const y_max(maxval(vertices, &Vector::y));
                Real64 const z_max(maxval(vertices, &Vector::z));

                if ((thisAzimuth >= NorthFacade.AzimuthRangeLow) || (thisAzimuth < NorthFacade.AzimuthRangeHi)) {
                    NorthFacade.Area += thisArea;
                    NorthFacade.Zmax = max(z_max, NorthFacade.Zmax);
                    NorthFacade.Zmin = min(z_min, NorthFacade.Zmin);
                    NorthFacade.Ymax = max(y_max, NorthFacade.Ymax);
                    NorthFacade.Ymin = min(y_min, NorthFacade.Ymin);
                    NorthFacade.Xmax = max(x_max, NorthFacade.Xmax);
                    NorthFacade.Xmin = min(x_min, NorthFacade.Xmin);

                } else if ((thisAzimuth >= NorthEastFacade.AzimuthRangeLow) && (thisAzimuth < NorthEastFacade.AzimuthRangeHi)) {
                    NorthEastFacade.Area += thisArea;
                    NorthEastFacade.Zmax = max(z_max, NorthEastFacade.Zmax);
                    NorthEastFacade.Zmin = min(z_min, NorthEastFacade.Zmin);
                    NorthEastFacade.Ymax = max(y_max, NorthEastFacade.Ymax);
                    NorthEastFacade.Ymin = min(y_min, NorthEastFacade.Ymin);
                    NorthEastFacade.Xmax = max(x_max, NorthEastFacade.Xmax);
                    NorthEastFacade.Xmin = min(x_min, NorthEastFacade.Xmin);

                } else if ((thisAzimuth >= EastFacade.AzimuthRangeLow) && (thisAzimuth < EastFacade.AzimuthRangeHi)) {
                    EastFacade.Area += thisArea;
                    EastFacade.Zmax = max(z_max, EastFacade.Zmax);
                    EastFacade.Zmin = min(z_min, EastFacade.Zmin);
                    EastFacade.Ymax = max(y_max, EastFacade.Ymax);
                    EastFacade.Ymin = min(y_min, EastFacade.Ymin);
                    EastFacade.Xmax = max(x_max, EastFacade.Xmax);
                    EastFacade.Xmin = min(x_min, EastFacade.Xmin);
                } else if ((thisAzimuth >= SouthEastFacade.AzimuthRangeLow) && (thisAzimuth < SouthEastFacade.AzimuthRangeHi)) {
                    SouthEastFacade.Area += thisArea;
                    SouthEastFacade.Zmax = max(z_max, SouthEastFacade.Zmax);
                    SouthEastFacade.Zmin = min(z_min, SouthEastFacade.Zmin);
                    SouthEastFacade.Ymax = max(y_max, SouthEastFacade.Ymax);
                    SouthEastFacade.Ymin = min(y_min, SouthEastFacade.Ymin);
                    SouthEastFacade.Xmax = max(x_max, SouthEastFacade.Xmax);
                    SouthEastFacade.Xmin = min(x_min, SouthEastFacade.Xmin);

                } else if ((thisAzimuth >= SouthFacade.AzimuthRangeLow) && (thisAzimuth < SouthFacade.AzimuthRangeHi)) {
                    SouthFacade.Area += thisArea;
                    SouthFacade.Zmax = max(z_max, SouthFacade.Zmax);
                    SouthFacade.Zmin = min(z_min, SouthFacade.Zmin);
                    SouthFacade.Ymax = max(y_max, SouthFacade.Ymax);
                    SouthFacade.Ymin = min(y_min, SouthFacade.Ymin);
                    SouthFacade.Xmax = max(x_max, SouthFacade.Xmax);
                    SouthFacade.Xmin = min(x_min, SouthFacade.Xmin);

                } else if ((thisAzimuth >= SouthWestFacade.AzimuthRangeLow) && (thisAzimuth < SouthWestFacade.AzimuthRangeHi)) {
                    SouthWestFacade.Area += thisArea;
                    SouthWestFacade.Zmax = max(z_max, SouthWestFacade.Zmax);
                    SouthWestFacade.Zmin = min(z_min, SouthWestFacade.Zmin);
                    SouthWestFacade.Ymax = max(y_max, SouthWestFacade.Ymax);
                    SouthWestFacade.Ymin = min(y_min, SouthWestFacade.Ymin);
                    SouthWestFacade.Xmax = max(x_max, SouthWestFacade.Xmax);
                    SouthWestFacade.Xmin = min(x_min, SouthWestFacade.Xmin);

                } else if ((thisAzimuth >= WestFacade.AzimuthRangeLow) && (thisAzimuth < WestFacade.AzimuthRangeHi)) {
                    WestFacade.Area += thisArea;
                    WestFacade.Zmax = max(z_max, WestFacade.Zmax);
                    WestFacade.Zmin = min(z_min, WestFacade.Zmin);
                    WestFacade.Ymax = max(y_max, WestFacade.Ymax);
                    WestFacade.Ymin = min(y_min, WestFacade.Ymin);
                    WestFacade.Xmax = max(x_max, WestFacade.Xmax);
                    WestFacade.Xmin = min(x_min, WestFacade.Xmin);

                } else if ((thisAzimuth >= NorthWestFacade.AzimuthRangeLow) && (thisAzimuth < NorthWestFacade.AzimuthRangeHi)) {
                    NorthWestFacade.Area += thisArea;
                    NorthWestFacade.Zmax = max(z_max, NorthWestFacade.Zmax);
                    NorthWestFacade.Zmin = min(z_min, NorthWestFacade.Zmin);
                    NorthWestFacade.Ymax = max(y_max, NorthWestFacade.Ymax);
                    NorthWestFacade.Ymin = min(y_min, NorthWestFacade.Ymin);
                    NorthWestFacade.Xmax = max(x_max, NorthWestFacade.Xmax);
                    NorthWestFacade.Xmin = min(x_min, NorthWestFacade.Xmin);
                }
            } else if (Surface(SurfLoop).Tilt < 45.0) { // TODO Double check tilt wrt outside vs inside

                if (state.dataConvectionCoefficient->FirstRoofSurf) { // Init with something in the group
                    state.dataConvectionCoefficient->RoofGeo.XdYdZd.SurfNum = SurfLoop;
                    state.dataConvectionCoefficient->RoofGeo.XdYdZd.VertNum = 1;
                    state.dataConvectionCoefficient->RoofGeo.XdYdZd.Vertex = Surface(SurfLoop).Vertex(1);

                    state.dataConvectionCoefficient->RoofGeo.XdYdZu.SurfNum = SurfLoop;
                    state.dataConvectionCoefficient->RoofGeo.XdYdZu.VertNum = 1;
                    state.dataConvectionCoefficient->RoofGeo.XdYdZu.Vertex = Surface(SurfLoop).Vertex(1);

                    state.dataConvectionCoefficient->RoofGeo.XdYuZd.SurfNum = SurfLoop;
                    state.dataConvectionCoefficient->RoofGeo.XdYuZd.VertNum = 1;
                    state.dataConvectionCoefficient->RoofGeo.XdYuZd.Vertex = Surface(SurfLoop).Vertex(1);

                    state.dataConvectionCoefficient->RoofGeo.XdYuZu.SurfNum = SurfLoop;
                    state.dataConvectionCoefficient->RoofGeo.XdYuZu.VertNum = 1;
                    state.dataConvectionCoefficient->RoofGeo.XdYuZu.Vertex = Surface(SurfLoop).Vertex(1);

                    state.dataConvectionCoefficient->RoofGeo.XuYdZd.SurfNum = SurfLoop;
                    state.dataConvectionCoefficient->RoofGeo.XuYdZd.VertNum = 1;
                    state.dataConvectionCoefficient->RoofGeo.XuYdZd.Vertex = Surface(SurfLoop).Vertex(1);

                    state.dataConvectionCoefficient->RoofGeo.XuYuZd.SurfNum = SurfLoop;
                    state.dataConvectionCoefficient->RoofGeo.XuYuZd.VertNum = 1;
                    state.dataConvectionCoefficient->RoofGeo.XuYuZd.Vertex = Surface(SurfLoop).Vertex(1);

                    state.dataConvectionCoefficient->RoofGeo.XuYdZu.SurfNum = SurfLoop;
                    state.dataConvectionCoefficient->RoofGeo.XuYdZu.VertNum = 1;
                    state.dataConvectionCoefficient->RoofGeo.XuYdZu.Vertex = Surface(SurfLoop).Vertex(1);

                    state.dataConvectionCoefficient->RoofGeo.XuYuZu.SurfNum = SurfLoop;
                    state.dataConvectionCoefficient->RoofGeo.XuYuZu.VertNum = 1;
                    state.dataConvectionCoefficient->RoofGeo.XuYuZu.Vertex = Surface(SurfLoop).Vertex(1);

                    state.dataConvectionCoefficient->FirstRoofSurf = false;
                }
                // treat as part of roof group
                state.dataConvectionCoefficient->RoofGeo.Area += thisArea;
                for (VertLoop = 1; VertLoop <= Surface(SurfLoop).Sides; ++VertLoop) {

                    // 1 low x, low y, low z
                    if ((Surface(SurfLoop).Vertex(VertLoop).x <= state.dataConvectionCoefficient->RoofGeo.XdYdZd.Vertex.x) &&
                        (Surface(SurfLoop).Vertex(VertLoop).y <= state.dataConvectionCoefficient->RoofGeo.XdYdZd.Vertex.y) &&
                        (Surface(SurfLoop).Vertex(VertLoop).z <= state.dataConvectionCoefficient->RoofGeo.XdYdZd.Vertex.z)) {
                        // this point is more toward this bound
                        state.dataConvectionCoefficient->RoofGeo.XdYdZd.SurfNum = SurfLoop;
                        state.dataConvectionCoefficient->RoofGeo.XdYdZd.VertNum = VertLoop;
                        state.dataConvectionCoefficient->RoofGeo.XdYdZd.Vertex = Surface(SurfLoop).Vertex(VertLoop);
                        RoofBoundZvals(1) = Surface(SurfLoop).Vertex(VertLoop).z;
                    }

                    // 2 low x, low y, hi z
                    if ((Surface(SurfLoop).Vertex(VertLoop).x <= state.dataConvectionCoefficient->RoofGeo.XdYdZu.Vertex.x) &&
                        (Surface(SurfLoop).Vertex(VertLoop).y <= state.dataConvectionCoefficient->RoofGeo.XdYdZu.Vertex.y) &&
                        (Surface(SurfLoop).Vertex(VertLoop).z >= state.dataConvectionCoefficient->RoofGeo.XdYdZu.Vertex.z)) {
                        // this point is more toward this bound
                        state.dataConvectionCoefficient->RoofGeo.XdYdZu.SurfNum = SurfLoop;
                        state.dataConvectionCoefficient->RoofGeo.XdYdZu.VertNum = VertLoop;
                        state.dataConvectionCoefficient->RoofGeo.XdYdZu.Vertex = Surface(SurfLoop).Vertex(VertLoop);
                        RoofBoundZvals(2) = Surface(SurfLoop).Vertex(VertLoop).z;
                    }

                    // 3 low x, hi y, low z
                    if ((Surface(SurfLoop).Vertex(VertLoop).x <= state.dataConvectionCoefficient->RoofGeo.XdYuZd.Vertex.x) &&
                        (Surface(SurfLoop).Vertex(VertLoop).y >= state.dataConvectionCoefficient->RoofGeo.XdYuZd.Vertex.y) &&
                        (Surface(SurfLoop).Vertex(VertLoop).z <= state.dataConvectionCoefficient->RoofGeo.XdYuZd.Vertex.z)) {
                        // this point is more toward this bound
                        state.dataConvectionCoefficient->RoofGeo.XdYuZd.SurfNum = SurfLoop;
                        state.dataConvectionCoefficient->RoofGeo.XdYuZd.VertNum = VertLoop;
                        state.dataConvectionCoefficient->RoofGeo.XdYuZd.Vertex = Surface(SurfLoop).Vertex(VertLoop);
                        RoofBoundZvals(3) = Surface(SurfLoop).Vertex(VertLoop).z;
                    }

                    // 4 low x, hi y, hi z
                    if ((Surface(SurfLoop).Vertex(VertLoop).x <= state.dataConvectionCoefficient->RoofGeo.XdYuZu.Vertex.x) &&
                        (Surface(SurfLoop).Vertex(VertLoop).y >= state.dataConvectionCoefficient->RoofGeo.XdYuZu.Vertex.y) &&
                        (Surface(SurfLoop).Vertex(VertLoop).z >= state.dataConvectionCoefficient->RoofGeo.XdYuZu.Vertex.z)) {
                        // this point is more toward this bound
                        state.dataConvectionCoefficient->RoofGeo.XdYuZu.SurfNum = SurfLoop;
                        state.dataConvectionCoefficient->RoofGeo.XdYuZu.VertNum = VertLoop;
                        state.dataConvectionCoefficient->RoofGeo.XdYuZu.Vertex = Surface(SurfLoop).Vertex(VertLoop);
                        RoofBoundZvals(4) = Surface(SurfLoop).Vertex(VertLoop).z;
                    }

                    // 5 hi x, low y, low z
                    if ((Surface(SurfLoop).Vertex(VertLoop).x >= state.dataConvectionCoefficient->RoofGeo.XuYdZd.Vertex.x) &&
                        (Surface(SurfLoop).Vertex(VertLoop).y <= state.dataConvectionCoefficient->RoofGeo.XuYdZd.Vertex.y) &&
                        (Surface(SurfLoop).Vertex(VertLoop).z <= state.dataConvectionCoefficient->RoofGeo.XuYdZd.Vertex.z)) {
                        // this point is more toward this bound
                        state.dataConvectionCoefficient->RoofGeo.XuYdZd.SurfNum = SurfLoop;
                        state.dataConvectionCoefficient->RoofGeo.XuYdZd.VertNum = VertLoop;
                        state.dataConvectionCoefficient->RoofGeo.XuYdZd.Vertex = Surface(SurfLoop).Vertex(VertLoop);
                        RoofBoundZvals(5) = Surface(SurfLoop).Vertex(VertLoop).z;
                    }

                    // 6 hi x, hi y, low z
                    if ((Surface(SurfLoop).Vertex(VertLoop).x >= state.dataConvectionCoefficient->RoofGeo.XuYuZd.Vertex.x) &&
                        (Surface(SurfLoop).Vertex(VertLoop).y >= state.dataConvectionCoefficient->RoofGeo.XuYuZd.Vertex.y) &&
                        (Surface(SurfLoop).Vertex(VertLoop).z <= state.dataConvectionCoefficient->RoofGeo.XuYuZd.Vertex.z)) {
                        // this point is more toward this bound
                        state.dataConvectionCoefficient->RoofGeo.XuYuZd.SurfNum = SurfLoop;
                        state.dataConvectionCoefficient->RoofGeo.XuYuZd.VertNum = VertLoop;
                        state.dataConvectionCoefficient->RoofGeo.XuYuZd.Vertex = Surface(SurfLoop).Vertex(VertLoop);
                        RoofBoundZvals(6) = Surface(SurfLoop).Vertex(VertLoop).z;
                    }

                    // 7 hi x, low y, hi z
                    if ((Surface(SurfLoop).Vertex(VertLoop).x >= state.dataConvectionCoefficient->RoofGeo.XuYdZu.Vertex.x) &&
                        (Surface(SurfLoop).Vertex(VertLoop).y <= state.dataConvectionCoefficient->RoofGeo.XuYdZu.Vertex.y) &&
                        (Surface(SurfLoop).Vertex(VertLoop).z >= state.dataConvectionCoefficient->RoofGeo.XuYdZu.Vertex.z)) {
                        // this point is more toward this bound
                        state.dataConvectionCoefficient->RoofGeo.XuYdZu.SurfNum = SurfLoop;
                        state.dataConvectionCoefficient->RoofGeo.XuYdZu.VertNum = VertLoop;
                        state.dataConvectionCoefficient->RoofGeo.XuYdZu.Vertex = Surface(SurfLoop).Vertex(VertLoop);
                        RoofBoundZvals(7) = Surface(SurfLoop).Vertex(VertLoop).z;
                    }

                    // 8 hi x, hi y, hi z
                    if ((Surface(SurfLoop).Vertex(VertLoop).x >= state.dataConvectionCoefficient->RoofGeo.XuYuZu.Vertex.x) &&
                        (Surface(SurfLoop).Vertex(VertLoop).y >= state.dataConvectionCoefficient->RoofGeo.XuYuZu.Vertex.y) &&
                        (Surface(SurfLoop).Vertex(VertLoop).z >= state.dataConvectionCoefficient->RoofGeo.XuYuZu.Vertex.z)) {
                        // this point is more toward this bound
                        state.dataConvectionCoefficient->RoofGeo.XuYuZu.SurfNum = SurfLoop;
                        state.dataConvectionCoefficient->RoofGeo.XuYuZu.VertNum = VertLoop;
                        state.dataConvectionCoefficient->RoofGeo.XuYuZu.Vertex = Surface(SurfLoop).Vertex(VertLoop);
                        RoofBoundZvals(8) = Surface(SurfLoop).Vertex(VertLoop).z;
                    }
                }
            }
        } // fist loop over surfaces for outside face params

        NorthFacade.Perimeter = 2.0 * std::sqrt(pow_2(NorthFacade.Xmax - NorthFacade.Xmin) + pow_2(NorthFacade.Ymax - NorthFacade.Ymin)) +
                                2.0 * (NorthFacade.Zmax - NorthFacade.Zmin);
        NorthFacade.Height = NorthFacade.Zmax - NorthFacade.Zmin;

        NorthEastFacade.Perimeter =
            2.0 * std::sqrt(pow_2(NorthEastFacade.Xmax - NorthEastFacade.Xmin) + pow_2(NorthEastFacade.Ymax - NorthEastFacade.Ymin)) +
            2.0 * (NorthEastFacade.Zmax - NorthEastFacade.Zmin);
        NorthEastFacade.Height = NorthEastFacade.Zmax - NorthEastFacade.Zmin;

        EastFacade.Perimeter = 2.0 * std::sqrt(pow_2(EastFacade.Xmax - EastFacade.Xmin) + pow_2(EastFacade.Ymax - EastFacade.Ymin)) +
                               2.0 * (EastFacade.Zmax - EastFacade.Zmin);
        EastFacade.Height = EastFacade.Zmax - EastFacade.Zmin;

        SouthEastFacade.Perimeter =
            2.0 * std::sqrt(pow_2(SouthEastFacade.Xmax - SouthEastFacade.Xmin) + pow_2(SouthEastFacade.Ymax - SouthEastFacade.Ymin)) +
            2.0 * (SouthEastFacade.Zmax - SouthEastFacade.Zmin);
        SouthEastFacade.Height = SouthEastFacade.Zmax - SouthEastFacade.Zmin;

        SouthFacade.Perimeter = 2.0 * std::sqrt(pow_2(SouthFacade.Xmax - SouthFacade.Xmin) + pow_2(SouthFacade.Ymax - SouthFacade.Ymin)) +
                                2.0 * (SouthFacade.Zmax - SouthFacade.Zmin);
        SouthFacade.Height = SouthFacade.Zmax - SouthFacade.Zmin;

        SouthWestFacade.Perimeter =
            2.0 * std::sqrt(pow_2(SouthWestFacade.Xmax - SouthWestFacade.Xmin) + pow_2(SouthWestFacade.Ymax - SouthWestFacade.Ymin)) +
            2.0 * (SouthWestFacade.Zmax - SouthWestFacade.Zmin);
        SouthWestFacade.Height = SouthWestFacade.Zmax - SouthWestFacade.Zmin;

        WestFacade.Perimeter = 2.0 * std::sqrt(pow_2(WestFacade.Xmax - WestFacade.Xmin) + pow_2(WestFacade.Ymax - WestFacade.Ymin)) +
                               2.0 * (WestFacade.Zmax - WestFacade.Zmin);
        WestFacade.Height = WestFacade.Zmax - WestFacade.Zmin;

        NorthWestFacade.Perimeter =
            2.0 * std::sqrt(pow_2(NorthWestFacade.Xmax - NorthWestFacade.Xmin) + pow_2(NorthWestFacade.Ymax - NorthWestFacade.Ymin)) +
            2.0 * (NorthWestFacade.Zmax - NorthWestFacade.Zmin);
        NorthWestFacade.Height = NorthWestFacade.Zmax - NorthWestFacade.Zmin;

        // now model roof perimeter
        // move around bounding boxes side walls and find the longest of the four distances
        // Side A: Y low -- uses XdYdZd, XdYdZu, XuYdZd, XuYdZu
        TestDist(1) = distance(state.dataConvectionCoefficient->RoofGeo.XdYdZd.Vertex, state.dataConvectionCoefficient->RoofGeo.XuYdZd.Vertex);
        TestDist(2) = distance(state.dataConvectionCoefficient->RoofGeo.XdYdZd.Vertex, state.dataConvectionCoefficient->RoofGeo.XuYdZu.Vertex);
        TestDist(3) = distance(state.dataConvectionCoefficient->RoofGeo.XdYdZu.Vertex, state.dataConvectionCoefficient->RoofGeo.XuYdZd.Vertex);
        TestDist(4) = distance(state.dataConvectionCoefficient->RoofGeo.XdYdZu.Vertex, state.dataConvectionCoefficient->RoofGeo.XuYdZu.Vertex);
        SideALength = maxval(TestDist);

        // Side B: X Hi -- uses XuYdZd, XuYuZd, XuYdZu, XuYuZu
        TestDist(1) = distance(state.dataConvectionCoefficient->RoofGeo.XuYdZd.Vertex, state.dataConvectionCoefficient->RoofGeo.XuYuZd.Vertex);
        TestDist(2) = distance(state.dataConvectionCoefficient->RoofGeo.XuYdZd.Vertex, state.dataConvectionCoefficient->RoofGeo.XuYuZu.Vertex);
        TestDist(3) = distance(state.dataConvectionCoefficient->RoofGeo.XuYdZu.Vertex, state.dataConvectionCoefficient->RoofGeo.XuYuZd.Vertex);
        TestDist(4) = distance(state.dataConvectionCoefficient->RoofGeo.XuYdZu.Vertex, state.dataConvectionCoefficient->RoofGeo.XuYuZu.Vertex);
        SideBLength = maxval(TestDist);

        // Side C: Y Hi -- uses XdYuZd, XdYuZu, XuYuZd, XuYuZu
        TestDist(1) = distance(state.dataConvectionCoefficient->RoofGeo.XdYuZd.Vertex, state.dataConvectionCoefficient->RoofGeo.XuYuZd.Vertex);
        TestDist(2) = distance(state.dataConvectionCoefficient->RoofGeo.XdYuZd.Vertex, state.dataConvectionCoefficient->RoofGeo.XuYuZu.Vertex);
        TestDist(3) = distance(state.dataConvectionCoefficient->RoofGeo.XdYuZu.Vertex, state.dataConvectionCoefficient->RoofGeo.XuYuZd.Vertex);
        TestDist(4) = distance(state.dataConvectionCoefficient->RoofGeo.XdYuZu.Vertex, state.dataConvectionCoefficient->RoofGeo.XuYuZu.Vertex);
        SideCLength = maxval(TestDist);

        // Side D: X Lo Hi -- uses XdYuZd, XdYuZu, XuYuZd, XuYuZu
        TestDist(1) = distance(state.dataConvectionCoefficient->RoofGeo.XdYuZd.Vertex, state.dataConvectionCoefficient->RoofGeo.XuYuZd.Vertex);
        TestDist(2) = distance(state.dataConvectionCoefficient->RoofGeo.XdYuZd.Vertex, state.dataConvectionCoefficient->RoofGeo.XuYuZu.Vertex);
        TestDist(3) = distance(state.dataConvectionCoefficient->RoofGeo.XdYuZu.Vertex, state.dataConvectionCoefficient->RoofGeo.XuYuZd.Vertex);
        TestDist(4) = distance(state.dataConvectionCoefficient->RoofGeo.XdYuZu.Vertex, state.dataConvectionCoefficient->RoofGeo.XuYuZu.Vertex);
        SideDLength = maxval(TestDist);

        state.dataConvectionCoefficient->RoofGeo.Perimeter = SideALength + SideBLength + SideCLength + SideDLength;

        state.dataConvectionCoefficient->RoofGeo.Height = maxval(RoofBoundZvals) - minval(RoofBoundZvals);

        // now find the longest bound face
        if ((SideALength >= SideBLength) && (SideALength >= SideCLength) && (SideALength >= SideDLength)) {
            // Side A: Y low -- uses XdYdZd, XdYdZu, XuYdZd, XuYdZu
            state.dataConvectionCoefficient->RoofGeo.BoundSurf(1) = state.dataConvectionCoefficient->RoofGeo.XdYdZd.Vertex;
            state.dataConvectionCoefficient->RoofGeo.BoundSurf(2) = state.dataConvectionCoefficient->RoofGeo.XuYdZd.Vertex;
            state.dataConvectionCoefficient->RoofGeo.BoundSurf(3) = state.dataConvectionCoefficient->RoofGeo.XuYdZu.Vertex;
            state.dataConvectionCoefficient->RoofGeo.BoundSurf(4) = state.dataConvectionCoefficient->RoofGeo.XdYdZu.Vertex;

        } else if ((SideBLength >= SideALength) && (SideBLength >= SideCLength) && (SideBLength >= SideDLength)) {
            // Side B: X Hi -- uses XuYdZd, XuYuZd, XuYdZu, XuYuZu
            state.dataConvectionCoefficient->RoofGeo.BoundSurf(1) = state.dataConvectionCoefficient->RoofGeo.XuYdZd.Vertex;
            state.dataConvectionCoefficient->RoofGeo.BoundSurf(2) = state.dataConvectionCoefficient->RoofGeo.XuYuZd.Vertex;
            state.dataConvectionCoefficient->RoofGeo.BoundSurf(3) = state.dataConvectionCoefficient->RoofGeo.XuYuZu.Vertex;
            state.dataConvectionCoefficient->RoofGeo.BoundSurf(4) = state.dataConvectionCoefficient->RoofGeo.XuYdZu.Vertex;
        } else if ((SideCLength >= SideALength) && (SideCLength >= SideBLength) && (SideCLength >= SideDLength)) {
            // Side C: Y Hi -- uses XdYuZd, XdYuZu, XuYuZd, XuYuZu
            state.dataConvectionCoefficient->RoofGeo.BoundSurf(1) = state.dataConvectionCoefficient->RoofGeo.XdYuZd.Vertex;
            state.dataConvectionCoefficient->RoofGeo.BoundSurf(2) = state.dataConvectionCoefficient->RoofGeo.XuYuZd.Vertex;
            state.dataConvectionCoefficient->RoofGeo.BoundSurf(3) = state.dataConvectionCoefficient->RoofGeo.XuYuZu.Vertex;
            state.dataConvectionCoefficient->RoofGeo.BoundSurf(4) = state.dataConvectionCoefficient->RoofGeo.XdYuZu.Vertex;
        } else if ((SideDLength >= SideALength) && (SideDLength >= SideCLength) && (SideDLength >= SideBLength)) {
            // Side D: X Lo Hi -- uses XdYuZd, XdYuZu, XuYuZd, XuYuZu
            state.dataConvectionCoefficient->RoofGeo.BoundSurf(1) = state.dataConvectionCoefficient->RoofGeo.XdYuZd.Vertex;
            state.dataConvectionCoefficient->RoofGeo.BoundSurf(2) = state.dataConvectionCoefficient->RoofGeo.XuYuZd.Vertex;
            state.dataConvectionCoefficient->RoofGeo.BoundSurf(3) = state.dataConvectionCoefficient->RoofGeo.XuYuZu.Vertex;
            state.dataConvectionCoefficient->RoofGeo.BoundSurf(4) = state.dataConvectionCoefficient->RoofGeo.XdYuZu.Vertex;
        }

        CreateNewellAreaVector(state.dataConvectionCoefficient->RoofGeo.BoundSurf, 4, BoundNewellAreaVec);
        surfacearea = VecLength(BoundNewellAreaVec);
        if (surfacearea > 0.001) { // Roof is not flat
            CreateNewellSurfaceNormalVector(state.dataConvectionCoefficient->RoofGeo.BoundSurf, 4, BoundNewellVec);
            DetermineAzimuthAndTilt(state.dataConvectionCoefficient->RoofGeo.BoundSurf, 4, BoundAzimuth, BoundTilt, dummy1, dummy2, dummy3, surfacearea, BoundNewellVec);
            state.dataConvectionCoefficient->RoofLongAxisOutwardAzimuth = BoundAzimuth;
        } else {
            state.dataConvectionCoefficient->RoofLongAxisOutwardAzimuth = 0.0; // flat roofs don't really have azimuth
        }

        for (int SurfLoop = 1; SurfLoop <= TotSurfaces; ++SurfLoop) {
            if (Surface(SurfLoop).ExtBoundCond != ExternalEnvironment) continue;
            if (!Surface(SurfLoop).HeatTransSurf) continue;
            thisAzimuth = Surface(SurfLoop).Azimuth;

            auto const &vertices(Surface(SurfLoop).Vertex);
            Real64 const z_min(minval(vertices, &Vector::z));
            Real64 const z_max(maxval(vertices, &Vector::z));
            Real64 const z_del(z_max - z_min);

            if ((Surface(SurfLoop).Tilt >= 45.0) && (Surface(SurfLoop).Tilt < 135.0)) { // treat as vertical wall
                if ((thisAzimuth >= NorthFacade.AzimuthRangeLow) || (thisAzimuth < NorthFacade.AzimuthRangeHi)) {
                    Surface(SurfLoop).OutConvFaceArea = max(NorthFacade.Area, Surface(SurfLoop).GrossArea);
                    Surface(SurfLoop).OutConvFacePerimeter = max(NorthFacade.Perimeter, Surface(SurfLoop).Perimeter);
                    Surface(SurfLoop).OutConvFaceHeight = max(NorthFacade.Height, z_del);
                } else if ((thisAzimuth >= NorthEastFacade.AzimuthRangeLow) && (thisAzimuth < NorthEastFacade.AzimuthRangeHi)) {
                    Surface(SurfLoop).OutConvFaceArea = max(NorthEastFacade.Area, Surface(SurfLoop).GrossArea);
                    Surface(SurfLoop).OutConvFacePerimeter = max(NorthEastFacade.Perimeter, Surface(SurfLoop).Perimeter);
                    Surface(SurfLoop).OutConvFaceHeight = max(NorthEastFacade.Height, z_del);
                } else if ((thisAzimuth >= EastFacade.AzimuthRangeLow) && (thisAzimuth < EastFacade.AzimuthRangeHi)) {
                    Surface(SurfLoop).OutConvFaceArea = max(EastFacade.Area, Surface(SurfLoop).GrossArea);
                    Surface(SurfLoop).OutConvFacePerimeter = max(EastFacade.Perimeter, Surface(SurfLoop).Perimeter);
                    Surface(SurfLoop).OutConvFaceHeight = max(EastFacade.Height, z_del);
                } else if ((thisAzimuth >= SouthEastFacade.AzimuthRangeLow) && (thisAzimuth < SouthEastFacade.AzimuthRangeHi)) {
                    Surface(SurfLoop).OutConvFaceArea = max(SouthEastFacade.Area, Surface(SurfLoop).GrossArea);
                    Surface(SurfLoop).OutConvFacePerimeter = max(SouthEastFacade.Perimeter, Surface(SurfLoop).Perimeter);
                    Surface(SurfLoop).OutConvFaceHeight = max(SouthEastFacade.Height, z_del);
                } else if ((thisAzimuth >= SouthFacade.AzimuthRangeLow) && (thisAzimuth < SouthFacade.AzimuthRangeHi)) {
                    Surface(SurfLoop).OutConvFaceArea = max(SouthFacade.Area, Surface(SurfLoop).GrossArea);
                    Surface(SurfLoop).OutConvFacePerimeter = max(SouthFacade.Perimeter, Surface(SurfLoop).Perimeter);
                    Surface(SurfLoop).OutConvFaceHeight = max(SouthFacade.Height, z_del);
                } else if ((thisAzimuth >= SouthWestFacade.AzimuthRangeLow) && (thisAzimuth < SouthWestFacade.AzimuthRangeHi)) {
                    Surface(SurfLoop).OutConvFaceArea = max(SouthWestFacade.Area, Surface(SurfLoop).GrossArea);
                    Surface(SurfLoop).OutConvFacePerimeter = max(SouthWestFacade.Perimeter, Surface(SurfLoop).Perimeter);
                    Surface(SurfLoop).OutConvFaceHeight = max(SouthWestFacade.Height, z_del);
                } else if ((thisAzimuth >= WestFacade.AzimuthRangeLow) && (thisAzimuth < WestFacade.AzimuthRangeHi)) {
                    Surface(SurfLoop).OutConvFaceArea = max(WestFacade.Area, Surface(SurfLoop).GrossArea);
                    Surface(SurfLoop).OutConvFacePerimeter = max(WestFacade.Perimeter, Surface(SurfLoop).Perimeter);
                    Surface(SurfLoop).OutConvFaceHeight = max(WestFacade.Height, z_del);
                } else if ((thisAzimuth >= NorthWestFacade.AzimuthRangeLow) && (thisAzimuth < NorthWestFacade.AzimuthRangeHi)) {
                    Surface(SurfLoop).OutConvFaceArea = max(NorthWestFacade.Area, Surface(SurfLoop).GrossArea);
                    Surface(SurfLoop).OutConvFacePerimeter = max(NorthWestFacade.Perimeter, Surface(SurfLoop).Perimeter);
                    Surface(SurfLoop).OutConvFaceHeight = max(NorthWestFacade.Height, z_del);
                }
            } else if (Surface(SurfLoop).Tilt < 45.0) { // assume part of roof
                Surface(SurfLoop).OutConvFaceArea = max(state.dataConvectionCoefficient->RoofGeo.Area, Surface(SurfLoop).GrossArea);
                Surface(SurfLoop).OutConvFacePerimeter = max(state.dataConvectionCoefficient->RoofGeo.Perimeter, Surface(SurfLoop).Perimeter);
                Surface(SurfLoop).OutConvFaceHeight = max(state.dataConvectionCoefficient->RoofGeo.Height, z_del);
            } else if (Surface(SurfLoop).Tilt >= 135.0) { // assume floor over exterior, just use surface's geometry
                Surface(SurfLoop).OutConvFaceArea = Surface(SurfLoop).GrossArea;
                Surface(SurfLoop).OutConvFacePerimeter = Surface(SurfLoop).Perimeter;
                Surface(SurfLoop).OutConvFaceHeight = z_del;
            }
        } // second pass thru surfs for outside face convection params.

        // now send to EIO if surface reporting selected
        ScanForReports(state, "Surfaces", DoReport, "Details");
        if (DoReport) { // echo out static geometry data related to convection models
            static constexpr auto Format_900(
                "! <Surface Convection Parameters>, Surface Name, Outside Model Assignment, Outside Area [m2], Outside Perimeter [m], Outside Height "
                "[m], Inside Model Assignment, Inside Height [m], Inside Perimeter Envelope [m], Inside Hydraulic Diameter [m], Window Wall Ratio, "
                "Window Location, Near Radiant {{Yes/No}}, Has Active HVAC {{Yes/No}}\n");
            print(state.files.eio, Format_900); // header
            for (int SurfLoop : DataSurfaces::AllSurfaceListReportOrder) {
                if (!Surface(SurfLoop).HeatTransSurf) continue;
                if (Surface(SurfLoop).IntConvSurfGetsRadiantHeat) {
                    YesNo1 = "Yes";
                } else {
                    YesNo1 = "No";
                }
                if (Surface(SurfLoop).IntConvSurfHasActiveInIt) {
                    YesNo2 = "Yes";
                } else {
                    YesNo2 = "No";
                }
                static constexpr auto Format_901(
                    "Surface Convection Parameters,{},{},{:.2R},{:.2R},{:.2R},{},{:.2R},{:.2R},{:.2R},{:.2R},{},{},{}\n");
                print(state.files.eio,
                      Format_901,
                      Surface(SurfLoop).Name,
                      Surface(SurfLoop).ExtConvCoeff,
                      Surface(SurfLoop).OutConvFaceArea,
                      Surface(SurfLoop).OutConvFacePerimeter,
                      Surface(SurfLoop).OutConvFaceHeight,
                      Surface(SurfLoop).IntConvCoeff,
                      Surface(SurfLoop).IntConvZoneWallHeight,
                      Surface(SurfLoop).IntConvZonePerimLength,
                      Surface(SurfLoop).IntConvZoneHorizHydrDiam,
                      Surface(SurfLoop).IntConvWindowWallRatio,
                      Surface(SurfLoop).IntConvWindowLocation,
                      YesNo1,
                      YesNo2);

                // [m] length of perimeter zone's exterior wall | [m] hydraulic diameter, usually 4 times the zone floor area div by
                // perimeter | [-] area of windows over area of exterior wall for zone | relative location of window in zone for
                // interior Hc models
            }

            // if display advanced reports also dump meta group data used for convection geometry
            if (DisplayAdvancedReportVariables) {
                static constexpr auto Format_8000(
                    "! <Building Convection Parameters:North Facade>, Perimeter, Height, Xmin, Xmax, Ymin, Ymax, Zmin, Zmax \n");
                print(state.files.eio, Format_8000); // header for north facade
                static constexpr auto Format_8001("Building Convection Parameters:North Facade, {:.2R},{:.2R},{:.2R},{:.2R},{:.2R},{:.2R},{:.2R},{:.2R}\n");
                print(state.files.eio,
                      Format_8001,
                      NorthFacade.Perimeter,
                      NorthFacade.Height,
                      NorthFacade.Xmin,
                      NorthFacade.Xmax,
                      NorthFacade.Ymin,
                      NorthFacade.Ymax,
                      NorthFacade.Zmin,
                      NorthFacade.Zmax);
                static constexpr auto Format_8100(
                    "! <Building Convection Parameters:Northeast Facade>, Perimeter, Height, Xmin, Xmax, Ymin, Ymax, Zmin, Zmax \n");
                print(state.files.eio, Format_8100); // header for northeast facade
                static constexpr auto Format_8101(
                    "Building Convection Parameters:Northeast Facade, {:.2R},{:.2R},{:.2R},{:.2R},{:.2R},{:.2R},{:.2R},{:.2R}\n");
                print(state.files.eio,
                      Format_8101,
                      NorthEastFacade.Perimeter,
                      NorthEastFacade.Height,
                      NorthEastFacade.Xmin,
                      NorthEastFacade.Xmax,
                      NorthEastFacade.Ymin,
                      NorthEastFacade.Ymax,
                      NorthEastFacade.Zmin,
                      NorthEastFacade.Zmax);
                static constexpr auto Format_8200(
                    "! <Building Convection Parameters:East Facade>, Perimeter, Height, Xmin, Xmax, Ymin, Ymax, Zmin, Zmax \n");
                print(state.files.eio, Format_8200); // header for east facade
                static constexpr auto Format_8201(
                    "Building Convection Parameters:East Facade, {:.2R},{:.2R},{:.2R},{:.2R},{:.2R},{:.2R},{:.2R},{:.2R}\n");
                print(state.files.eio,
                      Format_8201,
                      EastFacade.Perimeter,
                      EastFacade.Height,
                      EastFacade.Xmin,
                      EastFacade.Xmax,
                      EastFacade.Ymin,
                      EastFacade.Ymax,
                      EastFacade.Zmin,
                      EastFacade.Zmax);

                static constexpr auto Format_8300(
                    "! <Building Convection Parameters:Southeast Facade>, Perimeter, Height, Xmin, Xmax, Ymin, Ymax, Zmin, Zmax \n");
                print(state.files.eio, Format_8300); // header for southeast facade
                static constexpr auto Format_8301(
                    "Building Convection Parameters:Southeast Facade, {:.2R},{:.2R},{:.2R},{:.2R},{:.2R},{:.2R},{:.2R},{:.2R}\n");
                print(state.files.eio,
                      Format_8301,
                      SouthEastFacade.Perimeter,
                      SouthEastFacade.Height,
                      SouthEastFacade.Xmin,
                      SouthEastFacade.Xmax,
                      SouthEastFacade.Ymin,
                      SouthEastFacade.Ymax,
                      SouthEastFacade.Zmin,
                      SouthEastFacade.Zmax);

                static constexpr auto Format_8400(
                    "! <Building Convection Parameters:South Facade>, Perimeter, Height, Xmin, Xmax, Ymin, Ymax, Zmin, Zmax \n");
                print(state.files.eio, Format_8400); // header for south facade
                static constexpr auto Format_8401(
                    "Building Convection Parameters:South Facade, {:.2R},{:.2R},{:.2R},{:.2R},{:.2R},{:.2R},{:.2R},{:.2R}\n");
                print(state.files.eio,
                      Format_8401,
                      SouthFacade.Perimeter,
                      SouthFacade.Height,
                      SouthFacade.Xmin,
                      SouthFacade.Xmax,
                      SouthFacade.Ymin,
                      SouthFacade.Ymax,
                      SouthFacade.Zmin,
                      SouthFacade.Zmax);
                static constexpr auto Format_8500(
                    "! <Building Convection Parameters:Southwest Facade>, Perimeter, Height, Xmin, Xmax, Ymin, Ymax, Zmin, Zmax \n");
                print(state.files.eio, Format_8500); // header for southwest facade
                static constexpr auto Format_8501(
                    "Building Convection Parameters:Southwest Facade, {:.2R},{:.2R},{:.2R},{:.2R},{:.2R},{:.2R},{:.2R},{:.2R}\n");
                print(state.files.eio,
                      Format_8501,
                      SouthWestFacade.Perimeter,
                      SouthWestFacade.Height,
                      SouthWestFacade.Xmin,
                      SouthWestFacade.Xmax,
                      SouthWestFacade.Ymin,
                      SouthWestFacade.Ymax,
                      SouthWestFacade.Zmin,
                      SouthWestFacade.Zmax);
                static constexpr auto Format_8600(
                    "! <Building Convection Parameters:West Facade>, Perimeter, Height, Xmin, Xmax, Ymin, Ymax, Zmin, Zmax \n");
                print(state.files.eio, Format_8600); // header for west facade
                static constexpr auto Format_8601(
                    "Building Convection Parameters:West Facade, {:.2R},{:.2R},{:.2R},{:.2R},{:.2R},{:.2R},{:.2R},{:.2R}\n");
                print(state.files.eio,
                      Format_8601,
                      WestFacade.Perimeter,
                      WestFacade.Height,
                      WestFacade.Xmin,
                      WestFacade.Xmax,
                      WestFacade.Ymin,
                      WestFacade.Ymax,
                      WestFacade.Zmin,
                      WestFacade.Zmax);
                static constexpr auto Format_8700(
                    "! <Building Convection Parameters:Northwest Facade>, Perimeter, Height, Xmin, Xmax, Ymin, Ymax, Zmin, Zmax \n");
                print(state.files.eio, Format_8700); // header for northwest facade
                static constexpr auto Format_8701(
                    "Building Convection Parameters:NorthwWest Facade, {:.2R},{:.2R},{:.2R},{:.2R},{:.2R},{:.2R},{:.2R},{:.2R}\n");
                print(state.files.eio,
                      Format_8701,
                      NorthWestFacade.Perimeter,
                      NorthWestFacade.Height,
                      NorthWestFacade.Xmin,
                      NorthWestFacade.Xmax,
                      NorthWestFacade.Ymin,
                      NorthWestFacade.Ymax,
                      NorthWestFacade.Zmin,
                      NorthWestFacade.Zmax);
                static constexpr auto Format_8800(
                    "! <Building Convection Parameters:Roof>, Area [m2], Perimeter [m], Height [m], XdYdZd:X, XdYdZd:Y, XdYdZd:Z,XdYdZu:X, XdYdZu:Y, "
                    "XdYdZu:Z,XdYuZd:X, XdYuZd:Y, XdYuZd:Z,XdYuZu:X, XdYuZu:Y, XdYuZu:Z,XuYdZd:X, XuYdZd:Y, XuYdZd:Z,XuYuZd:X, XuYuZd:Y, "
                    "XuYuZd:Z,XuYdZu:X, XuYdZu:Y, XuYdZu:Z,XuYuZu:X, XuYuZu:Y, XuYuZu:Z\n");
                print(state.files.eio, Format_8800); // header for roof
                static constexpr auto Format_8801(
                    "Building Convection Parameters:Roof,{:.2R},{:.2R},{:.2R},{:.3R},{:.3R},{:.3R},{:.3R},{:.3R},{:.3R},{:.3R},");
                print(state.files.eio,
                      Format_8801,
                      state.dataConvectionCoefficient->RoofGeo.Area,
                      state.dataConvectionCoefficient->RoofGeo.Perimeter,
                      state.dataConvectionCoefficient->RoofGeo.Height,
                      state.dataConvectionCoefficient->RoofGeo.XdYdZd.Vertex.x,
                      state.dataConvectionCoefficient->RoofGeo.XdYdZd.Vertex.y,
                      state.dataConvectionCoefficient->RoofGeo.XdYdZd.Vertex.z,
                      state.dataConvectionCoefficient->RoofGeo.XdYdZu.Vertex.x,
                      state.dataConvectionCoefficient->RoofGeo.XdYdZu.Vertex.y,
                      state.dataConvectionCoefficient->RoofGeo.XdYdZu.Vertex.z,
                      state.dataConvectionCoefficient->RoofGeo.XdYuZd.Vertex.x);
                static constexpr auto Format_88012("{:.3R},{:.3R},{:.3R},{:.3R},{:.3R},{:.3R},{:.3R},{:.3R},{:.3R},{:.3R},");
                print(state.files.eio,
                      Format_88012,
                      state.dataConvectionCoefficient->RoofGeo.XdYuZd.Vertex.y,
                      state.dataConvectionCoefficient->RoofGeo.XdYuZd.Vertex.z,
                      state.dataConvectionCoefficient->RoofGeo.XdYuZu.Vertex.x,
                      state.dataConvectionCoefficient->RoofGeo.XdYuZu.Vertex.y,
                      state.dataConvectionCoefficient->RoofGeo.XdYuZu.Vertex.z,
                      state.dataConvectionCoefficient->RoofGeo.XuYdZd.Vertex.x,
                      state.dataConvectionCoefficient->RoofGeo.XuYdZd.Vertex.y,
                      state.dataConvectionCoefficient->RoofGeo.XuYdZd.Vertex.z,
                      state.dataConvectionCoefficient->RoofGeo.XuYuZd.Vertex.x,
                      state.dataConvectionCoefficient->RoofGeo.XuYuZd.Vertex.y);
                static constexpr auto Format_88013("{:.3R},{:.3R},{:.3R},{:.3R},{:.3R},{:.3R},{:.3R}\n");
                print(state.files.eio,
                      Format_88013,
                      state.dataConvectionCoefficient->RoofGeo.XuYuZd.Vertex.z,
                      state.dataConvectionCoefficient->RoofGeo.XuYdZu.Vertex.x,
                      state.dataConvectionCoefficient->RoofGeo.XuYdZu.Vertex.y,
                      state.dataConvectionCoefficient->RoofGeo.XuYdZu.Vertex.z,
                      state.dataConvectionCoefficient->RoofGeo.XuYuZu.Vertex.x,
                      state.dataConvectionCoefficient->RoofGeo.XuYuZu.Vertex.y,
                      state.dataConvectionCoefficient->RoofGeo.XuYuZu.Vertex.z);
            }
        }
    }

    void SetupAdaptiveConvectionRadiantSurfaceData(EnergyPlusData &state)
    {

        // SUBROUTINE INFORMATION:
        //       AUTHOR         Brent Griffith
        //       DATE WRITTEN   Sept 2011
        //       MODIFIED       na
        //       RE-ENGINEERED  na

        // PURPOSE OF THIS SUBROUTINE:
        // identify Zones that have active radiant elements for convection model classifications

        // METHODOLOGY EMPLOYED:
        // Need to fill in values for ZoneEquipConfig%InWallActiveElement, ZoneEquipConfig%InCeilingActiveElement
        // and ZoneEquipConfig(ZoneNum)%InFloorActiveElement.

        // Using/Aliasing
        using namespace DataZoneEquipment;

        // SUBROUTINE LOCAL VARIABLE DECLARATIONS:
        int ZoneLoop;
        int SurfLoop;

        for (ZoneLoop = 1; ZoneLoop <= NumOfZones; ++ZoneLoop) {
            state.dataConvectionCoefficient->ActiveWallCount = 0;
            state.dataConvectionCoefficient->ActiveWallArea = 0.0;
            state.dataConvectionCoefficient->ActiveCeilingCount = 0;
            state.dataConvectionCoefficient->ActiveCeilingArea = 0.0;
            state.dataConvectionCoefficient->ActiveFloorCount = 0;
            state.dataConvectionCoefficient->ActiveFloorArea = 0.0;

            for (SurfLoop = Zone(ZoneLoop).SurfaceFirst; SurfLoop <= Zone(ZoneLoop).SurfaceLast; ++SurfLoop) {
                if (!Surface(SurfLoop).IntConvSurfHasActiveInIt) continue;
                if (Surface(SurfLoop).Class == SurfaceClass_Wall || Surface(SurfLoop).Class == SurfaceClass_Door) {
                    ++state.dataConvectionCoefficient->ActiveWallCount;
                    state.dataConvectionCoefficient->ActiveWallArea += Surface(SurfLoop).Area;
                } else if (Surface(SurfLoop).Class == SurfaceClass_Roof) {
                    ++state.dataConvectionCoefficient->ActiveCeilingCount;
                    state.dataConvectionCoefficient->ActiveCeilingArea += Surface(SurfLoop).Area;
                } else if (Surface(SurfLoop).Class == SurfaceClass_Floor) {
                    ++state.dataConvectionCoefficient->ActiveFloorCount;
                    state.dataConvectionCoefficient->ActiveFloorArea += Surface(SurfLoop).Area;
                }
            } // surface loop

            if ((state.dataConvectionCoefficient->ActiveWallCount > 0) && (state.dataConvectionCoefficient->ActiveWallArea > 0.0)) {
                ZoneEquipConfig(ZoneLoop).InWallActiveElement = true;
            }
            if ((state.dataConvectionCoefficient->ActiveCeilingCount > 0) && (state.dataConvectionCoefficient->ActiveCeilingArea > 0.0)) {
                ZoneEquipConfig(ZoneLoop).InCeilingActiveElement = true;
            }
            if ((state.dataConvectionCoefficient->ActiveFloorCount > 0) && (state.dataConvectionCoefficient->ActiveFloorArea > 0)) {
                ZoneEquipConfig(ZoneLoop).InFloorActiveElement = true;
            }
        } // zone loop
    }

    void ManageInsideAdaptiveConvectionAlgo(EnergyPlusData &state, int const SurfNum) // surface number for which coefficients are being calculated
    {

        // SUBROUTINE INFORMATION:
        //       AUTHOR         Brent Griffith
        //       DATE WRITTEN   Aug 2010
        //       MODIFIED       na
        //       RE-ENGINEERED  na

        // PURPOSE OF THIS SUBROUTINE:
        // This subroutine manages the calculation of interior convection coefficient for a surface.

        // METHODOLOGY EMPLOYED:
        // This routine implements the Adaptive Convection Algorithm developed by IB-M 2000 and IB-M 2002
        //  - first calls a large routine, DynamicIntConvSurfaceClassification, that has most of the complex logic
        //  - then calls a straightforward routine that maps the classification to model equation
        //  - then calls a routine with a large case statement that calls model equations.

        // USE STATEMENTS:
        using General::TrimSigDigits;

        // this next call sets up the flow regime and assigns a classification to surface
        //  TODO: candidate for rework to do zone level calcs once rather than for each surface
        DynamicIntConvSurfaceClassification(SurfNum);

        // simple worker routine takes surface classification and fills in model to use (IntConvHcModelEq) for that surface
        MapIntConvClassificationToHcModels(state, SurfNum);

        EvaluateIntHcModels(state, SurfNum, Surface(SurfNum).IntConvHcModelEq, HConvIn(SurfNum));
        // if ( std::isnan( HConvIn( SurfNum ) ) ) { // Use IEEE_IS_NAN when GFortran supports it
        //// throw Error
        // ShowSevereError( "Inside convection coefficient is out of bound = " + Surface( SurfNum ).Name );
        // ShowFatalError( "Inside convection coefficient model number = " + TrimSigDigits( Surface( SurfNum ).IntConvHcModelEq ) );
        //}
    }

    void ManageOutsideAdaptiveConvectionAlgo(EnergyPlusData &state,
                                             int const SurfNum, // surface number for which coefficients are being calculated
                                             Real64 &Hc         // result for Hc Outside face, becomes HExt.
    )
    {

        // SUBROUTINE INFORMATION:
        //       AUTHOR         Brent Griffith
        //       DATE WRITTEN   Aug 2010
        //       MODIFIED       na
        //       RE-ENGINEERED  na

        // PURPOSE OF THIS SUBROUTINE:
        // This subroutine calculates the convection coefficient for the outside face of a surface

        // METHODOLOGY EMPLOYED:
        // This routine implements an adaptive structure and classification system for outdoor
        //   It calls a series of separable worker routines

        DynamicExtConvSurfaceClassification(SurfNum);

        MapExtConvClassificationToHcModels(state, SurfNum);

        EvaluateExtHcModels(state, SurfNum, Surface(SurfNum).OutConvHnModelEq, Surface(SurfNum).OutConvHfModelEq, Hc);
    }

    void EvaluateIntHcModels(EnergyPlusData &state,
                             int const SurfNum,
                             int const ConvModelEquationNum,
                             Real64 &Hc // calculated Hc value
    )
    {

        // SUBROUTINE INFORMATION:
        //       AUTHOR         Brent Griffith
        //       DATE WRITTEN   Aug 2010
        //       MODIFIED       na
        //       RE-ENGINEERED  na

        // PURPOSE OF THIS SUBROUTINE:
        // central case statement for calling inside convection models

        // METHODOLOGY EMPLOYED:
        //  - fills value for Hc by calling the appropriate convection model, usually as a function.
        //     preperation of argument values for the function calls is contained in each Case block (repeats)
        //  - also updates the reference air temperature type for use in the surface heat balance calcs

        // Using/Aliasing
        using DataHeatBalFanSys::MAT;
        using DataHeatBalSurface::QdotConvInRepPerArea;
        using DataHeatBalSurface::TH;

        Real64 tmpHc = 0.0;

        int const ZoneNum = Surface(SurfNum).Zone;
        Real64 &Tsurface = TH(2, 1, SurfNum);
        Real64 &Tzone = MAT(ZoneNum);

        auto &HnFn = SurfaceGeometry::kivaManager.surfaceConvMap[SurfNum].in;
        // now call appropriate function to calculate Hc
        {
            auto const SELECT_CASE_var(ConvModelEquationNum);

            if (SELECT_CASE_var == HcInt_UserCurve) {
                CalcUserDefinedInsideHcModel(state, SurfNum, Surface(SurfNum).IntConvHcUserCurveIndex, tmpHc);
            } else if (SELECT_CASE_var == HcInt_ASHRAEVerticalWall) {
                if (Surface(SurfNum).ExtBoundCond == DataSurfaces::KivaFoundation) {
                    HnFn = [](double Tsurf, double Tamb, double, double, double) -> double { return CalcASHRAEVerticalWall(Tsurf - Tamb); };
                } else {
                    tmpHc = CalcASHRAEVerticalWall((Tsurface - Tzone));
                }
                Surface(SurfNum).TAirRef = ZoneMeanAirTemp;
            } else if (SELECT_CASE_var == HcInt_WaltonUnstableHorizontalOrTilt) {
                if (Surface(SurfNum).ExtBoundCond == DataSurfaces::KivaFoundation) {
                    HnFn = [](double Tsurf, double Tamb, double, double, double cosTilt) -> double {
                        return CalcWaltonUnstableHorizontalOrTilt(Tsurf - Tamb, cosTilt);
                    };
                } else {
                    tmpHc = CalcWaltonUnstableHorizontalOrTilt((Tsurface - Tzone), Surface(SurfNum).CosTilt); // TODO verify CosTilt in vs out
                }
                Surface(SurfNum).TAirRef = ZoneMeanAirTemp;
            } else if (SELECT_CASE_var == HcInt_WaltonStableHorizontalOrTilt) {
                if (Surface(SurfNum).ExtBoundCond == DataSurfaces::KivaFoundation) {
                    HnFn = [](double Tsurf, double Tamb, double, double, double cosTilt) -> double {
                        return CalcWaltonStableHorizontalOrTilt(Tsurf - Tamb, cosTilt);
                    };
                } else {
                    tmpHc = CalcWaltonStableHorizontalOrTilt((Tsurface - Tzone), Surface(SurfNum).CosTilt); // TODO verify CosTilt in vs out
                }
                Surface(SurfNum).TAirRef = ZoneMeanAirTemp;
            } else if (SELECT_CASE_var == HcInt_FisherPedersenCeilDiffuserFloor) {
                Real64 AirChangeRate = CalcCeilingDiffuserACH(ZoneNum);
                Real64 AirHumRat = DataHeatBalFanSys::ZoneAirHumRatAvg(ZoneNum);
                if (Surface(SurfNum).ExtBoundCond == DataSurfaces::KivaFoundation) {

                    HnFn = [=](double Tsurf, double Tamb, double, double, double cosTilt) -> double {
                        return CalcFisherPedersenCeilDiffuserFloor(AirChangeRate, Tsurf, Tamb, cosTilt, AirHumRat, Surface(SurfNum).Height);
                    };
                } else {
                    tmpHc = CalcFisherPedersenCeilDiffuserFloor(AirChangeRate,
                                                                Tsurface,
                                                                Tzone,
                                                                Surface(SurfNum).CosTilt,
                                                                AirHumRat,
                                                                Surface(SurfNum).Height,
                                                                state.dataConstruction->Construct(Surface(SurfNum).Construction).TypeIsWindow);
                }
                Surface(SurfNum).TAirRef = ZoneMeanAirTemp;
            } else if (SELECT_CASE_var == HcInt_FisherPedersenCeilDiffuserCeiling) {
                Real64 AirChangeRate = CalcCeilingDiffuserACH(ZoneNum);
                Real64 AirHumRat = DataHeatBalFanSys::ZoneAirHumRatAvg(ZoneNum);
                if (Surface(SurfNum).ExtBoundCond == DataSurfaces::KivaFoundation) {

                    HnFn = [=](double Tsurf, double Tamb, double, double, double cosTilt) -> double {
                        return CalcFisherPedersenCeilDiffuserCeiling(AirChangeRate, Tsurf, Tamb, cosTilt, AirHumRat, Surface(SurfNum).Height);
                    };
                } else {
                    tmpHc = CalcFisherPedersenCeilDiffuserCeiling(AirChangeRate,
                                                                  Tsurface,
                                                                  Tzone,
                                                                  Surface(SurfNum).CosTilt,
                                                                  AirHumRat,
                                                                  Surface(SurfNum).Height,
                                                                  state.dataConstruction->Construct(Surface(SurfNum).Construction).TypeIsWindow);
                }
                Surface(SurfNum).TAirRef = ZoneMeanAirTemp;
            } else if (SELECT_CASE_var == HcInt_FisherPedersenCeilDiffuserWalls) {
                Real64 AirChangeRate = CalcCeilingDiffuserACH(ZoneNum);
                Real64 AirHumRat = DataHeatBalFanSys::ZoneAirHumRatAvg(ZoneNum);
                if (Surface(SurfNum).ExtBoundCond == DataSurfaces::KivaFoundation) {

                    HnFn = [=](double Tsurf, double Tamb, double, double, double cosTilt) -> double {
                        return CalcFisherPedersenCeilDiffuserWalls(AirChangeRate, Tsurf, Tamb, cosTilt, AirHumRat, Surface(SurfNum).Height);
                    };
                } else {
                    tmpHc = CalcFisherPedersenCeilDiffuserWalls(AirChangeRate,
                                                                Tsurface,
                                                                Tzone,
                                                                Surface(SurfNum).CosTilt,
                                                                AirHumRat,
                                                                Surface(SurfNum).Height,
                                                                state.dataConstruction->Construct(Surface(SurfNum).Construction).TypeIsWindow);
                }
                if (Surface(SurfNum).ExtBoundCond == DataSurfaces::KivaFoundation) {
                    HnFn = [=](double, double, double, double, double) -> double { return tmpHc; };
                }
                Surface(SurfNum).TAirRef = ZoneMeanAirTemp;
            } else if (SELECT_CASE_var == HcInt_AlamdariHammondStableHorizontal) {
                if (Surface(SurfNum).ExtBoundCond == DataSurfaces::KivaFoundation) {
                    HnFn = [=](double Tsurf, double Tamb, double, double, double) -> double {
                        return CalcAlamdariHammondStableHorizontal(Tsurf - Tamb, Surface(SurfNum).IntConvZoneHorizHydrDiam);
                    };
                } else {
                    tmpHc = CalcAlamdariHammondStableHorizontal(state, (Tsurface - Tzone), Surface(SurfNum).IntConvZoneHorizHydrDiam, SurfNum);
                }
                Surface(SurfNum).TAirRef = ZoneMeanAirTemp;
            } else if (SELECT_CASE_var == HcInt_AlamdariHammondVerticalWall) {
                if (Surface(SurfNum).ExtBoundCond == DataSurfaces::KivaFoundation) {
                    HnFn = [=](double Tsurf, double Tamb, double, double, double) -> double {
                        return CalcAlamdariHammondVerticalWall(Tsurf - Tamb, Surface(SurfNum).IntConvZoneWallHeight);
                    };
                } else {
                    tmpHc = CalcAlamdariHammondVerticalWall(state, (Tsurface - Tzone), Surface(SurfNum).IntConvZoneWallHeight, SurfNum);
                }
                Surface(SurfNum).TAirRef = ZoneMeanAirTemp;
            } else if (SELECT_CASE_var == HcInt_AlamdariHammondUnstableHorizontal) {
                if (Surface(SurfNum).ExtBoundCond == DataSurfaces::KivaFoundation) {
                    HnFn = [=](double Tsurf, double Tamb, double, double, double) -> double {
                        return CalcAlamdariHammondStableHorizontal(Tsurf - Tamb, Surface(SurfNum).IntConvZoneHorizHydrDiam);
                    };
                } else {
                    tmpHc = CalcAlamdariHammondUnstableHorizontal(state, (Tsurface - Tzone), Surface(SurfNum).IntConvZoneHorizHydrDiam, SurfNum);
                }
                Surface(SurfNum).TAirRef = ZoneMeanAirTemp;
            } else if (SELECT_CASE_var == HcInt_KhalifaEq3WallAwayFromHeat) {
                if (Surface(SurfNum).ExtBoundCond == DataSurfaces::KivaFoundation) {
                    HnFn = [=](double Tsurf, double Tamb, double, double, double) -> double { return CalcKhalifaEq3WallAwayFromHeat(Tsurf - Tamb); };
                } else {
                    tmpHc = CalcKhalifaEq3WallAwayFromHeat((Tsurface - Tzone));
                }
                Surface(SurfNum).TAirRef = ZoneMeanAirTemp;
            } else if (SELECT_CASE_var == HcInt_KhalifaEq4CeilingAwayFromHeat) {
                if (Surface(SurfNum).ExtBoundCond == DataSurfaces::KivaFoundation) {
                    HnFn = [=](double Tsurf, double Tamb, double, double, double) -> double {
                        return CalcKhalifaEq4CeilingAwayFromHeat(Tsurf - Tamb);
                    };
                } else {
                    tmpHc = CalcKhalifaEq4CeilingAwayFromHeat((Tsurface - Tzone));
                }
                Surface(SurfNum).TAirRef = ZoneMeanAirTemp;
            } else if (SELECT_CASE_var == HcInt_KhalifaEq5WallNearHeat) {
                if (Surface(SurfNum).ExtBoundCond == DataSurfaces::KivaFoundation) {
                    HnFn = [=](double Tsurf, double Tamb, double, double, double) -> double { return CalcKhalifaEq5WallsNearHeat(Tsurf - Tamb); };
                } else {
                    tmpHc = CalcKhalifaEq5WallsNearHeat((Tsurface - Tzone));
                }
                Surface(SurfNum).TAirRef = ZoneMeanAirTemp;
            } else if (SELECT_CASE_var == HcInt_KhalifaEq6NonHeatedWalls) {
                if (Surface(SurfNum).ExtBoundCond == DataSurfaces::KivaFoundation) {
                    HnFn = [=](double Tsurf, double Tamb, double, double, double) -> double { return CalcKhalifaEq6NonHeatedWalls(Tsurf - Tamb); };
                } else {
                    tmpHc = CalcKhalifaEq6NonHeatedWalls((Tsurface - Tzone));
                }
                Surface(SurfNum).TAirRef = ZoneMeanAirTemp;
            } else if (SELECT_CASE_var == HcInt_KhalifaEq7Ceiling) {
                if (Surface(SurfNum).ExtBoundCond == DataSurfaces::KivaFoundation) {
                    HnFn = [=](double Tsurf, double Tamb, double, double, double) -> double { return CalcKhalifaEq7Ceiling(Tsurf - Tamb); };
                } else {
                    tmpHc = CalcKhalifaEq7Ceiling((Tsurface - Tzone));
                }
                Surface(SurfNum).TAirRef = ZoneMeanAirTemp;
            } else if (SELECT_CASE_var == HcInt_AwbiHattonHeatedFloor) {
                if (Surface(SurfNum).ExtBoundCond == DataSurfaces::KivaFoundation) {
                    HnFn = [=](double Tsurf, double Tamb, double, double, double) -> double {
                        return CalcAwbiHattonHeatedFloor(Tsurf - Tamb, Surface(SurfNum).IntConvZoneHorizHydrDiam);
                    };
                } else {
                    tmpHc = CalcAwbiHattonHeatedFloor((Tsurface - Tzone), Surface(SurfNum).IntConvZoneHorizHydrDiam);
                }
                Surface(SurfNum).TAirRef = ZoneMeanAirTemp;
            } else if (SELECT_CASE_var == HcInt_AwbiHattonHeatedWall) {
                if (Surface(SurfNum).ExtBoundCond == DataSurfaces::KivaFoundation) {
                    HnFn = [=](double Tsurf, double Tamb, double, double, double) -> double {
                        return CalcAwbiHattonHeatedWall(Tsurf - Tamb, Surface(SurfNum).IntConvZoneHorizHydrDiam);
                    };
                } else {
                    tmpHc = CalcAwbiHattonHeatedWall((Tsurface - Tzone), Surface(SurfNum).IntConvZoneHorizHydrDiam);
                }
                Surface(SurfNum).TAirRef = ZoneMeanAirTemp;
            } else if (SELECT_CASE_var == HcInt_BeausoleilMorrisonMixedAssistingWall) {
                if (Surface(SurfNum).ExtBoundCond == DataSurfaces::KivaFoundation) {
                    HnFn = [=](double Tsurf, double Tamb, double, double, double) -> double {
                        return CalcBeausoleilMorrisonMixedAssistedWall(
                            Tsurf - Tamb, Surface(SurfNum).IntConvZoneWallHeight, Tsurf, CalcZoneSupplyAirTemp(ZoneNum), CalcZoneSystemACH(ZoneNum));
                    };
                } else {
                    tmpHc = CalcBeausoleilMorrisonMixedAssistedWall(state, (Tsurface - Tzone), Surface(SurfNum).IntConvZoneWallHeight, Tsurface, ZoneNum);
                }
                Surface(SurfNum).TAirRef = ZoneMeanAirTemp;
            } else if (SELECT_CASE_var == HcInt_BeausoleilMorrisonMixedOppossingWall) {
                if (Surface(SurfNum).ExtBoundCond == DataSurfaces::KivaFoundation) {
                    HnFn = [=](double Tsurf, double Tamb, double, double, double) -> double {
                        return CalcBeausoleilMorrisonMixedOpposingWall(
                            Tsurf - Tamb, Surface(SurfNum).IntConvZoneWallHeight, Tsurf, CalcZoneSupplyAirTemp(ZoneNum), CalcZoneSystemACH(ZoneNum));
                    };
                } else {
                    tmpHc = CalcBeausoleilMorrisonMixedOpposingWall(state, (Tsurface - Tzone), Surface(SurfNum).IntConvZoneWallHeight, Tsurface, ZoneNum);
                }
                Surface(SurfNum).TAirRef = ZoneMeanAirTemp;
            } else if (SELECT_CASE_var == HcInt_BeausoleilMorrisonMixedStableCeiling) {
                if (Surface(SurfNum).ExtBoundCond == DataSurfaces::KivaFoundation) {
                    HnFn = [=](double Tsurf, double Tamb, double, double, double) -> double {
                        return CalcBeausoleilMorrisonMixedStableCeiling(Tsurf - Tamb,
                                                                        Surface(SurfNum).IntConvZoneHorizHydrDiam,
                                                                        Tsurf,
                                                                        CalcZoneSupplyAirTemp(ZoneNum),
                                                                        CalcZoneSystemACH(ZoneNum));
                    };
                } else {
                    tmpHc =
                        CalcBeausoleilMorrisonMixedStableCeiling(state, (Tsurface - Tzone), Surface(SurfNum).IntConvZoneHorizHydrDiam, Tsurface, ZoneNum);
                }
                Surface(SurfNum).TAirRef = ZoneMeanAirTemp;
            } else if (SELECT_CASE_var == HcInt_BeausoleilMorrisonMixedUnstableCeiling) {
                if (Surface(SurfNum).ExtBoundCond == DataSurfaces::KivaFoundation) {
                    HnFn = [=](double Tsurf, double Tamb, double, double, double) -> double {
                        return CalcBeausoleilMorrisonMixedUnstableCeiling(Tsurf - Tamb,
                                                                          Surface(SurfNum).IntConvZoneHorizHydrDiam,
                                                                          Tsurf,
                                                                          CalcZoneSupplyAirTemp(ZoneNum),
                                                                          CalcZoneSystemACH(ZoneNum));
                    };
                } else {
                    tmpHc =
                        CalcBeausoleilMorrisonMixedUnstableCeiling(state, (Tsurface - Tzone), Surface(SurfNum).IntConvZoneHorizHydrDiam, Tsurface, ZoneNum);
                }
                Surface(SurfNum).TAirRef = ZoneMeanAirTemp;
            } else if (SELECT_CASE_var == HcInt_BeausoleilMorrisonMixedStableFloor) {
                if (Surface(SurfNum).ExtBoundCond == DataSurfaces::KivaFoundation) {
                    HnFn = [=](double Tsurf, double Tamb, double, double, double) -> double {
                        return CalcBeausoleilMorrisonMixedStableFloor(Tsurf - Tamb,
                                                                      Surface(SurfNum).IntConvZoneHorizHydrDiam,
                                                                      Tsurf,
                                                                      CalcZoneSupplyAirTemp(ZoneNum),
                                                                      CalcZoneSystemACH(ZoneNum));
                    };
                } else {
                    tmpHc = CalcBeausoleilMorrisonMixedStableFloor(state, (Tsurface - Tzone), Surface(SurfNum).IntConvZoneHorizHydrDiam, Tsurface, ZoneNum);
                }
                Surface(SurfNum).TAirRef = ZoneMeanAirTemp;
            } else if (SELECT_CASE_var == HcInt_BeausoleilMorrisonMixedUnstableFloor) {
                if (Surface(SurfNum).ExtBoundCond == DataSurfaces::KivaFoundation) {
                    HnFn = [=](double Tsurf, double Tamb, double, double, double) -> double {
                        return CalcBeausoleilMorrisonMixedUnstableFloor(Tsurf - Tamb,
                                                                        Surface(SurfNum).IntConvZoneHorizHydrDiam,
                                                                        Tsurf,
                                                                        CalcZoneSupplyAirTemp(ZoneNum),
                                                                        CalcZoneSystemACH(ZoneNum));
                    };
                } else {
                    tmpHc =
                        CalcBeausoleilMorrisonMixedUnstableFloor(state, (Tsurface - Tzone), Surface(SurfNum).IntConvZoneHorizHydrDiam, Tsurface, ZoneNum);
                }
                Surface(SurfNum).TAirRef = ZoneMeanAirTemp;
            } else if (SELECT_CASE_var == HcInt_FohannoPolidoriVerticalWall) {
                if (Surface(SurfNum).ExtBoundCond == DataSurfaces::KivaFoundation) {
                    HnFn = [=](double Tsurf, double Tamb, double, double, double) -> double {
                        return CalcFohannoPolidoriVerticalWall(Tsurf - Tamb,
                                                               Surface(SurfNum).IntConvZoneWallHeight,
                                                               Tsurf - DataGlobalConstants::KelvinConv(), // Kiva already uses Kelvin, but algorithm expects C
                                                               -QdotConvInRepPerArea(SurfNum));
                    };
                } else {
                    tmpHc = CalcFohannoPolidoriVerticalWall(state,
                        (Tsurface - Tzone), Surface(SurfNum).IntConvZoneWallHeight, Tsurface, -QdotConvInRepPerArea(SurfNum), SurfNum);
                }
                Surface(SurfNum).TAirRef = ZoneMeanAirTemp;
            } else if (SELECT_CASE_var == HcInt_KaradagChilledCeiling) {
                if (Surface(SurfNum).ExtBoundCond == DataSurfaces::KivaFoundation) {
                    HnFn = [=](double Tsurf, double Tamb, double, double, double) -> double { return CalcKaradagChilledCeiling(Tsurf - Tamb); };
                } else {
                    tmpHc = CalcKaradagChilledCeiling((Tsurface - Tzone));
                }
                Surface(SurfNum).TAirRef = ZoneMeanAirTemp;
            } else if (SELECT_CASE_var == HcInt_ISO15099Windows) {
                CalcISO15099WindowIntConvCoeff(SurfNum, Tsurface, Tzone);
                tmpHc = HConvIn(SurfNum);
                Surface(SurfNum).TAirRef = ZoneMeanAirTemp;
            } else if (SELECT_CASE_var == HcInt_GoldsteinNovoselacCeilingDiffuserWindow) {
                tmpHc = CalcGoldsteinNovoselacCeilingDiffuserWindow(Surface(SurfNum).IntConvZonePerimLength,
                                                                    Surface(SurfNum).IntConvWindowWallRatio,
                                                                    Surface(SurfNum).IntConvWindowLocation,
                                                                    ZoneNum);
                if (Surface(SurfNum).ExtBoundCond == DataSurfaces::KivaFoundation) {
                    HnFn = [=](double, double, double, double, double) -> double { return tmpHc; };
                }
                int ZoneNode = Zone(ZoneNum).SystemZoneNodeNumber;
                if (ZoneNode > 0) {
                    Surface(SurfNum).TAirRef = ZoneSupplyAirTemp;
                } else {
                    Surface(SurfNum).TAirRef = ZoneMeanAirTemp;
                }
            } else if (SELECT_CASE_var == HcInt_GoldsteinNovoselacCeilingDiffuserWalls) {
                tmpHc = CalcGoldsteinNovoselacCeilingDiffuserWall(
                    Surface(SurfNum).IntConvZonePerimLength, Surface(SurfNum).IntConvWindowLocation, ZoneNum);
                if (Surface(SurfNum).ExtBoundCond == DataSurfaces::KivaFoundation) {
                    HnFn = [=](double, double, double, double, double) -> double { return tmpHc; };
                }
                int ZoneNode = Zone(ZoneNum).SystemZoneNodeNumber;
                if (ZoneNode > 0) {
                    Surface(SurfNum).TAirRef = ZoneSupplyAirTemp;
                } else {
                    Surface(SurfNum).TAirRef = ZoneMeanAirTemp;
                }
            } else if (SELECT_CASE_var == HcInt_GoldsteinNovoselacCeilingDiffuserFloor) {
                tmpHc = CalcGoldsteinNovoselacCeilingDiffuserFloor(Surface(SurfNum).IntConvZonePerimLength, ZoneNum);
                if (Surface(SurfNum).ExtBoundCond == DataSurfaces::KivaFoundation) {
                    HnFn = [=](double, double, double, double, double) -> double { return tmpHc; };
                }
                int ZoneNode = Zone(ZoneNum).SystemZoneNodeNumber;
                if (ZoneNode > 0) {
                    Surface(SurfNum).TAirRef = ZoneSupplyAirTemp;
                } else {
                    Surface(SurfNum).TAirRef = ZoneMeanAirTemp;
                }
            }
        }

        if (tmpHc < AdaptiveHcInsideLowLimit) tmpHc = AdaptiveHcInsideLowLimit;

        Hc = tmpHc;
    }

    void EvaluateExtHcModels(EnergyPlusData &state, int const SurfNum, int const NaturalConvModelEqNum, int const ForcedConvModelEqNum, Real64 &Hc)
    {

        // SUBROUTINE INFORMATION:
        //       AUTHOR         Brent Griffith
        //       DATE WRITTEN   Aug 2010
        //       MODIFIED       na
        //       RE-ENGINEERED  na

        // PURPOSE OF THIS SUBROUTINE:
        // central case statement for evaluating exterior specific convection models

        // METHODOLOGY EMPLOYED:
        // separated out long case statement for selecting models.

        // Using/Aliasing
        using DataEnvironment::WindDir;
        using DataEnvironment::WindSpeed;
        using DataHeatBalSurface::QdotConvOutRepPerArea;
        using DataHeatBalSurface::TH;

        // SUBROUTINE LOCAL VARIABLE DECLARATIONS:
        Real64 Hf(0.0); // the forced, or wind driven portion of film coefficient
        Real64 Hn(0.0); // the natural, or bouyancy driven portion of film coefficient
        Real64 SurfWindSpeed;
        Real64 SurfWindDir;
        Real64 HydraulicDiameter;

        // Kiva callback functions
        Kiva::ForcedConvectionTerm HfTermFn;
        Kiva::ConvectionAlgorithm HfFn(KIVA_CONST_CONV(0.0));
        Kiva::ConvectionAlgorithm HnFn(KIVA_CONST_CONV(0.0));

        // first call Hn models
        {
            auto const SELECT_CASE_var(NaturalConvModelEqNum);

            if (SELECT_CASE_var == HcExt_None) {
                Hn = 0.0;
                HnFn = KIVA_CONST_CONV(0.0);
            } else if (SELECT_CASE_var == HcExt_UserCurve) {
                CalcUserDefinedOutsideHcModel(state, SurfNum, Surface(SurfNum).OutConvHnUserCurveIndex, Hn);
                if (Surface(SurfNum).ExtBoundCond == DataSurfaces::KivaFoundation) {
                    HnFn = [=](double Tsurf, double Tamb, double HfTerm, double Roughness, double CosTilt) -> double {
                        // Remove Hfterm since this is only used for the natural convection portion
                        return SurfaceGeometry::kivaManager.surfaceConvMap[SurfNum].out(Tsurf, Tamb, HfTerm, Roughness, CosTilt) - HfTerm;
                    };
                }
            } else if (SELECT_CASE_var == HcExt_NaturalASHRAEVerticalWall) {
                Hn = CalcASHRAEVerticalWall((TH(1, 1, SurfNum) - Surface(SurfNum).OutDryBulbTemp));
                HnFn = [=](double Tsurf, double Tamb, double, double, double) -> double { return CalcASHRAEVerticalWall(Tsurf - Tamb); };
            } else if (SELECT_CASE_var == HcExt_NaturalWaltonUnstableHorizontalOrTilt) {
                Hn = CalcWaltonUnstableHorizontalOrTilt((TH(1, 1, SurfNum) - Surface(SurfNum).OutDryBulbTemp),
                                                        Surface(SurfNum).CosTilt); // TODO verify CosTilt in vs out
                HnFn = [=](double Tsurf, double Tamb, double, double, double cosTilt) -> double {
                    return CalcWaltonUnstableHorizontalOrTilt(Tsurf - Tamb, cosTilt);
                };
            } else if (SELECT_CASE_var == HcExt_NaturalWaltonStableHorizontalOrTilt) {
                Hn = CalcWaltonStableHorizontalOrTilt((TH(1, 1, SurfNum) - Surface(SurfNum).OutDryBulbTemp),
                                                      Surface(SurfNum).CosTilt); // TODO verify CosTilt in vs out
                HnFn = [=](double Tsurf, double Tamb, double, double, double cosTilt) -> double {
                    return CalcWaltonStableHorizontalOrTilt(Tsurf - Tamb, cosTilt);
                };
            } else if (SELECT_CASE_var == HcExt_AlamdariHammondVerticalWall) {

                Hn = CalcAlamdariHammondVerticalWall(state,
                    (TH(1, 1, SurfNum) - Surface(SurfNum).OutDryBulbTemp), Surface(SurfNum).OutConvFaceHeight, SurfNum);
                HnFn = [=](double Tsurf, double Tamb, double, double, double) -> double {
                    return CalcAlamdariHammondVerticalWall(Tsurf - Tamb, Surface(SurfNum).OutConvFaceHeight);
                };
            } else if (SELECT_CASE_var == HcExt_FohannoPolidoriVerticalWall) {
                if (Surface(SurfNum).ExtBoundCond == DataSurfaces::KivaFoundation) {
                    // Not compatible with Kiva (Exterior surfaces in Kiva are not currently reported. Also need to add cell-level convection.)
                    ShowFatalError("Fohanno Polidori convection model not applicable for foundation surface =" + Surface(SurfNum).Name);
                }
                Hn = CalcFohannoPolidoriVerticalWall(state, (TH(1, 1, SurfNum) - Surface(SurfNum).OutDryBulbTemp),
                                                     Surface(SurfNum).OutConvFaceHeight,
                                                     TH(1, 1, SurfNum),
                                                     -QdotConvOutRepPerArea(SurfNum),
                                                     SurfNum);
            } else if (SELECT_CASE_var == HcExt_AlamdariHammondStableHorizontal) {
                if (Surface(SurfNum).OutConvFacePerimeter > 0.0) {
                    HydraulicDiameter = 4.0 * Surface(SurfNum).OutConvFaceArea / Surface(SurfNum).OutConvFacePerimeter;
                } else {
                    HydraulicDiameter = std::sqrt(Surface(SurfNum).OutConvFaceArea);
                }
                Hn = CalcAlamdariHammondStableHorizontal(state, (TH(1, 1, SurfNum) - Surface(SurfNum).OutDryBulbTemp), HydraulicDiameter, SurfNum);
            } else if (SELECT_CASE_var == HcExt_AlamdariHammondUnstableHorizontal) {
                if (Surface(SurfNum).OutConvFacePerimeter > 0.0) {
                    HydraulicDiameter = 4.0 * Surface(SurfNum).OutConvFaceArea / Surface(SurfNum).OutConvFacePerimeter;
                } else {
                    HydraulicDiameter = std::sqrt(Surface(SurfNum).OutConvFaceArea);
                }
                Hn = CalcAlamdariHammondUnstableHorizontal(state, (TH(1, 1, SurfNum) - Surface(SurfNum).OutDryBulbTemp), HydraulicDiameter, SurfNum);
            }
        }

        {

            if (!Surface(SurfNum).ExtWind) {
                SurfWindSpeed = 0.0; // No wind exposure
            } else if (Surface(SurfNum).Class == SurfaceClass_Window && SurfWinShadingFlag(SurfNum) == ExtShadeOn) {
                SurfWindSpeed = 0.0; // Assume zero wind speed at outside glass surface of window with exterior shade
            } else {
                SurfWindSpeed = Surface(SurfNum).WindSpeed;
            }

            int Roughness = dataMaterial.Material(state.dataConstruction->Construct(Surface(SurfNum).Construction).LayerPoint(1)).Roughness;

            auto const SELECT_CASE_var(ForcedConvModelEqNum);

            if (SELECT_CASE_var == HcExt_None) {
                Hf = 0.0;
                HfTermFn = KIVA_HF_DEF;
                HfFn = KIVA_CONST_CONV(0.0);
            } else if (SELECT_CASE_var == HcExt_UserCurve) {
                CalcUserDefinedOutsideHcModel(state, SurfNum, Surface(SurfNum).OutConvHfUserCurveIndex, Hf);
                if (Surface(SurfNum).ExtBoundCond == DataSurfaces::KivaFoundation) {
                    HfTermFn = SurfaceGeometry::kivaManager.surfaceConvMap[SurfNum].f;
                    HnFn = SurfaceGeometry::kivaManager.surfaceConvMap[SurfNum].out;
                }
            } else if (SELECT_CASE_var == HcExt_SparrowWindward) {
                Hf = CalcSparrowWindward(state, Roughness, Surface(SurfNum).OutConvFacePerimeter, Surface(SurfNum).OutConvFaceArea, SurfWindSpeed, SurfNum);

                if (Surface(SurfNum).Class == SurfaceClass_Floor) { // used for exterior grade
                    // Assume very large area for grade (relative to perimeter).
                    const double area = 9999999.;
                    const double perim = 1.;
                    HfTermFn = [=](double, double, double, double windSpeed) -> double {
                        return CalcSparrowWindward(Roughness, perim, area, windSpeed);
                    };
                } else {
                    if (Surface(SurfNum).ExtBoundCond == DataSurfaces::KivaFoundation) {
                        auto &fnd = SurfaceGeometry::kivaManager.surfaceMap[SurfNum].get_instance(0).first->foundation;
                        const double length = fnd.netPerimeter;
                        const double height = fnd.wall.heightAboveGrade;
                        const double area = length * height;
                        const double perim = 2.0 * (length + height);
                        HfTermFn = [=](double, double, double, double windSpeed) -> double {
                            // Average windward and leeward since all walls use same algorithm
                            double windwardHf = CalcSparrowWindward(Roughness, perim, area, windSpeed);
                            double leewardHf = CalcSparrowLeeward(Roughness, perim, area, windSpeed);
                            return (windwardHf + leewardHf) / 2.0;
                        };
                    }
                }
                HfFn = [](double, double, double HfTerm, double, double) -> double { return HfTerm; };
            } else if (SELECT_CASE_var == HcExt_SparrowLeeward) {
                Hf = CalcSparrowLeeward(state, Roughness, Surface(SurfNum).OutConvFacePerimeter, Surface(SurfNum).OutConvFaceArea, SurfWindSpeed, SurfNum);
                if (Surface(SurfNum).Class == SurfaceClass_Floor) { // used for exterior grade
                    // Assume very large area for grade (relative to perimeter).
                    const double area = 9999999.;
                    const double perim = 1.;
                    HfTermFn = [=](double, double, double, double windSpeed) -> double {
                        return CalcSparrowLeeward(Roughness, perim, area, windSpeed);
                    };
                } else {
                    if (Surface(SurfNum).ExtBoundCond == DataSurfaces::KivaFoundation) {
                        auto &fnd = SurfaceGeometry::kivaManager.surfaceMap[SurfNum].get_instance(0).first->foundation;
                        const double length = fnd.netPerimeter;
                        const double height = fnd.wall.heightAboveGrade;
                        const double area = length * height;
                        const double perim = 2.0 * (length + height);
                        HfTermFn = [=](double, double, double, double windSpeed) -> double {
                            // Average windward and leeward since all walls use same algorithm
                            double windwardHf = CalcSparrowWindward(Roughness, perim, area, windSpeed);
                            double leewardHf = CalcSparrowLeeward(Roughness, perim, area, windSpeed);
                            return (windwardHf + leewardHf) / 2.0;
                        };
                    }
                }
                HfFn = [](double, double, double HfTerm, double, double) -> double { return HfTerm; };
            } else if (SELECT_CASE_var == HcExt_MoWiTTWindward) {
                Hf = CalcMoWITTWindward(TH(1, 1, SurfNum) - Surface(SurfNum).OutDryBulbTemp, SurfWindSpeed);
                if (Surface(SurfNum).Class == SurfaceClass_Floor) { // used for exterior grade
                    HfTermFn = [=](double, double, double, double windSpeed) -> double { return CalcMoWITTForcedWindward(windSpeed); };
                } else {
                    HfTermFn = [=](double, double, double, double windSpeed) -> double {
                        // Average windward and leeward since all walls use same algorithm
                        double windwardHf = CalcMoWITTForcedWindward(windSpeed);
                        double leewardHf = CalcMoWITTForcedLeeward(windSpeed);
                        return (windwardHf + leewardHf) / 2.0;
                    };
                }
                HfFn = [](double, double, double HfTerm, double, double) -> double { return HfTerm; };
            } else if (SELECT_CASE_var == HcExt_MoWiTTLeeward) {
                Hf = CalcMoWITTLeeward((TH(1, 1, SurfNum) - Surface(SurfNum).OutDryBulbTemp), SurfWindSpeed);
                if (Surface(SurfNum).Class == SurfaceClass_Floor) { // used for exterior grade
                    HfTermFn = [=](double, double, double, double windSpeed) -> double { return CalcMoWITTForcedLeeward(windSpeed); };
                } else {
                    HfTermFn = [=](double, double, double, double windSpeed) -> double {
                        // Average windward and leeward since all walls use same algorithm
                        double windwardHf = CalcMoWITTForcedWindward(windSpeed);
                        double leewardHf = CalcMoWITTForcedLeeward(windSpeed);
                        return (windwardHf + leewardHf) / 2.0;
                    };
                }
                HfFn = [](double, double, double HfTerm, double, double) -> double { return HfTerm; };
            } else if (SELECT_CASE_var == HcExt_DOE2Windward) {
                Hf = CalcDOE2Windward(TH(1, 1, SurfNum), Surface(SurfNum).OutDryBulbTemp, Surface(SurfNum).CosTilt, SurfWindSpeed, Roughness);
                if (Surface(SurfNum).Class == SurfaceClass_Floor) { // used for exterior grade
                    HfTermFn = [=](double, double, double, double windSpeed) -> double { return CalcMoWITTForcedWindward(windSpeed); };
                } else {
                    HfTermFn = [=](double, double, double, double windSpeed) -> double {
                        // Average windward and leeward since all walls use same algorithm
                        double windwardHf = CalcMoWITTForcedWindward(windSpeed);
                        double leewardHf = CalcMoWITTForcedLeeward(windSpeed);
                        return (windwardHf + leewardHf) / 2.0;
                    };
                }
                HfFn = [](double, double, double HfTerm, double, double) -> double { return HfTerm; };
            } else if (SELECT_CASE_var == HcExt_DOE2Leeward) {
                Hf = CalcDOE2Leeward(TH(1, 1, SurfNum), Surface(SurfNum).OutDryBulbTemp, Surface(SurfNum).CosTilt, SurfWindSpeed, Roughness);
                if (Surface(SurfNum).Class == SurfaceClass_Floor) { // used for exterior grade
                    HfTermFn = [=](double, double, double, double windSpeed) -> double { return CalcMoWITTForcedWindward(windSpeed); };
                } else {
                    HfTermFn = [=](double, double, double, double windSpeed) -> double {
                        // Average windward and leeward since all walls use same algorithm
                        double windwardHf = CalcMoWITTForcedWindward(windSpeed);
                        double leewardHf = CalcMoWITTForcedLeeward(windSpeed);
                        return (windwardHf + leewardHf) / 2.0;
                    };
                }
                HfFn = [=](double Tsurf, double Tamb, double hfTerm, double, double cosTilt) -> double {
                    return CalcDOE2Forced(Tsurf, Tamb, cosTilt, hfTerm, Roughness);
                };
            } else if (SELECT_CASE_var == HcExt_NusseltJurges) {
                Hf = CalcNusseltJurges(SurfWindSpeed);
                HfTermFn = [=](double, double, double, double windSpeed) -> double { return CalcNusseltJurges(windSpeed); };
                HfFn = [](double, double, double HfTerm, double, double) -> double { return HfTerm; };
            } else if (SELECT_CASE_var == HcExt_McAdams) {
                Hf = CalcMcAdams(SurfWindSpeed);
                HfTermFn = [=](double, double, double, double windSpeed) -> double { return CalcMcAdams(windSpeed); };
                HfFn = [](double, double, double HfTerm, double, double) -> double { return HfTerm; };
            } else if (SELECT_CASE_var == HcExt_Mitchell) {
                Hf = CalcMitchell(state, SurfWindSpeed, state.dataConvectionCoefficient->CubeRootOfOverallBuildingVolume, SurfNum);
                HfTermFn = [&](double, double, double, double windSpeed) -> double {
                    return CalcMitchell(windSpeed, state.dataConvectionCoefficient->CubeRootOfOverallBuildingVolume);
                };
                HfFn = [](double, double, double HfTerm, double, double) -> double { return HfTerm; };
            } else if (SELECT_CASE_var == HcExt_ClearRoof) {
                SurfWindDir = Surface(SurfNum).WindDir;
                Hf = CalcClearRoof(state,
                                   SurfNum,
                                   TH(1, 1, SurfNum),
                                   Surface(SurfNum).OutDryBulbTemp,
                                   SurfWindSpeed,
                                   SurfWindDir,
                                   Surface(SurfNum).OutConvFaceArea,
                                   Surface(SurfNum).OutConvFacePerimeter);
                HfTermFn = [=](double, double, double, double windSpeed) -> double { return windSpeed; };
                if (Surface(SurfNum).Class == SurfaceClass_Floor) { // used for exterior grade
                    // Assume very large area for grade (relative to perimeter).
                    const double area = 9999999.;
                    const double perim = 1.;
                    HfFn = [=](double Tsurf, double Tamb, double hfTerm, double, double) -> double {
                        return CalcClearRoof(Tsurf, Tamb, hfTerm, area, perim, Roughness);
                    };
                } else {
                    if (Surface(SurfNum).ExtBoundCond == DataSurfaces::KivaFoundation) {
                        auto &fnd = SurfaceGeometry::kivaManager.surfaceMap[SurfNum].get_instance(0).first->foundation;
                        const double length = fnd.netPerimeter;
                        const double height = fnd.wall.heightAboveGrade;
                        const double area = length * height;
                        const double perim = 2.0 * (length + height);
                        HfFn = [=](double Tsurf, double Tamb, double hfTerm, double, double) -> double {
                            return CalcClearRoof(Tsurf, Tamb, hfTerm, area, perim, Roughness);
                        };
                    }
                }
            } else if (SELECT_CASE_var == HcExt_BlockenWindward) {
                Hf = CalcBlockenWindward(WindSpeed, WindDir, Surface(SurfNum).Azimuth);
                // Not compatible with Kiva (doesn't use weather station windspeed)
                if (Surface(SurfNum).ExtBoundCond == DataSurfaces::KivaFoundation) {
                    ShowFatalError("Blocken Windward convection model not applicable for foundation surface =" + Surface(SurfNum).Name);
                }
            } else if (SELECT_CASE_var == HcExt_EmmelVertical) {
                Hf = CalcEmmelVertical(state, WindSpeed, WindDir, Surface(SurfNum).Azimuth, SurfNum);
                // Not compatible with Kiva (doesn't use weather station windspeed)
                if (Surface(SurfNum).ExtBoundCond == DataSurfaces::KivaFoundation) {
                    ShowFatalError("Emmel Vertical convection model not applicable for foundation surface =" + Surface(SurfNum).Name);
                }
            } else if (SELECT_CASE_var == HcExt_EmmelRoof) {
                Hf = CalcEmmelRoof(state, WindSpeed, WindDir, state.dataConvectionCoefficient->RoofLongAxisOutwardAzimuth, SurfNum);
                // Not compatible with Kiva (doesn't use weather station windspeed)
                if (Surface(SurfNum).ExtBoundCond == DataSurfaces::KivaFoundation) {
                    ShowFatalError("Emmel Roof convection model not applicable for foundation surface =" + Surface(SurfNum).Name);
                }
            }
        }

        Hc = Hf + Hn;

        if (Surface(SurfNum).ExtBoundCond == DataSurfaces::KivaFoundation) {
            SurfaceGeometry::kivaManager.surfaceConvMap[SurfNum].f = HfTermFn;
            SurfaceGeometry::kivaManager.surfaceConvMap[SurfNum].out =
                [=](double Tsurf, double Tamb, double HfTerm, double Roughness, double cosTilt) -> double {
                Real64 HcExt = HfFn(Tsurf, Tamb, HfTerm, Roughness, cosTilt) + HnFn(Tsurf, Tamb, HfTerm, Roughness, cosTilt);
                if (HcExt < AdaptiveHcOutsideLowLimit) HcExt = AdaptiveHcOutsideLowLimit;
                return HcExt;
            };
            Hc = 0.0; // Not used in Kiva
        }

        if (Hc < AdaptiveHcOutsideLowLimit) Hc = AdaptiveHcOutsideLowLimit;
    }

    void DynamicExtConvSurfaceClassification(int const SurfNum) // surface number
    {

        // SUBROUTINE INFORMATION:
        //       AUTHOR         B. Griffith
        //       DATE WRITTEN   August 2010
        //       MODIFIED       na
        //       RE-ENGINEERED  na

        // METHODOLOGY EMPLOYED:
        // Decide surface classification based on wind and bouyancy, class, orientation

        // Using/Aliasing
        using DataHeatBalSurface::TH;

        // SUBROUTINE LOCAL VARIABLE DECLARATIONS:
        Real64 DeltaTemp(0.0);
        Real64 surfWindDir;

        surfWindDir = Surface(SurfNum).WindDir;

        if (Surface(SurfNum).Class == SurfaceClass_Roof ||
            (Surface(SurfNum).Class == SurfaceClass_Floor &&
             Surface(SurfNum).ExtBoundCond == DataSurfaces::KivaFoundation) // Applies to exterior grade
        ) {
            if (Surface(SurfNum).ExtBoundCond == DataSurfaces::KivaFoundation) {
                DeltaTemp = SurfaceGeometry::kivaManager.surfaceMap[SurfNum].results.Tconv - Surface(SurfNum).OutDryBulbTemp;
            } else {
                DeltaTemp = TH(1, 1, SurfNum) - Surface(SurfNum).OutDryBulbTemp;
            }

            if (DeltaTemp < 0.0) {
                Surface(SurfNum).OutConvClassification = OutConvClass_RoofStable;
            } else {
                Surface(SurfNum).OutConvClassification = OutConvClass_RoofUnstable;
            }

        } else {

            if (Windward(Surface(SurfNum).CosTilt, Surface(SurfNum).Azimuth, surfWindDir)) {
                Surface(SurfNum).OutConvClassification = OutConvClass_WindwardVertWall;
            } else {
                Surface(SurfNum).OutConvClassification = OutConvClass_LeewardVertWall;
            }
        }
    }

    void MapExtConvClassificationToHcModels(EnergyPlusData &state, int const SurfNum) // surface number
    {

        // SUBROUTINE INFORMATION:
        //       AUTHOR         Brent Griffith
        //       DATE WRITTEN   Aug 2010
        //       MODIFIED       na
        //       RE-ENGINEERED  na

        // Using/Aliasing
        using General::RoundSigDigits;

        {
            auto const SELECT_CASE_var(Surface(SurfNum).OutConvClassification);

            if (SELECT_CASE_var == OutConvClass_WindwardVertWall) {
                Surface(SurfNum).OutConvHfModelEq = state.dataConvectionCoefficient->OutsideFaceAdaptiveConvectionAlgo.HWindWallWindwardEqNum;
                if (Surface(SurfNum).OutConvHfModelEq == HcExt_UserCurve) {
                    Surface(SurfNum).OutConvHfUserCurveIndex = state.dataConvectionCoefficient->OutsideFaceAdaptiveConvectionAlgo.HWindWallWindwardUserCurveNum;
                }
                Surface(SurfNum).OutConvHnModelEq = state.dataConvectionCoefficient->OutsideFaceAdaptiveConvectionAlgo.HNatVertWallEqNum;
                if (Surface(SurfNum).OutConvHnModelEq == HcExt_UserCurve) {
                    Surface(SurfNum).OutConvHnUserCurveIndex = state.dataConvectionCoefficient->OutsideFaceAdaptiveConvectionAlgo.HNatVertWallUserCurveNum;
                }
            } else if (SELECT_CASE_var == OutConvClass_LeewardVertWall) {
                Surface(SurfNum).OutConvHfModelEq = state.dataConvectionCoefficient->OutsideFaceAdaptiveConvectionAlgo.HWindWallLeewardEqNum;
                if (Surface(SurfNum).OutConvHfModelEq == HcExt_UserCurve) {
                    Surface(SurfNum).OutConvHfUserCurveIndex = state.dataConvectionCoefficient->OutsideFaceAdaptiveConvectionAlgo.HWindWallLeewardUserCurveNum;
                }
                Surface(SurfNum).OutConvHnModelEq = state.dataConvectionCoefficient->OutsideFaceAdaptiveConvectionAlgo.HNatVertWallEqNum;
                if (Surface(SurfNum).OutConvHnModelEq == HcExt_UserCurve) {
                    Surface(SurfNum).OutConvHfUserCurveIndex = state.dataConvectionCoefficient->OutsideFaceAdaptiveConvectionAlgo.HNatVertWallUserCurveNum;
                }

            } else if (SELECT_CASE_var == OutConvClass_RoofStable) {
                Surface(SurfNum).OutConvHfModelEq = state.dataConvectionCoefficient->OutsideFaceAdaptiveConvectionAlgo.HWindHorizRoofEqNum;
                if (Surface(SurfNum).OutConvHfModelEq == HcExt_UserCurve) {
                    Surface(SurfNum).OutConvHfUserCurveIndex = state.dataConvectionCoefficient->OutsideFaceAdaptiveConvectionAlgo.HWindHorizRoofUserCurveNum;
                }
                Surface(SurfNum).OutConvHnModelEq = state.dataConvectionCoefficient->OutsideFaceAdaptiveConvectionAlgo.HNatStableHorizEqNum;
                if (Surface(SurfNum).OutConvHnModelEq == HcExt_UserCurve) {
                    Surface(SurfNum).OutConvHfUserCurveIndex = state.dataConvectionCoefficient->OutsideFaceAdaptiveConvectionAlgo.HNatStableHorizUserCurveNum;
                }
            } else if (SELECT_CASE_var == OutConvClass_RoofUnstable) {
                Surface(SurfNum).OutConvHfModelEq = state.dataConvectionCoefficient->OutsideFaceAdaptiveConvectionAlgo.HWindHorizRoofEqNum;
                if (Surface(SurfNum).OutConvHfModelEq == HcExt_UserCurve) {
                    Surface(SurfNum).OutConvHfUserCurveIndex = state.dataConvectionCoefficient->OutsideFaceAdaptiveConvectionAlgo.HWindHorizRoofUserCurveNum;
                }
                Surface(SurfNum).OutConvHnModelEq = state.dataConvectionCoefficient->OutsideFaceAdaptiveConvectionAlgo.HNatUnstableHorizEqNum;
                if (Surface(SurfNum).OutConvHnModelEq == HcExt_UserCurve) {
                    Surface(SurfNum).OutConvHfUserCurveIndex = state.dataConvectionCoefficient->OutsideFaceAdaptiveConvectionAlgo.HNatUstableHorizUserCurveNum;
                }
            } else {
                ShowSevereError("MapExtConvClassificationToHcModels: caught unknown outdoor surfce classification:" +
                                RoundSigDigits(Surface(SurfNum).OutConvClassification));
            }
        }
    }

    void DynamicIntConvSurfaceClassification(int const SurfNum) // surface number
    {

        // SUBROUTINE INFORMATION:
        //       AUTHOR        Brent Griffith
        //       DATE WRITTEN   Aug 2010
        //       MODIFIED       na
        //       RE-ENGINEERED  na

        // PURPOSE OF THIS SUBROUTINE:
        // collects dynamic updates needed for adaptive convectin algorithm

        // METHODOLOGY EMPLOYED:
        // Decide flow regime to set IntConvClassification
        //  done by zone using the following rules

        // Using zone flow regime, and surface's characteristics assign IntConvHcModelEq

        // Using/Aliasing
        using namespace DataZoneEquipment;
        using DataEnvironment::OutBaroPress;
        using DataHeatBalFanSys::MAT;
        using DataHeatBalSurface::TH;
        using Psychrometrics::PsyRhoAirFnPbTdbW;
        using Psychrometrics::PsyWFnTdpPb;

        // SUBROUTINE PARAMETER DEFINITIONS:
        Real64 const g(9.81);                     // gravity constant (m/s**2)
        Real64 const v(15.89e-6);                 // kinematic viscosity (m**2/s) for air at 300 K
        Real64 const ActiveDelTempThreshold(1.5); // deg C, temperature difference for surfaces to be considered "active"

        // SUBROUTINE LOCAL VARIABLE DECLARATIONS:
        int ZoneNum(0);
        int PriorityEquipOn(0);
        Array1D_int HeatingPriorityStack({0, 10}, 0);
        Array1D_int CoolingPriorityStack({0, 10}, 0);
        Array1D_int FlowRegimeStack({0, 10}, 0);
        int EquipNum(0);
        int ZoneNode(0);
        int EquipOnCount(0);
        int EquipOnLoop(0);
        int thisZoneInletNode(0);
        int FinalFlowRegime(0);
        Real64 Tmin(0.0);       // temporary min surf temp
        Real64 Tmax(0.0);       // temporary max surf temp
        Real64 GrH(0.0);        // Grashof number for zone height H
        Real64 Re(0.0);         // Reynolds number for zone air system flow
        Real64 Ri(0.0);         // Richardson Number, Gr/Re**2 for determining mixed regime
        Real64 AirDensity(0.0); // temporary zone air density
        Real64 DeltaTemp(0.0);  // temporary temperature difference (Tsurf - Tair)
        int SurfLoop;                  // local for separate looping across surfaces in the zone that has SurfNum

        EquipOnCount = 0;
        ZoneNum = Surface(SurfNum).Zone;
        ZoneNode = Zone(ZoneNum).SystemZoneNodeNumber;
        FlowRegimeStack = 0;

        // HVAC connections
        if (!Zone(ZoneNum).IsControlled) { // no HVAC control
            FlowRegimeStack(0) = InConvFlowRegime_A3;
        } else { // is controlled, lets see by how and if that means is currently active

            if (!(ZoneEquipConfig(ZoneNum).EquipListIndex > 0) || SysSizingCalc || ZoneSizingCalc || !ZoneEquipSimulatedOnce) {
                FlowRegimeStack(0) = InConvFlowRegime_A3;
            } else {

                for (EquipNum = 1; EquipNum <= ZoneEquipList(ZoneEquipConfig(ZoneNum).EquipListIndex).NumOfEquipTypes; ++EquipNum) {

                    {
                        auto const SELECT_CASE_var(ZoneEquipList(ZoneEquipConfig(ZoneNum).EquipListIndex).EquipType_Num(EquipNum));

                        if ((SELECT_CASE_var == AirDistUnit_Num) || (SELECT_CASE_var == PurchasedAir_Num)) { // central air equipment
                            if (!(allocated(ZoneEquipList(ZoneEquipConfig(ZoneNum).EquipListIndex).EquipData(EquipNum).OutletNodeNums))) continue;
                            // get inlet node, not zone node if possible
                            thisZoneInletNode = ZoneEquipList(ZoneEquipConfig(ZoneNum).EquipListIndex).EquipData(EquipNum).OutletNodeNums(1);
                            if (thisZoneInletNode > 0) {
                                if (Node(thisZoneInletNode).MassFlowRate > 0.0) {
                                    EquipOnCount = min(EquipOnCount + 1, 10);
                                    FlowRegimeStack(EquipOnCount) = InConvFlowRegime_C;
                                    HeatingPriorityStack(EquipOnCount) =
                                        ZoneEquipList(ZoneEquipConfig(ZoneNum).EquipListIndex).HeatingPriority(EquipNum);
                                    CoolingPriorityStack(EquipOnCount) =
                                        ZoneEquipList(ZoneEquipConfig(ZoneNum).EquipListIndex).CoolingPriority(EquipNum);
                                }
                            } else {
                                if (Node(ZoneNode).MassFlowRate > 0.0) {
                                    EquipOnCount = min(EquipOnCount + 1, 10);
                                    FlowRegimeStack(EquipOnCount) = InConvFlowRegime_C;
                                    HeatingPriorityStack(EquipOnCount) =
                                        ZoneEquipList(ZoneEquipConfig(ZoneNum).EquipListIndex).HeatingPriority(EquipNum);
                                    CoolingPriorityStack(EquipOnCount) =
                                        ZoneEquipList(ZoneEquipConfig(ZoneNum).EquipListIndex).CoolingPriority(EquipNum);
                                }
                            }
                        } else if ((SELECT_CASE_var == WindowAC_Num) || (SELECT_CASE_var == PkgTermHPAirToAir_Num) ||
                                   (SELECT_CASE_var == PkgTermACAirToAir_Num) || (SELECT_CASE_var == ZoneDXDehumidifier_Num) ||
                                   (SELECT_CASE_var == PkgTermHPWaterToAir_Num) || (SELECT_CASE_var == FanCoil4Pipe_Num) ||
                                   (SELECT_CASE_var == UnitVentilator_Num) || (SELECT_CASE_var == UnitHeater_Num) ||
                                   (SELECT_CASE_var == OutdoorAirUnit_Num)) {
                            if (!(allocated(ZoneEquipList(ZoneEquipConfig(ZoneNum).EquipListIndex).EquipData(EquipNum).OutletNodeNums))) continue;
                            thisZoneInletNode = ZoneEquipList(ZoneEquipConfig(ZoneNum).EquipListIndex).EquipData(EquipNum).OutletNodeNums(1);
                            if (thisZoneInletNode > 0) {
                                if (Node(thisZoneInletNode).MassFlowRate > 0.0) {
                                    EquipOnCount = min(EquipOnCount + 1, 10);
                                    FlowRegimeStack(EquipOnCount) = InConvFlowRegime_D;
                                    HeatingPriorityStack(EquipOnCount) =
                                        ZoneEquipList(ZoneEquipConfig(ZoneNum).EquipListIndex).HeatingPriority(EquipNum);
                                    CoolingPriorityStack(EquipOnCount) =
                                        ZoneEquipList(ZoneEquipConfig(ZoneNum).EquipListIndex).CoolingPriority(EquipNum);
                                }
                            } else {
                                if (Node(ZoneNode).MassFlowRate > 0.0) {
                                    EquipOnCount = min(EquipOnCount + 1, 10);
                                    FlowRegimeStack(EquipOnCount) = InConvFlowRegime_D;
                                    HeatingPriorityStack(EquipOnCount) =
                                        ZoneEquipList(ZoneEquipConfig(ZoneNum).EquipListIndex).HeatingPriority(EquipNum);
                                    CoolingPriorityStack(EquipOnCount) =
                                        ZoneEquipList(ZoneEquipConfig(ZoneNum).EquipListIndex).CoolingPriority(EquipNum);
                                }
                            }
                        } else if ((SELECT_CASE_var == CoolingPanel_Num) || (SELECT_CASE_var == BBSteam_Num) ||
                                   (SELECT_CASE_var == BBWaterConvective_Num) || (SELECT_CASE_var == BBElectricConvective_Num) ||
                                   (SELECT_CASE_var == BBWater_Num)) {

                            if (ZoneEquipList(ZoneEquipConfig(ZoneNum).EquipListIndex).EquipData(EquipNum).ON) {
                                EquipOnCount = min(EquipOnCount + 1, 10);
                                FlowRegimeStack(EquipOnCount) = InConvFlowRegime_B;
                                HeatingPriorityStack(EquipOnCount) = ZoneEquipList(ZoneEquipConfig(ZoneNum).EquipListIndex).HeatingPriority(EquipNum);
                                CoolingPriorityStack(EquipOnCount) = ZoneEquipList(ZoneEquipConfig(ZoneNum).EquipListIndex).CoolingPriority(EquipNum);
                            }
                        } else if ((SELECT_CASE_var == BBElectric_Num) || (SELECT_CASE_var == HiTempRadiant_Num)) {
                            if (ZoneEquipList(ZoneEquipConfig(ZoneNum).EquipListIndex).EquipData(EquipNum).ON) {
                                EquipOnCount = min(EquipOnCount + 1, 10);
                                FlowRegimeStack(EquipOnCount) = InConvFlowRegime_B;
                                HeatingPriorityStack(EquipOnCount) = ZoneEquipList(ZoneEquipConfig(ZoneNum).EquipListIndex).HeatingPriority(EquipNum);
                                CoolingPriorityStack(EquipOnCount) = ZoneEquipList(ZoneEquipConfig(ZoneNum).EquipListIndex).CoolingPriority(EquipNum);
                            }
                        } else if ((SELECT_CASE_var == VentilatedSlab_Num) || (SELECT_CASE_var == LoTempRadiant_Num)) {

                            if (ZoneEquipConfig(ZoneNum).InFloorActiveElement) {
                                for (SurfLoop = Zone(ZoneNum).SurfaceFirst; SurfLoop <= Zone(ZoneNum).SurfaceLast; ++SurfLoop) {
                                    if (!Surface(SurfLoop).IntConvSurfHasActiveInIt) continue;
                                    if (Surface(SurfLoop).Class == SurfaceClass_Floor) {
                                        DeltaTemp = TH(2, 1, SurfLoop) - MAT(ZoneNum);
                                        if (DeltaTemp > ActiveDelTempThreshold) { // assume heating with floor
                                            // system ON is not enough because floor surfaces can continue to heat because of thermal capacity
                                            EquipOnCount = min(EquipOnCount + 1, 10);
                                            FlowRegimeStack(EquipOnCount) = InConvFlowRegime_A1;
                                            HeatingPriorityStack(EquipOnCount) =
                                                ZoneEquipList(ZoneEquipConfig(ZoneNum).EquipListIndex).HeatingPriority(EquipNum);
                                            CoolingPriorityStack(EquipOnCount) =
                                                ZoneEquipList(ZoneEquipConfig(ZoneNum).EquipListIndex).CoolingPriority(EquipNum);
                                            break;
                                        }
                                    }
                                }
                            }

                            if (ZoneEquipConfig(ZoneNum).InCeilingActiveElement) {
                                for (SurfLoop = Zone(ZoneNum).SurfaceFirst; SurfLoop <= Zone(ZoneNum).SurfaceLast; ++SurfLoop) {
                                    if (!Surface(SurfLoop).IntConvSurfHasActiveInIt) continue;
                                    if (Surface(SurfLoop).Class == SurfaceClass_Roof) {
                                        DeltaTemp = TH(2, 1, SurfLoop) - MAT(ZoneNum);
                                        if (DeltaTemp < ActiveDelTempThreshold) { // assume cooling with ceiling
                                            // system ON is not enough because  surfaces can continue to cool because of thermal capacity
                                            EquipOnCount = min(EquipOnCount + 1, 10);
                                            FlowRegimeStack(EquipOnCount) = InConvFlowRegime_A1;
                                            HeatingPriorityStack(EquipOnCount) =
                                                ZoneEquipList(ZoneEquipConfig(ZoneNum).EquipListIndex).HeatingPriority(EquipNum);
                                            CoolingPriorityStack(EquipOnCount) =
                                                ZoneEquipList(ZoneEquipConfig(ZoneNum).EquipListIndex).CoolingPriority(EquipNum);
                                            break;
                                        }
                                    }
                                }
                            }

                            if (ZoneEquipConfig(ZoneNum).InWallActiveElement) {
                                for (SurfLoop = Zone(ZoneNum).SurfaceFirst; SurfLoop <= Zone(ZoneNum).SurfaceLast; ++SurfLoop) {
                                    if (!Surface(SurfLoop).IntConvSurfHasActiveInIt) continue;
                                    if (Surface(SurfLoop).Class == SurfaceClass_Wall || Surface(SurfLoop).Class == SurfaceClass_Door) {
                                        DeltaTemp = TH(2, 1, SurfLoop) - MAT(ZoneNum);
                                        if (DeltaTemp > ActiveDelTempThreshold) { // assume heating with wall panel
                                            // system ON is not enough because  surfaces can continue to heat because of thermal capacity
                                            EquipOnCount = min(EquipOnCount + 1, 10);
                                            FlowRegimeStack(EquipOnCount) = InConvFlowRegime_A2;
                                            HeatingPriorityStack(EquipOnCount) =
                                                ZoneEquipList(ZoneEquipConfig(ZoneNum).EquipListIndex).HeatingPriority(EquipNum);
                                            CoolingPriorityStack(EquipOnCount) =
                                                ZoneEquipList(ZoneEquipConfig(ZoneNum).EquipListIndex).CoolingPriority(EquipNum);
                                        } else { // not heating, no special models wall cooling so use simple bouyancy
                                            EquipOnCount = min(EquipOnCount + 1, 10);
                                            FlowRegimeStack(EquipOnCount) = InConvFlowRegime_A3;
                                            HeatingPriorityStack(EquipOnCount) =
                                                ZoneEquipList(ZoneEquipConfig(ZoneNum).EquipListIndex).HeatingPriority(EquipNum);
                                            CoolingPriorityStack(EquipOnCount) =
                                                ZoneEquipList(ZoneEquipConfig(ZoneNum).EquipListIndex).CoolingPriority(EquipNum);
                                        }
                                    }
                                }
                            }
                        }
                    }
                } // loop over equipment for this zone
            }
        }

        // now select which equipment type is dominant compared to all those that are ON
        if (EquipOnCount > 0) {
            if (SNLoadPredictedRate(ZoneNum) >= 0.0) { // heating load
                PriorityEquipOn = 1;
                for (EquipOnLoop = 1; EquipOnLoop <= EquipOnCount; ++EquipOnLoop) {
                    // assume highest priority/first sim order is dominant for flow regime
                    if (HeatingPriorityStack(EquipOnLoop) < HeatingPriorityStack(PriorityEquipOn)) {
                        PriorityEquipOn = EquipOnLoop;
                    }
                }
            } else if (SNLoadPredictedRate(ZoneNum) < 0.0) { // cooling load
                PriorityEquipOn = 1;
                for (EquipOnLoop = 1; EquipOnLoop <= EquipOnCount; ++EquipOnLoop) {
                    // assume highest priority/first sim order is dominant for flow regime
                    if (CoolingPriorityStack(EquipOnLoop) < CoolingPriorityStack(PriorityEquipOn)) {
                        PriorityEquipOn = EquipOnLoop;
                    }
                }
            }
            FinalFlowRegime = FlowRegimeStack(PriorityEquipOn);
        } else {
            // no equipment on, so simple bouyancy flow regime
            FinalFlowRegime = InConvFlowRegime_A3;
        }

        // now if flow regimes C or D, then check for Mixed regime or very low flow rates
        if ((FinalFlowRegime == InConvFlowRegime_C) || (FinalFlowRegime == InConvFlowRegime_D)) {

            // Calculate Grashof, Reynolds, and Richardson numbers for the zone
            // Grashof for zone air based on largest delta T between surfaces and zone height
            Tmin = minval(TH(2, 1, {Zone(ZoneNum).SurfaceFirst, Zone(ZoneNum).SurfaceLast}));
            Tmax = maxval(TH(2, 1, {Zone(ZoneNum).SurfaceFirst, Zone(ZoneNum).SurfaceLast}));
            GrH = (g * (Tmax - Tmin) * pow_3(Zone(ZoneNum).CeilingHeight)) / ((MAT(ZoneNum) + DataGlobalConstants::KelvinConv()) * pow_2(v));

            // Reynolds number = Vdot supply / v * cube root of zone volume (Goldstein and Noveselac 2010)
            if (Node(ZoneNode).MassFlowRate > 0.0) {
                AirDensity = PsyRhoAirFnPbTdbW(OutBaroPress, Node(ZoneNode).Temp, PsyWFnTdpPb(Node(ZoneNode).Temp, OutBaroPress));
                Re = Node(ZoneNode).MassFlowRate / (v * AirDensity * std::pow(Zone(ZoneNum).Volume, OneThird));
            } else {
                Re = 0.0;
            }

            if (Re > 0.0) {
                Ri = GrH / pow_2(Re); // Richardson Number
                if (Ri > 10.0) {      // natural convection expected
                    FinalFlowRegime = InConvFlowRegime_A3;
                } else if (Ri < 0.1) { // forced
                    // no change, already a forced regime
                } else { // mixed
                    FinalFlowRegime = InConvFlowRegime_E;
                }
            } else { // natural convection expected
                FinalFlowRegime = InConvFlowRegime_A3;
            }
        }

        // now finish out specific model eq for this surface
        // Surface(SurfNum)%IntConvClassification = 0 !init/check
        {
            auto const SELECT_CASE_var(FinalFlowRegime);

            if (SELECT_CASE_var == InConvFlowRegime_A1) {
                DeltaTemp = TH(2, 1, SurfNum) - MAT(ZoneNum);
                if (Surface(SurfNum).Class == SurfaceClass_Wall || Surface(SurfNum).Class == SurfaceClass_Door) {

                    if ((Surface(SurfNum).Tilt > 85.0) && (Surface(SurfNum).Tilt < 95.0)) { // vertical wall
                        Surface(SurfNum).IntConvClassification = InConvClass_A1_VertWalls;
                    } else if (Surface(SurfNum).Tilt >= 95.0) { // tilted upwards
                        if (DeltaTemp > 0.0) {
                            Surface(SurfNum).IntConvClassification = InConvClass_A1_UnstableTilted;
                        } else {
                            Surface(SurfNum).IntConvClassification = InConvClass_A1_StableTilted;
                        }
                    } else if (Surface(SurfNum).Tilt <= 85.0) { // tilted downwards
                        if (DeltaTemp < 0.0) {
                            Surface(SurfNum).IntConvClassification = InConvClass_A1_UnstableTilted;
                        } else {
                            Surface(SurfNum).IntConvClassification = InConvClass_A1_StableTilted;
                        }
                    }

                } else if (Surface(SurfNum).Class == SurfaceClass_Roof) {
                    if (Surface(SurfNum).IntConvSurfHasActiveInIt) {
                        Surface(SurfNum).IntConvClassification = InConvClass_A1_ChilledCeil;
                    } else if (Surface(SurfNum).Tilt < 5.0) {
                        if (DeltaTemp < 0.0) {
                            Surface(SurfNum).IntConvClassification = InConvClass_A1_UnstableHoriz;
                        } else {
                            Surface(SurfNum).IntConvClassification = InConvClass_A1_StableHoriz;
                        }
                    } else if ((Surface(SurfNum).Tilt >= 5.0) && ((Surface(SurfNum).Tilt < 95.0))) { // tilted downwards
                        if (DeltaTemp < 0.0) {
                            Surface(SurfNum).IntConvClassification = InConvClass_A1_UnstableTilted;
                        } else {
                            Surface(SurfNum).IntConvClassification = InConvClass_A1_StableTilted;
                        }
                    } else if ((Surface(SurfNum).Tilt > 85.0) && (Surface(SurfNum).Tilt < 95.0)) { // vertical wall
                        Surface(SurfNum).IntConvClassification = InConvClass_A1_VertWalls;
                    } else if (Surface(SurfNum).Tilt >= 95.0) { // tilted upwards
                        if (DeltaTemp > 0.0) {
                            Surface(SurfNum).IntConvClassification = InConvClass_A1_UnstableTilted;
                        } else {
                            Surface(SurfNum).IntConvClassification = InConvClass_A1_StableTilted;
                        }
                    }

                } else if (Surface(SurfNum).Class == SurfaceClass_Floor) {
                    if (Surface(SurfNum).IntConvSurfHasActiveInIt) {
                        Surface(SurfNum).IntConvClassification = InConvClass_A1_HeatedFloor;
                    } else if (Surface(SurfNum).Tilt > 175.0) { // floor
                        if (DeltaTemp > 0.0) {
                            Surface(SurfNum).IntConvClassification = InConvClass_A1_UnstableHoriz;
                        } else {
                            Surface(SurfNum).IntConvClassification = InConvClass_A1_StableHoriz;
                        }
                    } else if ((Surface(SurfNum).Tilt <= 175.0) && (Surface(SurfNum).Tilt >= 95.0)) {
                        if (DeltaTemp > 0.0) {
                            Surface(SurfNum).IntConvClassification = InConvClass_A1_UnstableTilted;
                        } else {
                            Surface(SurfNum).IntConvClassification = InConvClass_A1_StableTilted;
                        }
                    }
                } else if ((Surface(SurfNum).Class == SurfaceClass_Window) || (Surface(SurfNum).Class == SurfaceClass_GlassDoor) ||
                           (Surface(SurfNum).Class == SurfaceClass_TDD_Diffuser)) {
                    Surface(SurfNum).IntConvClassification = InConvClass_A1_Windows;
                } else if (Surface(SurfNum).Class == SurfaceClass_IntMass) {
                    // assume horizontal upwards.
                    if (DeltaTemp > 0.0) {
                        Surface(SurfNum).IntConvClassification = InConvClass_A1_UnstableHoriz;
                    } else {
                        Surface(SurfNum).IntConvClassification = InConvClass_A1_StableHoriz;
                    }
                }

                if (Surface(SurfNum).IntConvClassification == 0) {
                    ShowSevereError("DynamicIntConvSurfaceClassification: failed to resolve Hc model for A1 surface named" + Surface(SurfNum).Name);
                }

            } else if (SELECT_CASE_var == InConvFlowRegime_A2) {
                DeltaTemp = TH(2, 1, SurfNum) - MAT(ZoneNum);
                if (Surface(SurfNum).Class == SurfaceClass_Wall || Surface(SurfNum).Class == SurfaceClass_Door) {

                    if (Surface(SurfNum).IntConvSurfHasActiveInIt) {
                        Surface(SurfNum).IntConvClassification = InConvClass_A2_HeatedVerticalWall;
                    } else if ((Surface(SurfNum).Tilt > 85.0) && (Surface(SurfNum).Tilt < 95.0)) { // vertical wall
                        Surface(SurfNum).IntConvClassification = InConvClass_A2_VertWallsNonHeated;
                    } else if (Surface(SurfNum).Tilt >= 95.0) { // tilted upwards
                        if (DeltaTemp > 0.0) {
                            Surface(SurfNum).IntConvClassification = InConvClass_A2_UnstableTilted;
                        } else {
                            Surface(SurfNum).IntConvClassification = InConvClass_A2_StableTilted;
                        }
                    } else if (Surface(SurfNum).Tilt <= 85.0) { // tilted downwards
                        if (DeltaTemp < 0.0) {
                            Surface(SurfNum).IntConvClassification = InConvClass_A2_UnstableTilted;
                        } else {
                            Surface(SurfNum).IntConvClassification = InConvClass_A2_StableTilted;
                        }
                    }

                } else if (Surface(SurfNum).Class == SurfaceClass_Roof) {
                    if (Surface(SurfNum).Tilt < 5.0) {
                        if (DeltaTemp < 0.0) {
                            Surface(SurfNum).IntConvClassification = InConvClass_A2_UnstableHoriz;
                        } else {
                            Surface(SurfNum).IntConvClassification = InConvClass_A2_StableHoriz;
                        }
                    } else if ((Surface(SurfNum).Tilt >= 5.0) && ((Surface(SurfNum).Tilt < 95.0))) { // tilted downwards
                        if (DeltaTemp < 0.0) {
                            Surface(SurfNum).IntConvClassification = InConvClass_A2_UnstableTilted;
                        } else {
                            Surface(SurfNum).IntConvClassification = InConvClass_A2_StableTilted;
                        }
                    } else if ((Surface(SurfNum).Tilt > 85.0) && (Surface(SurfNum).Tilt < 95.0)) { // vertical wall
                        Surface(SurfNum).IntConvClassification = InConvClass_A2_VertWallsNonHeated;
                    } else if (Surface(SurfNum).Tilt >= 95.0) { // tilted upwards
                        if (DeltaTemp > 0.0) {
                            Surface(SurfNum).IntConvClassification = InConvClass_A2_UnstableTilted;
                        } else {
                            Surface(SurfNum).IntConvClassification = InConvClass_A2_StableTilted;
                        }
                    }

                } else if (Surface(SurfNum).Class == SurfaceClass_Floor) {
                    if (Surface(SurfNum).Tilt > 175.0) {
                        if (DeltaTemp > 0.0) {
                            Surface(SurfNum).IntConvClassification = InConvClass_A2_UnstableHoriz;
                        } else {
                            Surface(SurfNum).IntConvClassification = InConvClass_A2_StableHoriz;
                        }
                    } else if ((Surface(SurfNum).Tilt <= 175.0) && (Surface(SurfNum).Tilt >= 95.0)) {
                        if (DeltaTemp > 0.0) {
                            Surface(SurfNum).IntConvClassification = InConvClass_A2_UnstableTilted;
                        } else {
                            Surface(SurfNum).IntConvClassification = InConvClass_A2_StableTilted;
                        }
                    }
                } else if ((Surface(SurfNum).Class == SurfaceClass_Window) || (Surface(SurfNum).Class == SurfaceClass_GlassDoor) ||
                           (Surface(SurfNum).Class == SurfaceClass_TDD_Diffuser)) {
                    Surface(SurfNum).IntConvClassification = InConvClass_A2_Windows;
                } else if (Surface(SurfNum).Class == SurfaceClass_IntMass) {
                    // assume horizontal upwards.
                    if (DeltaTemp > 0.0) {
                        Surface(SurfNum).IntConvClassification = InConvClass_A2_UnstableHoriz;
                    } else {
                        Surface(SurfNum).IntConvClassification = InConvClass_A2_StableHoriz;
                    }
                }

                if (Surface(SurfNum).IntConvClassification == 0) {
                    ShowSevereError("DynamicIntConvSurfaceClassification: failed to resolve Hc model for A2 surface named" + Surface(SurfNum).Name);
                }
            } else if (SELECT_CASE_var == InConvFlowRegime_A3) {
                DeltaTemp = TH(2, 1, SurfNum) - MAT(ZoneNum);
                if (Surface(SurfNum).Class == SurfaceClass_Wall || Surface(SurfNum).Class == SurfaceClass_Door) {

                    if ((Surface(SurfNum).Tilt > 85.0) && (Surface(SurfNum).Tilt < 95.0)) { // vertical wall
                        Surface(SurfNum).IntConvClassification = InConvClass_A3_VertWalls;
                    } else if (Surface(SurfNum).Tilt >= 95.0) { // tilted upwards
                        if (DeltaTemp > 0.0) {
                            Surface(SurfNum).IntConvClassification = InConvClass_A3_UnstableTilted;
                        } else {
                            Surface(SurfNum).IntConvClassification = InConvClass_A3_StableTilted;
                        }
                    } else if (Surface(SurfNum).Tilt <= 85.0) { // tilted downwards
                        if (DeltaTemp < 0.0) {
                            Surface(SurfNum).IntConvClassification = InConvClass_A3_UnstableTilted;
                        } else {
                            Surface(SurfNum).IntConvClassification = InConvClass_A3_StableTilted;
                        }
                    }

                } else if (Surface(SurfNum).Class == SurfaceClass_Roof) {
                    if (Surface(SurfNum).Tilt < 5.0) {
                        if (DeltaTemp < 0.0) {
                            Surface(SurfNum).IntConvClassification = InConvClass_A3_UnstableHoriz;
                        } else {
                            Surface(SurfNum).IntConvClassification = InConvClass_A3_StableHoriz;
                        }
                    } else if ((Surface(SurfNum).Tilt > 5.0) && ((Surface(SurfNum).Tilt < 85.0))) { // tilted downwards
                        if (DeltaTemp < 0.0) {
                            Surface(SurfNum).IntConvClassification = InConvClass_A3_UnstableTilted;
                        } else {
                            Surface(SurfNum).IntConvClassification = InConvClass_A3_StableTilted;
                        }
                    } else if ((Surface(SurfNum).Tilt > 85.0) && (Surface(SurfNum).Tilt < 95.0)) { // vertical wall
                        Surface(SurfNum).IntConvClassification = InConvClass_A3_VertWalls;
                    } else if (Surface(SurfNum).Tilt >= 95.0) { // tilted upwards
                        if (DeltaTemp > 0.0) {
                            Surface(SurfNum).IntConvClassification = InConvClass_A3_UnstableTilted;
                        } else {
                            Surface(SurfNum).IntConvClassification = InConvClass_A3_StableTilted;
                        }
                    }

                } else if (Surface(SurfNum).Class == SurfaceClass_Floor) {
                    if (Surface(SurfNum).Tilt > 175.0) {
                        if (DeltaTemp > 0.0) {
                            Surface(SurfNum).IntConvClassification = InConvClass_A3_UnstableHoriz;
                        } else {
                            Surface(SurfNum).IntConvClassification = InConvClass_A3_StableHoriz;
                        }
                    } else if ((Surface(SurfNum).Tilt <= 175.0) && (Surface(SurfNum).Tilt >= 95.0)) {
                        if (DeltaTemp > 0.0) {
                            Surface(SurfNum).IntConvClassification = InConvClass_A3_UnstableTilted;
                        } else {
                            Surface(SurfNum).IntConvClassification = InConvClass_A3_StableTilted;
                        }
                    }
                } else if ((Surface(SurfNum).Class == SurfaceClass_Window) || (Surface(SurfNum).Class == SurfaceClass_GlassDoor) ||
                           (Surface(SurfNum).Class == SurfaceClass_TDD_Diffuser)) {
                    Surface(SurfNum).IntConvClassification = InConvClass_A3_Windows;
                } else if (Surface(SurfNum).Class == SurfaceClass_IntMass) {
                    // assume horizontal upwards.
                    if (DeltaTemp >= 0.0) {
                        Surface(SurfNum).IntConvClassification = InConvClass_A3_UnstableHoriz;
                    } else {
                        Surface(SurfNum).IntConvClassification = InConvClass_A3_StableHoriz;
                    }
                }

                if (Surface(SurfNum).IntConvClassification == 0) {
                    ShowSevereError("DynamicIntConvSurfaceClassification: failed to resolve Hc model for A3 surface named" + Surface(SurfNum).Name);
                }
            } else if (SELECT_CASE_var == InConvFlowRegime_B) {
                DeltaTemp = TH(2, 1, SurfNum) - MAT(ZoneNum);
                if (Surface(SurfNum).Class == SurfaceClass_Wall || Surface(SurfNum).Class == SurfaceClass_Door) {

                    if ((Surface(SurfNum).Tilt > 85.0) && (Surface(SurfNum).Tilt < 95.0)) { // vertical wall
                        if (Surface(SurfNum).IntConvSurfGetsRadiantHeat) {
                            Surface(SurfNum).IntConvClassification = InConvClass_B_VertWallsNearHeat;
                        } else {
                            Surface(SurfNum).IntConvClassification = InConvClass_B_VertWalls;
                        }

                    } else if (Surface(SurfNum).Tilt >= 95.0) { // tilted upwards
                        if (DeltaTemp > 0.0) {
                            Surface(SurfNum).IntConvClassification = InConvClass_B_UnstableTilted;
                        } else {
                            Surface(SurfNum).IntConvClassification = InConvClass_B_StableTilted;
                        }
                    } else if (Surface(SurfNum).Tilt <= 85.0) { // tilted downwards
                        if (DeltaTemp < 0.0) {
                            Surface(SurfNum).IntConvClassification = InConvClass_B_UnstableTilted;
                        } else {
                            Surface(SurfNum).IntConvClassification = InConvClass_B_StableTilted;
                        }
                    }

                } else if (Surface(SurfNum).Class == SurfaceClass_Roof) {
                    if (Surface(SurfNum).Tilt < 5.0) {
                        if (DeltaTemp < 0.0) {
                            Surface(SurfNum).IntConvClassification = InConvClass_B_UnstableHoriz;
                        } else {
                            Surface(SurfNum).IntConvClassification = InConvClass_B_StableHoriz;
                        }
                    } else if ((Surface(SurfNum).Tilt >= 5.0) && ((Surface(SurfNum).Tilt < 85.0))) { // tilted downwards
                        if (DeltaTemp < 0.0) {
                            Surface(SurfNum).IntConvClassification = InConvClass_B_UnstableTilted;
                        } else {
                            Surface(SurfNum).IntConvClassification = InConvClass_B_StableTilted;
                        }
                    } else if ((Surface(SurfNum).Tilt > 85.0) && (Surface(SurfNum).Tilt < 95.0)) { // vertical wall
                        if (Surface(SurfNum).IntConvSurfGetsRadiantHeat) {
                            Surface(SurfNum).IntConvClassification = InConvClass_B_VertWallsNearHeat;
                        } else {
                            Surface(SurfNum).IntConvClassification = InConvClass_B_VertWalls;
                        }
                    } else if (Surface(SurfNum).Tilt >= 95.0) { // tilted upwards
                        if (DeltaTemp > 0.0) {
                            Surface(SurfNum).IntConvClassification = InConvClass_B_UnstableTilted;
                        } else {
                            Surface(SurfNum).IntConvClassification = InConvClass_B_StableTilted;
                        }
                    }

                } else if (Surface(SurfNum).Class == SurfaceClass_Floor) {
                    if (Surface(SurfNum).Tilt > 175.0) {
                        if (DeltaTemp > 0.0) {
                            Surface(SurfNum).IntConvClassification = InConvClass_B_UnstableHoriz;
                        } else {
                            Surface(SurfNum).IntConvClassification = InConvClass_B_StableHoriz;
                        }
                    } else if ((Surface(SurfNum).Tilt <= 175.0) && (Surface(SurfNum).Tilt >= 95.0)) {
                        if (DeltaTemp > 0.0) {
                            Surface(SurfNum).IntConvClassification = InConvClass_B_UnstableTilted;
                        } else {
                            Surface(SurfNum).IntConvClassification = InConvClass_B_StableTilted;
                        }
                    }
                } else if ((Surface(SurfNum).Class == SurfaceClass_Window) || (Surface(SurfNum).Class == SurfaceClass_GlassDoor) ||
                           (Surface(SurfNum).Class == SurfaceClass_TDD_Diffuser)) {
                    Surface(SurfNum).IntConvClassification = InConvClass_B_Windows;
                } else if (Surface(SurfNum).Class == SurfaceClass_IntMass) {
                    // assume horizontal upwards.
                    if (DeltaTemp > 0.0) {
                        Surface(SurfNum).IntConvClassification = InConvClass_B_UnstableHoriz;
                    } else {
                        Surface(SurfNum).IntConvClassification = InConvClass_B_StableHoriz;
                    }
                }

                if (Surface(SurfNum).IntConvClassification == 0) {
                    ShowSevereError("DynamicIntConvSurfaceClassification: failed to resolve Hc model for B surface named" + Surface(SurfNum).Name);
                }
            } else if (SELECT_CASE_var == InConvFlowRegime_C) {
                if (Surface(SurfNum).Class == SurfaceClass_Wall || Surface(SurfNum).Class == SurfaceClass_Door) {
                    Surface(SurfNum).IntConvClassification = InConvClass_C_Walls;
                } else if (Surface(SurfNum).Class == SurfaceClass_Roof) {
                    Surface(SurfNum).IntConvClassification = InConvClass_C_Ceiling;
                } else if (Surface(SurfNum).Class == SurfaceClass_Floor) {
                    Surface(SurfNum).IntConvClassification = InConvClass_C_Floor;
                } else if ((Surface(SurfNum).Class == SurfaceClass_Window) || (Surface(SurfNum).Class == SurfaceClass_GlassDoor) ||
                           (Surface(SurfNum).Class == SurfaceClass_TDD_Diffuser)) {
                    Surface(SurfNum).IntConvClassification = InConvClass_C_Windows;
                } else if (Surface(SurfNum).Class == SurfaceClass_IntMass) {
                    Surface(SurfNum).IntConvClassification = InConvClass_C_Floor;
                }
                if (Surface(SurfNum).IntConvClassification == 0) {
                    ShowSevereError("DynamicIntConvSurfaceClassification: failed to resolve Hc model for C surface named" + Surface(SurfNum).Name);
                }

            } else if (SELECT_CASE_var == InConvFlowRegime_D) {

                DeltaTemp = TH(2, 1, SurfNum) - MAT(ZoneNum);
                if (Surface(SurfNum).Class == SurfaceClass_Wall || Surface(SurfNum).Class == SurfaceClass_Door) {

                    if ((Surface(SurfNum).Tilt > 85.0) && (Surface(SurfNum).Tilt < 95.0)) { // vertical wall

                        Surface(SurfNum).IntConvClassification = InConvClass_D_Walls;

                    } else if (Surface(SurfNum).Tilt >= 95.0) { // tilted upwards
                        if (DeltaTemp > 0.0) {
                            Surface(SurfNum).IntConvClassification = InConvClass_D_UnstableTilted;
                        } else {
                            Surface(SurfNum).IntConvClassification = InConvClass_D_StableTilted;
                        }
                    } else if (Surface(SurfNum).Tilt <= 85.0) { // tilted downwards
                        if (DeltaTemp < 0.0) {
                            Surface(SurfNum).IntConvClassification = InConvClass_D_UnstableTilted;
                        } else {
                            Surface(SurfNum).IntConvClassification = InConvClass_D_StableTilted;
                        }
                    }

                } else if (Surface(SurfNum).Class == SurfaceClass_Roof) {
                    if (Surface(SurfNum).Tilt < 5.0) {
                        if (DeltaTemp < 0.0) {
                            Surface(SurfNum).IntConvClassification = InConvClass_D_UnstableHoriz;
                        } else {
                            Surface(SurfNum).IntConvClassification = InConvClass_D_StableHoriz;
                        }
                    } else if ((Surface(SurfNum).Tilt >= 5.0) && ((Surface(SurfNum).Tilt <= 85.0))) { // tilted downwards
                        if (DeltaTemp < 0.0) {
                            Surface(SurfNum).IntConvClassification = InConvClass_D_UnstableTilted;
                        } else {
                            Surface(SurfNum).IntConvClassification = InConvClass_D_StableTilted;
                        }
                    } else if ((Surface(SurfNum).Tilt > 85.0) && (Surface(SurfNum).Tilt < 95.0)) { // vertical wall

                        Surface(SurfNum).IntConvClassification = InConvClass_D_Walls;

                    } else if (Surface(SurfNum).Tilt >= 95.0) { // tilted upwards
                        if (DeltaTemp > 0.0) {
                            Surface(SurfNum).IntConvClassification = InConvClass_D_UnstableTilted;
                        } else {
                            Surface(SurfNum).IntConvClassification = InConvClass_D_StableTilted;
                        }
                    }

                } else if (Surface(SurfNum).Class == SurfaceClass_Floor) {
                    if (Surface(SurfNum).Tilt > 175.0) { // floor
                        if (DeltaTemp > 0.0) {
                            Surface(SurfNum).IntConvClassification = InConvClass_D_UnstableHoriz;
                        } else {
                            Surface(SurfNum).IntConvClassification = InConvClass_D_StableHoriz;
                        }
                    } else if ((Surface(SurfNum).Tilt <= 175.0) && (Surface(SurfNum).Tilt >= 95.0)) {
                        if (DeltaTemp > 0.0) {
                            Surface(SurfNum).IntConvClassification = InConvClass_D_UnstableTilted;
                        } else {
                            Surface(SurfNum).IntConvClassification = InConvClass_D_StableTilted;
                        }
                    }
                } else if ((Surface(SurfNum).Class == SurfaceClass_Window) || (Surface(SurfNum).Class == SurfaceClass_GlassDoor) ||
                           (Surface(SurfNum).Class == SurfaceClass_TDD_Diffuser)) {
                    Surface(SurfNum).IntConvClassification = InConvClass_D_Windows;
                } else if (Surface(SurfNum).Class == SurfaceClass_IntMass) {
                    // assume horizontal upwards.
                    if (DeltaTemp > 0.0) {
                        Surface(SurfNum).IntConvClassification = InConvClass_D_UnstableHoriz;
                    } else {
                        Surface(SurfNum).IntConvClassification = InConvClass_D_StableHoriz;
                    }
                }

                if (Surface(SurfNum).IntConvClassification == 0) {
                    ShowSevereError("DynamicIntConvSurfaceClassification: failed to resolve Hc model for D surface named" + Surface(SurfNum).Name);
                }

            } else if (SELECT_CASE_var == InConvFlowRegime_E) {

                DeltaTemp = TH(2, 1, SurfNum) - MAT(ZoneNum);
                if (Surface(SurfNum).Class == SurfaceClass_Wall || Surface(SurfNum).Class == SurfaceClass_Door) {

                    // mixed regime, but need to know what regime it was before it was mixed
                    {
                        auto const SELECT_CASE_var1(FlowRegimeStack(PriorityEquipOn));

                        if (SELECT_CASE_var1 == InConvFlowRegime_C) {
                            // assume forced flow is down along wall (ceiling diffuser)
                            if (DeltaTemp > 0.0) { // surface is hotter so plume upwards and forces oppose
                                Surface(SurfNum).IntConvClassification = InConvClass_E_OpposFlowWalls;
                            } else { // surface is cooler so plume down and forces assist
                                Surface(SurfNum).IntConvClassification = InConvClass_E_AssistFlowWalls;
                            }
                        } else if (SELECT_CASE_var1 == InConvFlowRegime_D) {
                            // assume forced flow is upward along wall (perimeter zone HVAC with fan)
                            if (DeltaTemp > 0.0) { // surface is hotter so plume up and forces assist
                                Surface(SurfNum).IntConvClassification = InConvClass_E_AssistFlowWalls;
                            } else { // surface is cooler so plume downward and forces oppose
                                Surface(SurfNum).IntConvClassification = InConvClass_E_OpposFlowWalls;
                            }
                        }
                    }

                } else if (Surface(SurfNum).Class == SurfaceClass_Roof) {
                    if (DeltaTemp > 0.0) { // surface is hotter so stable
                        Surface(SurfNum).IntConvClassification = InConvClass_E_StableCeiling;
                    } else {
                        Surface(SurfNum).IntConvClassification = InConvClass_E_UnstableCieling;
                    }
                } else if (Surface(SurfNum).Class == SurfaceClass_Floor) {
                    if (DeltaTemp > 0.0) { // surface is hotter so unstable
                        Surface(SurfNum).IntConvClassification = InConvClass_E_UnstableFloor;
                    } else {
                        Surface(SurfNum).IntConvClassification = InConvClass_E_StableFloor;
                    }
                } else if ((Surface(SurfNum).Class == SurfaceClass_Window) || (Surface(SurfNum).Class == SurfaceClass_GlassDoor) ||
                           (Surface(SurfNum).Class == SurfaceClass_TDD_Diffuser)) {
                    Surface(SurfNum).IntConvClassification = InConvClass_E_Windows;
                } else if (Surface(SurfNum).Class == SurfaceClass_IntMass) {
                    if (DeltaTemp > 0.0) {
                        Surface(SurfNum).IntConvClassification = InConvClass_E_UnstableFloor;
                    } else {
                        Surface(SurfNum).IntConvClassification = InConvClass_E_StableFloor;
                    }
                }
                if (Surface(SurfNum).IntConvClassification == 0) {
                    ShowSevereError("DynamicIntConvSurfaceClassification: failed to resolve Hc model for D surface named " + Surface(SurfNum).Name);
                }
            } else {
                ShowSevereError("DynamicIntConvSurfaceClassification: failed to deterime zone flow regime for surface named " +
                                Surface(SurfNum).Name);
            }
        }
    }

    void MapIntConvClassificationToHcModels(EnergyPlusData &state, int const SurfNum) // surface pointer index
    {

        // SUBROUTINE INFORMATION:
        //       AUTHOR         Brent Griffith
        //       DATE WRITTEN   Aug 2010
        //       MODIFIED       na
        //       RE-ENGINEERED  na

        // PURPOSE OF THIS SUBROUTINE:
        // Map Hc model equation data from central structure to surface structure

        // METHODOLOGY EMPLOYED:
        // Long case statement depends on surface classification determined in DynamicIntConvSurfaceClassification
        // then simply map data stored in state.dataConvectionCoefficient->InsideFaceAdaptiveConvectionAlgo into the surface's structure
        // if model type is user-defined, also store the index to the user curve to be used.

        {
            auto const SELECT_CASE_var(Surface(SurfNum).IntConvClassification);

            if (SELECT_CASE_var == InConvClass_A1_VertWalls) {
                Surface(SurfNum).IntConvHcModelEq = state.dataConvectionCoefficient->InsideFaceAdaptiveConvectionAlgo.FloorHeatCeilingCoolVertWallEqNum;
                if (Surface(SurfNum).IntConvHcModelEq == HcInt_UserCurve) {
                    Surface(SurfNum).IntConvHcUserCurveIndex = state.dataConvectionCoefficient->InsideFaceAdaptiveConvectionAlgo.FloorHeatCeilingCoolVertWallUserCurveNum;
                }
            } else if (SELECT_CASE_var == InConvClass_A1_StableHoriz) {
                Surface(SurfNum).IntConvHcModelEq = state.dataConvectionCoefficient->InsideFaceAdaptiveConvectionAlgo.FloorHeatCeilingCoolStableHorizEqNum;
                if (Surface(SurfNum).IntConvHcModelEq == HcInt_UserCurve) {
                    Surface(SurfNum).IntConvHcUserCurveIndex = state.dataConvectionCoefficient->InsideFaceAdaptiveConvectionAlgo.FloorHeatCeilingCoolStableHorizUserCurveNum;
                }
            } else if (SELECT_CASE_var == InConvClass_A1_UnstableHoriz) {
                Surface(SurfNum).IntConvHcModelEq = state.dataConvectionCoefficient->InsideFaceAdaptiveConvectionAlgo.FloorHeatCeilingCoolUnstableHorizEqNum;
                if (Surface(SurfNum).IntConvHcModelEq == HcInt_UserCurve) {
                    Surface(SurfNum).IntConvHcUserCurveIndex = state.dataConvectionCoefficient->InsideFaceAdaptiveConvectionAlgo.FloorHeatCeilingCoolUnstableHorizUserCurveNum;
                }
            } else if (SELECT_CASE_var == InConvClass_A1_HeatedFloor) {
                Surface(SurfNum).IntConvHcModelEq = state.dataConvectionCoefficient->InsideFaceAdaptiveConvectionAlgo.FloorHeatCeilingCoolHeatedFloorEqNum;
                if (Surface(SurfNum).IntConvHcModelEq == HcInt_UserCurve) {
                    Surface(SurfNum).IntConvHcUserCurveIndex = state.dataConvectionCoefficient->InsideFaceAdaptiveConvectionAlgo.FloorHeatCeilingCoolHeatedFloorUserCurveNum;
                }
            } else if (SELECT_CASE_var == InConvClass_A1_ChilledCeil) {
                Surface(SurfNum).IntConvHcModelEq = state.dataConvectionCoefficient->InsideFaceAdaptiveConvectionAlgo.FloorHeatCeilingCoolChilledCeilingEqNum;
                if (Surface(SurfNum).IntConvHcModelEq == HcInt_UserCurve) {
                    Surface(SurfNum).IntConvHcUserCurveIndex = state.dataConvectionCoefficient->InsideFaceAdaptiveConvectionAlgo.FloorHeatCeilingCoolChilledCeilingUserCurveNum;
                }
            } else if (SELECT_CASE_var == InConvClass_A1_StableTilted) {
                Surface(SurfNum).IntConvHcModelEq = state.dataConvectionCoefficient->InsideFaceAdaptiveConvectionAlgo.FloorHeatCeilingCoolStableTiltedEqNum;
                if (Surface(SurfNum).IntConvHcModelEq == HcInt_UserCurve) {
                    Surface(SurfNum).IntConvHcUserCurveIndex = state.dataConvectionCoefficient->InsideFaceAdaptiveConvectionAlgo.FloorHeatCeilingCoolStableTiltedUserCurveNum;
                }
            } else if (SELECT_CASE_var == InConvClass_A1_UnstableTilted) {
                Surface(SurfNum).IntConvHcModelEq = state.dataConvectionCoefficient->InsideFaceAdaptiveConvectionAlgo.FloorHeatCeilingCoolUnstableTiltedEqNum;
                if (Surface(SurfNum).IntConvHcModelEq == HcInt_UserCurve) {
                    Surface(SurfNum).IntConvHcUserCurveIndex = state.dataConvectionCoefficient->InsideFaceAdaptiveConvectionAlgo.FloorHeatCeilingCoolUnstableTiltedUserCurveNum;
                }
            } else if (SELECT_CASE_var == InConvClass_A1_Windows) {
                Surface(SurfNum).IntConvHcModelEq = state.dataConvectionCoefficient->InsideFaceAdaptiveConvectionAlgo.FloorHeatCeilingCoolWindowsEqNum;
                if (Surface(SurfNum).IntConvHcModelEq == HcInt_UserCurve) {
                    Surface(SurfNum).IntConvHcUserCurveIndex = state.dataConvectionCoefficient->InsideFaceAdaptiveConvectionAlgo.FloorHeatCeilingCoolWindowsUserCurveNum;
                }
            } else if (SELECT_CASE_var == InConvClass_A2_VertWallsNonHeated) {
                Surface(SurfNum).IntConvHcModelEq = state.dataConvectionCoefficient->InsideFaceAdaptiveConvectionAlgo.WallPanelHeatVertWallEqNum;
                if (Surface(SurfNum).IntConvHcModelEq == HcInt_UserCurve) {
                    Surface(SurfNum).IntConvHcUserCurveIndex = state.dataConvectionCoefficient->InsideFaceAdaptiveConvectionAlgo.WallPanelHeatVertWallUserCurveNum;
                }
            } else if (SELECT_CASE_var == InConvClass_A2_HeatedVerticalWall) {
                Surface(SurfNum).IntConvHcModelEq = state.dataConvectionCoefficient->InsideFaceAdaptiveConvectionAlgo.WallPanelHeatHeatedWallEqNum;
                if (Surface(SurfNum).IntConvHcModelEq == HcInt_UserCurve) {
                    Surface(SurfNum).IntConvHcUserCurveIndex = state.dataConvectionCoefficient->InsideFaceAdaptiveConvectionAlgo.WallPanelHeatHeatedWallUserCurveNum;
                }
            } else if (SELECT_CASE_var == InConvClass_A2_StableHoriz) {
                Surface(SurfNum).IntConvHcModelEq = state.dataConvectionCoefficient->InsideFaceAdaptiveConvectionAlgo.WallPanelHeatStableHorizEqNum;
                if (Surface(SurfNum).IntConvHcModelEq == HcInt_UserCurve) {
                    Surface(SurfNum).IntConvHcUserCurveIndex = state.dataConvectionCoefficient->InsideFaceAdaptiveConvectionAlgo.WallPanelHeatStableHorizUserCurveNum;
                }
            } else if (SELECT_CASE_var == InConvClass_A2_UnstableHoriz) {
                Surface(SurfNum).IntConvHcModelEq = state.dataConvectionCoefficient->InsideFaceAdaptiveConvectionAlgo.WallPanelHeatUnstableHorizEqNum;
                if (Surface(SurfNum).IntConvHcModelEq == HcInt_UserCurve) {
                    Surface(SurfNum).IntConvHcUserCurveIndex = state.dataConvectionCoefficient->InsideFaceAdaptiveConvectionAlgo.WallPanelHeatUnstableHorizUserCurveNum;
                }
            } else if (SELECT_CASE_var == InConvClass_A2_StableTilted) {
                Surface(SurfNum).IntConvHcModelEq = state.dataConvectionCoefficient->InsideFaceAdaptiveConvectionAlgo.WallPanelHeatStableTiltedEqNum;
                if (Surface(SurfNum).IntConvHcModelEq == HcInt_UserCurve) {
                    Surface(SurfNum).IntConvHcUserCurveIndex = state.dataConvectionCoefficient->InsideFaceAdaptiveConvectionAlgo.WallPanelHeatStableTiltedUserCurveNum;
                }
            } else if (SELECT_CASE_var == InConvClass_A2_UnstableTilted) {
                Surface(SurfNum).IntConvHcModelEq = state.dataConvectionCoefficient->InsideFaceAdaptiveConvectionAlgo.WallPanelHeatUnstableTiltedEqNum;
                if (Surface(SurfNum).IntConvHcModelEq == HcInt_UserCurve) {
                    Surface(SurfNum).IntConvHcUserCurveIndex = state.dataConvectionCoefficient->InsideFaceAdaptiveConvectionAlgo.WallPanelHeatUnstableTiltedUserCurveNum;
                }
            } else if (SELECT_CASE_var == InConvClass_A2_Windows) {
                Surface(SurfNum).IntConvHcModelEq = state.dataConvectionCoefficient->InsideFaceAdaptiveConvectionAlgo.WallPanelHeatWindowsEqNum;
                if (Surface(SurfNum).IntConvHcModelEq == HcInt_UserCurve) {
                    Surface(SurfNum).IntConvHcUserCurveIndex = state.dataConvectionCoefficient->InsideFaceAdaptiveConvectionAlgo.WallPanelHeatWindowsUserCurveNum;
                }
            } else if (SELECT_CASE_var == InConvClass_A3_VertWalls) {
                Surface(SurfNum).IntConvHcModelEq = state.dataConvectionCoefficient->InsideFaceAdaptiveConvectionAlgo.SimpleBouyVertWallEqNum;
                if (Surface(SurfNum).IntConvHcModelEq == HcInt_UserCurve) {
                    Surface(SurfNum).IntConvHcUserCurveIndex = state.dataConvectionCoefficient->InsideFaceAdaptiveConvectionAlgo.SimpleBouyVertWallUserCurveNum;
                }
            } else if (SELECT_CASE_var == InConvClass_A3_StableHoriz) {
                Surface(SurfNum).IntConvHcModelEq = state.dataConvectionCoefficient->InsideFaceAdaptiveConvectionAlgo.SimpleBouyStableHorizEqNum;
                if (Surface(SurfNum).IntConvHcModelEq == HcInt_UserCurve) {
                    Surface(SurfNum).IntConvHcUserCurveIndex = state.dataConvectionCoefficient->InsideFaceAdaptiveConvectionAlgo.SimpleBouyStableHorizUserCurveNum;
                }
            } else if (SELECT_CASE_var == InConvClass_A3_UnstableHoriz) {
                Surface(SurfNum).IntConvHcModelEq = state.dataConvectionCoefficient->InsideFaceAdaptiveConvectionAlgo.SimpleBouyUnstableHorizEqNum;
                if (Surface(SurfNum).IntConvHcModelEq == HcInt_UserCurve) {
                    Surface(SurfNum).IntConvHcUserCurveIndex = state.dataConvectionCoefficient->InsideFaceAdaptiveConvectionAlgo.SimpleBouyUnstableHorizUserCurveNum;
                }
            } else if (SELECT_CASE_var == InConvClass_A3_StableTilted) {
                Surface(SurfNum).IntConvHcModelEq = state.dataConvectionCoefficient->InsideFaceAdaptiveConvectionAlgo.SimpleBouyStableTiltedEqNum;
                if (Surface(SurfNum).IntConvHcModelEq == HcInt_UserCurve) {
                    Surface(SurfNum).IntConvHcUserCurveIndex = state.dataConvectionCoefficient->InsideFaceAdaptiveConvectionAlgo.SimpleBouyStableTiltedUserCurveNum;
                }
            } else if (SELECT_CASE_var == InConvClass_A3_UnstableTilted) {
                Surface(SurfNum).IntConvHcModelEq = state.dataConvectionCoefficient->InsideFaceAdaptiveConvectionAlgo.SimpleBouyUnstableTiltedEqNum;
                if (Surface(SurfNum).IntConvHcModelEq == HcInt_UserCurve) {
                    Surface(SurfNum).IntConvHcUserCurveIndex = state.dataConvectionCoefficient->InsideFaceAdaptiveConvectionAlgo.SimpleBouyUnstableTiltedUserCurveNum;
                }
            } else if (SELECT_CASE_var == InConvClass_A3_Windows) {
                Surface(SurfNum).IntConvHcModelEq = state.dataConvectionCoefficient->InsideFaceAdaptiveConvectionAlgo.SimpleBouyWindowsEqNum;
                if (Surface(SurfNum).IntConvHcModelEq == HcInt_UserCurve) {
                    Surface(SurfNum).IntConvHcUserCurveIndex = state.dataConvectionCoefficient->InsideFaceAdaptiveConvectionAlgo.SimpleBouyWindowsUserCurveNum;
                }
            } else if (SELECT_CASE_var == InConvClass_B_VertWalls) {
                Surface(SurfNum).IntConvHcModelEq = state.dataConvectionCoefficient->InsideFaceAdaptiveConvectionAlgo.ConvectiveHeatVertWallEqNum;
                if (Surface(SurfNum).IntConvHcModelEq == HcInt_UserCurve) {
                    Surface(SurfNum).IntConvHcUserCurveIndex = state.dataConvectionCoefficient->InsideFaceAdaptiveConvectionAlgo.ConvectiveHeatVertWallUserCurveNum;
                }
            } else if (SELECT_CASE_var == InConvClass_B_VertWallsNearHeat) {
                Surface(SurfNum).IntConvHcModelEq = state.dataConvectionCoefficient->InsideFaceAdaptiveConvectionAlgo.ConvectiveHeatVertWallNearHeaterEqNum;
                if (Surface(SurfNum).IntConvHcModelEq == HcInt_UserCurve) {
                    Surface(SurfNum).IntConvHcUserCurveIndex = state.dataConvectionCoefficient->InsideFaceAdaptiveConvectionAlgo.ConvectiveHeatVertWallNearHeaterUserCurveNum;
                }
            } else if (SELECT_CASE_var == InConvClass_B_StableHoriz) {
                Surface(SurfNum).IntConvHcModelEq = state.dataConvectionCoefficient->InsideFaceAdaptiveConvectionAlgo.ConvectiveHeatStableHorizEqNum;
                if (Surface(SurfNum).IntConvHcModelEq == HcInt_UserCurve) {
                    Surface(SurfNum).IntConvHcUserCurveIndex = state.dataConvectionCoefficient->InsideFaceAdaptiveConvectionAlgo.ConvectiveHeatStableHorizUserCurveNum;
                }
            } else if (SELECT_CASE_var == InConvClass_B_UnstableHoriz) {
                Surface(SurfNum).IntConvHcModelEq = state.dataConvectionCoefficient->InsideFaceAdaptiveConvectionAlgo.ConvectiveHeatUnstableHorizEqNum;
                if (Surface(SurfNum).IntConvHcModelEq == HcInt_UserCurve) {
                    Surface(SurfNum).IntConvHcUserCurveIndex = state.dataConvectionCoefficient->InsideFaceAdaptiveConvectionAlgo.ConvectiveHeatUnstableHorizUserCurveNum;
                }
            } else if (SELECT_CASE_var == InConvClass_B_StableTilted) {
                Surface(SurfNum).IntConvHcModelEq = state.dataConvectionCoefficient->InsideFaceAdaptiveConvectionAlgo.ConvectiveHeatStableTiltedEqNum;
                if (Surface(SurfNum).IntConvHcModelEq == HcInt_UserCurve) {
                    Surface(SurfNum).IntConvHcUserCurveIndex = state.dataConvectionCoefficient->InsideFaceAdaptiveConvectionAlgo.ConvectiveHeatStableTiltedUserCurveNum;
                }
            } else if (SELECT_CASE_var == InConvClass_B_UnstableTilted) {
                Surface(SurfNum).IntConvHcModelEq = state.dataConvectionCoefficient->InsideFaceAdaptiveConvectionAlgo.ConvectiveHeatUnstableTiltedEqNum;
                if (Surface(SurfNum).IntConvHcModelEq == HcInt_UserCurve) {
                    Surface(SurfNum).IntConvHcUserCurveIndex = state.dataConvectionCoefficient->InsideFaceAdaptiveConvectionAlgo.ConvectiveHeatUnstableTiltedUserCurveNum;
                }
            } else if (SELECT_CASE_var == InConvClass_B_Windows) {
                Surface(SurfNum).IntConvHcModelEq = state.dataConvectionCoefficient->InsideFaceAdaptiveConvectionAlgo.ConvectiveHeatWindowsEqNum;
                if (Surface(SurfNum).IntConvHcModelEq == HcInt_UserCurve) {
                    Surface(SurfNum).IntConvHcUserCurveIndex = state.dataConvectionCoefficient->InsideFaceAdaptiveConvectionAlgo.ConvectiveHeatWindowsUserCurveNum;
                }
            } else if (SELECT_CASE_var == InConvClass_C_Walls) {
                if ((Surface(SurfNum).IntConvZonePerimLength == 0.0) &&
                    (state.dataConvectionCoefficient->InsideFaceAdaptiveConvectionAlgo.CentralAirWallEqNum == HcInt_GoldsteinNovoselacCeilingDiffuserWalls)) {
                    // no perimeter, Goldstein Novolselac model not good so revert to fisher pedersen model
                    Surface(SurfNum).IntConvHcModelEq = HcInt_FisherPedersenCeilDiffuserWalls;
                } else {
                    Surface(SurfNum).IntConvHcModelEq = state.dataConvectionCoefficient->InsideFaceAdaptiveConvectionAlgo.CentralAirWallEqNum;
                }
                if (Surface(SurfNum).IntConvHcModelEq == HcInt_UserCurve) {
                    Surface(SurfNum).IntConvHcUserCurveIndex = state.dataConvectionCoefficient->InsideFaceAdaptiveConvectionAlgo.CentralAirWallUserCurveNum;
                }
            } else if (SELECT_CASE_var == InConvClass_C_Ceiling) {
                Surface(SurfNum).IntConvHcModelEq = state.dataConvectionCoefficient->InsideFaceAdaptiveConvectionAlgo.CentralAirCeilingEqNum;
                if (Surface(SurfNum).IntConvHcModelEq == HcInt_UserCurve) {
                    Surface(SurfNum).IntConvHcUserCurveIndex = state.dataConvectionCoefficient->InsideFaceAdaptiveConvectionAlgo.CentralAirCeilingUserCurveNum;
                }
            } else if (SELECT_CASE_var == InConvClass_C_Floor) {
                if ((Surface(SurfNum).IntConvZonePerimLength == 0.0) &&
                    (state.dataConvectionCoefficient->InsideFaceAdaptiveConvectionAlgo.CentralAirFloorEqNum == HcInt_GoldsteinNovoselacCeilingDiffuserFloor)) {
                    // no perimeter, Goldstein Novolselac model not good so revert to fisher pedersen model
                    Surface(SurfNum).IntConvHcModelEq = HcInt_FisherPedersenCeilDiffuserFloor;
                } else {
                    Surface(SurfNum).IntConvHcModelEq = state.dataConvectionCoefficient->InsideFaceAdaptiveConvectionAlgo.CentralAirFloorEqNum;
                }
                if (Surface(SurfNum).IntConvHcModelEq == HcInt_UserCurve) {
                    Surface(SurfNum).IntConvHcUserCurveIndex = state.dataConvectionCoefficient->InsideFaceAdaptiveConvectionAlgo.CentralAirFloorUserCurveNum;
                }
            } else if (SELECT_CASE_var == InConvClass_C_Windows) {
                if ((Surface(SurfNum).IntConvZonePerimLength == 0.0) &&
                    (state.dataConvectionCoefficient->InsideFaceAdaptiveConvectionAlgo.CentralAirWindowsEqNum == HcInt_GoldsteinNovoselacCeilingDiffuserWindow)) {
                    // no perimeter, Goldstein Novolselac model not good so revert to ISO15099
                    Surface(SurfNum).IntConvHcModelEq = HcInt_ISO15099Windows;
                } else {
                    Surface(SurfNum).IntConvHcModelEq = state.dataConvectionCoefficient->InsideFaceAdaptiveConvectionAlgo.CentralAirWindowsEqNum;
                }
                if (Surface(SurfNum).IntConvHcModelEq == HcInt_UserCurve) {
                    Surface(SurfNum).IntConvHcUserCurveIndex = state.dataConvectionCoefficient->InsideFaceAdaptiveConvectionAlgo.CentralAirWindowsUserCurveNum;
                }
            } else if (SELECT_CASE_var == InConvClass_D_Walls) {
                Surface(SurfNum).IntConvHcModelEq = state.dataConvectionCoefficient->InsideFaceAdaptiveConvectionAlgo.ZoneFanCircVertWallEqNum;
                if (Surface(SurfNum).IntConvHcModelEq == HcInt_UserCurve) {
                    Surface(SurfNum).IntConvHcUserCurveIndex = state.dataConvectionCoefficient->InsideFaceAdaptiveConvectionAlgo.ZoneFanCircVertWallUserCurveNum;
                }
            } else if (SELECT_CASE_var == InConvClass_D_StableHoriz) {
                Surface(SurfNum).IntConvHcModelEq = state.dataConvectionCoefficient->InsideFaceAdaptiveConvectionAlgo.ZoneFanCircStableHorizEqNum;
                if (Surface(SurfNum).IntConvHcModelEq == HcInt_UserCurve) {
                    Surface(SurfNum).IntConvHcUserCurveIndex = state.dataConvectionCoefficient->InsideFaceAdaptiveConvectionAlgo.ZoneFanCircStableHorizUserCurveNum;
                }
            } else if (SELECT_CASE_var == InConvClass_D_UnstableHoriz) {
                Surface(SurfNum).IntConvHcModelEq = state.dataConvectionCoefficient->InsideFaceAdaptiveConvectionAlgo.ZoneFanCircUnstableHorizEqNum;
                if (Surface(SurfNum).IntConvHcModelEq == HcInt_UserCurve) {
                    Surface(SurfNum).IntConvHcUserCurveIndex = state.dataConvectionCoefficient->InsideFaceAdaptiveConvectionAlgo.ZoneFanCircUnstableHorizUserCurveNum;
                }
            } else if (SELECT_CASE_var == InConvClass_D_StableTilted) {
                Surface(SurfNum).IntConvHcModelEq = state.dataConvectionCoefficient->InsideFaceAdaptiveConvectionAlgo.ZoneFanCircStableTiltedEqNum;
                if (Surface(SurfNum).IntConvHcModelEq == HcInt_UserCurve) {
                    Surface(SurfNum).IntConvHcUserCurveIndex = state.dataConvectionCoefficient->InsideFaceAdaptiveConvectionAlgo.ZoneFanCircStableTiltedUserCurveNum;
                }
            } else if (SELECT_CASE_var == InConvClass_D_UnstableTilted) {
                Surface(SurfNum).IntConvHcModelEq = state.dataConvectionCoefficient->InsideFaceAdaptiveConvectionAlgo.ZoneFanCircUnstableTiltedEqNum;
                if (Surface(SurfNum).IntConvHcModelEq == HcInt_UserCurve) {
                    Surface(SurfNum).IntConvHcUserCurveIndex = state.dataConvectionCoefficient->InsideFaceAdaptiveConvectionAlgo.ZoneFanCircUnstableTiltedUserCurveNum;
                }
            } else if (SELECT_CASE_var == InConvClass_D_Windows) {
                Surface(SurfNum).IntConvHcModelEq = state.dataConvectionCoefficient->InsideFaceAdaptiveConvectionAlgo.ZoneFanCircWindowsEqNum;
                if (Surface(SurfNum).IntConvHcModelEq == HcInt_UserCurve) {
                    Surface(SurfNum).IntConvHcUserCurveIndex = state.dataConvectionCoefficient->InsideFaceAdaptiveConvectionAlgo.ZoneFanCircWindowsUserCurveNum;
                }
            } else if (SELECT_CASE_var == InConvClass_E_AssistFlowWalls) {
                Surface(SurfNum).IntConvHcModelEq = state.dataConvectionCoefficient->InsideFaceAdaptiveConvectionAlgo.MixedBouyAssistingFlowWallEqNum;
                if (Surface(SurfNum).IntConvHcModelEq == HcInt_UserCurve) {
                    Surface(SurfNum).IntConvHcUserCurveIndex = state.dataConvectionCoefficient->InsideFaceAdaptiveConvectionAlgo.MixedBouyAssistingFlowWallUserCurveNum;
                }
            } else if (SELECT_CASE_var == InConvClass_E_OpposFlowWalls) {
                Surface(SurfNum).IntConvHcModelEq = state.dataConvectionCoefficient->InsideFaceAdaptiveConvectionAlgo.MixedBouyOppossingFlowWallEqNum;
                if (Surface(SurfNum).IntConvHcModelEq == HcInt_UserCurve) {
                    Surface(SurfNum).IntConvHcUserCurveIndex = state.dataConvectionCoefficient->InsideFaceAdaptiveConvectionAlgo.MixedBouyOppossingFlowWallUserCurveNum;
                }
            } else if (SELECT_CASE_var == InConvClass_E_StableFloor) {
                Surface(SurfNum).IntConvHcModelEq = state.dataConvectionCoefficient->InsideFaceAdaptiveConvectionAlgo.MixedStableFloorEqNum;
                if (Surface(SurfNum).IntConvHcModelEq == HcInt_UserCurve) {
                    Surface(SurfNum).IntConvHcUserCurveIndex = state.dataConvectionCoefficient->InsideFaceAdaptiveConvectionAlgo.MixedStableFloorUserCurveNum;
                }
            } else if (SELECT_CASE_var == InConvClass_E_UnstableFloor) {
                Surface(SurfNum).IntConvHcModelEq = state.dataConvectionCoefficient->InsideFaceAdaptiveConvectionAlgo.MixedUnstableFloorEqNum;
                if (Surface(SurfNum).IntConvHcModelEq == HcInt_UserCurve) {
                    Surface(SurfNum).IntConvHcUserCurveIndex = state.dataConvectionCoefficient->InsideFaceAdaptiveConvectionAlgo.MixedUnstableFloorUserCurveNum;
                }
            } else if (SELECT_CASE_var == InConvClass_E_StableCeiling) {
                Surface(SurfNum).IntConvHcModelEq = state.dataConvectionCoefficient->InsideFaceAdaptiveConvectionAlgo.MixedStableCeilingEqNum;
                if (Surface(SurfNum).IntConvHcModelEq == HcInt_UserCurve) {
                    Surface(SurfNum).IntConvHcUserCurveIndex = state.dataConvectionCoefficient->InsideFaceAdaptiveConvectionAlgo.MixedStableCeilingUserCurveNum;
                }
            } else if (SELECT_CASE_var == InConvClass_E_UnstableCieling) {
                Surface(SurfNum).IntConvHcModelEq = state.dataConvectionCoefficient->InsideFaceAdaptiveConvectionAlgo.MixedUnstableCeilingEqNum;
                if (Surface(SurfNum).IntConvHcModelEq == HcInt_UserCurve) {
                    Surface(SurfNum).IntConvHcUserCurveIndex = state.dataConvectionCoefficient->InsideFaceAdaptiveConvectionAlgo.MixedUnstableCeilingUserCurveNum;
                }
            } else if (SELECT_CASE_var == InConvClass_E_Windows) {
                Surface(SurfNum).IntConvHcModelEq = state.dataConvectionCoefficient->InsideFaceAdaptiveConvectionAlgo.MixedWindowsEqNum;
                if (Surface(SurfNum).IntConvHcModelEq == HcInt_UserCurve) {
                    Surface(SurfNum).IntConvHcUserCurveIndex = state.dataConvectionCoefficient->InsideFaceAdaptiveConvectionAlgo.MixedWindowsUserCurveNum;
                }
            }
        }
    }

    void CalcUserDefinedInsideHcModel(EnergyPlusData &state, int const SurfNum, int const UserCurveNum, Real64 &Hc)
    {

        // SUBROUTINE INFORMATION:
        //       AUTHOR         Brent Griffith
        //       DATE WRITTEN   Aug 2010
        //       MODIFIED       na
        //       RE-ENGINEERED  na

        // PURPOSE OF THIS SUBROUTINE:
        // calculate user-defined convection correlations for inside face

        // METHODOLOGY EMPLOYED:
        // call curve objects to evaluate user's model equation
        // prepare independent parameters for x values

        // Using/Aliasing
        using namespace DataZoneEquipment;
        using CurveManager::CurveValue;
        using DataEnvironment::OutBaroPress;
        using DataHeatBalFanSys::MAT;
        using DataHeatBalSurface::TH;
        using Psychrometrics::PsyRhoAirFnPbTdbW;
        using Psychrometrics::PsyWFnTdpPb;

        // SUBROUTINE LOCAL VARIABLE DECLARATIONS:
        Real64 tmpAirTemp;
        Real64 SupplyAirTemp;
        Real64 AirChangeRate;
        int ZoneNum;
        int ZoneNode;
        int EquipNum;
        Real64 SumMdotTemp;
        Real64 SumMdot;
        Real64 AirDensity;
        int thisZoneInletNode;

        ZoneNum = Surface(SurfNum).Zone;
        SumMdotTemp = 0.0;
        SumMdot = 0.0;
        SupplyAirTemp = MAT(ZoneNum);
        if (Zone(ZoneNum).IsControlled) {
            ZoneNode = Zone(ZoneNum).SystemZoneNodeNumber;
            AirDensity = PsyRhoAirFnPbTdbW(OutBaroPress, Node(ZoneNode).Temp, PsyWFnTdpPb(Node(ZoneNode).Temp, OutBaroPress));
            AirChangeRate = (Node(ZoneNode).MassFlowRate * DataGlobalConstants::SecInHour()) / (AirDensity * Zone(ZoneNum).Volume);
            if (ZoneEquipConfig(ZoneNum).EquipListIndex > 0) {
                for (EquipNum = 1; EquipNum <= ZoneEquipList(ZoneEquipConfig(ZoneNum).EquipListIndex).NumOfEquipTypes; ++EquipNum) {
                    if (allocated(ZoneEquipList(ZoneEquipConfig(ZoneNum).EquipListIndex).EquipData(EquipNum).OutletNodeNums)) {
                        thisZoneInletNode = ZoneEquipList(ZoneEquipConfig(ZoneNum).EquipListIndex).EquipData(EquipNum).OutletNodeNums(1);
                        if ((thisZoneInletNode > 0) && (Node(thisZoneInletNode).MassFlowRate > 0.0)) {
                            SumMdotTemp += Node(thisZoneInletNode).MassFlowRate * Node(thisZoneInletNode).Temp;
                        }
                    }
                }
            }
            if (SumMdot > 0.0) {
                SupplyAirTemp = SumMdotTemp / SumMdot; // mass flow weighted inlet temperature
            }
        }

        auto &UserCurve = state.dataConvectionCoefficient->HcInsideUserCurve(UserCurveNum);

        {
            auto const SELECT_CASE_var(UserCurve.ReferenceTempType);

            if (SELECT_CASE_var == RefTempMeanAirTemp) {
                tmpAirTemp = MAT(ZoneNum);
                Surface(SurfNum).TAirRef = ZoneMeanAirTemp;
            } else if (SELECT_CASE_var == RefTempAdjacentAirTemp) {
                tmpAirTemp = TempEffBulkAir(SurfNum);
                Surface(SurfNum).TAirRef = AdjacentAirTemp;
            } else if (SELECT_CASE_var == RefTempSupplyAirTemp) {
                tmpAirTemp = SupplyAirTemp;
                Surface(SurfNum).TAirRef = ZoneSupplyAirTemp;
            }
        }

        Real64 HcFnTempDiff(0.0), HcFnTempDiffDivHeight(0.0), HcFnACH(0.0), HcFnACHDivPerimLength(0.0);
        Kiva::ConvectionAlgorithm HcFnTempDiffFn(KIVA_CONST_CONV(0.0)), HcFnTempDiffDivHeightFn(KIVA_CONST_CONV(0.0));
        if (UserCurve.HcFnTempDiffCurveNum > 0) {
            HcFnTempDiff = CurveValue(state, UserCurve.HcFnTempDiffCurveNum, std::abs(TH(2, 1, SurfNum) - tmpAirTemp));
            HcFnTempDiffFn = [&](double Tsurf, double Tamb, double, double, double) -> double {
                return CurveValue(state, UserCurve.HcFnTempDiffCurveNum, std::abs(Tsurf - Tamb));
            };
        }

        if (UserCurve.HcFnTempDiffDivHeightCurveNum > 0) {
            HcFnTempDiffDivHeight = CurveValue(state, UserCurve.HcFnTempDiffDivHeightCurveNum,
                                               (std::abs(TH(2, 1, SurfNum) - tmpAirTemp) / Surface(SurfNum).IntConvZoneWallHeight));
            HcFnTempDiffDivHeightFn = [=, &state](double Tsurf, double Tamb, double, double, double) -> double {
                return CurveValue(state, UserCurve.HcFnTempDiffDivHeightCurveNum, std::abs(Tsurf - Tamb) / Surface(SurfNum).IntConvZoneWallHeight);
            };
        }

        if (UserCurve.HcFnACHCurveNum > 0) {
            HcFnACH = CurveValue(state, UserCurve.HcFnACHCurveNum, AirChangeRate);
        }

        if (UserCurve.HcFnACHDivPerimLengthCurveNum > 0) {
            HcFnACHDivPerimLength = CurveValue(state, UserCurve.HcFnACHDivPerimLengthCurveNum, (AirChangeRate / Surface(SurfNum).IntConvZonePerimLength));
        }

        if (Surface(SurfNum).ExtBoundCond == DataSurfaces::KivaFoundation) {
            SurfaceGeometry::kivaManager.surfaceConvMap[SurfNum].in =
                [=](double Tsurf, double Tamb, double HfTerm, double Roughness, double CosTilt) -> double {
                return HcFnTempDiffFn(Tsurf, Tamb, HfTerm, Roughness, CosTilt) + HcFnTempDiffDivHeightFn(Tsurf, Tamb, HfTerm, Roughness, CosTilt) +
                       HcFnACH + HcFnACHDivPerimLength;
            };
            Hc = 0.0;
        } else {
            Hc = HcFnTempDiff + HcFnTempDiffDivHeight + HcFnACH + HcFnACHDivPerimLength;
        }
    }

    void CalcUserDefinedOutsideHcModel(EnergyPlusData &state, int const SurfNum, int const UserCurveNum, Real64 &H)
    {

        // SUBROUTINE INFORMATION:
        //       AUTHOR         <Brent Griffith
        //       DATE WRITTEN   Aug 2010
        //       MODIFIED       na
        //       RE-ENGINEERED  na

        // PURPOSE OF THIS SUBROUTINE:
        // calculate user-defined convection correlations for outside face

        // METHODOLOGY EMPLOYED:
        // call curve objects to evaluate user's model equation
        // prepare independent parameters for x values

        // Using/Aliasing
        using CurveManager::CurveValue;
        using DataEnvironment::WindDir;
        using DataEnvironment::WindSpeed;
        using DataHeatBalSurface::TH;

        // SUBROUTINE LOCAL VARIABLE DECLARATIONS:
        Real64 windVel;
        Real64 Theta;
        Real64 ThetaRad;

        auto &UserCurve = state.dataConvectionCoefficient->HcOutsideUserCurve(UserCurveNum);

        {
            auto const SELECT_CASE_var(UserCurve.WindSpeedType);

            if (SELECT_CASE_var == RefWindWeatherFile) {
                windVel = WindSpeed;
            } else if (SELECT_CASE_var == RefWindAtZ) {
                windVel = Surface(SurfNum).WindSpeed;
            } else if (SELECT_CASE_var == RefWindParallComp) {
                // WindSpeed , WindDir, surface Azimuth
                Theta = WindDir - Surface(SurfNum).Azimuth - 90.0; // TODO double check theta
                ThetaRad = Theta * DataGlobalConstants::DegToRadians();
                windVel = std::cos(ThetaRad) * WindSpeed;
            } else if (SELECT_CASE_var == RefWindParallCompAtZ) {
                // Surface WindSpeed , Surface WindDir, surface Azimuth
                Theta = Surface(SurfNum).WindDir - Surface(SurfNum).Azimuth - 90.0; // TODO double check theta
                ThetaRad = Theta * DataGlobalConstants::DegToRadians();
                windVel = std::cos(ThetaRad) * Surface(SurfNum).WindSpeed;
            }
        }

        Kiva::ForcedConvectionTerm HfFnWindSpeedFn(KIVA_HF_DEF);
        Kiva::ConvectionAlgorithm HnFnTempDiffFn(KIVA_CONST_CONV(0.0)), HnFnTempDiffDivHeightFn(KIVA_CONST_CONV(0.0));

        Real64 HfFnWindSpeed(0.0), HnFnTempDiff(0.0), HnFnTempDiffDivHeight(0.0);
        if (UserCurve.HfFnWindSpeedCurveNum > 0) {
            HfFnWindSpeed = CurveValue(state, UserCurve.HfFnWindSpeedCurveNum, windVel);
            HfFnWindSpeedFn = [&](double, double, double, double windSpeed) -> double {
                return CurveValue(state, UserCurve.HfFnWindSpeedCurveNum, windSpeed);
            };
        }

        if (UserCurve.HnFnTempDiffCurveNum > 0) {
            HnFnTempDiff = CurveValue(state, UserCurve.HnFnTempDiffCurveNum, std::abs(TH(1, 1, SurfNum) - Surface(SurfNum).OutDryBulbTemp));
            HnFnTempDiffFn = [&](double Tsurf, double Tamb, double, double, double) -> double {
                return CurveValue(state, UserCurve.HnFnTempDiffCurveNum, std::abs(Tsurf - Tamb));
            };
        }

        if (UserCurve.HnFnTempDiffDivHeightCurveNum > 0) {
            if (Surface(SurfNum).OutConvFaceHeight > 0.0) {
                HnFnTempDiffDivHeight =
                    CurveValue(state, UserCurve.HnFnTempDiffDivHeightCurveNum,
                               ((std::abs(TH(1, 1, SurfNum) - Surface(SurfNum).OutDryBulbTemp)) / Surface(SurfNum).OutConvFaceHeight));
                HnFnTempDiffDivHeightFn = [=, &state](double Tsurf, double Tamb, double, double, double) -> double {
                    return CurveValue(state, UserCurve.HnFnTempDiffDivHeightCurveNum, ((std::abs(Tsurf - Tamb)) / Surface(SurfNum).OutConvFaceHeight));
                };
            }
        }

        if (Surface(SurfNum).ExtBoundCond == DataSurfaces::KivaFoundation) {
            SurfaceGeometry::kivaManager.surfaceConvMap[SurfNum].f = HfFnWindSpeedFn;
            SurfaceGeometry::kivaManager.surfaceConvMap[SurfNum].out =
                [=](double Tsurf, double Tamb, double HfTerm, double Roughness, double CosTilt) -> double {
                return HnFnTempDiffFn(Tsurf, Tamb, HfTerm, Roughness, CosTilt) + HnFnTempDiffDivHeightFn(Tsurf, Tamb, HfTerm, Roughness, CosTilt) +
                       HfTerm;
            };
        }
        H = HfFnWindSpeed + HnFnTempDiff + HnFnTempDiffDivHeight;
    }

    //** Begin catalog of Hc equation functions. **** !*************************************************

    Real64 CalcASHRAEVerticalWall(Real64 const DeltaTemp) // [C] temperature difference between surface and air
    {

        // FUNCTION INFORMATION:
        //       AUTHOR         Brent Griffith
        //       DATE WRITTEN   Aug 2010
        //       MODIFIED       na
        //       RE-ENGINEERED  na

        // PURPOSE OF THIS FUNCTION:
        // Calculate the model equation attributed to ASHRAE for vertical walls for natural convection

        // REFERENCES:
        // 2.  ASHRAE Handbook of Fundamentals 2001, p. 3.12, Table 5.

        // Return value
        Real64 Hn; // function result

        Hn = 1.31 * std::pow(std::abs(DeltaTemp), OneThird);

        return Hn;
    }

    Real64 CalcWaltonUnstableHorizontalOrTilt(Real64 const DeltaTemp, // [C] temperature difference between surface and air
                                              Real64 const CosineTilt // Cosine of tilt angle
    )
    {

        // FUNCTION INFORMATION:
        //       AUTHOR         Brent Griffith
        //       DATE WRITTEN   Aug 2010
        //       MODIFIED       na
        //       RE-ENGINEERED  na

        // PURPOSE OF THIS FUNCTION:
        // Calculate the model equation attributed to Walton's TARP program for horizontal
        // and tilted surfaces with enhanced, thermally unstable natural convection

        // METHODOLOGY EMPLOYED:

        // REFERENCES:
        // 1.  Walton, G. N. 1983. Thermal Analysis Research Program (TARP) Reference Manual,
        //     NBSSIR 83-2655, National Bureau of Standards, "Surface Inside Heat Balances", pp 79-80.

        // Return value
        Real64 Hn; // function result

        Hn = 9.482 * std::pow(std::abs(DeltaTemp), OneThird) / (7.238 - std::abs(CosineTilt));

        return Hn;
    }

    Real64 CalcWaltonStableHorizontalOrTilt(Real64 const DeltaTemp, // [C] temperature difference between surface and air
                                            Real64 const CosineTilt // Cosine of tilt angle
    )
    {

        // FUNCTION INFORMATION:
        //       AUTHOR         Brent Griffith
        //       DATE WRITTEN   Aug 2010
        //       MODIFIED       na
        //       RE-ENGINEERED  na

        // PURPOSE OF THIS FUNCTION:
        // Calculate the model equation attributed to Walton's TARP program for horizontal
        // and tilted surfaces with reduced, thermally stable natural convection

        // REFERENCES:
        // 1.  Walton, G. N. 1983. Thermal Analysis Research Program (TARP) Reference Manual,
        //     NBSSIR 83-2655, National Bureau of Standards, "Surface Inside Heat Balances", pp 79-80.

        // Return value
        Real64 Hn; // function result

        Hn = 1.810 * std::pow(std::abs(DeltaTemp), OneThird) / (1.382 + std::abs(CosineTilt));

        return Hn;
    }

    Real64 CalcFisherPedersenCeilDiffuserFloor(Real64 const ACH, // [1/hr] air system air change rate
                                               Real64 const Tsurf,
                                               Real64 const Tair,
                                               Real64 const cosTilt,
                                               Real64 const humRat,
                                               Real64 const height,
                                               bool const isWindow)
    {

        // AUTHOR: Brent Griffith (Aug 2010)
        // PURPOSE OF THIS FUNCTION: Calculate the model equation by Fisher and Pedersen for floors with ceiling diffusers
        // REFERENCE: Fisher, D.E. and C.O. Pedersen, Convective Heat Transfer in Building Energy and Thermal Load Calculations,
        //            ASHRAE Transactions, vol. 103, Pt. 2, 1997, p.13

        Real64 Hforced;

        if (ACH >= 3.0) {
            Hforced = 3.873 + 0.082 * std::pow(ACH, 0.98);
            return Hforced;
        } else { // Revert to purely natural convection
            Hforced = 4.11365377688938; // Value of Hforced when ACH=3
            return CalcFisherPedersenCeilDiffuserNatConv(Hforced, ACH, Tsurf, Tair, cosTilt, humRat, height, isWindow);
        }
    }

    Real64 CalcFisherPedersenCeilDiffuserCeiling(Real64 const ACH, // [1/hr] air system air change rate
                                                 Real64 const Tsurf,
                                                 Real64 const Tair,
                                                 Real64 const cosTilt,
                                                 Real64 const humRat,
                                                 Real64 const height,
                                                 bool const isWindow)
    {

        // AUTHOR: Brent Griffith (Aug 2010)
        // PURPOSE OF THIS FUNCTION: Calculate the model equation by Fisher and Pedersen for floors with ceiling diffusers
        // REFERENCE: Fisher, D.E. and C.O. Pedersen, Convective Heat Transfer in Building Energy and Thermal Load Calculations,
        //            ASHRAE Transactions, vol. 103, Pt. 2, 1997, p.13

        Real64 Hforced;

        if (ACH >= 3.0) {
            Hforced = 2.234 + 4.099 * std::pow(ACH, 0.503);
            return Hforced;
        } else { // Revert to purely natural convection
            Hforced = 9.35711423763866; // Value of Hforced when ACH=3
            return CalcFisherPedersenCeilDiffuserNatConv(Hforced, ACH, Tsurf, Tair, cosTilt, humRat, height, isWindow);
        }
    }

    Real64 CalcFisherPedersenCeilDiffuserWalls(Real64 const ACH, // [1/hr] air system air change rate
                                               Real64 const Tsurf,
                                               Real64 const Tair,
                                               Real64 const cosTilt,
                                               Real64 const humRat,
                                               Real64 const height,
                                               bool const isWindow)
    {

        // AUTHOR: Brent Griffith (Aug 2010)
        // PURPOSE OF THIS FUNCTION: Calculate the model equation by Fisher and Pedersen for floors with ceiling diffusers
        // REFERENCE: Fisher, D.E. and C.O. Pedersen, Convective Heat Transfer in Building Energy and Thermal Load Calculations,
        //            ASHRAE Transactions, vol. 103, Pt. 2, 1997, p.13

        Real64 Hforced;

        if (ACH >= 3.0) {
            Hforced = 1.208 + 1.012 * std::pow(ACH, 0.604);
            return Hforced;
        } else { // Revert to purely natural convection
            Hforced = 3.17299636062606; // Value of Hforced when ACH=3
            return CalcFisherPedersenCeilDiffuserNatConv(Hforced, ACH, Tsurf, Tair, cosTilt, humRat, height, isWindow);
        }
    }

    Real64 CalcFisherPedersenCeilDiffuserNatConv(Real64 const Hforced,
                                                 Real64 const ACH,
                                                 Real64 const Tsurf,
                                                 Real64 const Tair,
                                                 Real64 const cosTilt,
                                                 Real64 const humRat,
                                                 Real64 const height,
                                                 bool const isWindow)
    {

        Real64 Hnatural;

        if (isWindow) {                        // Unlikely for a floor, but okay...
            Real64 const tilt = acos(cosTilt); // outward facing tilt
            Real64 const sinTilt = sin(tilt);
            Hnatural = CalcISO15099WindowIntConvCoeff(Tsurf, Tair, humRat, height, tilt, sinTilt);
        } else {
            Hnatural = CalcASHRAETARPNatural(Tsurf, Tair, -cosTilt); // negative cosTilt because interior of surface
        }
        if (ACH <= 0.5) {
            return Hnatural;
        } else {
            return Hnatural + ((Hforced - Hnatural) * ((ACH - 0.5) / 2.5)); // range for interpolation goes from ACH=0.5 to ACH=3.0 or a range of 2.5
        }
    }

    Real64 CalcAlamdariHammondUnstableHorizontal(Real64 const DeltaTemp,        // [C] temperature difference between surface and air
                                                 Real64 const HydraulicDiameter // [m] characteristic size, = (4 * area) / perimeter
    )
    {

        // FUNCTION INFORMATION:
        //       AUTHOR         Brent Griffith
        //       DATE WRITTEN   Jul 2010
        //       MODIFIED       na
        //       RE-ENGINEERED  na

        // PURPOSE OF THIS FUNCTION:
        // Calculate model equation for Alamdari and Hammond
        // This function only for the Unstable heat flow direction for horizontal surfaces

        // METHODOLOGY EMPLOYED:
        // isolate function for equation.

        // REFERENCES:
        // Alamdari, F. and G.P. Hammond. 1983. Improved data correlations
        // for buoyancy-driven convection in rooms.  Building Services Engineering
        // Research & Technology. Vol. 4, No. 3.

        return std::pow(pow_6(1.4 * std::pow(std::abs(DeltaTemp) / HydraulicDiameter, OneFourth)) + (1.63 * pow_2(DeltaTemp)),
                        OneSixth); // Tuned pow_6( std::pow( std::abs( DeltaTemp ), OneThird ) ) changed to pow_2( DeltaTemp )
    }

    Real64 CalcAlamdariHammondUnstableHorizontal(EnergyPlusData &state,
                                                 Real64 const DeltaTemp,         // [C] temperature difference between surface and air
                                                 Real64 const HydraulicDiameter, // [m] characteristic size, = (4 * area) / perimeter
                                                 int const SurfNum               // for messages
    )
    {
        Real64 Hn; // function result

        if (HydraulicDiameter > 0.0) {
            Hn = CalcAlamdariHammondUnstableHorizontal(DeltaTemp, HydraulicDiameter);
        } else {
            Hn = 9.999;
            if (state.dataConvectionCoefficient->AHUnstableHorizontalErrorIDX == 0) {
                ShowSevereMessage("CalcAlamdariHammondUnstableHorizontal: Convection model not evaluated (would divide by zero)");
                ShowContinueError("Effective hydraulic diameter is zero, convection model not applicable for surface =" + Surface(SurfNum).Name);
                ShowContinueError("Convection surface heat transfer coefficient set to 9.999 [W/m2-K] and the simulation continues");
            }
            ShowRecurringSevereErrorAtEnd(
                "CalcAlamdariHammondUnstableHorizontal: Convection model not evaluated because zero hydraulic diameter and set to 9.999 [W/m2-K]",
                state.dataConvectionCoefficient->AHUnstableHorizontalErrorIDX);
        }

        return Hn;
    }

    Real64 CalcAlamdariHammondStableHorizontal(Real64 const DeltaTemp,        // [C] temperature difference between surface and air
                                               Real64 const HydraulicDiameter // [m] characteristic size, = (4 * area) / perimeter
    )
    {

        // FUNCTION INFORMATION:
        //       AUTHOR         Brent Griffith
        //       DATE WRITTEN   Jul 2010
        //       MODIFIED       na
        //       RE-ENGINEERED  na

        // PURPOSE OF THIS FUNCTION:
        // Calculate model equation for Alamdari and Hammond
        // This function only for the Stable heat flow direction for horizontal surfaces

        // METHODOLOGY EMPLOYED:
        // isolate function for equation.

        // REFERENCES:
        // Alamdari, F. and G.P. Hammond. 1983. Improved data correlations
        // for buoyancy-driven convection in rooms.  Building Services Engineering
        // Research & Technology. Vol. 4, No. 3.

        return 0.6 * std::pow(std::abs(DeltaTemp) / pow_2(HydraulicDiameter), OneFifth);
    }

    Real64 CalcAlamdariHammondStableHorizontal(EnergyPlusData &state,
                                               Real64 const DeltaTemp,         // [C] temperature difference between surface and air
                                               Real64 const HydraulicDiameter, // [m] characteristic size, = (4 * area) / perimeter
                                               int const SurfNum               // for messages
    )
    {

        Real64 Hn; // function result, natural convection Hc value

        if (HydraulicDiameter > 0.0) {
            Hn = CalcAlamdariHammondStableHorizontal(DeltaTemp, HydraulicDiameter);
        } else {
            Hn = 9.999;
            if (state.dataConvectionCoefficient->AHStableHorizontalErrorIDX == 0) {
                ShowSevereMessage("CalcAlamdariHammondStableHorizontal: Convection model not evaluated (would divide by zero)");
                ShowContinueError("Effective hydraulic diameter is zero, convection model not applicable for surface =" + Surface(SurfNum).Name);
                ShowContinueError("Convection surface heat transfer coefficient set to 9.999 [W/m2-K] and the simulation continues");
            }
            ShowRecurringSevereErrorAtEnd(
                "CalcAlamdariHammondStableHorizontal: Convection model not evaluated because zero hydraulic diameter and set to 9.999 [W/m2-K]",
                state.dataConvectionCoefficient->AHStableHorizontalErrorIDX);
        }

        return Hn;
    }

    Real64 CalcAlamdariHammondVerticalWall(Real64 const DeltaTemp, // [C] temperature difference between surface and air
                                           Real64 const Height)
    {

        // FUNCTION INFORMATION:
        //       AUTHOR         Brent Griffith
        //       DATE WRITTEN   Jul 2010
        //       MODIFIED       na
        //       RE-ENGINEERED  na

        // PURPOSE OF THIS FUNCTION:
        // Calculate model equation for Alamdari and Hammond
        // This function only for the vertical wall surfaces

        // METHODOLOGY EMPLOYED:
        // isolate function for equation.

        // REFERENCES:
        // Alamdari, F. and G.P. Hammond. 1983. Improved data correlations
        // for buoyancy-driven convection in rooms.  Building Services Engineering
        // Research & Technology. Vol. 4, No. 3.

        return std::pow(pow_6(1.5 * std::pow(std::abs(DeltaTemp) / Height, OneFourth)) + (1.23 * pow_2(DeltaTemp)),
                        OneSixth); // Tuned pow_6( std::pow( std::abs( DeltaTemp ), OneThird ) ) changed to pow_2( DeltaTemp )
    }

    Real64 CalcAlamdariHammondVerticalWall(EnergyPlusData &state,
                                           Real64 const DeltaTemp, // [C] temperature difference between surface and air
                                           Real64 const Height,    // [m] characteristic size, = zone height
                                           int const SurfNum       // for messages
    )
    {
        // Return value
        Real64 Hn; // function result, natural convection Hc value

        if (Height > 0.0) {
            Hn = CalcAlamdariHammondVerticalWall(DeltaTemp, Height);
        } else {
            Hn = 9.999;
            if (state.dataConvectionCoefficient->AHVerticalWallErrorIDX == 0) {
                ShowSevereMessage("CalcAlamdariHammondVerticalWall: Convection model not evaluated (would divide by zero)");
                ShowContinueError("Effective hydraulic diameter is zero, convection model not applicable for surface =" + Surface(SurfNum).Name);
                ShowContinueError("Convection surface heat transfer coefficient set to 9.999 [W/m2-K] and the simulation continues");
            }
            ShowRecurringSevereErrorAtEnd(
                "CalcAlamdariHammondVerticalWall: Convection model not evaluated because zero hydraulic diameter and set to 9.999 [W/m2-K]",
                state.dataConvectionCoefficient->AHVerticalWallErrorIDX);
        }

        return Hn;
    }

    Real64 CalcKhalifaEq3WallAwayFromHeat(Real64 const DeltaTemp) // [C] temperature difference between surface and air
    {

        // FUNCTION INFORMATION:
        //       AUTHOR         Brent Griffith
        //       DATE WRITTEN   Jul 2010
        //       MODIFIED       na
        //       RE-ENGINEERED  na

        // PURPOSE OF THIS FUNCTION:
        // Calculate model equation for Khalifa's Eq 3 for Walls Away From Heat

        // METHODOLOGY EMPLOYED:
        // isolate function for equation.

        // REFERENCES:
        // Khalifa AJN. 1989 Heat transfer processes in buildings. Ph.D. Thesis,
        //   University of Wales College of Cardiff, Cardiff, UK.
        // Equations actually from Beausoleil-Morrison 2000 who referenced Khalifa
        // Beausoleil-Morrison, I. 2000. The adaptive coupling of heat and
        //  air flow modeling within dynamic whole-building simulations.
        //  PhD. Thesis. University of Strathclyde, Glasgow, UK.

        // Return value
        Real64 Hc; // function result

        Hc = 2.07 * std::pow(std::abs(DeltaTemp), 0.23);

        return Hc;
    }

    Real64 CalcKhalifaEq4CeilingAwayFromHeat(Real64 const DeltaTemp) // [C] temperature difference between surface and air
    {

        // FUNCTION INFORMATION:
        //       AUTHOR         Brent Griffith
        //       DATE WRITTEN   Jul 2010
        //       MODIFIED       na
        //       RE-ENGINEERED  na

        // PURPOSE OF THIS FUNCTION:
        // Calculate model equation for Khalifa's Eq 4 for Ceilings Away From Heat

        // METHODOLOGY EMPLOYED:
        // isolate function for equation.

        // REFERENCES:
        // Khalifa AJN. 1989 Heat transfer processes in buildings. Ph.D. Thesis,
        //   University of Wales College of Cardiff, Cardiff, UK.
        // Equations actually from Beausoleil-Morrison 2000 who referenced Khalifa
        // Beausoleil-Morrison, I. 2000. The adaptive coupling of heat and
        //  air flow modeling within dynamic whole-building simulations.
        //  PhD. Thesis. University of Strathclyde, Glasgow, UK.

        // Return value
        Real64 Hc; // function result

        Hc = 2.72 * std::pow(std::abs(DeltaTemp), 0.13);

        return Hc;
    }

    Real64 CalcKhalifaEq5WallsNearHeat(Real64 const DeltaTemp) // [C] temperature difference between surface and air
    {

        // FUNCTION INFORMATION:
        //       AUTHOR         Brent Griffith
        //       DATE WRITTEN   Jul 2010
        //       MODIFIED       na
        //       RE-ENGINEERED  na

        // PURPOSE OF THIS FUNCTION:
        // Calculate model equation for Khalifa's Eq 5 for Walls near the heater

        // METHODOLOGY EMPLOYED:
        // isolate function for equation.

        // REFERENCES:
        // Khalifa AJN. 1989 Heat transfer processes in buildings. Ph.D. Thesis,
        //   University of Wales College of Cardiff, Cardiff, UK.
        // Equations actually from Beausoleil-Morrison 2000 who referenced Khalifa
        // Beausoleil-Morrison, I. 2000. The adaptive coupling of heat and
        //  air flow modeling within dynamic whole-building simulations.
        //  PhD. Thesis. University of Strathclyde, Glasgow, UK.

        // Return value
        Real64 Hc; // function result

        Hc = 1.98 * std::pow(std::abs(DeltaTemp), 0.32);

        return Hc;
    }

    Real64 CalcKhalifaEq6NonHeatedWalls(Real64 const DeltaTemp) // [C] temperature difference between surface and air
    {

        // FUNCTION INFORMATION:
        //       AUTHOR         Brent Griffith
        //       DATE WRITTEN   Jul 2010
        //       MODIFIED       na
        //       RE-ENGINEERED  na

        // PURPOSE OF THIS FUNCTION:
        // Calculate model equation for Khalifa's Eq 6 for non-heated walls

        // METHODOLOGY EMPLOYED:
        // isolate function for equation.

        // REFERENCES:
        // Khalifa AJN. 1989 Heat transfer processes in buildings. Ph.D. Thesis,
        //   University of Wales College of Cardiff, Cardiff, UK.
        // Equations actually from Beausoleil-Morrison 2000 who referenced Khalifa
        // Beausoleil-Morrison, I. 2000. The adaptive coupling of heat and
        //  air flow modeling within dynamic whole-building simulations.
        //  PhD. Thesis. University of Strathclyde, Glasgow, UK.

        // Return value
        Real64 Hc; // function result

        Hc = 2.30 * std::pow(std::abs(DeltaTemp), 0.24);

        return Hc;
    }

    Real64 CalcKhalifaEq7Ceiling(Real64 const DeltaTemp) // [C] temperature difference between surface and air
    {

        // FUNCTION INFORMATION:
        //       AUTHOR         Brent Griffith
        //       DATE WRITTEN   Jul 2010
        //       MODIFIED       na
        //       RE-ENGINEERED  na

        // PURPOSE OF THIS FUNCTION:
        // Calculate model equation for Khalifa's Eq 7 for ceilings

        // METHODOLOGY EMPLOYED:
        // isolate function for equation.

        // REFERENCES:
        // Khalifa AJN. 1989 Heat transfer processes in buildings. Ph.D. Thesis,
        //   University of Wales College of Cardiff, Cardiff, UK.
        // Equations actually from Beausoleil-Morrison 2000 who referenced Khalifa
        // Beausoleil-Morrison, I. 2000. The adaptive coupling of heat and
        //  air flow modeling within dynamic whole-building simulations.
        //  PhD. Thesis. University of Strathclyde, Glasgow, UK.

        // Return value
        Real64 Hc; // function result

        Hc = 3.10 * std::pow(std::abs(DeltaTemp), 0.17);

        return Hc;
    }

    Real64 CalcAwbiHattonHeatedFloor(Real64 const DeltaTemp,        // [C] temperature difference between surface and air
                                     Real64 const HydraulicDiameter // [m] characteristic size, = (4 * area) / perimeter
    )
    {

        // FUNCTION INFORMATION:
        //       AUTHOR         Brent Griffith
        //       DATE WRITTEN   Jul 2010
        //       MODIFIED       na
        //       RE-ENGINEERED  na

        // PURPOSE OF THIS FUNCTION:
        // Calculate model equation for Awbi and Hatton for heated floors

        // METHODOLOGY EMPLOYED:
        // isolate function for equation.
        // apply numerical protection for low values of hydraulic diameter

        // REFERENCES:
        // Awbi, H.B. and A. Hatton. 1999. Natural convection from heated room surfaces.
        //   Energy and Buildings 30 (1999) 233-244.
        //   This function is for equation 15 in the reference

        // Return value
        Real64 Hc; // function result

        Real64 const pow_fac(2.175 / std::pow(1.0, 0.076));

        if (HydraulicDiameter > 1.0) {
            Hc = 2.175 * std::pow(std::abs(DeltaTemp), 0.308) / std::pow(HydraulicDiameter, 0.076);
        } else {
            Hc = pow_fac * std::pow(std::abs(DeltaTemp), 0.308);
        }

        return Hc;
    }

    Real64 CalcAwbiHattonHeatedWall(Real64 const DeltaTemp,        // [C] temperature difference between surface and air
                                    Real64 const HydraulicDiameter // [m] characteristic size, = (4 * area) / perimeter
    )
    {

        // FUNCTION INFORMATION:
        //       AUTHOR         Brent Griffith
        //       DATE WRITTEN   Jul 2010
        //       MODIFIED       na
        //       RE-ENGINEERED  na

        // PURPOSE OF THIS FUNCTION:
        // Calculate model equation for Awbi and Hatton for heated walls

        // METHODOLOGY EMPLOYED:
        // isolate function for equation.

        // REFERENCES:
        // Awbi, H.B. and A. Hatton. 1999. Natural convection from heated room surfaces.
        //   Energy and Buildings 30 (1999) 233-244.
        //   This function is for equation 12 in the reference

        // Return value
        Real64 Hc; // function result

        if (HydraulicDiameter > 1.0) {
            Hc = 1.823 * std::pow(std::abs(DeltaTemp), 0.293) / std::pow(HydraulicDiameter, 0.121);
        } else {
            Hc = 1.823 * std::pow(std::abs(DeltaTemp), 0.293) / std::pow(1.0, 0.121);
        }

        return Hc;
    }

    Real64 CalcBeausoleilMorrisonMixedAssistedWall(Real64 const &DeltaTemp,     // [C] temperature difference between surface and air
                                                   Real64 const &Height,        // [m] characteristic size
                                                   Real64 const &SurfTemp,      // [C] surface temperature
                                                   Real64 const &SupplyAirTemp, // [C] temperature of supply air into zone
                                                   Real64 const &AirChangeRate  // [ACH] [1/hour] supply air ACH for zone
    )
    {

        // FUNCTION INFORMATION:
        //       AUTHOR         Brent Griffith
        //       DATE WRITTEN   Jul 2010
        //       MODIFIED       na
        //       RE-ENGINEERED  na

        // PURPOSE OF THIS FUNCTION:
        // Calculate model equation Beausoleil-Morrison's mixed flow regime
        // with mechanical and bouyancy forces assisting each other along a Wall

        // METHODOLOGY EMPLOYED:
        // isolate function for equation.

        // REFERENCES:
        // Beausoleil-Morrison, I. 2000. The adaptive coupling of heat and
        //  air flow modeling within dynamic whole-building simulations.
        //  PhD. Thesis. University of Strathclyde, Glasgow, UK.

        Real64 cofpow =
            std::sqrt(pow_6(1.5 * std::pow(std::abs(DeltaTemp) / Height, OneFourth)) + std::pow(1.23 * pow_2(DeltaTemp), OneSixth)) +
            pow_3(((SurfTemp - SupplyAirTemp) / std::abs(DeltaTemp)) *
                  (-0.199 + 0.190 * std::pow(AirChangeRate,
                                             0.8)));      // Tuned pow_6( std::pow( std::abs( DeltaTemp ), OneThird ) ) changed to pow_2( DeltaTemp )
        Real64 Hc = std::pow(std::abs(cofpow), OneThird); // Tuned pow_6( std::pow( std::abs( DeltaTemp ), OneThird ) ) changed to pow_2( DeltaTemp )
        if (cofpow < 0.0) {
            Hc = -Hc;
        }
        return Hc;
    }

    Real64 CalcBeausoleilMorrisonMixedAssistedWall(EnergyPlusData &state,
                                                   Real64 const &DeltaTemp, // [C] temperature difference between surface and air
                                                   Real64 const &Height,    // [m] characteristic size
                                                   Real64 const &SurfTemp,  // [C] surface temperature
                                                   int const ZoneNum       // index of zone for messaging
    )
    {
        if ((std::abs(DeltaTemp) > DataHVACGlobals::SmallTempDiff) && (Height != 0.0)) {
            Real64 SupplyAirTemp = CalcZoneSupplyAirTemp(ZoneNum);
            Real64 AirChangeRate = CalcZoneSystemACH(ZoneNum);
            return CalcBeausoleilMorrisonMixedAssistedWall(DeltaTemp, Height, SurfTemp, SupplyAirTemp, AirChangeRate);
        } else {
            if (Height == 0.0) {
                if (state.dataConvectionCoefficient->BMMixedAssistedWallErrorIDX2 == 0) {
                    ShowWarningMessage("CalcBeausoleilMorrisonMixedAssistedWall: Convection model not evaluated (would divide by zero)");
                    ShowContinueError("Effective height is zero, convection model not applicable for zone named =" + Zone(ZoneNum).Name);
                    ShowContinueError("Convection surface heat transfer coefficient set to 9.999 [W/m2-K] and the simulation continues");
                }

                ShowRecurringWarningErrorAtEnd("CalcBeausoleilMorrisonMixedAssistedWall: Convection model not evaluated because of zero height "
                                               "and set to 9.999 [W/m2-K]",
                                               state.dataConvectionCoefficient->BMMixedAssistedWallErrorIDX2);
            }
            if (DeltaTemp == 0.0 && !WarmupFlag) {
                if (state.dataConvectionCoefficient->BMMixedAssistedWallErrorIDX1 == 0) {
                    ShowWarningMessage("CalcBeausoleilMorrisonMixedAssistedWall: Convection model not evaluated (would divide by zero)");
                    ShowContinueError("The temperature difference between surface and air is zero");
                    ShowContinueError("Occurs for zone named = " + Zone(ZoneNum).Name);
                    ShowContinueError("Convection surface heat transfer coefficient set to 9.999 [W/m2-K] and the simulation continues");
                }

                ShowRecurringWarningErrorAtEnd("CalcBeausoleilMorrisonMixedAssistedWall: Convection model not evaluated because of zero temperature "
                                               "difference and set to 9.999 [W/m2-K]",
                                               state.dataConvectionCoefficient->BMMixedAssistedWallErrorIDX1);
            }
            return 9.999;
        }
    }

    Real64 CalcBeausoleilMorrisonMixedOpposingWall(Real64 const &DeltaTemp,     // [C] temperature difference between surface and air
                                                   Real64 const &Height,        // [m] characteristic size
                                                   Real64 const &SurfTemp,      // [C] surface temperature
                                                   Real64 const &SupplyAirTemp, // [C] temperature of supply air into zone
                                                   Real64 const &AirChangeRate  // [ACH] [1/hour] supply air ACH for zone
    )
    {

        // FUNCTION INFORMATION:
        //       AUTHOR         Brent Griffith
        //       DATE WRITTEN   Jul 2010
        //       MODIFIED       na
        //       RE-ENGINEERED  na

        // PURPOSE OF THIS FUNCTION:
        // Calculate model equation Beausoleil-Morrison's mixed flow regime
        // with mechanical and bouyancy forces opposing each other along a Wall

        // METHODOLOGY EMPLOYED:
        // isolate function for equation.

        // REFERENCES:
        // Beausoleil-Morrison, I. 2000. The adaptive coupling of heat and
        //  air flow modeling within dynamic whole-building simulations.
        //  PhD. Thesis. University of Strathclyde, Glasgow, UK.

        Real64 HcTmp1;
        Real64 HcTmp2;
        Real64 HcTmp3;
        Real64 cofpow;

        if (Height != 0.0) {
            cofpow =
                std::sqrt(pow_6(1.5 * std::pow(std::abs(DeltaTemp) / Height, OneFourth)) + std::pow(1.23 * pow_2(DeltaTemp), OneSixth)) -
                pow_3(((SurfTemp - SupplyAirTemp) / std::abs(DeltaTemp)) *
                      (-0.199 + 0.190 * std::pow(AirChangeRate,
                                                 0.8)));   // Tuned pow_6( std::pow( std::abs( DeltaTemp ), OneThird ) ) changed to pow_2( DeltaTemp )
            HcTmp1 = std::pow(std::abs(cofpow), OneThird); // Tuned pow_6( std::pow( std::abs( DeltaTemp ), OneThird ) ) changed to pow_2( DeltaTemp )
            if (cofpow < 0.0) {
                HcTmp1 = -HcTmp1;
            }

            HcTmp2 = 0.8 * std::pow(pow_6(1.5 * std::pow(std::abs(DeltaTemp) / Height, OneFourth)) + (1.23 * pow_2(DeltaTemp)),
                                    OneSixth); // Tuned pow_6( std::pow( std::abs( DeltaTemp ), OneThird ) ) changed to pow_2( DeltaTemp )
        } else {
            HcTmp1 = 9.999;
            HcTmp2 = 9.999;
        }
        HcTmp3 = 0.8 * ((SurfTemp - SupplyAirTemp) / std::abs(DeltaTemp)) * (-0.199 + 0.190 * std::pow(AirChangeRate, 0.8));

        return max(max(HcTmp1, HcTmp2), HcTmp3);
    }

    Real64 CalcBeausoleilMorrisonMixedOpposingWall(EnergyPlusData &state,
                                                   Real64 const &DeltaTemp, // [C] temperature difference between surface and air
                                                   Real64 const &Height,    // [m] characteristic size
                                                   Real64 const &SurfTemp,  // [C] surface temperature
                                                   int const ZoneNum       // index of zone for messaging
    )
    {
        if (std::abs(DeltaTemp) > DataHVACGlobals::SmallTempDiff) { // protect divide by zero

            if (Height == 0.0) {
                if (state.dataConvectionCoefficient->BMMixedOpposingWallErrorIDX2 == 0) {
                    ShowSevereMessage("CalcBeausoleilMorrisonMixedOpposingWall: Convection model not evaluated (would divide by zero)");
                    ShowContinueError("Effective height is zero, convection model not applicable for zone named =" + Zone(ZoneNum).Name);
                    ShowContinueError("Convection surface heat transfer coefficient set to 9.999 [W/m2-K] and the simulation continues");
                }

                ShowRecurringSevereErrorAtEnd(
                    "CalcBeausoleilMorrisonMixedOpposingWall: Convection model not evaluated because of zero height and set to 9.999 [W/m2-K]",
                    state.dataConvectionCoefficient->BMMixedOpposingWallErrorIDX2);
            }
            Real64 SupplyAirTemp = CalcZoneSupplyAirTemp(ZoneNum);
            Real64 AirChangeRate = CalcZoneSystemACH(ZoneNum);
            return CalcBeausoleilMorrisonMixedOpposingWall(DeltaTemp, Height, SurfTemp, SupplyAirTemp, AirChangeRate);

        } else {
            if (!WarmupFlag) {
                if (state.dataConvectionCoefficient->BMMixedOpposingWallErrorIDX1 == 0) {
                    ShowSevereMessage("CalcBeausoleilMorrisonMixedOpposingWall: Convection model not evaluated (would divide by zero)");
                    ShowContinueError("The temperature difference between surface and air is zero");
                    ShowContinueError("Occurs for zone named = " + Zone(ZoneNum).Name);
                    ShowContinueError("Convection surface heat transfer coefficient set to 9.999 [W/m2-K] and the simulation continues");
                }

                ShowRecurringSevereErrorAtEnd("CalcBeausoleilMorrisonMixedOpposingWall: Convection model not evaluated because of zero temperature "
                                              "difference and set to 9.999 [W/m2-K]",
                                              state.dataConvectionCoefficient->BMMixedOpposingWallErrorIDX1);
            }
            return 9.999;
        }
    }

    Real64 CalcBeausoleilMorrisonMixedStableFloor(Real64 const &DeltaTemp,         // [C] temperature difference between surface and air
                                                  Real64 const &HydraulicDiameter, // [m] characteristic size, = (4 * area) / perimeter
                                                  Real64 const &SurfTemp,          // [C] surface temperature
                                                  Real64 const &SupplyAirTemp,     // [C] temperature of supply air into zone
                                                  Real64 const &AirChangeRate      // [ACH] [1/hour] supply air ACH for zone
    )
    {

        // FUNCTION INFORMATION:
        //       AUTHOR         Brent Griffith
        //       DATE WRITTEN   Jul 2010
        //       MODIFIED       na
        //       RE-ENGINEERED  na

        // PURPOSE OF THIS FUNCTION:
        // Calculate model equation Beausoleil-Morrison's mixed flow regime
        // with mechanical and bouyancy forces acting on an thermally stable floor

        // METHODOLOGY EMPLOYED:
        // isolate function for equation.

        // REFERENCES:
        // Beausoleil-Morrison, I. 2000. The adaptive coupling of heat and
        //  air flow modeling within dynamic whole-building simulations.
        //  PhD. Thesis. University of Strathclyde, Glasgow, UK.

        Real64 cofpow = pow_3(0.6 * std::pow(std::abs(DeltaTemp) / HydraulicDiameter, OneFifth)) +
                        pow_3(((SurfTemp - SupplyAirTemp) / std::abs(DeltaTemp)) * (0.159 + 0.116 * std::pow(AirChangeRate, 0.8)));
        Real64 Hc = std::pow(std::abs(cofpow), OneThird);
        if (cofpow < 0.0) {
            Hc = -Hc;
        }
        return Hc;
    }

    Real64 CalcBeausoleilMorrisonMixedStableFloor(EnergyPlusData &state,
                                                  Real64 const &DeltaTemp,         // [C] temperature difference between surface and air
                                                  Real64 const &HydraulicDiameter, // [m] characteristic size, = (4 * area) / perimeter
                                                  Real64 const &SurfTemp,          // [C] surface temperature
                                                  int const ZoneNum               // index of zone for messaging
    )
    {

        if ((HydraulicDiameter != 0.0) && (std::abs(DeltaTemp) > DataHVACGlobals::SmallTempDiff)) {
            Real64 SupplyAirTemp = CalcZoneSupplyAirTemp(ZoneNum);
            Real64 AirChangeRate = CalcZoneSystemACH(ZoneNum);
            return CalcBeausoleilMorrisonMixedStableFloor(DeltaTemp, HydraulicDiameter, SurfTemp, SupplyAirTemp, AirChangeRate);
        } else {
            if (HydraulicDiameter == 0.0) {
                if (state.dataConvectionCoefficient->BMMixedStableFloorErrorIDX1 == 0) {
                    ShowWarningMessage("CalcBeausoleilMorrisonMixedStableFloor: Convection model not evaluated (would divide by zero)");
                    ShowContinueError("Effective hydraulic diameter is zero, convection model not applicable for zone named =" + Zone(ZoneNum).Name);
                    ShowContinueError("Convection surface heat transfer coefficient set to 9.999 [W/m2-K] and the simulation continues");
                }

                ShowRecurringWarningErrorAtEnd("CalcBeausoleilMorrisonMixedStableFloor: Convection model not evaluated because effective hydraulic diameter is zero "
                                               "and set to 9.999 [W/m2-K]",
                                               state.dataConvectionCoefficient->BMMixedStableFloorErrorIDX1);
            }
            if (DeltaTemp == 0.0 && !WarmupFlag) {
                if (state.dataConvectionCoefficient->BMMixedStableFloorErrorIDX2 == 0) {
                    ShowWarningMessage("CalcBeausoleilMorrisonMixedStableFloor: Convection model not evaluated (would divide by zero)");
                    ShowContinueError("The temperature difference between surface and air is zero");
                    ShowContinueError("Occurs for zone named = " + Zone(ZoneNum).Name);
                    ShowContinueError("Convection surface heat transfer coefficient set to 9.999 [W/m2-K] and the simulation continues");
                }

                ShowRecurringWarningErrorAtEnd("CalcBeausoleilMorrisonMixedStableFloor: Convection model not evaluated because of zero temperature "
                                               "difference and set to 9.999 [W/m2-K]",
                                               state.dataConvectionCoefficient->BMMixedStableFloorErrorIDX2);
            }
            return 9.999;
        }
    }

    Real64 CalcBeausoleilMorrisonMixedUnstableFloor(Real64 const &DeltaTemp,         // [C] temperature difference between surface and air
                                                    Real64 const &HydraulicDiameter, // [m] characteristic size, = (4 * area) / perimeter
                                                    Real64 const &SurfTemp,          // [C] surface temperature
                                                    Real64 const &SupplyAirTemp,     // [C] temperature of supply air into zone
                                                    Real64 const &AirChangeRate      // [ACH] [1/hour] supply air ACH for zone
    )
    {

        // FUNCTION INFORMATION:
        //       AUTHOR         Brent Griffith
        //       DATE WRITTEN   Jul 2010
        //       MODIFIED       na
        //       RE-ENGINEERED  na

        // PURPOSE OF THIS FUNCTION:
        // Calculate model equation Beausoleil-Morrison's mixed flow regime
        // with mechanical and bouyancy forces acting on an thermally unstable floor

        // METHODOLOGY EMPLOYED:
        // isolate function for equation.

        // REFERENCES:
        // Beausoleil-Morrison, I. 2000. The adaptive coupling of heat and
        //  air flow modeling within dynamic whole-building simulations.
        //  PhD. Thesis. University of Strathclyde, Glasgow, UK.

        Real64 cofpow = std::sqrt(pow_6(1.4 * std::pow(std::abs(DeltaTemp) / HydraulicDiameter, OneFourth)) +
                                  pow_6(1.63 * std::pow(std::abs(DeltaTemp), OneThird))) +
                        pow_3(((SurfTemp - SupplyAirTemp) / std::abs(DeltaTemp)) * (0.159 + 0.116 * std::pow(AirChangeRate, 0.8)));
        Real64 Hc = std::pow(std::abs(cofpow), OneThird);
        if (cofpow < 0.0) {
            Hc = -Hc;
        }

        return Hc;
    }

    Real64 CalcBeausoleilMorrisonMixedUnstableFloor(EnergyPlusData &state,
                                                    Real64 const &DeltaTemp,         // [C] temperature difference between surface and air
                                                    Real64 const &HydraulicDiameter, // [m] characteristic size, = (4 * area) / perimeter
                                                    Real64 const &SurfTemp,          // [C] surface temperature
                                                    int const ZoneNum               // index of zone for messaging
    )
    {

        if ((HydraulicDiameter != 0.0) && (std::abs(DeltaTemp) > DataHVACGlobals::SmallTempDiff)) {
            Real64 SupplyAirTemp = CalcZoneSupplyAirTemp(ZoneNum);
            Real64 AirChangeRate = CalcZoneSystemACH(ZoneNum);
            return CalcBeausoleilMorrisonMixedUnstableFloor(DeltaTemp, HydraulicDiameter, SurfTemp, SupplyAirTemp, AirChangeRate);
        } else {
            if (HydraulicDiameter == 0.0) {
                if (state.dataConvectionCoefficient->BMMixedUnstableFloorErrorIDX1 == 0) {
                    ShowWarningMessage("CalcBeausoleilMorrisonMixedUnstableFloor: Convection model not evaluated (would divide by zero)");
                    ShowContinueError("Effective hydraulic diameter is zero, convection model not applicable for zone named =" + Zone(ZoneNum).Name);
                    ShowContinueError("Convection surface heat transfer coefficient set to 9.999 [W/m2-K] and the simulation continues");
                }

                ShowRecurringWarningErrorAtEnd("CalcBeausoleilMorrisonMixedUnstableFloor: Convection model not evaluated because effective hydraulic diameter is zero "
                                               "and set to 9.999 [W/m2-K]",
                                               state.dataConvectionCoefficient->BMMixedUnstableFloorErrorIDX1);
            }

            if (DeltaTemp == 0.0 && !WarmupFlag) {
                if (state.dataConvectionCoefficient->BMMixedUnstableFloorErrorIDX2 == 0) {
                    ShowWarningMessage("CalcBeausoleilMorrisonMixedUnstableFloor: Convection model not evaluated (would divide by zero)");
                    ShowContinueError("The temperature difference between surface and air is zero");
                    ShowContinueError("Occurs for zone named = " + Zone(ZoneNum).Name);
                    ShowContinueError("Convection surface heat transfer coefficient set to 9.999 [W/m2-K] and the simulation continues");
                }

                ShowRecurringWarningErrorAtEnd("CalcBeausoleilMorrisonMixedUnstableFloor: Convection model not evaluated because of zero temperature "
                                               "difference and set to 9.999 [W/m2-K]",
                                               state.dataConvectionCoefficient->BMMixedUnstableFloorErrorIDX2);
            }
            return 9.999;
        }
    }

    Real64 CalcBeausoleilMorrisonMixedStableCeiling(Real64 const &DeltaTemp,         // [C] temperature difference between surface and air
                                                    Real64 const &HydraulicDiameter, // [m] characteristic size, = (4 * area) / perimeter
                                                    Real64 const &SurfTemp,          // [C] surface temperature
                                                    Real64 const &SupplyAirTemp,     // [C] temperature of supply air into zone
                                                    Real64 const &AirChangeRate      // [ACH] [1/hour] supply air ACH for zone
    )
    {

        // FUNCTION INFORMATION:
        //       AUTHOR         Brent Griffith
        //       DATE WRITTEN   Jul 2010
        //       MODIFIED       na
        //       RE-ENGINEERED  na

        // PURPOSE OF THIS FUNCTION:
        // Calculate model equation Beausoleil-Morrison's mixed flow regime
        // with mechanical and bouyancy forces acting on a thermally stable ceiling

        // METHODOLOGY EMPLOYED:
        // isolate function for equation.

        // REFERENCES:
        // Beausoleil-Morrison, I. 2000. The adaptive coupling of heat and
        //  air flow modeling within dynamic whole-building simulations.
        //  PhD. Thesis. University of Strathclyde, Glasgow, UK.

        Real64 cofpow = pow_3(0.6 * std::pow(std::abs(DeltaTemp) / HydraulicDiameter, OneFifth)) +
                        pow_3(((SurfTemp - SupplyAirTemp) / std::abs(DeltaTemp)) * (-0.166 + 0.484 * std::pow(AirChangeRate, 0.8)));
        Real64 Hc = std::pow(std::abs(cofpow), OneThird);
        if (cofpow < 0.0) {
            Hc = -Hc;
        }
        return Hc;
    }

    Real64 CalcBeausoleilMorrisonMixedStableCeiling(EnergyPlusData &state,
                                                    Real64 const &DeltaTemp,         // [C] temperature difference between surface and air
                                                    Real64 const &HydraulicDiameter, // [m] characteristic size, = (4 * area) / perimeter
                                                    Real64 const &SurfTemp,          // [C] surface temperature
                                                    int const ZoneNum               // index of zone for messaging
    )
    {

        if ((HydraulicDiameter != 0.0) && (std::abs(DeltaTemp) > DataHVACGlobals::SmallTempDiff)) {
            Real64 SupplyAirTemp = CalcZoneSupplyAirTemp(ZoneNum);
            Real64 AirChangeRate = CalcZoneSystemACH(ZoneNum);
            return CalcBeausoleilMorrisonMixedStableCeiling(DeltaTemp, HydraulicDiameter, SurfTemp, SupplyAirTemp, AirChangeRate);
        } else {
            if (HydraulicDiameter == 0.0) {
                if (state.dataConvectionCoefficient->BMMixedStableCeilingErrorIDX1 == 0) {
                    ShowWarningMessage("CalcBeausoleilMorrisonMixedStableCeiling: Convection model not evaluated (would divide by zero)");
                    ShowContinueError("Effective hydraulic diameter is zero, convection model not applicable for zone named =" + Zone(ZoneNum).Name);
                    ShowContinueError("Convection surface heat transfer coefficient set to 9.999 [W/m2-K] and the simulation continues");
                }

                ShowRecurringWarningErrorAtEnd("CalcBeausoleilMorrisonMixedStableCeiling: Convection model not evaluated because effective hydraulic diameter is zero "
                                               "and set to 9.999 [W/m2-K]",
                                               state.dataConvectionCoefficient->BMMixedStableCeilingErrorIDX1);

            }
            if (DeltaTemp == 0.0 && !WarmupFlag) {
                if (state.dataConvectionCoefficient->BMMixedStableCeilingErrorIDX2 == 0) {
                    ShowWarningMessage("CalcBeausoleilMorrisonMixedStableCeiling: Convection model not evaluated (would divide by zero)");
                    ShowContinueError("The temperature difference between surface and air is zero");
                    ShowContinueError("Occurs for zone named = " + Zone(ZoneNum).Name);
                    ShowContinueError("Convection surface heat transfer coefficient set to 9.999 [W/m2-K] and the simulation continues");
                }

                ShowRecurringWarningErrorAtEnd("CalcBeausoleilMorrisonMixedStableCeiling: Convection model not evaluated because of zero temperature "
                                               "difference and set to 9.999 [W/m2-K]",
                                               state.dataConvectionCoefficient->BMMixedStableCeilingErrorIDX2);
            }
            return 9.999;
        }
    }

    Real64 CalcBeausoleilMorrisonMixedUnstableCeiling(Real64 const &DeltaTemp,         // [C] temperature difference between surface and air
                                                      Real64 const &HydraulicDiameter, // [m] characteristic size, = (4 * area) / perimeter
                                                      Real64 const &SurfTemp,          // [C] surface temperature
                                                      Real64 const &SupplyAirTemp,     // [C] temperature of supply air into zone
                                                      Real64 const &AirChangeRate      // [ACH] [1/hour] supply air ACH for zone
    )
    {

        // FUNCTION INFORMATION:
        //       AUTHOR         Brent Griffith
        //       DATE WRITTEN   Jul 2010
        //       MODIFIED       na
        //       RE-ENGINEERED  na

        // PURPOSE OF THIS FUNCTION:
        // Calculate model equation Beausoleil-Morrison's mixed flow regime
        // with mechanical and bouyancy forces acting on a thermally unstable ceiling

        // METHODOLOGY EMPLOYED:
        // isolate function for equation.

        // REFERENCES:
        // Beausoleil-Morrison, I. 2000. The adaptive coupling of heat and
        //  air flow modeling within dynamic whole-building simulations.
        //  PhD. Thesis. University of Strathclyde, Glasgow, UK.

        Real64 cofpow = std::sqrt(pow_6(1.4 * std::pow(std::abs(DeltaTemp) / HydraulicDiameter, OneFourth)) +
                                  pow_6(1.63 * std::pow(std::abs(DeltaTemp), OneThird))) +
                        pow_3(((SurfTemp - SupplyAirTemp) / std::abs(DeltaTemp)) * (-0.166 + 0.484 * std::pow(AirChangeRate, 0.8)));
        Real64 Hc = std::pow(std::abs(cofpow), OneThird);
        if (cofpow < 0.0) {
            Hc = -Hc;
        }
        return Hc;
    }

    Real64 CalcBeausoleilMorrisonMixedUnstableCeiling(EnergyPlusData &state,
                                                      Real64 const &DeltaTemp,         // [C] temperature difference between surface and air
                                                      Real64 const &HydraulicDiameter, // [m] characteristic size, = (4 * area) / perimeter
                                                      Real64 const &SurfTemp,          // [C] surface temperature
                                                      int const ZoneNum               // index of zone for messaging
    )
    {
        using DataGlobals::WarmupFlag;

         if ((HydraulicDiameter != 0.0) && (std::abs(DeltaTemp) > DataHVACGlobals::SmallTempDiff)) {
            Real64 SupplyAirTemp = CalcZoneSupplyAirTemp(ZoneNum);
            Real64 AirChangeRate = CalcZoneSystemACH(ZoneNum);
            return CalcBeausoleilMorrisonMixedUnstableCeiling(DeltaTemp, HydraulicDiameter, SurfTemp, SupplyAirTemp, AirChangeRate);
        } else {
            if (HydraulicDiameter == 0.0) {
                if (state.dataConvectionCoefficient->BMMixedUnstableCeilingErrorIDX1 == 0) {
                    ShowWarningMessage("CalcBeausoleilMorrisonMixedUnstableCeiling: Convection model not evaluated (would divide by zero)");
                    ShowContinueError("Effective hydraulic diameter is zero, convection model not applicable for zone named =" + Zone(ZoneNum).Name);
                    ShowContinueError("Convection surface heat transfer coefficient set to 9.999 [W/m2-K] and the simulation continues");
                }

                ShowRecurringWarningErrorAtEnd("CalcBeausoleilMorrisonMixedUnstableCeiling: Convection model not evaluated because effective hydraulic diameter is zero "
                                               "and set to 9.999 [W/m2-K]",
                                               state.dataConvectionCoefficient->BMMixedUnstableCeilingErrorIDX1);
            }
            if (DeltaTemp == 0.0 && !WarmupFlag) {
                if (state.dataConvectionCoefficient->BMMixedUnstableCeilingErrorIDX2 == 0) {
                    ShowWarningMessage("CalcBeausoleilMorrisonMixedUnstableCeiling: Convection model not evaluated (would divide by zero)");
                    ShowContinueError("The temperature difference between surface and air is zero");
                    ShowContinueError("Occurs for zone named = " + Zone(ZoneNum).Name);
                    ShowContinueError("Convection surface heat transfer coefficient set to 9.999 [W/m2-K] and the simulation continues");
                }

                ShowRecurringWarningErrorAtEnd("CalcBeausoleilMorrisonMixedUnstableCeiling: Convection model not evaluated because of zero "
                                               "temperature difference and set to 9.999 [W/m2-K]",
                                               state.dataConvectionCoefficient->BMMixedUnstableCeilingErrorIDX2);
            }
            return 9.999;
        }
    }

    Real64 CalcFohannoPolidoriVerticalWall(Real64 const DeltaTemp, // [C] temperature difference between surface and air
                                           Real64 const Height,    // [m] characteristic size, height of zone
                                           Real64 const SurfTemp,  // [C] surface temperature
                                           Real64 const QdotConv   // [W/m2] heat flux rate for rayleigh #
    )
    {

        // FUNCTION INFORMATION:
        //       AUTHOR         Brent Griffith
        //       DATE WRITTEN   Jul 2010
        //       MODIFIED       na
        //       RE-ENGINEERED  na

        // PURPOSE OF THIS FUNCTION:
        // Calculate model equation for natural convection

        // METHODOLOGY EMPLOYED:
        // isolate function for equation.

        // REFERENCES:
        // Fohanno, S., and G. Polidori. 2006. Modelling of natural convective heat transfer
        // at an internal surface. Energy and Buildings 38 (2006) 548 - 553

        // FUNCTION PARAMETER DEFINITIONS:
        Real64 const g(9.81);     // gravity constant (m/s**2)
        Real64 const v(15.89e-6); // kinematic viscosity (m**2/s) for air at 300 K
        Real64 const k(0.0263);   // thermal conductivity (W/m K) for air at 300 K
        Real64 const Pr(0.71);    // Prandtl number for air at ?

        // FUNCTION LOCAL VARIABLE DECLARATIONS:
        Real64 RaH(0.0);
        Real64 BetaFilm(0.0);

        BetaFilm = 1.0 / (DataGlobalConstants::KelvinConv() + SurfTemp + 0.5 * DeltaTemp); // TODO check sign on DeltaTemp
        RaH = (g * BetaFilm * QdotConv * pow_4(Height) * Pr) / (k * pow_2(v));

        if (RaH <= 6.3e09) {
            return 1.332 * std::pow(std::abs(DeltaTemp) / Height, OneFourth);
        } else {
            return 1.235 * std::exp(0.0467 * Height) * std::pow(std::abs(DeltaTemp), 0.316);
        }
    }

    Real64 CalcFohannoPolidoriVerticalWall(EnergyPlusData &state,
                                           Real64 const DeltaTemp, // [C] temperature difference between surface and air
                                           Real64 const Height,    // [m] characteristic size, height of zone
                                           Real64 const SurfTemp,  // [C] surface temperature
                                           Real64 const QdotConv,  // [W/m2] heat flux rate for rayleigh #
                                           int const SurfNum       // for messages
    )
    {

        if (Height > 0.0) {
            return CalcFohannoPolidoriVerticalWall(DeltaTemp, Height, SurfTemp, QdotConv);
        } else {
            // bad value for Height, but we have little info to identify calling culprit
            if (state.dataConvectionCoefficient->CalcFohannoPolidoriVerticalWallErrorIDX == 0) {
                ShowSevereMessage("CalcFohannoPolidoriVerticalWall: Convection model not evaluated (would divide by zero)");
                ShowContinueError("Effective surface height is zero, convection model not applicable for surface =" + Surface(SurfNum).Name);
                ShowContinueError("Convection surface heat transfer coefficient set to 9.999 [W/m2-K] and the simulation continues");
            }
            ShowRecurringSevereErrorAtEnd(
                "CalcFohannoPolidoriVerticalWall: Convection model not evaluated because zero height and set to 9.999 [W/m2-K]", state.dataConvectionCoefficient->CalcFohannoPolidoriVerticalWallErrorIDX);
            return 9.999;
        }
    }

    Real64 CalcKaradagChilledCeiling(Real64 const DeltaTemp) // [C] temperature difference between surface and air
    {

        // FUNCTION INFORMATION:
        //       AUTHOR         Brent Griffith
        //       DATE WRITTEN   Jul 2010
        //       MODIFIED       na
        //       RE-ENGINEERED  na

        // PURPOSE OF THIS FUNCTION:
        // Calculate model equation for natural convection developed by Karadag for chilled ceilings

        // METHODOLOGY EMPLOYED:
        // isolate function for equation.

        // REFERENCES:
        // Karadag, R. 2009. New approach relevant to total heat transfer coefficient
        //   including the effect of radiation and convection at the ceiling in a cooled
        //   ceiling room.  Applied Thermal Engineering 29 (2009) 1561-1565
        //    This function is for equation 8 in the reference

        // Return value
        Real64 Hn; // function result, natural convection coefficient

        Hn = 3.1 * std::pow(std::abs(DeltaTemp), 0.22);

        return Hn;
    }

    Real64 CalcGoldsteinNovoselacCeilingDiffuserWindow(Real64 const AirSystemFlowRate,  // [m3/s] air system flow rate
                                                       Real64 const ZoneExtPerimLength, // [m] length of zone perimeter with exterior walls
                                                       Real64 const WindWallRatio,      // [ ] fraction of window area to wall area for zone
                                                       int const WindowLocationType     // index for location types
    )
    {

        // FUNCTION INFORMATION:
        //       AUTHOR         Brent Griffith
        //       DATE WRITTEN   Aug 2010
        //       MODIFIED       na
        //       RE-ENGINEERED  na

        // PURPOSE OF THIS FUNCTION:
        // Calculate model equation for windows in zones with slot diffusers on them
        //  developed by Novoselac for RP-1416

        // METHODOLOGY EMPLOYED:
        // isolate function for equation.

        // REFERENCES:
        // Goldstien, K. and A. Novoselac. 2010. Convective Heat Transfer in Rooms
        //  With Ceiling Slot Diffusers (RP-1416). HVAC&R Research Journal TBD

        if (ZoneExtPerimLength > 0.0) {
            if (WindWallRatio <= 0.5) {

                if (WindowLocationType == InConvWinLoc_UpperPartOfExteriorWall) {
                    return 0.117 * std::pow(AirSystemFlowRate / ZoneExtPerimLength, 0.8);
                } else if (WindowLocationType == InConvWinLoc_LowerPartOfExteriorWall) {
                    return 0.093 * std::pow(AirSystemFlowRate / ZoneExtPerimLength, 0.8);
                } else if (WindowLocationType == InConvWinLoc_LargePartOfExteriorWall) {
                    return 0.117 * std::pow(AirSystemFlowRate / ZoneExtPerimLength, 0.8); // assumption for case not covered by model
                } else if (WindowLocationType == InConvWinLoc_NotSet) {
                    return 0.117 * std::pow(AirSystemFlowRate / ZoneExtPerimLength, 0.8); // assumption for case not covered by model
                } else {
                    // shouldn'tcome
                    return 9.999;
                }
            } else {
                return 0.103 * std::pow(AirSystemFlowRate / ZoneExtPerimLength, 0.8);
            }
        } else {
            return 9.999;
        }
    }

    Real64 CalcGoldsteinNovoselacCeilingDiffuserWindow(EnergyPlusData &state,
                                                       Real64 const ZoneExtPerimLength, // [m] length of zone perimeter with exterior walls
                                                       Real64 const WindWallRatio,      // [ ] fraction of window area to wall area for zone
                                                       int const WindowLocationType,    // index for location types
                                                       int const ZoneNum                // for messages
    )
    {
        Real64 AirSystemFlowRate = CalcZoneSystemVolFlowRate(ZoneNum);

        if (ZoneExtPerimLength > 0.0) {
            if (WindWallRatio <= 0.5) {

                if (WindowLocationType != InConvWinLoc_UpperPartOfExteriorWall && WindowLocationType != InConvWinLoc_LowerPartOfExteriorWall &&
                    WindowLocationType != InConvWinLoc_LargePartOfExteriorWall && WindowLocationType != InConvWinLoc_NotSet) {
                    if (state.dataConvectionCoefficient->CalcGoldsteinNovoselacCeilingDiffuserWindowErrorIDX1 == 0) {
                        ShowSevereMessage(
                            "CalcGoldsteinNovoselacCeilingDiffuserWindow: Convection model not evaluated (bad relative window location)");
                        ShowContinueError("Value for window location = " + RoundSigDigits(WindowLocationType));
                        ShowContinueError("Occurs for zone named = " + Zone(ZoneNum).Name);
                        ShowContinueError("Convection surface heat transfer coefficient set to 9.999 [W/m2-K] and the simulation continues");
                    }
                    ShowRecurringSevereErrorAtEnd("CalcGoldsteinNovoselacCeilingDiffuserWindow: Convection model not evaluated because bad window "
                                                  "location and set to 9.999 [W/m2-K]",
                                                  state.dataConvectionCoefficient->CalcGoldsteinNovoselacCeilingDiffuserWindowErrorIDX1);
                }
            }
        } else {
            if (state.dataConvectionCoefficient->CalcGoldsteinNovoselacCeilingDiffuserWindowErrorIDX2 == 0) {
                ShowSevereMessage(
                    "CalcGoldsteinNovoselacCeilingDiffuserWindow: Convection model not evaluated (zero zone exterior perimeter length)");
                ShowContinueError("Value for zone exterior perimeter length = " + RoundSigDigits(ZoneExtPerimLength, 5));
                ShowContinueError("Occurs for zone named = " + Zone(ZoneNum).Name);
                ShowContinueError("Convection surface heat transfer coefficient set to 9.999 [W/m2-K] and the simulation continues");
            }
            ShowRecurringSevereErrorAtEnd(
                "CalcGoldsteinNovoselacCeilingDiffuserWindow: Convection model not evaluated because bad perimeter length and set to 9.999 [W/m2-K]",
                state.dataConvectionCoefficient->CalcGoldsteinNovoselacCeilingDiffuserWindowErrorIDX2);
        }
        return CalcGoldsteinNovoselacCeilingDiffuserWindow(AirSystemFlowRate, ZoneExtPerimLength, WindWallRatio, WindowLocationType);
    }

    Real64 CalcGoldsteinNovoselacCeilingDiffuserWall(Real64 const AirSystemFlowRate,  // [m3/s] air system flow rate
                                                     Real64 const ZoneExtPerimLength, // [m] length of zone perimeter with exterior walls
                                                     int const WindowLocationType     // index for location types
    )
    {

        // FUNCTION INFORMATION:
        //       AUTHOR         Brent Griffith
        //       DATE WRITTEN   Aug 2010
        //       MODIFIED       na
        //       RE-ENGINEERED  na

        // PURPOSE OF THIS FUNCTION:
        // Calculate model equation for exterior walls in zones with slot diffusers on them
        //  developed by Novoselac for RP-1416

        // METHODOLOGY EMPLOYED:
        // isolate function for equation.

        // REFERENCES:
        // Goldstien, K. and A. Novoselac. 2010. Convective Heat Transfer in Rooms
        //  With Ceiling Slot Diffusers (RP-1416). HVAC&R Research Journal TBD

        if (ZoneExtPerimLength > 0.0) {
            if (WindowLocationType == InConvWinLoc_WindowAboveThis) {
                return 0.063 * std::pow(AirSystemFlowRate / ZoneExtPerimLength, 0.8);
            } else if (WindowLocationType == InConvWinLoc_WindowBelowThis) {
                return 0.093 * std::pow(AirSystemFlowRate / ZoneExtPerimLength, 0.8);
            } else if (WindowLocationType == InConvWinLoc_NotSet) {
                return 0.063 * std::pow(AirSystemFlowRate / ZoneExtPerimLength, 0.8); // assumption for case not covered by model
            } else {
                return 9.999;
            }
        } else {
            return 9.999;
        }
    }

    Real64 CalcGoldsteinNovoselacCeilingDiffuserWall(EnergyPlusData &state,
                                                     Real64 const ZoneExtPerimLength, // [m] length of zone perimeter with exterior walls
                                                     int const WindowLocationType,    // index for location types
                                                     int const ZoneNum                // for messages
    )
    {
        Real64 AirSystemFlowRate = CalcZoneSystemVolFlowRate(ZoneNum);

        if (ZoneExtPerimLength > 0.0) {
            if (WindowLocationType != InConvWinLoc_WindowAboveThis && WindowLocationType != InConvWinLoc_WindowBelowThis &&
                WindowLocationType != InConvWinLoc_NotSet) {
                if (state.dataConvectionCoefficient->CalcGoldsteinNovoselacCeilingDiffuserWallErrorIDX1 == 0) {
                    ShowSevereMessage("CalcGoldsteinNovoselacCeilingDiffuserWall: Convection model not evaluated (bad relative window location)");
                    ShowContinueError("Value for window location = " + RoundSigDigits(WindowLocationType));
                    ShowContinueError("Occurs for zone named = " + Zone(ZoneNum).Name);
                    ShowContinueError("Convection surface heat transfer coefficient set to 9.999 [W/m2-K] and the simulation continues");
                }
                ShowRecurringSevereErrorAtEnd(
                    "CalcGoldsteinNovoselacCeilingDiffuserWall: Convection model not evaluated because bad window location and set to 9.999 [W/m2-K]",
                    state.dataConvectionCoefficient->CalcGoldsteinNovoselacCeilingDiffuserWallErrorIDX1);
            }
        } else {
            if (state.dataConvectionCoefficient->CalcGoldsteinNovoselacCeilingDiffuserWallErrorIDX2 == 0) {
                ShowSevereMessage("CalcGoldsteinNovoselacCeilingDiffuserWall: Convection model not evaluated (zero zone exterior perimeter length)");
                ShowContinueError("Value for zone exterior perimeter length = " + RoundSigDigits(ZoneExtPerimLength, 5));
                ShowContinueError("Occurs for zone named = " + Zone(ZoneNum).Name);
                ShowContinueError("Convection surface heat transfer coefficient set to 9.999 [W/m2-K] and the simulation continues");
            }
            ShowRecurringSevereErrorAtEnd(
                "CalcGoldsteinNovoselacCeilingDiffuserWall: Convection model not evaluated because bad perimeter length and set to 9.999 [W/m2-K]",
                state.dataConvectionCoefficient->CalcGoldsteinNovoselacCeilingDiffuserWallErrorIDX2);
        }
        return CalcGoldsteinNovoselacCeilingDiffuserWall(AirSystemFlowRate, ZoneExtPerimLength, WindowLocationType);
    }

    Real64 CalcGoldsteinNovoselacCeilingDiffuserFloor(Real64 const AirSystemFlowRate, // [m3/s] air system flow rate
                                                      Real64 const ZoneExtPerimLength // [m] length of zone perimeter with exterior walls
    )
    {

        // FUNCTION INFORMATION:
        //       AUTHOR         Brent Griffith
        //       DATE WRITTEN   Aug 2010
        //       MODIFIED       na
        //       RE-ENGINEERED  na

        // PURPOSE OF THIS FUNCTION:
        // Calculate model equation for floors in zones with slot diffusers on them
        //  developed by Novoselac for RP-1416

        // METHODOLOGY EMPLOYED:
        // isolate function for equation.

        // REFERENCES:
        // Goldstien, K. and A. Novoselac. 2010. Convective Heat Transfer in Rooms
        //  With Ceiling Slot Diffusers (RP-1416). HVAC&R Research Journal TBD

        if (ZoneExtPerimLength > 0.0) {
            return 0.048 * std::pow(AirSystemFlowRate / ZoneExtPerimLength, 0.8);
        } else {
            return 9.999; // safe but noticeable
        }
    }

    Real64 CalcGoldsteinNovoselacCeilingDiffuserFloor(EnergyPlusData &state,
                                                      Real64 const ZoneExtPerimLength, // [m] length of zone perimeter with exterior walls
                                                      int const ZoneNum                // for messages
    )
    {

        Real64 AirSystemFlowRate = CalcZoneSystemVolFlowRate(ZoneNum);

        if (ZoneExtPerimLength <= 0.0) {
            if (state.dataConvectionCoefficient->CalcGoldsteinNovoselacCeilingDiffuserFloorErrorIDX == 0) {
                ShowSevereMessage("CalcGoldsteinNovoselacCeilingDiffuserFloor: Convection model not evaluated (zero zone exterior perimeter length)");
                ShowContinueError("Value for zone exterior perimeter length = " + RoundSigDigits(ZoneExtPerimLength, 5));
                ShowContinueError("Occurs for zone named = " + Zone(ZoneNum).Name);
                ShowContinueError("Convection surface heat transfer coefficient set to 9.999 [W/m2-K] and the simulation continues");
            }
            ShowRecurringSevereErrorAtEnd(
                "CalcGoldsteinNovoselacCeilingDiffuserFloor: Convection model not evaluated because bad perimeter length and set to 9.999 [W/m2-K]",
                state.dataConvectionCoefficient->CalcGoldsteinNovoselacCeilingDiffuserFloorErrorIDX);
        }
        return CalcGoldsteinNovoselacCeilingDiffuserFloor(AirSystemFlowRate, ZoneExtPerimLength);
    }

    Real64 CalcSparrowWindward(int const RoughnessIndex, Real64 const FacePerimeter, Real64 const FaceArea, Real64 const WindAtZ)
    {

        // FUNCTION INFORMATION:
        //       AUTHOR         Brent Griffith
        //       DATE WRITTEN   Aug 2010
        //       MODIFIED       na
        //       RE-ENGINEERED  na

        // PURPOSE OF THIS FUNCTION:
        // Calculate Sparrow Hf for windward surfaces

        // METHODOLOGY EMPLOYED:
        // encapsulate equation as a function

        // REFERENCES:

        //   1. TARP Reference Manual, "Surface Outside Heat Balances", pp 71ff
        //   2. Sparrow, E. M., J. W. Ramsey, and E. A. Mass.  1979.  Effect of finite
        //   width on heat transfer and fluid flow about an inclined rectangular plate.
        //   Journal of Heat Transfer 101:  204.
        //   3. McClellan, T.M.  1996.  Investigation of a heat balance cooling load
        //   procedure with a detailed study of outside heat transfer parameters.
        //   M.S. Thesis, Department of Mechanical and Industrial Engineering,
        //   University of Illinois at Urbana-Champaign.

        return 2.537 * RoughnessMultiplier(RoughnessIndex) * std::sqrt(FacePerimeter * WindAtZ / FaceArea);
    }

    Real64 CalcSparrowLeeward(int const RoughnessIndex, Real64 const FacePerimeter, Real64 const FaceArea, Real64 const WindAtZ)
    {

        // FUNCTION INFORMATION:
        //       AUTHOR         Brent Griffith
        //       DATE WRITTEN   Aug 2010
        //       MODIFIED       na
        //       RE-ENGINEERED  na

        // PURPOSE OF THIS FUNCTION:
        // Calculate Sparrow Hf for leeward surfaces

        // METHODOLOGY EMPLOYED:
        // encapsulate equation as a function

        // REFERENCES:

        //   1. TARP Reference Manual, "Surface Outside Heat Balances", pp 71ff
        //   2. Sparrow, E. M., J. W. Ramsey, and E. A. Mass.  1979.  Effect of finite
        //   width on heat transfer and fluid flow about an inclined rectangular plate.
        //   Journal of Heat Transfer 101:  204.
        //   3. McClellan, T.M.  1996.  Investigation of a heat balance cooling load
        //   procedure with a detailed study of outside heat transfer parameters.
        //   M.S. Thesis, Department of Mechanical and Industrial Engineering,
        //   University of Illinois at Urbana-Champaign.

        return 0.5 * CalcSparrowWindward(RoughnessIndex, FacePerimeter, FaceArea, WindAtZ);
    }

    Real64 CalcSparrowWindward(EnergyPlusData &state,
                               int const RoughnessIndex, Real64 const FacePerimeter, Real64 const FaceArea, Real64 const WindAtZ, int const SurfNum)
    {
        if (FaceArea > 0.0) {
            return CalcSparrowWindward(RoughnessIndex, FacePerimeter, FaceArea, WindAtZ);

        } else {
            if (state.dataConvectionCoefficient->CalcSparrowWindwardErrorIDX == 0) {
                ShowSevereMessage("CalcSparrowWindward: Convection model not evaluated (bad face area)");
                ShowContinueError("Value for effective face area = " + RoundSigDigits(FaceArea, 5));
                ShowContinueError("Occurs for surface named = " + Surface(SurfNum).Name);
                ShowContinueError("Convection surface heat transfer coefficient set to 9.999 [W/m2-K] and the simulation continues");
            }
            ShowRecurringSevereErrorAtEnd("CalcSparrowWindward: Convection model not evaluated because bad face area and set to 9.999 [W/m2-k]",
                                          state.dataConvectionCoefficient->CalcSparrowWindwardErrorIDX);
            return 9.999; // safe but noticeable
        }
    }

    Real64 CalcSparrowLeeward(EnergyPlusData &state, int const RoughnessIndex, Real64 const FacePerimeter, Real64 const FaceArea, Real64 const WindAtZ, int const SurfNum)
    {
        if (FaceArea > 0.0) {
            return CalcSparrowLeeward(RoughnessIndex, FacePerimeter, FaceArea, WindAtZ);
        } else {
            if (state.dataConvectionCoefficient->CalcSparrowLeewardErrorIDX == 0) {
                ShowSevereMessage("CalcSparrowLeeward: Convection model not evaluated (bad face area)");
                ShowContinueError("Value for effective face area = " + RoundSigDigits(FaceArea, 5));
                ShowContinueError("Occurs for surface named = " + Surface(SurfNum).Name);
                ShowContinueError("Convection surface heat transfer coefficient set to 9.999 [W/m2-K] and the simulation continues");
            }
            ShowRecurringSevereErrorAtEnd("CalcSparrowLeeward: Convection model not evaluated because bad face area and set to 9.999 [W/m2-k]",
                                          state.dataConvectionCoefficient->CalcSparrowLeewardErrorIDX);

            return 9.999; // safe but noticeable
        }
    }

    Real64 CalcMoWITTNatural(Real64 DeltaTemp)
    {
        Real64 constexpr temp_fac(0.84);
        return temp_fac * std::pow(std::abs(DeltaTemp), 1.0 / 3.0);
    }

    Real64 CalcMoWITTForcedWindward(Real64 const WindAtZ)
    {
        Real64 constexpr wind_fac(3.26); // = a, Constant, W/(m2K(m/s)^b)
        Real64 constexpr wind_exp(0.89); // = b
        return wind_fac * std::pow(WindAtZ, wind_exp);
    }

    Real64 CalcMoWITTForcedLeeward(Real64 const WindAtZ)
    {
        Real64 constexpr wind_fac(3.55);  // = a, Constant, W/(m2K(m/s)^b)
        Real64 constexpr wind_exp(0.617); // = b
        return wind_fac * std::pow(WindAtZ, wind_exp);
    }

    Real64 CalcMoWITTWindward(Real64 const DeltaTemp, Real64 const WindAtZ)
    {

        // FUNCTION INFORMATION:
        //       AUTHOR         Brent Griffith
        //       DATE WRITTEN   Aug 2010
        //       MODIFIED       na
        //       RE-ENGINEERED  na

        // PURPOSE OF THIS FUNCTION:
        // calculate MoWITT Hc equation for windward surfaces

        // METHODOLOGY EMPLOYED:
        // encapsulate model equation in a function

        // REFERENCES:
        //   Yazdanian, M. and J.H. Klems.  1994.  Measurement of the exterior convective
        //   film coefficient for windows in low-rise buildings.
        //   ASHRAE Transactions 100(1):  1087.

        Real64 Hn = CalcMoWITTNatural(DeltaTemp);
        Real64 Hf = CalcMoWITTForcedWindward(WindAtZ);
        return std::sqrt(pow_2(Hn) + pow_2(Hf));
    }

    Real64 CalcMoWITTLeeward(Real64 const DeltaTemp, Real64 const WindAtZ)
    {

        // FUNCTION INFORMATION:
        //       AUTHOR         Brent Griffith
        //       DATE WRITTEN   Aug 2010
        //       MODIFIED       na
        //       RE-ENGINEERED  na

        // PURPOSE OF THIS FUNCTION:
        // calculate MoWITT Hc equation for leeward surfaces

        // METHODOLOGY EMPLOYED:
        // encapsulate model equation in a function

        // REFERENCES:
        //   Yazdanian, M. and J.H. Klems.  1994.  Measurement of the exterior convective
        //   film coefficient for windows in low-rise buildings.
        //   ASHRAE Transactions 100(1):  1087.

        Real64 Hn = CalcMoWITTNatural(DeltaTemp);
        Real64 Hf = CalcMoWITTForcedLeeward(WindAtZ);
        return std::sqrt(pow_2(Hn) + pow_2(Hf));
    }

    Real64 CalcDOE2Forced(Real64 const SurfaceTemp, Real64 const AirTemp, Real64 const CosineTilt, Real64 const HfSmooth, int const RoughnessIndex)
    {
        // This allows costly HfSmooth to be calculated independently (avoids excessive use of std::pow() in Kiva)
        Real64 Hn = CalcASHRAETARPNatural(SurfaceTemp, AirTemp, CosineTilt);
        Real64 HcSmooth = std::sqrt(pow_2(Hn) + pow_2(HfSmooth));
        return RoughnessMultiplier(RoughnessIndex) * (HcSmooth - Hn);
    }

    Real64 CalcDOE2Windward(Real64 const SurfaceTemp, Real64 const AirTemp, Real64 const CosineTilt, Real64 const WindAtZ, int const RoughnessIndex)
    {
        // FUNCTION INFORMATION:
        //       AUTHOR         Brent Griffith
        //       DATE WRITTEN   Aug 2010
        //       MODIFIED       na
        //       RE-ENGINEERED  na

        // PURPOSE OF THIS FUNCTION:
        // calculate DOE-2 Hf equation for windward surfaces

        // METHODOLOGY EMPLOYED:
        // encapsulate model equation in a function

        // REFERENCES:
        //   Lawrence Berkeley Laboratory.  1994.  DOE2.1E-053 source code.
        //   Yazdanian, M. and J.H. Klems.  1994.  Measurement of the exterior convective
        //   film coefficient for windows in low-rise buildings.
        //   ASHRAE Transactions 100(1):  1087.
        Real64 HfSmooth = CalcMoWITTForcedWindward(WindAtZ);

        return CalcDOE2Forced(SurfaceTemp, AirTemp, CosineTilt, HfSmooth, RoughnessIndex);
    }

    Real64 CalcDOE2Leeward(Real64 const SurfaceTemp, Real64 const AirTemp, Real64 const CosineTilt, Real64 const WindAtZ, int const RoughnessIndex)
    {
        // FUNCTION INFORMATION:
        //       AUTHOR         Brent Griffith
        //       DATE WRITTEN   Aug 2010
        //       MODIFIED       na
        //       RE-ENGINEERED  na

        // PURPOSE OF THIS FUNCTION:
        // calculate DOE-2 Hf equation for leeward surfaces

        // METHODOLOGY EMPLOYED:
        // encapsulate model equation in a function

        // REFERENCES:
        //   Lawrence Berkeley Laboratory.  1994.  DOE2.1E-053 source code.
        //   Yazdanian, M. and J.H. Klems.  1994.  Measurement of the exterior convective
        //   film coefficient for windows in low-rise buildings.
        //   ASHRAE Transactions 100(1):  1087.

        Real64 HfSmooth = CalcMoWITTForcedLeeward(WindAtZ);

        return CalcDOE2Forced(SurfaceTemp, AirTemp, CosineTilt, HfSmooth, RoughnessIndex);
    }

    Real64 CalcNusseltJurges(Real64 const WindAtZ)
    {

        // FUNCTION INFORMATION:
        //       AUTHOR         Brent Griffith
        //       DATE WRITTEN   Aug 2010
        //       MODIFIED       na
        //       RE-ENGINEERED  na

        // PURPOSE OF THIS FUNCTION:
        // calculate model equation for forced convection using Nusselt Jurges correlation
        // model is attributed to Nusselt and Jurges but the equation is recast in current units
        // by Palyvos

        // METHODOLOGY EMPLOYED:
        // encapsulate the model equation in a function

        // REFERENCES:
        // 1. Nusselt, W., W. Jurges. 1922. Die Kuhlung einer ebenen Wand durch einen Luftstrom
        //     (The cooling of a plane wall by an air flow). Gesundheits Ingenieur 52, Heft, 45, Jargang.
        // 2. Palyvos, J.A., 2008. A survey of wind convection coefficient correlations for building
        //     envelope energy systems' modeling. Applied Thermal Engineering 28 (2008) 801-808. Elsevier.

        // Return value
        Real64 Hc;

        Hc = 5.8 + 3.94 * WindAtZ;

        return Hc;
    }

    Real64 CalcMcAdams(Real64 const WindAtZ)
    {

        // FUNCTION INFORMATION:
        //       AUTHOR         Brent Griffith
        //       DATE WRITTEN   Aug 2010
        //       MODIFIED       na
        //       RE-ENGINEERED  na

        // PURPOSE OF THIS FUNCTION:
        // calculate model equation for forced convection using McAdams correlation
        // model is attributed to McAdams but the equation is as recast in current units
        // by Palyvos

        // METHODOLOGY EMPLOYED:
        // encapsulate the model equation in a function

        // REFERENCES:
        // 1. McAdams, W.H., 1954. Heat Transmission, third ed., McGraw-Hill, New York.
        // 2. Palyvos, J.A., 2008. A survey of wind convection coefficient correlations for building
        //     envelope energy systems' modeling. Applied Thermal Engineering 28 (2008) 801-808. Elsevier.

        // Return value
        Real64 Hc;

        Hc = 5.8 + 3.8 * WindAtZ;

        return Hc;
    }

    Real64 CalcMitchell(Real64 const WindAtZ, Real64 const LengthScale)
    {

        // FUNCTION INFORMATION:
        //       AUTHOR         Brent Griffith
        //       DATE WRITTEN   Aug 2010
        //       MODIFIED       na
        //       RE-ENGINEERED  na

        // PURPOSE OF THIS FUNCTION:
        // calculate model equation for forced convection using Mitchell correlation
        // model is attributed to Mitchell but the equation is as recast in current units
        // by Palyvos

        // METHODOLOGY EMPLOYED:
        // encapsulate the model equation in a function

        // REFERENCES:
        // 1. Mitchell, J.W., 1976. Heat transfer from spheres and other animal forms. Biophy. J. 16 (1976) 561
        // 2. Palyvos, J.A., 2008. A survey of wind convection coefficient correlations for building
        //     envelope energy systems' modeling. Applied Thermal Engineering 28 (2008) 801-808. Elsevier.

        return 8.6 * std::pow(WindAtZ, 0.6) / std::pow(LengthScale, 0.4);
    }

    Real64 CalcMitchell(EnergyPlusData &state, Real64 const WindAtZ, Real64 const LengthScale, int const SurfNum)
    {
        if (LengthScale > 0.0) {
            return CalcMitchell(WindAtZ, LengthScale);
        } else {
            if (state.dataConvectionCoefficient->CalcMitchellErrorIDX == 0) {
                ShowSevereMessage("CalcMitchell: Convection model not evaluated (bad length scale)");
                ShowContinueError("Value for effective length scale = " + RoundSigDigits(LengthScale, 5));
                ShowContinueError("Occurs for surface named = " + Surface(SurfNum).Name);
                ShowContinueError("Convection surface heat transfer coefficient set to 9.999 [W/m2-K] and the simulation continues");
            }
            ShowRecurringSevereErrorAtEnd("CalcMitchell: Convection model not evaluated because bad length scale and set to 9.999 [W/m2-k]",
                                          state.dataConvectionCoefficient->CalcMitchellErrorIDX);
            return 9.999; // safe but noticeable
        }
    }

    Real64 CalcBlockenWindward(Real64 const WindAt10m,
                               Real64 const WindDir,    // Wind direction measured clockwise from geographhic North
                               Real64 const SurfAzimuth // or Facing, Direction the surface outward normal faces (degrees)
    )
    {

        // FUNCTION INFORMATION:
        //       AUTHOR         Brent Griffith
        //       DATE WRITTEN   Aug 2010
        //       MODIFIED       na
        //       RE-ENGINEERED  na

        // PURPOSE OF THIS FUNCTION:
        // calculate model equation for forced convection using Blocken correlation

        // METHODOLOGY EMPLOYED:
        // encapsulate model in function

        // REFERENCES:
        // Blocken, B., T. Defraeye, D. Derome, J. Carmeliet. 2009.
        //  High-Resolution CFD Simulations for Forced Convection
        //   Heat Transfer Coefficients at the Facade of a Low-Rise Building.
        //   Building and Environment 44 (2009) 2396 - 2412.

        // Return value
        Real64 Hf;

        Real64 Theta; // angle between wind and surface azimuth

        Theta = WindDir - SurfAzimuth - 90.0; // TODO double check theta
        if (Theta > 180.0) Theta -= 360.0;

        if (Theta <= 11.25) {
            Hf = 4.6 * std::pow(WindAt10m, 0.89);
        } else if ((11.25 < Theta) && (Theta <= 33.75)) {
            Hf = 5.0 * std::pow(WindAt10m, 0.8);
        } else if ((33.75 < Theta) && (Theta <= 56.25)) {
            Hf = 4.6 * std::pow(WindAt10m, 0.84);
        } else if ((56.25 < Theta) && (Theta <= 100.0)) {
            Hf = 4.5 * std::pow(WindAt10m, 0.81);
        } else {
            // should not be used for leeward... check why come here?
            Hf = 3.54 * std::pow(WindAt10m, 0.76); // emmel model for robustness?
        }
        return Hf;
    }

    Real64 CalcEmmelVertical(EnergyPlusData &state,
                             Real64 const WindAt10m,
                             Real64 const WindDir,     // Wind direction measured clockwise from geographhic North
                             Real64 const SurfAzimuth, // or Facing, Direction the surface outward normal faces (degrees)
                             int const SurfNum)
    {

        // FUNCTION INFORMATION:
        //       AUTHOR         Brent Griffith
        //       DATE WRITTEN   Aug 2010
        //       MODIFIED       na
        //       RE-ENGINEERED  na

        // PURPOSE OF THIS FUNCTION:
        // calculate model equation for forced convection using Emmel correlation
        // for vertical walls

        // METHODOLOGY EMPLOYED:
        // encapsulate model in function

        // REFERENCES:
        // Emmel, M.G., M.O. Abadie, N. Mendes. 2007. New external convective
        //   heat transfer coefficient correlations for isolated low-rise buildings.
        //    Energy and Buildings 39 (2007) 335- 342

        // Return value
        Real64 Hf;

        Real64 Theta; // angle between wind and surface azimuth

        Theta = WindDir - SurfAzimuth - 90.0; // TODO double check theta
        if (Theta > 180.0) Theta -= 360.0;

        if (Theta <= 22.5) {
            Hf = 5.15 * std::pow(WindAt10m, 0.81);
        } else if ((22.5 < Theta) && (Theta <= 67.5)) {
            Hf = 3.34 * std::pow(WindAt10m, 0.84);
        } else if ((67.5 < Theta) && (Theta <= 112.5)) {
            Hf = 4.78 * std::pow(WindAt10m, 0.71);
        } else if ((112.5 < Theta) && (Theta <= 157.5)) {
            Hf = 4.05 * std::pow(WindAt10m, 0.77);
        } else if ((157.5 < Theta) && (Theta <= 180.0)) {
            Hf = 3.54 * std::pow(WindAt10m, 0.76);

        } else {
            if (state.dataConvectionCoefficient->CalcEmmelVerticalErrorIDX == 0) {
                ShowSevereMessage("CalcEmmelVertical: Convection model wind angle calculation suspect (developer issue)");
                ShowContinueError("Value for theta angle = " + RoundSigDigits(Theta, 5));
                ShowContinueError("Occurs for surface named = " + Surface(SurfNum).Name);
                ShowContinueError("Convection model uses high theta correlation and the simulation continues");
            }
            ShowRecurringSevereErrorAtEnd("CalcEmmelVertical: Convection model wind angle calculation suspect and high theta correlation",
                                          state.dataConvectionCoefficient->CalcEmmelVerticalErrorIDX);
            Hf = 3.54 * std::pow(WindAt10m, 0.76);
        }
        return Hf;
    }

    Real64 CalcEmmelRoof(EnergyPlusData &state,
                         Real64 const WindAt10m,
                         Real64 const WindDir,                // Wind direction measured clockwise from geographhic North
                         Real64 const LongAxisOutwardAzimuth, // or Facing, Direction the surface outward normal faces (degrees)
                         int const SurfNum)
    {

        // FUNCTION INFORMATION:
        //       AUTHOR         Brent Griffith
        //       DATE WRITTEN   Aug 2010
        //       MODIFIED       na
        //       RE-ENGINEERED  na

        // PURPOSE OF THIS FUNCTION:
        // calculate model equation for forced convection using Emmel correlation
        // for horizontal roofs

        // METHODOLOGY EMPLOYED:
        // encapsulate model in function

        // REFERENCES:
        // Emmel, M.G., M.O. Abadie, N. Mendes. 2007. New external convective
        //   heat transfer coefficient correlations for isolated low-rise buildings.
        //    Energy and Buildings 39 (2007) 335- 342

        // Return value
        Real64 Hf;

        Real64 Theta; // angle between wind and surface azimuth

        Theta = WindDir - LongAxisOutwardAzimuth - 90.0; // TODO double check theta
        if (Theta > 180.0) Theta -= 360.0;

        if (Theta <= 22.5) {
            Hf = 5.15 * std::pow(WindAt10m, 0.81);
        } else if ((22.5 < Theta) && (Theta <= 67.5)) {
            Hf = 3.34 * std::pow(WindAt10m, 0.84);
        } else if ((67.5 < Theta) && (Theta <= 112.5)) {
            Hf = 4.78 * std::pow(WindAt10m, 0.71);
        } else if ((112.5 < Theta) && (Theta <= 157.5)) {
            Hf = 4.05 * std::pow(WindAt10m, 0.77);
        } else if ((157.5 < Theta) && (Theta <= 180.0)) {
            Hf = 3.54 * std::pow(WindAt10m, 0.76);

        } else {
            if (state.dataConvectionCoefficient->CalcEmmelRoofErrorIDX == 0) {
                ShowSevereMessage("CalcEmmelRoof: Convection model wind angle calculation suspect (developer issue)");
                ShowContinueError("Value for theta angle = " + RoundSigDigits(Theta, 5));
                ShowContinueError("Occurs for surface named = " + Surface(SurfNum).Name);
                ShowContinueError("Convection model uses high theta correlation and the simulation continues");
            }
            ShowRecurringSevereErrorAtEnd("CalcEmmelRoof: Convection model wind angle calculation suspect and high theta correlation",
                                          state.dataConvectionCoefficient->CalcEmmelRoofErrorIDX);

            Hf = 3.54 * std::pow(WindAt10m, 0.76);
        }
        return Hf;
    }

    Real64 CalcClearRoof(Real64 const SurfTemp,
                         Real64 const AirTemp,
                         Real64 const WindAtZ,
                         Real64 const RoofArea,
                         Real64 const RoofPerimeter,
                         int const RoughnessIndex)
    {
        // Using/Aliasing
        using DataEnvironment::OutBaroPress;
        using DataEnvironment::OutHumRat;
        using Psychrometrics::PsyRhoAirFnPbTdbW;

        // FUNCTION PARAMETER DEFINITIONS:
        Real64 const g(9.81);     // gravity constant (m/s**2)
        Real64 const v(15.89e-6); // kinematic viscosity (m**2/s) for air at 300 K
        Real64 const k(0.0263);   // thermal conductivity (W/m K) for air at 300 K
        Real64 const Pr(0.71);    // Prandtl number for air at ?

        // FUNCTION LOCAL VARIABLE DECLARATIONS:
        Real64 DeltaTemp;
        Real64 Ln;
        Real64 RaLn; // Rayleigh number
        Real64 GrLn; // Grashof number
        Real64 AirDensity;
        Real64 Rex; // Reynolds number
        Real64 x;   // distance to roof edge toward wind direction
        Real64 eta;
        Array1D<Real64> RfARR(6);
        Real64 BetaFilm;

        // find x, don't know x. avoid time consuming geometry algorithm
        x = std::sqrt(RoofArea) / 2.0; // quick simplification, geometry routines to develop

        if (RoofPerimeter > 0.0) {
            Ln = RoofArea / RoofPerimeter;
        } else {
            Ln = std::sqrt(RoofArea);
        }
        DeltaTemp = SurfTemp - AirTemp;
        BetaFilm = 1.0 / (DataGlobalConstants::KelvinConv() + SurfTemp + 0.5 * DeltaTemp);
        AirDensity = PsyRhoAirFnPbTdbW(OutBaroPress, AirTemp, OutHumRat);

        GrLn = g * pow_2(AirDensity) * pow_3(Ln) * std::abs(DeltaTemp) * BetaFilm / pow_2(v);
        RaLn = GrLn * Pr;

        Rex = WindAtZ * AirDensity * x / v;

        Real64 Rf = RoughnessMultiplier(RoughnessIndex);
        if (Rex > 0.1) { // avoid zero and crazy small denominators
            Real64 tmp = std::log(1.0 + GrLn / pow_2(Rex));
            eta = tmp / (1.0 + tmp);
        } else {
            eta = 1.0; // forced convection gone because no wind
        }

        return eta * (k / Ln) * 0.15 * std::pow(RaLn, OneThird) + (k / x) * Rf * 0.0296 * std::pow(Rex, FourFifths) * std::pow(Pr, OneThird);
    }

    Real64 CalcClearRoof(EnergyPlusData &state,
                         int const SurfNum,
                         Real64 const SurfTemp,
                         Real64 const AirTemp,
                         Real64 const WindAtZ,
                         Real64 const EP_UNUSED(WindDirect), // Wind direction measured clockwise from geographhic North
                         Real64 const RoofArea,
                         Real64 const RoofPerimeter)
    {

        Real64 x; // distance to roof edge toward wind direction

        int const RoughnessIndex = dataMaterial.Material(state.dataConstruction->Construct(Surface(SurfNum).Construction).LayerPoint(1)).Roughness;
        // find x, don't know x. avoid time consuming geometry algorithm
        x = std::sqrt(RoofArea) / 2.0; // quick simplification, geometry routines to develop

        if (x > 0.0) {
            return CalcClearRoof(SurfTemp, AirTemp, WindAtZ, RoofArea, RoofPerimeter, RoughnessIndex);
        } else {
            if (state.dataConvectionCoefficient->CalcClearRoofErrorIDX == 0) {
                ShowSevereMessage("CalcClearRoof: Convection model not evaluated (bad value for distance to roof edge)");
                ShowContinueError("Value for distance to roof edge =" + RoundSigDigits(x, 3));
                ShowContinueError("Occurs for surface named = " + Surface(SurfNum).Name);
                ShowContinueError("Convection surface heat transfer coefficient set to 9.999 [W/m2-K] and the simulation continues");
            }
            ShowRecurringSevereErrorAtEnd(
                "CalcClearRoof: Convection model not evaluated because bad value for distance to roof edge and set to 9.999 [W/m2-k]",
                state.dataConvectionCoefficient->CalcClearRoofErrorIDX);
            return 9.9999; // safe but noticeable
        }
    }

} // namespace ConvectionCoefficients

} // namespace EnergyPlus<|MERGE_RESOLUTION|>--- conflicted
+++ resolved
@@ -2756,11 +2756,7 @@
             if (!Surface(SurfNum).HeatTransSurf) continue; // Skip non-heat transfer surfaces
 
             if (Surface(SurfNum).ExtBoundCond == DataSurfaces::KivaFoundation) {
-<<<<<<< HEAD
-                SurfaceGeometry::kivaManager.surfaceConvMap[SurfNum].in = [&](double Tsurf, double Tamb, double, double, double cosTilt) -> double {
-=======
                 SurfaceGeometry::kivaManager.surfaceConvMap[SurfNum].in = [=, &state](double Tsurf, double Tamb, double, double, double cosTilt) -> double {
->>>>>>> ffdf8bdc
                     return CalcCeilingDiffuserIntConvCoeff(
                         state, ACH, Tsurf, Tamb, cosTilt, AirHumRat, Surface(SurfNum).Height, state.dataConstruction->Construct(Surface(SurfNum).Construction).TypeIsWindow);
                 };
