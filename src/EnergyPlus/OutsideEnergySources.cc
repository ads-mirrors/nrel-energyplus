--- conflicted
+++ resolved
@@ -587,19 +587,8 @@
                             heatingOrCooling,
                             _,
                             "Plant");
-<<<<<<< HEAD
-        SetupOutputVariable(
-            state, reportVarPrefix + hotOrChilled + "Rate", OutputProcessor::Unit::W, this->EnergyRate, "System", "Average", this->Name);
-
-        SetupOutputVariable(state, reportVarPrefix + "Rate", OutputProcessor::Unit::W, this->EnergyRate, "System", "Average", this->Name);
-        SetupOutputVariable(state, reportVarPrefix + "Inlet Temperature", OutputProcessor::Unit::C, this->InletTemp, "System", "Average", this->Name);
-        SetupOutputVariable(
-            state, reportVarPrefix + "Outlet Temperature", OutputProcessor::Unit::C, this->OutletTemp, "System", "Average", this->Name);
-        SetupOutputVariable(
-            state, reportVarPrefix + "Mass Flow Rate", OutputProcessor::Unit::kg_s, this->MassFlowRate, "System", "Average", this->Name);
-=======
         SetupOutputVariable(state,
-                            reportVarPrefix + hotOrChilled + "Water Rate",
+                            reportVarPrefix + hotOrChilled + "Rate",
                             OutputProcessor::Unit::W,
                             this->EnergyRate,
                             OutputProcessor::SOVTimeStepType::System,
@@ -634,7 +623,6 @@
                             OutputProcessor::SOVTimeStepType::System,
                             OutputProcessor::SOVStoreType::Average,
                             this->Name);
->>>>>>> a6fa2f35
     }
 }
 
