// EnergyPlus, Copyright (c) 1996-2023, The Board of Trustees of the University of Illinois,
// The Regents of the University of California, through Lawrence Berkeley National Laboratory
// (subject to receipt of any required approvals from the U.S. Dept. of Energy), Oak Ridge
// National Laboratory, managed by UT-Battelle, Alliance for Sustainable Energy, LLC, and other
// contributors. All rights reserved.
//
// NOTICE: This Software was developed under funding from the U.S. Department of Energy and the
// U.S. Government consequently retains certain rights. As such, the U.S. Government has been
// granted for itself and others acting on its behalf a paid-up, nonexclusive, irrevocable,
// worldwide license in the Software to reproduce, distribute copies to the public, prepare
// derivative works, and perform publicly and display publicly, and to permit others to do so.
//
// Redistribution and use in source and binary forms, with or without modification, are permitted
// provided that the following conditions are met:
//
// (1) Redistributions of source code must retain the above copyright notice, this list of
//     conditions and the following disclaimer.
//
// (2) Redistributions in binary form must reproduce the above copyright notice, this list of
//     conditions and the following disclaimer in the documentation and/or other materials
//     provided with the distribution.
//
// (3) Neither the name of the University of California, Lawrence Berkeley National Laboratory,
//     the University of Illinois, U.S. Dept. of Energy nor the names of its contributors may be
//     used to endorse or promote products derived from this software without specific prior
//     written permission.
//
// (4) Use of EnergyPlus(TM) Name. If Licensee (i) distributes the software in stand-alone form
//     without changes from the version obtained under this License, or (ii) Licensee makes a
//     reference solely to the software portion of its product, Licensee must refer to the
//     software as "EnergyPlus version X" software, where "X" is the version number Licensee
//     obtained under this License and may not use a different name for the software. Except as
//     specifically required in this Section (4), Licensee shall not use in a company name, a
//     product name, in advertising, publicity, or other promotional activities any name, trade
//     name, trademark, logo, or other designation of "EnergyPlus", "E+", "e+" or confusingly
//     similar designation, without the U.S. Department of Energy's prior written consent.
//
// THIS SOFTWARE IS PROVIDED BY THE COPYRIGHT HOLDERS AND CONTRIBUTORS "AS IS" AND ANY EXPRESS OR
// IMPLIED WARRANTIES, INCLUDING, BUT NOT LIMITED TO, THE IMPLIED WARRANTIES OF MERCHANTABILITY
// AND FITNESS FOR A PARTICULAR PURPOSE ARE DISCLAIMED. IN NO EVENT SHALL THE COPYRIGHT OWNER OR
// CONTRIBUTORS BE LIABLE FOR ANY DIRECT, INDIRECT, INCIDENTAL, SPECIAL, EXEMPLARY, OR
// CONSEQUENTIAL DAMAGES (INCLUDING, BUT NOT LIMITED TO, PROCUREMENT OF SUBSTITUTE GOODS OR
// SERVICES; LOSS OF USE, DATA, OR PROFITS; OR BUSINESS INTERRUPTION) HOWEVER CAUSED AND ON ANY
// THEORY OF LIABILITY, WHETHER IN CONTRACT, STRICT LIABILITY, OR TORT (INCLUDING NEGLIGENCE OR
// OTHERWISE) ARISING IN ANY WAY OUT OF THE USE OF THIS SOFTWARE, EVEN IF ADVISED OF THE
// POSSIBILITY OF SUCH DAMAGE.

// ObjexxFCL Headers
#include <ObjexxFCL/Array.functions.hh>
#include <ObjexxFCL/Fmath.hh>

// EnergyPlus Headers
#include <EnergyPlus/Autosizing/Base.hh>
#include <EnergyPlus/BranchNodeConnections.hh>
#include <EnergyPlus/Data/EnergyPlusData.hh>
#include <EnergyPlus/DataContaminantBalance.hh>
#include <EnergyPlus/DataDefineEquip.hh>
#include <EnergyPlus/DataEnvironment.hh>
#include <EnergyPlus/DataHVACGlobals.hh>
#include <EnergyPlus/DataHeatBalance.hh>
#include <EnergyPlus/DataLoopNode.hh>
#include <EnergyPlus/DataSizing.hh>
#include <EnergyPlus/DataZoneEquipment.hh>
#include <EnergyPlus/General.hh>
#include <EnergyPlus/GeneralRoutines.hh>
#include <EnergyPlus/GlobalNames.hh>
#include <EnergyPlus/InputProcessing/InputProcessor.hh>
#include <EnergyPlus/NodeInputManager.hh>
#include <EnergyPlus/Psychrometrics.hh>
#include <EnergyPlus/ScheduleManager.hh>
#include <EnergyPlus/UnitarySystem.hh>
#include <EnergyPlus/UtilityRoutines.hh>
#include <EnergyPlus/ZoneEquipmentManager.hh>
#include <EnergyPlus/ZoneTempPredictorCorrector.hh>

namespace EnergyPlus::DataZoneEquipment {

// MODULE INFORMATION
//             AUTHOR:  Russ Taylor
//       DATE WRITTEN:  June 1998

// PURPOSE OF THIS MODULE:
// This module contains variable declarations for zone equipment configuration data

Array1D_string const cValidSysAvailManagerCompTypes(NumValidSysAvailZoneComponents,
                                                    {"ZoneHVAC:FourPipeFanCoil",
                                                     "ZoneHVAC:PackagedTerminalHeatPump",
                                                     "ZoneHVAC:PackagedTerminalAirConditioner",
                                                     "ZoneHVAC:WaterToAirHeatPump",
                                                     "ZoneHVAC:WindowAirConditioner",
                                                     "ZoneHVAC:UnitHeater",
                                                     "ZoneHVAC:UnitVentilator",
                                                     "ZoneHVAC:EnergyRecoveryVentilator",
                                                     "ZoneHVAC:VentilatedSlab",
                                                     "ZoneHVAC:OutdoorAirUnit",
                                                     "ZoneHVAC:TerminalUnit:VariableRefrigerantFlow",
                                                     "ZoneHVAC:IdealLoadsAirSystem",
                                                     "ZoneHVAC:EvaporativeCoolerUnit",
                                                     "ZoneHVAC:HybridUnitaryHVAC"});

constexpr std::array<std::string_view, static_cast<int>(ZoneEquipType::Num)> zoneEquipTypeNamesUC = {
    "DUMMY", // DUMMY,

    "ZONEHVAC:FOURPIPEFANCOIL",                      // FanCoilFourPipe
    "ZONEHVAC:PACKAGEDTERMINALHEATPUMP",             //   PackagedTerminalHeatPump
    "ZONEHVAC:PACKAGEDTERMINALAIRCONDITIONER",       //  PackagedTerminalAirConditioner
    "ZONEHVAC:WATERTOAIRHEATPUMP",                   //   PackagedTerminalHeatPumpWaterToAir
    "ZONEHVAC:WINDOWAIRCONDITIONER",                 //  WindowAirConditioner
    "ZONEHVAC:UNITHEATER",                           //  UnitHeater
    "ZONEHVAC:UNITVENTILATOR",                       //  UnitVentilator
    "ZONEHVAC:ENERGYRECOVERYVENTILATOR",             // EnergyRecoveryVentilator
    "ZONEHVAC:VENTILATEDSLAB",                       // VentilatedSlab
    "ZONEHVAC:OUTDOORAIRUNIT",                       // OutdoorAirUnit
    "ZONEHVAC:TERMINALUNIT:VARIABLEREFRIGERANTFLOW", //  VariableRefrigerantFlowTerminal
    "ZONEHVAC:IDEALLOADSAIRSYSTEM",                  // IdealLoadsAirSystem
    "ZONEHVAC:EVAPORATIVECOOLERUNIT",                // EvaporativeCooler
    "ZONEHVAC:HYBRIDUNITARYHVAC",                    // HybridEvaporativeCooler,

    // last zone equipment type to use zone availability manager. The above list must not change or
    // NumValidSysAvailZoneComponents must also change.

    "ZONEHVAC:AIRDISTRIBUTIONUNIT",                            // AirDistributionUnit
    "ZONEHVAC:BASEBOARD:CONVECTIVE:WATER",                     // BaseboardWaterConvective
    "ZONEHVAC:BASEBOARD:CONVECTIVE:ELECTRIC",                  // BaseboardElectricConvective
    "ZONEHVAC:BASEBOARD:RADIANTCONVECTIVE:STEAM",              // BaseboardSteam
    "ZONEHVAC:BASEBOARD:RADIANTCONVECTIVE:WATER",              // BaseboardWater
    "ZONEHVAC:BASEBOARD:RADIANTCONVECTIVE:ELECTRIC",           // BaseboardElectric
    "ZONEHVAC:HIGHTEMPERATURERADIANT",                         // HighTempRadiant
    "ZONEHVAC:LOWTEMPERATURERADIANT:VARIABLEFLOW",             //  LowTempRadiant
    "FAN:ZONEEXHAUST",                                         // ExhaustFan
    "HEATEXCHANGER:AIRTOAIR:FLATPLATE",                        // HeatExchanger
    "WATERHEATER:HEATPUMP:PUMPEDCONDENSER",                    //  HeatPumpWaterHeater
    "ZONEHVAC:DEHUMIDIFIER:DX",                                //  DXDehumidifier
    "ZONEHVAC:REFRIGERATIONCHILLERSET",                        // RefrigerationAirChillerSet
    "ZONEHVAC:FORCEDAIR:USERDEFINED",                          // UserDefinedVACForcedAir
    "ZONEHVAC:COOLINGPANEL:RADIANTCONVECTIVE:WATER",           // CoolingPanel
    "AIRLOOPHVAC:UNITARYSYSTEM",                               // UnitarySystem
    "AIRTERMINAL:DUALDUCT:CONSTANTVOLUME",                     // AirTerminalDualDuctConstantVolume
    "AIRTERMINAL:DUALDUCT:VAV",                                // AirTerminalDualDuctVAV
    "AIRTERMINAL:SINGLEDUCT:CONSTANTVOLUME:REHEAT",            // AirTerminalSingleDuctConstantVolumeReheat
    "AIRTERMINAL:SINGLEDUCT:CONSTANTVOLUME:NOREHEAT",          // AirTerminalSingleDuctConstantVolumeNoReheat
    "AIRTERMINAL:SINGLEDUCT:VAV:REHEAT",                       // AirTerminalSingleDuctVAVReheat
    "AIRTERMINAL:SINGLEDUCT:VAV:NOREHEAT",                     // AirTerminalSingleDuctVAVNoReheat
    "AIRTERMINAL:SINGLEDUCT:SERIESPIU:REHEAT",                 // AirTerminalSingleDuctSeriesPIUReheat
    "AIRTERMINAL:SINGLEDUCT:PARALLELPIU:REHEAT",               // AirTerminalSingleDuctParallelPIUReheat
    "AIRTERMINAL:SINGLEDUCT:CONSTANTVOLUME:FOURPIPEINDUCTION", // AirTerminalSingleDuctCAVFourPipeInduction
    "AIRTERMINAL:SINGLEDUCT:VAV:REHEAT:VARIABLESPEEDFAN",      // AirTerminalSingleDuctVAVReheatVariableSpeedFan
    "AIRTERMINAL:SINGLEDUCT:VAV:HEATANDCOOL:REHEAT",           // AirTerminalSingleDuctVAVHeatAndCoolReheat
    "AIRTERMINAL:SINGLEDUCT:VAV:HEATANDCOOL:NOREHEAT",         // AirTerminalSingleDuctVAVHeatAndCoolNoReheat
    "AIRTERMINAL:SINGLEDUCT:CONSTANTVOLUME:COOLEDBEAM",        // AirTerminalSingleDuctConstantVolumeCooledBeam
    "AIRTERMINAL:DUALDUCT:VAV:OUTDOORAIR",                     // AirTerminalDualDuctVAVOutdoorAir
    "AIRLOOPHVACRETURNAIR"                                     // AirLoopHVACReturnAir
};

static constexpr std::array<std::string_view, static_cast<int>(LoadDist::Num)> LoadDistNamesUC = {
    "SEQUENTIALLOAD", "UNIFORMLOAD", "UNIFORMPLR", "SEQUENTIALUNIFORMPLR"};

static constexpr std::array<std::string_view, static_cast<int>(ZoneEquipTstatControl::Num)> zoneEquipTstatControlNamesUC = {
    "SINGLESPACE", "MAXIMUM", "IDEAL"};

static constexpr std::array<std::string_view, static_cast<int>(SpaceEquipSizingBasis::Num)> spaceEquipSizingBasisNamesUC = {
    "DESIGNCOOLINGLOAD", "DESIGNHEATINGLOAD", "FLOORAREA", "VOLUME", "PERIMETERLENGTH"};

void GetZoneEquipmentData(EnergyPlusData &state)
{

    // SUBROUTINE INFORMATION:
    //       AUTHOR         Russ Taylor
    //       DATE WRITTEN   June 1997
    //       MODIFIED       Aug 2003, FCW: set ZoneEquipConfig number for each zone

    // PURPOSE OF THIS SUBROUTINE:
    // Get all the system related equipment which may be attached to
    // a zone

    // Using/Aliasing
    using NodeInputManager::CheckUniqueNodeNames;
    using NodeInputManager::CheckUniqueNodeNumbers;
    using NodeInputManager::EndUniqueNodeCheck;
    using NodeInputManager::GetNodeNums;
    using NodeInputManager::GetOnlySingleNode;
    using NodeInputManager::InitUniqueNodeCheck;
    using namespace DataHVACGlobals;
    using namespace DataLoopNode;
    using namespace ScheduleManager;

    // SUBROUTINE PARAMETER DEFINITIONS:
    static constexpr std::string_view RoutineName("GetZoneEquipmentData: "); // include trailing blank space

    // SUBROUTINE LOCAL VARIABLE DECLARATIONS:
    int NumAlphas;
    int NumNums;
    int IOStat;
    Array1D_string AlphArray;
    Array1D<Real64> NumArray;
    int MaxAlphas;
    int MaxNums;
    int NumParams;
    Array1D_int NodeNums;
    bool IsNotOK;                    // Flag to verify nam
    std::string CurrentModuleObject; // Object type for getting and error messages
    Array1D_string cAlphaFields;     // Alpha field names
    Array1D_string cNumericFields;   // Numeric field names
    Array1D_bool lAlphaBlanks;       // Logical array, alpha field input BLANK = .TRUE.
    Array1D_bool lNumericBlanks;     // Logical array, numeric field input BLANK = .TRUE.

    struct EquipListAudit
    {
        // Members
        std::string ObjectType;
        std::string ObjectName;
        int OnListNum;

        // Default Constructor
        EquipListAudit() : OnListNum(0)
        {
        }
    };
    // Object Data
    Array1D<EquipListAudit> ZoneEquipListAcct;

    // Look in the input file for zones with air loop and zone equipment attached

    int numControlledZones = state.dataInputProcessing->inputProcessor->getNumObjectsFound(state, "ZoneHVAC:EquipmentConnections");
    int numControlledSpaces = state.dataInputProcessing->inputProcessor->getNumObjectsFound(state, "SpaceHVAC:EquipmentConnections");
    state.dataZoneEquip->NumOfZoneEquipLists = state.dataInputProcessing->inputProcessor->getNumObjectsFound(
        state, "ZoneHVAC:EquipmentList"); // Look for lists of equipment data - there should
    // be as many of these as there are controlled zones
    state.dataInputProcessing->inputProcessor->getObjectDefMaxArgs(state, "NodeList", NumParams, NumAlphas, NumNums);
    NodeNums.dimension(NumParams, 0);
    state.dataInputProcessing->inputProcessor->getObjectDefMaxArgs(state, "ZoneHVAC:EquipmentList", NumParams, NumAlphas, NumNums);
    MaxAlphas = NumAlphas;
    MaxNums = NumNums;
    state.dataInputProcessing->inputProcessor->getObjectDefMaxArgs(state, "ZoneHVAC:EquipmentConnections", NumParams, NumAlphas, NumNums);
    MaxAlphas = max(MaxAlphas, NumAlphas);
    MaxNums = max(MaxNums, NumNums);
    state.dataInputProcessing->inputProcessor->getObjectDefMaxArgs(state, "SpaceHVAC:EquipmentConnections", NumParams, NumAlphas, NumNums);
    MaxAlphas = max(MaxAlphas, NumAlphas);
    MaxNums = max(MaxNums, NumNums);
    state.dataInputProcessing->inputProcessor->getObjectDefMaxArgs(state, "AirLoopHVAC:SupplyPath", NumParams, NumAlphas, NumNums);
    MaxAlphas = max(MaxAlphas, NumAlphas);
    MaxNums = max(MaxNums, NumNums);
    state.dataInputProcessing->inputProcessor->getObjectDefMaxArgs(state, "AirLoopHVAC:ReturnPath", NumParams, NumAlphas, NumNums);
    MaxAlphas = max(MaxAlphas, NumAlphas);
    MaxNums = max(MaxNums, NumNums);
    AlphArray.allocate(MaxAlphas);
    NumArray.dimension(MaxNums, 0.0);
    cAlphaFields.allocate(MaxAlphas);
    cNumericFields.allocate(MaxNums);
    lAlphaBlanks.dimension(MaxAlphas, true);
    lNumericBlanks.dimension(MaxNums, true);

    if (!allocated(state.dataZoneEquip->SupplyAirPath)) {
        // Look for and read in the air supply path
        // component (splitters) information for each zone
        state.dataZoneEquip->NumSupplyAirPaths = state.dataInputProcessing->inputProcessor->getNumObjectsFound(state, "AirLoopHVAC:SupplyPath");
        state.dataZoneEquip->SupplyAirPath.allocate(state.dataZoneEquip->NumSupplyAirPaths);
    }

    if (!allocated(state.dataZoneEquip->ReturnAirPath)) {
        // Look for and read in the air return path
        // component (mixers & plenums) information for each zone
        state.dataZoneEquip->NumReturnAirPaths = state.dataInputProcessing->inputProcessor->getNumObjectsFound(state, "AirLoopHVAC:ReturnPath");
        state.dataZoneEquip->ReturnAirPath.allocate(state.dataZoneEquip->NumReturnAirPaths);
    }

    state.dataZoneEquip->ZoneEquipConfig.allocate(state.dataGlobal->NumOfZones); // Allocate the array containing the configuration
    if (state.dataHeatBal->doSpaceHeatBalanceSizing || state.dataHeatBal->doSpaceHeatBalanceSimulation) {
        state.dataZoneEquip->spaceEquipConfig.allocate(state.dataGlobal->numSpaces); // Allocate the array containing the configuration
    }
    // data for each zone to the number of controlled zones
    // found in the input file.  This may or may not
    // be the same as the number of zones in the building
    state.dataZoneEquip->ZoneEquipList.allocate(state.dataGlobal->NumOfZones);
    state.dataZoneEquip->ZoneEquipAvail.dimension(state.dataGlobal->NumOfZones, NoAction);
    state.dataZoneEquip->UniqueZoneEquipListNames.reserve(state.dataGlobal->NumOfZones);

    if (state.dataZoneEquip->NumOfZoneEquipLists != numControlledZones) {
        ShowSevereError(state,
                        format("{}Number of Zone Equipment lists [{}] not equal Number of Controlled Zones [{}]",
                               RoutineName,
                               state.dataZoneEquip->NumOfZoneEquipLists,
                               numControlledZones));
        ShowContinueError(state, "..Each Controlled Zone [ZoneHVAC:EquipmentConnections] must have a corresponding (unique) ZoneHVAC:EquipmentList");
        ShowFatalError(state, "GetZoneEquipment: Incorrect number of zone equipment lists");
    }

    if (numControlledZones > state.dataGlobal->NumOfZones) {
        ShowSevereError(state,
                        format("{}Number of Controlled Zone objects [{}] greater than Number of Zones [{}]",
                               RoutineName,
                               numControlledZones,
                               state.dataGlobal->NumOfZones));
        ShowFatalError(state, format("{}Too many ZoneHVAC:EquipmentConnections objects.", RoutineName));
    }

    InitUniqueNodeCheck(state, "ZoneHVAC:EquipmentConnections");

    int overallEquipCount = 0;
    int locTermUnitSizingCounter = 0; // will increment for every zone inlet node

    // auto &Zone(state.dataHeatBal->Zone);

    for (int controlledZoneLoop = 1; controlledZoneLoop <= numControlledZones; ++controlledZoneLoop) {
        CurrentModuleObject = "ZoneHVAC:EquipmentConnections";
        state.dataInputProcessing->inputProcessor->getObjectItem(state,
                                                                 CurrentModuleObject,
                                                                 controlledZoneLoop,
                                                                 AlphArray,
                                                                 NumAlphas,
                                                                 NumArray,
                                                                 NumNums,
                                                                 IOStat,
                                                                 lNumericBlanks,
                                                                 lAlphaBlanks,
                                                                 cAlphaFields,
                                                                 cNumericFields); // Get Equipment | data for one zone

        int zoneOrSpaceNum = Util::FindItemInList(AlphArray(1), state.dataHeatBal->Zone);
        std::string_view zsString = "Zone";

        if (zoneOrSpaceNum == 0) {
            ShowSevereError(state, format("{}{}: {}=\"{}\"", RoutineName, CurrentModuleObject, cAlphaFields(1), AlphArray(1)));
            ShowContinueError(state,
                              format("..Requested Controlled {} not among {}s, remaining items for this object not processed.", zsString, zsString));
            state.dataZoneEquip->GetZoneEquipmentDataErrorsFound = true;
            continue;
        }
        bool isControlledAlready = state.dataHeatBal->Zone(zoneOrSpaceNum).IsControlled;
        if (isControlledAlready) {
            ShowSevereError(state, format("{}{}: {}=\"{}\"", RoutineName, CurrentModuleObject, cAlphaFields(1), AlphArray(1)));
            ShowContinueError(state,
                              format("..Duplicate Controlled {} entered, only one {} per {} is allowed.", zsString, CurrentModuleObject, zsString));
            state.dataZoneEquip->GetZoneEquipmentDataErrorsFound = true;
            continue;
        }
        state.dataHeatBal->Zone(zoneOrSpaceNum).IsControlled = true;
        bool isSpace = false;
        processZoneEquipmentInput(state,
                                  CurrentModuleObject,
                                  zoneOrSpaceNum,
                                  isSpace,
                                  locTermUnitSizingCounter,
                                  overallEquipCount,
                                  state.dataZoneEquip->ZoneEquipConfig(zoneOrSpaceNum),
                                  AlphArray,
                                  cAlphaFields,
                                  lAlphaBlanks,
                                  NodeNums);
        state.dataHeatBal->Zone(zoneOrSpaceNum).SystemZoneNodeNumber = state.dataZoneEquip->ZoneEquipConfig(zoneOrSpaceNum).ZoneNode;
    } // end loop over controlled zones
    for (int controlledSpaceLoop = 1; controlledSpaceLoop <= numControlledSpaces; ++controlledSpaceLoop) {
        CurrentModuleObject = "SpaceHVAC:EquipmentConnections";
        state.dataInputProcessing->inputProcessor->getObjectItem(state,
                                                                 CurrentModuleObject,
                                                                 controlledSpaceLoop,
                                                                 AlphArray,
                                                                 NumAlphas,
                                                                 NumArray,
                                                                 NumNums,
                                                                 IOStat,
                                                                 lNumericBlanks,
                                                                 lAlphaBlanks,
                                                                 cAlphaFields,
                                                                 cNumericFields); // Get Equipment | data for one zone

        int zoneOrSpaceNum = Util::FindItemInList(AlphArray(1), state.dataHeatBal->space);
        std::string_view zsString = "Space";

        if (zoneOrSpaceNum == 0) {
            ShowSevereError(state, format("{}{}: {}=\"{}\"", RoutineName, CurrentModuleObject, cAlphaFields(1), AlphArray(1)));
            ShowContinueError(state,
                              format("..Requested Controlled {} not among {}s, remaining items for this object not processed.", zsString, zsString));
            state.dataZoneEquip->GetZoneEquipmentDataErrorsFound = true;
            continue;
        }
        bool isControlledAlready = state.dataHeatBal->space(zoneOrSpaceNum).IsControlled;
        if (isControlledAlready) {
            ShowSevereError(state, format("{}{}: {}=\"{}\"", RoutineName, CurrentModuleObject, cAlphaFields(1), AlphArray(1)));
            ShowContinueError(state,
                              format("..Duplicate Controlled {} entered, only one {} per {} is allowed.", zsString, CurrentModuleObject, zsString));
            state.dataZoneEquip->GetZoneEquipmentDataErrorsFound = true;
            continue;
        }
        state.dataHeatBal->space(zoneOrSpaceNum).IsControlled = true;
        bool isSpace = true;
        processZoneEquipmentInput(state,
                                  CurrentModuleObject,
                                  zoneOrSpaceNum,
                                  isSpace,
                                  locTermUnitSizingCounter,
                                  overallEquipCount,
                                  state.dataZoneEquip->spaceEquipConfig(zoneOrSpaceNum),
                                  AlphArray,
                                  cAlphaFields,
                                  lAlphaBlanks,
                                  NodeNums);
        state.dataHeatBal->space(zoneOrSpaceNum).SystemZoneNodeNumber = state.dataZoneEquip->spaceEquipConfig(zoneOrSpaceNum).ZoneNode;
    } // end loop over controlled spaces

    if (state.dataHeatBal->doSpaceHeatBalanceSizing || state.dataHeatBal->doSpaceHeatBalanceSimulation) {
        // Auto-assign the system node name for spaces in controlled zones that do not have a SpaceHVAC:EquipmentConnections input
        for (auto &thisZone : state.dataHeatBal->Zone) {
            if (!thisZone.IsControlled) continue;
            int spaceCount = 0;
            for (int spaceNum : thisZone.spaceIndexes) {
                ++spaceCount;
                if (state.dataHeatBal->space(spaceNum).SystemZoneNodeNumber == 0) {
                    std::string spaceNodeName = format("{}-Space {}", state.dataLoopNodes->NodeID(thisZone.SystemZoneNodeNumber), spaceCount);
                    int spaceNodeNum = GetOnlySingleNode(state,
                                                         spaceNodeName,
                                                         state.dataZoneEquip->GetZoneEquipmentDataErrorsFound,
                                                         DataLoopNode::ConnectionObjectType::ZoneHVACEquipmentConnections,
                                                         AlphArray(1),
                                                         DataLoopNode::NodeFluidType::Air,
                                                         DataLoopNode::ConnectionType::ZoneNode,
                                                         NodeInputManager::CompFluidStream::Primary,
                                                         DataLoopNode::ObjectIsNotParent);
                    state.dataHeatBal->space(spaceNum).SystemZoneNodeNumber = spaceNodeNum;
                }
            }
        }
    }
    // Allocate TermUnitSizing array and set zone number
    if (locTermUnitSizingCounter > 0) {
        state.dataSize->NumAirTerminalUnits = locTermUnitSizingCounter;
        state.dataSize->TermUnitSizing.allocate(state.dataSize->NumAirTerminalUnits);
        for (int loopZoneNum = 1; loopZoneNum <= state.dataGlobal->NumOfZones; ++loopZoneNum) {
            {
                auto &thisZoneEqConfig = state.dataZoneEquip->ZoneEquipConfig(loopZoneNum);
                for (int loopNodeNum = 1; loopNodeNum <= thisZoneEqConfig.NumInletNodes; ++loopNodeNum) {
                    state.dataSize->TermUnitSizing(thisZoneEqConfig.AirDistUnitCool(loopNodeNum).TermUnitSizingIndex).CtrlZoneNum = loopZoneNum;
                }
            }
        }
    }
    if (state.dataZoneEquip->GetZoneEquipmentDataErrorsFound) {
        ShowWarningError(state, format("{}{}, duplicate items NOT CHECKED due to previous errors.", RoutineName, CurrentModuleObject));
        overallEquipCount = 0;
    }
    if (overallEquipCount > 0) {
        ZoneEquipListAcct.allocate(overallEquipCount);
        overallEquipCount = 0;
        for (int Loop1 = 1; Loop1 <= numControlledZones; ++Loop1) {
            for (int Loop2 = 1; Loop2 <= state.dataZoneEquip->ZoneEquipList(Loop1).NumOfEquipTypes; ++Loop2) {
                ++overallEquipCount;
                ZoneEquipListAcct(overallEquipCount).ObjectType = state.dataZoneEquip->ZoneEquipList(Loop1).EquipType(Loop2);
                ZoneEquipListAcct(overallEquipCount).ObjectName = state.dataZoneEquip->ZoneEquipList(Loop1).EquipName(Loop2);
                ZoneEquipListAcct(overallEquipCount).OnListNum = Loop1;
            }
        }
        // Now check for uniqueness
        for (int Loop1 = 1; Loop1 <= overallEquipCount; ++Loop1) {
            for (int Loop2 = Loop1 + 1; Loop2 <= overallEquipCount; ++Loop2) {
                if (ZoneEquipListAcct(Loop1).ObjectType != ZoneEquipListAcct(Loop2).ObjectType ||
                    ZoneEquipListAcct(Loop1).ObjectName != ZoneEquipListAcct(Loop2).ObjectName)
                    continue;
                // Duplicated -- not allowed
                ShowSevereError(state, format("{}{}, duplicate items in ZoneHVAC:EquipmentList.", RoutineName, CurrentModuleObject));
                ShowContinueError(state,
                                  format("Equipment: Type={}, Name={}", ZoneEquipListAcct(Loop1).ObjectType, ZoneEquipListAcct(Loop1).ObjectName));
                ShowContinueError(state,
                                  format("Found on List=\"{}\".", state.dataZoneEquip->ZoneEquipList(ZoneEquipListAcct(Loop1).OnListNum).Name));
                ShowContinueError(
                    state,
                    format("Equipment Duplicated on List=\"{}\".", state.dataZoneEquip->ZoneEquipList(ZoneEquipListAcct(Loop2).OnListNum).Name));
                state.dataZoneEquip->GetZoneEquipmentDataErrorsFound = true;
            }
        }
        ZoneEquipListAcct.deallocate();
    }

    // map ZoneEquipConfig%EquipListIndex to ZoneEquipList%Name

    for (int ControlledZoneLoop = 1; ControlledZoneLoop <= state.dataGlobal->NumOfZones; ++ControlledZoneLoop) {
        state.dataZoneEquip->GetZoneEquipmentDataFound = Util::FindItemInList(
            state.dataZoneEquip->ZoneEquipList(ControlledZoneLoop).Name, state.dataZoneEquip->ZoneEquipConfig, &EquipConfiguration::EquipListName);
        if (state.dataZoneEquip->GetZoneEquipmentDataFound > 0)
            state.dataZoneEquip->ZoneEquipConfig(state.dataZoneEquip->GetZoneEquipmentDataFound).EquipListIndex = ControlledZoneLoop;
    } // end loop over controlled zones

    EndUniqueNodeCheck(state, "ZoneHVAC:EquipmentConnections");

    auto &ip = state.dataInputProcessing->inputProcessor;

    CurrentModuleObject = "SpaceHVAC:ZoneEquipmentSplitter";
    auto instances = ip->epJSON.find(CurrentModuleObject);
    if (instances != ip->epJSON.end()) {
        auto const &objectSchemaProps = ip->getObjectSchemaProps(state, CurrentModuleObject);
        auto &instancesValue = instances.value();
        int numZoneEqSplitters = instancesValue.size();
        state.dataZoneEquip->zoneEquipSplitter.resize(numZoneEqSplitters);
        int zeqSplitterNum = -1;
        for (auto instance = instancesValue.begin(); instance != instancesValue.end(); ++instance) {
            ++zeqSplitterNum;
            auto const &objectFields = instance.value();
            auto &thisZeqSplitter = state.dataZoneEquip->zoneEquipSplitter[zeqSplitterNum];
<<<<<<< HEAD
            thisZeqSplitter.Name = Util::makeUPPER(instance.key());
=======
            thisZeqSplitter.Name = UtilityRoutines::makeUPPER(instance.key());
            thisZeqSplitter.spaceEquipType = DataLoopNode::ConnectionObjectType::SpaceHVACZoneEquipmentSplitter;
>>>>>>> 7636e6b3
            ip->markObjectAsUsed(CurrentModuleObject, instance.key());

            std::string zoneName = ip->getAlphaFieldValue(objectFields, objectSchemaProps, "zone_name");
            int zoneNum = Util::FindItemInList(zoneName, state.dataHeatBal->Zone);
            if (zoneNum == 0) {
                ShowSevereError(state, format("{}{}=\"{}\"", RoutineName, CurrentModuleObject, thisZeqSplitter.Name));
                ShowContinueError(state, format("..Zone Name={} not found, remaining items for this object not processed.", zoneName));
                state.dataZoneEquip->GetZoneEquipmentDataErrorsFound = true;
                continue;
            }
            if (!state.dataHeatBal->Zone(zoneNum).IsControlled) {
                ShowSevereError(state, format("{}{}=\"{}\"", RoutineName, CurrentModuleObject, thisZeqSplitter.Name));
                ShowContinueError(
                    state,
                    format("..Zone Name={} is not a controlled zone. A ZoneHVAC:EquipmentConfiguration object is required for this zone.", zoneName));
                state.dataZoneEquip->GetZoneEquipmentDataErrorsFound = true;
                continue;
            }

            processZoneEquipSplitterInput(state, CurrentModuleObject, zeqSplitterNum, zoneNum, objectSchemaProps, objectFields, thisZeqSplitter);
        }
    } // end loop over zone equipment splitters

    CurrentModuleObject = "SpaceHVAC:ZoneEquipmentMixer";
    instances = ip->epJSON.find(CurrentModuleObject);
    if (instances != ip->epJSON.end()) {
        auto const &objectSchemaProps = ip->getObjectSchemaProps(state, CurrentModuleObject);
        auto &instancesValue = instances.value();
        int numZoneEqMixers = instancesValue.size();
        state.dataZoneEquip->zoneEquipMixer.resize(numZoneEqMixers);
        int zeqMixerNum = -1;
        for (auto instance = instancesValue.begin(); instance != instancesValue.end(); ++instance) {
            ++zeqMixerNum;
            auto const &objectFields = instance.value();
            auto &thisZeqMixer = state.dataZoneEquip->zoneEquipMixer[zeqMixerNum];
<<<<<<< HEAD
            thisZeqMixer.Name = Util::makeUPPER(instance.key());
=======
            thisZeqMixer.Name = UtilityRoutines::makeUPPER(instance.key());
            thisZeqMixer.spaceEquipType = DataLoopNode::ConnectionObjectType::SpaceHVACZoneEquipmentMixer;
>>>>>>> 7636e6b3
            ip->markObjectAsUsed(CurrentModuleObject, instance.key());

            std::string zoneName = ip->getAlphaFieldValue(objectFields, objectSchemaProps, "zone_name");
            int zoneNum = Util::FindItemInList(zoneName, state.dataHeatBal->Zone);
            if (zoneNum == 0) {
                ShowSevereError(state, format("{}{}=\"{}\"", RoutineName, CurrentModuleObject, thisZeqMixer.Name));
                ShowContinueError(state, format("..Zone Name={} not found, remaining items for this object not processed.", zoneName));
                state.dataZoneEquip->GetZoneEquipmentDataErrorsFound = true;
                continue;
            }
            if (!state.dataHeatBal->Zone(zoneNum).IsControlled) {
                ShowSevereError(state, format("{}{}=\"{}\"", RoutineName, CurrentModuleObject, thisZeqMixer.Name));
                ShowContinueError(
                    state,
                    format("..Zone Name={} is not a controlled zone. A ZoneHVAC:EquipmentConfiguration object is required for this zone.", zoneName));
                state.dataZoneEquip->GetZoneEquipmentDataErrorsFound = true;
                continue;
            }

            processZoneEquipMixerInput(state, CurrentModuleObject, zoneNum, objectSchemaProps, objectFields, thisZeqMixer);
        }
    } // end loop over zone equipment splitters

    CurrentModuleObject = "AirLoopHVAC:SupplyPath";
    for (int PathNum = 1; PathNum <= state.dataZoneEquip->NumSupplyAirPaths; ++PathNum) {

        state.dataInputProcessing->inputProcessor->getObjectItem(state,
                                                                 CurrentModuleObject,
                                                                 PathNum,
                                                                 AlphArray,
                                                                 NumAlphas,
                                                                 NumArray,
                                                                 NumNums,
                                                                 IOStat,
                                                                 lNumericBlanks,
                                                                 lAlphaBlanks,
                                                                 cAlphaFields,
                                                                 cNumericFields); //  data for one zone
        state.dataZoneEquip->SupplyAirPath(PathNum).Name = AlphArray(1);
        state.dataZoneEquip->SupplyAirPath(PathNum).NumOfComponents = nint((double(NumAlphas) - 2.0) / 2.0);

        state.dataZoneEquip->SupplyAirPath(PathNum).InletNodeNum = GetOnlySingleNode(state,
                                                                                     AlphArray(2),
                                                                                     state.dataZoneEquip->GetZoneEquipmentDataErrorsFound,
                                                                                     DataLoopNode::ConnectionObjectType::AirLoopHVACSupplyPath,
                                                                                     AlphArray(1),
                                                                                     DataLoopNode::NodeFluidType::Air,
                                                                                     DataLoopNode::ConnectionType::Inlet,
                                                                                     NodeInputManager::CompFluidStream::Primary,
                                                                                     ObjectIsParent);

        state.dataZoneEquip->SupplyAirPath(PathNum).ComponentType.allocate(state.dataZoneEquip->SupplyAirPath(PathNum).NumOfComponents);
        state.dataZoneEquip->SupplyAirPath(PathNum).ComponentTypeEnum.allocate(state.dataZoneEquip->SupplyAirPath(PathNum).NumOfComponents);
        state.dataZoneEquip->SupplyAirPath(PathNum).ComponentTypeEnum = DataZoneEquipment::AirLoopHVACZone::Invalid;
        state.dataZoneEquip->SupplyAirPath(PathNum).ComponentName.allocate(state.dataZoneEquip->SupplyAirPath(PathNum).NumOfComponents);
        state.dataZoneEquip->SupplyAirPath(PathNum).ComponentIndex.allocate(state.dataZoneEquip->SupplyAirPath(PathNum).NumOfComponents);
        state.dataZoneEquip->SupplyAirPath(PathNum).SplitterIndex.allocate(state.dataZoneEquip->SupplyAirPath(PathNum).NumOfComponents);
        state.dataZoneEquip->SupplyAirPath(PathNum).PlenumIndex.allocate(state.dataZoneEquip->SupplyAirPath(PathNum).NumOfComponents);

        int Counter = 3;

        for (int CompNum = 1; CompNum <= state.dataZoneEquip->SupplyAirPath(PathNum).NumOfComponents; ++CompNum) {

            if ((AlphArray(Counter) == "AIRLOOPHVAC:ZONESPLITTER") || (AlphArray(Counter) == "AIRLOOPHVAC:SUPPLYPLENUM")) {

                state.dataZoneEquip->SupplyAirPath(PathNum).ComponentType(CompNum) = AlphArray(Counter);
                state.dataZoneEquip->SupplyAirPath(PathNum).ComponentName(CompNum) = AlphArray(Counter + 1);
                ValidateComponent(state,
                                  state.dataZoneEquip->SupplyAirPath(PathNum).ComponentType(CompNum),
                                  state.dataZoneEquip->SupplyAirPath(PathNum).ComponentName(CompNum),
                                  IsNotOK,
                                  CurrentModuleObject);
                state.dataZoneEquip->SupplyAirPath(PathNum).ComponentIndex(CompNum) = 0;
                state.dataZoneEquip->SupplyAirPath(PathNum).SplitterIndex(CompNum) = 0;
                state.dataZoneEquip->SupplyAirPath(PathNum).PlenumIndex(CompNum) = 0;
                state.dataZoneEquip->SupplyAirPath(PathNum).ComponentTypeEnum(CompNum) =
                    (AirLoopHVACZone)getEnumValue(AirLoopHVACTypeNamesUC, AlphArray(Counter));
            } else {
                ShowSevereError(state, format("{}{}=\"{}\"", RoutineName, cAlphaFields(1), state.dataZoneEquip->SupplyAirPath(PathNum).Name));
                ShowContinueError(state, format("Unhandled component type =\"{}\".", AlphArray(Counter)));
                ShowContinueError(state, R"(Must be "AirLoopHVAC:ZoneSplitter" or "AirLoopHVAC:SupplyPlenum")");
                state.dataZoneEquip->GetZoneEquipmentDataErrorsFound = true;
            }

            Counter += 2;
        }

        state.dataZoneEquip->SupplyAirPath(PathNum).NumOutletNodes = 0;
        state.dataZoneEquip->SupplyAirPath(PathNum).NumNodes = 0;

    } // end loop over supply air paths

    CurrentModuleObject = "AirLoopHVAC:ReturnPath";
    for (int PathNum = 1; PathNum <= state.dataZoneEquip->NumReturnAirPaths; ++PathNum) {

        state.dataInputProcessing->inputProcessor->getObjectItem(state,
                                                                 CurrentModuleObject,
                                                                 PathNum,
                                                                 AlphArray,
                                                                 NumAlphas,
                                                                 NumArray,
                                                                 NumNums,
                                                                 IOStat,
                                                                 lNumericBlanks,
                                                                 lAlphaBlanks,
                                                                 cAlphaFields,
                                                                 cNumericFields); //  data for one zone
        state.dataZoneEquip->ReturnAirPath(PathNum).Name = AlphArray(1);
        state.dataZoneEquip->ReturnAirPath(PathNum).NumOfComponents = nint((double(NumAlphas) - 2.0) / 2.0);

        state.dataZoneEquip->ReturnAirPath(PathNum).OutletNodeNum = GetOnlySingleNode(state,
                                                                                      AlphArray(2),
                                                                                      state.dataZoneEquip->GetZoneEquipmentDataErrorsFound,
                                                                                      DataLoopNode::ConnectionObjectType::AirLoopHVACReturnPath,
                                                                                      AlphArray(1),
                                                                                      DataLoopNode::NodeFluidType::Air,
                                                                                      DataLoopNode::ConnectionType::Outlet,
                                                                                      NodeInputManager::CompFluidStream::Primary,
                                                                                      ObjectIsParent);

        state.dataZoneEquip->ReturnAirPath(PathNum).ComponentType.allocate(state.dataZoneEquip->ReturnAirPath(PathNum).NumOfComponents);
        state.dataZoneEquip->ReturnAirPath(PathNum).ComponentTypeEnum.allocate(state.dataZoneEquip->ReturnAirPath(PathNum).NumOfComponents);
        state.dataZoneEquip->ReturnAirPath(PathNum).ComponentTypeEnum = DataZoneEquipment::AirLoopHVACZone::Invalid;
        state.dataZoneEquip->ReturnAirPath(PathNum).ComponentName.allocate(state.dataZoneEquip->ReturnAirPath(PathNum).NumOfComponents);
        state.dataZoneEquip->ReturnAirPath(PathNum).ComponentIndex.allocate(state.dataZoneEquip->ReturnAirPath(PathNum).NumOfComponents);

        int Counter = 3;

        for (int CompNum = 1; CompNum <= state.dataZoneEquip->ReturnAirPath(PathNum).NumOfComponents; ++CompNum) {

            if ((AlphArray(Counter) == "AIRLOOPHVAC:ZONEMIXER") || (AlphArray(Counter) == "AIRLOOPHVAC:RETURNPLENUM")) {

                state.dataZoneEquip->ReturnAirPath(PathNum).ComponentType(CompNum) = AlphArray(Counter);
                state.dataZoneEquip->ReturnAirPath(PathNum).ComponentName(CompNum) = AlphArray(Counter + 1);
                state.dataZoneEquip->ReturnAirPath(PathNum).ComponentIndex(CompNum) = 0;
                ValidateComponent(state,
                                  state.dataZoneEquip->ReturnAirPath(PathNum).ComponentType(CompNum),
                                  state.dataZoneEquip->ReturnAirPath(PathNum).ComponentName(CompNum),
                                  IsNotOK,
                                  CurrentModuleObject);
                if (IsNotOK) {
                    ShowContinueError(state, format("In {} = {}", CurrentModuleObject, state.dataZoneEquip->ReturnAirPath(PathNum).Name));
                    state.dataZoneEquip->GetZoneEquipmentDataErrorsFound = true;
                }
                state.dataZoneEquip->ReturnAirPath(PathNum).ComponentTypeEnum(CompNum) =
                    static_cast<AirLoopHVACZone>(getEnumValue(AirLoopHVACTypeNamesUC, AlphArray(Counter)));
            } else {
                ShowSevereError(state, format("{}{}=\"{}\"", RoutineName, cAlphaFields(1), state.dataZoneEquip->ReturnAirPath(PathNum).Name));
                ShowContinueError(state, format("Unhandled component type =\"{}\".", AlphArray(Counter)));
                ShowContinueError(state, R"(Must be "AirLoopHVAC:ZoneMixer" or "AirLoopHVAC:ReturnPlenum")");
                state.dataZoneEquip->GetZoneEquipmentDataErrorsFound = true;
            }

            Counter += 2;
        }

    } // end loop over return air paths

    AlphArray.deallocate();
    NumArray.deallocate();
    cAlphaFields.deallocate();
    cNumericFields.deallocate();
    lAlphaBlanks.deallocate();
    lNumericBlanks.deallocate();

    if (state.dataZoneEquip->GetZoneEquipmentDataErrorsFound) {
        ShowFatalError(state, format("{}Errors found in getting Zone Equipment input.", RoutineName));
    }
}

void processZoneEquipmentInput(EnergyPlusData &state,
                               std::string_view zoneEqModuleObject,
                               int const zoneOrSpaceNum,
                               bool const isSpace,
                               int &locTermUnitSizingCounter,
                               int &overallEquipCount,
                               DataZoneEquipment::EquipConfiguration &thisEquipConfig,
                               Array1D_string &AlphArray,
                               Array1D_string &cAlphaFields, // Alpha field names
                               Array1D_bool &lAlphaBlanks,   // Logical array, alpha field input BLANK = .TRUE.
                               Array1D_int &NodeNums)
{
    static constexpr std::string_view RoutineName("processZoneEquipmentInput: "); // include trailing blank space
    std::string_view zsString = "Zone";
    int spaceFieldShift = 0;
    if (isSpace) {
        zsString = "Space";
        spaceFieldShift = -1;
    }

    thisEquipConfig.IsControlled = true;
    thisEquipConfig.ZoneName = AlphArray(1); // for x-referencing with the geometry data

    bool IsNotOK = false;
    GlobalNames::IntraObjUniquenessCheck(
        state, AlphArray(2), zoneEqModuleObject, cAlphaFields(2), state.dataZoneEquip->UniqueZoneEquipListNames, IsNotOK);
    if (IsNotOK) {
        ShowContinueError(state, format("..another Controlled Zone has been assigned that {}.", cAlphaFields(2)));
        state.dataZoneEquip->GetZoneEquipmentDataErrorsFound = true;
    }
    thisEquipConfig.EquipListName = AlphArray(2); // the name of the list containing all the zone eq.
    std::string const InletNodeListName = AlphArray(3 + spaceFieldShift);
    std::string const ExhaustNodeListName = AlphArray(4 + spaceFieldShift);
    thisEquipConfig.ZoneNode = GetOnlySingleNode(state,
                                                 AlphArray(5 + spaceFieldShift),
                                                 state.dataZoneEquip->GetZoneEquipmentDataErrorsFound,
                                                 DataLoopNode::ConnectionObjectType::ZoneHVACEquipmentConnections,
                                                 AlphArray(1),
                                                 DataLoopNode::NodeFluidType::Air,
                                                 DataLoopNode::ConnectionType::ZoneNode,
                                                 NodeInputManager::CompFluidStream::Primary,
                                                 DataLoopNode::ObjectIsNotParent); // all zone air state variables are
    if (thisEquipConfig.ZoneNode == 0) {
        ShowSevereError(state, format("{}{}: {}=\"{}\", invalid", RoutineName, zoneEqModuleObject, cAlphaFields(1), AlphArray(1)));
        ShowContinueError(state, format("{} must be present.", cAlphaFields(5 + spaceFieldShift)));
        state.dataZoneEquip->GetZoneEquipmentDataErrorsFound = true;
    } else {
        bool UniqueNodeError = false;
        NodeInputManager::CheckUniqueNodeNames(
            state, cAlphaFields(5 + spaceFieldShift), UniqueNodeError, AlphArray(5 + spaceFieldShift), AlphArray(1));
        if (UniqueNodeError) {
            // ShowContinueError(state, format("Occurs for {} = {}", trim( cAlphaFields( 1 ) ), trim( AlphArray( 1 ) )));
            state.dataZoneEquip->GetZoneEquipmentDataErrorsFound = true;
        }
    }

    std::string ReturnNodeListName = AlphArray(6 + spaceFieldShift);
    if (lAlphaBlanks(7)) {
        thisEquipConfig.ReturnFlowSchedPtrNum = ScheduleManager::ScheduleAlwaysOn;
    } else {
        thisEquipConfig.ReturnFlowSchedPtrNum = ScheduleManager::GetScheduleIndex(state, AlphArray(7 + spaceFieldShift));
        if (thisEquipConfig.ReturnFlowSchedPtrNum == 0) {
            ShowSevereError(state,
                            format("{}{}: invalid {} entered ={} for {}={}",
                                   RoutineName,
                                   zoneEqModuleObject,
                                   cAlphaFields(7),
                                   AlphArray(7),
                                   cAlphaFields(1),
                                   AlphArray(1)));
            state.dataZoneEquip->GetZoneEquipmentDataErrorsFound = true;
        }
    }
    std::string ReturnFlowBasisNodeListName = AlphArray(8 + spaceFieldShift);

    // Read in the equipment type, name and sequence information
    // for each equipment list

    if (!isSpace) {
        std::string CurrentModuleObject = "ZoneHVAC:EquipmentList";
        auto &ip = state.dataInputProcessing->inputProcessor;

        int ZoneEquipListNum = ip->getObjectItemNum(state, CurrentModuleObject, thisEquipConfig.EquipListName);

        if (ZoneEquipListNum <= 0) {
            ShowSevereError(state, format("{}{} not found = {}", RoutineName, CurrentModuleObject, thisEquipConfig.EquipListName));
            ShowContinueError(state, format("In ZoneHVAC:EquipmentConnections object, for Zone = {}", thisEquipConfig.ZoneName));
            state.dataZoneEquip->GetZoneEquipmentDataErrorsFound = true;
        } else {
            auto const &epListFields = ip->getJSONObjectItem(state, CurrentModuleObject, thisEquipConfig.EquipListName);

            auto const &objectSchemaProps = ip->getObjectSchemaProps(state, CurrentModuleObject);

            EquipList &thisZoneEquipList = state.dataZoneEquip->ZoneEquipList(zoneOrSpaceNum);

            thisZoneEquipList.Name = thisEquipConfig.EquipListName;

            std::string loadDistName = ip->getAlphaFieldValue(epListFields, objectSchemaProps, "load_distribution_scheme");
            thisZoneEquipList.LoadDistScheme =
                static_cast<DataZoneEquipment::LoadDist>(getEnumValue(DataZoneEquipment::LoadDistNamesUC, Util::makeUPPER(loadDistName)));
            if (thisZoneEquipList.LoadDistScheme == DataZoneEquipment::LoadDist::Invalid) {
                ShowSevereError(state, format("{}{} = \"{}, Invalid choice\".", RoutineName, CurrentModuleObject, thisZoneEquipList.Name));
                ShowContinueError(state, format("...load_distribution_scheme=\"{}\".", loadDistName));
                state.dataZoneEquip->GetZoneEquipmentDataErrorsFound = true;
            }

            auto extensibles = epListFields.find("equipment");
            if (extensibles != epListFields.end()) {
                auto &extensiblesArray = extensibles.value();
                thisZoneEquipList.NumOfEquipTypes = static_cast<int>(extensiblesArray.size());

                // Increment overall count of equipment
                overallEquipCount += thisZoneEquipList.NumOfEquipTypes;

                thisZoneEquipList.EquipTypeName.allocate(thisZoneEquipList.NumOfEquipTypes);
                thisZoneEquipList.EquipType.allocate(thisZoneEquipList.NumOfEquipTypes);
                thisZoneEquipList.compPointer.resize(thisZoneEquipList.NumOfEquipTypes + 1);
                thisZoneEquipList.EquipName.allocate(thisZoneEquipList.NumOfEquipTypes);
                thisZoneEquipList.EquipIndex.allocate(thisZoneEquipList.NumOfEquipTypes);
                thisZoneEquipList.zoneEquipSplitterIndex.allocate(thisZoneEquipList.NumOfEquipTypes);
                thisZoneEquipList.EquipData.allocate(thisZoneEquipList.NumOfEquipTypes);
                thisZoneEquipList.CoolingPriority.allocate(thisZoneEquipList.NumOfEquipTypes);
                thisZoneEquipList.HeatingPriority.allocate(thisZoneEquipList.NumOfEquipTypes);
                thisZoneEquipList.CoolingCapacity.allocate(thisZoneEquipList.NumOfEquipTypes);
                thisZoneEquipList.HeatingCapacity.allocate(thisZoneEquipList.NumOfEquipTypes);
                thisZoneEquipList.SequentialCoolingFractionSchedPtr.allocate(thisZoneEquipList.NumOfEquipTypes);
                thisZoneEquipList.SequentialHeatingFractionSchedPtr.allocate(thisZoneEquipList.NumOfEquipTypes);
                for (int eqNum = 1; eqNum <= thisZoneEquipList.NumOfEquipTypes; ++eqNum) {
                    thisZoneEquipList.EquipTypeName(eqNum) = "";
                    thisZoneEquipList.EquipType(eqNum) = DataZoneEquipment::ZoneEquipType::Invalid;
                    thisZoneEquipList.EquipName(eqNum) = "";
                    thisZoneEquipList.EquipIndex(eqNum) = 0;
                    thisZoneEquipList.zoneEquipSplitterIndex(eqNum) = -1;
                    thisZoneEquipList.compPointer[eqNum] = nullptr;
                    thisZoneEquipList.CoolingPriority(eqNum) = 0;
                    thisZoneEquipList.HeatingPriority(eqNum) = 0;
                    thisZoneEquipList.CoolingCapacity(eqNum) = 0;
                    thisZoneEquipList.HeatingCapacity(eqNum) = 0;
                    thisZoneEquipList.SequentialCoolingFractionSchedPtr(eqNum) = 0;
                    thisZoneEquipList.SequentialHeatingFractionSchedPtr(eqNum) = 0;
                }

                auto const &extensionSchemaProps = objectSchemaProps["equipment"]["items"]["properties"];

                int ZoneEquipTypeNum = 0;
                for (auto &extensibleInstance : extensiblesArray) {
                    ++ZoneEquipTypeNum;

                    thisZoneEquipList.EquipTypeName(ZoneEquipTypeNum) =
                        ip->getAlphaFieldValue(extensibleInstance, extensionSchemaProps, "zone_equipment_object_type");
                    thisZoneEquipList.EquipName(ZoneEquipTypeNum) =
                        ip->getAlphaFieldValue(extensibleInstance, extensionSchemaProps, "zone_equipment_name");

                    ValidateComponent(state,
                                      thisZoneEquipList.EquipTypeName(ZoneEquipTypeNum),
                                      thisZoneEquipList.EquipName(ZoneEquipTypeNum),
                                      IsNotOK,
                                      CurrentModuleObject);
                    if (IsNotOK) {
                        ShowContinueError(state, format("In {}={}", CurrentModuleObject, thisZoneEquipList.Name));
                        state.dataZoneEquip->GetZoneEquipmentDataErrorsFound = true;
                    }

                    // If not present, this return 0
                    thisZoneEquipList.CoolingPriority(ZoneEquipTypeNum) =
                        ip->getIntFieldValue(extensibleInstance, extensionSchemaProps, "zone_equipment_cooling_sequence");

                    if ((thisZoneEquipList.CoolingPriority(ZoneEquipTypeNum) < 0) ||
                        (thisZoneEquipList.CoolingPriority(ZoneEquipTypeNum) > thisZoneEquipList.NumOfEquipTypes)) {
                        ShowSevereError(state, format("{}{} = \"{}\".", RoutineName, CurrentModuleObject, thisZoneEquipList.Name));
                        ShowContinueError(
                            state, format("invalid zone_equipment_cooling_sequence=[{}].", thisZoneEquipList.CoolingPriority(ZoneEquipTypeNum)));
                        ShowContinueError(state, "equipment sequence must be > 0 and <= number of equipments in the list.");
                        if (thisZoneEquipList.CoolingPriority(ZoneEquipTypeNum) > 0) {
                            ShowContinueError(state, format("only {} in the list.", thisZoneEquipList.NumOfEquipTypes));
                        }
                        state.dataZoneEquip->GetZoneEquipmentDataErrorsFound = true;
                    }

                    thisZoneEquipList.HeatingPriority(ZoneEquipTypeNum) =
                        ip->getIntFieldValue(extensibleInstance, extensionSchemaProps, "zone_equipment_heating_or_no_load_sequence");
                    if ((thisZoneEquipList.HeatingPriority(ZoneEquipTypeNum) < 0) ||
                        (thisZoneEquipList.HeatingPriority(ZoneEquipTypeNum) > thisZoneEquipList.NumOfEquipTypes)) {
                        ShowSevereError(state, format("{}{} = \"{}\".", RoutineName, CurrentModuleObject, thisZoneEquipList.Name));
                        ShowContinueError(
                            state, format("invalid zone_equipment_heating_sequence=[{}].", thisZoneEquipList.HeatingPriority(ZoneEquipTypeNum)));
                        ShowContinueError(state, "equipment sequence must be > 0 and <= number of equipments in the list.");
                        if (thisZoneEquipList.HeatingPriority(ZoneEquipTypeNum) > 0) {
                            ShowContinueError(state, format("only {} in the list.", thisZoneEquipList.NumOfEquipTypes));
                        }
                        state.dataZoneEquip->GetZoneEquipmentDataErrorsFound = true;
                    }

                    std::string coolingSchName =
                        ip->getAlphaFieldValue(extensibleInstance, extensionSchemaProps, "zone_equipment_sequential_cooling_fraction_schedule_name");
                    if (coolingSchName.empty()) {
                        thisZoneEquipList.SequentialCoolingFractionSchedPtr(ZoneEquipTypeNum) = ScheduleManager::ScheduleAlwaysOn;
                    } else {
                        thisZoneEquipList.SequentialCoolingFractionSchedPtr(ZoneEquipTypeNum) =
                            ScheduleManager::GetScheduleIndex(state, coolingSchName);
                        if (thisZoneEquipList.SequentialCoolingFractionSchedPtr(ZoneEquipTypeNum) == 0) {
                            ShowSevereError(state, format("{}{} = \"{}\".", RoutineName, CurrentModuleObject, thisZoneEquipList.Name));
                            ShowContinueError(state,
                                              format("invalid zone_equipment_sequential_cooling_fraction_schedule_name=[{}].", coolingSchName));
                            ShowContinueError(state, "Schedule does not exist.");
                            state.dataZoneEquip->GetZoneEquipmentDataErrorsFound = true;
                        }
                    }

                    std::string heatingSchName =
                        ip->getAlphaFieldValue(extensibleInstance, extensionSchemaProps, "zone_equipment_sequential_heating_fraction_schedule_name");
                    if (heatingSchName.empty()) {
                        thisZoneEquipList.SequentialHeatingFractionSchedPtr(ZoneEquipTypeNum) = ScheduleManager::ScheduleAlwaysOn;
                    } else {
                        thisZoneEquipList.SequentialHeatingFractionSchedPtr(ZoneEquipTypeNum) =
                            ScheduleManager::GetScheduleIndex(state, heatingSchName);
                        if (thisZoneEquipList.SequentialHeatingFractionSchedPtr(ZoneEquipTypeNum) == 0) {
                            ShowSevereError(state, format("{}{} = \"{}\".", RoutineName, CurrentModuleObject, thisZoneEquipList.Name));
                            ShowContinueError(state,
                                              format("invalid zone_equipment_sequential_heating_fraction_schedule_name=[{}].", coolingSchName));
                            ShowContinueError(state, "Schedule does not exist.");
                            state.dataZoneEquip->GetZoneEquipmentDataErrorsFound = true;
                        }
                    }

                    // do this here for initial prototype, but later will call all the equipment in a separate function to see who is on - maybe
                    if (thisZoneEquipList.HeatingPriority(ZoneEquipTypeNum) > 0) {
                        ++thisZoneEquipList.NumAvailHeatEquip;
                    }
                    if (thisZoneEquipList.CoolingPriority(ZoneEquipTypeNum) > 0) {
                        ++thisZoneEquipList.NumAvailCoolEquip;
                    }

                    thisZoneEquipList.EquipType(ZoneEquipTypeNum) = static_cast<ZoneEquipType>(
                        getEnumValue(zoneEquipTypeNamesUC, Util::makeUPPER(thisZoneEquipList.EquipTypeName(ZoneEquipTypeNum))));

                    if (thisZoneEquipList.EquipType(ZoneEquipTypeNum) == ZoneEquipType::UnitarySystem ||
                        thisZoneEquipList.EquipType(ZoneEquipTypeNum) == ZoneEquipType::PackagedTerminalAirConditioner ||
                        thisZoneEquipList.EquipType(ZoneEquipTypeNum) == ZoneEquipType::PackagedTerminalHeatPump ||
                        thisZoneEquipList.EquipType(ZoneEquipTypeNum) == ZoneEquipType::PackagedTerminalHeatPumpWaterToAir) {
                        // loop index accesses correct pointer to equipment on this equipment list
                        // EquipIndex is used to access specific equipment for a single class of equipment (e.g., PTAC 1, 2 and 3)
                        thisZoneEquipList.compPointer[ZoneEquipTypeNum] = UnitarySystems::UnitarySys::factory(
                            state, DataHVACGlobals::UnitarySys_AnyCoilType, thisZoneEquipList.EquipName(ZoneEquipTypeNum), true, 0);
                        thisZoneEquipList.EquipIndex(ZoneEquipTypeNum) = thisZoneEquipList.compPointer[ZoneEquipTypeNum]->getEquipIndex();
                    }

                    if (thisZoneEquipList.EquipType(ZoneEquipTypeNum) == ZoneEquipType::Invalid) {
                        if (thisZoneEquipList.EquipTypeName(ZoneEquipTypeNum) == "ZONEHVAC:LOWTEMPERATURERADIANT:CONSTANTFLOW" ||
                            thisZoneEquipList.EquipTypeName(ZoneEquipTypeNum) == "ZONEHVAC:LOWTEMPERATURERADIANT:ELECTRIC") {
                            thisZoneEquipList.EquipType(ZoneEquipTypeNum) = ZoneEquipType::LowTemperatureRadiant;
                        } else if (thisZoneEquipList.EquipTypeName(ZoneEquipTypeNum) == "WATERHEATER:HEATPUMP:WRAPPEDCONDENSER") {
                            thisZoneEquipList.EquipType(ZoneEquipTypeNum) = DataZoneEquipment::ZoneEquipType::HeatPumpWaterHeater;
                        } else {
                            ShowSevereError(state, format("{}{} = {}", RoutineName, CurrentModuleObject, thisZoneEquipList.Name));
                            ShowContinueError(state, format("..Invalid Equipment Type = {}", thisZoneEquipList.EquipType(ZoneEquipTypeNum)));
                            state.dataZoneEquip->GetZoneEquipmentDataErrorsFound = true;
                        }
                    }
                }
            } // End parsing all extensible Zone Equipment info

            // Check for multiple assignments
            for (int ZoneEquipTypeNum = 1; ZoneEquipTypeNum <= thisZoneEquipList.NumOfEquipTypes; ++ZoneEquipTypeNum) {
                if (count_eq(thisZoneEquipList.CoolingPriority, ZoneEquipTypeNum) > 1) {
                    ShowSevereError(state, format("{}{} = {}", RoutineName, CurrentModuleObject, thisZoneEquipList.Name));
                    ShowContinueError(state,
                                      format("...multiple assignments for Zone Equipment Cooling Sequence={}, must be 1-1 correspondence between "
                                             "sequence assignments and number of equipments.",
                                             ZoneEquipTypeNum));
                    state.dataZoneEquip->GetZoneEquipmentDataErrorsFound = true;
                } else if (count_eq(thisZoneEquipList.CoolingPriority, ZoneEquipTypeNum) == 0) {
                    ShowWarningError(state, format("{}{} = {}", RoutineName, CurrentModuleObject, thisZoneEquipList.Name));
                    ShowContinueError(state,
                                      format("...zero assigned to Zone Equipment Cooling Sequence={}, apparent gap in sequence assignments in "
                                             "this equipment list.",
                                             ZoneEquipTypeNum));
                }
                if (count_eq(thisZoneEquipList.HeatingPriority, ZoneEquipTypeNum) > 1) {
                    ShowSevereError(state, format("{}{} = {}", RoutineName, CurrentModuleObject, thisZoneEquipList.Name));
                    ShowContinueError(state,
                                      format("...multiple assignments for Zone Equipment Heating or No-Load Sequence={}, must be 1-1 "
                                             "correspondence between sequence assignments and number of equipments.",
                                             ZoneEquipTypeNum));
                    state.dataZoneEquip->GetZoneEquipmentDataErrorsFound = true;
                } else if (count_eq(thisZoneEquipList.HeatingPriority, ZoneEquipTypeNum) == 0) {
                    ShowWarningError(state, format("{}{} = {}", RoutineName, CurrentModuleObject, thisZoneEquipList.Name));
                    ShowContinueError(state,
                                      format("...zero assigned to Zone Equipment Heating or No-Load Sequence={}, apparent gap in sequence "
                                             "assignments in this equipment list.",
                                             ZoneEquipTypeNum));
                }
            }
        } // End ZoneHVAC:EquipmentList
    }
    bool NodeListError = false;
    int NumNodes = 0;
    GetNodeNums(state,
                InletNodeListName,
                NumNodes,
                NodeNums,
                NodeListError,
                DataLoopNode::NodeFluidType::Air,
                (isSpace ? DataLoopNode::ConnectionObjectType::SpaceHVACEquipmentConnections
                         : DataLoopNode::ConnectionObjectType::ZoneHVACEquipmentConnections),
                thisEquipConfig.ZoneName,
                DataLoopNode::ConnectionType::ZoneInlet,
                NodeInputManager::CompFluidStream::Primary,
                DataLoopNode::ObjectIsNotParent);

    if (!NodeListError) {
        thisEquipConfig.NumInletNodes = NumNodes;

        thisEquipConfig.InletNode.allocate(NumNodes);
        thisEquipConfig.InletNodeAirLoopNum.allocate(NumNodes);
        thisEquipConfig.InletNodeADUNum.allocate(NumNodes);
        thisEquipConfig.AirDistUnitCool.allocate(NumNodes);
        thisEquipConfig.AirDistUnitHeat.allocate(NumNodes);

        for (int NodeNum = 1; NodeNum <= NumNodes; ++NodeNum) {
            thisEquipConfig.InletNode(NodeNum) = NodeNums(NodeNum);
            bool UniqueNodeError = false;
            NodeInputManager::CheckUniqueNodeNumbers(state, "Zone Air Inlet Nodes", UniqueNodeError, NodeNums(NodeNum), thisEquipConfig.ZoneName);
            if (UniqueNodeError) {
                state.dataZoneEquip->GetZoneEquipmentDataErrorsFound = true;
            }
            thisEquipConfig.InletNodeAirLoopNum(NodeNum) = 0;
            thisEquipConfig.InletNodeADUNum(NodeNum) = 0;
            thisEquipConfig.AirDistUnitCool(NodeNum).InNode = 0;
            thisEquipConfig.AirDistUnitHeat(NodeNum).InNode = 0;
            thisEquipConfig.AirDistUnitCool(NodeNum).OutNode = 0;
            thisEquipConfig.AirDistUnitHeat(NodeNum).OutNode = 0;
            if (!isSpace) {
                ++locTermUnitSizingCounter;
                thisEquipConfig.AirDistUnitCool(NodeNum).TermUnitSizingIndex = locTermUnitSizingCounter;
                thisEquipConfig.AirDistUnitHeat(NodeNum).TermUnitSizingIndex = locTermUnitSizingCounter;
            }
        }
    } else {
        ShowContinueError(
            state,
            format("Invalid Zone Air Inlet Node or NodeList Name in ZoneHVAC:EquipmentConnections object, for Zone = {}", thisEquipConfig.ZoneName));
        state.dataZoneEquip->GetZoneEquipmentDataErrorsFound = true;
    }

    NodeListError = false;
    GetNodeNums(state,
                ExhaustNodeListName,
                NumNodes,
                NodeNums,
                NodeListError,
                DataLoopNode::NodeFluidType::Air,
                (isSpace ? DataLoopNode::ConnectionObjectType::SpaceHVACEquipmentConnections
                         : DataLoopNode::ConnectionObjectType::ZoneHVACEquipmentConnections),
                thisEquipConfig.ZoneName,
                DataLoopNode::ConnectionType::ZoneExhaust,
                NodeInputManager::CompFluidStream::Primary,
                DataLoopNode::ObjectIsNotParent);

    if (!NodeListError) {
        thisEquipConfig.NumExhaustNodes = NumNodes;

        thisEquipConfig.ExhaustNode.allocate(NumNodes);

        for (int NodeNum = 1; NodeNum <= NumNodes; ++NodeNum) {
            thisEquipConfig.ExhaustNode(NodeNum) = NodeNums(NodeNum);
            bool UniqueNodeError = false;
            NodeInputManager::CheckUniqueNodeNumbers(state, "Zone Air Exhaust Nodes", UniqueNodeError, NodeNums(NodeNum), thisEquipConfig.ZoneName);
            if (UniqueNodeError) {
                // ShowContinueError(state, format("Occurs for Zone = {}", trim( AlphArray( 1 ) )));
                state.dataZoneEquip->GetZoneEquipmentDataErrorsFound = true;
            }
        }
    } else {
        ShowContinueError(
            state,
            format("Invalid Zone Air Exhaust Node or NodeList Name in ZoneHVAC:EquipmentConnections object, for Zone={}", thisEquipConfig.ZoneName));
        state.dataZoneEquip->GetZoneEquipmentDataErrorsFound = true;
    }

    NodeListError = false;
    GetNodeNums(state,
                ReturnNodeListName,
                NumNodes,
                NodeNums,
                NodeListError,
                DataLoopNode::NodeFluidType::Air,
                (isSpace ? DataLoopNode::ConnectionObjectType::SpaceHVACEquipmentConnections
                         : DataLoopNode::ConnectionObjectType::ZoneHVACEquipmentConnections),
                thisEquipConfig.ZoneName,
                DataLoopNode::ConnectionType::ZoneReturn,
                NodeInputManager::CompFluidStream::Primary,
                DataLoopNode::ObjectIsNotParent);

    if (!NodeListError) {
        thisEquipConfig.NumReturnNodes = NumNodes;

        thisEquipConfig.ReturnNode.allocate(NumNodes);
        thisEquipConfig.ReturnNodeAirLoopNum.allocate(NumNodes);
        thisEquipConfig.ReturnNodeInletNum.allocate(NumNodes);
        thisEquipConfig.FixedReturnFlow.allocate(NumNodes);
        thisEquipConfig.ReturnNodePlenumNum.allocate(NumNodes);
        thisEquipConfig.ReturnNodeExhaustNodeNum.allocate(NumNodes);
        thisEquipConfig.SharedExhaustNode.allocate(NumNodes);
        thisEquipConfig.ReturnNode = 0;                                         // initialize to zero here
        thisEquipConfig.ReturnNodeAirLoopNum = 0;                               // initialize to zero here
        thisEquipConfig.ReturnNodeInletNum = 0;                                 // initialize to zero here
        thisEquipConfig.FixedReturnFlow = false;                                // initialize to false here
        thisEquipConfig.ReturnNodePlenumNum = 0;                                // initialize to zero here
        thisEquipConfig.ReturnNodeExhaustNodeNum = 0;                           // initialize to zero here
        thisEquipConfig.SharedExhaustNode = LightReturnExhaustConfig::NoExhast; // initialize to zero here

        for (int NodeNum = 1; NodeNum <= NumNodes; ++NodeNum) {
            thisEquipConfig.ReturnNode(NodeNum) = NodeNums(NodeNum);
            bool UniqueNodeError = false;
            NodeInputManager::CheckUniqueNodeNumbers(state, "Zone Return Air Nodes", UniqueNodeError, NodeNums(NodeNum), thisEquipConfig.ZoneName);
            if (UniqueNodeError) {
                // ShowContinueError(state, format("Occurs for Zone = {}", trim( AlphArray( 1 ) )));
                state.dataZoneEquip->GetZoneEquipmentDataErrorsFound = true;
            }
        }
    } else {
        ShowContinueError(
            state,
            format("Invalid Zone Return Air Node or NodeList Name in ZoneHVAC:EquipmentConnections object, for Zone={}", thisEquipConfig.ZoneName));
        state.dataZoneEquip->GetZoneEquipmentDataErrorsFound = true;
    }

    NodeListError = false;
    GetNodeNums(state,
                ReturnFlowBasisNodeListName,
                NumNodes,
                NodeNums,
                NodeListError,
                DataLoopNode::NodeFluidType::Air,
                (isSpace ? DataLoopNode::ConnectionObjectType::SpaceHVACEquipmentConnections
                         : DataLoopNode::ConnectionObjectType::ZoneHVACEquipmentConnections),
                thisEquipConfig.ZoneName,
                DataLoopNode::ConnectionType::Sensor,
                NodeInputManager::CompFluidStream::Primary,
                DataLoopNode::ObjectIsNotParent);

    if (!NodeListError) {
        thisEquipConfig.NumReturnFlowBasisNodes = NumNodes;

        thisEquipConfig.ReturnFlowBasisNode.allocate(NumNodes);

        for (int NodeNum = 1; NodeNum <= NumNodes; ++NodeNum) {
            thisEquipConfig.ReturnFlowBasisNode(NodeNum) = NodeNums(NodeNum);
        }
    } else {
        ShowContinueError(
            state,
            format("Invalid Zone Return Air Node 1 Flow Rate Basis Node or NodeList Name in ZoneHVAC:EquipmentConnections object, for Zone={}",
                   thisEquipConfig.ZoneName));
        state.dataZoneEquip->GetZoneEquipmentDataErrorsFound = true;
    }
}

void processZoneEquipSplitterInput(EnergyPlusData &state,
                                   std::string_view zeqSplitterModuleObject,
                                   int const zeqSplitterNum,
                                   int const zoneNum,
                                   InputProcessor::json const objectSchemaProps,
                                   InputProcessor::json const objectFields,
                                   DataZoneEquipment::ZoneEquipmentSplitter &thisZeqSplitter)

{
    static constexpr std::string_view RoutineName("processZoneEquipSplitterInput: "); // include trailing blank space
    auto &ip = state.dataInputProcessing->inputProcessor;
    std::string const zeqTypeName = ip->getAlphaFieldValue(objectFields, objectSchemaProps, "zone_equipment_object_type");
    thisZeqSplitter.zoneEquipType = DataZoneEquipment::ZoneEquipType(getEnumValue(zoneEquipTypeNamesUC, zeqTypeName));
    // SpaceHVAC TODO: Copied this block from processZoneEquipmentInput section for ZoneHVAC:EquipmentList - seems this could be simplified
    if (thisZeqSplitter.zoneEquipType == ZoneEquipType::Invalid) {
        if (zeqTypeName == "ZONEHVAC:LOWTEMPERATURERADIANT:CONSTANTFLOW" || zeqTypeName == "ZONEHVAC:LOWTEMPERATURERADIANT:ELECTRIC") {
            thisZeqSplitter.zoneEquipType = ZoneEquipType::LowTemperatureRadiant;
        } else if (zeqTypeName == "WATERHEATER:HEATPUMP:WRAPPEDCONDENSER") {
            thisZeqSplitter.zoneEquipType = DataZoneEquipment::ZoneEquipType::HeatPumpWaterHeater;
        } else {
            ShowSevereError(state, format("{}{} = {}", RoutineName, zeqSplitterModuleObject, thisZeqSplitter.Name));
            ShowContinueError(state, format("..Invalid Equipment Type = {}", zeqTypeName));
            state.dataZoneEquip->GetZoneEquipmentDataErrorsFound = true;
        }
    }

    thisZeqSplitter.zoneEquipName = ip->getAlphaFieldValue(objectFields, objectSchemaProps, "zone_equipment_name");

    // Search zone equipment list for matching equip type and name
    bool found = false;
    auto &thisZoneEqList = state.dataZoneEquip->ZoneEquipList(state.dataZoneEquip->ZoneEquipConfig(zoneNum).EquipListIndex);
    for (int eqCount = 1; eqCount <= thisZoneEqList.NumOfEquipTypes; ++eqCount) {
        if (thisZeqSplitter.zoneEquipType == thisZoneEqList.EquipType(eqCount)) {
            if (thisZeqSplitter.zoneEquipName == thisZoneEqList.EquipName(eqCount)) {
                found = true;
                // Set index in zone equipment list pointing to this SpaceHVAC:ZoneEquipmentSplitter
                thisZoneEqList.zoneEquipSplitterIndex = zeqSplitterNum;
                // SpaceHVAC TODO: Outletnodes aren't know yet - need to set this in a later init
                // thisZeqSplitter.zoneEquipOutletNodeNum = thisZoneEqList.EquipData(eqCount).OutletNodeNums(1);
                break;
            }
        }
    }
    if (!found) {
        ShowSevereError(state, format("{}{} = {}", RoutineName, zeqSplitterModuleObject, thisZeqSplitter.Name));
        ShowContinueError(
            state, format(".. Zone Equipment Object Type={} and Zone Equipment Name={} not found", zeqTypeName, thisZeqSplitter.zoneEquipName));
        ShowContinueError(state, format(".. in ZoneHVAC:EquipmentList={}", thisZoneEqList.Name));
        state.dataZoneEquip->GetZoneEquipmentDataErrorsFound = true;
        return;
    }

    bool objectIsParent = true;
    thisZeqSplitter.zoneEquipOutletNodeNum =
        GetOnlySingleNode(state,
                          ip->getAlphaFieldValue(objectFields, objectSchemaProps, "zone_equipment_outlet_node_name"),
                          state.dataZoneEquip->GetZoneEquipmentDataErrorsFound,
                          thisZeqSplitter.spaceEquipType,
                          thisZeqSplitter.Name,
                          DataLoopNode::NodeFluidType::Air,
                          DataLoopNode::ConnectionType::Inlet,
                          NodeInputManager::CompFluidStream::Primary,
                          objectIsParent);

    thisZeqSplitter.tstatControl = DataZoneEquipment::ZoneEquipTstatControl(
        getEnumValue(zoneEquipTstatControlNamesUC, ip->getAlphaFieldValue(objectFields, objectSchemaProps, "thermostat_control_method")));
    if (thisZeqSplitter.tstatControl == DataZoneEquipment::ZoneEquipTstatControl::SingleSpace) {
        std::string spaceName = ip->getAlphaFieldValue(objectFields, objectSchemaProps, "control_space_name");
        thisZeqSplitter.controlSpaceIndex = Util::FindItemInList(spaceName, state.dataHeatBal->space);
        if (thisZeqSplitter.controlSpaceIndex == 0) {
            ShowSevereError(state, format("{}{}={}", RoutineName, zeqSplitterModuleObject, thisZeqSplitter.Name));
            ShowContinueError(state, format("Space Name={} not found.", spaceName));
            state.dataZoneEquip->GetZoneEquipmentDataErrorsFound = true;
        }
    }
    thisZeqSplitter.spaceSizingBasis = DataZoneEquipment::SpaceEquipSizingBasis(
        getEnumValue(spaceEquipSizingBasisNamesUC, ip->getAlphaFieldValue(objectFields, objectSchemaProps, "space_fraction_method")));

    auto extensibles = objectFields.find("spaces");
    auto const &extensionSchemaProps = objectSchemaProps["spaces"]["items"]["properties"];
    if (extensibles != objectFields.end()) {
        auto &extensiblesArray = extensibles.value();
        int const numSpaces = extensiblesArray.size();
        thisZeqSplitter.spaces.resize(numSpaces);
        int spaceCount = -1;
        for (auto &extensibleInstance : extensiblesArray) {
            ++spaceCount;
            auto &thisZeqSpace = thisZeqSplitter.spaces[spaceCount];
            std::string const spaceName = ip->getAlphaFieldValue(extensibleInstance, extensionSchemaProps, "space_name");
            thisZeqSpace.spaceIndex = Util::FindItemInList(spaceName, state.dataHeatBal->space);
            if (thisZeqSpace.spaceIndex == 0) {
                ShowSevereError(state, format("{}{}={}", RoutineName, zeqSplitterModuleObject, thisZeqSplitter.Name));
                ShowContinueError(state, format("Space Name={} not found.", spaceName));
                state.dataZoneEquip->GetZoneEquipmentDataErrorsFound = true;
            } else {
                thisZeqSpace.fraction = ip->getRealFieldValue(extensibleInstance, extensionSchemaProps, "space_fraction");
                thisZeqSpace.spaceNodeNum =
                    GetOnlySingleNode(state,
                                      ip->getAlphaFieldValue(extensibleInstance, extensionSchemaProps, "space_supply_node_name"),
                                      state.dataZoneEquip->GetZoneEquipmentDataErrorsFound,
                                      thisZeqSplitter.spaceEquipType,
                                      thisZeqSplitter.Name,
                                      DataLoopNode::NodeFluidType::Air,
                                      DataLoopNode::ConnectionType::Outlet,
                                      NodeInputManager::CompFluidStream::Primary,
                                      objectIsParent);
                if (thisZeqSplitter.controlSpaceIndex == thisZeqSpace.spaceIndex) {
                    thisZeqSplitter.controlSpaceNumber = spaceCount;
                }
            }
        }
    }
}

void processZoneEquipMixerInput(EnergyPlusData &state,
                                std::string_view zeqMixerModuleObject,
                                int const zoneNum,
                                InputProcessor::json const objectSchemaProps,
                                InputProcessor::json const objectFields,
                                DataZoneEquipment::ZoneEquipmentMixer &thisZeqMixer)

{
    static constexpr std::string_view RoutineName("processZoneEquipMixerInput: "); // include trailing blank space
    auto &ip = state.dataInputProcessing->inputProcessor;
    bool objectIsParent = true;
    thisZeqMixer.zoneEquipInletNodeNum = GetOnlySingleNode(state,
                                                           ip->getAlphaFieldValue(objectFields, objectSchemaProps, "zone_equipment_inlet_node_name"),
                                                           state.dataZoneEquip->GetZoneEquipmentDataErrorsFound,
                                                           thisZeqMixer.spaceEquipType,
                                                           thisZeqMixer.Name,
                                                           DataLoopNode::NodeFluidType::Air,
                                                           DataLoopNode::ConnectionType::Outlet,
                                                           NodeInputManager::CompFluidStream::Primary,
                                                           objectIsParent);
    // Check zone exhaust nodes
    bool found = false;
    auto &thisZoneEquipConfig = state.dataZoneEquip->ZoneEquipConfig(zoneNum);
    for (int exhNodeNum : thisZoneEquipConfig.ExhaustNode) {
        if (thisZeqMixer.zoneEquipInletNodeNum == exhNodeNum) {
            found = true;
            break;
        }
    }
    if (!found) {
        ShowSevereError(state, format("{}{}={}", RoutineName, zeqMixerModuleObject, thisZeqMixer.Name));
        ShowContinueError(state,
                          format("Zone Equipment Inlet Node Name={} is not an exhaust node for ZoneHVAC:EquipmentConnections={}.",
                                 state.dataLoopNodes->NodeID(thisZeqMixer.zoneEquipInletNodeNum),
                                 thisZoneEquipConfig.ZoneName));
        state.dataZoneEquip->GetZoneEquipmentDataErrorsFound = true;
    }

    thisZeqMixer.spaceSizingBasis = DataZoneEquipment::SpaceEquipSizingBasis(
        getEnumValue(spaceEquipSizingBasisNamesUC, ip->getAlphaFieldValue(objectFields, objectSchemaProps, "space_fraction_method")));

    auto extensibles = objectFields.find("spaces");
    auto const &extensionSchemaProps = objectSchemaProps["spaces"]["items"]["properties"];
    if (extensibles != objectFields.end()) {
        auto &extensiblesArray = extensibles.value();
        int const numSpaces = extensiblesArray.size();
        thisZeqMixer.spaces.resize(numSpaces);
        int spaceCount = -1;
        for (auto &extensibleInstance : extensiblesArray) {
            ++spaceCount;
            auto &thisZeqSpace = thisZeqMixer.spaces[spaceCount];
            std::string const spaceName = ip->getAlphaFieldValue(extensibleInstance, extensionSchemaProps, "space_name");
            thisZeqSpace.spaceIndex = Util::FindItemInList(spaceName, state.dataHeatBal->space);
            if (thisZeqSpace.spaceIndex == 0) {
                ShowSevereError(state, format("{}{}={}", RoutineName, zeqMixerModuleObject, thisZeqMixer.Name));
                ShowContinueError(state, format("Space Name={} not found.", spaceName));
                state.dataZoneEquip->GetZoneEquipmentDataErrorsFound = true;
            } else {
                thisZeqSpace.fraction = ip->getRealFieldValue(extensibleInstance, extensionSchemaProps, "space_fraction");
                thisZeqSpace.spaceNodeNum = GetOnlySingleNode(state,
                                                              ip->getAlphaFieldValue(extensibleInstance, extensionSchemaProps, "space_node_name"),
                                                              state.dataZoneEquip->GetZoneEquipmentDataErrorsFound,
                                                              thisZeqMixer.spaceEquipType,
                                                              thisZeqMixer.Name,
                                                              DataLoopNode::NodeFluidType::Air,
                                                              DataLoopNode::ConnectionType::Inlet,
                                                              NodeInputManager::CompFluidStream::Primary,
                                                              objectIsParent);
                // Check space exhaust nodes
                bool found = false;
                auto &thisSpaceEquipConfig = state.dataZoneEquip->spaceEquipConfig(thisZeqSpace.spaceIndex);
                for (int exhNodeNum : thisSpaceEquipConfig.ExhaustNode) {
                    if (thisZeqSpace.spaceNodeNum == exhNodeNum) {
                        found = true;
                        break;
                    }
                }
                if (!found) {
                    ShowSevereError(state, format("{}{}={}", RoutineName, zeqMixerModuleObject, thisZeqMixer.Name));
                    ShowContinueError(state,
                                      format("Space Node Name={} is not an exhaust node for SpaceHVAC:EquipmentConnections={}.",
                                             state.dataLoopNodes->NodeID(thisZeqSpace.spaceNodeNum),
                                             thisSpaceEquipConfig.ZoneName));
                    state.dataZoneEquip->GetZoneEquipmentDataErrorsFound = true;
                }
            }
        }
    }
}

bool CheckZoneEquipmentList(EnergyPlusData &state,
                            std::string_view const ComponentType, // Type of component
                            std::string_view const ComponentName, // Name of component
                            ObjexxFCL::Optional_int CtrlZoneNum)
{

    // FUNCTION INFORMATION:
    //       AUTHOR         Linda Lawrie
    //       DATE WRITTEN   May 2007
    //       MODIFIED       na
    //       RE-ENGINEERED  na

    // PURPOSE OF THIS FUNCTION:
    // Provides a way to check if a component name is listed on a zone equipment list.

    // Return value
    bool IsOnList; // True if item is on a list, false if not.

    // FUNCTION LOCAL VARIABLE DECLARATIONS:
    int Loop;
    int ListLoop;
    int CtrlZoneNumLocal;

    CtrlZoneNumLocal = 0;
    IsOnList = false;
    for (Loop = 1; Loop <= state.dataGlobal->NumOfZones; ++Loop) {           // NumOfZoneEquipLists
        if (state.dataZoneEquip->ZoneEquipList(Loop).Name.empty()) continue; // dimensioned by NumOfZones.  Only valid ones have names.
        for (ListLoop = 1; ListLoop <= state.dataZoneEquip->ZoneEquipList(Loop).NumOfEquipTypes; ++ListLoop) {

            if (!Util::SameString(state.dataZoneEquip->ZoneEquipList(Loop).EquipTypeName(ListLoop), ComponentType)) continue;
            if (ComponentName == "*") {
                IsOnList = true;
                CtrlZoneNumLocal = Loop;
                goto EquipList_exit;
            }
            if (!Util::SameString(state.dataZoneEquip->ZoneEquipList(Loop).EquipName(ListLoop), ComponentName)) continue;
            IsOnList = true;
            CtrlZoneNumLocal = Loop;
            goto EquipList_exit;
        }
    }
EquipList_exit:;
    if (present(CtrlZoneNum)) {
        CtrlZoneNum = CtrlZoneNumLocal;
    }
    return IsOnList;
}

int GetControlledZoneIndex(EnergyPlusData &state, std::string const &ZoneName) // Zone name to match into Controlled Zone structure
{

    // FUNCTION INFORMATION:
    //       AUTHOR         Linda Lawrie
    //       DATE WRITTEN   March 2008

    // PURPOSE OF THIS FUNCTION:
    // This function returns the index into the Controlled Zone Equipment structure
    // of the indicated zone.

    if (!state.dataZoneEquip->ZoneEquipInputsFilled) {
        GetZoneEquipmentData(state);
        state.dataZoneEquip->ZoneEquipInputsFilled = true;
    }

    return Util::FindItemInList(ZoneName, state.dataZoneEquip->ZoneEquipConfig, &EquipConfiguration::ZoneName);
}

int FindControlledZoneIndexFromSystemNodeNumberForZone(EnergyPlusData &state,
                                                       int const TrialZoneNodeNum) // Node number to match into Controlled Zone structure
{

    // FUNCTION INFORMATION:
    //       AUTHOR         Brent Griffith
    //       DATE WRITTEN   August 2013

    // PURPOSE OF THIS FUNCTION:
    // This function returns the zone number for the indicated
    // zone node num.  Returns 0 if did not find zone node in any Zone

    int ControlledZoneIndex = 0; // Index into Controlled Zone structure

    if (!state.dataZoneEquip->ZoneEquipInputsFilled) {
        GetZoneEquipmentData(state);
        state.dataZoneEquip->ZoneEquipInputsFilled = true;
    }

    for (int ZoneNum = 1; ZoneNum <= state.dataGlobal->NumOfZones; ++ZoneNum) {
        if (state.dataZoneEquip->ZoneEquipConfig(ZoneNum).IsControlled) {
            if (TrialZoneNodeNum == state.dataZoneEquip->ZoneEquipConfig(ZoneNum).ZoneNode) {
                // found it.
                ControlledZoneIndex = ZoneNum;
                break;
            }
        }
    }

    return ControlledZoneIndex;
}

int GetSystemNodeNumberForZone(EnergyPlusData &state, int const zoneNum)
{

    // FUNCTION INFORMATION:
    //       AUTHOR         Linda Lawrie
    //       DATE WRITTEN   March 2008

    // PURPOSE OF THIS FUNCTION:
    // This function returns the system node number for the indicated
    // zone.  Returns 0 if the Zone is not a controlled zone.

    int SystemZoneNodeNumber = 0; // System node number for controlled zone

    if (!state.dataZoneEquip->ZoneEquipInputsFilled) {
        GetZoneEquipmentData(state);
        state.dataZoneEquip->ZoneEquipInputsFilled = true;
    }

    if (zoneNum > 0) {
        if (state.dataZoneEquip->ZoneEquipConfig(zoneNum).IsControlled) {
            SystemZoneNodeNumber = state.dataZoneEquip->ZoneEquipConfig(zoneNum).ZoneNode;
        }
    }

    return SystemZoneNodeNumber;
}

int GetReturnAirNodeForZone(EnergyPlusData &state,
                            int const zoneNum,
                            std::string const &NodeName,             // Return air node name to match (may be blank)
                            std::string const &calledFromDescription // String identifying the calling function and object
)
{

    // FUNCTION INFORMATION:
    //       AUTHOR         Linda Lawrie
    //       DATE WRITTEN   March 2008
    //       MODIFIED       Feb 2017 expanded for multiple return nodes in a zone

    // PURPOSE OF THIS FUNCTION:
    // This function returns the return air node number for the indicated
    // zone and node name.  If NodeName is blank, return the first return node number,
    // otherwise return the node number of the matching return node name.
    // Returns 0 if the Zone is not a controlled zone or the node name does not match.

    // Return value
    int ReturnAirNodeNumber = 0; // Return Air node number for controlled zone

    if (!state.dataZoneEquip->ZoneEquipInputsFilled) {
        GetZoneEquipmentData(state);
        state.dataZoneEquip->ZoneEquipInputsFilled = true;
    }

    ReturnAirNodeNumber = 0; // default is not found
    if (zoneNum > 0) {
        {
            auto const &thisZoneEquip(state.dataZoneEquip->ZoneEquipConfig(zoneNum));
            if (thisZoneEquip.IsControlled) {
                if (NodeName.empty()) {
                    // If NodeName is blank, return first return node number, but warn if there are multiple return nodes for this zone
                    ReturnAirNodeNumber = thisZoneEquip.ReturnNode(1);
                    if (thisZoneEquip.NumReturnNodes > 1) {
                        ShowWarningError(state,
                                         format("GetReturnAirNodeForZone: {}, request for zone return node is ambiguous.", calledFromDescription));
                        ShowContinueError(state,
                                          format("Zone={} has {} return nodes. First return node will be used.",
                                                 thisZoneEquip.ZoneName,
                                                 thisZoneEquip.NumReturnNodes));
                    }
                } else {
                    for (int nodeCount = 1; nodeCount <= thisZoneEquip.NumReturnNodes; ++nodeCount) {
                        int curNodeNum = thisZoneEquip.ReturnNode(nodeCount);
                        if (NodeName == state.dataLoopNodes->NodeID(curNodeNum)) {
                            ReturnAirNodeNumber = curNodeNum;
                        }
                    }
                }
            }
        }
    }

    return ReturnAirNodeNumber;
}

int GetReturnNumForZone(EnergyPlusData &state,
                        int const zoneNum,
                        std::string const &NodeName // Return air node name to match (may be blank)
)
{

    // PURPOSE OF THIS FUNCTION:
    // This function returns the zone return number (not the node number) for the indicated
    // zone and node name.  If NodeName is blank, return 1 (the first return node)
    // otherwise return the index of the matching return node name.
    // Returns 0 if the Zone is not a controlled zone or the node name does not match.

    // Return value
    int ReturnIndex = 0; // Return number for the given zone (not the node number)

    if (!state.dataZoneEquip->ZoneEquipInputsFilled) {
        GetZoneEquipmentData(state);
        state.dataZoneEquip->ZoneEquipInputsFilled = true;
    }

    if (zoneNum > 0) {
        if (state.dataZoneEquip->ZoneEquipConfig(zoneNum).IsControlled) {
            if (NodeName.empty()) {
                // If NodeName is blank, return first return node number
                ReturnIndex = 1;
            } else {
                for (int nodeCount = 1; nodeCount <= state.dataZoneEquip->ZoneEquipConfig(zoneNum).NumReturnNodes; ++nodeCount) {
                    int curNodeNum = state.dataZoneEquip->ZoneEquipConfig(zoneNum).ReturnNode(nodeCount);
                    if (NodeName == state.dataLoopNodes->NodeID(curNodeNum)) {
                        ReturnIndex = nodeCount;
                    }
                }
            }
        }
    }

    return ReturnIndex;
}

bool VerifyLightsExhaustNodeForZone(EnergyPlusData &state, int const ZoneNum, int const ZoneExhaustNodeNum)
{
    bool exhaustNodeError = true;

    if (!state.dataZoneEquip->ZoneEquipInputsFilled) {
        GetZoneEquipmentData(state);
        state.dataZoneEquip->ZoneEquipInputsFilled = true;
    }

    for (int ExhaustNum = 1; ExhaustNum <= state.dataZoneEquip->ZoneEquipConfig(ZoneNum).NumExhaustNodes; ++ExhaustNum) {
        if (ZoneExhaustNodeNum == state.dataZoneEquip->ZoneEquipConfig(ZoneNum).ExhaustNode(ExhaustNum)) {
            exhaustNodeError = false;
            break;
        }
    }

    return exhaustNodeError;
}

void EquipList::getPrioritiesForInletNode(EnergyPlusData &state,
                                          int const inletNodeNum, // Zone inlet node number to match
                                          int &coolingPriority,   // Cooling priority num for matching equipment
                                          int &heatingPriority    // Heating priority num for matching equipment
)
{
    bool equipFound = false;
    for (int equipNum = 1; equipNum <= this->NumOfEquipTypes; ++equipNum) {
        if (this->EquipType(equipNum) == DataZoneEquipment::ZoneEquipType::AirDistributionUnit) {
            if (inletNodeNum == state.dataDefineEquipment->AirDistUnit(this->EquipIndex(equipNum)).OutletNodeNum) {
                equipFound = true;
            }
        }
        if (equipFound) {
            coolingPriority = this->CoolingPriority(equipNum);
            heatingPriority = this->HeatingPriority(equipNum);
            break;
        }
    }
    // Set MinAirLoopIterationsAfterFirst for equipment that uses sequenced loads, based on zone equip load distribution scheme
    int minIterations = state.dataHVACGlobal->MinAirLoopIterationsAfterFirst;
    if (this->LoadDistScheme == DataZoneEquipment::LoadDist::Sequential) {
        // Sequential needs one extra iterations up to the highest airterminal unit equipment number
        minIterations = max(coolingPriority, heatingPriority, minIterations);
    } else if (this->LoadDistScheme == DataZoneEquipment::LoadDist::Uniform) {
        // Uniform needs one extra iteration which is the default
    } else if (this->LoadDistScheme == DataZoneEquipment::LoadDist::UniformPLR) {
        // UniformPLR needs two extra iterations, regardless of unit equipment number
        minIterations = max(2, minIterations);
    } else if (this->LoadDistScheme == DataZoneEquipment::LoadDist::SequentialUniformPLR) {
        // SequentialUniformPLR needs one extra iterations up to the highest airterminal unit equipment number plus one more
        minIterations = max((coolingPriority + 1), (heatingPriority + 1), minIterations);
    }
    state.dataHVACGlobal->MinAirLoopIterationsAfterFirst = minIterations;
}

Real64 EquipList::SequentialHeatingFraction(EnergyPlusData &state, const int equipNum)
{
    return ScheduleManager::GetCurrentScheduleValue(state, SequentialHeatingFractionSchedPtr(equipNum));
}

Real64 EquipList::SequentialCoolingFraction(EnergyPlusData &state, const int equipNum)
{
    return ScheduleManager::GetCurrentScheduleValue(state, SequentialCoolingFractionSchedPtr(equipNum));
}

int GetZoneEquipControlledZoneNum(EnergyPlusData &state, DataZoneEquipment::ZoneEquipType const zoneEquipType, std::string const &EquipmentName)
{
    static constexpr std::string_view RoutineName("GetZoneEquipControlledZoneNum: ");
    int ControlZoneNum = 0;

    for (int CtrlZone = 1; CtrlZone <= state.dataGlobal->NumOfZones; ++CtrlZone) {
        if (!state.dataZoneEquip->ZoneEquipConfig(CtrlZone).IsControlled) continue;
        for (int Num = 1; Num <= state.dataZoneEquip->ZoneEquipList(CtrlZone).NumOfEquipTypes; ++Num) {
            if (zoneEquipType == state.dataZoneEquip->ZoneEquipList(CtrlZone).EquipType(Num) &&
                Util::SameString(EquipmentName, state.dataZoneEquip->ZoneEquipList(CtrlZone).EquipName(Num))) {
                return ControlZoneNum = CtrlZone;
            }
        }
    }
    ShowSevereError(state,
                    fmt::format("{}{}=\"{}\" is not on any ZoneHVAC:Equipmentlist. It will not be simulated.",
                                RoutineName,
                                zoneEquipTypeNamesUC[(int)zoneEquipType],
                                EquipmentName));
    return ControlZoneNum;
}

void CheckSharedExhaust(EnergyPlusData &state)
{
    int ExhastNodeNum = 0;
    for (int ZoneNum = 1; ZoneNum <= state.dataGlobal->NumOfZones; ++ZoneNum) {
        if (state.dataZoneEquip->ZoneEquipConfig(ZoneNum).NumReturnNodes < 2) continue;
        for (int nodeCount = 1; nodeCount <= state.dataZoneEquip->ZoneEquipConfig(ZoneNum).NumReturnNodes; ++nodeCount) {
            if (state.dataZoneEquip->ZoneEquipConfig(ZoneNum).SharedExhaustNode(nodeCount) == LightReturnExhaustConfig::Shared) continue;
            ExhastNodeNum = state.dataZoneEquip->ZoneEquipConfig(ZoneNum).ReturnNodeExhaustNodeNum(nodeCount);
            if (ExhastNodeNum > 0) {
                state.dataZoneEquip->ZoneEquipConfig(ZoneNum).SharedExhaustNode(nodeCount) = LightReturnExhaustConfig::Single;
                for (int nodeCount1 = nodeCount + 1; nodeCount1 <= state.dataZoneEquip->ZoneEquipConfig(ZoneNum).NumReturnNodes; ++nodeCount1) {
                    if (ExhastNodeNum == state.dataZoneEquip->ZoneEquipConfig(ZoneNum).ReturnNodeExhaustNodeNum(nodeCount1)) {
                        state.dataZoneEquip->ZoneEquipConfig(ZoneNum).SharedExhaustNode(nodeCount) = LightReturnExhaustConfig::Multi;
                        state.dataZoneEquip->ZoneEquipConfig(ZoneNum).SharedExhaustNode(nodeCount1) = LightReturnExhaustConfig::Shared;
                    }
                }
            }
        }
    }
}

void EquipConfiguration::setTotalInletFlows(EnergyPlusData &state)
{
    this->TotInletAirMassFlowRate = 0.0;
    Real64 TotInletAirMassFlowRateMax = 0.0;
    Real64 TotInletAirMassFlowRateMaxAvail = 0.0;
    Real64 TotInletAirMassFlowRateMin = 0.0;
    Real64 TotInletAirMassFlowRateMinAvail = 0.0;
    for (int NodeNum = 1; NodeNum <= this->NumInletNodes; ++NodeNum) {
        {
            auto const &thisNode(state.dataLoopNodes->Node(this->InletNode(NodeNum)));
            this->TotInletAirMassFlowRate += thisNode.MassFlowRate;
            TotInletAirMassFlowRateMax += thisNode.MassFlowRateMax;
            TotInletAirMassFlowRateMaxAvail += thisNode.MassFlowRateMaxAvail;
            TotInletAirMassFlowRateMin += thisNode.MassFlowRateMin;
            TotInletAirMassFlowRateMinAvail += thisNode.MassFlowRateMinAvail;
        }
    }
    auto &zoneSpaceNode = state.dataLoopNodes->Node(this->ZoneNode);
    zoneSpaceNode.MassFlowRate = this->TotInletAirMassFlowRate;
    zoneSpaceNode.MassFlowRateMax = TotInletAirMassFlowRateMax;
    zoneSpaceNode.MassFlowRateMaxAvail = TotInletAirMassFlowRateMaxAvail;
    zoneSpaceNode.MassFlowRateMin = TotInletAirMassFlowRateMin;
    zoneSpaceNode.MassFlowRateMinAvail = TotInletAirMassFlowRateMinAvail;
}

void scaleInletFlows(EnergyPlusData &state, int const zoneNodeNum, int const spaceNodeNum, Real64 const frac)
{
    assert(zoneNodeNum > 0);
    assert(spaceNodeNum > 0);
    auto &zoneNode = state.dataLoopNodes->Node(zoneNodeNum);
    auto &spaceNode = state.dataLoopNodes->Node(spaceNodeNum);
    spaceNode.MassFlowRate = zoneNode.MassFlowRate * frac;
    spaceNode.MassFlowRateMax = zoneNode.MassFlowRateMax * frac;
    spaceNode.MassFlowRateMaxAvail = zoneNode.MassFlowRateMaxAvail * frac;
    spaceNode.MassFlowRateMin = zoneNode.MassFlowRateMin * frac;
    spaceNode.MassFlowRateMinAvail = zoneNode.MassFlowRateMinAvail * frac;
}

void ZoneEquipmentSplitterMixer::size(EnergyPlusData &state)
{
    bool anyAutoSize = std::any_of(spaces.begin(), spaces.end(), [](ZoneEquipSplitterMixerSpace &s) { return s.fraction == DataSizing::AutoSize; });
    if (!anyAutoSize) return;

    // Calculate total of space fraction basis value across all spaces for this splitter or mixer
    // including spaces which are not autosized here.
    Real64 spacesTotal = 0.0;
    switch (this->spaceSizingBasis) {
    case DataZoneEquipment::SpaceEquipSizingBasis::DesignCoolingLoad:
        for (auto &thisSpace : this->spaces) {
            spacesTotal += state.dataSize->FinalSpaceSizing(thisSpace.spaceIndex).DesCoolLoad;
        }
        break;
    case DataZoneEquipment::SpaceEquipSizingBasis::DesignHeatingLoad:
        for (auto &thisSpace : this->spaces) {
            spacesTotal += state.dataSize->FinalSpaceSizing(thisSpace.spaceIndex).DesHeatLoad;
        }
        break;
    case DataZoneEquipment::SpaceEquipSizingBasis::FloorArea:
        for (auto &thisSpace : this->spaces) {
            spacesTotal += state.dataHeatBal->space(thisSpace.spaceIndex).FloorArea;
        }
        break;
    case DataZoneEquipment::SpaceEquipSizingBasis::Volume:
        for (auto &thisSpace : this->spaces) {
            spacesTotal += state.dataHeatBal->space(thisSpace.spaceIndex).Volume;
        }
        break;
    case DataZoneEquipment::SpaceEquipSizingBasis::PerimeterLength:
        ShowFatalError(state,
                       format("ZoneEquipmentSplitterMixer::size: Space Fraction Method={} not supported for {}={}",
                              DataZoneEquipment::spaceEquipSizingBasisNamesUC[(int)this->spaceSizingBasis],
                              BranchNodeConnections::ConnectionObjectTypeNames[(int)this->spaceEquipType],
                              this->Name));
        break;
    default:
        break;
    }

    if (spacesTotal < 0.00001) {
        ShowSevereError(state,
                        format("ZoneEquipmentSplitterMixer::size: Total {} is zero for {}={}. Unable to autosize Space Fractions.",
                               DataZoneEquipment::spaceEquipSizingBasisNamesUC[(int)this->spaceSizingBasis],
                               BranchNodeConnections::ConnectionObjectTypeNames[(int)this->spaceEquipType],
                               this->Name));
        Real64 spaceFrac = 1.0 / (int)this->spaces.size();
        ShowContinueError(state, format("Setting space fractions to 1/number of spaces = {}.", spaceFrac));
        for (auto &thisSpace : this->spaces) {
            thisSpace.fraction = spaceFrac;
        }
        return;
    }

    // Calculate space fractions
    int spaceCounter = 0;
    for (auto &thisSpace : this->spaces) {
        ++spaceCounter;
        if (thisSpace.fraction == DataSizing::AutoSize) {
            switch (this->spaceSizingBasis) {
            case DataZoneEquipment::SpaceEquipSizingBasis::DesignCoolingLoad:
                thisSpace.fraction = state.dataSize->FinalSpaceSizing(thisSpace.spaceIndex).DesCoolLoad / spacesTotal;
                break;
            case DataZoneEquipment::SpaceEquipSizingBasis::DesignHeatingLoad:
                thisSpace.fraction = state.dataSize->FinalSpaceSizing(thisSpace.spaceIndex).DesHeatLoad / spacesTotal;
                break;
            case DataZoneEquipment::SpaceEquipSizingBasis::FloorArea:
                thisSpace.fraction = state.dataHeatBal->space(thisSpace.spaceIndex).FloorArea / spacesTotal;
                break;
            case DataZoneEquipment::SpaceEquipSizingBasis::Volume:
                thisSpace.fraction = state.dataHeatBal->space(thisSpace.spaceIndex).Volume / spacesTotal;
                break;
            case DataZoneEquipment::SpaceEquipSizingBasis::PerimeterLength:
                ShowFatalError(state,
                               format("ZoneEquipmentSplitterMixer::size: Space Fraction Method={} not supported for {}={}",
                                      DataZoneEquipment::spaceEquipSizingBasisNamesUC[(int)this->spaceSizingBasis],
                                      BranchNodeConnections::ConnectionObjectTypeNames[(int)this->spaceEquipType],
                                      this->Name));
                break;
            default:
                break;
            }
            BaseSizer::reportSizerOutput(state,
                                         BranchNodeConnections::ConnectionObjectTypeNames[(int)this->spaceEquipType],
                                         this->Name,
                                         format("Space {} Fraction", spaceCounter),
                                         thisSpace.fraction);
        }
    }
}

void ZoneEquipmentMixer::setOutletConditions(EnergyPlusData &state)
{
    if (this->zoneEquipInletNodeNum == 0) return;

    Real64 sumEnthalpy = 0.0;
    Real64 sumHumRat = 0.0;
    Real64 sumCO2 = 0.0;
    Real64 sumPressure = 0.0;
    Real64 sumFractions = 0.0;
    auto &equipInletNode = state.dataLoopNodes->Node(this->zoneEquipInletNodeNum);
    for (auto &mixerSpace : this->spaces) {
        auto &spaceOutletNode = state.dataLoopNodes->Node(mixerSpace.spaceNodeNum);
        sumEnthalpy += spaceOutletNode.Enthalpy * mixerSpace.fraction;
        sumHumRat += spaceOutletNode.HumRat * mixerSpace.fraction;
        sumCO2 += spaceOutletNode.CO2 * mixerSpace.fraction;
        sumPressure += spaceOutletNode.Press * mixerSpace.fraction;
        sumFractions += mixerSpace.fraction;
    }
    equipInletNode.Enthalpy = sumEnthalpy / sumFractions;
    equipInletNode.HumRat = sumHumRat / sumFractions;
    equipInletNode.CO2 = sumCO2 / sumFractions;
    equipInletNode.Press = sumPressure / sumFractions;

    // Use Enthalpy and humidity ratio to get outlet temperature from psych chart
    equipInletNode.Temp = Psychrometrics::PsyTdbFnHW(equipInletNode.Enthalpy, equipInletNode.HumRat);
}

void ZoneEquipmentMixer::setInletFlows(EnergyPlusData &state)
{
    if (this->zoneEquipInletNodeNum == 0) return;

    auto &equipInletNode = state.dataLoopNodes->Node(this->zoneEquipInletNodeNum);
    for (auto &mixerSpace : this->spaces) {
        auto &spaceOutletNode = state.dataLoopNodes->Node(mixerSpace.spaceNodeNum);
        spaceOutletNode.MassFlowRate = equipInletNode.MassFlowRate * mixerSpace.fraction;
        spaceOutletNode.MassFlowRateMaxAvail = equipInletNode.MassFlowRateMaxAvail * mixerSpace.fraction;
        spaceOutletNode.MassFlowRateMinAvail = equipInletNode.MassFlowRateMinAvail * mixerSpace.fraction;
    }
}

void ZoneEquipmentSplitter::adjustLoads(EnergyPlusData &state, int zoneNum, int equipTypeNum)
{
    auto &thisZoneEnergyDemand = state.dataZoneEnergyDemand->ZoneSysEnergyDemand(zoneNum);
    auto &thisZoneMoistureDemand = state.dataZoneEnergyDemand->ZoneSysMoistureDemand(zoneNum);
    Real64 sensibleRatio = 1.0;
    Real64 latentRatio = 1.0;
    switch (this->tstatControl) {
    case DataZoneEquipment::ZoneEquipTstatControl::Ideal:
        return;
        break; // Do nothing
    case DataZoneEquipment::ZoneEquipTstatControl::SingleSpace: {
        Real64 controlSpaceFrac = this->spaces[this->controlSpaceNumber].fraction;
        if (controlSpaceFrac > 0.0) {
            if (thisZoneEnergyDemand.RemainingOutputRequired != 0.0) {
                sensibleRatio = (state.dataZoneEnergyDemand->spaceSysEnergyDemand(this->controlSpaceIndex).RemainingOutputRequired /
                                 thisZoneEnergyDemand.RemainingOutputRequired) /
                                controlSpaceFrac;
            }
            if (thisZoneMoistureDemand.RemainingOutputRequired != 0.0) {
                latentRatio = (state.dataZoneEnergyDemand->spaceSysMoistureDemand(this->controlSpaceIndex).RemainingOutputRequired /
                               thisZoneMoistureDemand.RemainingOutputRequired) /
                              controlSpaceFrac;
            }
        }
    } break;
    case DataZoneEquipment::ZoneEquipTstatControl::Maximum: {
        int maxSpaceIndex = 0;
        Real64 maxDeltaTemp = 0.0; // Only positive deltaTemps are relevant
        Real64 maxSpaceFrac = 1.0;
        for (auto &splitterSpace : this->spaces) {
            Real64 spaceTemp =
                state.dataZoneTempPredictorCorrector->spaceHeatBalance(splitterSpace.spaceIndex).T1; // Based on calcPredictedSystemLoad usage
            Real64 spaceDeltaTemp = max((state.dataHeatBalFanSys->ZoneThermostatSetPointLo(zoneNum) - spaceTemp),
                                        (spaceTemp - state.dataHeatBalFanSys->ZoneThermostatSetPointHi(zoneNum)));
            if (spaceDeltaTemp > maxDeltaTemp) {
                maxSpaceIndex = splitterSpace.spaceIndex;
                maxSpaceFrac = splitterSpace.fraction;
                maxDeltaTemp = spaceDeltaTemp;
            }
        }
        if ((maxSpaceIndex > 0) && (maxSpaceFrac > 0.0)) {
            if (thisZoneEnergyDemand.RemainingOutputRequired != 0.0) {
                sensibleRatio = (state.dataZoneEnergyDemand->spaceSysEnergyDemand(maxSpaceIndex).RemainingOutputRequired /
                                 thisZoneEnergyDemand.RemainingOutputRequired) /
                                maxSpaceFrac;
            }
            if (thisZoneMoistureDemand.RemainingOutputRequired != 0.0) {
                latentRatio = (state.dataZoneEnergyDemand->spaceSysMoistureDemand(maxSpaceIndex).RemainingOutputRequired /
                               thisZoneMoistureDemand.RemainingOutputRequired) /
                              maxSpaceFrac;
            }
        }
    } break;
    default:
        break;
    }
    // Save unadjusted zone loads to restore later
    this->saveZoneSysSensibleDemand = thisZoneEnergyDemand;
    this->saveZoneSysMoistureDemand = thisZoneMoistureDemand;
    // Apply zone load adjustment
    ZoneEquipmentManager::adjustSystemOutputRequired(sensibleRatio,
                                                     latentRatio,
                                                     state.dataZoneEnergyDemand->ZoneSysEnergyDemand(zoneNum),
                                                     state.dataZoneEnergyDemand->ZoneSysMoistureDemand(zoneNum),
                                                     equipTypeNum);
}

void ZoneEquipmentSplitter::distributeOutput(EnergyPlusData &state,
                                             int const zoneNum,
                                             Real64 const sysOutputProvided,
                                             Real64 const latOutputProvided,
                                             Real64 const nonAirSysOutput,
                                             int const equipTypeNum)
{
    for (auto &splitterSpace : this->spaces) {
        if (this->tstatControl != DataZoneEquipment::ZoneEquipTstatControl::Ideal) {
            // Restore zone loads to unadjusted values (for all ZoneEquipTstatControl types except Ideal)
            state.dataZoneEnergyDemand->ZoneSysEnergyDemand(zoneNum) = this->saveZoneSysSensibleDemand;
            state.dataZoneEnergyDemand->ZoneSysMoistureDemand(zoneNum) = this->saveZoneSysMoistureDemand;
        }

        Real64 spaceFraction = splitterSpace.fraction;
        if (this->tstatControl == DataZoneEquipment::ZoneEquipTstatControl::Ideal) {
            // Proportion output by sensible space load / zone load (varies every timestep, overrides outputFraction)
            auto &thisZoneSysEnergyDemand = state.dataZoneEnergyDemand->ZoneSysEnergyDemand(zoneNum);
            if (thisZoneSysEnergyDemand.RemainingOutputRequired != 0.0) {
                spaceFraction = state.dataZoneEnergyDemand->spaceSysEnergyDemand(splitterSpace.spaceIndex).RemainingOutputRequired /
                                thisZoneSysEnergyDemand.RemainingOutputRequired;
            }
        }

        Real64 spaceSysOutputProvided = sysOutputProvided * spaceFraction;
        Real64 spaceLatOutputProvided = latOutputProvided * spaceFraction;
        state.dataZoneTempPredictorCorrector->spaceHeatBalance(splitterSpace.spaceIndex).NonAirSystemResponse += nonAirSysOutput * spaceFraction;
        if (this->zoneEquipOutletNodeNum > 0 && splitterSpace.spaceNodeNum > 0) {
            auto &equipOutletNode = state.dataLoopNodes->Node(this->zoneEquipOutletNodeNum);
            auto &spaceInletNode = state.dataLoopNodes->Node(splitterSpace.spaceNodeNum);
            spaceInletNode.MassFlowRate = equipOutletNode.MassFlowRate * spaceFraction;
            spaceInletNode.MassFlowRateMaxAvail = equipOutletNode.MassFlowRateMaxAvail * spaceFraction;
            spaceInletNode.MassFlowRateMinAvail = equipOutletNode.MassFlowRateMinAvail * spaceFraction;
            spaceInletNode.Temp = equipOutletNode.Temp;
            spaceInletNode.HumRat = equipOutletNode.HumRat;
            spaceInletNode.CO2 = equipOutletNode.CO2;
        }
        ZoneEquipmentManager::updateSystemOutputRequired(state,
                                                         zoneNum,
                                                         spaceSysOutputProvided,
                                                         spaceLatOutputProvided,
                                                         state.dataZoneEnergyDemand->spaceSysEnergyDemand(splitterSpace.spaceIndex),
                                                         state.dataZoneEnergyDemand->spaceSysMoistureDemand(splitterSpace.spaceIndex),
                                                         equipTypeNum);
    }
}

void EquipConfiguration::beginEnvirnInit(EnergyPlusData &state)
{
    auto &zoneNode = state.dataLoopNodes->Node(this->ZoneNode);
    zoneNode.Temp = 20.0;
    zoneNode.MassFlowRate = 0.0;
    zoneNode.Quality = 1.0;
    zoneNode.Press = state.dataEnvrn->OutBaroPress;
    zoneNode.HumRat = state.dataEnvrn->OutHumRat;
    zoneNode.Enthalpy = Psychrometrics::PsyHFnTdbW(zoneNode.Temp, zoneNode.HumRat);
    if (state.dataContaminantBalance->Contaminant.CO2Simulation) {
        zoneNode.CO2 = state.dataContaminantBalance->OutdoorCO2;
    }
    if (state.dataContaminantBalance->Contaminant.GenericContamSimulation) {
        zoneNode.GenContam = state.dataContaminantBalance->OutdoorGC;
    }

    for (int const nodeNum : this->InletNode) {
        auto &inNode = state.dataLoopNodes->Node(nodeNum);
        inNode.Temp = 20.0;
        inNode.MassFlowRate = 0.0;
        inNode.Quality = 1.0;
        inNode.Press = state.dataEnvrn->OutBaroPress;
        inNode.HumRat = state.dataEnvrn->OutHumRat;
        inNode.Enthalpy = Psychrometrics::PsyHFnTdbW(inNode.Temp, inNode.HumRat);
        if (state.dataContaminantBalance->Contaminant.CO2Simulation) {
            inNode.CO2 = state.dataContaminantBalance->OutdoorCO2;
        }
        if (state.dataContaminantBalance->Contaminant.GenericContamSimulation) {
            inNode.GenContam = state.dataContaminantBalance->OutdoorGC;
        }
    }

    for (int const nodeNum : this->ExhaustNode) {
        auto &exhNode = state.dataLoopNodes->Node(nodeNum);
        exhNode.Temp = 20.0;
        exhNode.MassFlowRate = 0.0;
        exhNode.Quality = 1.0;
        exhNode.Press = state.dataEnvrn->OutBaroPress;
        exhNode.HumRat = state.dataEnvrn->OutHumRat;
        exhNode.Enthalpy = Psychrometrics::PsyHFnTdbW(exhNode.Temp, exhNode.HumRat);
        if (state.dataContaminantBalance->Contaminant.CO2Simulation) {
            exhNode.CO2 = state.dataContaminantBalance->OutdoorCO2;
        }
        if (state.dataContaminantBalance->Contaminant.GenericContamSimulation) {
            exhNode.GenContam = state.dataContaminantBalance->OutdoorGC;
        }
    }

    // BG CR 7122 following resets return air node.
    int NumRetNodes = this->NumReturnNodes;
    if (NumRetNodes > 0) {
        for (int const nodeNum : this->ReturnNode) {
            auto &returnNode = state.dataLoopNodes->Node(nodeNum);
            returnNode.Temp = 20.0;
            returnNode.MassFlowRate = 0.0;
            returnNode.Quality = 1.0;
            returnNode.Press = state.dataEnvrn->OutBaroPress;
            returnNode.HumRat = state.dataEnvrn->OutHumRat;
            returnNode.Enthalpy = Psychrometrics::PsyHFnTdbW(returnNode.Temp, returnNode.HumRat);
            if (state.dataContaminantBalance->Contaminant.CO2Simulation) {
                returnNode.CO2 = state.dataContaminantBalance->OutdoorCO2;
            }
            if (state.dataContaminantBalance->Contaminant.GenericContamSimulation) {
                returnNode.GenContam = state.dataContaminantBalance->OutdoorGC;
            }
        }
    }
}

void EquipConfiguration::hvacTimeStepInit(EnergyPlusData &state, bool FirstHVACIteration)
{
    auto &zoneNode = state.dataLoopNodes->Node(this->ZoneNode);
    this->ExcessZoneExh = 0.0;

    if (FirstHVACIteration) {
        for (int const nodeNum : this->ExhaustNode) {
            auto &exhNode = state.dataLoopNodes->Node(nodeNum);
            exhNode.Temp = zoneNode.Temp;
            exhNode.HumRat = zoneNode.HumRat;
            exhNode.Enthalpy = zoneNode.Enthalpy;
            exhNode.Press = zoneNode.Press;
            exhNode.Quality = zoneNode.Quality;
            exhNode.MassFlowRate = 0.0;
            exhNode.MassFlowRateMaxAvail = 0.0;
            exhNode.MassFlowRateMinAvail = 0.0;
            if (state.dataContaminantBalance->Contaminant.CO2Simulation) {
                exhNode.CO2 = zoneNode.CO2;
            }
            if (state.dataContaminantBalance->Contaminant.GenericContamSimulation) {
                exhNode.GenContam = zoneNode.GenContam;
            }
        }
    }
}

} // namespace EnergyPlus::DataZoneEquipment<|MERGE_RESOLUTION|>--- conflicted
+++ resolved
@@ -495,12 +495,8 @@
             ++zeqSplitterNum;
             auto const &objectFields = instance.value();
             auto &thisZeqSplitter = state.dataZoneEquip->zoneEquipSplitter[zeqSplitterNum];
-<<<<<<< HEAD
             thisZeqSplitter.Name = Util::makeUPPER(instance.key());
-=======
-            thisZeqSplitter.Name = UtilityRoutines::makeUPPER(instance.key());
             thisZeqSplitter.spaceEquipType = DataLoopNode::ConnectionObjectType::SpaceHVACZoneEquipmentSplitter;
->>>>>>> 7636e6b3
             ip->markObjectAsUsed(CurrentModuleObject, instance.key());
 
             std::string zoneName = ip->getAlphaFieldValue(objectFields, objectSchemaProps, "zone_name");
@@ -536,12 +532,8 @@
             ++zeqMixerNum;
             auto const &objectFields = instance.value();
             auto &thisZeqMixer = state.dataZoneEquip->zoneEquipMixer[zeqMixerNum];
-<<<<<<< HEAD
             thisZeqMixer.Name = Util::makeUPPER(instance.key());
-=======
-            thisZeqMixer.Name = UtilityRoutines::makeUPPER(instance.key());
             thisZeqMixer.spaceEquipType = DataLoopNode::ConnectionObjectType::SpaceHVACZoneEquipmentMixer;
->>>>>>> 7636e6b3
             ip->markObjectAsUsed(CurrentModuleObject, instance.key());
 
             std::string zoneName = ip->getAlphaFieldValue(objectFields, objectSchemaProps, "zone_name");
