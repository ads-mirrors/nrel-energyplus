--- conflicted
+++ resolved
@@ -101,11 +101,7 @@
     void init_state([[maybe_unused]] EnergyPlusData &state) override
     {
     }
-<<<<<<< HEAD
-        
-=======
 
->>>>>>> 391ba016
     void clear_state() override
     {
         fvis = Array1D<Real64>(TARCOGGassesParams::maxgas);
