// EnergyPlus, Copyright (c) 1996-2021, The Board of Trustees of the University of Illinois,
// The Regents of the University of California, through Lawrence Berkeley National Laboratory
// (subject to receipt of any required approvals from the U.S. Dept. of Energy), Oak Ridge
// National Laboratory, managed by UT-Battelle, Alliance for Sustainable Energy, LLC, and other
// contributors. All rights reserved.
//
// NOTICE: This Software was developed under funding from the U.S. Department of Energy and the
// U.S. Government consequently retains certain rights. As such, the U.S. Government has been
// granted for itself and others acting on its behalf a paid-up, nonexclusive, irrevocable,
// worldwide license in the Software to reproduce, distribute copies to the public, prepare
// derivative works, and perform publicly and display publicly, and to permit others to do so.
//
// Redistribution and use in source and binary forms, with or without modification, are permitted
// provided that the following conditions are met:
//
// (1) Redistributions of source code must retain the above copyright notice, this list of
//     conditions and the following disclaimer.
//
// (2) Redistributions in binary form must reproduce the above copyright notice, this list of
//     conditions and the following disclaimer in the documentation and/or other materials
//     provided with the distribution.
//
// (3) Neither the name of the University of California, Lawrence Berkeley National Laboratory,
//     the University of Illinois, U.S. Dept. of Energy nor the names of its contributors may be
//     used to endorse or promote products derived from this software without specific prior
//     written permission.
//
// (4) Use of EnergyPlus(TM) Name. If Licensee (i) distributes the software in stand-alone form
//     without changes from the version obtained under this License, or (ii) Licensee makes a
//     reference solely to the software portion of its product, Licensee must refer to the
//     software as "EnergyPlus version X" software, where "X" is the version number Licensee
//     obtained under this License and may not use a different name for the software. Except as
//     specifically required in this Section (4), Licensee shall not use in a company name, a
//     product name, in advertising, publicity, or other promotional activities any name, trade
//     name, trademark, logo, or other designation of "EnergyPlus", "E+", "e+" or confusingly
//     similar designation, without the U.S. Department of Energy's prior written consent.
//
// THIS SOFTWARE IS PROVIDED BY THE COPYRIGHT HOLDERS AND CONTRIBUTORS "AS IS" AND ANY EXPRESS OR
// IMPLIED WARRANTIES, INCLUDING, BUT NOT LIMITED TO, THE IMPLIED WARRANTIES OF MERCHANTABILITY
// AND FITNESS FOR A PARTICULAR PURPOSE ARE DISCLAIMED. IN NO EVENT SHALL THE COPYRIGHT OWNER OR
// CONTRIBUTORS BE LIABLE FOR ANY DIRECT, INDIRECT, INCIDENTAL, SPECIAL, EXEMPLARY, OR
// CONSEQUENTIAL DAMAGES (INCLUDING, BUT NOT LIMITED TO, PROCUREMENT OF SUBSTITUTE GOODS OR
// SERVICES; LOSS OF USE, DATA, OR PROFITS; OR BUSINESS INTERRUPTION) HOWEVER CAUSED AND ON ANY
// THEORY OF LIABILITY, WHETHER IN CONTRACT, STRICT LIABILITY, OR TORT (INCLUDING NEGLIGENCE OR
// OTHERWISE) ARISING IN ANY WAY OUT OF THE USE OF THIS SOFTWARE, EVEN IF ADVISED OF THE
// POSSIBILITY OF SUCH DAMAGE.

// C++ Headers
#include <utility>

// ObjexxFCL Headers
#include <ObjexxFCL/environment.hh>
#include <ObjexxFCL/string.functions.hh>

// EnergyPlus Headers
#include <EnergyPlus/Data/EnergyPlusData.hh>
#include <EnergyPlus/DataEnvironment.hh>
#include <EnergyPlus/DataGlobals.hh>
#include <EnergyPlus/DataStringGlobals.hh>
#include <EnergyPlus/DataSystemVariables.hh>
#include <EnergyPlus/FileSystem.hh>
#include <EnergyPlus/UtilityRoutines.hh>

namespace EnergyPlus {

namespace DataSystemVariables {

    // MODULE INFORMATION:
    //       AUTHOR         Linda K. Lawrie
    //       DATE WRITTEN   May 2006
    //       MODIFIED       na
    //       RE-ENGINEERED  na

    // PURPOSE OF THIS MODULE:
    // This data-only module is a repository for system (such as environment) variables that are set
    // before a run or set of runs.

    // Using/Aliasing
    using DataStringGlobals::altpathChar;
    using DataStringGlobals::pathChar;

    constexpr const char *DDOnlyEnvVar("DDONLY");       // Only run design days
    constexpr const char *ReverseDDEnvVar("REVERSEDD"); // Reverse DD during run
    constexpr const char *DisableGLHECachingEnvVar("DISABLEGLHECACHING");
    constexpr const char *FullAnnualSimulation("FULLANNUALRUN"); // Generate annual run
    constexpr const char *cDeveloperFlag("DeveloperFlag");
    constexpr const char *cDisplayAllWarnings("DisplayAllWarnings");
    constexpr const char *cDisplayExtraWarnings("DisplayExtraWarnings");
    constexpr const char *cDisplayAdvancedReportVariables("DisplayAdvancedReportVariables");
    constexpr const char *cDisplayUnusedObjects("DisplayUnusedObjects");
    constexpr const char *cDisplayUnusedSchedules("DisplayUnusedSchedules");
    constexpr const char *cDisplayZoneAirHeatBalanceOffBalance("DisplayZoneAirHeatBalanceOffBalance");
    constexpr const char *cSortIDD("SortIDD");
    constexpr const char *cReportDuringWarmup("ReportDuringWarmup");
    constexpr const char *cReportDuringHVACSizingSimulation("REPORTDURINGHVACSIZINGSIMULATION");
    constexpr const char *cIgnoreSolarRadiation("IgnoreSolarRadiation");
    constexpr const char *cIgnoreBeamRadiation("IgnoreBeamRadiation");
    constexpr const char *cIgnoreDiffuseRadiation("IgnoreDiffuseRadiation");
    constexpr const char *cSutherlandHodgman("SutherlandHodgman");
    constexpr const char *cSlaterBarsky("SlaterBarsky");
    constexpr const char *cMinimalSurfaceVariables("CreateMinimalSurfaceVariables");
    constexpr const char *cMinimalShadowing("MinimalShadowing");
    constexpr const char *cInputPath1("epin");       // EP-Launch setting.  Full path + project name
    constexpr const char *cInputPath2("input_path"); // RunEplus.bat setting.  Full path
    constexpr const char *cProgramPath("program_path");
    constexpr const char *cTimingFlag("TimingFlag");
    constexpr const char *TrackAirLoopEnvVar("TRACK_AIRLOOP"); // To generate a file with runtime statistics
    // for each controller on each air loop
    constexpr const char *TraceAirLoopEnvVar("TRACE_AIRLOOP"); // To generate a trace file with the converged
    // solutions of all controllers on each air loop at each call to SimAirLoop()
    constexpr const char *TraceHVACControllerEnvVar("TRACE_HVACCONTROLLER"); // To generate a trace file for
    //  each individual HVAC controller with all controller iterations

    constexpr const char *MinReportFrequencyEnvVar("MINREPORTFREQUENCY"); // environment var for reporting frequency.
    constexpr const char *
        cDisplayInputInAuditEnvVar("DISPLAYINPUTINAUDIT"); // environmental variable that enables the echoing of the input file into the audit file

    // DERIVED TYPE DEFINITIONS
    // na

    // INTERFACE BLOCK SPECIFICATIONS
    // na

    // MODULE VARIABLE DECLARATIONS:

    // Shading methods
<<<<<<< HEAD
    ShadingMethod shadingMethod(ShadingMethod::PolygonClipping);
    bool SutherlandHodgman(true);                 // TRUE if SutherlandHodgman algorithm for polygon clipping is to be used.
    bool SlaterBarsky(false);                  // TRUE if SlaterBarsky algorithm for polygon clipping is to be used for vertical polygons.
    bool DetailedSkyDiffuseAlgorithm(false);      // use detailed diffuse shading algorithm for sky (shading transmittance varies)
    bool DetailedSolarTimestepIntegration(false); // when true, use detailed timestep integration for all solar,shading, etc.
    bool DisableGroupSelfShading(false); // when true, defined shadowing surfaces group is ignored when calculating sunlit fraction
    bool DisableAllSelfShading(false);   // when true, all external shadowing surfaces is ignored when calculating sunlit fraction


    bool TrackAirLoopEnvFlag(false);              // If TRUE generates a file with runtime statistics for each HVAC
    //  controller on each air loop
    bool TraceAirLoopEnvFlag(false); // If TRUE generates a trace file with the converged solutions of all
    // HVAC controllers on each air loop at each call to SimAirLoop()
    bool TraceHVACControllerEnvFlag(false); // If TRUE generates a trace file for each individual HVAC
    // controller with all controller iterations
    bool ReportDuringWarmup(false);                      // True when the report outputs even during warmup
    bool ReportDuringHVACSizingSimulation(false);        // true when reporting outputs during HVAC sizing Simulation
    bool ReportDetailedWarmupConvergence(false);         // True when the detailed warmup convergence is requested
    bool UpdateDataDuringWarmupExternalInterface(false); // variable sets in the external interface.
    bool ReportExtShadingSunlitFrac(false);              // when true, the sunlit fraction for all surfaces are exported as a csv format output

    // This update the value during the warmup added for FMI
    Real64 Elapsed_Time(0.0);       // For showing elapsed time at end of run
    Real64 Time_Start(0.0);         // Call to CPU_Time for start time of simulation
    Real64 Time_Finish(0.0);        // Call to CPU_Time for end time of simulation
    std::string MinReportFrequency; // String for minimum reporting frequency
    bool SortedIDD(true);           // after processing, use sorted IDD to obtain Defs, etc.
    bool lMinimalShadowing(false);  // TRUE if MinimalShadowing is to override Solar Distribution flag

    // TODO: is this needed?
    fs::path envinputpath1;
    fs::path envinputpath2;

    bool TestAllPaths(false);
    int iEnvSetThreads(0);
    bool lEnvSetThreadsInput(false);
    int iepEnvSetThreads(0);
    bool lepSetThreadsInput(false);
    int iIDFSetThreads(0);
    bool lIDFSetThreadsInput(false);
    int inumActiveSims(1);
    bool lnumActiveSims(false);
    int MaxNumberOfThreads(1);
    int NumberIntRadThreads(1);
    int iNominalTotSurfaces(0);
    bool Threading(false);
    bool firstTime(true);
=======
>>>>>>> b622e27c

    // Functions

    fs::path CheckForActualFilePath(EnergyPlusData &state,
                                    fs::path const &originalInputFilePath,    // path (or filename only) as input for object
                                    const std::string& contextString           //
    )
    {

        // SUBROUTINE INFORMATION:
        //       AUTHOR         Linda Lawrie
        //       DATE WRITTEN   October 2011
        //       MODIFIED       na
        //       RE-ENGINEERED  na

        // PURPOSE OF THIS SUBROUTINE:
        // With the Windows version, there are subfolders set and the input file names may not
        // be accurate. This searches a few folders (CurrentWorkingFolder, Program folder) to see
        // if the file can be found. (It may have been input with full path so that is checked first.)

        // Locals
        // SUBROUTINE ARGUMENT DEFINITIONS:

        // SUBROUTINE PARAMETER DEFINITIONS:

        // SUBROUTINE LOCAL VARIABLE DECLARATIONS:
        fs::path foundFilePath;

<<<<<<< HEAD
        if (firstTime) {
            state.files.audit.ensure_open(state, "CheckForActualFilePath", state.files.outputControl.audit);
            std::string tmp;
            get_environment_variable(cInputPath1, tmp);
            envinputpath1 = fs::path(tmp);
            get_environment_variable(cInputPath2, tmp);
            envinputpath2 = fs::path(tmp);
            get_environment_variable(cProgramPath, tmp);
            DataStringGlobals::ProgramPath = fs::path(tmp);
            firstTime = false;
        }

        fs::path InputFilePath = FileSystem::makeNativePath(originalInputFilePath); // save for changing out path characters

        std::vector<std::pair<fs::path, std::string>> pathsChecked;

        const std::array<std::pair<fs::path, std::string>, 7> pathsToCheck = {{
            {InputFilePath, "Current Working Directory"},
            {DataStringGlobals::inputDirPath / InputFilePath, "IDF Directory"},
            {DataStringGlobals::exeDirectoryPath / InputFilePath, "EnergyPlus Executable Directory"},
            {envinputpath1 / InputFilePath, "\"epin\" Environment Variable"},
            {envinputpath2 / InputFilePath, "\"input_path\" Environment Variable"},
            {DataStringGlobals::CurrentWorkingFolder / InputFilePath, "INI File Directory"},
            {DataStringGlobals::ProgramPath / InputFilePath, "\"program\", \"dir\" from INI File"}}
        };
=======
        if (state.dataSysVars->firstTime) {
            state.files.audit.ensure_open(state, "CheckForActualFileName", state.files.outputControl.audit);
            get_environment_variable(cInputPath1, state.dataSysVars->envinputpath1);
            if (!state.dataSysVars->envinputpath1.empty()) {
                pos = index(state.dataSysVars->envinputpath1, pathChar, true); // look backwards for pathChar
                if (pos != std::string::npos) state.dataSysVars->envinputpath1.erase(pos + 1);
            }
            get_environment_variable(cInputPath2, state.dataSysVars->envinputpath2);
            get_environment_variable(cProgramPath, state.dataStrGlobals->ProgramPath);
            state.dataSysVars->firstTime = false;
        }

        FileFound = false;
        CheckedFileName.clear();
        InputFileName = originalInputFileName;
        FileSystem::makeNativePath(InputFileName);

        std::vector<std::pair<std::string, std::string>> pathsChecked;

        const std::array<std::pair<std::string, std::string>, 7> pathsToCheck = {
            {{InputFileName, "Current Working Directory"},
             {state.dataStrGlobals->inputDirPathName + InputFileName, "IDF Directory"},
             {state.dataStrGlobals->exeDirectory + InputFileName, "EnergyPlus Executable Directory"},
             {state.dataSysVars->envinputpath1 + InputFileName, "\"epin\" Environment Variable"},
             {state.dataSysVars->envinputpath2 + InputFileName, "\"input_path\" Environment Variable"},
             {state.dataStrGlobals->CurrentWorkingFolder + InputFileName, "INI File Directory"},
             {state.dataStrGlobals->ProgramPath + InputFileName, "\"program\", \"dir\" from INI File"}}};
>>>>>>> b622e27c

        std::size_t numPathsToNotTest = (state.dataSysVars->TestAllPaths) ? pathsToCheck.size() - 2 : pathsToCheck.size();

        for (std::size_t i = 0; i < numPathsToNotTest; i++) {
            if (FileSystem::fileExists(pathsToCheck[i].first)) {
<<<<<<< HEAD
                foundFilePath = pathsToCheck[i].first;
                print(state.files.audit, "{}={}\n", "found (" + pathsToCheck[i].second +")", FileSystem::getAbsolutePath(foundFilePath).string());
                return foundFilePath;
            } else {
                std::pair <fs::path,std::string> currentPath(
                        FileSystem::getParentDirectoryPath(FileSystem::getAbsolutePath(pathsToCheck[i].first)),
                        pathsToCheck[i].second);
=======
                FileFound = true;
                CheckedFileName = pathsToCheck[i].first;
                print(state.files.audit, "{}={}\n", "found (" + pathsToCheck[i].second + ")", FileSystem::getAbsolutePath(CheckedFileName));
                return;
            } else {
                std::pair<std::string, std::string> currentPath(
                    FileSystem::getParentDirectoryPath(FileSystem::getAbsolutePath(pathsToCheck[i].first)), pathsToCheck[i].second);
>>>>>>> b622e27c
                bool found = false;
                for (auto path : pathsChecked) {
                    if (path.first == currentPath.first) {
                        found = true;
                    }
                }
                if (!found) {
                    pathsChecked.push_back(currentPath);
                }
<<<<<<< HEAD
                print(state.files.audit, "{}={}\n", "not found (" + pathsToCheck[i].second +")\"",
                      FileSystem::getAbsolutePath(pathsToCheck[i].first).string());
            }
        }

        // If we get here, we didn't find the file
        ShowSevereError(state, contextString+ "\"" + originalInputFilePath.string() + "\" not found.");
        ShowContinueError(state, "  Paths searched:");
        for(auto path: pathsChecked){
            ShowContinueError(state, "    " + path.second +": \"" + path.first.string() +"\"");
=======
                print(
                    state.files.audit, "{}={}\n", "not found (" + pathsToCheck[i].second + ")\"", FileSystem::getAbsolutePath(pathsToCheck[i].first));
            }
        }
        if (!FileFound) {
            ShowSevereError(state, contextString + "\"" + originalInputFileName + "\" not found.");
            ShowContinueError(state, "  Paths searched:");
            for (auto path : pathsChecked) {
                ShowContinueError(state, "    " + path.second + ": \"" + path.first + "\"");
            }
>>>>>>> b622e27c
        }

        return foundFilePath;
    }

    void processEnvironmentVariables(EnergyPlusData &state)
    {

        std::string cEnvValue;

        get_environment_variable(DDOnlyEnvVar, cEnvValue);
        state.dataSysVars->DDOnly = env_var_on(cEnvValue); // Yes or True
        if (state.dataGlobal->DDOnlySimulation) state.dataSysVars->DDOnly = true;

        get_environment_variable(ReverseDDEnvVar, cEnvValue);
        state.dataSysVars->ReverseDD = env_var_on(cEnvValue); // Yes or True

        get_environment_variable(DisableGLHECachingEnvVar, cEnvValue);
        state.dataSysVars->DisableGLHECaching = env_var_on(cEnvValue); // Yes or True

        get_environment_variable(FullAnnualSimulation, cEnvValue);
        state.dataSysVars->FullAnnualRun = env_var_on(cEnvValue); // Yes or True
        if (state.dataGlobal->AnnualSimulation) state.dataSysVars->FullAnnualRun = true;

        get_environment_variable(cDisplayAllWarnings, cEnvValue);
        state.dataGlobal->DisplayAllWarnings = env_var_on(cEnvValue); // Yes or True
        if (state.dataGlobal->DisplayAllWarnings) {
            state.dataGlobal->DisplayAllWarnings = true;
            state.dataGlobal->DisplayExtraWarnings = true;
            state.dataGlobal->DisplayUnusedSchedules = true;
            state.dataGlobal->DisplayUnusedObjects = true;
        }

        get_environment_variable(cDisplayExtraWarnings, cEnvValue);
        if (!cEnvValue.empty()) state.dataGlobal->DisplayExtraWarnings = env_var_on(cEnvValue); // Yes or True

        get_environment_variable(cDisplayUnusedObjects, cEnvValue);
        if (!cEnvValue.empty()) state.dataGlobal->DisplayUnusedObjects = env_var_on(cEnvValue); // Yes or True

        get_environment_variable(cDisplayUnusedSchedules, cEnvValue);
        if (!cEnvValue.empty()) state.dataGlobal->DisplayUnusedSchedules = env_var_on(cEnvValue); // Yes or True

        get_environment_variable(cDisplayZoneAirHeatBalanceOffBalance, cEnvValue);
        if (!cEnvValue.empty()) state.dataGlobal->DisplayZoneAirHeatBalanceOffBalance = env_var_on(cEnvValue); // Yes or True

        get_environment_variable(cDisplayAdvancedReportVariables, cEnvValue);
        if (!cEnvValue.empty()) state.dataGlobal->DisplayAdvancedReportVariables = env_var_on(cEnvValue); // Yes or True

        get_environment_variable(cReportDuringWarmup, cEnvValue);
        if (!cEnvValue.empty()) state.dataSysVars->ReportDuringWarmup = env_var_on(cEnvValue); // Yes or True
        if (state.dataSysVars->ReverseDD) state.dataSysVars->ReportDuringWarmup = false;       // force to false for ReverseDD runs

        get_environment_variable(cReportDuringWarmup, cEnvValue);
        if (!cEnvValue.empty()) state.dataSysVars->ReportDuringWarmup = env_var_on(cEnvValue);   // Yes or True
        if (state.dataSysVars->DisableGLHECaching) state.dataSysVars->ReportDuringWarmup = true; // force to true for standard runs runs

        get_environment_variable(cReportDuringHVACSizingSimulation, cEnvValue);
        if (!cEnvValue.empty()) state.dataSysVars->ReportDuringHVACSizingSimulation = env_var_on(cEnvValue); // Yes or True

        get_environment_variable(cIgnoreSolarRadiation, cEnvValue);
        if (!cEnvValue.empty()) state.dataEnvrn->IgnoreSolarRadiation = env_var_on(cEnvValue); // Yes or True

        get_environment_variable(cMinimalSurfaceVariables, cEnvValue);
        if (!cEnvValue.empty()) state.dataGlobal->CreateMinimalSurfaceVariables = env_var_on(cEnvValue); // Yes or True

        get_environment_variable(cSortIDD, cEnvValue);
        if (!cEnvValue.empty()) state.dataSysVars->SortedIDD = env_var_on(cEnvValue); // Yes or True

        get_environment_variable(MinReportFrequencyEnvVar, cEnvValue);
        if (!cEnvValue.empty()) state.dataSysVars->MinReportFrequency = cEnvValue; // turned into value later

        get_environment_variable(cDeveloperFlag, cEnvValue);
        if (!cEnvValue.empty()) state.dataSysVars->DeveloperFlag = env_var_on(cEnvValue); // Yes or True

        get_environment_variable(cIgnoreBeamRadiation, cEnvValue);
        if (!cEnvValue.empty()) state.dataEnvrn->IgnoreBeamRadiation = env_var_on(cEnvValue); // Yes or True

        get_environment_variable(cIgnoreDiffuseRadiation, cEnvValue);
        if (!cEnvValue.empty()) state.dataEnvrn->IgnoreDiffuseRadiation = env_var_on(cEnvValue); // Yes or True

        get_environment_variable(cSutherlandHodgman, cEnvValue);
        if (!cEnvValue.empty()) state.dataSysVars->SutherlandHodgman = env_var_on(cEnvValue); // Yes or True

        get_environment_variable(cSlaterBarsky, cEnvValue);
        if (!cEnvValue.empty()) state.dataSysVars->SlaterBarsky = env_var_on(cEnvValue); // Yes or True

        get_environment_variable(cMinimalShadowing, cEnvValue);
        if (!cEnvValue.empty()) state.dataSysVars->lMinimalShadowing = env_var_on(cEnvValue); // Yes or True

        get_environment_variable(cTimingFlag, cEnvValue);
        if (!cEnvValue.empty()) state.dataSysVars->TimingFlag = env_var_on(cEnvValue); // Yes or True

        // Initialize env flags for air loop simulation debugging
        get_environment_variable(TrackAirLoopEnvVar, cEnvValue);
        if (!cEnvValue.empty()) state.dataSysVars->TrackAirLoopEnvFlag = env_var_on(cEnvValue); // Yes or True

        get_environment_variable(TraceAirLoopEnvVar, cEnvValue);
        if (!cEnvValue.empty()) state.dataSysVars->TraceAirLoopEnvFlag = env_var_on(cEnvValue); // Yes or True

        get_environment_variable(TraceHVACControllerEnvVar, cEnvValue);
        if (!cEnvValue.empty()) state.dataSysVars->TraceHVACControllerEnvFlag = env_var_on(cEnvValue); // Yes or True

        get_environment_variable(cDisplayInputInAuditEnvVar, cEnvValue);
        if (!cEnvValue.empty()) state.dataGlobal->DisplayInputInAudit = env_var_on(cEnvValue); // Yes or True
    }

} // namespace DataSystemVariables

} // namespace EnergyPlus<|MERGE_RESOLUTION|>--- conflicted
+++ resolved
@@ -124,56 +124,6 @@
     // MODULE VARIABLE DECLARATIONS:
 
     // Shading methods
-<<<<<<< HEAD
-    ShadingMethod shadingMethod(ShadingMethod::PolygonClipping);
-    bool SutherlandHodgman(true);                 // TRUE if SutherlandHodgman algorithm for polygon clipping is to be used.
-    bool SlaterBarsky(false);                  // TRUE if SlaterBarsky algorithm for polygon clipping is to be used for vertical polygons.
-    bool DetailedSkyDiffuseAlgorithm(false);      // use detailed diffuse shading algorithm for sky (shading transmittance varies)
-    bool DetailedSolarTimestepIntegration(false); // when true, use detailed timestep integration for all solar,shading, etc.
-    bool DisableGroupSelfShading(false); // when true, defined shadowing surfaces group is ignored when calculating sunlit fraction
-    bool DisableAllSelfShading(false);   // when true, all external shadowing surfaces is ignored when calculating sunlit fraction
-
-
-    bool TrackAirLoopEnvFlag(false);              // If TRUE generates a file with runtime statistics for each HVAC
-    //  controller on each air loop
-    bool TraceAirLoopEnvFlag(false); // If TRUE generates a trace file with the converged solutions of all
-    // HVAC controllers on each air loop at each call to SimAirLoop()
-    bool TraceHVACControllerEnvFlag(false); // If TRUE generates a trace file for each individual HVAC
-    // controller with all controller iterations
-    bool ReportDuringWarmup(false);                      // True when the report outputs even during warmup
-    bool ReportDuringHVACSizingSimulation(false);        // true when reporting outputs during HVAC sizing Simulation
-    bool ReportDetailedWarmupConvergence(false);         // True when the detailed warmup convergence is requested
-    bool UpdateDataDuringWarmupExternalInterface(false); // variable sets in the external interface.
-    bool ReportExtShadingSunlitFrac(false);              // when true, the sunlit fraction for all surfaces are exported as a csv format output
-
-    // This update the value during the warmup added for FMI
-    Real64 Elapsed_Time(0.0);       // For showing elapsed time at end of run
-    Real64 Time_Start(0.0);         // Call to CPU_Time for start time of simulation
-    Real64 Time_Finish(0.0);        // Call to CPU_Time for end time of simulation
-    std::string MinReportFrequency; // String for minimum reporting frequency
-    bool SortedIDD(true);           // after processing, use sorted IDD to obtain Defs, etc.
-    bool lMinimalShadowing(false);  // TRUE if MinimalShadowing is to override Solar Distribution flag
-
-    // TODO: is this needed?
-    fs::path envinputpath1;
-    fs::path envinputpath2;
-
-    bool TestAllPaths(false);
-    int iEnvSetThreads(0);
-    bool lEnvSetThreadsInput(false);
-    int iepEnvSetThreads(0);
-    bool lepSetThreadsInput(false);
-    int iIDFSetThreads(0);
-    bool lIDFSetThreadsInput(false);
-    int inumActiveSims(1);
-    bool lnumActiveSims(false);
-    int MaxNumberOfThreads(1);
-    int NumberIntRadThreads(1);
-    int iNominalTotSurfaces(0);
-    bool Threading(false);
-    bool firstTime(true);
-=======
->>>>>>> b622e27c
 
     // Functions
 
@@ -202,67 +152,38 @@
         // SUBROUTINE LOCAL VARIABLE DECLARATIONS:
         fs::path foundFilePath;
 
-<<<<<<< HEAD
-        if (firstTime) {
+        if (state.dataSysVars->firstTime) {
             state.files.audit.ensure_open(state, "CheckForActualFilePath", state.files.outputControl.audit);
             std::string tmp;
+
             get_environment_variable(cInputPath1, tmp);
-            envinputpath1 = fs::path(tmp);
+            state.dataSysVars->envinputpath1 = fs::path(tmp);
+
             get_environment_variable(cInputPath2, tmp);
-            envinputpath2 = fs::path(tmp);
+            state.dataSysVars->envinputpath2 = fs::path(tmp);
+
             get_environment_variable(cProgramPath, tmp);
-            DataStringGlobals::ProgramPath = fs::path(tmp);
-            firstTime = false;
-        }
-
-        fs::path InputFilePath = FileSystem::makeNativePath(originalInputFilePath); // save for changing out path characters
-
-        std::vector<std::pair<fs::path, std::string>> pathsChecked;
-
-        const std::array<std::pair<fs::path, std::string>, 7> pathsToCheck = {{
-            {InputFilePath, "Current Working Directory"},
-            {DataStringGlobals::inputDirPath / InputFilePath, "IDF Directory"},
-            {DataStringGlobals::exeDirectoryPath / InputFilePath, "EnergyPlus Executable Directory"},
-            {envinputpath1 / InputFilePath, "\"epin\" Environment Variable"},
-            {envinputpath2 / InputFilePath, "\"input_path\" Environment Variable"},
-            {DataStringGlobals::CurrentWorkingFolder / InputFilePath, "INI File Directory"},
-            {DataStringGlobals::ProgramPath / InputFilePath, "\"program\", \"dir\" from INI File"}}
-        };
-=======
-        if (state.dataSysVars->firstTime) {
-            state.files.audit.ensure_open(state, "CheckForActualFileName", state.files.outputControl.audit);
-            get_environment_variable(cInputPath1, state.dataSysVars->envinputpath1);
-            if (!state.dataSysVars->envinputpath1.empty()) {
-                pos = index(state.dataSysVars->envinputpath1, pathChar, true); // look backwards for pathChar
-                if (pos != std::string::npos) state.dataSysVars->envinputpath1.erase(pos + 1);
-            }
-            get_environment_variable(cInputPath2, state.dataSysVars->envinputpath2);
-            get_environment_variable(cProgramPath, state.dataStrGlobals->ProgramPath);
+            state.dataStrGlobals->ProgramPath = fs::path(tmp);
             state.dataSysVars->firstTime = false;
         }
 
-        FileFound = false;
-        CheckedFileName.clear();
-        InputFileName = originalInputFileName;
-        FileSystem::makeNativePath(InputFileName);
-
-        std::vector<std::pair<std::string, std::string>> pathsChecked;
+        fs::path InputFilePath = FileSystem::makeNativePath(originalInputFilePath); // save for changing out path characters
+
+        std::vector<std::pair<fs::path, std::string>> pathsChecked;
 
         const std::array<std::pair<std::string, std::string>, 7> pathsToCheck = {
-            {{InputFileName, "Current Working Directory"},
-             {state.dataStrGlobals->inputDirPathName + InputFileName, "IDF Directory"},
-             {state.dataStrGlobals->exeDirectory + InputFileName, "EnergyPlus Executable Directory"},
-             {state.dataSysVars->envinputpath1 + InputFileName, "\"epin\" Environment Variable"},
-             {state.dataSysVars->envinputpath2 + InputFileName, "\"input_path\" Environment Variable"},
-             {state.dataStrGlobals->CurrentWorkingFolder + InputFileName, "INI File Directory"},
-             {state.dataStrGlobals->ProgramPath + InputFileName, "\"program\", \"dir\" from INI File"}}};
->>>>>>> b622e27c
+            {{InputFilePath, "Current Working Directory"},
+             {state.dataStrGlobals->inputDirPath / InputFilePath, "IDF Directory"},
+             {state.dataStrGlobals->exeDirectoryPath / InputFilePath, "EnergyPlus Executable Directory"},
+             {state.dataSysVars->envinputpath1 / InputFilePath, "\"epin\" Environment Variable"},
+             {state.dataSysVars->envinputpath2 / InputFilePath, "\"input_path\" Environment Variable"},
+             {state.dataStrGlobals->CurrentWorkingFolder / InputFilePath, "INI File Directory"},
+             {state.dataStrGlobals->ProgramPath / InputFilePath, "\"program\", \"dir\" from INI File"}}};
 
         std::size_t numPathsToNotTest = (state.dataSysVars->TestAllPaths) ? pathsToCheck.size() - 2 : pathsToCheck.size();
 
         for (std::size_t i = 0; i < numPathsToNotTest; i++) {
             if (FileSystem::fileExists(pathsToCheck[i].first)) {
-<<<<<<< HEAD
                 foundFilePath = pathsToCheck[i].first;
                 print(state.files.audit, "{}={}\n", "found (" + pathsToCheck[i].second +")", FileSystem::getAbsolutePath(foundFilePath).string());
                 return foundFilePath;
@@ -270,15 +191,6 @@
                 std::pair <fs::path,std::string> currentPath(
                         FileSystem::getParentDirectoryPath(FileSystem::getAbsolutePath(pathsToCheck[i].first)),
                         pathsToCheck[i].second);
-=======
-                FileFound = true;
-                CheckedFileName = pathsToCheck[i].first;
-                print(state.files.audit, "{}={}\n", "found (" + pathsToCheck[i].second + ")", FileSystem::getAbsolutePath(CheckedFileName));
-                return;
-            } else {
-                std::pair<std::string, std::string> currentPath(
-                    FileSystem::getParentDirectoryPath(FileSystem::getAbsolutePath(pathsToCheck[i].first)), pathsToCheck[i].second);
->>>>>>> b622e27c
                 bool found = false;
                 for (auto path : pathsChecked) {
                     if (path.first == currentPath.first) {
@@ -288,7 +200,6 @@
                 if (!found) {
                     pathsChecked.push_back(currentPath);
                 }
-<<<<<<< HEAD
                 print(state.files.audit, "{}={}\n", "not found (" + pathsToCheck[i].second +")\"",
                       FileSystem::getAbsolutePath(pathsToCheck[i].first).string());
             }
@@ -299,18 +210,6 @@
         ShowContinueError(state, "  Paths searched:");
         for(auto path: pathsChecked){
             ShowContinueError(state, "    " + path.second +": \"" + path.first.string() +"\"");
-=======
-                print(
-                    state.files.audit, "{}={}\n", "not found (" + pathsToCheck[i].second + ")\"", FileSystem::getAbsolutePath(pathsToCheck[i].first));
-            }
-        }
-        if (!FileFound) {
-            ShowSevereError(state, contextString + "\"" + originalInputFileName + "\" not found.");
-            ShowContinueError(state, "  Paths searched:");
-            for (auto path : pathsChecked) {
-                ShowContinueError(state, "    " + path.second + ": \"" + path.first + "\"");
-            }
->>>>>>> b622e27c
         }
 
         return foundFilePath;
