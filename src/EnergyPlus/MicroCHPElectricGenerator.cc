--- conflicted
+++ resolved
@@ -915,8 +915,7 @@
         MdotAir = 0.0;
 
         MdotCW = 0.0;
-        PlantUtilities::SetComponentFlowRate(
-            state, MdotCW, this->PlantInletNodeID, this->PlantOutletNodeID, this->CWLoopNum, this->CWLoopSideNum, this->CWBranchNum, this->CWCompNum);
+        PlantUtilities::SetComponentFlowRate(state, MdotCW, this->PlantInletNodeID, this->PlantOutletNodeID, this->CWPlantLoc);
         this->PlantMassFlowRate = MdotCW;
     } break;
     case DataGenerators::OperatingMode::OpModeStandby: {
@@ -934,8 +933,7 @@
         MdotAir = 0.0;
 
         MdotCW = 0.0;
-        PlantUtilities::SetComponentFlowRate(
-            state, MdotCW, this->PlantInletNodeID, this->PlantOutletNodeID, this->CWLoopNum, this->CWLoopSideNum, this->CWBranchNum, this->CWCompNum);
+        PlantUtilities::SetComponentFlowRate(state, MdotCW, this->PlantInletNodeID, this->PlantOutletNodeID, this->CWPlantLoc);
         this->PlantMassFlowRate = MdotCW;
     } break;
     case DataGenerators::OperatingMode::OpModeWarmUp: {
@@ -944,161 +942,6 @@
             Pnetss = MyElectricLoad; // W
             Pstandby = 0.0;
             Pcooler = this->A42Model.PcoolDown * PLRforSubtimestepShutDown;
-<<<<<<< HEAD
-=======
-            ElecEff = 0.0;
-            ThermEff = 0.0;
-            Qgross = 0.0;
-            NdotFuel = 0.0;
-            MdotFuel = 0.0;
-            MdotAir = 0.0;
-
-            MdotCW = 0.0;
-            PlantUtilities::SetComponentFlowRate(state, MdotCW, this->PlantInletNodeID, this->PlantOutletNodeID, this->CWPlantLoc);
-            this->PlantMassFlowRate = MdotCW;
-
-        } else if (SELECT_CASE_var == DataGenerators::OperatingMode::OpModeStandby) {
-            Qgenss = 0.0;
-            MdotCW = state.dataLoopNodes->Node(this->PlantInletNodeID).MassFlowRate; // kg/s
-            TcwIn = state.dataLoopNodes->Node(this->PlantInletNodeID).Temp;          // C
-            Pnetss = 0.0;
-            Pstandby = this->A42Model.Pstandby * (1.0 - PLRforSubtimestepShutDown);
-            Pcooler = this->A42Model.PcoolDown * PLRforSubtimestepShutDown;
-            ElecEff = 0.0;
-            ThermEff = 0.0;
-            Qgross = 0.0;
-            NdotFuel = 0.0;
-            MdotFuel = 0.0;
-            MdotAir = 0.0;
-
-            MdotCW = 0.0;
-            PlantUtilities::SetComponentFlowRate(state, MdotCW, this->PlantInletNodeID, this->PlantOutletNodeID, this->CWPlantLoc);
-            this->PlantMassFlowRate = MdotCW;
-
-        } else if (SELECT_CASE_var == DataGenerators::OperatingMode::OpModeWarmUp) {
-
-            if (this->A42Model.WarmUpByTimeDelay) {
-                // Internal combustion engine.  This is just like normal  operation but no net power yet.
-                Pnetss = MyElectricLoad; // W
-                Pstandby = 0.0;
-                Pcooler = this->A42Model.PcoolDown * PLRforSubtimestepShutDown;
-                TcwIn = state.dataLoopNodes->Node(this->PlantInletNodeID).Temp;          // C
-                MdotCW = state.dataLoopNodes->Node(this->PlantInletNodeID).MassFlowRate; // kg/s
-                if (this->A42Model.InternalFlowControl) {
-                    MdotCW = GeneratorDynamicsManager::FuncDetermineCWMdotForInternalFlowControl(state, this->DynamicsControlID, Pnetss, TcwIn);
-                }
-                ElecEff = CurveManager::CurveValue(state, this->A42Model.ElecEffCurveID, Pnetss, MdotCW, TcwIn);
-                ElecEff = max(0.0, ElecEff); // protect against bad curve result
-
-                if (ElecEff > 0.0) {           // trap divide by bad thing
-                    Qgross = Pnetss / ElecEff; // W
-                } else {
-                    Qgross = 0.0;
-                }
-                ThermEff = CurveManager::CurveValue(state, this->A42Model.ThermalEffCurveID, Pnetss, MdotCW, TcwIn);
-                ThermEff = max(0.0, ThermEff); // protect against bad curve result
-
-                Qgenss = ThermEff * Qgross; // W
-
-                MdotFuel = Qgross / (state.dataGenerator->FuelSupply(this->FuelSupplyID).LHV * 1000.0 * 1000.0) *
-                           state.dataGenerator->FuelSupply(this->FuelSupplyID).KmolPerSecToKgPerSec;
-                //  kMol/s = (J/s) /(KJ/mol * 1000 J/KJ * 1000 mol/kmol)
-
-                bool ConstrainedIncreasingNdot(false);
-                bool ConstrainedDecreasingNdot(false);
-                Real64 MdotFuelAllowed = 0.0;
-
-                GeneratorDynamicsManager::ManageGeneratorFuelFlow(state,
-                                                                  GeneratorType::MicroCHP,
-                                                                  this->Name,
-                                                                  this->DynamicsControlID,
-                                                                  RunFlag,
-                                                                  MdotFuel,
-                                                                  MdotFuelAllowed,
-                                                                  ConstrainedIncreasingNdot,
-                                                                  ConstrainedDecreasingNdot);
-
-                if (ConstrainedIncreasingNdot || ConstrainedDecreasingNdot) { // recalculate Pnetss with new NdotFuel with iteration
-                    MdotFuel = MdotFuelAllowed;
-                    NdotFuel = MdotFuel / state.dataGenerator->FuelSupply(this->FuelSupplyID).KmolPerSecToKgPerSec;
-                    Qgross = NdotFuel * (state.dataGenerator->FuelSupply(this->FuelSupplyID).LHV * 1000.0 * 1000.0);
-
-                    for (int i = 1; i <= 20; ++i) { // iterating here  could add use of seach method
-                        Pnetss = Qgross * ElecEff;
-                        if (this->A42Model.InternalFlowControl) {
-                            MdotCW =
-                                GeneratorDynamicsManager::FuncDetermineCWMdotForInternalFlowControl(state, this->DynamicsControlID, Pnetss, TcwIn);
-                        }
-                        ElecEff = CurveManager::CurveValue(state, this->A42Model.ElecEffCurveID, Pnetss, MdotCW, TcwIn);
-                        ElecEff = max(0.0, ElecEff); // protect against bad curve result
-                    }
-
-                    ThermEff = CurveManager::CurveValue(state, this->A42Model.ThermalEffCurveID, Pnetss, MdotCW, TcwIn);
-                    ThermEff = max(0.0, ThermEff); // protect against bad curve result
-                    Qgenss = ThermEff * Qgross;    // W
-                }
-                Pnetss = 0.0; // no actually power produced here.
-                NdotFuel = MdotFuel / state.dataGenerator->FuelSupply(this->FuelSupplyID).KmolPerSecToKgPerSec;
-                MdotAir = CurveManager::CurveValue(state, this->A42Model.AirFlowCurveID, MdotFuel);
-                MdotAir = max(0.0, MdotAir); // protect against bad curve result
-
-            } else if (this->A42Model.WarmUpByEngineTemp) {
-                // Stirling engine mode warm up
-                //   find MdotFuelMax
-                Real64 Pmax = this->A42Model.MaxElecPower;
-                Pstandby = 0.0;
-                Pcooler = this->A42Model.PcoolDown * PLRforSubtimestepShutDown;          // could be here with part load in cool down
-                TcwIn = state.dataLoopNodes->Node(this->PlantInletNodeID).Temp;          // C
-                MdotCW = state.dataLoopNodes->Node(this->PlantInletNodeID).MassFlowRate; // kg/s
-                ElecEff = CurveManager::CurveValue(state, this->A42Model.ElecEffCurveID, Pmax, MdotCW, TcwIn);
-                ElecEff = max(0.0, ElecEff); // protect against bad curve result
-                if (ElecEff > 0.0) {         // trap divide by bad thing
-                    Qgross = Pmax / ElecEff; // W
-                } else {
-                    Qgross = 0.0;
-                }
-                NdotFuel = Qgross / (state.dataGenerator->FuelSupply(this->FuelSupplyID).LHV * 1000.0 * 1000.0);
-                //  kMol/s = (J/s) /(KJ/mol * 1000 J/KJ * 1000 mol/kmol)
-                Real64 MdotFuelMax = NdotFuel * state.dataGenerator->FuelSupply(this->FuelSupplyID).KmolPerSecToKgPerSec;
-
-                Real64 MdotFuelWarmup;
-                if (Teng > thisAmbientTemp) {
-                    MdotFuelWarmup =
-                        MdotFuelMax + this->A42Model.kf * MdotFuelMax * ((this->A42Model.TnomEngOp - thisAmbientTemp) / (Teng - thisAmbientTemp));
-                    // check that numerical answer didn't blow up beyond limit, and reset if it did
-                    if (MdotFuelWarmup > this->A42Model.Rfuelwarmup * MdotFuelMax) {
-                        MdotFuelWarmup = this->A42Model.Rfuelwarmup * MdotFuelMax;
-                    }
-                } else { // equal would divide by zero
-                    MdotFuelWarmup = this->A42Model.Rfuelwarmup * MdotFuelMax;
-                }
-
-                if (this->A42Model.TnomEngOp > thisAmbientTemp) {
-                    Pnetss = Pmax * this->A42Model.kp * ((Teng - thisAmbientTemp) / (this->A42Model.TnomEngOp - thisAmbientTemp));
-                } else { // equal would divide by zero
-                    Pnetss = Pmax;
-                }
-
-                MdotFuel = MdotFuelWarmup;
-                NdotFuel = MdotFuel / state.dataGenerator->FuelSupply(this->FuelSupplyID).KmolPerSecToKgPerSec;
-                MdotAir = CurveManager::CurveValue(state, this->A42Model.AirFlowCurveID, MdotFuelWarmup);
-                MdotAir = max(0.0, MdotAir); // protect against bad curve result
-                Qgross = NdotFuel * (state.dataGenerator->FuelSupply(this->FuelSupplyID).LHV * 1000.0 * 1000.0);
-                ThermEff = CurveManager::CurveValue(state, this->A42Model.ThermalEffCurveID, Pmax, MdotCW, TcwIn);
-                Qgenss = ThermEff * Qgross; // W
-            }
-            NdotFuel = MdotFuel / state.dataGenerator->FuelSupply(this->FuelSupplyID).KmolPerSecToKgPerSec;
-
-        } else if (SELECT_CASE_var == DataGenerators::OperatingMode::OpModeNormal) {
-            if (PLRforSubtimestepStartUp < 1.0) {
-                if (RunFlagElectCenter) Pnetss = MyElectricLoad; // W
-                if (RunFlagPlant) Pnetss = AllowedLoad;
-            } else {
-                Pnetss = AllowedLoad;
-            }
-            Pstandby = 0.0;
-            Pcooler = 0.0;
->>>>>>> f9140ce8
             TcwIn = state.dataLoopNodes->Node(this->PlantInletNodeID).Temp;          // C
             MdotCW = state.dataLoopNodes->Node(this->PlantInletNodeID).MassFlowRate; // kg/s
             if (this->A42Model.InternalFlowControl) {
