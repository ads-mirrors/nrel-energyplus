--- conflicted
+++ resolved
@@ -2518,25 +2518,10 @@
                          curve.coeff[9] * V1 * V2 * V2 + curve.coeff[10] * V1 * V1 * V2 * V2 + curve.coeff[11] * V3 * V2 * V2 * V2;
         } break;
         case CurveType::TriQuadratic: {
-<<<<<<< HEAD
-            auto const &Tri2ndOrder(Curve.Tri2ndOrder(1));
+            auto const &Tri2ndOrder(curve.tri2ndOrder);
             Real64 const V1s(V1 * V1);
             Real64 const V2s(V2 * V2);
             Real64 const V3s(V3 * V3);
-            CurveValue = Tri2ndOrder.CoeffA0 + Tri2ndOrder.CoeffA1 * V1s + Tri2ndOrder.CoeffA2 * V1 + Tri2ndOrder.CoeffA3 * V2s +
-                         Tri2ndOrder.CoeffA4 * V2 + Tri2ndOrder.CoeffA5 * V3s + Tri2ndOrder.CoeffA6 * V3 + Tri2ndOrder.CoeffA7 * V1s * V2s +
-                         Tri2ndOrder.CoeffA8 * V1 * V2 + Tri2ndOrder.CoeffA9 * V1 * V2s + Tri2ndOrder.CoeffA10 * V1s * V2 +
-                         Tri2ndOrder.CoeffA11 * V1s * V3s + Tri2ndOrder.CoeffA12 * V1 * V3 + Tri2ndOrder.CoeffA13 * V1 * V3s +
-                         Tri2ndOrder.CoeffA14 * V1s * V3 + Tri2ndOrder.CoeffA15 * V2s * V3s + Tri2ndOrder.CoeffA16 * V2 * V3 +
-                         Tri2ndOrder.CoeffA17 * V2 * V3s + Tri2ndOrder.CoeffA18 * V2s * V3 + Tri2ndOrder.CoeffA19 * V1s * V2s * V3s +
-                         Tri2ndOrder.CoeffA20 * V1s * V2s * V3 + Tri2ndOrder.CoeffA21 * V1s * V2 * V3s + Tri2ndOrder.CoeffA22 * V1 * V2s * V3s +
-                         Tri2ndOrder.CoeffA23 * V1s * V2 * V3 + Tri2ndOrder.CoeffA24 * V1 * V2s * V3 + Tri2ndOrder.CoeffA25 * V1 * V2 * V3s +
-                         Tri2ndOrder.CoeffA26 * V1 * V2 * V3;
-=======
-            auto const &Tri2ndOrder(curve.tri2ndOrder);
-            auto const V1s(V1 * V1);
-            auto const V2s(V2 * V2);
-            auto const V3s(V3 * V3);
             CurveValue = Tri2ndOrder[0] + Tri2ndOrder[1] * V1s + Tri2ndOrder[2] * V1 + Tri2ndOrder[3] * V2s + Tri2ndOrder[4] * V2 +
                          Tri2ndOrder[5] * V3s + Tri2ndOrder[6] * V3 + Tri2ndOrder[7] * V1s * V2s + Tri2ndOrder[8] * V1 * V2 +
                          Tri2ndOrder[9] * V1 * V2s + Tri2ndOrder[10] * V1s * V2 + Tri2ndOrder[11] * V1s * V3s + Tri2ndOrder[12] * V1 * V3 +
@@ -2545,7 +2530,6 @@
                          Tri2ndOrder[20] * V1s * V2s * V3 + Tri2ndOrder[21] * V1s * V2 * V3s + Tri2ndOrder[22] * V1 * V2s * V3s +
                          Tri2ndOrder[23] * V1s * V2 * V3 + Tri2ndOrder[24] * V1 * V2s * V3 + Tri2ndOrder[25] * V1 * V2 * V3s +
                          Tri2ndOrder[26] * V1 * V2 * V3;
->>>>>>> 9d3aa044
         } break;
         case CurveType::Exponent: {
             CurveValue = curve.coeff[0] + curve.coeff[1] * std::pow(V1, curve.coeff[2]);
