--- conflicted
+++ resolved
@@ -68,12 +68,8 @@
 #include <EnergyPlus/HeatBalanceIntRadExchange.hh>
 #include <EnergyPlus/HeatBalanceManager.hh>
 #include <EnergyPlus/HeatBalanceSurfaceManager.hh>
-<<<<<<< HEAD
 #include <EnergyPlus/IOFiles.hh>
-=======
 #include <EnergyPlus/Material.hh>
-#include <EnergyPlus/OutputFiles.hh>
->>>>>>> 4ad20382
 #include <EnergyPlus/OutAirNodeManager.hh>
 #include <EnergyPlus/ScheduleManager.hh>
 #include <EnergyPlus/SolarShading.hh>
@@ -684,11 +680,7 @@
     ASSERT_TRUE(process_idf(idf_objects));
     bool ErrorsFound = false;
 
-<<<<<<< HEAD
-    HeatBalanceManager::GetProjectControlData(state.files, ErrorsFound);
-=======
-    HeatBalanceManager::GetProjectControlData(state, state.outputFiles, ErrorsFound);
->>>>>>> 4ad20382
+    HeatBalanceManager::GetProjectControlData(state, ErrorsFound);
     EXPECT_FALSE(ErrorsFound);
     HeatBalanceManager::GetZoneData(ErrorsFound);
     EXPECT_FALSE(ErrorsFound);
@@ -1218,11 +1210,7 @@
 
     ScheduleManager::ProcessScheduleInput(state.files);
 
-<<<<<<< HEAD
-    HeatBalanceManager::GetProjectControlData(state.files, ErrorsFound);
-=======
-    HeatBalanceManager::GetProjectControlData(state, state.outputFiles, ErrorsFound);
->>>>>>> 4ad20382
+    HeatBalanceManager::GetProjectControlData(state, ErrorsFound);
     EXPECT_FALSE(ErrorsFound);
     HeatBalanceManager::GetZoneData(ErrorsFound);
     EXPECT_FALSE(ErrorsFound);
@@ -1797,11 +1785,7 @@
 
     ScheduleManager::ProcessScheduleInput(state.files);
 
-<<<<<<< HEAD
-    HeatBalanceManager::GetProjectControlData(state.files, ErrorsFound);
-=======
-    HeatBalanceManager::GetProjectControlData(state, state.outputFiles, ErrorsFound);
->>>>>>> 4ad20382
+    HeatBalanceManager::GetProjectControlData(state, ErrorsFound);
     EXPECT_FALSE(ErrorsFound);
     HeatBalanceManager::GetZoneData(ErrorsFound);
     EXPECT_FALSE(ErrorsFound);
@@ -2361,11 +2345,7 @@
     ASSERT_TRUE(process_idf(idf_objects));
     bool ErrorsFound = false;
 
-<<<<<<< HEAD
-    HeatBalanceManager::GetProjectControlData(state.files, ErrorsFound);
-=======
-    HeatBalanceManager::GetProjectControlData(state, state.outputFiles, ErrorsFound);
->>>>>>> 4ad20382
+    HeatBalanceManager::GetProjectControlData(state, ErrorsFound);
     EXPECT_FALSE(ErrorsFound);
     HeatBalanceManager::GetZoneData(ErrorsFound);
     EXPECT_FALSE(ErrorsFound);
@@ -2903,11 +2883,7 @@
     ASSERT_TRUE(process_idf(idf_objects));
     bool ErrorsFound = false;
 
-<<<<<<< HEAD
-    HeatBalanceManager::GetProjectControlData(state.files, ErrorsFound);
-=======
-    HeatBalanceManager::GetProjectControlData(state, state.outputFiles, ErrorsFound);
->>>>>>> 4ad20382
+    HeatBalanceManager::GetProjectControlData(state, ErrorsFound);
     EXPECT_FALSE(ErrorsFound);
     HeatBalanceManager::GetZoneData(ErrorsFound);
     EXPECT_FALSE(ErrorsFound);
