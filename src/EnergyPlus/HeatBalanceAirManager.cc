// EnergyPlus, Copyright (c) 1996-2024, The Board of Trustees of the University of Illinois,
// The Regents of the University of California, through Lawrence Berkeley National Laboratory
// (subject to receipt of any required approvals from the U.S. Dept. of Energy), Oak Ridge
// National Laboratory, managed by UT-Battelle, Alliance for Sustainable Energy, LLC, and other
// contributors. All rights reserved.
//
// NOTICE: This Software was developed under funding from the U.S. Department of Energy and the
// U.S. Government consequently retains certain rights. As such, the U.S. Government has been
// granted for itself and others acting on its behalf a paid-up, nonexclusive, irrevocable,
// worldwide license in the Software to reproduce, distribute copies to the public, prepare
// derivative works, and perform publicly and display publicly, and to permit others to do so.
//
// Redistribution and use in source and binary forms, with or without modification, are permitted
// provided that the following conditions are met:
//
// (1) Redistributions of source code must retain the above copyright notice, this list of
//     conditions and the following disclaimer.
//
// (2) Redistributions in binary form must reproduce the above copyright notice, this list of
//     conditions and the following disclaimer in the documentation and/or other materials
//     provided with the distribution.
//
// (3) Neither the name of the University of California, Lawrence Berkeley National Laboratory,
//     the University of Illinois, U.S. Dept. of Energy nor the names of its contributors may be
//     used to endorse or promote products derived from this software without specific prior
//     written permission.
//
// (4) Use of EnergyPlus(TM) Name. If Licensee (i) distributes the software in stand-alone form
//     without changes from the version obtained under this License, or (ii) Licensee makes a
//     reference solely to the software portion of its product, Licensee must refer to the
//     software as "EnergyPlus version X" software, where "X" is the version number Licensee
//     obtained under this License and may not use a different name for the software. Except as
//     specifically required in this Section (4), Licensee shall not use in a company name, a
//     product name, in advertising, publicity, or other promotional activities any name, trade
//     name, trademark, logo, or other designation of "EnergyPlus", "E+", "e+" or confusingly
//     similar designation, without the U.S. Department of Energy's prior written consent.
//
// THIS SOFTWARE IS PROVIDED BY THE COPYRIGHT HOLDERS AND CONTRIBUTORS "AS IS" AND ANY EXPRESS OR
// IMPLIED WARRANTIES, INCLUDING, BUT NOT LIMITED TO, THE IMPLIED WARRANTIES OF MERCHANTABILITY
// AND FITNESS FOR A PARTICULAR PURPOSE ARE DISCLAIMED. IN NO EVENT SHALL THE COPYRIGHT OWNER OR
// CONTRIBUTORS BE LIABLE FOR ANY DIRECT, INDIRECT, INCIDENTAL, SPECIAL, EXEMPLARY, OR
// CONSEQUENTIAL DAMAGES (INCLUDING, BUT NOT LIMITED TO, PROCUREMENT OF SUBSTITUTE GOODS OR
// SERVICES; LOSS OF USE, DATA, OR PROFITS; OR BUSINESS INTERRUPTION) HOWEVER CAUSED AND ON ANY
// THEORY OF LIABILITY, WHETHER IN CONTRACT, STRICT LIABILITY, OR TORT (INCLUDING NEGLIGENCE OR
// OTHERWISE) ARISING IN ANY WAY OUT OF THE USE OF THIS SOFTWARE, EVEN IF ADVISED OF THE
// POSSIBILITY OF SUCH DAMAGE.

// C++ Headers
#include <string>

// ObjexxFCL Headers
#include <ObjexxFCL/Array.functions.hh>
#include <ObjexxFCL/Array1D.hh>
#include <ObjexxFCL/Array2D.hh>
#include <ObjexxFCL/Fmath.hh>

// EnergyPlus Headers
#include <EnergyPlus/Data/EnergyPlusData.hh>
#include <EnergyPlus/DataEnvironment.hh>
#include <EnergyPlus/DataHeatBalFanSys.hh>
#include <EnergyPlus/DataHeatBalance.hh>
#include <EnergyPlus/DataIPShortCuts.hh>
#include <EnergyPlus/DataRoomAirModel.hh>
#include <EnergyPlus/DataRuntimeLanguage.hh>
#include <EnergyPlus/DataStringGlobals.hh>
#include <EnergyPlus/DataViewFactorInformation.hh>
#include <EnergyPlus/DataZoneControls.hh>
#include <EnergyPlus/DataZoneEquipment.hh>
#include <EnergyPlus/EMSManager.hh>
#include <EnergyPlus/General.hh>
#include <EnergyPlus/GeneralRoutines.hh>
#include <EnergyPlus/GlobalNames.hh>
#include <EnergyPlus/HVACManager.hh>
#include <EnergyPlus/HeatBalanceAirManager.hh>
#include <EnergyPlus/InputProcessing/InputProcessor.hh>
#include <EnergyPlus/InternalHeatGains.hh>
#include <EnergyPlus/OutputProcessor.hh>
#include <EnergyPlus/Psychrometrics.hh>
#include <EnergyPlus/ScheduleManager.hh>
#include <EnergyPlus/SystemAvailabilityManager.hh>
#include <EnergyPlus/UtilityRoutines.hh>
#include <EnergyPlus/ZoneTempPredictorCorrector.hh>

namespace EnergyPlus::HeatBalanceAirManager {
// Module containing the air heat balance simulation routines
// calculation (initialization) routines

// MODULE INFORMATION:
//       AUTHOR         Richard J. Liesen
//       DATE WRITTEN   February 1998
//       MODIFIED       May-July 2000 Joe Huang for Comis Link

// PURPOSE OF THIS MODULE:
// To encapsulate the data and algorithms required to
// manage the air simluation heat balance on the building.

// REFERENCES:
// The heat balance method is outlined in the "Tarp Alogorithms Manual"
// The methods are also summarized in many BSO Theses and papers.

// OTHER NOTES:
// This module was created from IBLAST subroutines

enum class AirflowSpec
{
    Invalid = -1,
    FlowPerZone,
    FlowPerArea,
    FlowPerExteriorArea,
    FlowPerExteriorWallArea,
    FlowPerPerson,
    AirChanges,
    Num
};
constexpr std::array<std::string_view, static_cast<int>(AirflowSpec::Num)> airflowSpecNamesUC = {
    "FLOW/ZONE", "FLOW/AREA", "FLOW/EXTERIORAREA", "FLOW/EXTERIORWALLAREA", "FLOW/PERSON", "AIRCHANGES/HOUR"};

constexpr std::array<std::string_view, static_cast<int>(DataHeatBalance::VentilationType::Num)> ventilationTypeNamesUC = {
    "NATURAL", "INTAKE", "EXHAUST", "BALANCED"};

constexpr std::array<std::string_view, static_cast<int>(RoomAir::RoomAirModel::Num)> roomAirModelNamesUC = {"USERDEFINED",
                                                                                                            "MIXING",
                                                                                                            "ONENODEDISPLACEMENTVENTILATION",
                                                                                                            "THREENODEDISPLACEMENTVENTILATION",
                                                                                                            "CROSSVENTILATION",
                                                                                                            "UNDERFLOORAIRDISTRIBUTIONINTERIOR",
                                                                                                            "UNDERFLOORAIRDISTRIBUTIONEXTERIOR",
                                                                                                            "AIRFLOWNETWORK"};

constexpr std::array<std::string_view, static_cast<int>(RoomAir::CouplingScheme::Num)> couplingSchemeNamesUC = {"DIRECT", "INDIRECT"};

void ManageAirHeatBalance(EnergyPlusData &state)
{

    // SUBROUTINE INFORMATION:
    //       AUTHOR         Richard Liesen
    //       DATE WRITTEN   February 1998

    // PURPOSE OF THIS SUBROUTINE:
    // This subroutine manages the heat air balance method of calculating
    // building thermal loads.  It is called from the HeatBalanceManager
    // at the time step level.  This driver manages the calls to all of
    // the other drivers and simulation algorithms.

    // Obtains and Allocates heat balance related parameters from input file
    if (state.dataHeatBalAirMgr->ManageAirHeatBalanceGetInputFlag) {
        GetAirHeatBalanceInput(state);
        state.dataHeatBalAirMgr->ManageAirHeatBalanceGetInputFlag = false;
    }

    InitAirHeatBalance(state); // Initialize all heat balance related parameters

    // Solve the zone heat balance 'Detailed' solution
    // Call the air surface heat balances
    CalcHeatBalanceAir(state);

    ReportZoneMeanAirTemp(state);
}

void GetAirHeatBalanceInput(EnergyPlusData &state)
{

    // SUBROUTINE INFORMATION:
    //       AUTHOR         Richard Liesen
    //       DATE WRITTEN   February 1998

    // PURPOSE OF THIS SUBROUTINE:
    // This subroutine is the main routine to call other input routines

    // METHODOLOGY EMPLOYED:
    // Uses the status flags to trigger events.

    // SUBROUTINE LOCAL VARIABLE DECLARATIONS:
    bool ErrorsFound = false;

    GetAirFlowFlag(state, ErrorsFound);

    SetZoneMassConservationFlag(state);

    // get input parameters for modeling of room air flow
    GetRoomAirModelParameters(state, ErrorsFound);

    if (ErrorsFound) {
        ShowFatalError(state, "GetAirHeatBalanceInput: Errors found in getting Air inputs");
    }
}

void GetAirFlowFlag(EnergyPlusData &state, bool &ErrorsFound) // Set to true if errors found
{

    // SUBROUTINE INFORMATION:
    //       AUTHOR         Garrett Westmacott
    //       DATE WRITTEN   February 2000
    //       MODIFIED       Oct 2003, FCW: Change "Infiltration-Air Change Rate" from Sum to State

    // PURPOSE OF THIS SUBROUTINE:
    // This subroutine calls the routine to get simple air flow input data.

    // METHODOLOGY EMPLOYED:
    // Modelled after 'Modual Example' in Guide for Module Developers

    state.dataHeatBal->AirFlowFlag = true; // UseSimpleAirFlow;

    GetSimpleAirModelInputs(state, ErrorsFound);
    if (state.dataHeatBal->TotInfiltration + state.dataHeatBal->TotVentilation + state.dataHeatBal->TotMixing + state.dataHeatBal->TotCrossMixing +
            state.dataHeatBal->TotRefDoorMixing >
        0) {
        static constexpr std::string_view Format_720("! <AirFlow Model>, Simple\n AirFlow Model, {}\n");
        print(state.files.eio, Format_720, "Simple");
    }
}

void SetZoneMassConservationFlag(EnergyPlusData &state)
{

    // SUBROUTINE INFORMATION :
    // AUTHOR         Bereket Nigusse, FSEC
    // DATE WRITTEN   February 2014

    // PURPOSE OF THIS SUBROUTINE :
    // This subroutine sets the zone mass conservation flag to true.

    if (state.dataHeatBal->ZoneAirMassFlow.EnforceZoneMassBalance &&
        state.dataHeatBal->ZoneAirMassFlow.ZoneFlowAdjustment != DataHeatBalance::AdjustmentType::NoAdjustReturnAndMixing) {
        for (int Loop = 1; Loop <= state.dataHeatBal->TotMixing; ++Loop) {
            state.dataHeatBalFanSys->ZoneMassBalanceFlag(state.dataHeatBal->Mixing(Loop).ZonePtr) = true;
            state.dataHeatBalFanSys->ZoneMassBalanceFlag(state.dataHeatBal->Mixing(Loop).FromZone) = true;
        }
    }
}

void GetSimpleAirModelInputs(EnergyPlusData &state, bool &ErrorsFound) // IF errors found in input
{

    // SUBROUTINE INFORMATION:
    //       AUTHOR         Linda Lawrie
    //       DATE WRITTEN   July 2000
    //       MODIFIED       Oct 2003,FCW: change "Infiltration-Air Change Rate" from Sum to State
    //       MODIFIED       Jan 2008,LG: Allow multiple infiltration and ventilation objects per zone
    //                      May 2009, BG: added calls to setup for possible EMS override
    //                      August 2011, TKS: added refrigeration door mixing

    // PURPOSE OF THIS SUBROUTINE:
    // This subroutine gets the input for the "simple" air flow model.

    // SUBROUTINE PARAMETER DEFINITIONS:
    Real64 constexpr VentilTempLimit = 100.0;                                   // degrees Celsius
    Real64 constexpr MixingTempLimit = 100.0;                                   // degrees Celsius
    Real64 constexpr VentilWSLimit = 40.0;                                      // m/s
    static constexpr std::string_view RoutineName("GetSimpleAirModelInputs: "); // include trailing blank space
    static constexpr std::string_view routineName = "GetSimpleAirModelInputs"; 
    // Refrigeration Door Mixing Protection types, factors used to moderate mixing flow.
    Real64 constexpr RefDoorNone = 0.0;
    Real64 constexpr RefDoorAirCurtain = 0.5;
    Real64 constexpr RefDoorStripCurtain = 0.9;

    // SUBROUTINE LOCAL VARIABLE DECLARATIONS:
    int NumAlpha;  // Number of Alphas for each GetobjectItem call
    int NumNumber; // Number of Numbers for each GetobjectItem call
    int NumArgs;
    int IOStat;
    Array1D_string cAlphaFieldNames;
    Array1D_string cNumericFieldNames;
    Array1D_bool lNumericFieldBlanks;
    Array1D_bool lAlphaFieldBlanks;
    Array1D_string cAlphaArgs;
    Array1D<Real64> rNumericArgs;

    Array1D_bool RepVarSet;

    std::string StringOut;
    std::string NameThisObject;
    Array1D<Real64> TotInfilVentFlow;
    Array1D<Real64> TotMixingFlow;
    Array1D<Real64> ZoneMixingNum;
    int ConnectionNumber;
    int ZoneNumA;
    int ZoneNumB;

    // Formats
    static constexpr std::string_view Format_720(" {} Airflow Stats Nominal, {},{},{},{:.2R},{:.1R},");
    static constexpr std::string_view Format_721(
        "! <{} Airflow Stats Nominal>,Name,Schedule Name,Zone Name, Zone Floor Area {{m2}}, # Zone Occupants,{}\n");
    static constexpr std::string_view Format_722(" {}, {}\n");

    RepVarSet.dimension(state.dataGlobal->NumOfZones, true);

    // Following used for reporting
    state.dataHeatBal->ZnAirRpt.allocate(state.dataGlobal->NumOfZones);
    if (state.dataHeatBal->doSpaceHeatBalanceSimulation) {
        state.dataHeatBal->spaceAirRpt.allocate(state.dataGlobal->numSpaces);
    }

    for (int Loop = 1; Loop <= state.dataGlobal->NumOfZones; ++Loop) {
        std::string const &name = state.dataHeatBal->Zone(Loop).Name;
        auto &thisZnAirRpt = state.dataHeatBal->ZnAirRpt(Loop);
        thisZnAirRpt.setUpOutputVars(state, DataStringGlobals::zonePrefix, name);
        if (state.dataHeatBal->doSpaceHeatBalanceSimulation) {
            for (int spaceNum : state.dataHeatBal->Zone(Loop).spaceIndexes) {
                state.dataHeatBal->spaceAirRpt(spaceNum).setUpOutputVars(
                    state, DataStringGlobals::spacePrefix, state.dataHeatBal->space(spaceNum).Name);
            }
        }

        // CurrentModuleObject='Zone'
        if (state.dataGlobal->DisplayAdvancedReportVariables) {
            SetupOutputVariable(state,
                                "Zone Phase Change Material Melting Enthalpy",
                                Constant::Units::J_kg,
                                thisZnAirRpt.SumEnthalpyM,
                                OutputProcessor::TimeStepType::Zone,
                                OutputProcessor::StoreType::Average,
                                name);
            SetupOutputVariable(state,
                                "Zone Phase Change Material Freezing Enthalpy",
                                Constant::Units::J_kg,
                                thisZnAirRpt.SumEnthalpyH,
                                OutputProcessor::TimeStepType::Zone,
                                OutputProcessor::StoreType::Average,
                                name);
        }

        SetupOutputVariable(state,
                            "Zone Exfiltration Heat Transfer Rate",
                            Constant::Units::W,
                            thisZnAirRpt.ExfilTotalLoss,
                            OutputProcessor::TimeStepType::System,
                            OutputProcessor::StoreType::Average,
                            name);
        SetupOutputVariable(state,
                            "Zone Exfiltration Sensible Heat Transfer Rate",
                            Constant::Units::W,
                            thisZnAirRpt.ExfilSensiLoss,
                            OutputProcessor::TimeStepType::System,
                            OutputProcessor::StoreType::Average,
                            name);
        SetupOutputVariable(state,
                            "Zone Exfiltration Latent Heat Transfer Rate",
                            Constant::Units::W,
                            thisZnAirRpt.ExfilLatentLoss,
                            OutputProcessor::TimeStepType::System,
                            OutputProcessor::StoreType::Average,
                            name);
        SetupOutputVariable(state,
                            "Zone Exhaust Air Heat Transfer Rate",
                            Constant::Units::W,
                            thisZnAirRpt.ExhTotalLoss,
                            OutputProcessor::TimeStepType::System,
                            OutputProcessor::StoreType::Average,
                            name);
        SetupOutputVariable(state,
                            "Zone Exhaust Air Sensible Heat Transfer Rate",
                            Constant::Units::W,
                            thisZnAirRpt.ExhSensiLoss,
                            OutputProcessor::TimeStepType::System,
                            OutputProcessor::StoreType::Average,
                            name);
        SetupOutputVariable(state,
                            "Zone Exhaust Air Latent Heat Transfer Rate",
                            Constant::Units::W,
                            thisZnAirRpt.ExhLatentLoss,
                            OutputProcessor::TimeStepType::System,
                            OutputProcessor::StoreType::Average,
                            name);
    }

    SetupOutputVariable(state,
                        "Site Total Zone Exfiltration Heat Loss",
                        Constant::Units::J,
                        state.dataHeatBal->ZoneTotalExfiltrationHeatLoss,
                        OutputProcessor::TimeStepType::System,
                        OutputProcessor::StoreType::Sum,
                        "Environment");
    SetupOutputVariable(state,
                        "Site Total Zone Exhaust Air Heat Loss",
                        Constant::Units::J,
                        state.dataHeatBal->ZoneTotalExhaustHeatLoss,
                        OutputProcessor::TimeStepType::System,
                        OutputProcessor::StoreType::Sum,
                        "Environment");

    std::string cCurrentModuleObject = "ZoneAirBalance:OutdoorAir";
    state.dataInputProcessing->inputProcessor->getObjectDefMaxArgs(state, cCurrentModuleObject, NumArgs, NumAlpha, NumNumber);
    int maxAlpha = NumAlpha;
    int maxNumber = NumNumber;
    cCurrentModuleObject = "ZoneInfiltration:EffectiveLeakageArea";
    state.dataInputProcessing->inputProcessor->getObjectDefMaxArgs(state, cCurrentModuleObject, NumArgs, NumAlpha, NumNumber);
    maxAlpha = max(NumAlpha, maxAlpha);
    maxNumber = max(NumNumber, maxNumber);
    cCurrentModuleObject = "ZoneInfiltration:FlowCoefficient";
    state.dataInputProcessing->inputProcessor->getObjectDefMaxArgs(state, cCurrentModuleObject, NumArgs, NumAlpha, NumNumber);
    maxAlpha = max(NumAlpha, maxAlpha);
    maxNumber = max(NumNumber, maxNumber);
    cCurrentModuleObject = "ZoneInfiltration:DesignFlowRate";
    state.dataInputProcessing->inputProcessor->getObjectDefMaxArgs(state, cCurrentModuleObject, NumArgs, NumAlpha, NumNumber);
    maxAlpha = max(NumAlpha, maxAlpha);
    maxNumber = max(NumNumber, maxNumber);
    cCurrentModuleObject = "ZoneVentilation:DesignFlowRate";
    state.dataInputProcessing->inputProcessor->getObjectDefMaxArgs(state, cCurrentModuleObject, NumArgs, NumAlpha, NumNumber);
    maxAlpha = max(NumAlpha, maxAlpha);
    maxNumber = max(NumNumber, maxNumber);
    cCurrentModuleObject = "ZoneVentilation:WindandStackOpenArea";
    state.dataInputProcessing->inputProcessor->getObjectDefMaxArgs(state, cCurrentModuleObject, NumArgs, NumAlpha, NumNumber);
    maxAlpha = max(NumAlpha, maxAlpha);
    maxNumber = max(NumNumber, maxNumber);
    cCurrentModuleObject = "ZoneMixing";
    state.dataInputProcessing->inputProcessor->getObjectDefMaxArgs(state, cCurrentModuleObject, NumArgs, NumAlpha, NumNumber);
    maxAlpha = max(NumAlpha, maxAlpha);
    maxNumber = max(NumNumber, maxNumber);
    cCurrentModuleObject = "ZoneCrossMixing";
    state.dataInputProcessing->inputProcessor->getObjectDefMaxArgs(state, cCurrentModuleObject, NumArgs, NumAlpha, NumNumber);
    maxAlpha = max(NumAlpha, maxAlpha);
    maxNumber = max(NumNumber, maxNumber);
    cCurrentModuleObject = "ZoneRefrigerationDoorMixing";
    state.dataInputProcessing->inputProcessor->getObjectDefMaxArgs(state, cCurrentModuleObject, NumArgs, NumAlpha, NumNumber);
    maxAlpha = max(NumAlpha, maxAlpha);
    maxNumber = max(NumNumber, maxNumber);

    cAlphaArgs.allocate(maxAlpha);
    cAlphaFieldNames.allocate(maxAlpha);
    cNumericFieldNames.allocate(maxNumber);
    rNumericArgs.dimension(maxNumber, 0.0);
    lAlphaFieldBlanks.dimension(maxAlpha, true);
    lNumericFieldBlanks.dimension(maxNumber, true);

    cCurrentModuleObject = "ZoneAirBalance:OutdoorAir";
    state.dataHeatBal->TotZoneAirBalance = state.dataInputProcessing->inputProcessor->getNumObjectsFound(state, cCurrentModuleObject);

    state.dataHeatBal->ZoneAirBalance.allocate(state.dataHeatBal->TotZoneAirBalance);

    for (int Loop = 1; Loop <= state.dataHeatBal->TotZoneAirBalance; ++Loop) {
        state.dataInputProcessing->inputProcessor->getObjectItem(state,
                                                                 cCurrentModuleObject,
                                                                 Loop,
                                                                 cAlphaArgs,
                                                                 NumAlpha,
                                                                 rNumericArgs,
                                                                 NumNumber,
                                                                 IOStat,
                                                                 lNumericFieldBlanks,
                                                                 lAlphaFieldBlanks,
                                                                 cAlphaFieldNames,
                                                                 cNumericFieldNames);

        ErrorObjectHeader eoh{routineName, cCurrentModuleObject, cAlphaArgs(1)};
        bool IsNotOK = false;
        auto &thisZoneAirBalance = state.dataHeatBal->ZoneAirBalance(Loop);
        thisZoneAirBalance.Name = cAlphaArgs(1);
        thisZoneAirBalance.ZoneName = cAlphaArgs(2);
        thisZoneAirBalance.ZonePtr = Util::FindItemInList(cAlphaArgs(2), state.dataHeatBal->Zone);
        if (thisZoneAirBalance.ZonePtr == 0) {
            ShowSevereError(state,
                            format(R"({}{}="{}", invalid (not found) {}="{}".)",
                                   RoutineName,
                                   cCurrentModuleObject,
                                   cAlphaArgs(1),
                                   cAlphaFieldNames(2),
                                   cAlphaArgs(2)));
            ErrorsFound = true;
        } else {
            state.dataHeatBal->Zone(thisZoneAirBalance.ZonePtr).zoneOABalanceIndex = Loop;
        }
        GlobalNames::IntraObjUniquenessCheck(
            state, cAlphaArgs(2), cCurrentModuleObject, cAlphaFieldNames(2), state.dataHeatBalAirMgr->UniqueZoneNames, IsNotOK);
        if (IsNotOK) {
            ShowSevereError(state,
                            format(R"({}{}="{}", a duplicated object {}="{}" is found.)",
                                   RoutineName,
                                   cCurrentModuleObject,
                                   cAlphaArgs(1),
                                   cAlphaFieldNames(2),
                                   cAlphaArgs(2)));
            ShowContinueError(state, format("A zone can only have one {} object.", cCurrentModuleObject));
            ErrorsFound = true;
        }

        {
            thisZoneAirBalance.BalanceMethod = static_cast<DataHeatBalance::AirBalance>(
                getEnumValue(DataHeatBalance::AirBalanceTypeNamesUC,
                             Util::makeUPPER(cAlphaArgs(3)))); // Air balance method type character input-->convert to enum
            if (thisZoneAirBalance.BalanceMethod == DataHeatBalance::AirBalance::Invalid) {
                thisZoneAirBalance.BalanceMethod = DataHeatBalance::AirBalance::None;
                ShowWarningError(state,
                                 format("{}{} = {} not valid choice for {}={}",
                                        RoutineName,
                                        cAlphaFieldNames(3),
                                        cAlphaArgs(3),
                                        cCurrentModuleObject,
                                        cAlphaArgs(1)));
                ShowContinueError(state, "The default choice \"NONE\" is assigned");
            }
        }

        thisZoneAirBalance.InducedAirRate = rNumericArgs(1);
        if (rNumericArgs(1) < 0.0) {
            ShowSevereError(state,
                            format("{}{}=\"{}\", invalid Induced Outdoor Air Due to Duct Leakage Unbalance specification [<0.0]={:.3R}",
                                   RoutineName,
                                   cCurrentModuleObject,
                                   cAlphaArgs(1),
                                   rNumericArgs(1)));
            ErrorsFound = true;
        }

        if (lAlphaFieldBlanks(4)) {
            ShowSevereEmptyField(state, eoh, cAlphaFieldNames(4));
        } else if ((thisZoneAirBalance.inducedAirSched = Sched::GetSchedule(state, cAlphaArgs(4))) == nullptr) {
            ShowSevereItemNotFound(state, eoh, cAlphaFieldNames(4), cAlphaArgs(4));
            ErrorsFound = true;
        } else if (!thisZoneAirBalance.inducedAirSched->checkMinMaxVals(state, Clusive::In, 0.0, Clusive::In, 1.0)) {
            Sched::ShowSevereBadMinMax(state, eoh, cAlphaFieldNames(4), cAlphaArgs(4), Clusive::In, 0.0, Clusive::In, 1.0);
            ErrorsFound = true;
        }

        // Check whether this zone is also controlled by hybrid ventilation object with ventilation control option or not
        bool ControlFlag = Avail::GetHybridVentilationControlStatus(state, thisZoneAirBalance.ZonePtr);
        if (ControlFlag && thisZoneAirBalance.BalanceMethod == DataHeatBalance::AirBalance::Quadrature) {
            thisZoneAirBalance.BalanceMethod = DataHeatBalance::AirBalance::None;
            ShowWarningError(
                state,
                format("{} = {}: This Zone ({}) is controlled by AvailabilityManager:HybridVentilation with Simple Airflow Control Type option.",
                       cCurrentModuleObject,
                       thisZoneAirBalance.Name,
                       cAlphaArgs(2)));
            ShowContinueError(state,
                              "Air balance method type QUADRATURE and Simple Airflow Control Type cannot co-exist. The NONE method is assigned");
        }

        if (thisZoneAirBalance.BalanceMethod == DataHeatBalance::AirBalance::Quadrature) {
            state.dataHeatBal->Zone(thisZoneAirBalance.ZonePtr).zoneOAQuadratureSum = true;
            SetupOutputVariable(state,
                                "Zone Combined Outdoor Air Sensible Heat Loss Energy",
                                Constant::Units::J,
                                state.dataHeatBal->ZnAirRpt(thisZoneAirBalance.ZonePtr).OABalanceHeatLoss,
                                OutputProcessor::TimeStepType::System,
                                OutputProcessor::StoreType::Sum,
                                state.dataHeatBal->Zone(thisZoneAirBalance.ZonePtr).Name);
            SetupOutputVariable(state,
                                "Zone Combined Outdoor Air Sensible Heat Gain Energy",
                                Constant::Units::J,
                                state.dataHeatBal->ZnAirRpt(thisZoneAirBalance.ZonePtr).OABalanceHeatGain,
                                OutputProcessor::TimeStepType::System,
                                OutputProcessor::StoreType::Sum,
                                state.dataHeatBal->Zone(thisZoneAirBalance.ZonePtr).Name);
            SetupOutputVariable(state,
                                "Zone Combined Outdoor Air Latent Heat Loss Energy",
                                Constant::Units::J,
                                state.dataHeatBal->ZnAirRpt(thisZoneAirBalance.ZonePtr).OABalanceLatentLoss,
                                OutputProcessor::TimeStepType::System,
                                OutputProcessor::StoreType::Sum,
                                state.dataHeatBal->Zone(thisZoneAirBalance.ZonePtr).Name);
            SetupOutputVariable(state,
                                "Zone Combined Outdoor Air Latent Heat Gain Energy",
                                Constant::Units::J,
                                state.dataHeatBal->ZnAirRpt(thisZoneAirBalance.ZonePtr).OABalanceLatentGain,
                                OutputProcessor::TimeStepType::System,
                                OutputProcessor::StoreType::Sum,
                                state.dataHeatBal->Zone(thisZoneAirBalance.ZonePtr).Name);
            SetupOutputVariable(state,
                                "Zone Combined Outdoor Air Total Heat Loss Energy",
                                Constant::Units::J,
                                state.dataHeatBal->ZnAirRpt(thisZoneAirBalance.ZonePtr).OABalanceTotalLoss,
                                OutputProcessor::TimeStepType::System,
                                OutputProcessor::StoreType::Sum,
                                state.dataHeatBal->Zone(thisZoneAirBalance.ZonePtr).Name);
            SetupOutputVariable(state,
                                "Zone Combined Outdoor Air Total Heat Gain Energy",
                                Constant::Units::J,
                                state.dataHeatBal->ZnAirRpt(thisZoneAirBalance.ZonePtr).OABalanceTotalGain,
                                OutputProcessor::TimeStepType::System,
                                OutputProcessor::StoreType::Sum,
                                state.dataHeatBal->Zone(thisZoneAirBalance.ZonePtr).Name);
            SetupOutputVariable(state,
                                "Zone Combined Outdoor Air Current Density Volume Flow Rate",
                                Constant::Units::m3_s,
                                state.dataHeatBal->ZnAirRpt(thisZoneAirBalance.ZonePtr).OABalanceVdotCurDensity,
                                OutputProcessor::TimeStepType::System,
                                OutputProcessor::StoreType::Sum,
                                state.dataHeatBal->Zone(thisZoneAirBalance.ZonePtr).Name);
            SetupOutputVariable(state,
                                "Zone Combined Outdoor Air Standard Density Volume Flow Rate",
                                Constant::Units::m3_s,
                                state.dataHeatBal->ZnAirRpt(thisZoneAirBalance.ZonePtr).OABalanceVdotStdDensity,
                                OutputProcessor::TimeStepType::System,
                                OutputProcessor::StoreType::Sum,
                                state.dataHeatBal->Zone(thisZoneAirBalance.ZonePtr).Name);
            SetupOutputVariable(state,
                                "Zone Combined Outdoor Air Current Density Volume",
                                Constant::Units::m3,
                                state.dataHeatBal->ZnAirRpt(thisZoneAirBalance.ZonePtr).OABalanceVolumeCurDensity,
                                OutputProcessor::TimeStepType::System,
                                OutputProcessor::StoreType::Sum,
                                state.dataHeatBal->Zone(thisZoneAirBalance.ZonePtr).Name);
            SetupOutputVariable(state,
                                "Zone Combined Outdoor Air Standard Density Volume",
                                Constant::Units::m3,
                                state.dataHeatBal->ZnAirRpt(thisZoneAirBalance.ZonePtr).OABalanceVolumeStdDensity,
                                OutputProcessor::TimeStepType::System,
                                OutputProcessor::StoreType::Sum,
                                state.dataHeatBal->Zone(thisZoneAirBalance.ZonePtr).Name);
            SetupOutputVariable(state,
                                "Zone Combined Outdoor Air Mass",
                                Constant::Units::kg,
                                state.dataHeatBal->ZnAirRpt(thisZoneAirBalance.ZonePtr).OABalanceMass,
                                OutputProcessor::TimeStepType::System,
                                OutputProcessor::StoreType::Sum,
                                state.dataHeatBal->Zone(thisZoneAirBalance.ZonePtr).Name);
            SetupOutputVariable(state,
                                "Zone Combined Outdoor Air Mass Flow Rate",
                                Constant::Units::kg_s,
                                state.dataHeatBal->ZnAirRpt(thisZoneAirBalance.ZonePtr).OABalanceMdot,
                                OutputProcessor::TimeStepType::System,
                                OutputProcessor::StoreType::Average,
                                state.dataHeatBal->Zone(thisZoneAirBalance.ZonePtr).Name);
            SetupOutputVariable(state,
                                "Zone Combined Outdoor Air Changes per Hour",
                                Constant::Units::ach,
                                state.dataHeatBal->ZnAirRpt(thisZoneAirBalance.ZonePtr).OABalanceAirChangeRate,
                                OutputProcessor::TimeStepType::System,
                                OutputProcessor::StoreType::Average,
                                state.dataHeatBal->Zone(thisZoneAirBalance.ZonePtr).Name);
            SetupOutputVariable(state,
                                "Zone Combined Outdoor Air Fan Electricity Energy",
                                Constant::Units::J,
                                state.dataHeatBal->ZnAirRpt(thisZoneAirBalance.ZonePtr).OABalanceFanElec,
                                OutputProcessor::TimeStepType::System,
                                OutputProcessor::StoreType::Sum,
                                state.dataHeatBal->Zone(thisZoneAirBalance.ZonePtr).Name,
                                Constant::eResource::Electricity,
                                OutputProcessor::Group::Building,
                                OutputProcessor::EndUseCat::Fans,
                                "Ventilation (simple)",
                                state.dataHeatBal->Zone(thisZoneAirBalance.ZonePtr).Name);
        }
    }

    // Set up and process ZoneInfiltration:* inputs

    cCurrentModuleObject = "ZoneInfiltration:DesignFlowRate";
    int numDesignFlowInfiltrationObjects = 0;
    int totDesignFlowInfiltration = 0; // Total ZoneInfiltration:DesignFlowRate instances after expansion to spaces
    EPVector<InternalHeatGains::GlobalInternalGainMiscObject> infiltrationDesignFlowRateObjects;
    InternalHeatGains::setupIHGZonesAndSpaces(
        state, cCurrentModuleObject, infiltrationDesignFlowRateObjects, numDesignFlowInfiltrationObjects, totDesignFlowInfiltration, ErrorsFound);

    cCurrentModuleObject = "ZoneInfiltration:EffectiveLeakageArea";
    int numLeakageAreaInfiltrationObjects = 0;
    int totLeakageAreaInfiltration = 0; // Total ZoneInfiltration:EffectiveLeakageArea instances after expansion to spaces
    EPVector<InternalHeatGains::GlobalInternalGainMiscObject> infiltrationLeakageAreaObjects;
    bool const zoneListNotAllowed = true;
    InternalHeatGains::setupIHGZonesAndSpaces(state,
                                              cCurrentModuleObject,
                                              infiltrationLeakageAreaObjects,
                                              numLeakageAreaInfiltrationObjects,
                                              totLeakageAreaInfiltration,
                                              ErrorsFound,
                                              zoneListNotAllowed);

    cCurrentModuleObject = "ZoneInfiltration:FlowCoefficient";
    int numFlowCoefficientInfiltrationObjects = 0;
    int totFlowCoefficientInfiltration = 0; // Total ZoneInfiltration:FlowCoefficient instances after expansion to spaces
    EPVector<InternalHeatGains::GlobalInternalGainMiscObject> infiltrationFlowCoefficientObjects;
    InternalHeatGains::setupIHGZonesAndSpaces(state,
                                              cCurrentModuleObject,
                                              infiltrationFlowCoefficientObjects,
                                              numFlowCoefficientInfiltrationObjects,
                                              totFlowCoefficientInfiltration,
                                              ErrorsFound,
                                              zoneListNotAllowed);

    state.dataHeatBal->TotInfiltration = totDesignFlowInfiltration + totLeakageAreaInfiltration + totFlowCoefficientInfiltration;
    state.dataHeatBal->Infiltration.allocate(state.dataHeatBal->TotInfiltration);
    state.dataHeatBalAirMgr->UniqueInfiltrationNames.reserve(static_cast<unsigned>(state.dataHeatBal->TotInfiltration));

    int infiltrationNum = 0;
    if (totDesignFlowInfiltration > 0) {
        cCurrentModuleObject = "ZoneInfiltration:DesignFlowRate";
        for (int infilInputNum = 1; infilInputNum <= numDesignFlowInfiltrationObjects; ++infilInputNum) {

            state.dataInputProcessing->inputProcessor->getObjectItem(state,
                                                                     cCurrentModuleObject,
                                                                     infilInputNum,
                                                                     cAlphaArgs,
                                                                     NumAlpha,
                                                                     rNumericArgs,
                                                                     NumNumber,
                                                                     IOStat,
                                                                     lNumericFieldBlanks,
                                                                     lAlphaFieldBlanks,
                                                                     cAlphaFieldNames,
                                                                     cNumericFieldNames);

            ErrorObjectHeader eoh{routineName, cCurrentModuleObject, cAlphaArgs(1)};
            // Create one Infiltration instance for every space associated with this input object
            auto &thisInfiltrationInput = infiltrationDesignFlowRateObjects(infilInputNum);
            for (int Item1 = 1; Item1 <= thisInfiltrationInput.numOfSpaces; ++Item1) {
                ++infiltrationNum;
                auto &thisInfiltration = state.dataHeatBal->Infiltration(infiltrationNum);
                thisInfiltration.Name = thisInfiltrationInput.names(Item1);
                thisInfiltration.spaceIndex = thisInfiltrationInput.spaceNums(Item1);
                auto &thisSpace = state.dataHeatBal->space(thisInfiltration.spaceIndex);
                thisInfiltration.ZonePtr = thisSpace.zoneNum;
                auto &thisZone = state.dataHeatBal->Zone(thisSpace.zoneNum);

                thisInfiltration.ModelType = DataHeatBalance::InfiltrationModelType::DesignFlowRate;
                if (lAlphaFieldBlanks(3)) {
                    thisInfiltration.sched = Sched::GetScheduleAlwaysOn(state);
                } else if ((thisInfiltration.sched = Sched::GetSchedule(state, cAlphaArgs(3))) == nullptr) {
                    if (Item1 == 1) { // avoid repeated error messages from the same input object
                        ShowSevereItemNotFound(state, eoh, cAlphaFieldNames(3), cAlphaArgs(3));
                        ErrorsFound = true;
                    }
                }

                // Set space flow fractions
                // Infiltration equipment design level calculation method.
                AirflowSpec flow = static_cast<AirflowSpec>(getEnumValue(airflowSpecNamesUC, cAlphaArgs(4))); // NOLINT(modernize-use-auto)
                switch (flow) {
                case AirflowSpec::FlowPerZone:
                    if (lNumericFieldBlanks(1)) {
                        ShowWarningError(state,
                                         format("{}{}=\"{}\", {} specifies {}, but that field is blank.  0 Infiltration will result.",
                                                RoutineName,
                                                cCurrentModuleObject,
                                                thisInfiltration.Name,
                                                cAlphaFieldNames(4),
                                                cNumericFieldNames(1)));
                    } else {
                        Real64 spaceFrac = 1.0;
                        if (!thisInfiltrationInput.spaceListActive && (thisInfiltrationInput.numOfSpaces > 1)) {
                            Real64 const zoneVolume = thisZone.Volume;
                            if (zoneVolume > 0.0) {
                                spaceFrac = thisSpace.Volume / zoneVolume;
                            } else {
                                ShowSevereError(state, format("{}Zone volume is zero when allocating Infiltration to Spaces.", RoutineName));
                                ShowContinueError(
                                    state,
                                    format("Occurs for {}=\"{}\" in Zone=\"{}\".", cCurrentModuleObject, thisInfiltrationInput.Name, thisZone.Name));
                                ErrorsFound = true;
                            }
                        }

                        thisInfiltration.DesignLevel = rNumericArgs(1) * spaceFrac;
                    }
                    break;

                case AirflowSpec::FlowPerArea:
                    if (thisInfiltration.ZonePtr != 0) {
                        if (rNumericArgs(2) >= 0.0) {
                            thisInfiltration.DesignLevel = rNumericArgs(2) * thisSpace.FloorArea;
                            if (thisInfiltration.ZonePtr > 0) {
                                if (thisSpace.FloorArea <= 0.0) {
                                    ShowWarningError(state,
                                                     format("{}{}=\"{}\", {} specifies {}, but Space Floor Area = 0.  0 Infiltration will result.",
                                                            RoutineName,
                                                            cCurrentModuleObject,
                                                            thisInfiltration.Name,
                                                            cAlphaFieldNames(4),
                                                            cNumericFieldNames(2)));
                                }
                            }
                        } else {
                            ShowSevereError(state,
                                            format("{}{}=\"{}\", invalid flow/area specification [<0.0]={:.3R}",
                                                   RoutineName,
                                                   cCurrentModuleObject,
                                                   thisInfiltration.Name,
                                                   rNumericArgs(2)));
                            ErrorsFound = true;
                        }
                    }
                    if (lNumericFieldBlanks(2)) {
                        ShowWarningError(state,
                                         format("{}{}=\"{}\", {} specifies {}, but that field is blank.  0 Infiltration will result.",
                                                RoutineName,
                                                cCurrentModuleObject,
                                                thisInfiltration.Name,
                                                cAlphaFieldNames(4),
                                                cNumericFieldNames(2)));
                    }
                    break;

                case AirflowSpec::FlowPerExteriorArea:
                    if (thisInfiltration.ZonePtr != 0) {
                        if (rNumericArgs(3) >= 0.0) {
                            thisInfiltration.DesignLevel = rNumericArgs(3) * thisSpace.ExteriorTotalSurfArea;
                            if (thisSpace.ExteriorTotalSurfArea <= 0.0) {
                                ShowWarningError(state,
                                                 format("{}{}=\"{}\", {} specifies {}, but Exterior Surface Area = 0.  0 Infiltration will result.",
                                                        RoutineName,
                                                        cCurrentModuleObject,
                                                        thisInfiltration.Name,
                                                        cAlphaFieldNames(4),
                                                        cNumericFieldNames(3)));
                            }
                        } else {
                            ShowSevereError(state,
                                            format("{}{} = \"{}\", invalid flow/exteriorarea specification [<0.0]={:.3R}",
                                                   RoutineName,
                                                   cCurrentModuleObject,
                                                   thisInfiltration.Name,
                                                   rNumericArgs(3)));
                            ErrorsFound = true;
                        }
                    }
                    if (lNumericFieldBlanks(3)) {
                        ShowWarningError(state,
                                         format("{}{}=\"{}\", {} specifies {}, but that field is blank.  0 Infiltration will result.",
                                                RoutineName,
                                                cCurrentModuleObject,
                                                thisInfiltration.Name,
                                                cAlphaFieldNames(4),
                                                cNumericFieldNames(3)));
                    }
                    break;

                case AirflowSpec::FlowPerExteriorWallArea:
                    if (thisInfiltration.ZonePtr != 0) {
                        if (rNumericArgs(3) >= 0.0) {
                            thisInfiltration.DesignLevel = rNumericArgs(3) * thisSpace.ExtGrossWallArea;
                            if (thisSpace.ExtGrossWallArea <= 0.0) {
                                ShowWarningError(state,
                                                 format("{}{}=\"{}\", {} specifies {}, but Exterior Wall Area = 0.  0 Infiltration will result.",
                                                        RoutineName,
                                                        cCurrentModuleObject,
                                                        thisInfiltration.Name,
                                                        cAlphaFieldNames(4),
                                                        cNumericFieldNames(3)));
                            }
                        } else {
                            ShowSevereError(state,
                                            format("{}{} = \"{}\", invalid flow/exteriorwallarea specification [<0.0]={:.3R}",
                                                   RoutineName,
                                                   cCurrentModuleObject,
                                                   thisInfiltration.Name,
                                                   rNumericArgs(3)));
                            ErrorsFound = true;
                        }
                    }
                    if (lNumericFieldBlanks(3)) {
                        ShowWarningError(state,
                                         format("{}{}=\"{}\", {} specifies {}, but that field is blank.  0 Infiltration will result.",
                                                RoutineName,
                                                cCurrentModuleObject,
                                                thisInfiltration.Name,
                                                cAlphaFieldNames(4),
                                                cNumericFieldNames(3)));
                    }
                    break;

                case AirflowSpec::AirChanges:
                    if (thisInfiltration.spaceIndex != 0) {
                        if (rNumericArgs(4) >= 0.0) {
                            thisInfiltration.DesignLevel = rNumericArgs(4) * thisSpace.Volume / Constant::rSecsInHour;
                            if (thisSpace.Volume <= 0.0) {
                                ShowWarningError(state,
                                                 format("{}{}=\"{}\", {} specifies {}, but Space Volume = 0.  0 Infiltration will result.",
                                                        RoutineName,
                                                        cCurrentModuleObject,
                                                        thisInfiltration.Name,
                                                        cAlphaFieldNames(4),
                                                        cNumericFieldNames(4)));
                            }
                        } else {
                            ShowSevereError(state,
                                            format("{}In {} = \"{}\", invalid ACH (air changes per hour) specification [<0.0]={:.3R}",
                                                   RoutineName,
                                                   cCurrentModuleObject,
                                                   thisInfiltration.Name,
                                                   rNumericArgs(4)));
                            ErrorsFound = true;
                        }
                    }
                    if (lNumericFieldBlanks(4)) {
                        ShowWarningError(state,
                                         format("{}{}=\"{}\", {} specifies {}, but that field is blank.  0 Infiltration will result.",
                                                RoutineName,
                                                cCurrentModuleObject,
                                                thisInfiltrationInput.Name,
                                                cAlphaFieldNames(4),
                                                cNumericFieldNames(4)));
                    }
                    break;

                default:
                    if (Item1 == 1) {
                        ShowSevereError(
                            state,
                            format("{}{}=\"{}\", invalid calculation method={}", RoutineName, cCurrentModuleObject, cAlphaArgs(1), cAlphaArgs(4)));
                        ErrorsFound = true;
                    }
                }

                thisInfiltration.ConstantTermCoef = !lNumericFieldBlanks(5) ? rNumericArgs(5) : 1.0;
                thisInfiltration.TemperatureTermCoef = !lNumericFieldBlanks(6) ? rNumericArgs(6) : 0.0;
                thisInfiltration.VelocityTermCoef = !lNumericFieldBlanks(7) ? rNumericArgs(7) : 0.0;
                thisInfiltration.VelocitySQTermCoef = !lNumericFieldBlanks(8) ? rNumericArgs(8) : 0.0;

                if (thisInfiltration.ConstantTermCoef == 0.0 && thisInfiltration.TemperatureTermCoef == 0.0 &&
                    thisInfiltration.VelocityTermCoef == 0.0 && thisInfiltration.VelocitySQTermCoef == 0.0) {
                    if (Item1 == 1) {
                        ShowWarningError(
                            state,
                            format(
                                R"({}{}="{}", in {}="{}".)", RoutineName, cCurrentModuleObject, cAlphaArgs(1), cAlphaFieldNames(2), cAlphaArgs(2)));
                        ShowContinueError(state, "Infiltration Coefficients are all zero.  No Infiltration will be reported.");
                    }
                }
            }
        }
    }

    if (totLeakageAreaInfiltration > 0) {
        cCurrentModuleObject = "ZoneInfiltration:EffectiveLeakageArea";
        for (int infilInputNum = 1; infilInputNum <= numLeakageAreaInfiltrationObjects; ++infilInputNum) {
            state.dataInputProcessing->inputProcessor->getObjectItem(state,
                                                                     cCurrentModuleObject,
                                                                     infilInputNum,
                                                                     cAlphaArgs,
                                                                     NumAlpha,
                                                                     rNumericArgs,
                                                                     NumNumber,
                                                                     IOStat,
                                                                     lNumericFieldBlanks,
                                                                     lAlphaFieldBlanks,
                                                                     cAlphaFieldNames,
                                                                     cNumericFieldNames);

            ErrorObjectHeader eoh{routineName, cCurrentModuleObject, cAlphaArgs(1)};
            
            // Create one Infiltration instance for every space associated with this input object
            auto &thisInfiltrationInput = infiltrationLeakageAreaObjects(infilInputNum);
            for (int Item1 = 1; Item1 <= thisInfiltrationInput.numOfSpaces; ++Item1) {
                ++infiltrationNum;
                auto &thisInfiltration = state.dataHeatBal->Infiltration(infiltrationNum);
                thisInfiltration.Name = thisInfiltrationInput.names(Item1);
                thisInfiltration.spaceIndex = thisInfiltrationInput.spaceNums(Item1);
                auto &thisSpace = state.dataHeatBal->space(thisInfiltration.spaceIndex);
                thisInfiltration.ZonePtr = thisSpace.zoneNum;
                auto &thisZone = state.dataHeatBal->Zone(thisSpace.zoneNum);

                thisInfiltration.ModelType = DataHeatBalance::InfiltrationModelType::ShermanGrimsrud;

                if (lAlphaFieldBlanks(3)) {
                    thisInfiltration.sched = Sched::GetScheduleAlwaysOn(state);
                } else if ((thisInfiltration.sched = Sched::GetSchedule(state, cAlphaArgs(3))) == nullptr) {
                    ShowSevereItemNotFound(state, eoh, cAlphaFieldNames(3), cAlphaArgs(3));
                    ErrorsFound = true;
                }
                thisInfiltration.BasicStackCoefficient = rNumericArgs(2);
                thisInfiltration.BasicWindCoefficient = rNumericArgs(3);

                if (lNumericFieldBlanks(1)) {
                    ShowWarningError(state,
                                     format("{}{}=\"{}\", field {} is blank.  0 Infiltration will result.",
                                            RoutineName,
                                            cCurrentModuleObject,
                                            thisInfiltrationInput.Name,
                                            cNumericFieldNames(1)));
                } else {
                    Real64 spaceFrac = 1.0;
                    if (!thisInfiltrationInput.spaceListActive && (thisInfiltrationInput.numOfSpaces > 1)) {
                        Real64 const zoneExteriorTotalSurfArea = thisZone.ExteriorTotalSurfArea;
                        if (zoneExteriorTotalSurfArea > 0.0) {
                            spaceFrac = thisSpace.ExteriorTotalSurfArea / zoneExteriorTotalSurfArea;
                        } else {
                            ShowSevereError(state,
                                            format("{}Zone exterior surface area is zero when allocating Infiltration to Spaces.", RoutineName));
                            ShowContinueError(
                                state,
                                format("Occurs for {}=\"{}\" in Zone=\"{}\".", cCurrentModuleObject, thisInfiltrationInput.Name, thisZone.Name));
                            ErrorsFound = true;
                        }
                    }

                    thisInfiltration.LeakageArea = rNumericArgs(1) * spaceFrac;
                }
                // check if space has exterior surfaces
                if (thisInfiltration.spaceIndex > 0) {
                    if (thisSpace.ExteriorTotalSurfArea <= 0.0) {
                        ShowWarningError(state,
                                         format(R"({}{}="{}", Space="{}" does not have surfaces exposed to outdoors.)",
                                                RoutineName,
                                                cCurrentModuleObject,
                                                thisInfiltrationInput.Name,
                                                thisSpace.Name));
                        ShowContinueError(state, "Infiltration model is appropriate for exterior spaces not interior spaces, simulation continues.");
                    }
                }
            }
        }
    }

    if (totFlowCoefficientInfiltration > 0) {
        cCurrentModuleObject = "ZoneInfiltration:FlowCoefficient";
        for (int infilInputNum = 1; infilInputNum <= numFlowCoefficientInfiltrationObjects; ++infilInputNum) {
            state.dataInputProcessing->inputProcessor->getObjectItem(state,
                                                                     cCurrentModuleObject,
                                                                     infilInputNum,
                                                                     cAlphaArgs,
                                                                     NumAlpha,
                                                                     rNumericArgs,
                                                                     NumNumber,
                                                                     IOStat,
                                                                     lNumericFieldBlanks,
                                                                     lAlphaFieldBlanks,
                                                                     cAlphaFieldNames,
                                                                     cNumericFieldNames);

            ErrorObjectHeader eoh{routineName, cCurrentModuleObject, cAlphaArgs(1)};
            
            // Create one Infiltration instance for every space associated with this input object
            auto &thisInfiltrationInput = infiltrationFlowCoefficientObjects(infilInputNum);
            for (int Item1 = 1; Item1 <= thisInfiltrationInput.numOfSpaces; ++Item1) {
                ++infiltrationNum;
                auto &thisInfiltration = state.dataHeatBal->Infiltration(infiltrationNum);
                thisInfiltration.Name = thisInfiltrationInput.names(Item1);
                thisInfiltration.spaceIndex = thisInfiltrationInput.spaceNums(Item1);
                auto &thisSpace = state.dataHeatBal->space(thisInfiltration.spaceIndex);
                thisInfiltration.ZonePtr = thisSpace.zoneNum;
                auto &thisZone = state.dataHeatBal->Zone(thisSpace.zoneNum);

                thisInfiltration.ModelType = DataHeatBalance::InfiltrationModelType::AIM2;

                if (lAlphaFieldBlanks(3)) {
                    thisInfiltration.sched = Sched::GetScheduleAlwaysOn(state);
                } else if ((thisInfiltration.sched = Sched::GetSchedule(state, cAlphaArgs(3))) == nullptr) {
                    ShowSevereItemNotFound(state, eoh, cAlphaFieldNames(3), cAlphaArgs(3));
                    ErrorsFound = true;
                }
                thisInfiltration.AIM2StackCoefficient = rNumericArgs(2);
                thisInfiltration.PressureExponent = rNumericArgs(3);
                thisInfiltration.AIM2WindCoefficient = rNumericArgs(4);
                thisInfiltration.ShelterFactor = rNumericArgs(5);

                if (lNumericFieldBlanks(1)) {
                    ShowWarningError(state,
                                     format("{}{}=\"{}\", field {} is blank.  0 Infiltration will result.",
                                            RoutineName,
                                            cCurrentModuleObject,
                                            thisInfiltrationInput.Name,
                                            cNumericFieldNames(1)));
                } else {
                    Real64 spaceFrac = 1.0;
                    if (!thisInfiltrationInput.spaceListActive && (thisInfiltrationInput.numOfSpaces > 1)) {
                        Real64 const zoneExteriorTotalSurfArea = thisZone.ExteriorTotalSurfArea;
                        if (zoneExteriorTotalSurfArea > 0.0) {
                            spaceFrac = thisSpace.ExteriorTotalSurfArea / zoneExteriorTotalSurfArea;
                        } else {
                            ShowSevereError(state,
                                            format("{}Zone exterior surface area is zero when allocating Infiltration to Spaces.", RoutineName));
                            ShowContinueError(
                                state,
                                format("Occurs for {}=\"{}\" in Zone=\"{}\".", cCurrentModuleObject, thisInfiltrationInput.Name, thisZone.Name));
                            ErrorsFound = true;
                        }
                    }

                    thisInfiltration.FlowCoefficient = rNumericArgs(1) * spaceFrac;
                    // check if space has exterior surfaces
                    if (thisInfiltration.spaceIndex > 0) {
                        if (thisSpace.ExteriorTotalSurfArea <= 0.0) {
                            ShowWarningError(state,
                                             format(R"({}{}="{}", Space="{}" does not have surfaces exposed to outdoors.)",
                                                    RoutineName,
                                                    cCurrentModuleObject,
                                                    thisInfiltrationInput.Name,
                                                    thisSpace.Name));
                            ShowContinueError(state,
                                              "Infiltration model is appropriate for exterior spaces not interior spaces, simulation continues.");
                        }
                    }
                }
            }
        }
    }

    // setup zone-level infiltration reports
    for (int Loop = 1; Loop <= state.dataHeatBal->TotInfiltration; ++Loop) {
        if (state.dataHeatBal->Infiltration(Loop).ZonePtr > 0 &&
            !state.dataHeatBal->Zone(state.dataHeatBal->Infiltration(Loop).ZonePtr).zoneOAQuadratureSum) {
            // Object report variables
            SetupOutputVariable(state,
                                "Infiltration Sensible Heat Loss Energy",
                                Constant::Units::J,
                                state.dataHeatBal->Infiltration(Loop).InfilHeatLoss,
                                OutputProcessor::TimeStepType::System,
                                OutputProcessor::StoreType::Sum,
                                state.dataHeatBal->Infiltration(Loop).Name);
            SetupOutputVariable(state,
                                "Infiltration Sensible Heat Gain Energy",
                                Constant::Units::J,
                                state.dataHeatBal->Infiltration(Loop).InfilHeatGain,
                                OutputProcessor::TimeStepType::System,
                                OutputProcessor::StoreType::Sum,
                                state.dataHeatBal->Infiltration(Loop).Name);
            SetupOutputVariable(state,
                                "Infiltration Latent Heat Loss Energy",
                                Constant::Units::J,
                                state.dataHeatBal->Infiltration(Loop).InfilLatentLoss,
                                OutputProcessor::TimeStepType::System,
                                OutputProcessor::StoreType::Sum,
                                state.dataHeatBal->Infiltration(Loop).Name);
            SetupOutputVariable(state,
                                "Infiltration Latent Heat Gain Energy",
                                Constant::Units::J,
                                state.dataHeatBal->Infiltration(Loop).InfilLatentGain,
                                OutputProcessor::TimeStepType::System,
                                OutputProcessor::StoreType::Sum,
                                state.dataHeatBal->Infiltration(Loop).Name);
            SetupOutputVariable(state,
                                "Infiltration Total Heat Loss Energy",
                                Constant::Units::J,
                                state.dataHeatBal->Infiltration(Loop).InfilTotalLoss,
                                OutputProcessor::TimeStepType::System,
                                OutputProcessor::StoreType::Sum,
                                state.dataHeatBal->Infiltration(Loop).Name);
            SetupOutputVariable(state,
                                "Infiltration Total Heat Gain Energy",
                                Constant::Units::J,
                                state.dataHeatBal->Infiltration(Loop).InfilTotalGain,
                                OutputProcessor::TimeStepType::System,
                                OutputProcessor::StoreType::Sum,
                                state.dataHeatBal->Infiltration(Loop).Name);
            SetupOutputVariable(state,
                                "Infiltration Current Density Volume Flow Rate",
                                Constant::Units::m3_s,
                                state.dataHeatBal->Infiltration(Loop).InfilVdotCurDensity,
                                OutputProcessor::TimeStepType::System,
                                OutputProcessor::StoreType::Average,
                                state.dataHeatBal->Infiltration(Loop).Name);
            SetupOutputVariable(state,
                                "Infiltration Standard Density Volume Flow Rate",
                                Constant::Units::m3_s,
                                state.dataHeatBal->Infiltration(Loop).InfilVdotStdDensity,
                                OutputProcessor::TimeStepType::System,
                                OutputProcessor::StoreType::Average,
                                state.dataHeatBal->Infiltration(Loop).Name);
            SetupOutputVariable(state,
                                "Infiltration Current Density Volume",
                                Constant::Units::m3,
                                state.dataHeatBal->Infiltration(Loop).InfilVolumeCurDensity,
                                OutputProcessor::TimeStepType::System,
                                OutputProcessor::StoreType::Sum,
                                state.dataHeatBal->Infiltration(Loop).Name);
            SetupOutputVariable(state,
                                "Infiltration Standard Density Volume",
                                Constant::Units::m3,
                                state.dataHeatBal->Infiltration(Loop).InfilVolumeStdDensity,
                                OutputProcessor::TimeStepType::System,
                                OutputProcessor::StoreType::Sum,
                                state.dataHeatBal->Infiltration(Loop).Name);
            SetupOutputVariable(state,
                                "Infiltration Mass",
                                Constant::Units::kg,
                                state.dataHeatBal->Infiltration(Loop).InfilMass,
                                OutputProcessor::TimeStepType::System,
                                OutputProcessor::StoreType::Sum,
                                state.dataHeatBal->Infiltration(Loop).Name);
            SetupOutputVariable(state,
                                "Infiltration Mass Flow Rate",
                                Constant::Units::kg_s,
                                state.dataHeatBal->Infiltration(Loop).InfilMdot,
                                OutputProcessor::TimeStepType::System,
                                OutputProcessor::StoreType::Average,
                                state.dataHeatBal->Infiltration(Loop).Name);
            SetupOutputVariable(state,
                                "Infiltration Air Change Rate",
                                Constant::Units::ach,
                                state.dataHeatBal->Infiltration(Loop).InfilAirChangeRate,
                                OutputProcessor::TimeStepType::System,
                                OutputProcessor::StoreType::Average,
                                state.dataHeatBal->Infiltration(Loop).Name);

            if (RepVarSet(state.dataHeatBal->Infiltration(Loop).ZonePtr)) {
                RepVarSet(state.dataHeatBal->Infiltration(Loop).ZonePtr) = false;
                SetupOutputVariable(state,
                                    "Zone Infiltration Sensible Heat Loss Energy",
                                    Constant::Units::J,
                                    state.dataHeatBal->ZnAirRpt(state.dataHeatBal->Infiltration(Loop).ZonePtr).InfilHeatLoss,
                                    OutputProcessor::TimeStepType::System,
                                    OutputProcessor::StoreType::Sum,
                                    state.dataHeatBal->Zone(state.dataHeatBal->Infiltration(Loop).ZonePtr).Name);
                SetupOutputVariable(state,
                                    "Zone Infiltration Sensible Heat Gain Energy",
                                    Constant::Units::J,
                                    state.dataHeatBal->ZnAirRpt(state.dataHeatBal->Infiltration(Loop).ZonePtr).InfilHeatGain,
                                    OutputProcessor::TimeStepType::System,
                                    OutputProcessor::StoreType::Sum,
                                    state.dataHeatBal->Zone(state.dataHeatBal->Infiltration(Loop).ZonePtr).Name);
                SetupOutputVariable(state,
                                    "Zone Infiltration Latent Heat Loss Energy",
                                    Constant::Units::J,
                                    state.dataHeatBal->ZnAirRpt(state.dataHeatBal->Infiltration(Loop).ZonePtr).InfilLatentLoss,
                                    OutputProcessor::TimeStepType::System,
                                    OutputProcessor::StoreType::Sum,
                                    state.dataHeatBal->Zone(state.dataHeatBal->Infiltration(Loop).ZonePtr).Name);
                SetupOutputVariable(state,
                                    "Zone Infiltration Latent Heat Gain Energy",
                                    Constant::Units::J,
                                    state.dataHeatBal->ZnAirRpt(state.dataHeatBal->Infiltration(Loop).ZonePtr).InfilLatentGain,
                                    OutputProcessor::TimeStepType::System,
                                    OutputProcessor::StoreType::Sum,
                                    state.dataHeatBal->Zone(state.dataHeatBal->Infiltration(Loop).ZonePtr).Name);
                SetupOutputVariable(state,
                                    "Zone Infiltration Total Heat Loss Energy",
                                    Constant::Units::J,
                                    state.dataHeatBal->ZnAirRpt(state.dataHeatBal->Infiltration(Loop).ZonePtr).InfilTotalLoss,
                                    OutputProcessor::TimeStepType::System,
                                    OutputProcessor::StoreType::Sum,
                                    state.dataHeatBal->Zone(state.dataHeatBal->Infiltration(Loop).ZonePtr).Name);
                SetupOutputVariable(state,
                                    "Zone Infiltration Total Heat Gain Energy",
                                    Constant::Units::J,
                                    state.dataHeatBal->ZnAirRpt(state.dataHeatBal->Infiltration(Loop).ZonePtr).InfilTotalGain,
                                    OutputProcessor::TimeStepType::System,
                                    OutputProcessor::StoreType::Sum,
                                    state.dataHeatBal->Zone(state.dataHeatBal->Infiltration(Loop).ZonePtr).Name);
                SetupOutputVariable(state,
                                    "Zone Infiltration Current Density Volume Flow Rate",
                                    Constant::Units::m3_s,
                                    state.dataHeatBal->ZnAirRpt(state.dataHeatBal->Infiltration(Loop).ZonePtr).InfilVdotCurDensity,
                                    OutputProcessor::TimeStepType::System,
                                    OutputProcessor::StoreType::Average,
                                    state.dataHeatBal->Zone(state.dataHeatBal->Infiltration(Loop).ZonePtr).Name);
                SetupOutputVariable(state,
                                    "Zone Infiltration Standard Density Volume Flow Rate",
                                    Constant::Units::m3_s,
                                    state.dataHeatBal->ZnAirRpt(state.dataHeatBal->Infiltration(Loop).ZonePtr).InfilVdotStdDensity,
                                    OutputProcessor::TimeStepType::System,
                                    OutputProcessor::StoreType::Average,
                                    state.dataHeatBal->Zone(state.dataHeatBal->Infiltration(Loop).ZonePtr).Name);
                SetupOutputVariable(state,
                                    "Zone Infiltration Current Density Volume",
                                    Constant::Units::m3,
                                    state.dataHeatBal->ZnAirRpt(state.dataHeatBal->Infiltration(Loop).ZonePtr).InfilVolumeCurDensity,
                                    OutputProcessor::TimeStepType::System,
                                    OutputProcessor::StoreType::Sum,
                                    state.dataHeatBal->Zone(state.dataHeatBal->Infiltration(Loop).ZonePtr).Name);
                SetupOutputVariable(state,
                                    "Zone Infiltration Standard Density Volume",
                                    Constant::Units::m3,
                                    state.dataHeatBal->ZnAirRpt(state.dataHeatBal->Infiltration(Loop).ZonePtr).InfilVolumeStdDensity,
                                    OutputProcessor::TimeStepType::System,
                                    OutputProcessor::StoreType::Sum,
                                    state.dataHeatBal->Zone(state.dataHeatBal->Infiltration(Loop).ZonePtr).Name);
                SetupOutputVariable(state,
                                    "Zone Infiltration Mass",
                                    Constant::Units::kg,
                                    state.dataHeatBal->ZnAirRpt(state.dataHeatBal->Infiltration(Loop).ZonePtr).InfilMass,
                                    OutputProcessor::TimeStepType::System,
                                    OutputProcessor::StoreType::Sum,
                                    state.dataHeatBal->Zone(state.dataHeatBal->Infiltration(Loop).ZonePtr).Name);
                SetupOutputVariable(state,
                                    "Zone Infiltration Mass Flow Rate",
                                    Constant::Units::kg_s,
                                    state.dataHeatBal->ZnAirRpt(state.dataHeatBal->Infiltration(Loop).ZonePtr).InfilMdot,
                                    OutputProcessor::TimeStepType::System,
                                    OutputProcessor::StoreType::Average,
                                    state.dataHeatBal->Zone(state.dataHeatBal->Infiltration(Loop).ZonePtr).Name);
                SetupOutputVariable(state,
                                    "Zone Infiltration Air Change Rate",
                                    Constant::Units::ach,
                                    state.dataHeatBal->ZnAirRpt(state.dataHeatBal->Infiltration(Loop).ZonePtr).InfilAirChangeRate,
                                    OutputProcessor::TimeStepType::System,
                                    OutputProcessor::StoreType::Average,
                                    state.dataHeatBal->Zone(state.dataHeatBal->Infiltration(Loop).ZonePtr).Name);
            }
        }

        if (state.dataGlobal->AnyEnergyManagementSystemInModel) {
            SetupEMSActuator(state,
                             "Zone Infiltration",
                             state.dataHeatBal->Infiltration(Loop).Name,
                             "Air Exchange Flow Rate",
                             "[m3/s]",
                             state.dataHeatBal->Infiltration(Loop).EMSOverrideOn,
                             state.dataHeatBal->Infiltration(Loop).EMSAirFlowRateValue);
        }
    }

    // Set up and process ZoneVentilation:* inputs

    RepVarSet = true;

    cCurrentModuleObject = "ZoneVentilation:DesignFlowRate";
    int numDesignFlowVentilationObjects = 0;
    int totDesignFlowVentilation = 0; // Total ZoneVentilation:DesignFlowRate instances after expansion to spaces
    EPVector<InternalHeatGains::GlobalInternalGainMiscObject> ventilationDesignFlowRateObjects;
    InternalHeatGains::setupIHGZonesAndSpaces(
        state, cCurrentModuleObject, ventilationDesignFlowRateObjects, numDesignFlowVentilationObjects, totDesignFlowVentilation, ErrorsFound);

    cCurrentModuleObject = "ZoneVentilation:WindandStackOpenArea";
    int numWindStackVentilationObjects = 0;
    int totWindStackVentilation = 0; // Total ZoneVentilation:WindandStackOpenArea instances after expansion to spaces
    EPVector<InternalHeatGains::GlobalInternalGainMiscObject> ventilationWindStackObjects;
    InternalHeatGains::setupIHGZonesAndSpaces(state,
                                              cCurrentModuleObject,
                                              ventilationWindStackObjects,
                                              numWindStackVentilationObjects,
                                              totWindStackVentilation,
                                              ErrorsFound,
                                              zoneListNotAllowed);

    state.dataHeatBal->TotVentilation = totDesignFlowVentilation + totWindStackVentilation;
    state.dataHeatBal->Ventilation.allocate(state.dataHeatBal->TotVentilation);

    int ventilationNum = 0;
    if (numDesignFlowVentilationObjects > 0) {
        cCurrentModuleObject = "ZoneVentilation:DesignFlowRate";
        for (int ventInputNum = 1; ventInputNum <= numDesignFlowVentilationObjects; ++ventInputNum) {

            state.dataInputProcessing->inputProcessor->getObjectItem(state,
                                                                     cCurrentModuleObject,
                                                                     ventInputNum,
                                                                     cAlphaArgs,
                                                                     NumAlpha,
                                                                     rNumericArgs,
                                                                     NumNumber,
                                                                     IOStat,
                                                                     lNumericFieldBlanks,
                                                                     lAlphaFieldBlanks,
                                                                     cAlphaFieldNames,
                                                                     cNumericFieldNames);

            ErrorObjectHeader eoh{routineName, cCurrentModuleObject, cAlphaArgs(1)};
            auto &thisVentilationInput = ventilationDesignFlowRateObjects(ventInputNum);
            for (int Item1 = 1; Item1 <= thisVentilationInput.numOfSpaces; ++Item1) {
                ++ventilationNum;
                auto &thisVentilation = state.dataHeatBal->Ventilation(ventilationNum);
                thisVentilation.Name = thisVentilationInput.names(Item1);
                thisVentilation.spaceIndex = thisVentilationInput.spaceNums(Item1);
                auto &thisSpace = state.dataHeatBal->space(thisVentilation.spaceIndex);
                thisVentilation.ZonePtr = thisSpace.zoneNum;
                auto &thisZone = state.dataHeatBal->Zone(thisSpace.zoneNum);

                thisVentilation.ModelType = DataHeatBalance::VentilationModelType::DesignFlowRate;
                if (lAlphaFieldBlanks(3)) {
                    thisVentilation.sched = Sched::GetScheduleAlwaysOn(state);
                } else if ((thisVentilation.sched = Sched::GetSchedule(state, cAlphaArgs(3))) == nullptr) {
                    if (Item1 == 1) {
                        ShowSevereItemNotFound(state, eoh, cAlphaFieldNames(3), cAlphaArgs(3));
                        ErrorsFound = true;
                    }
                }

                // Ventilation equipment design level calculation method
                AirflowSpec flow = static_cast<AirflowSpec>(getEnumValue(airflowSpecNamesUC, cAlphaArgs(4))); // NOLINT(modernize-use-auto)
                switch (flow) {
                case AirflowSpec::FlowPerZone:
                    thisVentilation.DesignLevel = rNumericArgs(1);
                    if (lNumericFieldBlanks(1)) {
                        ShowWarningError(state,
                                         format("{}{}=\"{}\", {} specifies {}, but that field is blank.  0 Ventilation will result.",
                                                RoutineName,
                                                cCurrentModuleObject,
                                                thisVentilation.Name,
                                                cAlphaFieldNames(4),
                                                cNumericFieldNames(1)));
                    }
                    break;

                case AirflowSpec::FlowPerArea:
                    if (thisVentilation.spaceIndex != 0) {
                        if (rNumericArgs(2) >= 0.0) {
                            thisVentilation.DesignLevel = rNumericArgs(2) * thisSpace.FloorArea;
                            if (thisSpace.FloorArea <= 0.0) {
                                ShowWarningError(state,
                                                 format("{}{}=\"{}\", {} specifies {}, but Space Floor Area = 0.  0 Ventilation will result.",
                                                        RoutineName,
                                                        cCurrentModuleObject,
                                                        thisVentilation.Name,
                                                        cAlphaFieldNames(4),
                                                        cNumericFieldNames(2)));
                            }
                        } else {
                            ShowSevereError(state,
                                            format("{}{}=\"{}\", invalid flow/area specification [<0.0]={:.3R}",
                                                   RoutineName,
                                                   cCurrentModuleObject,
                                                   thisVentilation.Name,
                                                   rNumericArgs(2)));
                            ErrorsFound = true;
                        }
                    }
                    if (lNumericFieldBlanks(2)) {
                        ShowWarningError(state,
                                         format("{}{}=\"{}\", {} specifies {}, but that field is blank.  0 Ventilation will result.",
                                                RoutineName,
                                                cCurrentModuleObject,
                                                thisVentilation.Name,
                                                cAlphaFieldNames(4),
                                                cNumericFieldNames(2)));
                    }
                    break;

                case AirflowSpec::FlowPerPerson:
                    if (thisVentilation.spaceIndex != 0) {
                        if (rNumericArgs(3) >= 0.0) {
                            thisVentilation.DesignLevel = rNumericArgs(3) * thisSpace.TotOccupants;
                            if (thisSpace.TotOccupants <= 0.0) {
                                ShowWarningError(state,
                                                 format("{}{}=\"{}\", {} specifies {}, but Zone Total Occupants = 0.  0 Ventilation will result.",
                                                        RoutineName,
                                                        cCurrentModuleObject,
                                                        thisVentilation.Name,
                                                        cAlphaFieldNames(4),
                                                        cNumericFieldNames(3)));
                            }
                        } else {
                            ShowSevereError(state,
                                            format("{}{}=\"{}\", invalid flow/person specification [<0.0]={:.3R}",
                                                   RoutineName,
                                                   cCurrentModuleObject,
                                                   thisVentilation.Name,
                                                   rNumericArgs(3)));
                            ErrorsFound = true;
                        }
                    }
                    if (lNumericFieldBlanks(3)) {
                        ShowWarningError(state,
                                         format("{}{}=\"{}\", {}specifies {}, but that field is blank.  0 Ventilation will result.",
                                                RoutineName,
                                                cCurrentModuleObject,
                                                thisVentilation.Name,
                                                cAlphaFieldNames(4),
                                                cNumericFieldNames(3)));
                    }
                    break;

                case AirflowSpec::AirChanges:
                    if (thisVentilation.spaceIndex != 0) {
                        if (rNumericArgs(4) >= 0.0) {
                            thisVentilation.DesignLevel = rNumericArgs(4) * thisSpace.Volume / Constant::rSecsInHour;
                            if (thisSpace.Volume <= 0.0) {
                                ShowWarningError(state,
                                                 format("{}{}=\"{}\", {} specifies {}, but Space Volume = 0.  0 Ventilation will result.",
                                                        RoutineName,
                                                        cCurrentModuleObject,
                                                        thisVentilation.Name,
                                                        cAlphaFieldNames(4),
                                                        cNumericFieldNames(4)));
                            }
                        } else {
                            ShowSevereError(state,
                                            format("{}{}=\"{}\", invalid ACH (air changes per hour) specification [<0.0]={:.3R}",
                                                   RoutineName,
                                                   cCurrentModuleObject,
                                                   thisVentilation.Name,
                                                   rNumericArgs(5)));
                            ErrorsFound = true;
                        }
                    }
                    if (lNumericFieldBlanks(4)) {
                        ShowWarningError(state,
                                         format("{}{}=\"{}\", {} specifies {}, but that field is blank.  0 Ventilation will result.",
                                                RoutineName,
                                                cCurrentModuleObject,
                                                thisVentilation.Name,
                                                cAlphaFieldNames(4),
                                                cNumericFieldNames(4)));
                    }
                    break;

                default:
                    if (Item1 == 1) {
                        ShowSevereError(
                            state,
                            format("{}{}=\"{}\", invalid calculation method={}", RoutineName, cCurrentModuleObject, cAlphaArgs(1), cAlphaArgs(4)));
                        ErrorsFound = true;
                    }
                }

                if (cAlphaArgs(5).empty()) {
                    thisVentilation.FanType = DataHeatBalance::VentilationType::Natural;
                } else {
                    thisVentilation.FanType = static_cast<DataHeatBalance::VentilationType>(getEnumValue(ventilationTypeNamesUC, cAlphaArgs(5)));
                    if (thisVentilation.FanType == DataHeatBalance::VentilationType::Invalid) {
                        ShowSevereError(state,
                                        format(R"({}{}="{}". invalid {}="{}".)",
                                               RoutineName,
                                               cCurrentModuleObject,
                                               thisVentilation.Name,
                                               cAlphaFieldNames(5),
                                               cAlphaArgs(5)));
                        ErrorsFound = true;
                    }
                }

                thisVentilation.FanPressure = rNumericArgs(5);
                if (thisVentilation.FanPressure < 0.0) {
                    if (Item1 == 1) {
                        ShowSevereError(
                            state,
                            format("{}{}=\"{}\", {} must be >=0", RoutineName, cCurrentModuleObject, thisVentilation.Name, cNumericFieldNames(5)));
                        ErrorsFound = true;
                    }
                }

                thisVentilation.FanEfficiency = rNumericArgs(6);
                if ((thisVentilation.FanEfficiency <= 0.0) || (thisVentilation.FanEfficiency > 1.0)) {
                    if (Item1 == 1) {
                        ShowSevereError(state,
                                        format("{}{}=\"{}\",{} must be in range >0 and <= 1",
                                               RoutineName,
                                               cCurrentModuleObject,
                                               thisVentilation.Name,
                                               cNumericFieldNames(6)));
                        ErrorsFound = true;
                    }
                }

                // Override any user input for cases where natural ventilation is being used
                if (thisVentilation.FanType == DataHeatBalance::VentilationType::Natural) {
                    thisVentilation.FanPressure = 0.0;
                    thisVentilation.FanEfficiency = 1.0;
                }

                thisVentilation.ConstantTermCoef = !lNumericFieldBlanks(7) ? rNumericArgs(7) : 1.0;
                thisVentilation.TemperatureTermCoef = !lNumericFieldBlanks(8) ? rNumericArgs(8) : 0.0;
                thisVentilation.VelocityTermCoef = !lNumericFieldBlanks(9) ? rNumericArgs(9) : 0.0;
                thisVentilation.VelocitySQTermCoef = !lNumericFieldBlanks(10) ? rNumericArgs(10) : 0.0;

                if (thisVentilation.ConstantTermCoef == 0.0 && thisVentilation.TemperatureTermCoef == 0.0 &&
                    thisVentilation.VelocityTermCoef == 0.0 && thisVentilation.VelocitySQTermCoef == 0.0) {
                    if (Item1 == 1) {
                        ShowWarningError(
                            state,
                            format(
                                "{}{}=\"{}\", in {}=\"{}\".", RoutineName, cCurrentModuleObject, cAlphaArgs(1), cAlphaFieldNames(2), cAlphaArgs(2)));
                        ShowContinueError(state, "Ventilation Coefficients are all zero.  No Ventilation will be reported.");
                    }
                }

                if (!lNumericFieldBlanks(11)) {
                    thisVentilation.MinIndoorTemperature = rNumericArgs(11);
                } else {
                    thisVentilation.MinIndoorTemperature = -VentilTempLimit;
                }
                
                //    Ventilation(Loop)%MinIndoorTemperature = rNumericArgs(11)
                if ((thisVentilation.MinIndoorTemperature < -VentilTempLimit) || (thisVentilation.MinIndoorTemperature > VentilTempLimit)) {
                    if (Item1 == 1) {
                        ShowSevereError(state,
                                        format("{}{}=\"{}\" must have {} between -100C and 100C.",
                                               RoutineName,
                                               cCurrentModuleObject,
                                               cAlphaArgs(1),
                                               cNumericFieldNames(11)));
                        ShowContinueError(state, format("...value entered=[{:.2R}].", rNumericArgs(11)));
                        ErrorsFound = true;
                    }
                }

                if (!lAlphaFieldBlanks(6)) {
                   thisVentilation.minIndoorTempSched = Sched::GetSchedule(state, cAlphaArgs(6));
                }

                if (Item1 == 1) { // Item check prevents this error from printing multiple times
                    if (lAlphaFieldBlanks(6)) {
                        if (lNumericFieldBlanks(11)) { 
                            // ShowWarningEmptyField(state, eoh, cNumericFieldNames(11), format("The default value will be used ({:.1R})", -VentilTempLimit));
                        }
                    } else if (thisVentilation.minIndoorTempSched == nullptr) {
                        ShowWarningItemNotFound(state, eoh, cAlphaFieldNames(6), cAlphaArgs(6),
                                                format("The default value will be used ({:.1R})", thisVentilation.MinIndoorTemperature));
                    } else if (!thisVentilation.minIndoorTempSched->checkMinMaxVals(state, Clusive::In, -VentilTempLimit,
                                                                                      Clusive::In, VentilTempLimit)) {
                        Sched::ShowSevereBadMinMax(state, eoh, cAlphaFieldNames(6), cAlphaArgs(6),
                                                     Clusive::In, -VentilTempLimit, Clusive::In, VentilTempLimit);
                        ErrorsFound = true;
                    } else if (!lNumericFieldBlanks(11)) {
                        ShowWarningCustom(state, eoh, format("Both {} and {} provided, {} will be used.",
                                                             cAlphaFieldNames(6), cAlphaFieldNames(11), cAlphaFieldNames(6)));
                    }
                }
                
                thisVentilation.MaxIndoorTemperature = !lNumericFieldBlanks(12) ? rNumericArgs(12) : VentilTempLimit;
                if ((thisVentilation.MaxIndoorTemperature < -VentilTempLimit) || (thisVentilation.MaxIndoorTemperature > VentilTempLimit)) {
                    if (Item1 == 1) {
                        ShowSevereError(state,
                                        format("{}{} = {} must have a maximum indoor temperature between -100C and 100C",
                                               RoutineName,
                                               cCurrentModuleObject,
                                               cAlphaArgs(1)));
                        ErrorsFound = true;
                    }
                }

                if (!lAlphaFieldBlanks(7)) {
                    thisVentilation.maxIndoorTempSched = Sched::GetSchedule(state, cAlphaArgs(7));
                }
                
                if (Item1 == 1) { // Item check prevents this error from printing multiple times
                    if (lAlphaFieldBlanks(7)) {
                        if (lNumericFieldBlanks(12)) { 
                            // ShowWarningEmptyField(state, eoh, cNumericFieldNames(12), format("The default value will be used ({:.1R})", VentilTempLimit));
                        }
                    } else if (thisVentilation.maxIndoorTempSched == nullptr) {
                        ShowWarningItemNotFound(state, eoh, cAlphaFieldNames(7), cAlphaArgs(7),
                                                format("The default value will be used ({:.1R})", thisVentilation.MaxIndoorTemperature));
                    } else if (!thisVentilation.maxIndoorTempSched->checkMinMaxVals(state, Clusive::In, -VentilTempLimit,
                                                                                      Clusive::In, VentilTempLimit)) {
                        Sched::ShowSevereBadMinMax(state, eoh, cAlphaFieldNames(7), cAlphaArgs(7),
                                                     Clusive::In, -VentilTempLimit, Clusive::In, VentilTempLimit);
                        ErrorsFound = true;
                    } else if (!lNumericFieldBlanks(12)) {
                        ShowWarningCustom(state, eoh, format("Both {} and {} provided, {} will be used.",
                                                             cAlphaFieldNames(7), cAlphaFieldNames(12), cAlphaFieldNames(7)));
                    }
                }

                thisVentilation.DelTemperature = !lNumericFieldBlanks(13) ? rNumericArgs(13) : -VentilTempLimit;
                //    Ventilation(Loop)%DelTemperature = rNumericArgs(13)  !  3/12/03  Negative del temp now allowed COP

                if (!lAlphaFieldBlanks(8)) {
                    thisVentilation.deltaTempSched = Sched::GetSchedule(state, cAlphaArgs(8));
                }

                if (Item1 == 1) { // Item check prevents this error from printing multiple times
                    if (lAlphaFieldBlanks(8)) {
                        if (lNumericFieldBlanks(13)) { 
                            // ShowWarningEmptyField(state, eoh, cNumericFieldNames(13), format("The default value will be used ({:.1R})", VentilTempLimit));
                        }
                    } else if (thisVentilation.deltaTempSched == nullptr) {
                        ShowWarningItemNotFound(state, eoh, cAlphaFieldNames(8), cAlphaArgs(8),
                                                format("The default value will be used ({:.1R})", thisVentilation.DelTemperature));
                    } else if (!thisVentilation.deltaTempSched->checkMinVal(state, Clusive::In, -VentilTempLimit)) {
                        Sched::ShowSevereBadMin(state, eoh, cAlphaFieldNames(8), cAlphaArgs(8), Clusive::In, -100);
                        ErrorsFound = true;
                    } else if (!lNumericFieldBlanks(13)) {
                        ShowWarningCustom(state, eoh, format("Both {} and {} provided, {} will be used.",
                                                             cAlphaFieldNames(8), cAlphaFieldNames(13), cAlphaFieldNames(8)));
                    }
                }

                thisVentilation.MinOutdoorTemperature = !lNumericFieldBlanks(14) ? rNumericArgs(14) : -VentilTempLimit;
                if ((thisVentilation.MinOutdoorTemperature < -VentilTempLimit) || (thisVentilation.MinOutdoorTemperature > VentilTempLimit)) {
                    if (Item1 == 1) {
                        ShowSevereError(state,
                                        format("{}{} statement = {} must have {} between -100C and 100C",
                                               RoutineName,
                                               cCurrentModuleObject,
                                               cAlphaArgs(1),
                                               cNumericFieldNames(14)));
                        ErrorsFound = true;
                    }
                }

                if (!lAlphaFieldBlanks(9)) {
                    thisVentilation.minOutdoorTempSched = Sched::GetSchedule(state, cAlphaArgs(9));
                }
                
                if (Item1 == 1) { // Item check prevents this error from printing multiple times
                    if (lAlphaFieldBlanks(9)) {
                        if (lNumericFieldBlanks(14)) { 
                            // ShowWarningEmptyField(state, eoh, cNumericFieldNames(14), format("The default value will be used ({:.1R})", VentilTempLimit));
                        }
                    } else if (thisVentilation.minOutdoorTempSched == nullptr) {
                        ShowWarningItemNotFound(state, eoh, cAlphaFieldNames(9), cAlphaArgs(9),
                                                format("The default value will be used ({:.1R})", thisVentilation.MinOutdoorTemperature));
                    } else if (!thisVentilation.minOutdoorTempSched->checkMinMaxVals(state, Clusive::In, -VentilTempLimit,
                                                                                     Clusive::In, VentilTempLimit)) {
                        Sched::ShowSevereBadMinMax(state, eoh, cAlphaFieldNames(9), cAlphaArgs(9), Clusive::In, -VentilTempLimit,
                                                     Clusive::In, VentilTempLimit);
                        ErrorsFound = true;
                    } else if (!lNumericFieldBlanks(14)) {
                        ShowWarningCustom(state, eoh, format("Both {} and {} provided, {} will be used.",
                                                             cAlphaFieldNames(9), cNumericFieldNames(14), cAlphaFieldNames(9)));
                    }
                }

                
                thisVentilation.MaxOutdoorTemperature = !lNumericFieldBlanks(15) ? rNumericArgs(15) : VentilTempLimit;
                if (Item1 == 1) {
                    if ((thisVentilation.MaxOutdoorTemperature < -VentilTempLimit) || (thisVentilation.MaxOutdoorTemperature > VentilTempLimit)) {
                        ShowSevereError(state,
                                        format("{}{} statement = {} must have a {} between -100C and 100C",
                                               RoutineName,
                                               cCurrentModuleObject,
                                               cAlphaArgs(1),
                                               cNumericFieldNames(15)));
                        ErrorsFound = true;
                    }
                }

                if (!lAlphaFieldBlanks(10)) {
                    thisVentilation.maxOutdoorTempSched = Sched::GetSchedule(state, cAlphaArgs(10));
                }

                if (Item1 == 1) { // Item check prevents this error from printing multiple times
                    if (lAlphaFieldBlanks(10)) {
                        if (lNumericFieldBlanks(15)) { 
                            // ShowWarningEmptyField(state, eoh, cNumericFieldNames(15), format("The default value will be used ({:.1R})", VentilTempLimit));
                        }
                    } else if (thisVentilation.maxOutdoorTempSched == nullptr) {
                        ShowWarningItemNotFound(state, eoh, cAlphaFieldNames(10), cAlphaArgs(10),
                                                format("The default value will be used ({:.1R})", thisVentilation.MaxOutdoorTemperature));
                    } else if (!thisVentilation.maxOutdoorTempSched->checkMinMaxVals(state, Clusive::In, -VentilTempLimit,
                                                                                    Clusive::In, VentilTempLimit)) {
                        Sched::ShowSevereBadMinMax(state, eoh, cAlphaFieldNames(10), cAlphaArgs(10), Clusive::In, -VentilTempLimit,
                                                     Clusive::In, VentilTempLimit);
                        ErrorsFound = true;
                    } else if (!lNumericFieldBlanks(15)) {
                        ShowWarningCustom(state, eoh, format("Both {} and {} provided, {} will be used.",
                                                             cAlphaFieldNames(10), cNumericFieldNames(15), cAlphaFieldNames(15)));
                    }
                }
                
                thisVentilation.MaxWindSpeed = !lNumericFieldBlanks(16) ? rNumericArgs(16) : VentilWSLimit;
                if (Item1 == 1) {
                    if ((thisVentilation.MaxWindSpeed < -VentilWSLimit) || (thisVentilation.MaxWindSpeed > VentilWSLimit)) {
                        ShowSevereError(state,
                                        format("{}{} statement = {} must have a maximum wind speed between -40 m/s and 40 m/s",
                                               RoutineName,
                                               cCurrentModuleObject,
                                               cAlphaArgs(1)));
                        ErrorsFound = true;
                    }
                }

                // Report variables should be added for individual VENTILATION objects, in addition to zone totals below

                if (thisVentilation.ZonePtr > 0) {
                    if (RepVarSet(thisVentilation.ZonePtr) && !thisZone.zoneOAQuadratureSum) {
                        RepVarSet(thisVentilation.ZonePtr) = false;
                        SetupOutputVariable(state,
                                            "Zone Ventilation Sensible Heat Loss Energy",
                                            Constant::Units::J,
                                            state.dataHeatBal->ZnAirRpt(thisVentilation.ZonePtr).VentilHeatLoss,
                                            OutputProcessor::TimeStepType::System,
                                            OutputProcessor::StoreType::Sum,
                                            thisZone.Name);
                        SetupOutputVariable(state,
                                            "Zone Ventilation Sensible Heat Gain Energy",
                                            Constant::Units::J,
                                            state.dataHeatBal->ZnAirRpt(thisVentilation.ZonePtr).VentilHeatGain,
                                            OutputProcessor::TimeStepType::System,
                                            OutputProcessor::StoreType::Sum,
                                            thisZone.Name);
                        SetupOutputVariable(state,
                                            "Zone Ventilation Latent Heat Loss Energy",
                                            Constant::Units::J,
                                            state.dataHeatBal->ZnAirRpt(thisVentilation.ZonePtr).VentilLatentLoss,
                                            OutputProcessor::TimeStepType::System,
                                            OutputProcessor::StoreType::Sum,
                                            thisZone.Name);
                        SetupOutputVariable(state,
                                            "Zone Ventilation Latent Heat Gain Energy",
                                            Constant::Units::J,
                                            state.dataHeatBal->ZnAirRpt(thisVentilation.ZonePtr).VentilLatentGain,
                                            OutputProcessor::TimeStepType::System,
                                            OutputProcessor::StoreType::Sum,
                                            thisZone.Name);
                        SetupOutputVariable(state,
                                            "Zone Ventilation Total Heat Loss Energy",
                                            Constant::Units::J,
                                            state.dataHeatBal->ZnAirRpt(thisVentilation.ZonePtr).VentilTotalLoss,
                                            OutputProcessor::TimeStepType::System,
                                            OutputProcessor::StoreType::Sum,
                                            thisZone.Name);
                        SetupOutputVariable(state,
                                            "Zone Ventilation Total Heat Gain Energy",
                                            Constant::Units::J,
                                            state.dataHeatBal->ZnAirRpt(thisVentilation.ZonePtr).VentilTotalGain,
                                            OutputProcessor::TimeStepType::System,
                                            OutputProcessor::StoreType::Sum,
                                            thisZone.Name);
                        SetupOutputVariable(state,
                                            "Zone Ventilation Current Density Volume Flow Rate",
                                            Constant::Units::m3_s,
                                            state.dataHeatBal->ZnAirRpt(thisVentilation.ZonePtr).VentilVdotCurDensity,
                                            OutputProcessor::TimeStepType::System,
                                            OutputProcessor::StoreType::Average,
                                            thisZone.Name);
                        SetupOutputVariable(state,
                                            "Zone Ventilation Standard Density Volume Flow Rate",
                                            Constant::Units::m3_s,
                                            state.dataHeatBal->ZnAirRpt(thisVentilation.ZonePtr).VentilVdotStdDensity,
                                            OutputProcessor::TimeStepType::System,
                                            OutputProcessor::StoreType::Average,
                                            thisZone.Name);
                        SetupOutputVariable(state,
                                            "Zone Ventilation Current Density Volume",
                                            Constant::Units::m3,
                                            state.dataHeatBal->ZnAirRpt(thisVentilation.ZonePtr).VentilVolumeCurDensity,
                                            OutputProcessor::TimeStepType::System,
                                            OutputProcessor::StoreType::Sum,
                                            thisZone.Name);
                        SetupOutputVariable(state,
                                            "Zone Ventilation Standard Density Volume",
                                            Constant::Units::m3,
                                            state.dataHeatBal->ZnAirRpt(thisVentilation.ZonePtr).VentilVolumeStdDensity,
                                            OutputProcessor::TimeStepType::System,
                                            OutputProcessor::StoreType::Sum,
                                            thisZone.Name);
                        SetupOutputVariable(state,
                                            "Zone Ventilation Mass",
                                            Constant::Units::kg,
                                            state.dataHeatBal->ZnAirRpt(thisVentilation.ZonePtr).VentilMass,
                                            OutputProcessor::TimeStepType::System,
                                            OutputProcessor::StoreType::Sum,
                                            thisZone.Name);
                        SetupOutputVariable(state,
                                            "Zone Ventilation Mass Flow Rate",
                                            Constant::Units::kg_s,
                                            state.dataHeatBal->ZnAirRpt(thisVentilation.ZonePtr).VentilMdot,
                                            OutputProcessor::TimeStepType::System,
                                            OutputProcessor::StoreType::Average,
                                            thisZone.Name);
                        SetupOutputVariable(state,
                                            "Zone Ventilation Air Change Rate",
                                            Constant::Units::ach,
                                            state.dataHeatBal->ZnAirRpt(thisVentilation.ZonePtr).VentilAirChangeRate,
                                            OutputProcessor::TimeStepType::System,
                                            OutputProcessor::StoreType::Average,
                                            thisZone.Name);
                        SetupOutputVariable(state,
                                            "Zone Ventilation Fan Electricity Energy",
                                            Constant::Units::J,
                                            state.dataHeatBal->ZnAirRpt(thisVentilation.ZonePtr).VentilFanElec,
                                            OutputProcessor::TimeStepType::System,
                                            OutputProcessor::StoreType::Sum,
                                            thisZone.Name,
                                            Constant::eResource::Electricity,
                                            OutputProcessor::Group::Building,
                                            OutputProcessor::EndUseCat::Fans,
                                            "Ventilation (simple)",
                                            thisZone.Name);
                        SetupOutputVariable(state,
                                            "Zone Ventilation Air Inlet Temperature",
                                            Constant::Units::C,
                                            state.dataHeatBal->ZnAirRpt(thisVentilation.ZonePtr).VentilAirTemp,
                                            OutputProcessor::TimeStepType::System,
                                            OutputProcessor::StoreType::Average,
                                            thisZone.Name);
                    }
                }

                if (state.dataGlobal->AnyEnergyManagementSystemInModel) {
                    SetupEMSActuator(state,
                                     "Zone Ventilation",
                                     thisVentilation.Name,
                                     "Air Exchange Flow Rate",
                                     "[m3/s]",
                                     thisVentilation.EMSSimpleVentOn,
                                     thisVentilation.EMSimpleVentFlowRate);
                }
            }
        }
    }

    if (numWindStackVentilationObjects > 0) {
        cCurrentModuleObject = "ZoneVentilation:WindandStackOpenArea";
        for (int ventInputNum = 1; ventInputNum <= numWindStackVentilationObjects; ++ventInputNum) {

            state.dataInputProcessing->inputProcessor->getObjectItem(state,
                                                                     cCurrentModuleObject,
                                                                     ventInputNum,
                                                                     cAlphaArgs,
                                                                     NumAlpha,
                                                                     rNumericArgs,
                                                                     NumNumber,
                                                                     IOStat,
                                                                     lNumericFieldBlanks,
                                                                     lAlphaFieldBlanks,
                                                                     cAlphaFieldNames,
                                                                     cNumericFieldNames);

            ErrorObjectHeader eoh{routineName, cCurrentModuleObject, cAlphaArgs(1)};

            auto &thisVentilationInput = ventilationWindStackObjects(ventInputNum);
            for (int Item1 = 1; Item1 <= thisVentilationInput.numOfSpaces; ++Item1) {
                ++ventilationNum;
                auto &thisVentilation = state.dataHeatBal->Ventilation(ventilationNum);
                thisVentilation.Name = thisVentilationInput.names(Item1);
                thisVentilation.spaceIndex = thisVentilationInput.spaceNums(Item1);
                auto &thisSpace = state.dataHeatBal->space(thisVentilation.spaceIndex);
                thisVentilation.ZonePtr = thisSpace.zoneNum;
                auto &thisZone = state.dataHeatBal->Zone(thisSpace.zoneNum);

                thisVentilation.ModelType = DataHeatBalance::VentilationModelType::WindAndStack;

                thisVentilation.OpenArea = rNumericArgs(1);
                if (thisVentilation.OpenArea < 0.0) {
                    ShowSevereError(
                        state, format("{}{}=\"{}\", {} must be positive.", RoutineName, cCurrentModuleObject, cAlphaArgs(1), cNumericFieldNames(1)));
                    ErrorsFound = true;
                }

                if (lAlphaFieldBlanks(3)) {
                    thisVentilation.openAreaSched = Sched::GetScheduleAlwaysOn(state);
                } else if ((thisVentilation.openAreaSched = Sched::GetSchedule(state, cAlphaArgs(3))) == nullptr) {
                    ShowSevereItemNotFound(state, eoh, cAlphaFieldNames(3), cAlphaArgs(3));
                    ErrorsFound = true;
                }

                thisVentilation.OpenEff = rNumericArgs(2);
                if (thisVentilation.OpenEff != Constant::AutoCalculate && (thisVentilation.OpenEff < 0.0 || thisVentilation.OpenEff > 1.0)) {
                    ShowSevereError(
                        state,
                        format("{}{}=\"{}\", {} must be between 0 and 1.", RoutineName, cCurrentModuleObject, cAlphaArgs(1), cNumericFieldNames(2)));
                    ErrorsFound = true;
                }

                thisVentilation.EffAngle = rNumericArgs(3);
                if (thisVentilation.EffAngle < 0.0 || thisVentilation.EffAngle >= 360.0) {
                    ShowSevereError(
                        state,
                        format(
                            "{}{}=\"{}\", {} must be between 0 and 360.", RoutineName, cCurrentModuleObject, cAlphaArgs(1), cNumericFieldNames(3)));
                    ErrorsFound = true;
                }

                thisVentilation.DH = rNumericArgs(4);
                if (thisVentilation.DH < 0.0) {
                    ShowSevereError(
                        state, format("{}{}=\"{}\", {} must be positive.", RoutineName, cCurrentModuleObject, cAlphaArgs(1), cNumericFieldNames(4)));
                    ErrorsFound = true;
                }

                thisVentilation.DiscCoef = rNumericArgs(5);
                if (thisVentilation.DiscCoef != Constant::AutoCalculate && (thisVentilation.DiscCoef < 0.0 || thisVentilation.DiscCoef > 1.0)) {
                    ShowSevereError(
                        state,
                        format("{}{}=\"{}\", {} must be between 0 and 1.", RoutineName, cCurrentModuleObject, cAlphaArgs(1), cNumericFieldNames(5)));
                    ErrorsFound = true;
                }

                if (!lNumericFieldBlanks(6)) {
                    thisVentilation.MinIndoorTemperature = rNumericArgs(6);
                } else {
                    thisVentilation.MinIndoorTemperature = -VentilTempLimit;
                }
                if ((thisVentilation.MinIndoorTemperature < -VentilTempLimit) || (thisVentilation.MinIndoorTemperature > VentilTempLimit)) {
                    ShowSevereError(state,
                                    format("{}{} statement = {} must have {} between -100C and 100C",
                                           RoutineName,
                                           cCurrentModuleObject,
                                           cAlphaArgs(1),
                                           cNumericFieldNames(6)));
                    ErrorsFound = true;
                }

                if (!lAlphaFieldBlanks(4)) { 
                    thisVentilation.minIndoorTempSched = Sched::GetSchedule(state, cAlphaArgs(4));
                }
                
                if (lAlphaFieldBlanks(4)) {
                    if (lNumericFieldBlanks(6)) { 
                        // ShowWarningEmptyField(state, eoh, cAlphaFieldNames(12), format("The default value will be used ({:.1R})", VentilTempLimit));
                    }
                } else if (thisVentilation.minIndoorTempSched == nullptr) {
                    ShowWarningItemNotFound(state, eoh, cAlphaFieldNames(4), cAlphaArgs(4),
                                            format("The default value will be used ({:.1R})", thisVentilation.MinIndoorTemperature));
                } else if (!thisVentilation.minIndoorTempSched->checkMinMaxVals(state, Clusive::In, -VentilTempLimit,
                                                                                Clusive::In, VentilTempLimit)) {
                    Sched::ShowSevereBadMinMax(state, eoh, cAlphaFieldNames(4), cAlphaArgs(4),
                                                 Clusive::In, -VentilTempLimit, Clusive::In, VentilTempLimit);
                    ErrorsFound = true;
                } else if (!lNumericFieldBlanks(6)) {
                    ShowWarningCustom(state, eoh, format("Both {} and {} provided, {} will be used.",
                                                         cAlphaFieldNames(4), cNumericFieldNames(6), cAlphaFieldNames(4)));
                }

                // Max indoor temperature
                if (!lNumericFieldBlanks(7)) {
                    thisVentilation.MaxIndoorTemperature = rNumericArgs(7);
                } else {
                    thisVentilation.MaxIndoorTemperature = VentilTempLimit;
                }
                if ((thisVentilation.MaxIndoorTemperature < -VentilTempLimit) || (thisVentilation.MaxIndoorTemperature > VentilTempLimit)) {
                    ShowSevereCustom(state, eoh, format("{} must be between {}C and {}C", cNumericFieldNames(7), -VentilTempLimit, VentilTempLimit));
                    ErrorsFound = true;
                }

                if (!lAlphaFieldBlanks(5)) {
                    thisVentilation.maxIndoorTempSched = Sched::GetSchedule(state, cAlphaArgs(5));
                }
                
                if (lAlphaFieldBlanks(5)) {
                    if (lNumericFieldBlanks(7)) { 
                        // ShowWarningEmptyField(state, eoh, cNumericFieldNames(7), format("The default value will be used ({:.1R})", VentilTempLimit));
                    }
                } else if (thisVentilation.maxIndoorTempSched == nullptr) {
                    ShowWarningItemNotFound(state, eoh, cAlphaFieldNames(5), cAlphaArgs(5),
                                            format("The default value will be used ({:.1R})", thisVentilation.MaxIndoorTemperature));
                } else if (!thisVentilation.maxIndoorTempSched->checkMinMaxVals(state, Clusive::In, -VentilTempLimit,
                                                                                Clusive::In, VentilTempLimit)) {
                    Sched::ShowSevereBadMinMax(state, eoh, cAlphaFieldNames(5), cAlphaArgs(5),
                                                 Clusive::In, -VentilTempLimit, Clusive::In, VentilTempLimit);
                    ErrorsFound = true;
                } else if (!lNumericFieldBlanks(7)) {
                    ShowWarningCustom(state, eoh, format("Both {} and {} provided, {} will be used.",
                                                         cAlphaFieldNames(5), cNumericFieldNames(7), cAlphaFieldNames(5)));
                }


                if (!lNumericFieldBlanks(8)) {
                    thisVentilation.DelTemperature = rNumericArgs(8);
                } else {
                    thisVentilation.DelTemperature = -VentilTempLimit;
                }

                if (!lAlphaFieldBlanks(6)) {
                    thisVentilation.deltaTempSched = Sched::GetSchedule(state, cAlphaArgs(6));
                }
                       
                if (lAlphaFieldBlanks(6)) {
                    if (lNumericFieldBlanks(8)) { 
                        // ShowWarningEmptyField(state, eoh, cNumericFieldNames(8), format("The default value will be used ({:.1R})", VentilTempLimit));
                    }
                } else if (thisVentilation.deltaTempSched == nullptr) {
                    ShowWarningItemNotFound(state, eoh, cAlphaFieldNames(6), cAlphaArgs(6),
                                            format("The default value will be used ({:.1R})", thisVentilation.DelTemperature));
                } else if (!thisVentilation.deltaTempSched->checkMinVal(state, Clusive::In, -VentilTempLimit)) {
                    Sched::ShowSevereBadMin(state, eoh, cAlphaFieldNames(6), cAlphaArgs(6), Clusive::In, -VentilTempLimit);
                    ErrorsFound = true;
                } else if (!lNumericFieldBlanks(8)) {
                    ShowWarningCustom(state, eoh, format("Both {} and {} provided, {} will be used.",
                                                         cAlphaFieldNames(6), cNumericFieldNames(8), cAlphaFieldNames(6)));
                }

                // Min outdoor temp
                thisVentilation.MinOutdoorTemperature = !lNumericFieldBlanks(9) ? rNumericArgs(9) : -VentilTempLimit;
                if ((thisVentilation.MinOutdoorTemperature < -VentilTempLimit) || (thisVentilation.MinOutdoorTemperature > VentilTempLimit)) {
                    ShowSevereError(state,
                                    format("{}{} statement = {} must have {} between -100C and 100C",
                                           RoutineName,
                                           cCurrentModuleObject,
                                           cAlphaArgs(1),
                                           cNumericFieldNames(9)));
                    ErrorsFound = true;
                }

                if (!lAlphaFieldBlanks(7)) { 
                    thisVentilation.minOutdoorTempSched = Sched::GetSchedule(state, cAlphaArgs(7));
                }
                
                if (lAlphaFieldBlanks(7)) {
                    if (lNumericFieldBlanks(9)) { 
                        // ShowWarningEmptyField(state, eoh, cNumericFieldNames(9), format("The default value will be used ({:.1R})", VentilTempLimit));
                    }
                } else if (thisVentilation.minOutdoorTempSched == nullptr) {
                    ShowWarningItemNotFound(state, eoh, cAlphaFieldNames(7), cAlphaArgs(7),
                                            format("The default value will be used ({:.1R})", thisVentilation.MinOutdoorTemperature));
                } else if (!thisVentilation.minOutdoorTempSched->checkMinMaxVals(state, Clusive::In, -VentilTempLimit,
                                                                                 Clusive::In, VentilTempLimit)) {
                    Sched::ShowSevereBadMinMax(state, eoh, cAlphaFieldNames(7), cAlphaArgs(7), Clusive::In, -VentilTempLimit,
                                                 Clusive::In, VentilTempLimit);
                    ErrorsFound = true;
                } else if (!lNumericFieldBlanks(9)) {
                    ShowWarningCustom(state, eoh, format("Both {} and {} provided, {} will be used.",
                                                         cAlphaFieldNames(7), cNumericFieldNames(9), cAlphaFieldNames(7)));
                }

                // Max outdoor temp
                thisVentilation.MaxOutdoorTemperature = !lNumericFieldBlanks(10) ? rNumericArgs(10) : VentilTempLimit;
                if ((thisVentilation.MaxOutdoorTemperature < -VentilTempLimit) || (thisVentilation.MaxOutdoorTemperature > VentilTempLimit)) {
                    ShowSevereError(state,
                                    format("{}{} statement = {} must have a {} between -100C and 100C",
                                           RoutineName,
                                           cCurrentModuleObject,
                                           cAlphaArgs(1),
                                           cNumericFieldNames(10)));
                    ErrorsFound = true;
                }

                if (!lAlphaFieldBlanks(8)) {
                    thisVentilation.maxOutdoorTempSched = Sched::GetSchedule(state, cAlphaArgs(8));
                }
                
                if (lAlphaFieldBlanks(8)) {
                    if (lNumericFieldBlanks(10)) { 
                        // ShowWarningEmptyField(state, eoh, cNumericFieldNames(10), format("The default value will be used ({:.1R})", VentilTempLimit));
                    }
                } else if (thisVentilation.maxOutdoorTempSched == nullptr) {
                    ShowWarningItemNotFound(state, eoh, cAlphaFieldNames(8), cAlphaArgs(8),
                                            format("The default value will be used ({:.1R})", thisVentilation.MaxOutdoorTemperature));
                } else if (!thisVentilation.maxOutdoorTempSched->checkMinMaxVals(state, Clusive::In, -VentilTempLimit,
                                                                                 Clusive::In, VentilTempLimit)) {
                    Sched::ShowSevereBadMinMax(state, eoh, cAlphaFieldNames(8), cAlphaArgs(8), Clusive::In, -VentilTempLimit,
                                                 Clusive::In, VentilTempLimit);
                    ErrorsFound = true;
                } else if (!lNumericFieldBlanks(10)) {
                    ShowWarningCustom(state, eoh, format("Both {} and {} provided, {} will be used.",
                                                         cAlphaFieldNames(8), cNumericFieldNames(10), cAlphaFieldNames(8)));
                }

                // Max wind speed
                thisVentilation.MaxWindSpeed = !lNumericFieldBlanks(11) ? rNumericArgs(11) : VentilWSLimit;
                if ((thisVentilation.MaxWindSpeed < -VentilWSLimit) || (thisVentilation.MaxWindSpeed > VentilWSLimit)) {
                    ShowSevereError(state,
                                    format("{}{} statement = {} must have a maximum wind speed between 0 m/s and 40 m/s",
                                           RoutineName,
                                           cCurrentModuleObject,
                                           cAlphaArgs(1)));
                    ErrorsFound = true;
                }

                // Report variables should be added for individual VENTILATION objects, in addition to zone totals below

                if (thisVentilation.ZonePtr > 0) {
                    if (RepVarSet(thisVentilation.ZonePtr) && !thisZone.zoneOAQuadratureSum) {
                        RepVarSet(thisVentilation.ZonePtr) = false;
                        SetupOutputVariable(state,
                                            "Zone Ventilation Sensible Heat Loss Energy",
                                            Constant::Units::J,
                                            state.dataHeatBal->ZnAirRpt(thisVentilation.ZonePtr).VentilHeatLoss,
                                            OutputProcessor::TimeStepType::System,
                                            OutputProcessor::StoreType::Sum,
                                            thisZone.Name);
                        SetupOutputVariable(state,
                                            "Zone Ventilation Sensible Heat Gain Energy",
                                            Constant::Units::J,
                                            state.dataHeatBal->ZnAirRpt(thisVentilation.ZonePtr).VentilHeatGain,
                                            OutputProcessor::TimeStepType::System,
                                            OutputProcessor::StoreType::Sum,
                                            thisZone.Name);
                        SetupOutputVariable(state,
                                            "Zone Ventilation Latent Heat Loss Energy",
                                            Constant::Units::J,
                                            state.dataHeatBal->ZnAirRpt(thisVentilation.ZonePtr).VentilLatentLoss,
                                            OutputProcessor::TimeStepType::System,
                                            OutputProcessor::StoreType::Sum,
                                            thisZone.Name);
                        SetupOutputVariable(state,
                                            "Zone Ventilation Latent Heat Gain Energy",
                                            Constant::Units::J,
                                            state.dataHeatBal->ZnAirRpt(thisVentilation.ZonePtr).VentilLatentGain,
                                            OutputProcessor::TimeStepType::System,
                                            OutputProcessor::StoreType::Sum,
                                            thisZone.Name);
                        SetupOutputVariable(state,
                                            "Zone Ventilation Total Heat Loss Energy",
                                            Constant::Units::J,
                                            state.dataHeatBal->ZnAirRpt(thisVentilation.ZonePtr).VentilTotalLoss,
                                            OutputProcessor::TimeStepType::System,
                                            OutputProcessor::StoreType::Sum,
                                            thisZone.Name);
                        SetupOutputVariable(state,
                                            "Zone Ventilation Total Heat Gain Energy",
                                            Constant::Units::J,
                                            state.dataHeatBal->ZnAirRpt(thisVentilation.ZonePtr).VentilTotalGain,
                                            OutputProcessor::TimeStepType::System,
                                            OutputProcessor::StoreType::Sum,
                                            thisZone.Name);
                        SetupOutputVariable(state,
                                            "Zone Ventilation Current Density Volume Flow Rate",
                                            Constant::Units::m3_s,
                                            state.dataHeatBal->ZnAirRpt(thisVentilation.ZonePtr).VentilVdotCurDensity,
                                            OutputProcessor::TimeStepType::System,
                                            OutputProcessor::StoreType::Average,
                                            thisZone.Name);
                        SetupOutputVariable(state,
                                            "Zone Ventilation Standard Density Volume Flow Rate",
                                            Constant::Units::m3_s,
                                            state.dataHeatBal->ZnAirRpt(thisVentilation.ZonePtr).VentilVdotStdDensity,
                                            OutputProcessor::TimeStepType::System,
                                            OutputProcessor::StoreType::Average,
                                            thisZone.Name);
                        SetupOutputVariable(state,
                                            "Zone Ventilation Current Density Volume",
                                            Constant::Units::m3,
                                            state.dataHeatBal->ZnAirRpt(thisVentilation.ZonePtr).VentilVolumeCurDensity,
                                            OutputProcessor::TimeStepType::System,
                                            OutputProcessor::StoreType::Sum,
                                            thisZone.Name);
                        SetupOutputVariable(state,
                                            "Zone Ventilation Standard Density Volume",
                                            Constant::Units::m3,
                                            state.dataHeatBal->ZnAirRpt(thisVentilation.ZonePtr).VentilVolumeStdDensity,
                                            OutputProcessor::TimeStepType::System,
                                            OutputProcessor::StoreType::Sum,
                                            thisZone.Name);
                        SetupOutputVariable(state,
                                            "Zone Ventilation Mass",
                                            Constant::Units::kg,
                                            state.dataHeatBal->ZnAirRpt(thisVentilation.ZonePtr).VentilMass,
                                            OutputProcessor::TimeStepType::System,
                                            OutputProcessor::StoreType::Sum,
                                            thisZone.Name);
                        SetupOutputVariable(state,
                                            "Zone Ventilation Mass Flow Rate",
                                            Constant::Units::kg_s,
                                            state.dataHeatBal->ZnAirRpt(thisVentilation.ZonePtr).VentilMdot,
                                            OutputProcessor::TimeStepType::System,
                                            OutputProcessor::StoreType::Average,
                                            thisZone.Name);
                        SetupOutputVariable(state,
                                            "Zone Ventilation Air Change Rate",
                                            Constant::Units::ach,
                                            state.dataHeatBal->ZnAirRpt(thisVentilation.ZonePtr).VentilAirChangeRate,
                                            OutputProcessor::TimeStepType::System,
                                            OutputProcessor::StoreType::Average,
                                            thisZone.Name);
                        SetupOutputVariable(state,
                                            "Zone Ventilation Fan Electricity Energy",
                                            Constant::Units::J,
                                            state.dataHeatBal->ZnAirRpt(thisVentilation.ZonePtr).VentilFanElec,
                                            OutputProcessor::TimeStepType::System,
                                            OutputProcessor::StoreType::Sum,
                                            thisZone.Name,
                                            Constant::eResource::Electricity,
                                            OutputProcessor::Group::Building,
                                            OutputProcessor::EndUseCat::Fans,
                                            "Ventilation (simple)",
                                            thisZone.Name);
                        SetupOutputVariable(state,
                                            "Zone Ventilation Air Inlet Temperature",
                                            Constant::Units::C,
                                            state.dataHeatBal->ZnAirRpt(thisVentilation.ZonePtr).VentilAirTemp,
                                            OutputProcessor::TimeStepType::System,
                                            OutputProcessor::StoreType::Average,
                                            thisZone.Name);
                    }
                }

                if (state.dataGlobal->AnyEnergyManagementSystemInModel) {
                    SetupEMSActuator(state,
                                     "Zone Ventilation",
                                     thisVentilation.Name,
                                     "Air Exchange Flow Rate",
                                     "[m3/s]",
                                     thisVentilation.EMSSimpleVentOn,
                                     thisVentilation.EMSimpleVentFlowRate);
                }
            }
        }
    }

    // Set up and process ZoneMixing and ZoneCrossMixing inputs

    RepVarSet = true;

    cCurrentModuleObject = "ZoneMixing";
    int numZoneMixingInputObjects = 0;
    EPVector<InternalHeatGains::GlobalInternalGainMiscObject> zoneMixingInputObjects;
    InternalHeatGains::setupIHGZonesAndSpaces(state,
                                              cCurrentModuleObject,
                                              zoneMixingInputObjects,
                                              numZoneMixingInputObjects,
                                              state.dataHeatBal->TotMixing,
                                              ErrorsFound,
                                              zoneListNotAllowed);

    if (state.dataHeatBal->TotMixing > 0) {
        cCurrentModuleObject = "ZoneMixing";
        state.dataHeatBal->Mixing.allocate(state.dataHeatBal->TotMixing);
        int mixingNum = 0;
        for (int mixingInputNum = 1; mixingInputNum <= numZoneMixingInputObjects; ++mixingInputNum) {

            state.dataInputProcessing->inputProcessor->getObjectItem(state,
                                                                     cCurrentModuleObject,
                                                                     mixingInputNum,
                                                                     cAlphaArgs,
                                                                     NumAlpha,
                                                                     rNumericArgs,
                                                                     NumNumber,
                                                                     IOStat,
                                                                     lNumericFieldBlanks,
                                                                     lAlphaFieldBlanks,
                                                                     cAlphaFieldNames,
                                                                     cNumericFieldNames);

            ErrorObjectHeader eoh{routineName, cCurrentModuleObject, cAlphaArgs(1)};
            // Create one Mixing instance for every space associated with this input object
            auto const &thisMixingInput = zoneMixingInputObjects(mixingInputNum);
            for (int Item1 = 1; Item1 <= thisMixingInput.numOfSpaces; ++Item1) {
                ++mixingNum;
                auto &thisMixing = state.dataHeatBal->Mixing(mixingNum);
                thisMixing.Name = thisMixingInput.names(Item1);
                thisMixing.spaceIndex = thisMixingInput.spaceNums(Item1);
                auto const &thisSpace = state.dataHeatBal->space(thisMixing.spaceIndex);
                thisMixing.ZonePtr = thisSpace.zoneNum;
                auto &thisZone = state.dataHeatBal->Zone(thisSpace.zoneNum);

                if (lAlphaFieldBlanks(3)) {
                    thisMixing.sched = Sched::GetScheduleAlwaysOn(state);
                } else if ((thisMixing.sched = Sched::GetSchedule(state, cAlphaArgs(3))) == nullptr) { 
                    ShowSevereItemNotFound(state, eoh, cAlphaFieldNames(3), cAlphaArgs(3));
                    ErrorsFound = true;
                }

                // Mixing equipment design level calculation method
<<<<<<< HEAD
                AirflowSpec flow = static_cast<AirflowSpec>(getEnumValue(airflowNamesUC, cAlphaArgs(4)));                     
=======
                AirflowSpec flow = static_cast<AirflowSpec>(getEnumValue(airflowSpecNamesUC, cAlphaArgs(4))); // NOLINT(modernize-use-auto)
>>>>>>> acda84e3
                switch (flow) {
                case AirflowSpec::FlowPerZone:
                    thisMixing.DesignLevel = rNumericArgs(1);
                    if (lNumericFieldBlanks(1)) {
                        ShowWarningError(state,
                                         format("{}{}=\"{}\", {} specifies {}, but that field is blank.  0 Mixing will result.",
                                                RoutineName,
                                                cCurrentModuleObject,
                                                thisMixingInput.Name,
                                                cAlphaFieldNames(4),
                                                cNumericFieldNames(1)));
                    } else {
                        Real64 spaceFrac = 1.0;
                        if (!thisMixingInput.spaceListActive && (thisMixingInput.numOfSpaces > 1)) {
                            Real64 const zoneVolume = thisZone.Volume;
                            if (zoneVolume > 0.0) {
                                spaceFrac = thisSpace.Volume / zoneVolume;
                            } else {
                                ShowSevereError(state, format("{}Zone volume is zero when allocating Mixing to Spaces.", RoutineName));
                                ShowContinueError(
                                    state, format("Occurs for {}=\"{}\" in Zone=\"{}\".", cCurrentModuleObject, thisMixingInput.Name, thisZone.Name));
                                ErrorsFound = true;
                            }
                        }

                        thisMixing.DesignLevel = rNumericArgs(1) * spaceFrac;
                    }
                    break;

                case AirflowSpec::FlowPerArea:
                    if (thisMixing.spaceIndex != 0) {
                        if (rNumericArgs(2) >= 0.0) {
                            thisMixing.DesignLevel = rNumericArgs(2) * thisSpace.FloorArea;
                            if (thisMixing.spaceIndex > 0) {
                                if (thisZone.FloorArea <= 0.0) {
                                    ShowWarningError(state,
                                                     format("{}{}=\"{}\", {} specifies {}, but Space Floor Area = 0.  0 Mixing will result.",
                                                            RoutineName,
                                                            cCurrentModuleObject,
                                                            thisMixingInput.Name,
                                                            cAlphaFieldNames(4),
                                                            cNumericFieldNames(2)));
                                }
                            }
                        } else {
                            ShowSevereError(state,
                                            format("{}{}=\"{}\", invalid flow/area specification [<0.0]={:.3R}",
                                                   RoutineName,
                                                   cCurrentModuleObject,
                                                   thisMixingInput.Name,
                                                   rNumericArgs(2)));
                            ErrorsFound = true;
                        }
                    }
                    if (lNumericFieldBlanks(2)) {
                        ShowWarningError(state,
                                         format("{}{}=\"{}\", {} specifies {}, but that field is blank.  0 Mixing will result.",
                                                RoutineName,
                                                cCurrentModuleObject,
                                                thisMixingInput.Name,
                                                cAlphaFieldNames(4),
                                                cNumericFieldNames(2)));
                    }
                    break;

                case AirflowSpec::FlowPerPerson:
                    if (thisMixing.spaceIndex != 0) {
                        if (rNumericArgs(3) >= 0.0) {
                            thisMixing.DesignLevel = rNumericArgs(3) * thisSpace.TotOccupants;
                            if (thisSpace.TotOccupants <= 0.0) {
                                ShowWarningError(state,
                                                 format("{}{}=\"{}\", {} specifies {}, but Space Total Occupants = 0.  0 Mixing will result.",
                                                        RoutineName,
                                                        cCurrentModuleObject,
                                                        thisMixingInput.Name,
                                                        cAlphaFieldNames(4),
                                                        cNumericFieldNames(3)));
                            }
                        } else {
                            ShowSevereError(state,
                                            format("{}{}=\"{}\", invalid flow/person specification [<0.0]={:.3R}",
                                                   RoutineName,
                                                   cCurrentModuleObject,
                                                   thisMixingInput.Name,
                                                   rNumericArgs(3)));
                            ErrorsFound = true;
                        }
                    }
                    if (lNumericFieldBlanks(3)) {
                        ShowWarningError(state,
                                         format("{}{}=\"{}\", {} specifies {}, but that field is blank.  0 Mixing will result.",
                                                RoutineName,
                                                cCurrentModuleObject,
                                                thisMixingInput.Name,
                                                cAlphaFieldNames(4),
                                                cNumericFieldNames(3)));
                    }
                    break;

                case AirflowSpec::AirChanges:
                    if (thisMixing.spaceIndex != 0) {
                        if (rNumericArgs(4) >= 0.0) {
                            thisMixing.DesignLevel = rNumericArgs(4) * thisSpace.Volume / Constant::rSecsInHour;
                            if (thisSpace.Volume <= 0.0) {
                                ShowWarningError(state,
                                                 format("{}{}=\"{}\", {} specifies {}, but Space Volume = 0.  0 Mixing will result.",
                                                        RoutineName,
                                                        cCurrentModuleObject,
                                                        thisMixingInput.Name,
                                                        cAlphaFieldNames(4),
                                                        cNumericFieldNames(4)));
                            }
                        } else {
                            ShowSevereError(state,
                                            format("{}{}=\"{}\", invalid ACH (air changes per hour) specification [<0.0]={:.3R}",
                                                   RoutineName,
                                                   cCurrentModuleObject,
                                                   thisMixingInput.Name,
                                                   rNumericArgs(4)));
                            ErrorsFound = true;
                        }
                    }
                    if (lNumericFieldBlanks(4)) {
                        ShowWarningError(state,
                                         format("{}{}=\"{}\", {} specifies {}, but that field is blank.  0 Mixing will result.",
                                                RoutineName,
                                                cCurrentModuleObject,
                                                thisMixingInput.Name,
                                                cAlphaFieldNames(4),
                                                cNumericFieldNames(4)));
                    }
                    break;

                default:
                    ShowSevereError(
                        state, format("{}{}=\"{}\", invalid calculation method={}", RoutineName, cCurrentModuleObject, cAlphaArgs(1), cAlphaArgs(4)));
                    ErrorsFound = true;
                }

                thisMixing.fromSpaceIndex = Util::FindItemInList(cAlphaArgs(5), state.dataHeatBal->space);
                if (thisMixing.fromSpaceIndex == 0) {
                    thisMixing.FromZone = Util::FindItemInList(cAlphaArgs(5), state.dataHeatBal->Zone);
                } else {
                    thisMixing.FromZone = state.dataHeatBal->space(thisMixing.fromSpaceIndex).zoneNum;
                }
                if ((thisMixing.FromZone == 0) && (thisMixing.fromSpaceIndex == 0)) {
                    ShowSevereItemNotFound(state, eoh, cAlphaFieldNames(5), cAlphaArgs(5));
                    ErrorsFound = true;
                }
                thisMixing.DeltaTemperature = rNumericArgs(5);

                if (NumAlpha > 5) {
                    if (lAlphaFieldBlanks(6)) {
                        if (lNumericFieldBlanks(5)) { 
                            ShowWarningCustom(state, eoh, format("{} and {} are empty, a default temperature of {:.1R}C will be used.",
                                                                 cAlphaFieldNames(6), cNumericFieldNames(5), -MixingTempLimit));
                        }
                    } else if ((thisMixing.deltaTempSched = Sched::GetSchedule(state, cAlphaArgs(6))) == nullptr) {
                        ShowWarningItemNotFound(state, eoh, cAlphaFieldNames(6), cAlphaArgs(6), "");
                        if (lNumericFieldBlanks(5)) {
                            ShowContinueError(state, format("a default temperature of {:.1R}C will be used.", -MixingTempLimit));
                        }
                    } else if (!thisMixing.deltaTempSched->checkMinVal(state, Clusive::In, -MixingTempLimit)) {
                        Sched::ShowSevereBadMin(state, eoh, cAlphaFieldNames(6), cAlphaArgs(6), Clusive::In, -MixingTempLimit);
                        ErrorsFound = true;
                    } else if (!lNumericFieldBlanks(5))
                        ShowWarningCustom(state, eoh, format("{} and {} are provided, {} will be used.",
                                                             cAlphaFieldNames(6), cNumericFieldNames(5), cAlphaFieldNames(6)));
                }

                // Min indoor temp
                if (NumAlpha > 6) {
                    if (lAlphaFieldBlanks(7)) {
                        // Is this an error or is there a default?
                    } else if ((thisMixing.minIndoorTempSched = Sched::GetSchedule(state, cAlphaArgs(7))) == nullptr) { 
                        ShowSevereItemNotFound(state, eoh, cAlphaFieldNames(7), cAlphaArgs(7));
                        ErrorsFound = true;
                    } else if (!thisMixing.minIndoorTempSched->checkMinMaxVals(state, Clusive::In, -MixingTempLimit,
                                                                               Clusive::In, MixingTempLimit)) {
                        Sched::ShowSevereBadMinMax(state, eoh, cAlphaFieldNames(7), cAlphaArgs(7),
                                              Clusive::In, -MixingTempLimit, Clusive::In, MixingTempLimit);
                        ErrorsFound = true;
                    }
                }

                // Max indoor temp
                if (NumAlpha > 7) {
                    if (lAlphaFieldBlanks(8)) {
                    } else if ((thisMixing.maxIndoorTempSched = Sched::GetSchedule(state, cAlphaArgs(8))) == nullptr) { 
                        ShowSevereItemNotFound(state, eoh, cAlphaFieldNames(8), cAlphaArgs(8));
                        ErrorsFound = true;
                    } else if (!thisMixing.maxIndoorTempSched->checkMinMaxVals(state, Clusive::In, -MixingTempLimit,
                                                                               Clusive::In, MixingTempLimit)) {
                        Sched::ShowSevereBadMinMax(state, eoh, cAlphaFieldNames(8), cAlphaArgs(8), 
                                                     Clusive::In, -MixingTempLimit, Clusive::In, MixingTempLimit);
                        ErrorsFound = true;
                    }
                }

                // Min source temp
                if (NumAlpha > 8) {
                    if (lAlphaFieldBlanks(9)) {
                    } else if ((thisMixing.minSourceTempSched = Sched::GetSchedule(state, cAlphaArgs(9))) == nullptr) { 
                        ShowSevereItemNotFound(state, eoh, cAlphaFieldNames(9), cAlphaArgs(9));
                        ErrorsFound = true;
                    } else if (!thisMixing.minSourceTempSched->checkMinMaxVals(state, Clusive::In, -MixingTempLimit,
                                                                               Clusive::In, MixingTempLimit)) {
                        Sched::ShowSevereBadMinMax(state, eoh, cAlphaFieldNames(9), cAlphaArgs(9),
                                                     Clusive::In, -MixingTempLimit, Clusive::In, MixingTempLimit);
                        ErrorsFound = true;
                    }
                }

                // Max source temp
                if (NumAlpha > 9) {
                    if (lAlphaFieldBlanks(10)) {
                    } else if ((thisMixing.maxSourceTempSched = Sched::GetSchedule(state, cAlphaArgs(10))) == nullptr) { 
                        ShowSevereItemNotFound(state, eoh, cAlphaFieldNames(10), cAlphaArgs(10));
                        ErrorsFound = true;
                    } else if (!thisMixing.maxSourceTempSched->checkMinMaxVals(state, Clusive::In, -MixingTempLimit, Clusive::In, MixingTempLimit)) {
                        Sched::ShowSevereBadMinMax(state, eoh, cAlphaFieldNames(10), cAlphaArgs(10),
                                                     Clusive::In, -MixingTempLimit, Clusive::In, MixingTempLimit);
                        ErrorsFound = true;
                    }
                }

                if (NumAlpha > 10) {
                    if (lAlphaFieldBlanks(11)) {
                    } else if ((thisMixing.minOutdoorTempSched = Sched::GetSchedule(state, cAlphaArgs(11))) == nullptr) { 
                        ShowSevereItemNotFound(state, eoh, cAlphaFieldNames(11), cAlphaArgs(11));
                        ErrorsFound = true;
                    } else if (!thisMixing.minOutdoorTempSched->checkMinMaxVals(state, Clusive::In, -MixingTempLimit,
                                                                                Clusive::In, MixingTempLimit)) {
                        Sched::ShowSevereBadMinMax(state, eoh, cAlphaFieldNames(11), cAlphaArgs(11),
                                                     Clusive::In, -MixingTempLimit, Clusive::In, MixingTempLimit);
                        ErrorsFound = true;
                    }
                }

                // 
                if (NumAlpha > 11) {
                    if (lAlphaFieldBlanks(12)) {
                    } else if ((thisMixing.maxOutdoorTempSched = Sched::GetSchedule(state, cAlphaArgs(12))) == nullptr) {
                        ShowSevereItemNotFound(state, eoh, cAlphaFieldNames(12), cAlphaArgs(12));
                        ErrorsFound = true;
                    } else if (!thisMixing.maxOutdoorTempSched->checkMinMaxVals(state, Clusive::In, -MixingTempLimit, Clusive::In, MixingTempLimit)) {
                        Sched::ShowSevereBadMinMax(state, eoh, cAlphaFieldNames(12), cAlphaArgs(12),
                                                     Clusive::In, -MixingTempLimit, Clusive::In, MixingTempLimit);
                        ErrorsFound = true;
                    }
                }

                if (thisMixing.ZonePtr > 0) {
                    if (RepVarSet(thisMixing.ZonePtr)) {
                        RepVarSet(thisMixing.ZonePtr) = false;
                        SetupOutputVariable(state,
                                            "Zone Mixing Volume",
                                            Constant::Units::m3,
                                            state.dataHeatBal->ZnAirRpt(thisMixing.ZonePtr).MixVolume,
                                            OutputProcessor::TimeStepType::System,
                                            OutputProcessor::StoreType::Sum,
                                            state.dataHeatBal->Zone(thisMixing.ZonePtr).Name);
                        SetupOutputVariable(state,
                                            "Zone Mixing Current Density Volume Flow Rate",
                                            Constant::Units::m3_s,
                                            state.dataHeatBal->ZnAirRpt(thisMixing.ZonePtr).MixVdotCurDensity,
                                            OutputProcessor::TimeStepType::System,
                                            OutputProcessor::StoreType::Average,
                                            state.dataHeatBal->Zone(thisMixing.ZonePtr).Name);
                        SetupOutputVariable(state,
                                            "Zone Mixing Standard Density Volume Flow Rate",
                                            Constant::Units::m3_s,
                                            state.dataHeatBal->ZnAirRpt(thisMixing.ZonePtr).MixVdotStdDensity,
                                            OutputProcessor::TimeStepType::System,
                                            OutputProcessor::StoreType::Average,
                                            state.dataHeatBal->Zone(thisMixing.ZonePtr).Name);
                        SetupOutputVariable(state,
                                            "Zone Mixing Mass",
                                            Constant::Units::kg,
                                            state.dataHeatBal->ZnAirRpt(thisMixing.ZonePtr).MixMass,
                                            OutputProcessor::TimeStepType::System,
                                            OutputProcessor::StoreType::Sum,
                                            state.dataHeatBal->Zone(thisMixing.ZonePtr).Name);
                        SetupOutputVariable(state,
                                            "Zone Mixing Mass Flow Rate",
                                            Constant::Units::kg_s,
                                            state.dataHeatBal->ZnAirRpt(thisMixing.ZonePtr).MixMdot,
                                            OutputProcessor::TimeStepType::System,
                                            OutputProcessor::StoreType::Average,
                                            state.dataHeatBal->Zone(thisMixing.ZonePtr).Name);
                        SetupOutputVariable(state,
                                            "Zone Mixing Sensible Heat Loss Energy",
                                            Constant::Units::J,
                                            state.dataHeatBal->ZnAirRpt(thisMixing.ZonePtr).MixHeatLoss,
                                            OutputProcessor::TimeStepType::System,
                                            OutputProcessor::StoreType::Sum,
                                            state.dataHeatBal->Zone(thisMixing.ZonePtr).Name);
                        SetupOutputVariable(state,
                                            "Zone Mixing Sensible Heat Gain Energy",
                                            Constant::Units::J,
                                            state.dataHeatBal->ZnAirRpt(thisMixing.ZonePtr).MixHeatGain,
                                            OutputProcessor::TimeStepType::System,
                                            OutputProcessor::StoreType::Sum,
                                            state.dataHeatBal->Zone(thisMixing.ZonePtr).Name);
                        SetupOutputVariable(state,
                                            "Zone Mixing Latent Heat Loss Energy",
                                            Constant::Units::J,
                                            state.dataHeatBal->ZnAirRpt(thisMixing.ZonePtr).MixLatentLoss,
                                            OutputProcessor::TimeStepType::System,
                                            OutputProcessor::StoreType::Sum,
                                            state.dataHeatBal->Zone(thisMixing.ZonePtr).Name);
                        SetupOutputVariable(state,
                                            "Zone Mixing Latent Heat Gain Energy",
                                            Constant::Units::J,
                                            state.dataHeatBal->ZnAirRpt(thisMixing.ZonePtr).MixLatentGain,
                                            OutputProcessor::TimeStepType::System,
                                            OutputProcessor::StoreType::Sum,
                                            state.dataHeatBal->Zone(thisMixing.ZonePtr).Name);
                        SetupOutputVariable(state,
                                            "Zone Mixing Total Heat Loss Energy",
                                            Constant::Units::J,
                                            state.dataHeatBal->ZnAirRpt(thisMixing.ZonePtr).MixTotalLoss,
                                            OutputProcessor::TimeStepType::System,
                                            OutputProcessor::StoreType::Sum,
                                            state.dataHeatBal->Zone(thisMixing.ZonePtr).Name);
                        SetupOutputVariable(state,
                                            "Zone Mixing Total Heat Gain Energy",
                                            Constant::Units::J,
                                            state.dataHeatBal->ZnAirRpt(thisMixing.ZonePtr).MixTotalGain,
                                            OutputProcessor::TimeStepType::System,
                                            OutputProcessor::StoreType::Sum,
                                            state.dataHeatBal->Zone(thisMixing.ZonePtr).Name);
                    }
                }
                if (state.dataGlobal->AnyEnergyManagementSystemInModel) {
                    SetupEMSActuator(state,
                                     "ZoneMixing",
                                     thisMixing.Name,
                                     "Air Exchange Flow Rate",
                                     "[m3/s]",
                                     thisMixing.EMSSimpleMixingOn,
                                     thisMixing.EMSimpleMixingFlowRate);
                }
            }
        }
    }

    // allocate MassConservation
    state.dataHeatBal->MassConservation.allocate(state.dataGlobal->NumOfZones);

    // added by BAN, 02/14
    if (state.dataHeatBal->TotMixing > 0) {
        ZoneMixingNum.allocate(state.dataHeatBal->TotMixing);
        // get source zones mixing objects index
        for (int ZoneNum = 1; ZoneNum <= state.dataGlobal->NumOfZones; ++ZoneNum) {
            int SourceCount = 0;
            for (int Loop = 1; Loop <= state.dataHeatBal->TotMixing; ++Loop) {
                if (ZoneNum == state.dataHeatBal->Mixing(Loop).FromZone) {
                    SourceCount += 1;
                    ZoneMixingNum(SourceCount) = Loop;
                }
            }
            // save mixing objects index for zones which serve as a source zone
            state.dataHeatBal->MassConservation(ZoneNum).NumSourceZonesMixingObject = SourceCount;
            if (SourceCount > 0) {
                state.dataHeatBal->MassConservation(ZoneNum).ZoneMixingSourcesPtr.allocate(SourceCount);
                for (int Loop = 1; Loop <= SourceCount; ++Loop) {
                    state.dataHeatBal->MassConservation(ZoneNum).ZoneMixingSourcesPtr(Loop) = ZoneMixingNum(Loop);
                }
            }
        }

        // check zones which are used only as a source zones
        for (int ZoneNum = 1; ZoneNum <= state.dataGlobal->NumOfZones; ++ZoneNum) {
            for (int Loop = 1; Loop <= state.dataHeatBal->TotMixing; ++Loop) {
                if (ZoneNum != state.dataHeatBal->Mixing(Loop).FromZone) continue;
                state.dataHeatBal->MassConservation(ZoneNum).IsOnlySourceZone = true;
                for (int Loop1 = 1; Loop1 <= state.dataHeatBal->TotMixing; ++Loop1) {
                    if (ZoneNum == state.dataHeatBal->Mixing(Loop1).ZonePtr) {
                        state.dataHeatBal->MassConservation(ZoneNum).IsOnlySourceZone = false;
                        break;
                    }
                }
            }
        }
        // get receiving zones mixing objects index
        ZoneMixingNum = 0;
        for (int ZoneNum = 1; ZoneNum <= state.dataGlobal->NumOfZones; ++ZoneNum) {
            int ReceivingCount = 0;
            for (int Loop = 1; Loop <= state.dataHeatBal->TotMixing; ++Loop) {
                if (ZoneNum == state.dataHeatBal->Mixing(Loop).ZonePtr) {
                    ReceivingCount += 1;
                    ZoneMixingNum(ReceivingCount) = Loop;
                }
            }
            // save mixing objects index for zones which serve as a receiving zone
            state.dataHeatBal->MassConservation(ZoneNum).NumReceivingZonesMixingObject = ReceivingCount;
            if (ReceivingCount > 0) {
                state.dataHeatBal->MassConservation(ZoneNum).ZoneMixingReceivingPtr.allocate(ReceivingCount);
                state.dataHeatBal->MassConservation(ZoneNum).ZoneMixingReceivingFr.allocate(ReceivingCount);
                state.dataHeatBal->MassConservation(ZoneNum).ZoneMixingReceivingFr = 0.0;
                for (int Loop = 1; Loop <= ReceivingCount; ++Loop) {
                    state.dataHeatBal->MassConservation(ZoneNum).ZoneMixingReceivingPtr(Loop) = ZoneMixingNum(Loop);
                }
            }
            // flag zones used as both source and receiving zone
            if (state.dataHeatBal->MassConservation(ZoneNum).NumSourceZonesMixingObject > 0 &&
                state.dataHeatBal->MassConservation(ZoneNum).NumReceivingZonesMixingObject > 0) {
                state.dataHeatBal->MassConservation(ZoneNum).IsSourceAndReceivingZone = true;
            }
        }
        if (allocated(ZoneMixingNum)) ZoneMixingNum.deallocate();
    }

    // zone mass conservation calculation order starts with receiving zones
    // and then proceeds to source zones
    int Loop2 = 0;
    for (int ZoneNum = 1; ZoneNum <= state.dataGlobal->NumOfZones; ++ZoneNum) {
        if (!state.dataHeatBal->MassConservation(ZoneNum).IsOnlySourceZone &&
            !state.dataHeatBal->MassConservation(ZoneNum).IsSourceAndReceivingZone) {
            Loop2 += 1;
            state.dataHeatBalFanSys->ZoneReOrder(Loop2) = ZoneNum;
        }
    }
    for (int ZoneNum = 1; ZoneNum <= state.dataGlobal->NumOfZones; ++ZoneNum) {
        if (state.dataHeatBal->MassConservation(ZoneNum).IsSourceAndReceivingZone) {
            Loop2 += 1;
            state.dataHeatBalFanSys->ZoneReOrder(Loop2) = ZoneNum;
        }
    }
    for (int ZoneNum = 1; ZoneNum <= state.dataGlobal->NumOfZones; ++ZoneNum) {
        if (state.dataHeatBal->MassConservation(ZoneNum).IsOnlySourceZone) {
            Loop2 += 1;
            state.dataHeatBalFanSys->ZoneReOrder(Loop2) = ZoneNum;
        }
    }

    cCurrentModuleObject = "ZoneCrossMixing";
    int numZoneCrossMixingInputObjects = 0;
    int totZoneCrossMixing = 0; // Total ZoneCrossMixing instances after expansion to spaces
    EPVector<InternalHeatGains::GlobalInternalGainMiscObject> zoneCrossMixingInputObjects;
    InternalHeatGains::setupIHGZonesAndSpaces(state,
                                              cCurrentModuleObject,
                                              zoneCrossMixingInputObjects,
                                              numZoneCrossMixingInputObjects,
                                              totZoneCrossMixing,
                                              ErrorsFound,
                                              zoneListNotAllowed);
    state.dataHeatBal->TotCrossMixing = totZoneCrossMixing + state.dataHeatBal->airBoundaryMixing.size();

    if (state.dataHeatBal->TotCrossMixing > 0) {
        cCurrentModuleObject = "ZoneCrossMixing";
        state.dataHeatBal->CrossMixing.allocate(state.dataHeatBal->TotCrossMixing);

        int mixingNum = 0;
        for (int mixingInputNum = 1; mixingInputNum <= numZoneCrossMixingInputObjects; ++mixingInputNum) {

            state.dataInputProcessing->inputProcessor->getObjectItem(state,
                                                                     cCurrentModuleObject,
                                                                     mixingInputNum,
                                                                     cAlphaArgs,
                                                                     NumAlpha,
                                                                     rNumericArgs,
                                                                     NumNumber,
                                                                     IOStat,
                                                                     lNumericFieldBlanks,
                                                                     lAlphaFieldBlanks,
                                                                     cAlphaFieldNames,
                                                                     cNumericFieldNames);

            ErrorObjectHeader eoh{routineName, cCurrentModuleObject, cAlphaArgs(1)};
            
            // Create one Mixing instance for every space associated with this input object
            auto const &thisMixingInput = zoneCrossMixingInputObjects(mixingInputNum);
            for (int Item1 = 1; Item1 <= thisMixingInput.numOfSpaces; ++Item1) {
                ++mixingNum;
                auto &thisMixing = state.dataHeatBal->CrossMixing(mixingNum);
                thisMixing.Name = thisMixingInput.names(Item1);
                thisMixing.spaceIndex = thisMixingInput.spaceNums(Item1);
                auto const &thisSpace = state.dataHeatBal->space(thisMixing.spaceIndex);
                thisMixing.ZonePtr = thisSpace.zoneNum;
                auto &thisZone = state.dataHeatBal->Zone(thisSpace.zoneNum);

                if (lAlphaFieldBlanks(3)) {
                    thisMixing.sched = Sched::GetScheduleAlwaysOn(state);
                } else if ((thisMixing.sched = Sched::GetSchedule(state, cAlphaArgs(3))) == nullptr) { 
                    ShowSevereItemNotFound(state, eoh, cAlphaFieldNames(3), cAlphaArgs(3));
                    ErrorsFound = true;
                }

                // Mixing equipment design level calculation method.
                AirflowSpec flow = static_cast<AirflowSpec>(getEnumValue(airflowSpecNamesUC, cAlphaArgs(4))); // NOLINT(modernize-use-auto)
                switch (flow) {
                case AirflowSpec::FlowPerZone:
                    thisMixing.DesignLevel = rNumericArgs(1);
                    if (lNumericFieldBlanks(1)) {
                        ShowWarningError(state,
                                         format("{}{}=\"{}\", {} specifies {}, but that field is blank.  0 Cross Mixing will result.",
                                                RoutineName,
                                                cCurrentModuleObject,
                                                thisMixingInput.Name,
                                                cAlphaFieldNames(4),
                                                cNumericFieldNames(1)));
                    } else {
                        Real64 spaceFrac = 1.0;
                        if (!thisMixingInput.spaceListActive && (thisMixingInput.numOfSpaces > 1)) {
                            Real64 const zoneVolume = thisZone.Volume;
                            if (zoneVolume > 0.0) {
                                spaceFrac = thisSpace.Volume / zoneVolume;
                            } else {
                                ShowSevereError(state, format("{}Zone volume is zero when allocating Cross Mixing to Spaces.", RoutineName));
                                ShowContinueError(
                                    state, format("Occurs for {}=\"{}\" in Zone=\"{}\".", cCurrentModuleObject, thisMixingInput.Name, thisZone.Name));
                                ErrorsFound = true;
                            }
                        }

                        thisMixing.DesignLevel = rNumericArgs(1) * spaceFrac;
                    }
                    break;

                case AirflowSpec::FlowPerArea:
                    if (thisMixing.spaceIndex != 0) {
                        if (rNumericArgs(2) >= 0.0) {
                            thisMixing.DesignLevel = rNumericArgs(2) * thisSpace.FloorArea;
                            if (thisMixing.spaceIndex > 0) {
                                if (thisZone.FloorArea <= 0.0) {
                                    ShowWarningError(state,
                                                     format("{}{}=\"{}\", {} specifies {}, but Space Floor Area = 0.  0 Cross Mixing will result.",
                                                            RoutineName,
                                                            cCurrentModuleObject,
                                                            thisMixingInput.Name,
                                                            cAlphaFieldNames(4),
                                                            cNumericFieldNames(2)));
                                }
                            }
                        } else {
                            ShowSevereError(state,
                                            format("{}{}=\"{}\", invalid flow/area specification [<0.0]={:.3R}",
                                                   RoutineName,
                                                   cCurrentModuleObject,
                                                   thisMixingInput.Name,
                                                   rNumericArgs(2)));
                            ErrorsFound = true;
                        }
                    }
                    if (lNumericFieldBlanks(2)) {
                        ShowWarningError(state,
                                         format("{}{}=\"{}\", {} specifies {}, but that field is blank.  0 Cross Mixing will result.",
                                                RoutineName,
                                                cCurrentModuleObject,
                                                thisMixingInput.Name,
                                                cAlphaFieldNames(4),
                                                cNumericFieldNames(2)));
                    }
                    break;

                case AirflowSpec::FlowPerPerson:
                    if (thisMixing.spaceIndex != 0) {
                        if (rNumericArgs(3) >= 0.0) {
                            thisMixing.DesignLevel = rNumericArgs(3) * thisSpace.TotOccupants;
                            if (thisSpace.TotOccupants <= 0.0) {
                                ShowWarningError(state,
                                                 format("{}{}=\"{}\", {} specifies {}, but Space Total Occupants = 0.  0 Cross Mixing will result.",
                                                        RoutineName,
                                                        cCurrentModuleObject,
                                                        thisMixingInput.Name,
                                                        cAlphaFieldNames(4),
                                                        cNumericFieldNames(3)));
                            }
                        } else {
                            ShowSevereError(state,
                                            format("{}{}=\"{}\", invalid flow/person specification [<0.0]={:.3R}",
                                                   RoutineName,
                                                   cCurrentModuleObject,
                                                   thisMixingInput.Name,
                                                   rNumericArgs(3)));
                            ErrorsFound = true;
                        }
                    }
                    if (lNumericFieldBlanks(3)) {
                        ShowWarningError(state,
                                         format("{}{}=\"{}\", {} specifies {}, but that field is blank.  0 Cross Mixing will result.",
                                                RoutineName,
                                                cCurrentModuleObject,
                                                thisMixingInput.Name,
                                                cAlphaFieldNames(4),
                                                cNumericFieldNames(3)));
                    }
                    break;

                case AirflowSpec::AirChanges:
                    if (thisMixing.spaceIndex != 0) {
                        if (rNumericArgs(4) >= 0.0) {
                            thisMixing.DesignLevel = rNumericArgs(4) * thisSpace.Volume / Constant::rSecsInHour;
                            if (thisSpace.Volume <= 0.0) {
                                ShowWarningError(state,
                                                 format("{}{}=\"{}\", {} specifies {}, but Space Volume = 0.  0 Cross Mixing will result.",
                                                        RoutineName,
                                                        cCurrentModuleObject,
                                                        thisMixingInput.Name,
                                                        cAlphaFieldNames(4),
                                                        cNumericFieldNames(4)));
                            }
                        } else {
                            ShowSevereError(state,
                                            format("{}{}=\"{}\", invalid ACH (air changes per hour) specification [<0.0]={:.3R}",
                                                   RoutineName,
                                                   cCurrentModuleObject,
                                                   thisMixingInput.Name,
                                                   rNumericArgs(4)));
                            ErrorsFound = true;
                        }
                    }
                    if (lNumericFieldBlanks(4)) {
                        ShowWarningError(state,
                                         format("{}{}=\"{}\", {} specifies {}, but that field is blank.  0 Cross Mixing will result.",
                                                RoutineName,
                                                cCurrentModuleObject,
                                                thisMixingInput.Name,
                                                cAlphaFieldNames(4),
                                                cNumericFieldNames(4)));
                    }
                    break;

                default:
                    ShowSevereError(
                        state, format("{}{}=\"{}\", invalid calculation method={}", RoutineName, cCurrentModuleObject, cAlphaArgs(1), cAlphaArgs(4)));
                    ErrorsFound = true;
                }

                thisMixing.fromSpaceIndex = Util::FindItemInList(cAlphaArgs(5), state.dataHeatBal->space);
                if (thisMixing.fromSpaceIndex == 0) {
                    thisMixing.FromZone = Util::FindItemInList(cAlphaArgs(5), state.dataHeatBal->Zone);
                } else {
                    thisMixing.FromZone = state.dataHeatBal->space(thisMixing.fromSpaceIndex).zoneNum;
                }
                if ((thisMixing.FromZone == 0) && (thisMixing.fromSpaceIndex == 0)) {
                    ShowSevereError(state,
                                    format("{}{}=\"{}\", invalid (not found) {}=\"{}\".",
                                           RoutineName,
                                           cCurrentModuleObject,
                                           cAlphaArgs(1),
                                           cAlphaFieldNames(5),
                                           cAlphaArgs(5)));
                    ErrorsFound = true;
                }
                thisMixing.DeltaTemperature = rNumericArgs(5);

                if (NumAlpha > 5) {
                    if (lAlphaFieldBlanks(6)) {
                        if (lNumericFieldBlanks(5)) {
                            ShowWarningCustom(state, eoh, format("{} and {} are empty, a default temperature of {:.1R}C will be used.",
                                                                 cAlphaFieldNames(6), cNumericFieldNames(5), thisMixing.DeltaTemperature));
                        }
                    } else if ((thisMixing.deltaTempSched = Sched::GetSchedule(state, cAlphaArgs(6))) == nullptr) {
                        ShowWarningItemNotFound(state, eoh, cAlphaFieldNames(6), cAlphaArgs(6),
                                                format("Fixed delta temperature {:.1R}C will be used", thisMixing.DeltaTemperature));
                    } else if (!thisMixing.deltaTempSched->checkMinVal(state, Clusive::In, 0.0)) {
                        Sched::ShowSevereBadMin(state, eoh, cAlphaFieldNames(6), cAlphaArgs(6), Clusive::In, 0.0);
                        ErrorsFound = true;
                    } else if (!lNumericFieldBlanks(5)) {
                            ShowWarningCustom(state, eoh, format("{} and {} provided. {} will be used.",
                                                                 cAlphaFieldNames(6), cNumericFieldNames(5), cAlphaFieldNames(6)));
                    }
                }

                // Min indoor temp
                if (NumAlpha > 6) {
                    if (lAlphaFieldBlanks(7)) {
                    } else if ((thisMixing.minIndoorTempSched = Sched::GetSchedule(state, cAlphaArgs(7))) == nullptr) {
                         ShowSevereItemNotFound(state, eoh, cAlphaFieldNames(7), cAlphaArgs(7));
                         ErrorsFound = true;
                    } else if (!thisMixing.minIndoorTempSched->checkMinMaxVals(state, Clusive::In, -MixingTempLimit,
                                                                                 Clusive::In, MixingTempLimit)) {
                        Sched::ShowSevereBadMinMax(state, eoh, cAlphaFieldNames(7), cAlphaArgs(7),
                                                     Clusive::In, -MixingTempLimit, Clusive::In, MixingTempLimit);
                        ErrorsFound = true;
                    }
                }

                // Max indoor temp
                if (NumAlpha > 7) {
                    if (lAlphaFieldBlanks(8)) {
                    } else if ((thisMixing.maxIndoorTempSched = Sched::GetSchedule(state, cAlphaArgs(8))) == nullptr) {
                        ShowSevereItemNotFound(state, eoh, cAlphaFieldNames(8), cAlphaArgs(8));
                        ErrorsFound = true;
                    } else if (!thisMixing.maxIndoorTempSched->checkMinMaxVals(state, Clusive::In, -MixingTempLimit,
                                                                               Clusive::In, MixingTempLimit)) {
                        Sched::ShowSevereBadMinMax(state, eoh, cAlphaFieldNames(8), cAlphaArgs(8),
                                                     Clusive::In, -MixingTempLimit, Clusive::In, MixingTempLimit);
                        ErrorsFound = true;
                    }
                }

                // Min source temp
                if (NumAlpha > 8) {
                    if (lAlphaFieldBlanks(9)) {
                    } else if ((thisMixing.minSourceTempSched = Sched::GetSchedule(state, cAlphaArgs(9))) == nullptr) {
                        ShowSevereItemNotFound(state, eoh, cAlphaFieldNames(9), cAlphaArgs(9));
                        ErrorsFound = true;
                    } else if (!thisMixing.minSourceTempSched->checkMinMaxVals(state, Clusive::In, -MixingTempLimit,
                                                                               Clusive::In, MixingTempLimit)) {
                        Sched::ShowSevereBadMinMax(state, eoh, cAlphaFieldNames(9), cAlphaArgs(9),
                                                     Clusive::In, -MixingTempLimit, Clusive::In, MixingTempLimit);
                        ErrorsFound = true;
                    }
                }

                // Max source temp
                if (NumAlpha > 9) {
                    if (lAlphaFieldBlanks(10)) {
                    } else if ((thisMixing.maxSourceTempSched = Sched::GetSchedule(state, cAlphaArgs(10))) == nullptr) { 
                        ShowSevereItemNotFound(state, eoh, cAlphaFieldNames(10), cAlphaArgs(10));
                        ErrorsFound = true;
                    } else if (!thisMixing.maxSourceTempSched->checkMinMaxVals(state, Clusive::In, -MixingTempLimit,
                                                                               Clusive::In, MixingTempLimit)) {
                        Sched::ShowSevereBadMinMax(state, eoh, cAlphaFieldNames(10), cAlphaArgs(10),
                                                     Clusive::In, -MixingTempLimit, Clusive::In, MixingTempLimit);
                        ErrorsFound = true;
                    }
                }

                // Min outdoor temp
                if (NumAlpha > 10) {
                    if (lAlphaFieldBlanks(11)) {
                    } else if ((thisMixing.minOutdoorTempSched = Sched::GetSchedule(state, cAlphaArgs(11))) == nullptr) { 
                        ShowSevereItemNotFound(state, eoh, cAlphaFieldNames(11), cAlphaArgs(11));
                        ErrorsFound = true;
                    } else if (!thisMixing.minOutdoorTempSched->checkMinMaxVals(state, Clusive::In, -MixingTempLimit,
                                                                                Clusive::In, MixingTempLimit)) {
                        Sched::ShowSevereBadMinMax(state, eoh, cAlphaFieldNames(11), cAlphaArgs(11),
                                                     Clusive::In, -MixingTempLimit, Clusive::In, MixingTempLimit);
                        ErrorsFound = true;
                    }
                }

                if (NumAlpha > 11) {
                    if (lAlphaFieldBlanks(12)) {
                    } else if ((thisMixing.maxOutdoorTempSched = Sched::GetSchedule(state, cAlphaArgs(12))) == nullptr) { 
                        ShowSevereItemNotFound(state, eoh, cAlphaFieldNames(12), cAlphaArgs(12));
                        ErrorsFound = true;
                    } else if (!thisMixing.maxOutdoorTempSched->checkMinMaxVals(state, Clusive::In, -MixingTempLimit,
                                                                                Clusive::In, MixingTempLimit)) {
                        Sched::ShowSevereBadMinMax(state, eoh, cAlphaFieldNames(12), cAlphaArgs(12),
                                                     Clusive::In, -MixingTempLimit, Clusive::In, MixingTempLimit);
                        ErrorsFound = true;
                    }
                }
            }
        } // for (mixingInputNum)
        
        // Create CrossMixing objects from air boundary info
        for (auto const &thisAirBoundaryMixing : state.dataHeatBal->airBoundaryMixing) {
            ++mixingNum;
            // Create CrossMixing object from air boundary info
            int space1 = thisAirBoundaryMixing.space1;
            int space2 = thisAirBoundaryMixing.space2;
            int zone1 = state.dataHeatBal->space(space1).zoneNum;
            int zone2 = state.dataHeatBal->space(space2).zoneNum;
            auto &thisCrossMizing = state.dataHeatBal->CrossMixing(mixingNum);
            thisCrossMizing.Name = fmt::format("Air Boundary Mixing Zones {} and {}", zone1, zone2);
            thisCrossMizing.spaceIndex = space1;
            thisCrossMizing.ZonePtr = zone1;
            thisCrossMizing.sched = thisAirBoundaryMixing.sched;
            thisCrossMizing.DesignLevel = thisAirBoundaryMixing.mixingVolumeFlowRate;
            thisCrossMizing.FromZone = zone2;
            thisCrossMizing.fromSpaceIndex = space2;
        }
        assert(mixingNum == state.dataHeatBal->TotCrossMixing);
        for (int mixingRepNum = 1; mixingRepNum <= state.dataHeatBal->TotCrossMixing; ++mixingRepNum) {
            int zoneNum = state.dataHeatBal->CrossMixing(mixingRepNum).ZonePtr;
            if (zoneNum > 0) {
                std::string const &zoneName = state.dataHeatBal->Zone(zoneNum).Name;
                auto &thisZnAirRpt = state.dataHeatBal->ZnAirRpt(zoneNum);
                if (RepVarSet(zoneNum)) {
                    RepVarSet(zoneNum) = false;
                    SetupOutputVariable(state,
                                        "Zone Mixing Volume",
                                        Constant::Units::m3,
                                        thisZnAirRpt.MixVolume,
                                        OutputProcessor::TimeStepType::System,
                                        OutputProcessor::StoreType::Sum,
                                        zoneName);
                    SetupOutputVariable(state,
                                        "Zone Mixing Current Density Volume Flow Rate",
                                        Constant::Units::m3_s,
                                        thisZnAirRpt.MixVdotCurDensity,
                                        OutputProcessor::TimeStepType::System,
                                        OutputProcessor::StoreType::Average,
                                        zoneName);
                    SetupOutputVariable(state,
                                        "Zone Mixing Standard Density Volume Flow Rate",
                                        Constant::Units::m3_s,
                                        thisZnAirRpt.MixVdotStdDensity,
                                        OutputProcessor::TimeStepType::System,
                                        OutputProcessor::StoreType::Average,
                                        zoneName);
                    SetupOutputVariable(state,
                                        "Zone Mixing Mass",
                                        Constant::Units::kg,
                                        thisZnAirRpt.MixMass,
                                        OutputProcessor::TimeStepType::System,
                                        OutputProcessor::StoreType::Sum,
                                        zoneName);
                    SetupOutputVariable(state,
                                        "Zone Mixing Mass Flow Rate",
                                        Constant::Units::kg_s,
                                        thisZnAirRpt.MixMdot,
                                        OutputProcessor::TimeStepType::System,
                                        OutputProcessor::StoreType::Average,
                                        zoneName);
                    SetupOutputVariable(state,
                                        "Zone Mixing Sensible Heat Loss Energy",
                                        Constant::Units::J,
                                        thisZnAirRpt.MixHeatLoss,
                                        OutputProcessor::TimeStepType::System,
                                        OutputProcessor::StoreType::Sum,
                                        zoneName);
                    SetupOutputVariable(state,
                                        "Zone Mixing Sensible Heat Gain Energy",
                                        Constant::Units::J,
                                        thisZnAirRpt.MixHeatGain,
                                        OutputProcessor::TimeStepType::System,
                                        OutputProcessor::StoreType::Sum,
                                        zoneName);
                    SetupOutputVariable(state,
                                        "Zone Mixing Latent Heat Loss Energy",
                                        Constant::Units::J,
                                        thisZnAirRpt.MixLatentLoss,
                                        OutputProcessor::TimeStepType::System,
                                        OutputProcessor::StoreType::Sum,
                                        zoneName);
                    SetupOutputVariable(state,
                                        "Zone Mixing Latent Heat Gain Energy",
                                        Constant::Units::J,
                                        thisZnAirRpt.MixLatentGain,
                                        OutputProcessor::TimeStepType::System,
                                        OutputProcessor::StoreType::Sum,
                                        zoneName);
                    SetupOutputVariable(state,
                                        "Zone Mixing Total Heat Loss Energy",
                                        Constant::Units::J,
                                        thisZnAirRpt.MixTotalLoss,
                                        OutputProcessor::TimeStepType::System,
                                        OutputProcessor::StoreType::Sum,
                                        zoneName);
                    SetupOutputVariable(state,
                                        "Zone Mixing Total Heat Gain Energy",
                                        Constant::Units::J,
                                        thisZnAirRpt.MixTotalGain,
                                        OutputProcessor::TimeStepType::System,
                                        OutputProcessor::StoreType::Sum,
                                        zoneName);
                }
            }
            int fromZoneNum = state.dataHeatBal->CrossMixing(mixingRepNum).FromZone;
            if (fromZoneNum > 0) {
                if (RepVarSet(fromZoneNum)) {
                    RepVarSet(fromZoneNum) = false;
                    std::string const &fromZoneName = state.dataHeatBal->Zone(fromZoneNum).Name;
                    auto &thisZnAirRpt = state.dataHeatBal->ZnAirRpt(fromZoneNum);
                    SetupOutputVariable(state,
                                        "Zone Mixing Volume",
                                        Constant::Units::m3,
                                        thisZnAirRpt.MixVolume,
                                        OutputProcessor::TimeStepType::System,
                                        OutputProcessor::StoreType::Sum,
                                        fromZoneName);
                    SetupOutputVariable(state,
                                        "Zone Mixing Current Density Volume Flow Rate",
                                        Constant::Units::m3_s,
                                        thisZnAirRpt.MixVdotCurDensity,
                                        OutputProcessor::TimeStepType::System,
                                        OutputProcessor::StoreType::Average,
                                        fromZoneName);
                    SetupOutputVariable(state,
                                        "Zone Mixing Standard Density Volume Flow Rate",
                                        Constant::Units::m3_s,
                                        thisZnAirRpt.MixVdotStdDensity,
                                        OutputProcessor::TimeStepType::System,
                                        OutputProcessor::StoreType::Average,
                                        fromZoneName);
                    SetupOutputVariable(state,
                                        "Zone Mixing Mass",
                                        Constant::Units::kg,
                                        thisZnAirRpt.MixMass,
                                        OutputProcessor::TimeStepType::System,
                                        OutputProcessor::StoreType::Sum,
                                        fromZoneName);
                    SetupOutputVariable(state,
                                        "Zone Mixing Mass Flow Rate",
                                        Constant::Units::kg_s,
                                        thisZnAirRpt.MixMdot,
                                        OutputProcessor::TimeStepType::System,
                                        OutputProcessor::StoreType::Average,
                                        fromZoneName);
                    SetupOutputVariable(state,
                                        "Zone Mixing Sensible Heat Loss Energy",
                                        Constant::Units::J,
                                        thisZnAirRpt.MixHeatLoss,
                                        OutputProcessor::TimeStepType::System,
                                        OutputProcessor::StoreType::Sum,
                                        fromZoneName);
                    SetupOutputVariable(state,
                                        "Zone Mixing Sensible Heat Gain Energy",
                                        Constant::Units::J,
                                        thisZnAirRpt.MixHeatGain,
                                        OutputProcessor::TimeStepType::System,
                                        OutputProcessor::StoreType::Sum,
                                        fromZoneName);
                    SetupOutputVariable(state,
                                        "Zone Mixing Latent Heat Loss Energy",
                                        Constant::Units::J,
                                        thisZnAirRpt.MixLatentLoss,
                                        OutputProcessor::TimeStepType::System,
                                        OutputProcessor::StoreType::Sum,
                                        fromZoneName);
                    SetupOutputVariable(state,
                                        "Zone Mixing Latent Heat Gain Energy",
                                        Constant::Units::J,
                                        thisZnAirRpt.MixLatentGain,
                                        OutputProcessor::TimeStepType::System,
                                        OutputProcessor::StoreType::Sum,
                                        fromZoneName);
                    SetupOutputVariable(state,
                                        "Zone Mixing Total Heat Loss Energy",
                                        Constant::Units::J,
                                        thisZnAirRpt.MixTotalLoss,
                                        OutputProcessor::TimeStepType::System,
                                        OutputProcessor::StoreType::Sum,
                                        fromZoneName);
                    SetupOutputVariable(state,
                                        "Zone Mixing Total Heat Gain Energy",
                                        Constant::Units::J,
                                        thisZnAirRpt.MixTotalGain,
                                        OutputProcessor::TimeStepType::System,
                                        OutputProcessor::StoreType::Sum,
                                        fromZoneName);
                }
            }

            if (state.dataGlobal->AnyEnergyManagementSystemInModel) {
                SetupEMSActuator(state,
                                 "ZoneCrossMixing",
                                 state.dataHeatBal->CrossMixing(mixingRepNum).Name,
                                 "Air Exchange Flow Rate",
                                 "[m3/s]",
                                 state.dataHeatBal->CrossMixing(mixingRepNum).EMSSimpleMixingOn,
                                 state.dataHeatBal->CrossMixing(mixingRepNum).EMSimpleMixingFlowRate);
            }
        }
    }

    cCurrentModuleObject = "ZoneRefrigerationDoorMixing";
    state.dataHeatBal->TotRefDoorMixing = state.dataInputProcessing->inputProcessor->getNumObjectsFound(state, cCurrentModuleObject);
    if (state.dataHeatBal->TotRefDoorMixing > 0) {
        state.dataHeatBal->RefDoorMixing.allocate(state.dataGlobal->NumOfZones);
        for (auto &e : state.dataHeatBal->RefDoorMixing)
            e.NumRefDoorConnections = 0;

        for (int Loop = 1; Loop <= state.dataHeatBal->TotRefDoorMixing; ++Loop) {

            state.dataInputProcessing->inputProcessor->getObjectItem(state,
                                                                     cCurrentModuleObject,
                                                                     Loop,
                                                                     cAlphaArgs,
                                                                     NumAlpha,
                                                                     rNumericArgs,
                                                                     NumNumber,
                                                                     IOStat,
                                                                     lNumericFieldBlanks,
                                                                     lAlphaFieldBlanks,
                                                                     cAlphaFieldNames,
                                                                     cNumericFieldNames);

            ErrorObjectHeader eoh{routineName, cCurrentModuleObject, cAlphaArgs(1)};
            NameThisObject = cAlphaArgs(1);

            int AlphaNum = 2;
            int Zone1Num = Util::FindItemInList(cAlphaArgs(AlphaNum), state.dataHeatBal->Zone);
            int space1Num = Util::FindItemInList(cAlphaArgs(AlphaNum), state.dataHeatBal->space);
            if ((Zone1Num == 0) && (space1Num == 0)) {
                ShowSevereError(state,
                                format("{}{}=\"{}\", invalid (not found) {}=\"{}\".",
                                       RoutineName,
                                       cCurrentModuleObject,
                                       cAlphaArgs(1),
                                       cAlphaFieldNames(AlphaNum),
                                       cAlphaArgs(AlphaNum)));
                ErrorsFound = true;
            } else if (Zone1Num == 0) {
                Zone1Num = state.dataHeatBal->space(space1Num).zoneNum;
            }

            ++AlphaNum; // 3
            int Zone2Num = Util::FindItemInList(cAlphaArgs(AlphaNum), state.dataHeatBal->Zone);
            int space2Num = Util::FindItemInList(cAlphaArgs(AlphaNum), state.dataHeatBal->space);
            if ((Zone2Num == 0) && (space2Num == 0)) {
                ShowSevereError(state,
                                format("{}{}=\"{}\", invalid (not found) {}=\"{}\".",
                                       RoutineName,
                                       cCurrentModuleObject,
                                       cAlphaArgs(1),
                                       cAlphaFieldNames(AlphaNum),
                                       cAlphaArgs(AlphaNum)));
                ErrorsFound = true;
            } else if (Zone2Num == 0) {
                Zone2Num = state.dataHeatBal->space(space2Num).zoneNum;
            }

            int spaceNumA = 0;
            int spaceNumB = 0;
            if (Zone1Num == Zone2Num) {
                ShowSevereError(state,
                                format("{}{}=\"{}\", The same zone name has been entered for both sides of a refrigerated door {}=\"{}\".",
                                       RoutineName,
                                       cCurrentModuleObject,
                                       cAlphaArgs(1),
                                       cAlphaFieldNames(AlphaNum),
                                       cAlphaArgs(AlphaNum)));
                ErrorsFound = true;
            } else if (Zone1Num < Zone2Num) { // zone 1 will come first in soln loop, id zone 2 as mate zone
                ZoneNumA = Zone1Num;
                ZoneNumB = Zone2Num;
                spaceNumA = space1Num;
                spaceNumB = space2Num;
            } else { // zone 2 will come first in soln loop, id zone 1 as mate zone
                ZoneNumA = Zone2Num;
                ZoneNumB = Zone1Num;
                spaceNumA = space2Num;
                spaceNumB = space1Num;
            }

            auto &zoneA = state.dataHeatBal->RefDoorMixing(ZoneNumA);
            auto &zoneB = state.dataHeatBal->RefDoorMixing(ZoneNumB);
            
            if (!allocated(zoneA.openScheds)) {
                zoneA.DoorMixingObjectName.allocate(state.dataGlobal->NumOfZones);
                zoneA.openScheds.allocate(state.dataGlobal->NumOfZones);
                zoneA.DoorHeight.allocate(state.dataGlobal->NumOfZones);
                zoneA.DoorArea.allocate(state.dataGlobal->NumOfZones);
                zoneA.Protection.allocate(state.dataGlobal->NumOfZones);
                zoneA.MateZonePtr.allocate(state.dataGlobal->NumOfZones);
                zoneA.EMSRefDoorMixingOn.allocate(state.dataGlobal->NumOfZones);
                zoneA.EMSRefDoorFlowRate.allocate(state.dataGlobal->NumOfZones);
                zoneA.VolRefDoorFlowRate.allocate(state.dataGlobal->NumOfZones);
                zoneA.DoorProtTypeName.allocate(state.dataGlobal->NumOfZones);
                zoneA.DoorMixingObjectName = "";
                zoneA.openScheds = nullptr;
                zoneA.DoorHeight = 0.0;
                zoneA.DoorArea = 0.0;
                zoneA.Protection = RefDoorNone;
                zoneA.MateZonePtr = 0;
                zoneA.EMSRefDoorMixingOn = false;
                zoneA.EMSRefDoorFlowRate = 0.0;
                zoneA.VolRefDoorFlowRate = 0.0;
                zoneA.DoorProtTypeName = "";
            } // First refrigeration mixing in this zone

            if (!allocated(zoneB.openScheds)) {
                zoneB.DoorMixingObjectName.allocate(state.dataGlobal->NumOfZones);
                zoneB.openScheds.allocate(state.dataGlobal->NumOfZones);
                zoneB.DoorHeight.allocate(state.dataGlobal->NumOfZones);
                zoneB.DoorArea.allocate(state.dataGlobal->NumOfZones);
                zoneB.Protection.allocate(state.dataGlobal->NumOfZones);
                zoneB.MateZonePtr.allocate(state.dataGlobal->NumOfZones);
                zoneB.EMSRefDoorMixingOn.allocate(state.dataGlobal->NumOfZones);
                zoneB.EMSRefDoorFlowRate.allocate(state.dataGlobal->NumOfZones);
                zoneB.VolRefDoorFlowRate.allocate(state.dataGlobal->NumOfZones);
                zoneB.DoorProtTypeName.allocate(state.dataGlobal->NumOfZones);
                zoneB.DoorMixingObjectName = "";
                zoneB.openScheds = nullptr;
                zoneB.DoorHeight = 0.0;
                zoneB.DoorArea = 0.0;
                zoneB.Protection = RefDoorNone;
                zoneB.MateZonePtr = 0;
                zoneB.EMSRefDoorMixingOn = false;
                zoneB.EMSRefDoorFlowRate = 0.0;
                zoneB.VolRefDoorFlowRate = 0.0;
                zoneB.DoorProtTypeName = "";
            } // First refrigeration mixing in this zone

            ConnectionNumber = zoneA.NumRefDoorConnections + 1;
            zoneA.NumRefDoorConnections = ConnectionNumber;
            zoneA.ZonePtr = ZoneNumA;
            zoneA.spaceIndex = spaceNumA;
            zoneA.fromSpaceIndex = spaceNumB;
            zoneA.MateZonePtr(ConnectionNumber) = ZoneNumB;
            zoneA.DoorMixingObjectName(ConnectionNumber) = NameThisObject;
            // need to make sure same pair of zones is only entered once.
            if (zoneA.RefDoorMixFlag && zoneB.RefDoorMixFlag) {
                if (zoneA.NumRefDoorConnections > 1) {
                    for (int ConnectTest = 1; ConnectTest <= (ConnectionNumber - 1); ++ConnectTest) {
                        if (zoneA.MateZonePtr(ConnectTest) !=
                            zoneA.MateZonePtr(ConnectionNumber))
                            continue;
                        ShowSevereError(state,
                                        format("{}{}=\"{}\", and {}",
                                               RoutineName,
                                               cCurrentModuleObject,
                                               cAlphaArgs(1),
                                               zoneA.DoorMixingObjectName(ConnectTest)));
                        ShowContinueError(state,
                                          format(" Share same pair of zones: \"{}\" and \"{}\". Only one RefrigerationDoorMixing object is allowed "
                                                 "for any unique pair of zones.",
                                                 state.dataHeatBal->Zone(ZoneNumA).Name,
                                                 state.dataHeatBal->Zone(ZoneNumB).Name));
                        ErrorsFound = true;
                    } // ConnectTest
                }     // NumRefDoorconnections > 1
            } else {  // Both zones need to be flagged with ref doors
                zoneA.RefDoorMixFlag = true;
                zoneB.RefDoorMixFlag = true;
            } // Both zones already flagged with ref doors

            ++AlphaNum; // 4
            if (lAlphaFieldBlanks(AlphaNum)) {
                ShowSevereEmptyField(state, eoh, cAlphaFieldNames(AlphaNum));
                ErrorsFound = true;
            } else if ((zoneA.openScheds(ConnectionNumber) = Sched::GetSchedule(state, cAlphaArgs(AlphaNum))) == nullptr) {
                ShowSevereItemNotFound(state, eoh, cAlphaFieldNames(AlphaNum), cAlphaArgs(AlphaNum));
                ErrorsFound = true;
            } else if (!zoneA.openScheds(ConnectionNumber)->checkMinMaxVals(state, Clusive::In, 0.0, Clusive::In, 1.0)) {
                Sched::ShowSevereBadMinMax(state, eoh, cAlphaFieldNames(AlphaNum), cAlphaArgs(AlphaNum),Clusive::In, 0.0, Clusive::In, 1.0);
                ErrorsFound = true;
            }         //(lAlphaFieldBlanks(AlphaNum)) THEN

            int NumbNum = 1;
            if (lAlphaFieldBlanks(NumbNum)) {
                zoneA.DoorHeight(ConnectionNumber) = 3.0; // default height of 3 meters
                ShowWarningError(state,
                                 format("{}{}=\"{}{} is blank and the default value of 3.0 will be used.",
                                        RoutineName,
                                        cCurrentModuleObject,
                                        cAlphaArgs(1),
                                        cNumericFieldNames(NumbNum)));
            } else {
                zoneA.DoorHeight(ConnectionNumber) = rNumericArgs(NumbNum);
                if ((zoneA.DoorHeight(ConnectionNumber) < 0) ||
                    (zoneA.DoorHeight(ConnectionNumber) > 50.0)) {
                    ShowSevereError(
                        state,
                        format("{}{} = {} must have a door height between 0 and 50 meters. ", RoutineName, cCurrentModuleObject, cAlphaArgs(1)));
                    ErrorsFound = true;
                }
            }

            ++NumbNum; // 2
            if (lAlphaFieldBlanks(NumbNum)) {
                zoneA.DoorArea(ConnectionNumber) = 9.0; // default area of 9 m2
                ShowWarningError(state,
                                 format("{}{}=\"{}{} is blank and the default value of 9 m2 will be used.",
                                        RoutineName,
                                        cCurrentModuleObject,
                                        cAlphaArgs(1),
                                        cNumericFieldNames(NumbNum)));
            } else {
                zoneA.DoorArea(ConnectionNumber) = rNumericArgs(NumbNum);
                if ((zoneA.DoorArea(ConnectionNumber) < 0) ||
                    (zoneA.DoorArea(ConnectionNumber) > 400.0)) {
                    ShowSevereError(
                        state,
                        format(
                            "{}{} = {} must have a door height between 0 and 400 square meters. ", RoutineName, cCurrentModuleObject, cAlphaArgs(1)));
                    ErrorsFound = true;
                }
            }

            ++AlphaNum; // 5
            // Door protection type.
            if (lAlphaFieldBlanks(AlphaNum)) {
                zoneA.Protection(ConnectionNumber) = RefDoorNone;  // Default
                zoneA.DoorProtTypeName(ConnectionNumber) = "None"; // Default
                ShowWarningError(state,
                                 format("{}{}=\"{}\"  {} is blank. Default of no door protection will be used",
                                        RoutineName,
                                        cCurrentModuleObject,
                                        cAlphaArgs(1),
                                        cAlphaFieldNames(AlphaNum)));
            } else {
                if (cAlphaArgs(AlphaNum) == "NONE") {
                    zoneA.Protection(ConnectionNumber) = RefDoorNone;
                    zoneA.DoorProtTypeName(ConnectionNumber) = "None";
                } else if (cAlphaArgs(AlphaNum) == "AIRCURTAIN") {
                    zoneA.Protection(ConnectionNumber) = RefDoorAirCurtain;
                    zoneA.DoorProtTypeName(ConnectionNumber) = "AirCurtain";
                } else if (cAlphaArgs(AlphaNum) == "STRIPCURTAIN") {
                    zoneA.Protection(ConnectionNumber) = RefDoorStripCurtain;
                    zoneA.DoorProtTypeName(ConnectionNumber) = "StripCurtain";
                } else {
                    ShowSevereError(state,
                                    format("{}{}=\"{}\", invalid calculation method={} with alphanum of 5: {}",
                                           RoutineName,
                                           cCurrentModuleObject,
                                           cAlphaArgs(1),
                                           cAlphaArgs(AlphaNum),
                                           cAlphaArgs(5)));
                    ErrorsFound = true;
                } // =none, etc.
            }     // Blank

            if (ZoneNumA > 0) {
                if (RepVarSet(ZoneNumA)) {
                    RepVarSet(ZoneNumA) = false;
                    SetupOutputVariable(state,
                                        "Zone Mixing Volume",
                                        Constant::Units::m3,
                                        state.dataHeatBal->ZnAirRpt(ZoneNumA).MixVolume,
                                        OutputProcessor::TimeStepType::System,
                                        OutputProcessor::StoreType::Sum,
                                        state.dataHeatBal->Zone(ZoneNumA).Name);
                    SetupOutputVariable(state,
                                        "Zone Mixing Current Density Volume Flow Rate",
                                        Constant::Units::m3_s,
                                        state.dataHeatBal->ZnAirRpt(ZoneNumA).MixVdotCurDensity,
                                        OutputProcessor::TimeStepType::System,
                                        OutputProcessor::StoreType::Average,
                                        state.dataHeatBal->Zone(ZoneNumA).Name);
                    SetupOutputVariable(state,
                                        "Zone Mixing Standard Density Volume Flow Rate",
                                        Constant::Units::m3_s,
                                        state.dataHeatBal->ZnAirRpt(ZoneNumA).MixVdotStdDensity,
                                        OutputProcessor::TimeStepType::System,
                                        OutputProcessor::StoreType::Average,
                                        state.dataHeatBal->Zone(ZoneNumA).Name);
                    SetupOutputVariable(state,
                                        "Zone Mixing Mass",
                                        Constant::Units::kg,
                                        state.dataHeatBal->ZnAirRpt(ZoneNumA).MixMass,
                                        OutputProcessor::TimeStepType::System,
                                        OutputProcessor::StoreType::Sum,
                                        state.dataHeatBal->Zone(ZoneNumA).Name);
                    SetupOutputVariable(state,
                                        "Zone Mixing Mass Flow Rate",
                                        Constant::Units::kg_s,
                                        state.dataHeatBal->ZnAirRpt(ZoneNumA).MixMdot,
                                        OutputProcessor::TimeStepType::System,
                                        OutputProcessor::StoreType::Average,
                                        state.dataHeatBal->Zone(ZoneNumA).Name);
                    SetupOutputVariable(state,
                                        "Zone Mixing Sensible Heat Loss Energy",
                                        Constant::Units::J,
                                        state.dataHeatBal->ZnAirRpt(ZoneNumA).MixHeatLoss,
                                        OutputProcessor::TimeStepType::System,
                                        OutputProcessor::StoreType::Sum,
                                        state.dataHeatBal->Zone(ZoneNumA).Name);
                    SetupOutputVariable(state,
                                        "Zone Mixing Sensible Heat Gain Energy",
                                        Constant::Units::J,
                                        state.dataHeatBal->ZnAirRpt(ZoneNumA).MixHeatGain,
                                        OutputProcessor::TimeStepType::System,
                                        OutputProcessor::StoreType::Sum,
                                        state.dataHeatBal->Zone(ZoneNumA).Name);
                    SetupOutputVariable(state,
                                        "Zone Mixing Latent Heat Loss Energy",
                                        Constant::Units::J,
                                        state.dataHeatBal->ZnAirRpt(ZoneNumA).MixLatentLoss,
                                        OutputProcessor::TimeStepType::System,
                                        OutputProcessor::StoreType::Sum,
                                        state.dataHeatBal->Zone(ZoneNumA).Name);
                    SetupOutputVariable(state,
                                        "Zone Mixing Latent Heat Gain Energy",
                                        Constant::Units::J,
                                        state.dataHeatBal->ZnAirRpt(ZoneNumA).MixLatentGain,
                                        OutputProcessor::TimeStepType::System,
                                        OutputProcessor::StoreType::Sum,
                                        state.dataHeatBal->Zone(ZoneNumA).Name);
                    SetupOutputVariable(state,
                                        "Zone Mixing Total Heat Loss Energy",
                                        Constant::Units::J,
                                        state.dataHeatBal->ZnAirRpt(ZoneNumA).MixTotalLoss,
                                        OutputProcessor::TimeStepType::System,
                                        OutputProcessor::StoreType::Sum,
                                        state.dataHeatBal->Zone(ZoneNumA).Name);
                    SetupOutputVariable(state,
                                        "Zone Mixing Total Heat Gain Energy",
                                        Constant::Units::J,
                                        state.dataHeatBal->ZnAirRpt(ZoneNumA).MixTotalGain,
                                        OutputProcessor::TimeStepType::System,
                                        OutputProcessor::StoreType::Sum,
                                        state.dataHeatBal->Zone(ZoneNumA).Name);
                }
            }
            if (state.dataGlobal->AnyEnergyManagementSystemInModel) {
                SetupEMSActuator(state,
                                 "ZoneRefDoorMixing",
                                 zoneA.Name,
                                 "Air Exchange Flow Rate",
                                 "[m3/s]",
                                 zoneA.EMSRefDoorMixingOn(ConnectionNumber),
                                 zoneA.EMSRefDoorFlowRate(ConnectionNumber));
            }

            if (ZoneNumB > 0) {
                if (RepVarSet(ZoneNumB)) {
                    RepVarSet(ZoneNumB) = false;
                    SetupOutputVariable(state,
                                        "Zone Mixing Volume",
                                        Constant::Units::m3,
                                        state.dataHeatBal->ZnAirRpt(ZoneNumB).MixVolume,
                                        OutputProcessor::TimeStepType::System,
                                        OutputProcessor::StoreType::Sum,
                                        state.dataHeatBal->Zone(ZoneNumB).Name);
                    SetupOutputVariable(state,
                                        "Zone Mixing Current Density Volume Flow Rate",
                                        Constant::Units::m3_s,
                                        state.dataHeatBal->ZnAirRpt(ZoneNumB).MixVdotCurDensity,
                                        OutputProcessor::TimeStepType::System,
                                        OutputProcessor::StoreType::Average,
                                        state.dataHeatBal->Zone(ZoneNumB).Name);
                    SetupOutputVariable(state,
                                        "Zone Mixing Standard Density Volume Flow Rate",
                                        Constant::Units::m3_s,
                                        state.dataHeatBal->ZnAirRpt(ZoneNumB).MixVdotStdDensity,
                                        OutputProcessor::TimeStepType::System,
                                        OutputProcessor::StoreType::Average,
                                        state.dataHeatBal->Zone(ZoneNumB).Name);
                    SetupOutputVariable(state,
                                        "Zone Mixing Mass",
                                        Constant::Units::kg,
                                        state.dataHeatBal->ZnAirRpt(ZoneNumB).MixMass,
                                        OutputProcessor::TimeStepType::System,
                                        OutputProcessor::StoreType::Sum,
                                        state.dataHeatBal->Zone(ZoneNumB).Name);
                    SetupOutputVariable(state,
                                        "Zone Mixing Mass Flow Rate",
                                        Constant::Units::kg_s,
                                        state.dataHeatBal->ZnAirRpt(ZoneNumB).MixMdot,
                                        OutputProcessor::TimeStepType::System,
                                        OutputProcessor::StoreType::Average,
                                        state.dataHeatBal->Zone(ZoneNumB).Name);
                    SetupOutputVariable(state,
                                        "Zone Mixing Sensible Heat Loss Energy",
                                        Constant::Units::J,
                                        state.dataHeatBal->ZnAirRpt(ZoneNumB).MixHeatLoss,
                                        OutputProcessor::TimeStepType::System,
                                        OutputProcessor::StoreType::Sum,
                                        state.dataHeatBal->Zone(ZoneNumB).Name);
                    SetupOutputVariable(state,
                                        "Zone Mixing Sensible Heat Gain Energy",
                                        Constant::Units::J,
                                        state.dataHeatBal->ZnAirRpt(ZoneNumB).MixHeatGain,
                                        OutputProcessor::TimeStepType::System,
                                        OutputProcessor::StoreType::Sum,
                                        state.dataHeatBal->Zone(ZoneNumB).Name);
                    SetupOutputVariable(state,
                                        "Zone Mixing Latent Heat Loss Energy",
                                        Constant::Units::J,
                                        state.dataHeatBal->ZnAirRpt(ZoneNumB).MixLatentLoss,
                                        OutputProcessor::TimeStepType::System,
                                        OutputProcessor::StoreType::Sum,
                                        state.dataHeatBal->Zone(ZoneNumB).Name);
                    SetupOutputVariable(state,
                                        "Zone Mixing Latent Heat Gain Energy",
                                        Constant::Units::J,
                                        state.dataHeatBal->ZnAirRpt(ZoneNumB).MixLatentGain,
                                        OutputProcessor::TimeStepType::System,
                                        OutputProcessor::StoreType::Sum,
                                        state.dataHeatBal->Zone(ZoneNumB).Name);
                    SetupOutputVariable(state,
                                        "Zone Mixing Total Heat Loss Energy",
                                        Constant::Units::J,
                                        state.dataHeatBal->ZnAirRpt(ZoneNumB).MixTotalLoss,
                                        OutputProcessor::TimeStepType::System,
                                        OutputProcessor::StoreType::Sum,
                                        state.dataHeatBal->Zone(ZoneNumB).Name);
                    SetupOutputVariable(state,
                                        "Zone Mixing Total Heat Gain Energy",
                                        Constant::Units::J,
                                        state.dataHeatBal->ZnAirRpt(ZoneNumB).MixTotalGain,
                                        OutputProcessor::TimeStepType::System,
                                        OutputProcessor::StoreType::Sum,
                                        state.dataHeatBal->Zone(ZoneNumB).Name);
                }
            }
            if (state.dataGlobal->AnyEnergyManagementSystemInModel) {
                SetupEMSActuator(state,
                                 "ZoneRefDoorMixing",
                                 zoneB.Name,
                                 "Air Exchange Flow Rate",
                                 "[m3/s]",
                                 zoneA.EMSRefDoorMixingOn(ConnectionNumber),
                                 state.dataHeatBal->RefDoorMixing(ZoneNumA).
                                 EMSRefDoorFlowRate(ConnectionNumber));
            }
        } // DO Loop=1,TotRefDoorMixing
    }     // TotRefDoorMixing > 0)

    RepVarSet.deallocate();
    cAlphaArgs.deallocate();
    cAlphaFieldNames.deallocate();
    cNumericFieldNames.deallocate();
    rNumericArgs.deallocate();
    lAlphaFieldBlanks.deallocate();
    lNumericFieldBlanks.deallocate();

    TotInfilVentFlow.dimension(state.dataGlobal->NumOfZones, 0.0);

    auto divide_and_print_if_greater_than_zero = [&](const Real64 denominator, const Real64 numerator) {
        if (denominator > 0.0) {
            print(state.files.eio, "{:.3R},", numerator / denominator);
        } else {
            print(state.files.eio, "N/A,");
        }
    };

    for (int Loop = 1; Loop <= state.dataHeatBal->TotInfiltration; ++Loop) {
        if (Loop == 1)
            print(state.files.eio,
                  Format_721,
                  "ZoneInfiltration",
                  "Design Volume Flow Rate {m3/s},Volume Flow Rate/Floor Area {m3/s-m2},Volume Flow Rate/Exterior Surface Area {m3/s-m2},ACH - "
                  "Air Changes per Hour,Equation A - Constant Term Coefficient {},Equation B - Temperature Term Coefficient {1/C},Equation C - "
                  "Velocity Term Coefficient {s/m}, Equation D - Velocity Squared Term Coefficient {s2/m2}");

        int ZoneNum = state.dataHeatBal->Infiltration(Loop).ZonePtr;
        if (ZoneNum == 0) {
            print(state.files.eio, Format_722, "Infiltration-Illegal Zone specified", state.dataHeatBal->Infiltration(Loop).Name);
            continue;
        }
        TotInfilVentFlow(ZoneNum) += state.dataHeatBal->Infiltration(Loop).DesignLevel;
        print(state.files.eio,
              Format_720,
              "ZoneInfiltration",
              state.dataHeatBal->Infiltration(Loop).Name,
              state.dataHeatBal->Infiltration(Loop).sched->Name,
              state.dataHeatBal->Zone(ZoneNum).Name,
              state.dataHeatBal->Zone(ZoneNum).FloorArea,
              state.dataHeatBal->Zone(ZoneNum).TotOccupants);
        print(state.files.eio, "{:.3R},", state.dataHeatBal->Infiltration(Loop).DesignLevel);

        divide_and_print_if_greater_than_zero(state.dataHeatBal->Zone(ZoneNum).FloorArea, state.dataHeatBal->Infiltration(Loop).DesignLevel);
        divide_and_print_if_greater_than_zero(state.dataHeatBal->Zone(ZoneNum).ExteriorTotalSurfArea,
                                              state.dataHeatBal->Infiltration(Loop).DesignLevel);
        divide_and_print_if_greater_than_zero(state.dataHeatBal->Zone(ZoneNum).Volume,
                                              state.dataHeatBal->Infiltration(Loop).DesignLevel * Constant::rSecsInHour);

        print(state.files.eio, "{:.3R},", state.dataHeatBal->Infiltration(Loop).ConstantTermCoef);
        print(state.files.eio, "{:.3R},", state.dataHeatBal->Infiltration(Loop).TemperatureTermCoef);
        print(state.files.eio, "{:.3R},", state.dataHeatBal->Infiltration(Loop).VelocityTermCoef);
        print(state.files.eio, "{:.3R}\n", state.dataHeatBal->Infiltration(Loop).VelocitySQTermCoef);
    }

    if (state.dataHeatBal->ZoneAirMassFlow.EnforceZoneMassBalance) {
        for (int Loop = 1; Loop <= state.dataHeatBal->TotInfiltration; ++Loop) {
            int ZoneNum = state.dataHeatBal->Infiltration(Loop).ZonePtr;
            state.dataHeatBal->MassConservation(ZoneNum).InfiltrationPtr = Loop;
        }
    }

    for (int Loop = 1; Loop <= state.dataHeatBal->TotVentilation; ++Loop) {
        if (Loop == 1) {
            print(state.files.eio,
                  Format_721,
                  "ZoneVentilation",
                  "Design Volume Flow Rate {m3/s},Volume Flow Rate/Floor Area {m3/s-m2},Volume Flow Rate/person Area {m3/s-person},ACH - Air "
                  "Changes per Hour,Fan Type {Exhaust;Intake;Natural},Fan Pressure Rise {Pa},Fan Efficiency {},Equation A - Constant Term "
                  "Coefficient {},Equation B - Temperature Term Coefficient {1/C},Equation C - Velocity Term Coefficient {s/m}, Equation D - "
                  "Velocity Squared Term Coefficient {s2/m2},Minimum Indoor Temperature{C}/Schedule,Maximum Indoor "
                  "Temperature{C}/Schedule,Delta Temperature{C}/Schedule,Minimum Outdoor Temperature{C}/Schedule,Maximum Outdoor "
                  "Temperature{C}/Schedule,Maximum WindSpeed{m/s}");
        }

        int ZoneNum = state.dataHeatBal->Ventilation(Loop).ZonePtr;
        if (ZoneNum == 0) {
            print(state.files.eio, Format_722, "Ventilation-Illegal Zone specified", state.dataHeatBal->Ventilation(Loop).Name);
            continue;
        }
        TotInfilVentFlow(ZoneNum) += state.dataHeatBal->Ventilation(Loop).DesignLevel;
        print(state.files.eio,
              Format_720,
              "ZoneVentilation",
              state.dataHeatBal->Ventilation(Loop).Name,
              state.dataHeatBal->Ventilation(Loop).sched->Name,
              state.dataHeatBal->Zone(ZoneNum).Name,
              state.dataHeatBal->Zone(ZoneNum).FloorArea,
              state.dataHeatBal->Zone(ZoneNum).TotOccupants);

        print(state.files.eio, "{:.3R},", state.dataHeatBal->Ventilation(Loop).DesignLevel);

        divide_and_print_if_greater_than_zero(state.dataHeatBal->Zone(ZoneNum).FloorArea, state.dataHeatBal->Ventilation(Loop).DesignLevel);
        divide_and_print_if_greater_than_zero(state.dataHeatBal->Zone(ZoneNum).TotOccupants, state.dataHeatBal->Ventilation(Loop).DesignLevel);
        divide_and_print_if_greater_than_zero(state.dataHeatBal->Zone(ZoneNum).Volume,
                                              state.dataHeatBal->Ventilation(Loop).DesignLevel * Constant::rSecsInHour);

        if (state.dataHeatBal->Ventilation(Loop).FanType == DataHeatBalance::VentilationType::Exhaust) {
            print(state.files.eio, "Exhaust,");
        } else if (state.dataHeatBal->Ventilation(Loop).FanType == DataHeatBalance::VentilationType::Intake) {
            print(state.files.eio, "Intake,");
        } else if (state.dataHeatBal->Ventilation(Loop).FanType == DataHeatBalance::VentilationType::Natural) {
            print(state.files.eio, "Natural,");
        } else if (state.dataHeatBal->Ventilation(Loop).FanType == DataHeatBalance::VentilationType::Balanced) {
            print(state.files.eio, "Balanced,");
        } else {
            print(state.files.eio, "UNKNOWN,");
        }
        print(state.files.eio, "{:.3R},", state.dataHeatBal->Ventilation(Loop).FanPressure);
        print(state.files.eio, "{:.1R},", state.dataHeatBal->Ventilation(Loop).FanEfficiency);
        print(state.files.eio, "{:.3R},", state.dataHeatBal->Ventilation(Loop).ConstantTermCoef);
        print(state.files.eio, "{:.3R},", state.dataHeatBal->Ventilation(Loop).TemperatureTermCoef);
        print(state.files.eio, "{:.3R},", state.dataHeatBal->Ventilation(Loop).VelocityTermCoef);
        print(state.files.eio, "{:.3R},", state.dataHeatBal->Ventilation(Loop).VelocitySQTermCoef);

        // TODO Should this also be prefixed with "Schedule: " like the following ones are?
        if (state.dataHeatBal->Ventilation(Loop).minIndoorTempSched != nullptr) {
            print(state.files.eio, "{},", state.dataHeatBal->Ventilation(Loop).minIndoorTempSched->Name);
        } else {
            print(state.files.eio, "{:.2R},", state.dataHeatBal->Ventilation(Loop).MinIndoorTemperature);
        }

        const auto print_temperature = [&](Sched::Schedule const *ptr, const Real64 value) {
            if (ptr != nullptr) {
                print(state.files.eio, "Schedule: {},", ptr->Name);
            } else {
                print(state.files.eio, "{:.2R},", value);
            }
        };

        print_temperature(state.dataHeatBal->Ventilation(Loop).maxIndoorTempSched, state.dataHeatBal->Ventilation(Loop).MaxIndoorTemperature);
        print_temperature(state.dataHeatBal->Ventilation(Loop).deltaTempSched, state.dataHeatBal->Ventilation(Loop).DelTemperature);
        print_temperature(state.dataHeatBal->Ventilation(Loop).minOutdoorTempSched, state.dataHeatBal->Ventilation(Loop).MinOutdoorTemperature);
        print_temperature(state.dataHeatBal->Ventilation(Loop).maxOutdoorTempSched, state.dataHeatBal->Ventilation(Loop).MaxOutdoorTemperature);

        print(state.files.eio, "{:.2R}\n", state.dataHeatBal->Ventilation(Loop).MaxWindSpeed);
    }

    TotMixingFlow.dimension(state.dataGlobal->NumOfZones, 0.0);
    for (int Loop = 1; Loop <= state.dataHeatBal->TotMixing; ++Loop) {
        if (Loop == 1)
            print(state.files.eio,
                  Format_721,
                  "Mixing",
                  "Design Volume Flow Rate {m3/s},Volume Flow Rate/Floor Area {m3/s-m2},Volume Flow Rate/person Area {m3/s-person},ACH - Air "
                  "Changes per Hour,From/Source Zone,Delta Temperature {C}");

        int ZoneNum = state.dataHeatBal->Mixing(Loop).ZonePtr;
        if (ZoneNum == 0) {
            print(state.files.eio, Format_722, "Mixing-Illegal Zone specified", state.dataHeatBal->Mixing(Loop).Name);
            continue;
        }
        TotMixingFlow(ZoneNum) += state.dataHeatBal->Mixing(Loop).DesignLevel;
        print(state.files.eio,
              Format_720,
              "Mixing",
              state.dataHeatBal->Mixing(Loop).Name,
              state.dataHeatBal->Mixing(Loop).sched->Name,
              state.dataHeatBal->Zone(ZoneNum).Name,
              state.dataHeatBal->Zone(ZoneNum).FloorArea,
              state.dataHeatBal->Zone(ZoneNum).TotOccupants);
        print(state.files.eio, "{:.3R},", state.dataHeatBal->Mixing(Loop).DesignLevel);
        divide_and_print_if_greater_than_zero(state.dataHeatBal->Zone(ZoneNum).FloorArea, state.dataHeatBal->Mixing(Loop).DesignLevel);
        divide_and_print_if_greater_than_zero(state.dataHeatBal->Zone(ZoneNum).TotOccupants, state.dataHeatBal->Mixing(Loop).DesignLevel);
        divide_and_print_if_greater_than_zero(state.dataHeatBal->Zone(ZoneNum).Volume,
                                              state.dataHeatBal->Mixing(Loop).DesignLevel * Constant::rSecsInHour);

        print(state.files.eio, "{},", state.dataHeatBal->Zone(state.dataHeatBal->Mixing(Loop).FromZone).Name);
        print(state.files.eio, "{:.2R}\n", state.dataHeatBal->Mixing(Loop).DeltaTemperature);
    }

    for (int Loop = 1; Loop <= state.dataHeatBal->TotCrossMixing; ++Loop) {
        if (Loop == 1) {
            print(state.files.eio,
                  Format_721,
                  "CrossMixing",
                  "Design Volume Flow Rate {m3/s},Volume Flow Rate/Floor Area {m3/s-m2},Volume Flow Rate/person Area {m3/s-person},ACH - Air "
                  "Changes per Hour,From/Source Zone,Delta Temperature {C}");
        }

        int ZoneNum = state.dataHeatBal->CrossMixing(Loop).ZonePtr;
        if (ZoneNum == 0) {
            print(state.files.eio, Format_722, "CrossMixing-Illegal Zone specified", state.dataHeatBal->CrossMixing(Loop).Name);
            continue;
        }
        TotMixingFlow(ZoneNum) += state.dataHeatBal->CrossMixing(Loop).DesignLevel;
        print(state.files.eio,
              Format_720,
              "CrossMixing",
              state.dataHeatBal->CrossMixing(Loop).Name,
              state.dataHeatBal->CrossMixing(Loop).sched->Name,
              state.dataHeatBal->Zone(ZoneNum).Name,
              state.dataHeatBal->Zone(ZoneNum).FloorArea,
              state.dataHeatBal->Zone(ZoneNum).TotOccupants);

        print(state.files.eio, "{:.3R},", state.dataHeatBal->CrossMixing(Loop).DesignLevel);

        divide_and_print_if_greater_than_zero(state.dataHeatBal->Zone(ZoneNum).FloorArea, state.dataHeatBal->CrossMixing(Loop).DesignLevel);
        divide_and_print_if_greater_than_zero(state.dataHeatBal->Zone(ZoneNum).TotOccupants, state.dataHeatBal->CrossMixing(Loop).DesignLevel);
        divide_and_print_if_greater_than_zero(state.dataHeatBal->Zone(ZoneNum).Volume,
                                              state.dataHeatBal->CrossMixing(Loop).DesignLevel * Constant::rSecsInHour);

        print(state.files.eio, "{},", state.dataHeatBal->Zone(state.dataHeatBal->CrossMixing(Loop).FromZone).Name);
        print(state.files.eio, "{:.2R}\n", state.dataHeatBal->CrossMixing(Loop).DeltaTemperature);
    }

    if (state.dataHeatBal->TotRefDoorMixing > 0) {
        static constexpr std::string_view Format_724("! <{} Airflow Stats Nominal>, {}\n");
        print(state.files.eio,
              Format_724,
              "RefrigerationDoorMixing ",
              "Name, Zone 1 Name,Zone 2 Name,Door Opening Schedule Name,Door Height {m},Door Area {m2},Door Protection Type");
        for (ZoneNumA = 1; ZoneNumA <= (state.dataGlobal->NumOfZones - 1); ++ZoneNumA) {
            if (!state.dataHeatBal->RefDoorMixing(ZoneNumA).RefDoorMixFlag) continue;
            for (ConnectionNumber = 1; ConnectionNumber <= state.dataHeatBal->RefDoorMixing(ZoneNumA).NumRefDoorConnections; ++ConnectionNumber) {
                ZoneNumB = state.dataHeatBal->RefDoorMixing(ZoneNumA).MateZonePtr(ConnectionNumber);
                // TotMixingFlow(ZoneNum)=TotMixingFlow(ZoneNum)+RefDoorMixing(Loop)%!DesignLevel
                static constexpr std::string_view Format_723(" {} Airflow Stats Nominal, {},{},{},{},{:.3R},{:.3R},{}\n");
                print(state.files.eio,
                      Format_723,
                      "RefrigerationDoorMixing",
                      state.dataHeatBal->RefDoorMixing(ZoneNumA).DoorMixingObjectName(ConnectionNumber),
                      state.dataHeatBal->Zone(ZoneNumA).Name,
                      state.dataHeatBal->Zone(ZoneNumB).Name,
                      state.dataHeatBal->RefDoorMixing(ZoneNumA).openScheds(ConnectionNumber)->Name,
                      state.dataHeatBal->RefDoorMixing(ZoneNumA).DoorHeight(ConnectionNumber),
                      state.dataHeatBal->RefDoorMixing(ZoneNumA).DoorArea(ConnectionNumber),
                      state.dataHeatBal->RefDoorMixing(ZoneNumA).DoorProtTypeName(ConnectionNumber));
            } // ConnectionNumber
        }     // ZoneNumA
    }         //(TotRefDoorMixing .GT. 0)

    for (int ZoneNum = 1; ZoneNum <= state.dataGlobal->NumOfZones; ++ZoneNum) {
        state.dataHeatBal->Zone(ZoneNum).NominalInfilVent = TotInfilVentFlow(ZoneNum);
        state.dataHeatBal->Zone(ZoneNum).NominalMixing = TotMixingFlow(ZoneNum);
    }

    if (state.dataHeatBal->ZoneAirMassFlow.EnforceZoneMassBalance) {
        // Check for infiltration in zone which are only a mixing source zone
        for (int ZoneNum = 1; ZoneNum <= state.dataGlobal->NumOfZones; ++ZoneNum) {
            if ((state.dataHeatBal->ZoneAirMassFlow.ZoneFlowAdjustment != DataHeatBalance::AdjustmentType::NoAdjustReturnAndMixing &&
                 state.dataHeatBal->MassConservation(ZoneNum).IsOnlySourceZone) &&
                (state.dataHeatBal->ZoneAirMassFlow.InfiltrationTreatment != DataHeatBalance::InfiltrationFlow::No)) {
                if (state.dataHeatBal->MassConservation(ZoneNum).InfiltrationPtr == 0) {
                    ShowSevereError(
                        state, format("{}: Infiltration object is not defined for zone = {}", RoutineName, state.dataHeatBal->Zone(ZoneNum).Name));
                    ShowContinueError(state, "Zone air mass flow balance requires infiltration object for source zones of mixing objects");
                }
            }
        }
        // Set up zone air mass balance output variables
        for (int ZoneNum = 1; ZoneNum <= state.dataGlobal->NumOfZones; ++ZoneNum) {
            SetupOutputVariable(state,
                                "Zone Air Mass Balance Supply Mass Flow Rate",
                                Constant::Units::kg_s,
                                state.dataHeatBal->MassConservation(ZoneNum).InMassFlowRate,
                                OutputProcessor::TimeStepType::System,
                                OutputProcessor::StoreType::Average,
                                state.dataHeatBal->Zone(ZoneNum).Name);
            SetupOutputVariable(state,
                                "Zone Air Mass Balance Exhaust Mass Flow Rate",
                                Constant::Units::kg_s,
                                state.dataHeatBal->MassConservation(ZoneNum).ExhMassFlowRate,
                                OutputProcessor::TimeStepType::System,
                                OutputProcessor::StoreType::Average,
                                state.dataHeatBal->Zone(ZoneNum).Name);
            SetupOutputVariable(state,
                                "Zone Air Mass Balance Return Mass Flow Rate",
                                Constant::Units::kg_s,
                                state.dataHeatBal->MassConservation(ZoneNum).RetMassFlowRate,
                                OutputProcessor::TimeStepType::System,
                                OutputProcessor::StoreType::Average,
                                state.dataHeatBal->Zone(ZoneNum).Name);
            if ((state.dataHeatBal->ZoneAirMassFlow.ZoneFlowAdjustment != DataHeatBalance::AdjustmentType::NoAdjustReturnAndMixing) &&
                ((state.dataHeatBal->MassConservation(ZoneNum).NumSourceZonesMixingObject +
                  state.dataHeatBal->MassConservation(ZoneNum).NumReceivingZonesMixingObject) > 0)) {
                SetupOutputVariable(state,
                                    "Zone Air Mass Balance Mixing Receiving Mass Flow Rate",
                                    Constant::Units::kg_s,
                                    state.dataHeatBal->MassConservation(ZoneNum).MixingMassFlowRate,
                                    OutputProcessor::TimeStepType::System,
                                    OutputProcessor::StoreType::Average,
                                    state.dataHeatBal->Zone(ZoneNum).Name);
                SetupOutputVariable(state,
                                    "Zone Air Mass Balance Mixing Source Mass Flow Rate",
                                    Constant::Units::kg_s,
                                    state.dataHeatBal->MassConservation(ZoneNum).MixingSourceMassFlowRate,
                                    OutputProcessor::TimeStepType::System,
                                    OutputProcessor::StoreType::Average,
                                    state.dataHeatBal->Zone(ZoneNum).Name);
            }
            if (state.dataHeatBal->ZoneAirMassFlow.InfiltrationTreatment != DataHeatBalance::InfiltrationFlow::No) {
                if (state.dataHeatBal->ZoneAirMassFlow.InfiltrationForZones == DataHeatBalance::InfiltrationZoneType::AllZones ||
                    (state.dataHeatBal->MassConservation(ZoneNum).NumSourceZonesMixingObject > 0)) {
                    if (state.dataHeatBal->MassConservation(ZoneNum).InfiltrationPtr > 0) {
                        SetupOutputVariable(state,
                                            "Zone Air Mass Balance Infiltration Mass Flow Rate",
                                            Constant::Units::kg_s,
                                            state.dataHeatBal->MassConservation(ZoneNum).InfiltrationMassFlowRate,
                                            OutputProcessor::TimeStepType::System,
                                            OutputProcessor::StoreType::Average,
                                            state.dataHeatBal->Zone(ZoneNum).Name);
                        SetupOutputVariable(state,
                                            "Zone Air Mass Balance Infiltration Status",
                                            Constant::Units::None,
                                            state.dataHeatBal->MassConservation(ZoneNum).IncludeInfilToZoneMassBal,
                                            OutputProcessor::TimeStepType::System,
                                            OutputProcessor::StoreType::Average,
                                            state.dataHeatBal->Zone(ZoneNum).Name);
                    }
                }
            }
        }
    }

    TotInfilVentFlow.deallocate();
    TotMixingFlow.deallocate();
    //           ' Area per Occupant {m2/person}, Occupant per Area {person/m2}, Interior Lighting {W/m2}, ',  &
    //           'Electric Load {W/m2}, Gas Load {W/m2}, Other Load {W/m2}, Hot Water Eq {W/m2}, Outdoor Controlled Baseboard Heat')
}

void GetRoomAirModelParameters(EnergyPlusData &state, bool &errFlag) // True if errors found during this input routine
{

    // SUBROUTINE INFORMATION:
    //       AUTHOR         Brent Griffith
    //       DATE WRITTEN   August 2001
    //       RE-ENGINEERED  April 2003, Weixiu Kong
    //                      December 2003, CC

    // PURPOSE OF THIS SUBROUTINE:
    //     Get room air model parameters for all zones at once

    // SUBROUTINE LOCAL VARIABLE DECLARATIONS:
    int NumAlphas; // States which alpha value to read from a
    // "Number" line
    int NumNumbers; // Number of numbers encountered
    int Status;     // Notes if there was an error in processing the input
    int AirModelNum;
    int NumOfAirModels;
    int ZoneNum;
    bool IsNotOK;

    // Initialize default values for air model parameters
    state.dataRoomAir->AirModel.allocate(state.dataGlobal->NumOfZones);

    bool ErrorsFound = false;
    auto &cCurrentModuleObject = state.dataIPShortCut->cCurrentModuleObject;

    cCurrentModuleObject = "RoomAirModelType";
    NumOfAirModels = state.dataInputProcessing->inputProcessor->getNumObjectsFound(state, cCurrentModuleObject);
    if (NumOfAirModels > state.dataGlobal->NumOfZones) {
        ShowSevereError(state, format("Too many {}.  Cannot exceed the number of Zones.", cCurrentModuleObject));
        ErrorsFound = true;
    }
    if (NumOfAirModels > 0) {
        state.dataRoomAir->IsZoneDispVent3Node.dimension(state.dataGlobal->NumOfZones, false);
        state.dataRoomAir->IsZoneCrossVent.dimension(state.dataGlobal->NumOfZones, false);
        state.dataRoomAir->IsZoneUFAD.dimension(state.dataGlobal->NumOfZones, false);
    }

    for (AirModelNum = 1; AirModelNum <= NumOfAirModels; ++AirModelNum) {
        state.dataInputProcessing->inputProcessor->getObjectItem(state,
                                                                 cCurrentModuleObject,
                                                                 AirModelNum,
                                                                 state.dataIPShortCut->cAlphaArgs,
                                                                 NumAlphas,
                                                                 state.dataIPShortCut->rNumericArgs,
                                                                 NumNumbers,
                                                                 Status,
                                                                 _,
                                                                 _,
                                                                 state.dataIPShortCut->cAlphaFieldNames,
                                                                 state.dataIPShortCut->cNumericFieldNames);
        ZoneNum = Util::FindItemInList(state.dataIPShortCut->cAlphaArgs(2), state.dataHeatBal->Zone);
        if (ZoneNum != 0) {
            if (!state.dataRoomAir->AirModel(ZoneNum).Name.empty()) {
                ShowSevereError(state, format("Invalid {} = {}", state.dataIPShortCut->cAlphaFieldNames(2), state.dataIPShortCut->cAlphaArgs(2)));
                ShowContinueError(state, format("Entered in {} = {}", cCurrentModuleObject, state.dataIPShortCut->cAlphaArgs(1)));
                ShowContinueError(state, "Duplicate zone name, only one type of roomair model is allowed per zone");
                ShowContinueError(state,
                                  format("Zone {} was already assigned a roomair model by {} = {}",
                                         state.dataIPShortCut->cAlphaArgs(2),
                                         cCurrentModuleObject,
                                         roomAirModelNamesUC[(int)state.dataRoomAir->AirModel(ZoneNum).AirModel]));
                ShowContinueError(
                    state,
                    format("Air Model Type for zone already set to {}", roomAirModelNamesUC[(int)state.dataRoomAir->AirModel(ZoneNum).AirModel]));
                ShowContinueError(state, format("Trying to overwrite with model type = {}", state.dataIPShortCut->cAlphaArgs(3)));
                ErrorsFound = true;
            }
            state.dataRoomAir->AirModel(ZoneNum).ZoneName = state.dataIPShortCut->cAlphaArgs(2);

            // state.dataRoomAir->AirModel(ZoneNum).AirModelName = state.dataIPShortCut->cAlphaArgs(1);
            state.dataRoomAir->AirModel(ZoneNum).AirModel =
                static_cast<RoomAir::RoomAirModel>(getEnumValue(roomAirModelNamesUC, state.dataIPShortCut->cAlphaArgs(3))); // is this arg1 or arg3?
            switch (state.dataRoomAir->AirModel(ZoneNum).AirModel) {
            case RoomAir::RoomAirModel::Mixing:
                // nothing to do here actually
                break;

            case RoomAir::RoomAirModel::DispVent1Node:
                state.dataRoomAir->AirModel(ZoneNum).SimAirModel = true;
                state.dataRoomAir->DispVent1NodeModelUsed = true;
                IsNotOK = false;
                ValidateComponent(state,
                                  "RoomAirSettings:OneNodeDisplacementVentilation",
                                  "zone_name",
                                  state.dataIPShortCut->cAlphaArgs(2),
                                  IsNotOK,
                                  "GetRoomAirModelParameters");
                if (IsNotOK) {
                    ShowContinueError(state, format("In {}={}.", cCurrentModuleObject, state.dataIPShortCut->cAlphaArgs(1)));
                    ErrorsFound = true;
                }
                break;

            case RoomAir::RoomAirModel::DispVent3Node:
                state.dataRoomAir->AirModel(ZoneNum).SimAirModel = true;
                state.dataRoomAir->UCSDModelUsed = true;
                IsNotOK = false;
                ValidateComponent(state,
                                  "RoomAirSettings:ThreeNodeDisplacementVentilation",
                                  "zone_name",
                                  state.dataIPShortCut->cAlphaArgs(2),
                                  IsNotOK,
                                  "GetRoomAirModelParameters");
                if (IsNotOK) {
                    ShowContinueError(state, format("In {}={}.", cCurrentModuleObject, state.dataIPShortCut->cAlphaArgs(1)));
                    ErrorsFound = true;
                }
                break;

            case RoomAir::RoomAirModel::CrossVent:
                state.dataRoomAir->AirModel(ZoneNum).SimAirModel = true;
                state.dataRoomAir->UCSDModelUsed = true;
                IsNotOK = false;
                ValidateComponent(state,
                                  "RoomAirSettings:CrossVentilation",
                                  "zone_name",
                                  state.dataIPShortCut->cAlphaArgs(2),
                                  IsNotOK,
                                  "GetRoomAirModelParameters");
                if (IsNotOK) {
                    ShowContinueError(state, format("In {}={}.", cCurrentModuleObject, state.dataIPShortCut->cAlphaArgs(1)));
                    ErrorsFound = true;
                }
                break;

            case RoomAir::RoomAirModel::UFADInt:
                state.dataRoomAir->AirModel(ZoneNum).SimAirModel = true;
                state.dataRoomAir->UCSDModelUsed = true;
                ValidateComponent(state,
                                  "RoomAirSettings:UnderFloorAirDistributionInterior",
                                  "zone_name",
                                  state.dataIPShortCut->cAlphaArgs(2),
                                  IsNotOK,
                                  "GetRoomAirModelParameters");
                if (IsNotOK) {
                    ShowContinueError(state, format("In {}={}.", cCurrentModuleObject, state.dataIPShortCut->cAlphaArgs(1)));
                    ErrorsFound = true;
                }
                break;

            case RoomAir::RoomAirModel::UFADExt:
                state.dataRoomAir->AirModel(ZoneNum).SimAirModel = true;
                state.dataRoomAir->UCSDModelUsed = true;
                ValidateComponent(state,
                                  "RoomAirSettings:UnderFloorAirDistributionExterior",
                                  "zone_name",
                                  state.dataIPShortCut->cAlphaArgs(2),
                                  IsNotOK,
                                  "GetRoomAirModelParameters");
                if (IsNotOK) {
                    ShowContinueError(state, format("In {}={}.", cCurrentModuleObject, state.dataIPShortCut->cAlphaArgs(1)));
                    ErrorsFound = true;
                }
                break;

            case RoomAir::RoomAirModel::UserDefined:
                state.dataRoomAir->AirModel(ZoneNum).SimAirModel = true;
                state.dataRoomAir->UserDefinedUsed = true;
                break;

            case RoomAir::RoomAirModel::AirflowNetwork:
                state.dataRoomAir->AirModel(ZoneNum).SimAirModel = true;
                if (state.dataInputProcessing->inputProcessor->getNumObjectsFound(state, "AirflowNetwork:SimulationControl") == 0) {
                    ShowSevereError(state,
                                    format("In {} = {}: {} = AIRFLOWNETWORK.",
                                           cCurrentModuleObject,
                                           state.dataIPShortCut->cAlphaArgs(1),
                                           state.dataIPShortCut->cAlphaFieldNames(3)));
                    ShowContinueError(state,
                                      "This model requires AirflowNetwork:* objects to form a complete network, including "
                                      "AirflowNetwork:Intrazone:Node and AirflowNetwork:Intrazone:Linkage.");
                    ShowContinueError(state, "AirflowNetwork:SimulationControl not found.");
                    ErrorsFound = true;
                }
                break;

            default:
                ShowWarningError(state, format("Invalid {} = {}", state.dataIPShortCut->cAlphaFieldNames(3), state.dataIPShortCut->cAlphaArgs(3)));
                ShowContinueError(state, format("Entered in {} = {}", cCurrentModuleObject, state.dataIPShortCut->cAlphaArgs(1)));
                ShowContinueError(state, format("The mixing air model will be used for Zone ={}", state.dataIPShortCut->cAlphaArgs(2)));
                state.dataRoomAir->AirModel(ZoneNum).AirModel = RoomAir::RoomAirModel::Mixing;
            }

            state.dataRoomAir->AirModel(ZoneNum).TempCoupleScheme =
                static_cast<RoomAir::CouplingScheme>(getEnumValue(couplingSchemeNamesUC, state.dataIPShortCut->cAlphaArgs(4)));
            if (state.dataRoomAir->AirModel(ZoneNum).TempCoupleScheme == RoomAir::CouplingScheme::Invalid) {
                ShowWarningError(state, format("Invalid {} = {}", state.dataIPShortCut->cAlphaFieldNames(4), state.dataIPShortCut->cAlphaArgs(4)));
                ShowContinueError(state, format("Entered in {} = {}", cCurrentModuleObject, state.dataIPShortCut->cAlphaArgs(1)));
                ShowContinueError(state, format("The direct coupling scheme will be used for Zone ={}", state.dataIPShortCut->cAlphaArgs(2)));
                state.dataRoomAir->AirModel(ZoneNum).TempCoupleScheme = RoomAir::CouplingScheme::Direct;
            }

        } else { // Zone Not Found
            ShowSevereError(state, format("{}, Zone not found={}", cCurrentModuleObject, state.dataIPShortCut->cAlphaArgs(2)));
            ShowContinueError(state, format("occurs in {}={}", cCurrentModuleObject, state.dataIPShortCut->cAlphaArgs(1)));
            ErrorsFound = true;
        }
    } // AirModel_Param_Loop

    for (ZoneNum = 1; ZoneNum <= state.dataGlobal->NumOfZones; ++ZoneNum) {
        // this used to be an if (NumOfAirModels == 0) block, but both the IF and the ELSE had the same content, these two lines:
        state.dataRoomAir->AirModel(ZoneNum).Name = "MIXING AIR MODEL FOR " + state.dataHeatBal->Zone(ZoneNum).Name;
        state.dataRoomAir->AirModel(ZoneNum).ZoneName = state.dataHeatBal->Zone(ZoneNum).Name;
        // set global flag for non-mixing model
        if (state.dataRoomAir->AirModel(ZoneNum).AirModel != RoomAir::RoomAirModel::Mixing) {
            state.dataRoomAir->anyNonMixingRoomAirModel = true;
        }
    }

    if (state.dataRoomAir->anyNonMixingRoomAirModel) {
        if (state.dataHeatBal->doSpaceHeatBalanceSimulation || state.dataHeatBal->doSpaceHeatBalanceSizing) {
            ShowSevereError(state, "Non-Mixing RoomAirModelType is not supported with ZoneAirHeatBalanceAlgorithm Space Heat Balance.");
            ErrorsFound = true;
        }
    }

    // Write RoomAir Model details onto EIO file
    static constexpr std::string_view RoomAirHeader("! <RoomAir Model>, Zone Name, Mixing/Mundt/UCSDDV/UCSDCV/UCSDUFI/UCSDUFE/User Defined\n");
    print(state.files.eio, RoomAirHeader);
    for (ZoneNum = 1; ZoneNum <= state.dataGlobal->NumOfZones; ++ZoneNum) {
        static constexpr std::array<std::string_view, (int)RoomAir::RoomAirModel::Num> roomAirModelStrings = {"UserDefined",
                                                                                                              "Mixing/Well-Stirred",
                                                                                                              "OneNodeDisplacementVentilation",
                                                                                                              "ThreeNodeDisplacementVentilation",
                                                                                                              "CrossVentilation",
                                                                                                              "UnderFloorAirDistributionInterior",
                                                                                                              "UnderFloorAirDistributionExterior",
                                                                                                              "AirflowNetwork"};

        print(state.files.eio,
              "RoomAir Model,{},{}\n",
              state.dataHeatBal->Zone(ZoneNum).Name,
              roomAirModelStrings[(int)state.dataRoomAir->AirModel(ZoneNum).AirModel]);
    }

    if (ErrorsFound) {
        ShowSevereError(state, format("Errors found in processing input for {}", cCurrentModuleObject));
        errFlag = true;
    }
}

void InitAirHeatBalance(EnergyPlusData &state)
{

    // SUBROUTINE INFORMATION:
    //       AUTHOR         Richard J. Liesen
    //       DATE WRITTEN   February 1998

    // PURPOSE OF THIS SUBROUTINE:
    // This subroutine is for  initializations within the
    // air heat balance.

    // Do the following initializations (every time step):
    InitSimpleMixingConvectiveHeatGains(state);
}

void InitSimpleMixingConvectiveHeatGains(EnergyPlusData &state)
{
    // SUBROUTINE INFORMATION:
    //       AUTHOR         Richard Liesen
    //       DATE WRITTEN   February 1998
    //       MODIFIED       March 2003, FCW: allow individual window/door venting control
    //       DATE MODIFIED  April 2000
    //                      May 2009, Brent Griffith added EMS override to mixing and cross mixing flows
    //                      renamed routine and did some cleanup
    //                      August 2011, Therese Stovall added refrigeration door mixing flows

    // PURPOSE OF THIS SUBROUTINE:
    // This subroutine sets up the mixing and cross mixing flows

    // SUBROUTINE LOCAL VARIABLE DECLARATIONS:
    Real64 ZoneMixingFlowSum; // sum of zone mixing flows for a zone

    // Select type of airflow calculation
    if (state.dataHeatBal->AirFlowFlag) { // Simplified airflow calculation
        // Process the scheduled Mixing for air heat balance
        for (auto &thisMixing : state.dataHeatBal->Mixing) {
            thisMixing.DesiredAirFlowRate = thisMixing.DesignLevel * thisMixing.sched->getCurrentVal();
            if (thisMixing.EMSSimpleMixingOn) thisMixing.DesiredAirFlowRate = thisMixing.EMSimpleMixingFlowRate;
            thisMixing.DesiredAirFlowRateSaved = thisMixing.DesiredAirFlowRate;
        }

        // if zone air mass flow balance enforced calculate the fraction of
        // contribution of each mixing object to a zone mixed flow rate, BAN Feb 2014
        if (state.dataHeatBal->ZoneAirMassFlow.EnforceZoneMassBalance) {
            for (auto &massConservZone : state.dataHeatBal->MassConservation) {
                ZoneMixingFlowSum = 0.0;
                int NumOfMixingObjects = massConservZone.NumReceivingZonesMixingObject;
                for (int Loop = 1; Loop <= NumOfMixingObjects; ++Loop) {
                    ZoneMixingFlowSum += state.dataHeatBal->Mixing(Loop).DesignLevel;
                    massConservZone.ZoneMixingReceivingFr(Loop) = 0.0;
                }
                if (ZoneMixingFlowSum > 0.0) {
                    for (int Loop = 1; Loop <= NumOfMixingObjects; ++Loop) {
                        massConservZone.ZoneMixingReceivingFr(Loop) = state.dataHeatBal->Mixing(Loop).DesignLevel / ZoneMixingFlowSum;
                    }
                }
            }
        }

        // Process the scheduled CrossMixing for air heat balance
        for (auto &thisCrossMix : state.dataHeatBal->CrossMixing) {
            thisCrossMix.DesiredAirFlowRate = thisCrossMix.DesignLevel * thisCrossMix.sched->getCurrentVal();
            if (thisCrossMix.EMSSimpleMixingOn) thisCrossMix.DesiredAirFlowRate = thisCrossMix.EMSimpleMixingFlowRate;
        }

        // Note - do each Pair a Single time, so must do increment reports for both zones
        //       Can't have a pair that has ZoneA zone number = NumOfZones because organized
        //       in input with lowest zone # first no matter how input in idf

        // Process the scheduled Refrigeration Door mixing for air heat balance
        if (state.dataHeatBal->TotRefDoorMixing > 0) {
            for (int NZ = 1; NZ <= (state.dataGlobal->NumOfZones - 1);
                 ++NZ) { // Can't have %ZonePtr==NumOfZones because lesser zone # of pair placed in ZonePtr in input
                auto &thisRefDoor = state.dataHeatBal->RefDoorMixing(NZ);
                if (!thisRefDoor.RefDoorMixFlag) continue;
                if (thisRefDoor.ZonePtr == NZ) {
                    for (int J = 1; J <= thisRefDoor.NumRefDoorConnections; ++J) {
                        thisRefDoor.VolRefDoorFlowRate(J) = 0.0;
                        if (thisRefDoor.EMSRefDoorMixingOn(J)) thisRefDoor.VolRefDoorFlowRate(J) = thisRefDoor.EMSRefDoorFlowRate(J);
                    }
                }
            }
        } // TotRefDoorMixing

        // Infiltration and ventilation calculations have been moved to a subroutine of CalcAirFlowSimple in HVAC Manager
    }
}

void CalcHeatBalanceAir(EnergyPlusData &state)
{

    // PURPOSE OF THIS SUBROUTINE:
    // This subroutine calculates the air component of the heat balance.

    if (state.dataGlobal->externalHVACManager) {
        if (!state.dataGlobal->externalHVACManagerInitialized) {
            initializeForExternalHVACManager(state);
        }
        state.dataGlobal->externalHVACManager(&state);
    } else {
        HVACManager::ManageHVAC(state);
    }
}

// END Algorithm Section of the Module

void initializeForExternalHVACManager(EnergyPlusData &state)
{
    // this function will ultimately provide a nice series of calls that initialize all the hvac stuff needed
    // to allow an external hvac manager to play nice with E+
    EnergyPlus::ZoneTempPredictorCorrector::InitZoneAirSetPoints(state);
}

void ReportZoneMeanAirTemp(EnergyPlusData &state)
{
    // SUBROUTINE INFORMATION:
    //       AUTHOR         Linda Lawrie
    //       DATE WRITTEN   July 2000

    // PURPOSE OF THIS SUBROUTINE:
    // This subroutine updates the report variables for the AirHeatBalance.
    if (state.dataHeatBalAirMgr->CalcExtraReportVarMyOneTimeFlag) {
        for (auto const *reqVar : state.dataOutputProcessor->reqVars) {
            if (reqVar->name == "ZONE WETBULB GLOBE TEMPERATURE") {
                if (reqVar->key.empty()) {
                    for (int ZoneLoop = 1; ZoneLoop <= state.dataGlobal->NumOfZones; ++ZoneLoop) {
                        auto &thisZnAirRpt = state.dataHeatBal->ZnAirRpt(ZoneLoop);
                        thisZnAirRpt.ReportWBGT = true;
                    }
                } else {
                    int ZoneLoop = Util::FindItemInList(Util::makeUPPER(reqVar->key), state.dataHeatBal->Zone);
                    if (ZoneLoop > 0) {
                        auto &thisZnAirRpt = state.dataHeatBal->ZnAirRpt(ZoneLoop);
                        thisZnAirRpt.ReportWBGT = true;
                    }
                }
            } else if (reqVar->name == "SPACE WETBULB GLOBE TEMPERATURE") {
                if (state.dataHeatBal->doSpaceHeatBalanceSimulation) {
                    if (reqVar->key.empty()) {
                        for (int spaceNum = 1; spaceNum <= state.dataGlobal->numSpaces; ++spaceNum) {
                            auto &thisSpaceAirRpt = state.dataHeatBal->spaceAirRpt(spaceNum);
                            thisSpaceAirRpt.ReportWBGT = true;
                        }
                    } else {
                        int spaceNum = Util::FindItemInList(Util::makeUPPER(reqVar->key), state.dataHeatBal->space);
                        if (spaceNum > 0) {
                            auto &thisSpaceAirRpt = state.dataHeatBal->spaceAirRpt(spaceNum);
                            thisSpaceAirRpt.ReportWBGT = true;
                        }
                    }
                }
            }
        }

        // EMS sensor request WBGT check
        for (int loop = 1; loop <= state.dataRuntimeLang->NumSensors; ++loop) {
            if (state.dataRuntimeLang->Sensor(loop).OutputVarName == "ZONE WETBULB GLOBE TEMPERATURE") {
                int ZoneLoop = Util::FindItemInList(state.dataRuntimeLang->Sensor(loop).UniqueKeyName, state.dataHeatBal->Zone);
                if (ZoneLoop > 0) {
                    auto &thisZnAirRpt = state.dataHeatBal->ZnAirRpt(ZoneLoop);
                    thisZnAirRpt.ReportWBGT = true;
                }
            } else if (state.dataRuntimeLang->Sensor(loop).OutputVarName == "SPACE WETBULB GLOBE TEMPERATURE") {
                if (state.dataHeatBal->doSpaceHeatBalanceSimulation) {
                    int spaceNum = Util::FindItemInList(state.dataRuntimeLang->Sensor(loop).UniqueKeyName, state.dataHeatBal->space);
                    if (spaceNum > 0) {
                        auto &thisSpaceAirRpt = state.dataHeatBal->spaceAirRpt(spaceNum);
                        thisSpaceAirRpt.ReportWBGT = true;
                    }
                }
            }
        }
        state.dataHeatBalAirMgr->CalcExtraReportVarMyOneTimeFlag = false;
    }
    for (int ZoneLoop = 1; ZoneLoop <= state.dataGlobal->NumOfZones; ++ZoneLoop) {
        auto &thisZoneHB = state.dataZoneTempPredictorCorrector->zoneHeatBalance(ZoneLoop);
        calcMeanAirTemps(state, thisZoneHB.ZTAV, thisZoneHB.airHumRatAvg, thisZoneHB.MRT, state.dataHeatBal->ZnAirRpt(ZoneLoop), ZoneLoop);
        if (state.dataHeatBal->doSpaceHeatBalanceSimulation) {
            for (int spaceNum : state.dataHeatBal->Zone(ZoneLoop).spaceIndexes) {
                auto &thisSpaceHB = state.dataZoneTempPredictorCorrector->spaceHeatBalance(spaceNum);
                calcMeanAirTemps(
                    state, thisSpaceHB.ZTAV, thisSpaceHB.airHumRatAvg, thisSpaceHB.MRT, state.dataHeatBal->spaceAirRpt(spaceNum), ZoneLoop);
            }
        }
    }
}

void calcMeanAirTemps(EnergyPlusData &state,
                      Real64 const ZTAV,
                      Real64 const airHumRatAvg,
                      Real64 const MRT,
                      DataHeatBalance::AirReportVars &thisAirRpt,
                      int const zoneNum)
{
    // The mean air temperature is actually ZTAV which is the average
    // temperature of the air temperatures at the system time step for the
    // entire zone time step.
    thisAirRpt.MeanAirTemp = ZTAV;
    thisAirRpt.MeanAirHumRat = airHumRatAvg;
    thisAirRpt.OperativeTemp = 0.5 * (ZTAV + MRT);
    thisAirRpt.MeanAirDewPointTemp = Psychrometrics::PsyTdpFnWPb(state, thisAirRpt.MeanAirHumRat, state.dataEnvrn->OutBaroPress);

    // if operative temperature control is being used, then radiative fraction/weighting
    //  might be defined by user to be something different than 0.5, even scheduled over simulation period
    if (state.dataZoneCtrls->AnyOpTempControl) { // dig further...
        // find TempControlledZoneID from ZoneLoop index
        int TempControlledZoneID = state.dataHeatBal->Zone(zoneNum).TempControlledZoneIndex;
        if (state.dataHeatBal->Zone(zoneNum).IsControlled) {
            if ((state.dataZoneCtrls->TempControlledZone(TempControlledZoneID).OperativeTempControl)) {
                Real64 thisMRTFraction; // temp working value for radiative fraction/weight
                // is operative temp radiative fraction scheduled or fixed?
                if (state.dataZoneCtrls->TempControlledZone(TempControlledZoneID).OpTempCntrlModeScheduled) {
                    thisMRTFraction = state.dataZoneCtrls->TempControlledZone(TempControlledZoneID).opTempRadiativeFractionSched->getCurrentVal();
                } else {
                    thisMRTFraction = state.dataZoneCtrls->TempControlledZone(TempControlledZoneID).FixedRadiativeFraction;
                }
                thisAirRpt.OperativeTemp = 0.5 * (ZTAV + MRT);
                thisAirRpt.ThermOperativeTemp = (1.0 - thisMRTFraction) * ZTAV + thisMRTFraction * MRT;
            }
        }
    }
    if (thisAirRpt.ReportWBGT) {
        // note that the WetBulbTemp here is for temporary verification, it will not be another added reporting variable
        thisAirRpt.WetbulbGlobeTemp =
            0.7 * Psychrometrics::PsyTwbFnTdbWPb(state, ZTAV, airHumRatAvg, state.dataEnvrn->OutBaroPress) + 0.3 * thisAirRpt.OperativeTemp;
    }
}

} // namespace EnergyPlus::HeatBalanceAirManager<|MERGE_RESOLUTION|>--- conflicted
+++ resolved
@@ -2283,11 +2283,7 @@
                 }
 
                 // Mixing equipment design level calculation method
-<<<<<<< HEAD
-                AirflowSpec flow = static_cast<AirflowSpec>(getEnumValue(airflowNamesUC, cAlphaArgs(4)));                     
-=======
-                AirflowSpec flow = static_cast<AirflowSpec>(getEnumValue(airflowSpecNamesUC, cAlphaArgs(4))); // NOLINT(modernize-use-auto)
->>>>>>> acda84e3
+                AirflowSpec flow = static_cast<AirflowSpec>(getEnumValue(airflowSpecNamesUC, cAlphaArgs(4)));                     
                 switch (flow) {
                 case AirflowSpec::FlowPerZone:
                     thisMixing.DesignLevel = rNumericArgs(1);
