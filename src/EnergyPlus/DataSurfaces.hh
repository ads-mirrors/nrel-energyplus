// EnergyPlus, Copyright (c) 1996-2023, The Board of Trustees of the University of Illinois,
// The Regents of the University of California, through Lawrence Berkeley National Laboratory
// (subject to receipt of any required approvals from the U.S. Dept. of Energy), Oak Ridge
// National Laboratory, managed by UT-Battelle, Alliance for Sustainable Energy, LLC, and other
// contributors. All rights reserved.
//
// NOTICE: This Software was developed under funding from the U.S. Department of Energy and the
// U.S. Government consequently retains certain rights. As such, the U.S. Government has been
// granted for itself and others acting on its behalf a paid-up, nonexclusive, irrevocable,
// worldwide license in the Software to reproduce, distribute copies to the public, prepare
// derivative works, and perform publicly and display publicly, and to permit others to do so.
//
// Redistribution and use in source and binary forms, with or without modification, are permitted
// provided that the following conditions are met:
//
// (1) Redistributions of source code must retain the above copyright notice, this list of
//     conditions and the following disclaimer.
//
// (2) Redistributions in binary form must reproduce the above copyright notice, this list of
//     conditions and the following disclaimer in the documentation and/or other materials
//     provided with the distribution.
//
// (3) Neither the name of the University of California, Lawrence Berkeley National Laboratory,
//     the University of Illinois, U.S. Dept. of Energy nor the names of its contributors may be
//     used to endorse or promote products derived from this software without specific prior
//     written permission.
//
// (4) Use of EnergyPlus(TM) Name. If Licensee (i) distributes the software in stand-alone form
//     without changes from the version obtained under this License, or (ii) Licensee makes a
//     reference solely to the software portion of its product, Licensee must refer to the
//     software as "EnergyPlus version X" software, where "X" is the version number Licensee
//     obtained under this License and may not use a different name for the software. Except as
//     specifically required in this Section (4), Licensee shall not use in a company name, a
//     product name, in advertising, publicity, or other promotional activities any name, trade
//     name, trademark, logo, or other designation of "EnergyPlus", "E+", "e+" or confusingly
//     similar designation, without the U.S. Department of Energy's prior written consent.
//
// THIS SOFTWARE IS PROVIDED BY THE COPYRIGHT HOLDERS AND CONTRIBUTORS "AS IS" AND ANY EXPRESS OR
// IMPLIED WARRANTIES, INCLUDING, BUT NOT LIMITED TO, THE IMPLIED WARRANTIES OF MERCHANTABILITY
// AND FITNESS FOR A PARTICULAR PURPOSE ARE DISCLAIMED. IN NO EVENT SHALL THE COPYRIGHT OWNER OR
// CONTRIBUTORS BE LIABLE FOR ANY DIRECT, INDIRECT, INCIDENTAL, SPECIAL, EXEMPLARY, OR
// CONSEQUENTIAL DAMAGES (INCLUDING, BUT NOT LIMITED TO, PROCUREMENT OF SUBSTITUTE GOODS OR
// SERVICES; LOSS OF USE, DATA, OR PROFITS; OR BUSINESS INTERRUPTION) HOWEVER CAUSED AND ON ANY
// THEORY OF LIABILITY, WHETHER IN CONTRACT, STRICT LIABILITY, OR TORT (INCLUDING NEGLIGENCE OR
// OTHERWISE) ARISING IN ANY WAY OUT OF THE USE OF THIS SOFTWARE, EVEN IF ADVISED OF THE
// POSSIBILITY OF SUCH DAMAGE.

#ifndef DataSurfaces_hh_INCLUDED
#define DataSurfaces_hh_INCLUDED

// C++ Headers
#include <cstddef>
#include <unordered_map>
#include <vector>

// ObjexxFCL Headers
#include <ObjexxFCL/Array1D.hh>
#include <ObjexxFCL/Array2D.hh>
#include <ObjexxFCL/Vector4.hh>

// EnergyPlus Headers
#include <EnergyPlus/ConvectionConstants.hh>
#include <EnergyPlus/Data/BaseData.hh>
#include <EnergyPlus/DataBSDFWindow.hh>
#include <EnergyPlus/DataGlobals.hh>
#include <EnergyPlus/DataVectorTypes.hh>
#include <EnergyPlus/DataWindowEquivalentLayer.hh>
#include <EnergyPlus/EnergyPlus.hh>
#include <EnergyPlus/Material.hh>
#include <EnergyPlus/Shape.hh>

namespace EnergyPlus {

// Forward declarations
struct EnergyPlusData;

namespace DataSurfaces {

    // Using/Aliasing
    using DataBSDFWindow::BSDFWindowDescript;
    using DataVectorTypes::Vector;

    // MODULE PARAMETER DEFINITIONS:
    constexpr int MaxPolyCoeff(6);

    // Not sure this is the right module for this stuff, may move it later
    enum class Compass4
    {
        Invalid = -1,
        North,
        East,
        South,
        West,
        Num
    };

    constexpr std::array<std::string_view, static_cast<int>(Compass4::Num)> compass4Names = {"North", "East", "South", "West"};

    constexpr std::array<Real64, static_cast<int>(Compass4::Num)> Compass4AzimuthLo = {315.0, 45.0, 135.0, 225.0};
    constexpr std::array<Real64, static_cast<int>(Compass4::Num)> Compass4AzimuthHi = {45.0, 135.0, 225.0, 315.0};

    Compass4 AzimuthToCompass4(Real64 azimuth);

    enum class Compass8
    {
        Invalid = -1,
        North,
        NorthEast,
        East,
        SouthEast,
        South,
        SouthWest,
        West,
        NorthWest,
        Num
    };

    constexpr std::array<std::string_view, static_cast<int>(Compass8::Num)> compass8Names = {
        "North", "Northeast", "East", "Southeast", "South", "Southwest", "West", "Northwest"};

    // There is a bug here, the azimuth that divides West from
    // NorthWest is 292.5 not 287.5.  Keeping it like this temporarily
    // to minimize diffs.
    constexpr std::array<Real64, static_cast<int>(Compass8::Num)> Compass8AzimuthLo = {337.5, 22.5, 67.5, 112.5, 157.5, 202.5, 247.5, 287.5};
    constexpr std::array<Real64, static_cast<int>(Compass8::Num)> Compass8AzimuthHi = {22.5, 67.5, 112.5, 157.5, 202.5, 247.5, 287.5, 337.5};

    Compass8 AzimuthToCompass8(Real64 azimuth);

    // Parameters to indicate surface shape for use with the Surface
    // derived type (see below):
    enum class SurfaceShape : int
    {
        // TODO: enum check
        Invalid = -1,
        None,
        Triangle,
        Quadrilateral,
        Rectangle,
        RectangularDoorWindow,
        RectangularOverhang,
        RectangularLeftFin,
        RectangularRightFin,
        TriangularWindow,
        TriangularDoor,
        Polygonal,
        Num
    };

    enum class SurfaceClass : int
    {
        Invalid = -1, // If any addition classes get added to this list, add appropriate data
        None,         // to ComputeNominalUwithConvCoeffs in DataHeatBalance.cc and make sure
        Wall,         // that the data aligns with any revision to this enum.
        Floor,
        Roof,
        IntMass,
        Detached_B,
        Detached_F,
        Window,
        GlassDoor,
        Door,
        Shading,
        Overhang,
        Fin,
        TDD_Dome,
        TDD_Diffuser,
        Num // The counter representing the total number of surface class, always stays at the bottom
    };

    enum class SurfaceFilter
    {
        Invalid = -1,
        AllExteriorSurfaces,
        AllExteriorWindows,
        AllExteriorWalls,
        AllExteriorRoofs,
        AllExteriorFloors,
        AllInteriorSurfaces,
        AllInteriorWindows,
        AllInteriorWalls,
        AllInteriorRoofs,
        AllInteriorCeilings,
        AllInteriorFloors,
        Num
    };

    constexpr std::array<std::string_view, static_cast<int>(SurfaceFilter::Num)> SurfaceFilterNamesUC = {"ALLEXTERIORSURFACES",
                                                                                                         "ALLEXTERIORWINDOWS",
                                                                                                         "ALLEXTERIORWALLS",
                                                                                                         "ALLEXTERIORROOFS",
                                                                                                         "ALLEXTERIORFLOORS",
                                                                                                         "ALLINTERIORSURFACES",
                                                                                                         "ALLINTERIORWINDOWS",
                                                                                                         "ALLINTERIORWALLS",
                                                                                                         "ALLINTERIORROOFS",
                                                                                                         "ALLINTERIORCEILINGS",
                                                                                                         "ALLINTERIORFLOORS"};

    enum class WinShadingType
    {
        Invalid = -1,
        NoShade,
        ShadeOff,
        IntShade,
        SwitchableGlazing,
        ExtShade,
        ExtScreen,
        IntBlind,
        ExtBlind,
        BGShade,
        BGBlind,
        IntShadeConditionallyOff,
        GlassConditionallyLightened,
        ExtShadeConditionallyOff,
        IntBlindConditionallyOff,
        ExtBlindConditionallyOff,
        BGShadeConditionallyOff,
        BGBlindConditionallyOff,
        Num
    }; // Valid window shading types: IntShade <= Type <= BGBlind; the rest are shading status

    enum class WindowShadingControlType
    {
        Invalid = -1,
        AlwaysOn,                       // "ALWAYSON",
        AlwaysOff,                      // "ALWAYSOFF",
        OnIfScheduled,                  // "ONIFSCHEDULEALLOWS",
        HiSolar,                        // "ONIFHIGHSOLARONWINDOW",
        HiHorzSolar,                    // "ONIFHIGHHORIZONTALSOLAR",
        HiOutAirTemp,                   // "ONIFHIGHOUTDOORAIRTEMPERATURE",
        HiZoneAirTemp,                  // "ONIFHIGHZONEAIRTEMPERATURE",
        HiZoneCooling,                  // "ONIFHIGHZONECOOLING",
        HiGlare,                        // "ONIFHIGHGLARE",
        MeetDaylIlumSetp,               // "MEETDAYLIGHTILLUMINANCESETPOINT",
        OnNightLoOutTemp_OffDay,        // "ONNIGHTIFLOWOUTDOORTEMPANDOFFDAY",
        OnNightLoInTemp_OffDay,         // "ONNIGHTIFLOWINSIDETEMPANDOFFDAY",
        OnNightIfHeating_OffDay,        // "ONNIGHTIFHEATINGANDOFFDAY",
        OnNightLoOutTemp_OnDayCooling,  // "ONNIGHTIFLOWOUTDOORTEMPANDONDAYIFCOOLING",
        OnNightIfHeating_OnDayCooling,  // "ONNIGHTIFHEATINGANDONDAYIFCOOLING",
        OffNight_OnDay_HiSolarWindow,   // "OFFNIGHTANDONDAYIFCOOLINGANDHIGHSOLARONWINDOW",
        OnNight_OnDay_HiSolarWindow,    // "ONNIGHTANDONDAYIFCOOLINGANDHIGHSOLARONWINDOW",
        OnHiOutTemp_HiSolarWindow,      // "ONIFHIGHOUTDOORAIRTEMPANDHIGHSOLARONWINDOW",
        OnHiOutTemp_HiHorzSolar,        // "ONIFHIGHOUTDOORAIRTEMPANDHIGHHORIZONTALSOLAR",
        OnHiZoneTemp_HiSolarWindow,     // "ONIFHIGHZONEAIRTEMPANDHIGHSOLARONWINDOW",
        OnHiZoneTemp_HiHorzSolar,       // "ONIFHIGHZONEAIRTEMPANDHIGHHORIZONTALSOLAR",
        HiSolar_HiLumin_OffMidNight,    // "ONIFHIGHSOLARANDHIGHLUMINOFFMIDNIGHT",
        HiSolar_HiLumin_OffSunset,      // "ONIFHIGHSOLARANDHIGHLUMINOFFSUNSET",
        HiSolar_HiLumin_OffNextMorning, // "ONIFHIGHSOLARANDHIGHLUMINOFFNEXTMORNING"};
        Num
    };

    enum RefAirTemp // Parameters to indicate reference air temperatures for inside surface temperature calculations
    {
        Invalid = -1,
        ZoneMeanAirTemp,   // mean air temperature of the zone => MAT
        AdjacentAirTemp,   // air temperature adjacent to surface => TempEffBulkAir
        ZoneSupplyAirTemp, // supply air temperature of the zone
        Num
    };

    constexpr std::array<int, static_cast<int>(DataSurfaces::RefAirTemp::Num)> SurfTAirRefReportVals = {1, 2, 3};

    // Parameters to indicate exterior boundary conditions for use with
    // the Surface derived type (see below):
    // Note:  Positive values correspond to an interzone adjacent surface
    constexpr int ExternalEnvironment(0);
    constexpr int Ground(-1);
    constexpr int OtherSideCoefNoCalcExt(-2);
    constexpr int OtherSideCoefCalcExt(-3);
    constexpr int OtherSideCondModeledExt(-4);
    constexpr int GroundFCfactorMethod(-5);
    constexpr int KivaFoundation(-6);

    extern Array1D_string const cExtBoundCondition;

    // Parameters to indicate the first "corner" of a surface
    // Currently, these are used only during input of surfaces
    // They are here in order to facilitate later use in shading setup/calculations.
    constexpr int UpperLeftCorner(1);
    constexpr int LowerLeftCorner(2);
    constexpr int LowerRightCorner(3);
    constexpr int UpperRightCorner(4);

    constexpr int AltAngStepsForSolReflCalc(10); // Number of steps in altitude angle for solar reflection calc
    constexpr int AzimAngStepsForSolReflCalc(9); // Number of steps in azimuth angle of solar reflection calc

    // Parameters to indicate surface classes
    // Surface Class (FLOOR, WALL, ROOF (incl's CEILING), WINDOW, DOOR, GLASSDOOR,
    // SHADING (includes OVERHANG, WING), DETACHED, INTMASS),
    // TDD:DOME, TDD:DIFFUSER (for tubular daylighting device)
    // (Note: GLASSDOOR and TDD:DIFFUSER get overwritten as WINDOW
    // in SurfaceGeometry.cc, SurfaceWindow%OriginalClass holds the true value)
    // why aren't these sequential

    enum class HeatTransferModel
    {
        Invalid = -1,
        None, // shading surfaces
        CTF,
        EMPD,
        CondFD,
        HAMT,
        Window5,             // original detailed layer-by-layer based on window 4 and window 5
        ComplexFenestration, // BSDF
        TDD,                 // tubular daylighting device
        Kiva,                // Kiva ground calculations
        AirBoundaryNoHT,     // Construction:AirBoundary - not IRT or interior window
        Num                  // count, always the final element
    };

    constexpr std::array<std::string_view, static_cast<int>(DataSurfaces::HeatTransferModel::Num)> HeatTransAlgoStrs = {
        "None",
        "CTF - ConductionTransferFunction",
        "EMPD - MoisturePenetrationDepthConductionTransferFunction",
        "CondFD - ConductionFiniteDifference",
        "HAMT - CombinedHeatAndMoistureFiniteElement",
        "Window5 Detailed Fenestration",
        "Window7 Complex Fenestration",
        "Tubular Daylighting Device",
        "KivaFoundation - TwoDimensionalFiniteDifference",
        "Air Boundary - No Heat Transfer"};

    // IS_SHADED is the flag to indicate window has no shading device or shading device is off, and no daylight glare control
    // original expression: SHADE_FLAG == ShadeOff || SHADE_FLAG == ShadeOff
    constexpr bool NOT_SHADED(WinShadingType const ShadingFlag)
    {
        return (ShadingFlag == WinShadingType::NoShade || ShadingFlag == WinShadingType::ShadeOff);
    }

    // IS_SHADED is the flag to indicate window has shade on or temporarily off but may be triggered on later to control daylight glare
    // original expression: SHADE_FLAG > ShadeOff
    constexpr bool IS_SHADED(WinShadingType const ShadingFlag)
    {
        return !NOT_SHADED(ShadingFlag);
    }

    // IS_SHADED_NO_GLARE is the flag to indicate window has shade and no daylight glare control
    // original expression: IntShade <= SHADE_FLAG <= BGBlind
    constexpr bool IS_SHADED_NO_GLARE_CTRL(WinShadingType const ShadingFlag)
    {
        return (ShadingFlag == WinShadingType::IntShade || ShadingFlag == WinShadingType::SwitchableGlazing ||
                ShadingFlag == WinShadingType::ExtShade || ShadingFlag == WinShadingType::ExtScreen || ShadingFlag == WinShadingType::IntBlind ||
                ShadingFlag == WinShadingType::ExtBlind || ShadingFlag == WinShadingType::BGShade || ShadingFlag == WinShadingType::BGBlind);
    }

    // ANY_SHADE: if SHADE_FLAG is any of the shading types including interior, exterior or between glass shades
    constexpr bool ANY_SHADE(WinShadingType const ShadingFlag)
    {
        return (ShadingFlag == WinShadingType::IntShade || ShadingFlag == WinShadingType::ExtShade || ShadingFlag == WinShadingType::BGShade);
    }

    constexpr bool ANY_SHADE_SCREEN(WinShadingType const ShadingFlag)
    {
        return (ShadingFlag == WinShadingType::IntShade || ShadingFlag == WinShadingType::ExtShade || ShadingFlag == WinShadingType::BGShade ||
                ShadingFlag == WinShadingType::ExtScreen);
    }

    constexpr bool ANY_BLIND(WinShadingType const ShadingFlag)
    {
        return (ShadingFlag == WinShadingType::IntBlind || ShadingFlag == WinShadingType::ExtBlind || ShadingFlag == WinShadingType::BGBlind);
    }

    constexpr bool ANY_INTERIOR_SHADE_BLIND(WinShadingType const ShadingFlag)
    {
        return (ShadingFlag == WinShadingType::IntShade || ShadingFlag == WinShadingType::IntBlind);
    }

    constexpr bool ANY_EXTERIOR_SHADE_BLIND_SCREEN(WinShadingType const ShadingFlag)
    {
        return (ShadingFlag == WinShadingType::ExtShade || ShadingFlag == WinShadingType::ExtBlind || ShadingFlag == WinShadingType::ExtScreen);
    }

    constexpr bool ANY_BETWEENGLASS_SHADE_BLIND(WinShadingType const ShadingFlag)
    {
        return (ShadingFlag == WinShadingType::BGShade || ShadingFlag == WinShadingType::BGBlind);
    }

    // WindowShadingControl Slat Angle Control for Blinds
    enum class SlatAngleControl
    {
        Invalid = -1,
        Fixed,
        Scheduled,
        BlockBeamSolar,
        Num
    };

    // Parameters for air flow window source
    enum class WindowAirFlowSource
    {
        Invalid = -1,
        Indoor,
        Outdoor,
        Num
    };

    // Parameters for air flow window destination
    enum class WindowAirFlowDestination
    {
        Invalid = -1,
        Indoor,
        Outdoor,
        Return,
        Num
    };

    // Parameters for air flow window control
    enum class WindowAirFlowControlType
    {
        Invalid = -1,
        MaxFlow,
        AlwaysOff,
        Schedule,
        Num
    };

    // Parameters for window model selection
    enum class WindowModel
    {
        Invalid = -1,
        Detailed, // indicates original winkelmann window 5 implementation
        BSDF,     // indicates complex fenestration window 6 implementation
        EQL,      // indicates equivalent layer window model implementation
        Num
    };

    // Parameters for PierceSurface
    constexpr std::size_t nVerticesBig(20); // Number of convex surface vertices at which to switch to PierceSurface O( log N ) method

    // Y Slab for Surface2D for PierceSurface support of Nonconvex and Many-Vertex Surfaces
    struct Surface2DSlab
    {

    public: // Types
        using Vertex = ObjexxFCL::Vector2<Real64>;
        using Vertices = ObjexxFCL::Array1D<Vertex>;
        using Edge = Vertices::size_type; // The Surface2D vertex and edge index
        using EdgeXY = Real64;            // The edge x/y inverse slope
        using Edges = std::vector<Edge>;
        using EdgesXY = std::vector<EdgeXY>;

    public: // Creation
            // Constructor
        Surface2DSlab(Real64 const yl, Real64 const yu) : xl(0.0), xu(0.0), yl(yl), yu(yu)
        {
        }

    public:              // Data
        Real64 xl, xu;   // Lower and upper x coordinates of slab bounding box
        Real64 yl, yu;   // Lower and upper y coordinates of slab
        Edges edges;     // Left-to-right ordered edges crossing the slab
        EdgesXY edgesXY; // Edge x/y inverse slopes

    }; // Surface2DSlab

    // Projected 2D Surface Representation for Fast Computational Geometry Operations
    struct Surface2D
    {

    public: // Types
        using Vector2D = Vector2<Real64>;
        using Edge = Vector2D;
        using Vertices = Array1D<Vector2D>;
        using Vectors = Array1D<Vector2D>;
        using Edges = Vectors;
        using Slab = Surface2DSlab;
        using Slabs = std::vector<Surface2DSlab>;
        using SlabYs = std::vector<Real64>;
        using size_type = Vertices::size_type;

    public: // Creation
        // Default constructor
        Surface2D()
        {
        }

        // Constructor
        Surface2D(ShapeCat const shapeCat, int const axis, Vertices const &v, Vector2D const &vl, Vector2D const &vu);

    public: // Predicates
            // Bounding box contains a point?
        bool bb_contains(Vector2D const &v) const
        {
            return (vl.x <= v.x) && (v.x <= vu.x) && (vl.y <= v.y) && (v.y <= vu.y);
        }

    public: // Comparison
            // Equality
        friend bool operator==(Surface2D const &a, Surface2D const &b)
        {
            auto const &v1 = a.vertices;
            auto const &v2 = b.vertices;
            return eq(v1, v2);
        }

        // Inequality
        friend bool operator!=(Surface2D const &a, Surface2D const &b)
        {
            return !(a == b);
        }

    public:                                              // Data
        int axis = 0;                                    // Axis of projection (0=x, 1=y, 2=z)
        Vertices vertices;                               // Vertices
        Vector2D vl = Vector2D(0.0), vu = Vector2D(0.0); // Bounding box lower and upper corner vertices
        Vectors edges;                                   // Edge vectors around the vertices
        Real64 s1 = 0.0, s3 = 0.0;                       // Rectangle side widths squared
        SlabYs slabYs;                                   // Y coordinates of slabs
        Slabs slabs;                                     // Y slice slabs for fast nonconvex and many vertex intersections

    }; // Surface2D

    struct SurfaceCalcHashKey
    {
        // Values that must be the same in order for surfaces to use a representative calculation

        int Construction;          // Pointer to the construction in the Construct derived type
        Real64 Azimuth;            // Direction the surface outward normal faces (degrees) or FACING
        Real64 Tilt;               // Angle (deg) between the ground outward normal and the surface outward normal
        Real64 Height;             // Height of the surface (m)
        int Zone;                  // Interior environment or zone the surface is a part of
        int EnclIndex;             // Pointer to enclosure this surface belongs to
        int TAirRef;               // Flag for reference air temperature
        int ExtZone;               // For an "interzone" surface, this is the adjacent ZONE number (not adjacent SURFACE number).
        int ExtCond;               // Exterior condition type. Same as ExtBoundCond for non-interzone surfaces. Value = 1 for interzone surfaces.
        int ExtEnclIndex;          // For an "interzone" surface, this is the adjacent ENCLOSURE number
        bool ExtSolar;             // True if the "outside" of the surface is exposed to solar
        bool ExtWind;              // True if the "outside" of the surface is exposed to wind
        Real64 ViewFactorGround;   // View factor to the ground from the exterior of the surface for diffuse solar radiation
        Real64 ViewFactorSky;      // View factor to the sky from the exterior of the surface for diffuse solar radiation
        Real64 ViewFactorSrdSurfs; // View factor to the surrounding surfaces seen from the exterior of the surface

        // Special Properties
        HeatTransferModel HeatTransferAlgorithm; // used for surface-specific heat transfer algorithm.
        Convect::HcInt intConvCoeff;             // Interior convection algorithm
        int intConvUserCoeffNum;                 // Interior convection user coefficient index
        Convect::HcExt extConvCoeff;             // Exterior convection algorithm
        int extConvUserCoeffNum;                 // Exterior convection user coefficient index
        int OSCPtr;                              // Pointer to OSC data structure
        int OSCMPtr;                             // "Pointer" to OSCM data structure (other side conditions from a model)

        // Windows
        int FrameDivider;          // Pointer to frame and divider information (windows only)
        int SurfWinStormWinConstr; // Construction with storm window (windows only)
        //   Airflow control                      // Not supported
        //   Shading Control                      // Not supported

        // Other special boundary conditions
        //   SolarIncidentInside                  // Not supported
        int MaterialMovInsulExt;           // Pointer to the material used for exterior movable insulation
        int MaterialMovInsulInt;           // Pointer to the material used for interior movable insulation
        int SchedMovInsulExt;              // Schedule for exterior movable insulation
        int SchedMovInsulInt;              // Schedule for interior movable insulation
        int ExternalShadingSchInd;         // Schedule for a the external shading
        int SurroundingSurfacesNum;        // Index of a surrounding surfaces list (defined in SurfaceProperties::SurroundingSurfaces)
        int LinkedOutAirNode;              // Index of the an OutdoorAir:Node
        int OutsideHeatSourceTermSchedule; // Pointer to the schedule of additional source of heat flux rate applied to the outside surface
        int InsideHeatSourceTermSchedule;  // Pointer to the schedule of additional source of heat flux rate applied to the inside surface

        // based on boost::hash_combine
        std::size_t hash_combine(std::size_t current_hash, std::size_t new_hash) const
        {
            current_hash ^= new_hash + 0x9e3779b9 + (current_hash << 6) + (current_hash >> 2);
            return current_hash;
        }

        std::vector<std::size_t> get_hash_list() const
        {
            using std::hash;

            return {hash<int>()(Construction),
                    hash<Real64>()(Azimuth),
                    hash<Real64>()(Tilt),
                    hash<Real64>()(Height),
                    hash<int>()(Zone),
                    hash<int>()(EnclIndex),
                    hash<int>()(TAirRef),
                    hash<int>()(ExtZone),
                    hash<int>()(ExtCond),
                    hash<int>()(ExtEnclIndex),
                    hash<bool>()(ExtSolar),
                    hash<bool>()(ExtWind),
                    hash<Real64>()(ViewFactorGround),
                    hash<Real64>()(ViewFactorSky),

                    hash<HeatTransferModel>()(HeatTransferAlgorithm),
                    hash<Convect::HcInt>()(intConvCoeff),
                    hash<Convect::HcExt>()(extConvCoeff),
                    hash<int>()(intConvUserCoeffNum),
                    hash<int>()(extConvUserCoeffNum),
                    hash<int>()(OSCPtr),
                    hash<int>()(OSCMPtr),

                    hash<int>()(FrameDivider),
                    hash<int>()(SurfWinStormWinConstr),

                    hash<int>()(MaterialMovInsulExt),
                    hash<int>()(MaterialMovInsulInt),
                    hash<int>()(SchedMovInsulExt),
                    hash<int>()(SchedMovInsulInt),
                    hash<int>()(ExternalShadingSchInd),
                    hash<int>()(SurroundingSurfacesNum),
                    hash<int>()(LinkedOutAirNode),
                    hash<int>()(OutsideHeatSourceTermSchedule),
                    hash<int>()(InsideHeatSourceTermSchedule)};
        }

        std::size_t get_hash() const
        {
            auto hash_list = get_hash_list();
            std::size_t combined_hash = 0u;
            for (auto hash : hash_list) {
                combined_hash = hash_combine(combined_hash, hash);
            }
            return combined_hash;
        }

        bool operator==(const SurfaceCalcHashKey &other) const
        {
            return (Construction == other.Construction && Azimuth == other.Azimuth && Tilt == other.Tilt && Height == other.Height &&
                    Zone == other.Zone && EnclIndex == other.EnclIndex && ExtZone == other.ExtZone && ExtCond == other.ExtCond &&
                    ExtEnclIndex == other.ExtEnclIndex && ExtSolar == other.ExtSolar && ExtWind == other.ExtWind &&
                    ViewFactorGround == other.ViewFactorGround && ViewFactorSky == other.ViewFactorSky &&

                    HeatTransferAlgorithm == other.HeatTransferAlgorithm && intConvCoeff == other.intConvCoeff &&
                    intConvUserCoeffNum == other.intConvUserCoeffNum && extConvUserCoeffNum == other.extConvUserCoeffNum &&
                    extConvCoeff == other.extConvCoeff && OSCPtr == other.OSCPtr && OSCMPtr == other.OSCMPtr &&

                    FrameDivider == other.FrameDivider && SurfWinStormWinConstr == other.SurfWinStormWinConstr &&

                    MaterialMovInsulExt == other.MaterialMovInsulExt && MaterialMovInsulInt == other.MaterialMovInsulInt &&
                    SchedMovInsulExt == other.SchedMovInsulExt && SchedMovInsulInt == other.SchedMovInsulInt &&
                    ExternalShadingSchInd == other.ExternalShadingSchInd && SurroundingSurfacesNum == other.SurroundingSurfacesNum &&
                    LinkedOutAirNode == other.LinkedOutAirNode && OutsideHeatSourceTermSchedule == other.OutsideHeatSourceTermSchedule &&
                    InsideHeatSourceTermSchedule == other.InsideHeatSourceTermSchedule);
        }
    };

    struct SurfaceCalcHasher
    {
        std::size_t operator()(const SurfaceCalcHashKey &key) const
        {
            return key.get_hash();
        }
    };

    struct SurfaceData
    {

        // Types
        using Vertices = Array1D<Vector>;
        using Plane = Vector4<Real64>;

        // Members
        std::string Name; // User supplied name of the surface (must be unique)
        int Construction; // Pointer to the construction in the Construct derived type

        int RepresentativeCalcSurfNum; // Index of the surface that is used to calculate the heat balance for this surface. Equal to this surfaces
                                       // index when not using representative surface calculations.

        std::vector<int> ConstituentSurfaceNums; // A vector of surface numbers which reference this surface for representative calculations
        int ConstructionStoredInputValue;        // holds the original value for Construction per surface input
        SurfaceClass Class;

        // Geometry related parameters
        SurfaceShape Shape;       // Surface shape (Triangle=1,Quadrilateral=2,Rectangle=3,
                                  // Rectangular Window/Door=4,Rectangular Overhang=5,
                                  // Rectangular Left Fin=6,Rectangular Right Fin=7,
                                  // Triangular Window=8)
        int Sides;                // Number of side/vertices for this surface (based on Shape)
        Real64 Area;              // Surface area of the surface (less any subsurfaces) {m2}
        Real64 GrossArea;         // Surface area of the surface (including subsurfaces) {m2}
        Real64 NetAreaShadowCalc; // Area of a wall/floor/ceiling less subsurfaces assuming all windows, if present, have unity multiplier.
                                  // Wall/floor/ceiling/roof areas that include windows include frame (unity) areas.
                                  // Areas of Windows including divider (unity) area.
                                  // These areas are used in shadowing / sunlit area calculations.
        Real64 Perimeter;         // Perimeter length of the surface {m}
        Real64 Azimuth;           // Direction the surface outward normal faces (degrees) or FACING
        Real64 Height;            // Height of the surface (m)
        Real64 Reveal;            // Depth of the window reveal (m) if this surface is a window
        Real64 Tilt;              // Angle (deg) between the ground outward normal and the surface outward normal
        Real64 Width;             // Width of the surface (m)

        // Precomputed parameters for PierceSurface performance
        ShapeCat shapeCat;   // Shape category
        Plane plane;         // Plane
        Surface2D surface2d; // 2D projected surface for efficient intersection testing

        // Vertices
        Array1D<Vector> NewVertex;
        Vertices Vertex; // Surface Vertices are represented by Number of Sides and Vector (type)
        Vector Centroid; // computed centroid (also known as center of mass or surface balance point)
        Vector lcsx;
        Vector lcsy;
        Vector lcsz;
        Vector NewellAreaVector;
        Vector NewellSurfaceNormalVector; // same as OutNormVec in vector notation
        Array1D<Real64> OutNormVec;       // Direction cosines (outward normal vector) for surface
        Real64 SinAzim;                   // Sine of surface azimuth angle
        Real64 CosAzim;                   // Cosine of surface azimuth angle
        Real64 SinTilt;                   // Sine of surface tilt angle
        Real64 CosTilt;                   // Cosine of surface tilt angle
        bool IsConvex;                    // true if the surface is convex.
        bool IsDegenerate;                // true if the surface is degenerate.
        bool VerticesProcessed;           // true if vertices have been processed (only used for base surfaces)
        Real64 XShift;                    // relative coordinate shift data - used by child subsurfaces
        Real64 YShift;                    // relative coordinate shift data - used by child subsurfaces

        // Boundary conditions and interconnections
        bool HeatTransSurf;                      // True if surface is a heat transfer surface (light shelf can also be IsShadowing)
        int OutsideHeatSourceTermSchedule;       // Pointer to the schedule of additional source of heat flux rate applied to the outside surface
        int InsideHeatSourceTermSchedule;        // Pointer to the schedule of additional source of heat flux rate applied to the inside surface
                                                 // False if a (detached) shadowing (sub)surface
        HeatTransferModel HeatTransferAlgorithm; // used for surface-specific heat transfer algorithm.
        std::string BaseSurfName;                // Name of BaseSurf
        int BaseSurf;       // "Base surface" for this surface. Applies mainly to subsurfaces in which case it points back to the base surface number.
                            // Equals 0 for detached shading. BaseSurf equals surface number for all other surfaces.
        int NumSubSurfaces; // Number of subsurfaces this surface has (doors/windows)
        std::string ZoneName;         // User supplied name of the Zone
        int Zone;                     // Interior environment or zone the surface is a part of
                                      // Note that though attached shading surfaces are part of a zone, this
                                      // value is 0 there to facilitate using them as detached surfaces (more accurate shading.
        int spaceNum;                 // Space the surface is part of
        std::string ExtBoundCondName; // Name for the Outside Environment Object
        int ExtBoundCond;             // For an "interzone" surface, this is the adjacent surface number.
                                      // for an internal/adiabatic surface this is the current surface number.
                                      // Otherwise, 0=external environment, -1=ground,
                                      // -2=other side coefficients (OSC--won't always use CTFs)
                                      // -3=other side conditions model
                                      // During input, interim values of UnreconciledZoneSurface ("Surface") and
                                      // UnenteredAdjacentZoneSurface ("Zone") are used until reconciled.
        bool ExtSolar;                // True if the "outside" of the surface is exposed to solar
        bool ExtWind;                 // True if the "outside" of the surface is exposed to wind Heat transfer coefficients
        bool hasIncSolMultiplier;     // Whether the surface has a incident solar multiplier
        Real64 IncSolMultiplier;      // Incident solar multiplier, overwritten by user input in SurfaceProperty:IncidentSolarMultiplier
        Real64 ViewFactorGround;      // View factor to the ground from the exterior of the surface for diffuse solar radiation
        Real64 ViewFactorSky;         // View factor to the sky from the exterior of the surface for diffuse solar radiation
        Real64 ViewFactorGroundIR;    // View factor to the ground and shadowing surfaces from the exterior of the surface for IR radiation
        Real64 ViewFactorSkyIR; // View factor to the sky from the exterior of the surface for IR radiation Special/optional other side coefficients
                                // (OSC)
        int OSCPtr;             // Pointer to OSC data structure
        int OSCMPtr;            // "Pointer" to OSCM data structure (other side conditions from a model)
        bool MirroredSurf;      // True if it is a mirrored surface
        bool IsShadowing;       // True if a surface is a shadowing surface (light shelf can also be HeatTransSurf)
        bool IsShadowPossibleObstruction; // True if a surface can be an exterior obstruction

        // Optional parameters specific to shadowing surfaces and subsurfaces (detached shading, overhangs, wings, etc.)
        int SchedShadowSurfIndex; // Schedule for a shadowing (sub)surface
        bool IsTransparent;       // True if the schedule values are always 1.0 (or the minimum is 1.0)
        Real64 SchedMinValue;     // Schedule minimum value.

        // Window Parameters (when surface is Window)
        int activeWindowShadingControl;            // Active window shading control (windows only)
        std::vector<int> windowShadingControlList; // List of possible window shading controls
        bool HasShadeControl;                      // True if the surface is listed in a WindowShadingControl object
        int activeShadedConstruction;              // The currently active shaded construction (windows only)
        int activeShadedConstructionPrev;          // The currently active shaded construction (windows only)
        std::vector<int> shadedConstructionList;   // List of shaded constructions that correspond with window shading controls (windows only - same
                                                   // indexes as windowShadingControlList)
        std::vector<int> shadedStormWinConstructionList; // List of shaded constructions with storm window that correspond with window shading
                                                         // controls (windows only - same indexes as windowShadingControlList)
        int FrameDivider;                                // Pointer to frame and divider information (windows only)
        Real64 Multiplier;                               // Multiplies glazed area, frame area and divider area (windows only)

        // Air boundaries and spaces
        int RadEnclIndex = 0;   // Pointer to raidant enclosure this surface belongs to
        int SolarEnclIndex;     // Pointer to solar enclosure this surface belongs to
        int SolarEnclSurfIndex; //  Pointer to solar enclosure surface data, EnclSolInfo(n).SurfacePtr(SolarEnclSurfIndex) points to this surface
        bool IsAirBoundarySurf; // True if surface is an air boundary surface (Construction:AirBoundary)

        Convect::SurfOrientation convOrientation = Convect::SurfOrientation::Invalid; // Surface orientation for convection calculations

        SurfaceCalcHashKey calcHashKey;        // Hash key used for determining if this surface requires unique calculations.
        bool IsSurfPropertyGndSurfacesDefined; // true if ground surfaces properties are listed for an external surface
        int SurfPropertyGndSurfIndex;          // index to a ground surfaces list (defined in SurfaceProperties::GroundSurfaces)
        bool UseSurfPropertyGndSurfTemp;       // true if at least one ground surface temperature schedules is specified
        bool UseSurfPropertyGndSurfRefl;       // true if at least one ground surfaces reflectance schedule is specified
        Real64 GndReflSolarRad;                // ground surface reflected solar radiation on exterior surfaces
        bool SurfHasSurroundingSurfProperty;   // true if surrounding surfaces properties are listed for an external surface
        bool SurfSchedExternalShadingFrac;     // true if the external shading is scheduled or calculated externally to be imported
        int SurfSurroundingSurfacesNum;        // Index of a surrounding surfaces list (defined in SurfaceProperties::SurroundingSurfaces)
        int SurfExternalShadingSchInd;         // Schedule for a the external shading
        int SurfLinkedOutAirNode;              // Index of the an OutdoorAir:Node, zero if none
        Real64 AE = 0.0;                       // Product of area and emissivity for each surface
        Real64 enclAESum = 0.0;                // Sum of area times emissivity for all other surfaces in enclosure
        Real64 SrdSurfTemp;                    // surrounding surfaces average temperature seen by an exterior surface (C)
        Real64 ViewFactorSrdSurfs;             // surrounding surfaces view factor sum seen by an exterior surface(-)

        // Default Constructor
        SurfaceData()
            : Construction(0), RepresentativeCalcSurfNum(-1), ConstructionStoredInputValue(0), Class(SurfaceClass::None), Shape(SurfaceShape::None),
              Sides(0), Area(0.0), GrossArea(0.0), NetAreaShadowCalc(0.0), Perimeter(0.0), Azimuth(0.0), Height(0.0), Reveal(0.0), Tilt(0.0),
              Width(0.0), shapeCat(ShapeCat::Invalid), plane(0.0, 0.0, 0.0, 0.0), Centroid(0.0, 0.0, 0.0), lcsx(0.0, 0.0, 0.0), lcsy(0.0, 0.0, 0.0),
              lcsz(0.0, 0.0, 0.0), NewellAreaVector(0.0, 0.0, 0.0), NewellSurfaceNormalVector(0.0, 0.0, 0.0), OutNormVec(3, 0.0), SinAzim(0.0),
              CosAzim(0.0), SinTilt(0.0), CosTilt(0.0), IsConvex(true), IsDegenerate(false), VerticesProcessed(false), XShift(0.0), YShift(0.0),
              HeatTransSurf(false), OutsideHeatSourceTermSchedule(0), InsideHeatSourceTermSchedule(0),
              HeatTransferAlgorithm(HeatTransferModel::Invalid), BaseSurf(0), NumSubSurfaces(0), Zone(0), spaceNum(0), ExtBoundCond(0),
              ExtSolar(false), ExtWind(false), hasIncSolMultiplier(false), IncSolMultiplier(1.0), ViewFactorGround(0.0), ViewFactorSky(0.0),
              ViewFactorGroundIR(0.0), ViewFactorSkyIR(0.0), OSCPtr(0), OSCMPtr(0), MirroredSurf(false), IsShadowing(false),
              IsShadowPossibleObstruction(false), SchedShadowSurfIndex(0), IsTransparent(false), SchedMinValue(0.0), activeWindowShadingControl(0),
              HasShadeControl(false), activeShadedConstruction(0), activeShadedConstructionPrev(0), FrameDivider(0), Multiplier(1.0),
<<<<<<< HEAD
              SolarEnclIndex(0), SolarEnclSurfIndex(0), IsAirBoundarySurf(false), ConvOrientation(ConvectionConstants::SurfConvOrientation::Invalid),
              IsSurfPropertyGndSurfacesDefined(false), SurfPropertyGndSurfIndex(0), UseSurfPropertyGndSurfTemp(false),
              UseSurfPropertyGndSurfRefl(false), GndReflSolarRad(0.0), SurfHasSurroundingSurfProperty(false), SurfSchedExternalShadingFrac(false),
              SurfSurroundingSurfacesNum(0), SurfExternalShadingSchInd(0), SurfLinkedOutAirNode(0), SrdSurfTemp(0.0), ViewFactorSrdSurfs(0.0)
=======
              SolarEnclIndex(0), SolarEnclSurfIndex(0), IsAirBoundarySurf(false), IsSurfPropertyGndSurfacesDefined(false),
              SurfPropertyGndSurfIndex(0), UseSurfPropertyGndSurfTemp(false), UseSurfPropertyGndSurfRefl(false), GndReflSolarRad(0.0),
              SurfHasSurroundingSurfProperty(false), SurfSchedExternalShadingFrac(false), SurfSurroundingSurfacesNum(0), SurfExternalShadingSchInd(0),
              SurfLinkedOutAirNode(0)
>>>>>>> b03805c9
        {
        }

    public: // Methods
            // Set Precomputed Parameters
        void set_computed_geometry();

        Real64 getInsideAirTemperature(EnergyPlusData &state, const int t_SurfNum) const;

        Real64 getOutsideAirTemperature(EnergyPlusData &state, int t_SurfNum) const;

        Real64 getOutsideIR(EnergyPlusData &state, int t_SurfNum) const;

        static Real64 getSWIncident(EnergyPlusData &state, int t_SurfNum);

        int getTotLayers(EnergyPlusData &state) const;

        Real64 get_average_height(EnergyPlusData &state) const;

        void make_hash_key(EnergyPlusData &state, const int SurfNum);

        void set_representative_surface(EnergyPlusData &state, const int SurfNum);

    private: // Methods
             // Computed Shape Category
        ShapeCat computed_shapeCat() const;

        // Computed Plane
        Plane computed_plane() const;

        // Computed axis-projected 2D surface
        Surface2D computed_surface2d() const;
    };

    struct SurfaceWindowCalc // Calculated window-related values
    {
        // Members
        Array1D<Real64> SolidAngAtRefPt;         // Solid angle subtended by window from daylit ref points 1 and 2
        Array1D<Real64> SolidAngAtRefPtWtd;      // Solid angle subtended by window from ref pts weighted by glare pos factor
        Array2D<Real64> IllumFromWinAtRefPt;     // Illuminance from window at ref pts for window with and w/o shade (lux)
        Array2D<Real64> BackLumFromWinAtRefPt;   // Window background luminance from window wrt ref pts (cd/m2) with and w/o shade (cd/m2)
        Array2D<Real64> SourceLumFromWinAtRefPt; // Window luminance at ref pts for window with and w/o shade (cd/m2)
        Array1D<Real64> WinCenter;               // X,Y,Z coordinates of window center point in building coord system
        Array1D<Real64> ThetaFace;               // Face temperatures of window layers (K)

        Array1D<Real64> OutProjSLFracMult; // Multiplier on sunlit fraction due to shadowing of glass by frame
        // and divider outside projections
        Array1D<Real64> InOutProjSLFracMult; // Multiplier on sunlit fraction due to shadowing of glass by frame
        // and divider inside and outside projections
        Array1D<Real64> EffShBlindEmiss; // Effective emissivity of interior blind or shade
        Array1D<Real64> EffGlassEmiss;   // Effective emissivity of glass adjacent to interior blind or shade

        Array1D<Real64> IllumFromWinAtRefPtRep; // Illuminance from window at reference point N [lux]
        Array1D<Real64> LumWinFromRefPtRep;     // Window luminance as viewed from reference point N [cd/m2]
        // for shadowing of ground by building and obstructions [W/m2]
        Array1D<Real64> EnclAreaMinusThisSurf; // Enclosure inside surface area minus this surface and its subsurfaces
        // for floor/wall/ceiling (m2)
        Array1D<Real64> EnclAreaReflProdMinusThisSurf; // Enclosure product of inside surface area times vis reflectance
        // minus this surface and its subsurfaces,
        // for floor/wall/ceiling (m2)

        BSDFWindowDescript ComplexFen; // Data for complex fenestration, see DataBSDFWindow.cc for declaration

        // Default Constructor
        SurfaceWindowCalc()
            : WinCenter(3, 0.0), ThetaFace(10, 296.15), OutProjSLFracMult(24, 1.0), InOutProjSLFracMult(24, 1.0),
              EffShBlindEmiss(Material::MaxSlatAngs, 0.0), EffGlassEmiss(Material::MaxSlatAngs, 0.0), EnclAreaMinusThisSurf(3, 0.0),
              EnclAreaReflProdMinusThisSurf(3, 0.0)
        {
        }
    };

    enum class NfrcProductOptions : int
    {
        Invalid = -1,
        CasementDouble,
        CasementSingle,
        DualAction,
        Fixed,
        Garage,
        Greenhouse,
        HingedEscape,
        HorizontalSlider,
        Jal,
        Pivoted,
        ProjectingSingle,
        ProjectingDual,
        DoorSidelite,
        Skylight,
        SlidingPatioDoor,
        CurtainWall,
        SpandrelPanel,
        SideHingedDoor,
        DoorTransom,
        TropicalAwning,
        TubularDaylightingDevice,
        VerticalSlider,
        Num
    };

    enum class NfrcVisionType : int
    {
        Invalid = -1,
        Single,
        DualVertical,
        DualHorizontal,
        Num
    };

    enum class FrameDividerType : int
    {
        Invalid = -1,
        DividedLite,
        Suspended,
        Num
    };

    // Type of control order when multiple surfaces are referenced
    enum class MultiSurfaceControl
    {
        Invalid = -1,
        Sequential,
        Group,
        Num
    };

    struct FrameDividerProperties
    {
        // Members
        std::string Name;          // Name of frame/divider
        Real64 FrameWidth;         // Average width of frame in plane of window {m}
        Real64 FrameProjectionOut; // Distance normal to window between outside face of outer pane
        //  and outside of frame {m}
        Real64 FrameProjectionIn; // Distance normal to window between inside face of inner pane
        //  and inside of frame {m}
        Real64 FrameConductance;          // Effective conductance of frame (no air films) {W/m2-K}
        Real64 FrameEdgeWidth;            // default 2.5 in ! Width of glass edge region near frame {m}
        Real64 FrEdgeToCenterGlCondRatio; // Ratio of frame edge of glass conductance (without air films) to
        // center of glass conductance (without air films)
        Real64 FrameSolAbsorp;        // Solar absorptance of frame corrected for self-shading
        Real64 FrameVisAbsorp;        // Visible absorptance of frame corrected for self-shading
        Real64 FrameEmis;             // Thermal emissivity of frame
        FrameDividerType DividerType; // Type of divider {DividedLite or Suspended (between-glass}
        Real64 DividerWidth;          // Average width of divider in plane of window {m}
        int HorDividers;              // Number of horizontal dividers
        int VertDividers;             // Number of vertical dividers
        Real64 DividerProjectionOut;  // Distance normal to window between outside face of outer pane
        //  and outside of divider {m}
        Real64 DividerProjectionIn; // Distance normal to window between inside face of inner pane
        //  and inside of divider {m}
        Real64 DividerEdgeWidth;           // default 2.5 in ! Width of glass edge region near divider
        Real64 DividerConductance;         // Effective conductance of divider (no air films) {W/m2-K}
        Real64 DivEdgeToCenterGlCondRatio; // Ratio of divider edge of glass conductance (without air films) to
        // center of glass conductance (without air films)
        Real64 DividerSolAbsorp;                                   // Solar absorptance of divider corrected for self-shading
        Real64 DividerVisAbsorp;                                   // Visible absorptance of divider corrected for self-shading
        Real64 DividerEmis;                                        // Thermal emissivity of divider
        DataWindowEquivalentLayer::Orientation MullionOrientation; // Horizontal or Vertical; used only for windows with two glazing systems
        //  divided by a mullion; obtained from Window5 data file.
        NfrcProductOptions NfrcProductType; // NFRC Product Type for Assembly Calculations
        Real64 OutsideRevealSolAbs;         // Solar absorptance of outside reveal
        Real64 InsideSillDepth;             // Inside sill depth (m)
        Real64 InsideReveal;                // Inside reveal (m)
        Real64 InsideSillSolAbs;            // Solar absorptance of inside sill
        Real64 InsideRevealSolAbs;          // Solar absorptance of inside reveal

        // Default Constructor
        FrameDividerProperties()
            : FrameWidth(0.0), FrameProjectionOut(0.0), FrameProjectionIn(0.0), FrameConductance(0.0), FrameEdgeWidth(0.06355),
              FrEdgeToCenterGlCondRatio(1.0), FrameSolAbsorp(0.0), FrameVisAbsorp(0.0), FrameEmis(0.9), DividerType(FrameDividerType::DividedLite),
              DividerWidth(0.0), HorDividers(0), VertDividers(0), DividerProjectionOut(0.0), DividerProjectionIn(0.0), DividerEdgeWidth(0.06355),
              DividerConductance(0.0), DivEdgeToCenterGlCondRatio(1.0), DividerSolAbsorp(0.0), DividerVisAbsorp(0.0), DividerEmis(0.9),
              MullionOrientation(DataWindowEquivalentLayer::Orientation::Invalid), NfrcProductType(NfrcProductOptions::CurtainWall),
              OutsideRevealSolAbs(0.0), InsideSillDepth(0.0), InsideReveal(0.0), InsideSillSolAbs(0.0), InsideRevealSolAbs(0.0)
        {
        }
    };

    struct StormWindowData
    {
        // Members
        int BaseWindowNum;       // Surface number of associated exterior window
        int StormWinMaterialNum; // Material number of storm window glass
        Real64 StormWinDistance; // Distance between storm window glass and adjacent glass (m)
        int DateOn;              // Date (julian) storm window is put on
        int MonthOn;             // Month storm window is put on
        int DayOfMonthOn;        // Day of month storm window is put on
        int DateOff;             // Date (julian) storm window is taken off
        int MonthOff;            // Month storm window is taken off
        int DayOfMonthOff;       // Day of month storm window is taken off

        // Default Constructor
        StormWindowData()
            : BaseWindowNum(0), StormWinMaterialNum(0), StormWinDistance(0.0), DateOn(0), MonthOn(0), DayOfMonthOn(0), DateOff(0), MonthOff(0),
              DayOfMonthOff(0)
        {
        }
    };

    struct WindowShadingControlData
    {
        // Members
        std::string Name;                                    // User supplied name of this set of shading control data
        int ZoneIndex{0};                                    // number of the zone referenced
        int SequenceNumber{0};                               // Shading control sequence number
        WinShadingType ShadingType{WinShadingType::NoShade}; // Shading type (InteriorShade, SwitchableGlazing,
        //  CHARACTER(len=32) :: ShadingType    = ' ' ! Shading type (InteriorShade, SwitchableGlazing,
        //  ExteriorShade,InteriorBlind,ExteriorBlind,BetweenGlassShade,
        //  BetweenGlassBlind, or ExteriorScreen)
        int getInputShadedConstruction{0}; // Pointer to the shaded construction (for ShadingType=ExteriorScreen,InteriorShade,
        //  ExteriorShade,BetweenGlassShade,InteriorBlind,ExteriorBlind,BetweenGlassBlind;
        //  this must be a window construction with a screen, shade or blind layer)
        // this is only used during GetInput and should not be used during timestep calculations
        int ShadingDevice{0}; // Pointer to the material for the shading device (for ShadingType=InteriorShade,
        //  ExteriorShade,BetweenGlassShade,InteriorBlind,ExteriorBlind,BetweenGlassBlind,
        //  ExteriorScreen;
        //  this must be a Material:WindowShade, Material:WindowScreen, or Material:WindowBlind
        WindowShadingControlType shadingControlType{
            WindowShadingControlType::Invalid}; // Takes one of the following values that specifies type of shading control
        //  CHARACTER(len=60) :: ShadingControlType =' ' ! Takes one of the following values that specifies type of shading control
        // (control is active only when schedule value = 1; if no schedule
        // specified, schedule value defaults to 1)
        //  AlwaysOn: always shaded; not affected by schedule
        //  AlwaysOff: never shaded; not affected by schedule
        //  OnIfScheduleAllows: unshaded if sch val = 0, shaded if = 1
        //  OnIfHighSolarOnWindow: shaded if incident direct + diffuse > setpoint (W/m2 of window)
        //  OnIfHighHorizontalSolar: shaded if direct + diffuse horizontal solar > setpoint
        //   (W/m2 of ground)
        //  OnIfHighOutsideAirTemp: shaded if outside drybulb > setpoint (C)
        //  OnIfHighZoneAirTemp: shaded if previous time step zone temperature > setpoint (C)
        //  OnIfHighZoneCooling: shaded if previous time step zone cooling rate > setpoint (W)
        //  OnIfHighGlare: shaded if total daylight glare index at first daylighting reference point
        //   from all exterior windows in zone > maximum glare specified in daylighting
        //   input for zone.
        //  MeetDaylightIlluminanceSetpoint: shading is adjusted to just meet illuminance setpoint
        //   at first reference point (only for ShadingType=SwitchableGlazing)
        //       The following three controls are used primarily to reduce zone heating load. They
        //       can be used with any shading type but are most appropriate for opaque interior
        //       or exterior shades with a high insulating value ("opaque movable insulation").
        //  OnNightIfLowOutsideTemp/OffDay: shaded at night if outside temp < setpoint (C)
        //  OnNightIfLowInsideTemp/OffDay: shaded at night if previous time step zone air temp < setpoint (C)
        //  OnNightIfHeating/OffDay: shaded  at night if previous time step zone heating rate > setpoint (W)
        //       The following two controls are used to reduce zone heating and cooling loads.
        //       They can be used with any shading type but are most appropriate for translucent
        //       interior or exterior shades with a high insulating value ("translucent movable insulation")
        //  OnNightIfLowOutsideTemp/OnDayIfCooling: shaded at night if outside temp < setpoint (C);
        //                                         shaded daytime if prev. time step cooling rate > 0
        //  OnNightIfHeating/OnDayIfCooling: shaded at night if prev. time step heating rate > setpoint (W);
        //                                         shaded daytime if prev. time step cooling rate > 0
        //       The following two controls are used to reduce zone cooling load. They can be used
        //       with any shading type but are most appropriate for interior or exterior blinds, interior
        //       or exterior shades with low insulating value, or switchable glazing.
        //  OffNight/OnDayIfCoolingAndHighSolarOnWindow: shading off at night; shading on daytime if
        //                                         solar on window > setpoint (W/m2 of window) and
        //                                         prev. time step cooling rate > 0
        //  OnNight/OnDayIfCoolingAndHighSolarOnWindow: shading on at night; shading on daytime if
        //                                         solar on window > setpoint (W/m2 of window) and
        //                                         prev. time step cooling rate > 0
        int Schedule{0}; // Pointer to schedule of 0 and 1 values: 0 => window is not shaded;
        //  1 => window is shaded if Type=Schedule or Type = ScheduleAnd...
        // and setpoint is exceeded.
        Real64 SetPoint{0.0}; // Control setpoint (dimension depends on Trigger:
        //  W/m2 of window area for solar on window,
        //  W/m2 of ground area for horizontal solar,
        //  deg C for air temp, W for zone heating and
        //  cooling rate). Not used for Shading Control Type =
        //  MeetDaylightIlluminanceSetpoint or OnIfHighGlare.
        Real64 SetPoint2{0.0}; // Second control setpoint for control types that take two setpoints.
        //   Dimension is deg C or W/m2.
        bool ShadingControlIsScheduled{false}; // True if shading control has a schedule
        bool GlareControlIsActive{false};      // True if shading control to reduce daylight glare is active
        int SlatAngleSchedule{0};              // Pointer to schedule of slat angle values between 0.0 and 180.0 degrees
        SlatAngleControl slatAngleControl{
            SlatAngleControl::Invalid}; // Takes one of the following values that specifies
                                        //  CHARACTER(len=32) :: slatAngleControlForBlinds = ' ' ! Takes one of the following values that specifies
                                        //  how slat angle is controled in a blind when ShadingType =
                                        //  InteriorBlind, ExteriorBlind or BetweenGlassBlind.
                                        //  FixedSlatAngle: the slat angle is fixed at the constant value given in the
                                        //    associated Material:WindowBlind
                                        //  ScheduledSlatAngle: the slat angle in degrees between 1 and 180 is given
                                        //    by the schedule with index SlatAngleSchedule
                                        //  BlockBeamSolar: if beam solar is incident on the window, and a blind is on the
                                        //    window, the slat angle is adjusted to just block beam solar; otherwise the
                                        //    slat angle is set to the value given in the associated Material:WindowBlind.
        std::string DaylightingControlName; // string holding the Daylighting Control Object Name string
        int DaylightControlIndex{0};        // Pointer to the array of Daylighting Controls
        MultiSurfaceControl multiSurfaceControl{
            MultiSurfaceControl::Invalid};     // True if Group, False if Sequential - type of control order when multiple surfaces are referenced
        int FenestrationCount{0};              // count of fenestration references
        Array1D<std::string> FenestrationName; // string holding list of fenestration surfaces
        Array1D_int FenestrationIndex;         // Pointers to fenestration surfaces
    };

    struct OSCData
    {
        // Members
        std::string Name;                  // Name of OSC
        Real64 ConstTemp;                  // User selected constant temperature (degrees C)
        Real64 ConstTempCoef;              // Coefficient modifying the user selected constant temperature
        Real64 ExtDryBulbCoef;             // Coefficient modifying the external dry bulb temperature
        Real64 GroundTempCoef;             // Coefficient modifying the ground temperature
        Real64 SurfFilmCoef;               // Combined convective/radiative film coefficient if >0, else use other coefficients
        Real64 WindSpeedCoef;              // Coefficient modifying the wind speed term (s/m)
        Real64 ZoneAirTempCoef;            // Coefficient modifying the zone air temperature part of the equation
        std::string ConstTempScheduleName; // Schedule name for scheduled outside temp
        int ConstTempScheduleIndex;        // Index for scheduled outside temp.
        bool SinusoidalConstTempCoef;      // If true then ConstTempCoef varies by sine wave
        Real64 SinusoidPeriod;             // period of sine wave variation  (hr)
        Real64 TPreviousCoef;              // Coefficient modifying the OSC temp from the previous timestep (dimensionless)
        Real64 TOutsideSurfPast;           // Ouside surface temperature from previous timestep {C}
        Real64 MinTempLimit;               // Minimum limit on OSC temp {deg C}
        Real64 MaxTempLimit;               // Maximum limit on OSC temp {deg C}
        bool MinLimitPresent;              // If TRUE then apply minimum limit on calculated OSC temp
        bool MaxLimitPresent;              // If TRUE then apply maximum limit on calculated OSC temp
        Real64 OSCTempCalc;                // Result of calculated temperature using OSC (degrees C)

        // Default Constructor
        OSCData()
            : ConstTemp(0.0), ConstTempCoef(0.0), ExtDryBulbCoef(0.0), GroundTempCoef(0.0), SurfFilmCoef(0.0), WindSpeedCoef(0.0),
              ZoneAirTempCoef(0.0), ConstTempScheduleIndex(0), SinusoidalConstTempCoef(false), SinusoidPeriod(0.0), TPreviousCoef(0.0),
              TOutsideSurfPast(0.0), MinTempLimit(0.0), MaxTempLimit(0.0), MinLimitPresent(false), MaxLimitPresent(false), OSCTempCalc(0.0)
        {
        }
    };

    struct OSCMData
    {
        // Members
        std::string Name;             // Name of OSCM
        std::string Class;            // type of Model for OSCM
        Real64 TConv;                 // Temperature of bulk air at other side face (degrees C)
        bool EMSOverrideOnTConv;      // if true then EMS calling for convection bulk air temp override
        Real64 EMSOverrideTConvValue; // value for convection air temp when overridden
        Real64 HConv;                 // Convection coefficient (W/m2-K)
        bool EMSOverrideOnHConv;      // if true then EMS calling for convection coef override
        Real64 EMSOverrideHConvValue; // value to use for convection coef when overridden
        Real64 TRad;                  // Effective temperature of surfaces exposed to other side face (degrees C)
        bool EMSOverrideOnTRad;       // if true then EMS calling for radiation temp override
        Real64 EMSOverrideTRadValue;  // value to use for rad temp when overridden
        Real64 HRad;                  // Linearized Radiation coefficient (W/m2-K)
        bool EMSOverrideOnHrad;       // if true then EMS calling for radiation coef override
        Real64 EMSOverrideHradValue;  // value to use for rad coef when overridden

        // Default Constructor
        OSCMData()
            : TConv(20.0), EMSOverrideOnTConv(false), EMSOverrideTConvValue(0.0), HConv(4.0), EMSOverrideOnHConv(false), EMSOverrideHConvValue(0.0),
              TRad(20.0), EMSOverrideOnTRad(false), EMSOverrideTRadValue(0.0), HRad(4.0), EMSOverrideOnHrad(false), EMSOverrideHradValue(0.0)
        {
        }
    };

    struct ConvectionCoefficient
    {
        // Members
        int WhichSurface = 0;                // Which surface number this is applied to
        std::string SurfaceName = "";        // Which surface (name)
        Convect::OverrideType overrideType = // Override type, 1=value, 2=schedule, 3=model, 4=user curve
            Convect::OverrideType::Invalid;
        Real64 OverrideValue = 0.0;                            // User specified value
        std::string ScheduleName = "";                         // Which surface (name)
        int ScheduleIndex = 0;                                 // if type="schedule" is used
        int UserCurveIndex = 0;                                // if type=UserCurve is used
        Convect::HcInt HcIntModelEq = Convect::HcInt::Invalid; // if type is one of specific model equations
        Convect::HcExt HcExtModelEq = Convect::HcExt::Invalid;
    };

    struct ShadingVertexData
    {
        // Members
        int NVert = 0;
        Array1D<Real64> XV;
        Array1D<Real64> YV;
        Array1D<Real64> ZV;

        // Default Constructor
        ShadingVertexData()
        {
        }
    };

    struct SurfaceSolarIncident
    {
        // Members
        std::string Name;
        int SurfPtr;   // surface pointer
        int ConstrPtr; // construction pointer
        int SchedPtr;  // schedule pointer

        // Default Constructor
        SurfaceSolarIncident() : SurfPtr(0), ConstrPtr(0), SchedPtr(0)
        {
        }
    };

    struct SurfaceIncidentSolarMultiplier
    {
        // Members
        std::string Name;
        int SurfaceIdx = 0;  // surface index
        Real64 Scaler = 1.0; // the constant multiplier constant from user input
        int SchedPtr = 0;    // the index of the multiplier schedule
    };

    struct FenestrationSolarAbsorbed
    {
        // Members
        std::string Name;
        int SurfPtr;           // surface pointer
        int ConstrPtr;         // construction pointer
        int NumOfSched;        // number of scheduled layers
        Array1D_int SchedPtrs; // pointer to schedules for each layer in construction

        // Default Constructor
        FenestrationSolarAbsorbed() : SurfPtr(0), ConstrPtr(0), NumOfSched(0)
        {
        }
    };

    struct GroundSurfacesData
    {
        // Members
        std::string Name;        // name of a ground surface
        Real64 ViewFactor = 0.0; // view factor to a ground surface
        int TempSchPtr = 0;      // pointer to a ground surface temperature schedule object
        int ReflSchPtr = 0;      // pointer to a ground Surface reflectance schedule object
    };

    struct GroundSurfacesProperty
    {
        // Members
        std::string Name;                     // name of multiple ground surfaces object
        int NumGndSurfs = 0;                  // number of groundSurfaces
        Array1D<GroundSurfacesData> GndSurfs; // ground surfaces data
        Real64 SurfsTempAvg = 0.0;            // ground Surfaces average temperature at each time step
        Real64 SurfsReflAvg = 0.0;            // ground Surfaces average reflectance at each time step
        Real64 SurfsViewFactorSum = 0.0;      // sum of view factors of ground surfaces seen by an exterior surface
        bool IsGroundViewFactorSet = false;   // true if the ground view factor field is not blank
    };

    struct SurfaceLocalEnvironment
    {
        // Members
        std::string Name;
        int SurfPtr = 0;             // surface pointer
        int ExtShadingSchedPtr = 0;  // schedule pointer
        int SurroundingSurfsPtr = 0; // schedule pointer
        int OutdoorAirNodePtr = 0;   // outdoor air node pointer
        int GroundSurfsPtr = 0;      // pointer to multiple ground surfaces object
    };

    struct SurroundingSurfProperty
    {
        // Members
        std::string Name;
        Real64 ViewFactor = 0.0; // view factor to surrounding surface
        int TempSchNum = 0;      // schedule pointer
    };

    struct SurroundingSurfacesProperty
    {
        // Members
        std::string Name;
        Real64 SkyViewFactor = 0.0;         // sky view factor
        Real64 GroundViewFactor = 0.0;      // ground view factor
        Real64 SurfsViewFactorSum = 0.0;    // surrounding surfaces view factor sum
        int SkyTempSchNum = 0;              // schedule pointer
        int GroundTempSchNum = 0;           // schedule pointer
        int TotSurroundingSurface = 0;      // Total number of surrounding surfaces defined for an exterior surface
        bool IsSkyViewFactorSet = false;    // false if the sky view factor field is blank
        bool IsGroundViewFactorSet = false; // false if the ground view factor field is blank
        Array1D<SurroundingSurfProperty> SurroundingSurfs;
    };

    struct IntMassObject
    {
        // Members
        std::string Name;
        std::string ZoneOrZoneListName;   // zone or zone list name
        int ZoneOrZoneListPtr;            // pointer to a zone list
        int NumOfZones;                   // number of zones in a zone list
        int Construction;                 // pointer to contruction object
        Real64 GrossArea;                 // internal surface area, [m2]
        bool ZoneListActive;              // flag to a list
        std::string spaceOrSpaceListName; // Space or Space list name
        int spaceOrSpaceListPtr;          // pointer to a Space list
        int numOfSpaces;                  // number of Spaces in a Space list
        bool spaceListActive;             // flag to a list

        // Default Constructor
        IntMassObject()
            : ZoneOrZoneListPtr(0), NumOfZones(0), Construction(0), GrossArea(0.0), ZoneListActive(false), spaceOrSpaceListPtr(0), numOfSpaces(0),
              spaceListActive(false)
        {
        }
    };

    // Clears the global data in DataSurfaces.
    // Needed for unit tests, should not be normally called.
    void clear_state();

    void SetSurfaceOutBulbTempAt(EnergyPlusData &state);

    void CheckSurfaceOutBulbTempAt(EnergyPlusData &state);

    void SetSurfaceWindSpeedAt(EnergyPlusData &state);

    void SetSurfaceWindDirAt(EnergyPlusData &state);

    Real64 AbsFrontSide(EnergyPlusData &state, int SurfNum);

    Real64 AbsBackSide(EnergyPlusData &state, int SurfNum);

    void GetVariableAbsorptanceSurfaceList(EnergyPlusData &state);

    std::string cSurfaceClass(SurfaceClass ClassNo);

} // namespace DataSurfaces

struct SurfacesData : BaseGlobalStruct
{
    int TotSurfaces = 0;             // Total number of surfaces (walls, floors, roofs, windows, shading surfaces, etc.--everything)
    int TotWindows = 0;              // Total number of windows
    int TotStormWin = 0;             // Total number of storm window blocks
    int TotWinShadingControl = 0;    // Total number of window shading control blocks
    int TotIntConvCoeffUser = 0;     // Total number of interior convection coefficient (overrides) // TODO: Should just be a local variable I think
    int TotExtConvCoeffUser = 0;     // Total number of exterior convection coefficient (overrides) // TODO: Should just be a local variable I think
    int TotOSC = 0;                  // Total number of Other Side Coefficient Blocks
    int TotOSCM = 0;                 // Total number of Other Side Conditions Model Blocks.
    int TotExtVentCav = 0;           // Total number of ExteriorNaturalVentedCavity
    int TotSurfIncSolSSG = 0;        // Total number of scheduled surface gains for incident solar radiation on surface
    int TotSurfIncSolMultiplier = 0; // Total number of surfaces with incident solar multipliers
    int TotFenLayAbsSSG = 0;         // Total number of scheduled surface gains for absorbed solar radiation in window layers
    int TotSurfLocalEnv = 0;         // Total number of surface level outdoor air node.
    int TotSurfPropGndSurfs = 0;     // Total number of surface property ground surfaces object
    int Corner = 0;                  // Which corner is specified as the first vertex
    int MaxVerticesPerSurface = 4;   // Maximum number of vertices allowed for a single surface (default -- can go higher)
    int BuildingShadingCount = 0;    // Total number of Building External Shades
    int FixedShadingCount = 0;       // Total number of Fixed External Shades
    int AttachedShadingCount = 0;    // Total number of Shades attached to Zones
    int ShadingSurfaceFirst = 0;     // Start index of shading surfaces (Building External Shades, Fixed External Shades and Shades attached to Zone)
    int ShadingSurfaceLast = -1;     // End index of shading surfaces (Building External Shades, Fixed External Shades and Shades attached to Zone)
    bool AspectTransform = false;    // Set to true when GeometryTransform object is used
    bool CalcSolRefl = false;        // Set to true when Solar Reflection Calculations object is used
    bool CCW = false;                // True if vertices will be entered in CounterClockWise Order
    bool WorldCoordSystem = false;   // True if vertices will be "World Coordinates". False means relative coordinates
    bool DaylRefWorldCoordSystem = false; // True if Daylight Reference Point vertices will be "World Coordinates". False means relative coordinates
    int MaxRecPts = 0;                    // Max number of receiving points on a surface for solar reflection calc
    int MaxReflRays = 0;                  // Max number of rays from a receiving surface for solar reflection calc
    Real64 GroundLevelZ = 0.0;            // Z value of ground level for solar refl calc (m)
    bool AirflowWindows = false;          // TRUE if one or more airflow windows
    bool ShadingTransmittanceVaries = false;           // overall, shading transmittance varies for the building
    bool UseRepresentativeSurfaceCalculations = false; // Use Representative Surfaces for Calculations
    bool AnyHeatBalanceInsideSourceTerm = false;       // True if any SurfaceProperty:HeatBalanceSourceTerm inside face used
    bool AnyHeatBalanceOutsideSourceTerm = false;      // True if any SurfaceProperty:HeatBalanceSourceTerm outside face used
    bool AnyMovableInsulation = false;                 // True if any movable insulation presents
    bool AnyMovableSlat = false;                       // True if there are any movable slats for window blinds presented

    Array1D_int SurfAdjacentZone; // Array of adjacent zones to each surface
    Array1D<Real64> X0;           // X-component of translation vector
    Array1D<Real64> Y0;           // Y-component of translation vector
    Array1D<Real64> Z0;           // Z-component of translation vector

    std::unordered_map<DataSurfaces::SurfaceCalcHashKey, int, DataSurfaces::SurfaceCalcHasher>
        RepresentativeSurfaceMap; // A map that categorizes similar surfaces with
                                  // a single representative surface index

    std::vector<int> AllHTSurfaceList;                 // List of all heat transfer surfaces
    std::vector<int> AllExtSolarSurfaceList;           // List of all exterior solar surfaces, all are heat transfer surfaces
    std::vector<int> AllExtSolAndShadingSurfaceList;   // List of all exterior solar surfaces plus all shading surfaces
    std::vector<int> AllShadowPossObstrSurfaceList;    // List of all IsShadoPossibleObstuction surfaces
    std::vector<int> AllIZSurfaceList;                 // List of all interzone heat transfer surfaces
    std::vector<int> AllHTNonWindowSurfaceList;        // List of all non-window heat transfer surfaces
    std::vector<int> AllHTWindowSurfaceList;           // List of all window surfaces
    std::vector<int> AllExtSolWindowSurfaceList;       // List of all exterior solar window surfaces
    std::vector<int> AllExtSolWinWithFrameSurfaceList; // List of all exterior solar window surfaces with a frame and divider
    std::vector<int> AllHTKivaSurfaceList;             // List of all Kiva foundation surfaces
    std::vector<int> AllSurfaceListReportOrder;        // List of all surfaces - output reporting order
    std::vector<int> AllVaryAbsOpaqSurfaceList;        // List of all opaque exterior surfaces with dynamic coating

    std::array<std::vector<int>, static_cast<int>(DataSurfaces::SurfaceFilter::Num)> SurfaceFilterLists;

    // Surface HB arrays
    Array1D<Real64> SurfOutDryBulbTemp; // Surface outside dry bulb air temperature, for surface heat balance (C)
    Array1D<Real64> SurfOutWetBulbTemp; // Surface outside wet bulb air temperature, for surface heat balance (C)
    Array1D<Real64> SurfOutWindSpeed;   // Surface outside wind speed, for surface heat balance (m/s)
    Array1D<Real64> SurfOutWindDir;     // Surface outside wind direction, for surface heat balance and ventilation(degree)
    Array1D<Real64> SurfGenericContam;  // [ppm] Surface generic contaminant as a storage term for
    Array1D<int> SurfLowTempErrCount;
    Array1D<int> SurfHighTempErrCount;

    // Surface solar arrays
    Array1D<Real64> SurfAirSkyRadSplit;        // Fractional split between the air and the sky for radiation from the surface
                                               // Fraction of sky IR coming from sky itself; 1-SurfAirSkyRadSplit comes from the atmosphere.
    Array1D<Vector3<Real64>> SurfSunCosHourly; // Hourly values of SUNCOS (solar direction cosines)
                                               // Autodesk: Init Zero-initialization added to avoid use uninitialized
    Array1D<Real64> SurfSunlitArea;            // Sunlit area by surface number
    Array1D<Real64> SurfSunlitFrac;            // Sunlit fraction by surface number
    Array1D<Real64> SurfSkySolarInc;           // Incident diffuse solar from sky; if CalcSolRefl is true, includes reflection of sky diffuse
                                               // and beam solar from exterior obstructions [W/m2]
    Array1D<Real64> SurfGndSolarInc;           // Incident diffuse solar from ground; if CalcSolRefl is true,
                                               // accounts for shadowing of ground by building and obstructions [W/m2]
    Array1D<Real64> SurfBmToBmReflFacObs;      // Factor for incident solar from specular beam refl from obstructions (W/m2)/(W/m2)
    Array1D<Real64> SurfBmToDiffReflFacObs;    // Factor for incident solar from diffuse beam refl from obstructions (W/m2)/(W/m2)
    Array1D<Real64> SurfBmToDiffReflFacGnd;    // Factor for incident solar from diffuse beam refl from ground
    Array1D<Real64> SurfSkyDiffReflFacGnd;     // sky diffuse reflection view factors from ground
    Array1D<Real64> SurfOpaqAI;                // Time step value of factor for beam absorbed on inside of opaque surface
    Array1D<Real64> SurfOpaqAO;                // Time step value of factor for beam absorbed on outside of opaque surface
    Array1D<int> SurfPenumbraID;

    // Surface reflectance
    Array2D<Real64> SurfReflFacBmToDiffSolObs;
    Array2D<Real64> SurfReflFacBmToDiffSolGnd;
    Array2D<Real64> SurfReflFacBmToBmSolObs;
    Array1D<Real64> SurfReflFacSkySolObs;
    Array1D<Real64> SurfReflFacSkySolGnd;
    Array2D<Real64> SurfCosIncAveBmToBmSolObs;

    // Surface parameters specific to solar reflection from surfaces
    Array1D<Real64> SurfShadowDiffuseSolRefl; // Diffuse solar reflectance of opaque portion
    Array1D<Real64> SurfShadowDiffuseVisRefl; // Diffuse visible reflectance of opaque portion
    Array1D<Real64> SurfShadowGlazingFrac;    // Glazing fraction
    Array1D<int> SurfShadowGlazingConstruct;  // Glazing construction number
    Array1D<int> SurfShadowRecSurfNum;        // Receiving surface number
    Array1D<std::vector<int>>
        SurfShadowDisabledZoneList; // Array of all disabled shadowing zone number to the current surface the surface diffusion model

    // Surface movable insulation properties
    Array1D<int> SurfMaterialMovInsulExt; // Pointer to the material used for exterior movable insulation
    Array1D<int> SurfMaterialMovInsulInt; // Pointer to the material used for interior movable insulation
    Array1D<int> SurfSchedMovInsulExt;    // Schedule for exterior movable insulation
    Array1D<int> SurfSchedMovInsulInt;    // Schedule for interior movable insulation

    // Surface EMS
    Array1D<bool> SurfEMSConstructionOverrideON;          // if true, EMS is calling to override the construction value
    Array1D<int> SurfEMSConstructionOverrideValue;        // pointer value to use for Construction when overridden
    Array1D<bool> SurfEMSOverrideIntConvCoef;             // if true, EMS is calling to override the interior convection coefficient value
    Array1D<Real64> SurfEMSValueForIntConvCoef;           // Value EMS is calling to use for interior convection coefficient [W/m2-K]
    Array1D<bool> SurfEMSOverrideExtConvCoef;             // if true, EMS is calling to override the exterior convection coefficient value
    Array1D<Real64> SurfEMSValueForExtConvCoef;           // Value EMS is calling to use for exterior convection coefficient [W/m2-K]
    Array1D<bool> SurfOutDryBulbTempEMSOverrideOn;        // if true, EMS is calling to override the surface's outdoor air temp
    Array1D<Real64> SurfOutDryBulbTempEMSOverrideValue;   // value to use for EMS override of outdoor air drybulb temp (C)
    Array1D<bool> SurfOutWetBulbTempEMSOverrideOn;        // if true, EMS is calling to override the surface's outdoor wetbulb temp
    Array1D<Real64> SurfOutWetBulbTempEMSOverrideValue;   // value to use for EMS override of outdoor air wetbulb temp (C)
    Array1D<bool> SurfWindSpeedEMSOverrideOn;             //  if true, EMS is calling to override the surface's outdoor wind speed
    Array1D<Real64> SurfWindSpeedEMSOverrideValue;        // value to use for EMS override of outdoor wind speed (m/s)
    Array1D<bool> SurfViewFactorGroundEMSOverrideOn;      // if true, EMS is calling to override the surface's view factor to ground
    Array1D<Real64> SurfViewFactorGroundEMSOverrideValue; // value to use for EMS override of surface's view factor to ground
    Array1D<bool> SurfWindDirEMSOverrideOn;               // if true, EMS is calling to override the outside wind direction
    Array1D<Real64> SurfWindDirEMSOverrideValue;          // value to use for EMS override of outside wind direction (deg)

    // Surface Properties
    Array1D<int> SurfDaylightingShelfInd;        // Pointer to daylighting shelf
    Array1D<bool> SurfExtEcoRoof;                // True if the top outside construction material is of type Eco Roof
    Array1D<bool> SurfExtCavityPresent;          // true if there is an exterior vented cavity on surface
    Array1D<int> SurfExtCavNum;                  // index for this surface in ExtVentedCavity structure (if any)
    Array1D<bool> SurfIsPV;                      // true if this is a photovoltaic surface (dxf output)
    Array1D<bool> SurfIsICS;                     // true if this is an ICS collector
    Array1D<bool> SurfIsPool;                    // true if this is a pool
    Array1D<int> SurfICSPtr;                     // Index to ICS collector
    Array1D<bool> SurfIsRadSurfOrVentSlabOrPool; // surface cannot be part of both a radiant surface & ventilated slab group

    // Surface ConvCoeff Properties
    Array1D<int> SurfTAirRef;    // Flag for reference air temperature
    Array1D<int> SurfTAirRefRpt; // Flag for reference air temperature for reporting

    Array1D<Convect::IntConvClass> SurfIntConvClass; // current classification for inside face air flow regime and surface orientation
    Array1D<int> SurfIntConvClassRpt;                // current classification for inside face air flow regime and surface orientation for reporting
    Array1D<Convect::HcInt> SurfIntConvCoeff;        // Interior Convection Coefficient
    Array1D<int> SurfIntConvUserCoeffNum;            // Interior Convection Coefficient pointer (different data structure) when being overridden
    Array1D<Convect::HcInt> SurfIntConvHcModelEq;    // current convection model for inside face
    Array1D<int> SurfIntConvHcModelEqRpt;            // current convection model for inside face
    Array1D<int> SurfIntConvHcUserCurveNum;          // current index to user convection model if used

    Array1D<Convect::ExtConvClass> SurfExtConvClass; // current classification for outside face wind regime and convection orientation
    Array1D<int> SurfExtConvClassRpt;                // current classification for outside face wind regime and convection orientation for reporting
    Array1D<Convect::HcExt> SurfExtConvCoeff;        // Exterior Convection Coefficient pointer (different data structure) when being overridden
    Array1D<int> SurfExtConvUserCoeffNum;            // Exterior Convection Coefficient pointer (different data structure) when being overridden
    Array1D<Convect::HcExt> SurfExtConvHfModelEq;    // current convection model for forced convection at outside face
    Array1D<int> SurfExtConvHfModelEqRpt;            // current convection model for forced convection at outside face
    Array1D<int> SurfExtConvHfUserCurveNum;          // current index to user forced convection model if used
    Array1D<Convect::HcExt> SurfExtConvHnModelEq;    // current Convection model for natural convection at outside face
    Array1D<int> SurfExtConvHnModelEqRpt;            // current Convection model for natural convection at outside face
    Array1D<int> SurfExtConvHnUserCurveNum;          // current index to user natural convection model if used

    Array1D<Real64> SurfExtConvFaceArea;                       // area of larger building envelope facade that surface is a part of
    Array1D<Real64> SurfExtConvFacePerimeter;                  // perimeter of larger building envelope facade that surface is a part of
    Array1D<Real64> SurfExtConvFaceHeight;                     // height of larger building envelope facade that surface is a part of
    Array1D<Real64> SurfIntConvZoneWallHeight;                 // [m] height of larger inside building wall element that surface is a part of
    Array1D<Real64> SurfIntConvZonePerimLength;                // [m] length of perimeter zone's exterior wall
    Array1D<Real64> SurfIntConvZoneHorizHydrDiam;              // [m] hydraulic diameter, usually 4 times the zone floor area div by perimeter
    Array1D<Real64> SurfIntConvWindowWallRatio;                // [-] area of windows over area of exterior wall for zone
    Array1D<Convect::IntConvWinLoc> SurfIntConvWindowLocation; // relative location of window in zone for interior Hc models
    Array1D<bool> SurfIntConvSurfGetsRadiantHeat;
    Array1D<bool> SurfIntConvSurfHasActiveInIt;

    // Surface Window Heat Balance
    Array1D_int SurfWinInsideGlassCondensationFlag;   // 1 if innermost glass inside surface temp < zone air dew point;  0 otherwise
    Array1D_int SurfWinInsideFrameCondensationFlag;   // 1 if frame inside surface temp < zone air dew point; 0 otherwise
    Array1D_int SurfWinInsideDividerCondensationFlag; // 1 if divider inside surface temp < zone air dew point;  0 otherwise

    Array2D<Real64> SurfWinA;           // Time step value of factor for beam absorbed in window glass layers
    Array2D<Real64> SurfWinADiffFront;  // Time step value of factor for diffuse absorbed in window layers
    Array2D<Real64> SurfWinACFOverlap;  // Time step value of factor for beam absorbed in window glass layers which comes from other windows
                                        // It happens sometimes that beam enters one window and hits back of second window.
                                        // It is used in complex fenestration only
    Array1D<Real64> SurfWinTransSolar;  // Exterior beam plus diffuse solar transmitted through window, or window plus shade/blind, into zone (W)
    Array1D<Real64> SurfWinBmSolar;     // Exterior beam solar transmitted through window, or window plus blind, into zone (W)
    Array1D<Real64> SurfWinBmBmSolar;   // Exterior beam-to-beam solar transmitted through window, or window plus blind, into zone (W)
    Array1D<Real64> SurfWinBmDifSolar;  // Exterior beam-to-diffuse solar transmitted through window, or window plus blind, into zone (W)
    Array1D<Real64> SurfWinDifSolar;    // Exterior diffuse solar transmitted through window, or window plus shade/blind, into zone (W)
    Array1D<Real64> SurfWinHeatGain;    // Total heat gain from window = WinTransSolar + (IR and convection from glazing, or,
                                        // if interior shade, IR and convection from zone-side of shade plus gap air convection to zone) +
                                        // (IR convection from frame) + (IR and convection from divider if no interior shade) (W)
    Array1D<Real64> SurfWinHeatGainRep; // Equals WinHeatGain when WinHeatGain >= 0.0
    Array1D<Real64> SurfWinHeatLossRep; // Equals -WinHeatGain when WinHeatGain < 0.0
    Array1D<Real64> SurfWinGainConvGlazToZoneRep;     // component of WinHeatGain convect to zone from glazing (W)
    Array1D<Real64> SurfWinGainIRGlazToZoneRep;       // component of WinHeatGain net IR to zone from glazing (W)
    Array1D<Real64> SurfWinLossSWZoneToOutWinRep;     // component of WinHeatGain shortwave transmit back out (W)
    Array1D<Real64> SurfWinGainFrameDividerToZoneRep; // component of WinHeatGain to zone from frame/divider (W)
    Array1D<Real64> SurfWinGainConvShadeToZoneRep;    // component of WinHeatGain convect to zone from front shade (W)
    Array1D<Real64> SurfWinGainIRShadeToZoneRep;      // component of WinHeatGain net IR to zone from front shade (W)
    Array1D<Real64> SurfWinGapConvHtFlowRep;          // Convective heat flow from gap in airflow window (W)
    Array1D<Real64> SurfWinShadingAbsorbedSolar;      // Exterior beam plus diffuse solar absorbed by window shading device (W)
    Array1D<Real64> SurfWinSysSolTransmittance;       // Effective solar transmittance of window + shading device, if present
    Array1D<Real64> SurfWinSysSolReflectance;         // Effective solar reflectance of window + shading device, if present
    Array1D<Real64> SurfWinSysSolAbsorptance;         // Effective solar absorptance of window + shading device, if present

    // Surface Window Energy
    Array1D<Real64> SurfWinTransSolarEnergy;           // Energy of WinTransSolar [J]
    Array1D<Real64> SurfWinBmSolarEnergy;              // Energy of WinBmSolar [J]
    Array1D<Real64> SurfWinBmBmSolarEnergy;            // Beam-to-beam energy of WinBmSolar [J]
    Array1D<Real64> SurfWinBmDifSolarEnergy;           // Beam-to-diffuse energy of WinBmSolar [J]
    Array1D<Real64> SurfWinDifSolarEnergy;             // Energy of WinDifSolar [J]
    Array1D<Real64> SurfWinHeatGainRepEnergy;          // Energy of WinHeatGainRep [J]
    Array1D<Real64> SurfWinHeatLossRepEnergy;          // Energy of WinHeatLossRep [J]
    Array1D<Real64> SurfWinShadingAbsorbedSolarEnergy; // Energy of WinShadingAbsorbedSolar [J]
    Array1D<Real64> SurfWinGapConvHtFlowRepEnergy;     // Energy of WinGapConvHtFlowRep [J]
    Array1D<Real64> SurfWinHeatTransferRepEnergy;      // Energy of WinHeatTransfer [J]
    Array1D<Real64> SurfWinIRfromParentZone;
    Array1D<Real64> SurfWinFrameQRadOutAbs;
    Array1D<Real64> SurfWinFrameQRadInAbs;
    Array1D<Real64> SurfWinDividerQRadOutAbs;
    Array1D<Real64> SurfWinDividerQRadInAbs;
    Array1D<Real64> SurfWinExtBeamAbsByShade;       // Exterior beam solar absorbed by window shade (W/m2)
    Array1D<Real64> SurfWinExtDiffAbsByShade;       // Exterior diffuse solar absorbed by window shade (W/m2)
    Array1D<Real64> SurfWinIntBeamAbsByShade;       // Interior beam solar absorbed by window shade (W/m2)
    Array1D<Real64> SurfWinIntSWAbsByShade;         // Interior diffuse solar plus short-wave from lights absorbed by window shade (W/m2)
    Array1D<Real64> SurfWinInitialDifSolAbsByShade; // Initial diffuse solar from ext and int windows absorbed by window shade (W/m2)
    Array1D<Real64> SurfWinIntLWAbsByShade;         // Interior long-wave from zone lights and equipment absorbed by window shade (W/m2)
    Array1D<Real64> SurfWinConvHeatFlowNatural;     // Convective heat flow from gap between glass and interior shade or blind (W)
    Array1D<Real64> SurfWinConvHeatGainToZoneAir;   // Convective heat gain to zone air from window gap airflow (W)
    Array1D<Real64> SurfWinRetHeatGainToZoneAir;    // Convective heat gain to return air sent to zone [W]
    Array1D<Real64> SurfWinDividerHeatGain;
    Array1D<Real64> SurfWinBlTsolBmBm;                 // Time-step value of blind beam-beam solar transmittance (-)
    Array1D<Real64> SurfWinBlTsolBmDif;                // Time-step value of blind beam-diffuse solar transmittance (-)
    Array1D<Real64> SurfWinBlTsolDifDif;               // Time-step value of blind diffuse-diffuse solar transmittance (-)
    Array1D<Real64> SurfWinBlGlSysTsolBmBm;            // Time-step value of blind/glass system beam-beam solar transmittance (-)
    Array1D<Real64> SurfWinBlGlSysTsolDifDif;          // Time-step value of blind/glass system diffuse-diffuse solar transmittance (-)
    Array1D<Real64> SurfWinScTsolBmBm;                 // Time-step value of screen beam-beam solar transmittance (-)
    Array1D<Real64> SurfWinScTsolBmDif;                // Time-step value of screen beam-diffuse solar transmittance (-)
    Array1D<Real64> SurfWinScTsolDifDif;               // Time-step value of screen diffuse-diffuse solar transmittance (-)
    Array1D<Real64> SurfWinScGlSysTsolBmBm;            // Time-step value of screen/glass system beam-beam solar transmittance (-)
    Array1D<Real64> SurfWinScGlSysTsolDifDif;          // Time-step value of screen/glass system diffuse-diffuse solar transmittance (-)
    Array1D<Real64> SurfWinGlTsolBmBm;                 // Time-step value of glass beam-beam solar transmittance (-)
    Array1D<Real64> SurfWinGlTsolBmDif;                // Time-step value of glass beam-diffuse solar transmittance (-)
    Array1D<Real64> SurfWinGlTsolDifDif;               // Time-step value of glass diffuse-diffuse solar transmittance (-)
    Array1D<Real64> SurfWinBmSolTransThruIntWinRep;    // Beam solar transmitted through interior window [W]
    Array1D<Real64> SurfWinBmSolAbsdOutsReveal;        // Multiplied by BeamSolarRad, gives beam solar absorbed by outside reveal surfaces (m2)
    Array1D<Real64> SurfWinBmSolRefldOutsRevealReport; // Beam solar reflected by outside reveal surfaces, for reporting (m2)
    Array1D<Real64> SurfWinBmSolAbsdInsReveal;         // Multiplied by BeamSolarRad, gives beam solar absorbed by inside reveal surfaces (m2)
    Array1D<Real64> SurfWinBmSolRefldInsReveal;        // Multiplied by BeamSolarRad, gives beam solar reflected by inside reveal surfaces (m2)
    Array1D<Real64> SurfWinBmSolRefldInsRevealReport;  // Beam solar reflected by inside reveal surfaces, for reporting (W)
    Array1D<Real64> SurfWinOutsRevealDiffOntoGlazing;  // Multiplied by BeamSolarRad, gives diffuse from beam reflection from outside reveal that is
                                                       // incident on the glazing per m2 of glazing (-)
    Array1D<Real64> SurfWinInsRevealDiffOntoGlazing;   // Multiplied by BeamSolarRad, gives diffuse from beam reflection from inside reveal that is
                                                       // incident on the glazing per m2 of glazing (-)
    Array1D<Real64> SurfWinInsRevealDiffIntoZone; // Multiplied by BeamSolarRad, gives diffuse from beam reflection from inside reveal that goes into
                                                  // zone directly or reflected from glazing (m2)
    Array1D<Real64> SurfWinOutsRevealDiffOntoFrame; // Multiplied by BeamSolarRad, gives diffuse from beam reflection from outside reveal that is
                                                    // incident on the outside of the frame per m2 of frame (-)
    Array1D<Real64> SurfWinInsRevealDiffOntoFrame;  // Multiplied by BeamSolarRad, gives diffuse from beam reflection from inside reveal that is
                                                    // incident on the outside of the frame per m2 of frame (-) for debugging CR 7596. TH 5/26/2009
    Array1D<Real64> SurfWinInsRevealDiffOntoGlazingReport; // Diffuse solar from beam reflection from inside reveal that is incident
                                                           // on the glazing (W)
    Array1D<Real64> SurfWinInsRevealDiffIntoZoneReport;   // Diffuse from beam reflection from inside reveal that goes into zone directly or reflected
                                                          // from glazing (W)
    Array1D<Real64> SurfWinInsRevealDiffOntoFrameReport;  // Diffuse from beam reflection from inside reveal that is incident on the frame (W)
    Array1D<Real64> SurfWinBmSolAbsdInsRevealReport;      // Beam solar absorbed by inside reveal (W)  energy
    Array1D<Real64> SurfWinBmSolTransThruIntWinRepEnergy; // energy of BmSolTransThruIntWinRep [J]
    Array1D<Real64> SurfWinBmSolRefldOutsRevealRepEnergy; // energy of BmSolRefldOutsRevealReport [J]
    Array1D<Real64> SurfWinBmSolRefldInsRevealRepEnergy;  // energy of BmSolRefldInsRevealReport [J]
    Array1D<Real64> SurfWinProfileAngHor;                 // Horizontal beam solar profile angle (degrees)
    Array1D<Real64> SurfWinProfileAngVert;                // Vertical beam solar profile angle (degrees)

    EPVector<DataSurfaces::WinShadingType> SurfWinShadingFlag; // -1: window has no shading device
    Array1D<bool> SurfWinShadingFlagEMSOn;                     // EMS control flag, true if EMS is controlling ShadingFlag with ShadingFlagEMSValue
    Array1D<int> SurfWinShadingFlagEMSValue;                   // EMS control value for Shading Flag
    Array1D<int> SurfWinStormWinFlag;                          // -1: Storm window not applicable;
                                                               // 0: Window has storm window but it is off
                                                               // 1: Window has storm window and it is on
    Array1D<int> SurfWinStormWinFlagPrevDay;                   // Previous time step value of StormWinFlag
    Array1D<Real64> SurfWinFracTimeShadingDeviceOn;            // For a single time step, = 0.0
                                                               // if no shading device or shading device is off = 1.0 if shading device is on;
    // For time intervals longer than a time step, = fraction of time that shading device is on.
    EPVector<DataSurfaces::WinShadingType> SurfWinExtIntShadePrevTS; // 1 if exterior or interior blind or shade in place previous time step;
                                                                     // 0 otherwise
    Array1D<bool> SurfWinHasShadeOrBlindLayer;                       // mark as true if the window construction has a shade or a blind layer
    Array1D<bool> SurfWinSurfDayLightInit;                           // surface has been initialized for following 5 arrays
    Array1D<int> SurfWinDaylFacPoint;                                // Pointer to daylight factors for the window
    Array1D<Real64> SurfWinVisTransSelected;                         // Window vis trans at normal incidence selected for use in dayltg calculation
    Array1D<Real64> SurfWinSwitchingFactor;                          // Window switching factor (0.0 = unswitched; 1.0 = fully switched)
    Array1D<Real64> SurfWinTheta;                                    // Azimuth of window normal (rad)
    Array1D<Real64> SurfWinPhi;                                      // Altitude of window normal (rad)
    Array1D<Real64> SurfWinRhoCeilingWall;   // Average interior reflectance seen by light moving up across horizontal plane thru center of window
    Array1D<Real64> SurfWinRhoFloorWall;     // Same as above, but for light moving down
    Array1D<Real64> SurfWinFractionUpgoing;  // Fraction light entering window that goes upward
    Array1D<Real64> SurfWinVisTransRatio;    // For windows with switchable glazing,
                                             // ratio of normal transmittance in switched state to that in unswitched state
    Array1D<Real64> SurfWinFrameArea;        // Frame projected area (m2)
    Array1D<Real64> SurfWinFrameConductance; // Frame conductance [no air films] (W/m2-K)
    Array1D<Real64> SurfWinFrameSolAbsorp;   // Frame solar absorptance (assumed same inside and outside)
    Array1D<Real64> SurfWinFrameVisAbsorp;   // Frame visible absorptance (assumed same inside and outside)
    Array1D<Real64> SurfWinFrameEmis;        // Frame thermal emissivity (thermal absorptance) (assumed same inside and outside)
    Array1D<Real64> SurfWinFrEdgeToCenterGlCondRatio; // Ratio of frame edge of glass conductance (without air films) to center of glass conductance
                                                      // (without air films)
    Array1D<Real64> SurfWinFrameEdgeArea;             // Area of glass near frame (m2)
    Array1D<Real64> SurfWinFrameTempIn;               // Frame inside surface temperature (C)
    Array1D<Real64> SurfWinFrameTempInOld;            // Previous value of frame inside surface temperature (C)
    Array1D<Real64> SurfWinFrameTempSurfOut;          // Frame outside surface temperature (C)
    Array1D<Real64> SurfWinProjCorrFrOut;             // Correction factor to absorbed radiation due to frame outside projection
    Array1D<Real64> SurfWinProjCorrFrIn;              // Correction factor to absorbed radiation due to frame inside projection
    Array1D<DataSurfaces::FrameDividerType> SurfWinDividerType; // Divider type (1=DividedLite, 2=Suspended (between-pane))
    Array1D<Real64> SurfWinDividerArea;                         // Divider projected area (m2)
    Array1D<Real64> SurfWinDividerConductance;                  // Divider conductance [no air films] (W/m2-K)
    Array1D<Real64> SurfWinDividerSolAbsorp;                    // Divider solar absorptance (assumed same inside and outside)
    Array1D<Real64> SurfWinDividerVisAbsorp;                    // Divider visible absorptance (assumed same inside and outside)
    Array1D<Real64> SurfWinDividerEmis;                         // Divider thermal emissivity (thermal absorptance) (assumed same inside and outside)
    Array1D<Real64> SurfWinDivEdgeToCenterGlCondRatio;          // Ratio of divider edge of glass conductance (without air films) to center of glass
                                                                // conductance (without air films)
    Array1D<Real64> SurfWinDividerEdgeArea;                     // Area of glass near dividers (m2)
    Array1D<Real64> SurfWinDividerTempIn;                       // Divider inside surface temperature (C)
    Array1D<Real64> SurfWinDividerTempInOld;                    // Previous value of divider inside surface temperature (C)
    Array1D<Real64> SurfWinDividerTempSurfOut;                  // Divider outside surface temperature (C)
    Array1D<Real64> SurfWinProjCorrDivOut;                      // Correction factor to absorbed radiation due to divider outside projection
    Array1D<Real64> SurfWinProjCorrDivIn;                       // Correction factor to absorbed radiation due to divider inside projection
    Array1D<Real64> SurfWinGlazedFrac;                          // (Glazed area)/(Glazed area + divider area)
    Array1D<Real64> SurfWinCenterGlArea;                        // Center of glass area (m2); area of glass where 1-D conduction dominates
    Array1D<Real64> SurfWinEdgeGlCorrFac; // Correction factor to center-of-glass conductance to account for 2-D glass conduction thermal bridging
                                          // effects near frame and divider
    EPVector<DataSurfaces::SurfaceClass> SurfWinOriginalClass; // 0 or if entered originally as:
    Array1D<Real64> SurfWinShadeAbsFacFace1; // Fraction of short-wave radiation incident that is absorbed by face 1 when total absorbed radiation is
                                             // apportioned to the two faces
    Array1D<Real64> SurfWinShadeAbsFacFace2; // Fraction of short-wave radiation incident that is absorbed by face 2 when total absorbed radiation is
                                             // apportioned to the two faces
    Array1D<Real64> SurfWinConvCoeffWithShade; // Convection coefficient from glass or shade to gap air when interior
                                               // or exterior shade is present (W/m2-K)
    Array1D<Real64> SurfWinOtherConvHeatGain;  // other convective = total conv - standard model prediction for EQL window model (W)
    Array1D<int> SurfWinBlindNumber;           // Blind number for a window with a blind
    Array1D<Real64> SurfWinEffInsSurfTemp; // Effective inside surface temperature for window with interior blind or shade; combination of shade/blind
                                           // and glass temperatures (C)
    Array1D<bool> SurfWinMovableSlats;     // True if window has a blind with movable slats
    Array1D<Real64> SurfWinSlatAngThisTS;  // Slat angle this time step for window with blind on (radians)
    Array1D<Real64> SurfWinSlatAngThisTSDeg;         // Slat angle this time step for window with blind on (deg)
    Array1D<bool> SurfWinSlatAngThisTSDegEMSon;      // flag that indicate EMS system is actuating SlatAngThisTSDeg
    Array1D<Real64> SurfWinSlatAngThisTSDegEMSValue; // value that EMS sets for slat angle in degrees
    Array1D<bool> SurfWinSlatsBlockBeam;             // True if blind slats block incident beam solar
    Array1D<int> SurfWinSlatsAngIndex;
    Array1D<Real64> SurfWinSlatsAngInterpFac;
    Array1D<Real64> SurfWinProfileAng;
    Array1D<int> SurfWinProfAngIndex;
    Array1D<Real64> SurfWinProfAngInterpFac;
    Array1D<Real64> SurfWinBlindBmBmTrans;
    Array1D<Real64> SurfWinBlindAirFlowPermeability; // Blind air-flow permeability for calculation of convective flow in gap between blind and glass
    Array1D<Real64> SurfWinTotGlazingThickness;      // Total glazing thickness from outside of outer glass to inside of inner glass (m)
    Array1D<Real64> SurfWinTanProfileAngHor;         // Tangent of horizontal profile angle
    Array1D<Real64> SurfWinTanProfileAngVert;        // Tangent of vertical profile angle
    Array1D<Real64> SurfWinInsideSillDepth;          // Depth of inside sill (m)
    Array1D<Real64> SurfWinInsideReveal;             // Depth of inside reveal (m)
    Array1D<Real64> SurfWinInsideSillSolAbs;         // Solar absorptance of inside sill
    Array1D<Real64> SurfWinInsideRevealSolAbs;       // Solar absorptance of inside reveal
    Array1D<Real64> SurfWinOutsideRevealSolAbs;      // Solar absorptance of outside reveal
    Array1D<int> SurfWinScreenNumber;                // Screen number for a window with a screen (do not confuse with material number)
    Array1D<DataSurfaces::WindowAirFlowSource> SurfWinAirflowSource;           // Source of gap airflow (INSIDEAIR, OUTSIDEAIR, etc.)
    Array1D<DataSurfaces::WindowAirFlowDestination> SurfWinAirflowDestination; // Destination of gap airflow (INSIDEAIR, OUTSIDEAIR, etc.)
    Array1D<int> SurfWinAirflowReturnNodePtr;                                  // Return node pointer for destination = ReturnAir
    Array1D<Real64> SurfWinMaxAirflow;                                         // Maximum gap airflow (m3/s per m of glazing width)
    Array1D<DataSurfaces::WindowAirFlowControlType> SurfWinAirflowControlType; // Gap airflow control type (ALWAYSONATMAXFLOW, etc.)
    Array1D<bool> SurfWinAirflowHasSchedule;                                   // True if gap airflow is scheduled
    Array1D<int> SurfWinAirflowSchedulePtr;                                    // Gap airflow schedule pointer
    Array1D<Real64> SurfWinAirflowThisTS;                                      // Gap airflow this timestep (m3/s per m of glazing width)
    Array1D<Real64> SurfWinTAirflowGapOutlet;                                  // Temperature of air leaving airflow gap between glass panes (C)
    Array1D<int> SurfWinWindowCalcIterationsRep;                               // Number of iterations in window heat balance calculation
    Array1D<Real64> SurfWinVentingOpenFactorMultRep; // Window/door opening modulation multiplier on venting open factor, for reporting
    Array1D<Real64> SurfWinInsideTempForVentingRep;  // Inside air temp used to control window/door venting, for reporting (C)
    Array1D<Real64> SurfWinVentingAvailabilityRep;   // Venting availability schedule value (0.0/1.0 = no venting allowed/not allowed)
    Array1D<Real64> SurfWinSkyGndSolarInc; // Incident diffuse solar from ground-reflected sky radiation; used for Complex Fen; if CalcSolRefl is
                                           // true, accounts for shadowing of ground by building and obstructions [W/m2]
    Array1D<Real64> SurfWinBmGndSolarInc;  // Incident diffuse solar from ground-reflected beam radiation; used for Complex Fen; if CalcSolRefl is
                                           // true, accounts for shadowing of ground by building and obstructions [W/m2]
    Array1D<Real64> SurfWinLightWellEff;   // Light well efficiency (multiplier on exterior window vis trans due to light well losses)
    Array1D<bool> SurfWinSolarDiffusing;   // True if exterior window with a construction that contains a diffusing glass layer
    Array1D<Real64> SurfWinFrameHeatGain;
    Array1D<Real64> SurfWinFrameHeatLoss;
    Array1D<Real64> SurfWinDividerHeatLoss;
    Array1D<Real64> SurfWinTCLayerTemp; // The temperature of the thermochromic layer of the window
    Array1D<Real64> SurfWinSpecTemp;    // The specification temperature of the TC layer glass Added for W6 integration June 2010
    Array1D<DataSurfaces::WindowModel> SurfWinWindowModelType; // if set to WindowBSDFModel, then uses BSDF methods
    Array1D<Real64> SurfWinTDDPipeNum;                         // Tubular daylighting device pipe number for TDD domes and diffusers
    Array1D<int> SurfWinStormWinConstr;                        // Construction with storm window (windows only)
    Array1D<int> SurfActiveConstruction;                       // The currently active construction with or without storm window
    Array1D<int> SurfWinActiveShadedConstruction;              // The currently active shaded construction with or without storm window (windows only)

    EPVector<DataSurfaces::SurfaceData> Surface;
    EPVector<DataSurfaces::SurfaceWindowCalc> SurfaceWindow;
    Array1D<DataSurfaces::FrameDividerProperties> FrameDivider;
    EPVector<DataSurfaces::StormWindowData> StormWindow;
    EPVector<DataSurfaces::WindowShadingControlData> WindowShadingControl;
    EPVector<DataSurfaces::OSCData> OSC;
    EPVector<DataSurfaces::OSCMData> OSCM;
    EPVector<DataSurfaces::ConvectionCoefficient> UserIntConvCoeffs;
    EPVector<DataSurfaces::ConvectionCoefficient> UserExtConvCoeffs;
    EPVector<DataSurfaces::ShadingVertexData> ShadeV;
    EPVector<DataSurfaces::SurfaceSolarIncident> SurfIncSolSSG;
    EPVector<DataSurfaces::SurfaceIncidentSolarMultiplier> SurfIncSolMultiplier;
    EPVector<DataSurfaces::FenestrationSolarAbsorbed> FenLayAbsSSG;
    EPVector<DataSurfaces::SurfaceLocalEnvironment> SurfLocalEnvironment;
    EPVector<DataSurfaces::SurroundingSurfacesProperty> SurroundingSurfsProperty;
    EPVector<DataSurfaces::IntMassObject> IntMassObjects;
    EPVector<DataSurfaces::GroundSurfacesProperty> GroundSurfsProperty;

    int actualMaxSlatAngs = Material::MaxSlatAngs; // If there are no blinds in the model, then this is changed to 1 (used for shades)

    void clear_state() override
    {
        this->TotSurfaces = 0;
        this->TotWindows = 0;
        this->TotStormWin = 0;
        this->TotWinShadingControl = 0;
        this->TotIntConvCoeffUser = 0;
        this->TotExtConvCoeffUser = 0;
        this->TotOSC = 0;
        this->TotOSCM = 0;
        this->TotExtVentCav = 0;
        this->TotSurfIncSolSSG = 0;
        this->TotSurfIncSolMultiplier = 0;
        this->TotFenLayAbsSSG = 0;
        this->TotSurfLocalEnv = 0;
        this->TotSurfPropGndSurfs = 0;
        this->Corner = 0;
        this->MaxVerticesPerSurface = 4;
        this->BuildingShadingCount = 0;
        this->FixedShadingCount = 0;
        this->AttachedShadingCount = 0;
        this->ShadingSurfaceFirst = 0;
        this->ShadingSurfaceLast = -1;
        this->AspectTransform = false;
        this->CalcSolRefl = false;
        this->CCW = false;
        this->WorldCoordSystem = false;
        this->DaylRefWorldCoordSystem = false;
        this->MaxRecPts = 0;
        this->MaxReflRays = 0;
        this->GroundLevelZ = 0.0;
        this->AirflowWindows = false;
        this->ShadingTransmittanceVaries = false;
        this->UseRepresentativeSurfaceCalculations = false;
        this->AnyMovableInsulation = false;
        this->AnyMovableSlat = false;
        this->SurfWinInsideGlassCondensationFlag.deallocate();
        this->SurfWinInsideFrameCondensationFlag.deallocate();
        this->SurfWinInsideDividerCondensationFlag.deallocate();
        this->SurfAdjacentZone.deallocate();
        this->X0.deallocate();
        this->Y0.deallocate();
        this->Z0.deallocate();
        this->RepresentativeSurfaceMap.clear();
        this->AllHTSurfaceList.clear();
        this->AllExtSolarSurfaceList.clear();
        this->AllExtSolAndShadingSurfaceList.clear();
        this->AllShadowPossObstrSurfaceList.clear();
        this->AllIZSurfaceList.clear();
        this->AllHTNonWindowSurfaceList.clear();
        this->AllHTWindowSurfaceList.clear();
        this->AllExtSolWindowSurfaceList.clear();
        this->AllExtSolWinWithFrameSurfaceList.clear();
        this->AllHTKivaSurfaceList.clear();
        this->AllSurfaceListReportOrder.clear();
        this->AllVaryAbsOpaqSurfaceList.clear();

        this->SurfOutDryBulbTemp.deallocate();
        this->SurfOutWetBulbTemp.deallocate();
        this->SurfOutWindSpeed.deallocate();
        this->SurfOutWindDir.deallocate();
        this->SurfGenericContam.deallocate();
        this->SurfLowTempErrCount.deallocate();
        this->SurfHighTempErrCount.deallocate();
        this->SurfAirSkyRadSplit.deallocate();
        this->SurfSunCosHourly.deallocate();
        this->SurfSunlitArea.deallocate();
        this->SurfSunlitFrac.deallocate();
        this->SurfSkySolarInc.deallocate();
        this->SurfGndSolarInc.deallocate();
        this->SurfBmToBmReflFacObs.deallocate();
        this->SurfBmToDiffReflFacObs.deallocate();
        this->SurfBmToDiffReflFacGnd.deallocate();
        this->SurfSkyDiffReflFacGnd.deallocate();
        this->SurfOpaqAI.deallocate();
        this->SurfOpaqAO.deallocate();
        this->SurfPenumbraID.deallocate();
        this->SurfReflFacBmToDiffSolObs.deallocate();
        this->SurfReflFacBmToDiffSolGnd.deallocate();
        this->SurfReflFacBmToBmSolObs.deallocate();
        this->SurfReflFacSkySolObs.deallocate();
        this->SurfReflFacSkySolGnd.deallocate();
        this->SurfCosIncAveBmToBmSolObs.deallocate();
        this->SurfShadowDiffuseSolRefl.deallocate();
        this->SurfShadowDiffuseVisRefl.deallocate();
        this->SurfShadowGlazingFrac.deallocate();
        this->SurfShadowGlazingConstruct.deallocate();
        this->SurfShadowRecSurfNum.deallocate();
        this->SurfShadowDisabledZoneList.deallocate();
        this->SurfMaterialMovInsulExt.deallocate();
        this->SurfMaterialMovInsulInt.deallocate();
        this->SurfSchedMovInsulExt.deallocate();
        this->SurfSchedMovInsulInt.deallocate();
        this->SurfEMSConstructionOverrideON.deallocate();
        this->SurfEMSConstructionOverrideValue.deallocate();
        this->SurfEMSOverrideIntConvCoef.deallocate();
        this->SurfEMSValueForIntConvCoef.deallocate();
        this->SurfEMSOverrideExtConvCoef.deallocate();
        this->SurfEMSValueForExtConvCoef.deallocate();
        this->SurfOutDryBulbTempEMSOverrideOn.deallocate();
        this->SurfOutDryBulbTempEMSOverrideValue.deallocate();
        this->SurfOutWetBulbTempEMSOverrideOn.deallocate();
        this->SurfOutWetBulbTempEMSOverrideValue.clear();
        this->SurfWindSpeedEMSOverrideOn.deallocate();
        this->SurfWindSpeedEMSOverrideValue.deallocate();
        this->SurfViewFactorGroundEMSOverrideOn.deallocate();
        this->SurfViewFactorGroundEMSOverrideValue.deallocate();
        this->SurfWindDirEMSOverrideOn.deallocate();
        this->SurfWindDirEMSOverrideValue.deallocate();
        this->SurfDaylightingShelfInd.deallocate();
        this->SurfExtEcoRoof.deallocate();
        this->SurfExtCavityPresent.deallocate();
        this->SurfExtCavNum.deallocate();
        this->SurfIsPV.deallocate();
        this->SurfIsICS.deallocate();
        this->SurfIsPool.deallocate();
        this->SurfICSPtr.deallocate();
        this->SurfIsRadSurfOrVentSlabOrPool.deallocate();
        this->SurfTAirRef.deallocate();
        this->SurfTAirRefRpt.deallocate();

        this->SurfIntConvClass.deallocate();
        this->SurfIntConvClassRpt.deallocate();
        this->SurfIntConvCoeff.deallocate();
        this->SurfIntConvUserCoeffNum.deallocate();
        this->SurfIntConvHcModelEq.deallocate();
        this->SurfIntConvHcModelEqRpt.deallocate();
        this->SurfIntConvHcUserCurveNum.deallocate();

        this->SurfExtConvClass.deallocate();
        this->SurfExtConvClassRpt.deallocate();
        this->SurfExtConvCoeff.deallocate();
        this->SurfExtConvUserCoeffNum.deallocate();
        this->SurfExtConvHfModelEq.deallocate();
        this->SurfExtConvHfModelEqRpt.deallocate();
        this->SurfExtConvHfUserCurveNum.deallocate();
        this->SurfExtConvHnModelEq.deallocate();
        this->SurfExtConvHnModelEqRpt.deallocate();
        this->SurfExtConvHnUserCurveNum.deallocate(); // current index to user natural convection model if used

        this->SurfExtConvFaceArea.deallocate();
        this->SurfExtConvFacePerimeter.deallocate();
        this->SurfExtConvFaceHeight.deallocate();

        this->SurfIntConvZoneWallHeight.deallocate();
        this->SurfIntConvZonePerimLength.deallocate();
        this->SurfIntConvZoneHorizHydrDiam.deallocate();
        this->SurfIntConvWindowWallRatio.deallocate();
        this->SurfIntConvWindowLocation.deallocate();
        this->SurfIntConvSurfGetsRadiantHeat.deallocate();
        this->SurfIntConvSurfHasActiveInIt.deallocate();

        this->SurfWinA.deallocate();
        this->SurfWinADiffFront.deallocate();
        this->SurfWinACFOverlap.deallocate();
        this->SurfWinTransSolar.deallocate();
        this->SurfWinBmSolar.deallocate();
        this->SurfWinBmBmSolar.deallocate();
        this->SurfWinBmDifSolar.deallocate();
        this->SurfWinDifSolar.deallocate();
        this->SurfWinHeatGain.deallocate();
        this->SurfWinHeatGainRep.deallocate();
        this->SurfWinHeatLossRep.deallocate();
        this->SurfWinGainConvGlazToZoneRep.deallocate();
        this->SurfWinGainIRGlazToZoneRep.deallocate();
        this->SurfWinLossSWZoneToOutWinRep.deallocate();
        this->SurfWinGainFrameDividerToZoneRep.deallocate();
        this->SurfWinGainConvShadeToZoneRep.deallocate();
        this->SurfWinGainIRShadeToZoneRep.deallocate();
        this->SurfWinGapConvHtFlowRep.deallocate();
        this->SurfWinShadingAbsorbedSolar.deallocate();
        this->SurfWinSysSolTransmittance.deallocate();
        this->SurfWinSysSolReflectance.deallocate();
        this->SurfWinSysSolAbsorptance.deallocate();
        this->SurfWinTransSolarEnergy.deallocate();
        this->SurfWinBmSolarEnergy.deallocate();
        this->SurfWinBmBmSolarEnergy.deallocate();
        this->SurfWinBmDifSolarEnergy.deallocate();
        this->SurfWinDifSolarEnergy.deallocate();
        this->SurfWinHeatGainRepEnergy.deallocate();
        this->SurfWinHeatLossRepEnergy.deallocate();
        this->SurfWinShadingAbsorbedSolarEnergy.deallocate();
        this->SurfWinGapConvHtFlowRepEnergy.deallocate();
        this->SurfWinHeatTransferRepEnergy.deallocate();
        this->SurfWinIRfromParentZone.deallocate();
        this->SurfWinFrameQRadOutAbs.deallocate();
        this->SurfWinFrameQRadInAbs.deallocate();
        this->SurfWinDividerQRadOutAbs.deallocate();
        this->SurfWinDividerQRadInAbs.deallocate();
        this->SurfWinExtBeamAbsByShade.deallocate();
        this->SurfWinExtDiffAbsByShade.deallocate();
        this->SurfWinIntBeamAbsByShade.deallocate();
        this->SurfWinIntSWAbsByShade.deallocate();
        this->SurfWinInitialDifSolAbsByShade.deallocate();
        this->SurfWinIntLWAbsByShade.deallocate();
        this->SurfWinConvHeatFlowNatural.deallocate();
        this->SurfWinConvHeatGainToZoneAir.deallocate();
        this->SurfWinRetHeatGainToZoneAir.deallocate();
        this->SurfWinDividerHeatGain.deallocate();
        this->SurfWinBlTsolBmBm.deallocate();
        this->SurfWinBlTsolBmDif.deallocate();
        this->SurfWinBlTsolDifDif.deallocate();
        this->SurfWinBlGlSysTsolBmBm.deallocate();
        this->SurfWinBlGlSysTsolDifDif.deallocate();
        this->SurfWinScTsolBmBm.deallocate();
        this->SurfWinScTsolBmDif.deallocate();
        this->SurfWinScTsolDifDif.deallocate();
        this->SurfWinScGlSysTsolBmBm.deallocate();
        this->SurfWinScGlSysTsolDifDif.deallocate();
        this->SurfWinGlTsolBmBm.deallocate();
        this->SurfWinGlTsolBmDif.deallocate();
        this->SurfWinGlTsolDifDif.deallocate();
        this->SurfWinBmSolTransThruIntWinRep.deallocate();
        this->SurfWinBmSolAbsdOutsReveal.deallocate();
        this->SurfWinBmSolRefldOutsRevealReport.deallocate();
        this->SurfWinBmSolAbsdInsReveal.deallocate();
        this->SurfWinBmSolRefldInsReveal.deallocate();
        this->SurfWinBmSolRefldInsRevealReport.deallocate();
        this->SurfWinOutsRevealDiffOntoGlazing.deallocate();
        this->SurfWinInsRevealDiffOntoGlazing.deallocate();
        this->SurfWinInsRevealDiffIntoZone.deallocate();
        this->SurfWinOutsRevealDiffOntoFrame.deallocate();
        this->SurfWinInsRevealDiffOntoFrame.deallocate();
        this->SurfWinInsRevealDiffOntoGlazingReport.deallocate();
        this->SurfWinInsRevealDiffIntoZoneReport.deallocate();
        this->SurfWinInsRevealDiffOntoFrameReport.deallocate();
        this->SurfWinBmSolAbsdInsRevealReport.deallocate();
        this->SurfWinBmSolTransThruIntWinRepEnergy.deallocate();
        this->SurfWinBmSolRefldOutsRevealRepEnergy.deallocate();
        this->SurfWinBmSolRefldInsRevealRepEnergy.deallocate();
        this->SurfWinProfileAngHor.deallocate();
        this->SurfWinProfileAngVert.deallocate();
        this->SurfWinShadingFlag.deallocate();
        this->SurfWinShadingFlagEMSOn.deallocate();
        this->SurfWinShadingFlagEMSValue.deallocate();
        this->SurfWinStormWinFlag.deallocate();
        this->SurfWinStormWinFlagPrevDay.deallocate();
        this->SurfWinFracTimeShadingDeviceOn.deallocate();
        this->SurfWinExtIntShadePrevTS.deallocate();
        this->SurfWinHasShadeOrBlindLayer.deallocate();
        this->SurfWinSurfDayLightInit.deallocate();
        this->SurfWinDaylFacPoint.deallocate();
        this->SurfWinVisTransSelected.deallocate();
        this->SurfWinSwitchingFactor.deallocate();
        this->SurfWinTheta.deallocate();
        this->SurfWinPhi.deallocate();
        this->SurfWinRhoCeilingWall.deallocate();
        this->SurfWinRhoFloorWall.deallocate();
        this->SurfWinFractionUpgoing.deallocate();
        this->SurfWinVisTransRatio.deallocate();
        this->SurfWinFrameArea.deallocate();
        this->SurfWinFrameConductance.deallocate();
        this->SurfWinFrameSolAbsorp.deallocate();
        this->SurfWinFrameVisAbsorp.deallocate();
        this->SurfWinFrameEmis.deallocate();
        this->SurfWinFrEdgeToCenterGlCondRatio.deallocate();
        this->SurfWinFrameEdgeArea.deallocate();
        this->SurfWinFrameTempIn.deallocate();
        this->SurfWinFrameTempInOld.deallocate();
        this->SurfWinFrameTempSurfOut.deallocate();
        this->SurfWinProjCorrFrOut.deallocate();
        this->SurfWinProjCorrFrIn.deallocate();
        this->SurfWinDividerType.deallocate();
        this->SurfWinDividerArea.deallocate();
        this->SurfWinDividerConductance.deallocate();
        this->SurfWinDividerSolAbsorp.deallocate();
        this->SurfWinDividerVisAbsorp.deallocate();
        this->SurfWinDividerEmis.deallocate();
        this->SurfWinDivEdgeToCenterGlCondRatio.deallocate();
        this->SurfWinDividerEdgeArea.deallocate();
        this->SurfWinDividerTempIn.deallocate();
        this->SurfWinDividerTempInOld.deallocate();
        this->SurfWinDividerTempSurfOut.deallocate();
        this->SurfWinProjCorrDivOut.deallocate();
        this->SurfWinProjCorrDivIn.deallocate();
        this->SurfWinGlazedFrac.deallocate();
        this->SurfWinCenterGlArea.deallocate();
        this->SurfWinEdgeGlCorrFac.deallocate();
        this->SurfWinOriginalClass.deallocate();
        this->SurfWinShadeAbsFacFace1.deallocate();
        this->SurfWinShadeAbsFacFace2.deallocate();
        this->SurfWinConvCoeffWithShade.deallocate();
        this->SurfWinOtherConvHeatGain.deallocate();
        this->SurfWinBlindNumber.deallocate();
        this->SurfWinEffInsSurfTemp.deallocate();
        this->SurfWinMovableSlats.deallocate();
        this->SurfWinSlatAngThisTS.deallocate();
        this->SurfWinSlatAngThisTSDeg.deallocate();
        this->SurfWinSlatAngThisTSDegEMSon.deallocate();
        this->SurfWinSlatAngThisTSDegEMSValue.deallocate();
        this->SurfWinSlatsBlockBeam.deallocate();
        this->SurfWinSlatsAngIndex.deallocate();
        this->SurfWinSlatsAngInterpFac.deallocate();
        this->SurfWinProfileAng.deallocate();
        this->SurfWinProfAngIndex.deallocate();
        this->SurfWinProfAngInterpFac.deallocate();
        this->SurfWinBlindBmBmTrans.deallocate();
        this->SurfWinBlindAirFlowPermeability.deallocate();
        this->SurfWinTotGlazingThickness.deallocate();
        this->SurfWinTanProfileAngHor.deallocate();
        this->SurfWinTanProfileAngVert.deallocate();
        this->SurfWinInsideSillDepth.deallocate();
        this->SurfWinInsideReveal.deallocate();
        this->SurfWinInsideSillSolAbs.deallocate();
        this->SurfWinInsideRevealSolAbs.deallocate();
        this->SurfWinOutsideRevealSolAbs.deallocate();
        this->SurfWinScreenNumber.deallocate();
        this->SurfWinAirflowSource.deallocate();
        this->SurfWinAirflowDestination.deallocate();
        this->SurfWinAirflowReturnNodePtr.deallocate();
        this->SurfWinMaxAirflow.deallocate();
        this->SurfWinAirflowControlType.deallocate();
        this->SurfWinAirflowHasSchedule.deallocate();
        this->SurfWinAirflowSchedulePtr.deallocate();
        this->SurfWinAirflowThisTS.deallocate();
        this->SurfWinTAirflowGapOutlet.deallocate();
        this->SurfWinWindowCalcIterationsRep.deallocate();
        this->SurfWinVentingOpenFactorMultRep.deallocate();
        this->SurfWinInsideTempForVentingRep.deallocate();
        this->SurfWinVentingAvailabilityRep.deallocate();
        this->SurfWinSkyGndSolarInc.deallocate();
        this->SurfWinBmGndSolarInc.deallocate();
        this->SurfWinLightWellEff.deallocate();
        this->SurfWinSolarDiffusing.deallocate();
        this->SurfWinFrameHeatGain.deallocate();
        this->SurfWinFrameHeatLoss.deallocate();
        this->SurfWinDividerHeatLoss.deallocate();
        this->SurfWinTCLayerTemp.deallocate();
        this->SurfWinSpecTemp.deallocate();
        this->SurfWinWindowModelType.deallocate();
        this->SurfWinTDDPipeNum.deallocate();
        this->SurfWinStormWinConstr.deallocate();
        this->SurfActiveConstruction.deallocate();
        this->SurfWinActiveShadedConstruction.deallocate();
        this->AnyHeatBalanceInsideSourceTerm = false;
        this->AnyHeatBalanceOutsideSourceTerm = false;
        this->Surface.deallocate();
        this->SurfaceWindow.deallocate();
        this->FrameDivider.deallocate();
        this->StormWindow.deallocate();
        this->WindowShadingControl.deallocate();
        this->OSC.deallocate();
        this->OSCM.deallocate();
        this->UserIntConvCoeffs.deallocate();
        this->UserExtConvCoeffs.deallocate();
        this->ShadeV.deallocate();
        this->SurfIncSolSSG.deallocate();
        this->SurfIncSolMultiplier.deallocate();
        this->FenLayAbsSSG.deallocate();
        this->SurfLocalEnvironment.deallocate();
        this->SurroundingSurfsProperty.deallocate();
        this->IntMassObjects.deallocate();
        this->actualMaxSlatAngs = Material::MaxSlatAngs;
        this->GroundSurfsProperty.deallocate();
    }
};

} // namespace EnergyPlus

#endif<|MERGE_RESOLUTION|>--- conflicted
+++ resolved
@@ -799,17 +799,10 @@
               ViewFactorGroundIR(0.0), ViewFactorSkyIR(0.0), OSCPtr(0), OSCMPtr(0), MirroredSurf(false), IsShadowing(false),
               IsShadowPossibleObstruction(false), SchedShadowSurfIndex(0), IsTransparent(false), SchedMinValue(0.0), activeWindowShadingControl(0),
               HasShadeControl(false), activeShadedConstruction(0), activeShadedConstructionPrev(0), FrameDivider(0), Multiplier(1.0),
-<<<<<<< HEAD
-              SolarEnclIndex(0), SolarEnclSurfIndex(0), IsAirBoundarySurf(false), ConvOrientation(ConvectionConstants::SurfConvOrientation::Invalid),
-              IsSurfPropertyGndSurfacesDefined(false), SurfPropertyGndSurfIndex(0), UseSurfPropertyGndSurfTemp(false),
-              UseSurfPropertyGndSurfRefl(false), GndReflSolarRad(0.0), SurfHasSurroundingSurfProperty(false), SurfSchedExternalShadingFrac(false),
-              SurfSurroundingSurfacesNum(0), SurfExternalShadingSchInd(0), SurfLinkedOutAirNode(0), SrdSurfTemp(0.0), ViewFactorSrdSurfs(0.0)
-=======
               SolarEnclIndex(0), SolarEnclSurfIndex(0), IsAirBoundarySurf(false), IsSurfPropertyGndSurfacesDefined(false),
               SurfPropertyGndSurfIndex(0), UseSurfPropertyGndSurfTemp(false), UseSurfPropertyGndSurfRefl(false), GndReflSolarRad(0.0),
               SurfHasSurroundingSurfProperty(false), SurfSchedExternalShadingFrac(false), SurfSurroundingSurfacesNum(0), SurfExternalShadingSchInd(0),
-              SurfLinkedOutAirNode(0)
->>>>>>> b03805c9
+              SurfLinkedOutAirNode(0), SrdSurfTemp(0.0), ViewFactorSrdSurfs(0.0)
         {
         }
 
