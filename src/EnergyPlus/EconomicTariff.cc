--- conflicted
+++ resolved
@@ -227,11 +227,7 @@
         if (tariff(iInObj).reportMeterIndx != 0) {
 
             std::string const &SELECT_CASE_var(
-<<<<<<< HEAD
-                Util::MakeUPPERCase(state.dataOutputProcessor->EnergyMeters(tariff(iInObj).reportMeterIndx).ResourceType));
-=======
-                UtilityRoutines::makeUPPER(state.dataOutputProcessor->EnergyMeters(tariff(iInObj).reportMeterIndx).ResourceType));
->>>>>>> 07b51a2c
+                Util::makeUPPER(state.dataOutputProcessor->EnergyMeters(tariff(iInObj).reportMeterIndx).ResourceType));
 
             // Various types of electricity meters
             if (SELECT_CASE_var == "ELECTRICITY") {
@@ -668,15 +664,9 @@
         }
         // associate the resource number with each tariff
         if (tariff(iInObj).reportMeterIndx >= 1) {
-<<<<<<< HEAD
-            tariff(iInObj).resource = static_cast<Constant::eResource>(getEnumerationValue(
-                Constant::eResourceNamesUC,
-                Util::MakeUPPERCase(state.dataOutputProcessor->EnergyMeters(tariff(iInObj).reportMeterIndx).ResourceType)));
-=======
             tariff(iInObj).resource = static_cast<Constant::eResource>(
                 getEnumValue(Constant::eResourceNamesUC,
-                             UtilityRoutines::makeUPPER(state.dataOutputProcessor->EnergyMeters(tariff(iInObj).reportMeterIndx).ResourceType)));
->>>>>>> 07b51a2c
+                             Util::makeUPPER(state.dataOutputProcessor->EnergyMeters(tariff(iInObj).reportMeterIndx).ResourceType)));
         }
     }
 }
