--- conflicted
+++ resolved
@@ -200,12 +200,7 @@
 
         auto *mat = s_mat->materials(matNum);
         if (mat->group != Material::Group::Regular || mat->ROnly) {
-<<<<<<< HEAD
-            ShowSevereCustom(
-                state, eoh, "Reference Material is not appropriate type for EMPD properties, must have regular properties (L,Cp,K,D)");
-=======
             ShowSevereCustom(state, eoh, "Reference Material is not appropriate type for EMPD properties, must have regular properties (L,Cp,K,D)");
->>>>>>> 06b0bead
             ErrorsFound = true;
             continue;
         }
