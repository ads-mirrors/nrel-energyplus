--- conflicted
+++ resolved
@@ -63,11 +63,8 @@
 namespace EnergyPlus {
 
 // Forward declarations
-<<<<<<< HEAD
 struct EnergyPlusData;
-=======
 struct BranchInputManagerData;
->>>>>>> 3b3d74b1
 
 namespace CondenserLoopTowers {
 
