// EnergyPlus, Copyright (c) 1996-2021, The Board of Trustees of the University of Illinois,
// The Regents of the University of California, through Lawrence Berkeley National Laboratory
// (subject to receipt of any required approvals from the U.S. Dept. of Energy), Oak Ridge
// National Laboratory, managed by UT-Battelle, Alliance for Sustainable Energy, LLC, and other
// contributors. All rights reserved.
//
// NOTICE: This Software was developed under funding from the U.S. Department of Energy and the
// U.S. Government consequently retains certain rights. As such, the U.S. Government has been
// granted for itself and others acting on its behalf a paid-up, nonexclusive, irrevocable,
// worldwide license in the Software to reproduce, distribute copies to the public, prepare
// derivative works, and perform publicly and display publicly, and to permit others to do so.
//
// Redistribution and use in source and binary forms, with or without modification, are permitted
// provided that the following conditions are met:
//
// (1) Redistributions of source code must retain the above copyright notice, this list of
//     conditions and the following disclaimer.
//
// (2) Redistributions in binary form must reproduce the above copyright notice, this list of
//     conditions and the following disclaimer in the documentation and/or other materials
//     provided with the distribution.
//
// (3) Neither the name of the University of California, Lawrence Berkeley National Laboratory,
//     the University of Illinois, U.S. Dept. of Energy nor the names of its contributors may be
//     used to endorse or promote products derived from this software without specific prior
//     written permission.
//
// (4) Use of EnergyPlus(TM) Name. If Licensee (i) distributes the software in stand-alone form
//     without changes from the version obtained under this License, or (ii) Licensee makes a
//     reference solely to the software portion of its product, Licensee must refer to the
//     software as "EnergyPlus version X" software, where "X" is the version number Licensee
//     obtained under this License and may not use a different name for the software. Except as
//     specifically required in this Section (4), Licensee shall not use in a company name, a
//     product name, in advertising, publicity, or other promotional activities any name, trade
//     name, trademark, logo, or other designation of "EnergyPlus", "E+", "e+" or confusingly
//     similar designation, without the U.S. Department of Energy's prior written consent.
//
// THIS SOFTWARE IS PROVIDED BY THE COPYRIGHT HOLDERS AND CONTRIBUTORS "AS IS" AND ANY EXPRESS OR
// IMPLIED WARRANTIES, INCLUDING, BUT NOT LIMITED TO, THE IMPLIED WARRANTIES OF MERCHANTABILITY
// AND FITNESS FOR A PARTICULAR PURPOSE ARE DISCLAIMED. IN NO EVENT SHALL THE COPYRIGHT OWNER OR
// CONTRIBUTORS BE LIABLE FOR ANY DIRECT, INDIRECT, INCIDENTAL, SPECIAL, EXEMPLARY, OR
// CONSEQUENTIAL DAMAGES (INCLUDING, BUT NOT LIMITED TO, PROCUREMENT OF SUBSTITUTE GOODS OR
// SERVICES; LOSS OF USE, DATA, OR PROFITS; OR BUSINESS INTERRUPTION) HOWEVER CAUSED AND ON ANY
// THEORY OF LIABILITY, WHETHER IN CONTRACT, STRICT LIABILITY, OR TORT (INCLUDING NEGLIGENCE OR
// OTHERWISE) ARISING IN ANY WAY OUT OF THE USE OF THIS SOFTWARE, EVEN IF ADVISED OF THE
// POSSIBILITY OF SUCH DAMAGE.

// EnergyPlus::InputProcessor Unit Tests

// Google Test Headers
#include <gtest/gtest.h>

// EnergyPlus Headers
#include "Fixtures/InputProcessorFixture.hh"
#include <EnergyPlus/Data/EnergyPlusData.hh>
<<<<<<< HEAD
=======
#include <EnergyPlus/DataIPShortCuts.hh>
>>>>>>> a2299333
#include <EnergyPlus/DataOutputs.hh>
#include <EnergyPlus/GeneralRoutines.hh>
#include <EnergyPlus/InputProcessing/InputProcessor.hh>
#include <EnergyPlus/SortAndStringUtilities.hh>

#include <map>
#include <sstream>
#include <string>
#include <tuple>
#include <vector>

std::vector<std::string> getAllLinesInFile(std::string filePath)
{
    std::ifstream infile(filePath);
    std::vector<std::string> lines;
    std::string line;
    while (std::getline(infile, line)) {
        lines.push_back(line);
    }
    return lines;
}

namespace EnergyPlus {

// TEST_F( InputProcessorFixture, stress_get_number_objects_good ) {
// 	auto compressors = getAllLinesInFile( configured_source_directory() + "/datasets/RefrigerationCompressorCurves.idf" );
// 	auto cases = getAllLinesInFile( configured_source_directory() + "/datasets/RefrigerationCasesDataSet.idf" );
// 	auto chillers = getAllLinesInFile( configured_source_directory() + "/datasets/Chillers.idf" );

// 	compressors.insert( compressors.end(), cases.begin(), cases.end() );
// 	compressors.insert( compressors.end(), chillers.begin(), chillers.end() );

// 	ASSERT_TRUE( process_idf( delimited_string( compressors ) ) );

// 	size_t total = 0;

// 	for (int i = 0; i < 10000000; ++i)
// 	{
// 		total += state->dataInputProcessing->inputProcessor->getNumObjectsFound(*state,  "Refrigeration:Compressor" );
// 		total += state->dataInputProcessing->inputProcessor->getNumObjectsFound(*state,  "Curve:Bicubic" );
// 		total += state->dataInputProcessing->inputProcessor->getNumObjectsFound(*state,  "Refrigeration:Case" );
// 		total += state->dataInputProcessing->inputProcessor->getNumObjectsFound(*state,  "Chiller:Electric:EIR" );
// 		total += state->dataInputProcessing->inputProcessor->getNumObjectsFound(*state,  "Curve:Biquadratic" );
// 		total += state->dataInputProcessing->inputProcessor->getNumObjectsFound(*state,  "Curve:Quadratic" );
// 	}

// 	EXPECT_EQ( 4038000ul * 10000, total );
// }

// TEST_F( InputProcessorFixture, stress_get_number_objects_bad ) {
// 	auto compressors = getAllLinesInFile( configured_source_directory() + "/datasets/RefrigerationCompressorCurves.idf" );
// 	auto cases = getAllLinesInFile( configured_source_directory() + "/datasets/RefrigerationCasesDataSet.idf" );
// 	auto chillers = getAllLinesInFile( configured_source_directory() + "/datasets/Chillers.idf" );

// 	compressors.insert( compressors.end(), cases.begin(), cases.end() );
// 	compressors.insert( compressors.end(), chillers.begin(), chillers.end() );

// 	ASSERT_TRUE( process_idf( delimited_string( compressors ) ) );

// 	size_t total = 0;

// 	for (int i = 0; i < 10000000; ++i)
// 	{
// 		total += state->dataInputProcessing->inputProcessor->getNumObjectsFound(*state,  "Refrigeration:CompressoR" );
// 		total += state->dataInputProcessing->inputProcessor->getNumObjectsFound(*state,  "Curve:BicubiC" );
// 		total += state->dataInputProcessing->inputProcessor->getNumObjectsFound(*state,  "Refrigeration:CasE" );
// 		total += state->dataInputProcessing->inputProcessor->getNumObjectsFound(*state,  "Chiller:Electric:EIr" );
// 		total += state->dataInputProcessing->inputProcessor->getNumObjectsFound(*state,  "Curve:BiquadratiC" );
// 		total += state->dataInputProcessing->inputProcessor->getNumObjectsFound(*state,  "Curve:QuadratiC" );
// 	}

// 	EXPECT_EQ( 4038000ul * 10000, total );
// }

// TEST_F( InputProcessorFixture, stress_get_number_objects_worse ) {
// 	auto compressors = getAllLinesInFile( configured_source_directory() + "/datasets/RefrigerationCompressorCurves.idf" );
// 	auto cases = getAllLinesInFile( configured_source_directory() + "/datasets/RefrigerationCasesDataSet.idf" );
// 	auto chillers = getAllLinesInFile( configured_source_directory() + "/datasets/Chillers.idf" );

// 	compressors.insert( compressors.end(), cases.begin(), cases.end() );
// 	compressors.insert( compressors.end(), chillers.begin(), chillers.end() );

// 	ASSERT_TRUE( process_idf( delimited_string( compressors ) ) );

// 	size_t total = 0;

// 	for (int i = 0; i < 10000000; ++i)
// 	{
// 		total += state->dataInputProcessing->inputProcessor->getNumObjectsFound(*state,  "SurfaceConvectionAlgorithm:Inside" );
// 		total += state->dataInputProcessing->inputProcessor->getNumObjectsFound(*state,  "RoomAir:Node:AirflowNetwork:InternalGains" );
// 		total += state->dataInputProcessing->inputProcessor->getNumObjectsFound(*state,  "AirflowNetwork:MultiZone:Component:DetailedOpening" );
// 		total += state->dataInputProcessing->inputProcessor->getNumObjectsFound(*state,  "Coil:Cooling:WaterToAirHeatPump:VariableSpeedEquationFit" );
// 		total += state->dataInputProcessing->inputProcessor->getNumObjectsFound(*state,  "HeatPump:WaterToWater:ParameterEstimation:Cooling" );
// 		total += state->dataInputProcessing->inputProcessor->getNumObjectsFound(*state,  "WaterHeater:Stratified" );
// 	}

// 	EXPECT_EQ( 0ul, total );
// }

// TEST_F( InputProcessorFixture, stress_get_number_objects_worst ) {
// 	auto compressors = getAllLinesInFile( configured_source_directory() + "/datasets/RefrigerationCompressorCurves.idf" );
// 	auto cases = getAllLinesInFile( configured_source_directory() + "/datasets/RefrigerationCasesDataSet.idf" );
// 	auto chillers = getAllLinesInFile( configured_source_directory() + "/datasets/Chillers.idf" );

// 	compressors.insert( compressors.end(), cases.begin(), cases.end() );
// 	compressors.insert( compressors.end(), chillers.begin(), chillers.end() );

// 	ASSERT_TRUE( process_idf( delimited_string( compressors ) ) );

// 	size_t total = 0;

// 	for (int i = 0; i < 10000000; ++i)
// 	{
// 		total += state->dataInputProcessing->inputProcessor->getNumObjectsFound(*state,  "SurfaceConvectionAlgorithm:Insides" );
// 		total += state->dataInputProcessing->inputProcessor->getNumObjectsFound(*state,  "RoomAir:Node:AirflowNetwork:InternalGainss" );
// 		total += state->dataInputProcessing->inputProcessor->getNumObjectsFound(*state,  "AirflowNetwork:MultiZone:Component:DetailedOpenings" );
// 		total += state->dataInputProcessing->inputProcessor->getNumObjectsFound(*state,  "Coil:Cooling:WaterToAirHeatPump:VariableSpeedEquationFits" );
// 		total += state->dataInputProcessing->inputProcessor->getNumObjectsFound(*state,  "HeatPump:WaterToWater:ParameterEstimation:Coolings" );
// 		total += state->dataInputProcessing->inputProcessor->getNumObjectsFound(*state,  "WaterHeater:Stratifieds" );
// 	}

// 	EXPECT_EQ( 0ul, total );
// }

TEST_F(InputProcessorFixture, decode_encode_1)
{
    auto const idf = delimited_string({
        "Building,",
        "  Ref Bldg Medium Office New2004_v1.3_5.0,",
        "  0.0,",
        "  City,",
        "  0.04,",
        "  0.2,",
        "  FullInteriorAndExterior,",
        "  25.0,",
        "  6.0;",
        "",
        "BuildingSurface:Detailed,",
        "  Zn009:Flr001,",
        "  Floor,",
        "  FLOOR38,",
        "  SCWINDOW,",
        "  Surface,",
        "  Zn009:Flr001,",
        "  NoSun,",
        "  NoWind,",
        "  1.0,",
        "  4.0,",
        "  10.0,",
        "  0.0,",
        "  0.0,",
        "  0.0,",
        "  0.0,",
        "  0.0,",
        "  0.0,",
        "  10.0,",
        "  0.0,",
        "  10.0,",
        "  10.0,",
        "  0.0;",
        "",
        "GlobalGeometryRules,",
        "  UpperLeftCorner,",
        "  Counterclockwise,",
        "  Relative,",
        "  Relative,",
        "  Relative;",
        "",
        "Version,",
        "  " + DataStringGlobals::MatchVersion + ";",
        ""
    });

    ASSERT_TRUE(process_idf(idf));
    std::string encoded = encodeIDF();
    EXPECT_EQ(idf, encoded);
}

TEST_F(InputProcessorFixture, decode_encode_2)
{
    auto const idf(delimited_string({
        "Zone,",
        "  Core_mid,",
        "  0.0,",
        "  0.0,",
        "  0.0,",
        "  0.0,",
        "  1.0,",
        "  1.0,",
        "  ,",
        "  ,",
        "  autocalculate,",
        "  ,",
        "  ,",
        "  Yes;",
    }));

    auto const expected(delimited_string({
        "Building,",
        "  Bldg,",
        "  0.0,",
        "  Suburbs,",
        "  0.04,",
        "  0.4,",
        "  FullExterior,",
        "  25.0,",
        "  6.0;",
        "",
        "GlobalGeometryRules,",
        "  UpperLeftCorner,",
        "  Counterclockwise,",
        "  Relative,",
        "  Relative,",
        "  Relative;",
        "",
        "Version,",
        "  " + DataStringGlobals::MatchVersion + ";",
        "",
        "Zone,",
        "  Core_mid,",
        "  0.0,",
        "  0.0,",
        "  0.0,",
        "  0.0,",
        "  1.0,",
        "  1.0,",
        "  ,",
        "  ,",
        "  Autocalculate,",
        "  ,",
        "  ,",
        "  Yes;",
        ""
    }));

    ASSERT_TRUE(process_idf(idf));
    std::string encoded = encodeIDF();
    EXPECT_EQ(expected, encoded);
}

TEST_F(InputProcessorFixture, decode_encode_3)
{
    auto const idf(delimited_string({
      "Schedule:File,",
      "  Test Schedule File,      !- Name",
      "  Any Number,              !- Schedule Type Limits Name",
      R"(  C:\Users\research\newarea\functional\bad\testing\New Temperatures.csv,  !- File Name)",
      "  2,                       !- Column Number",
      "  1,                       !- Rows to Skip at Top",
      "  8760,                    !- Number of Hours of Data",
      "  Comma,                   !- Column Separator",
      "  ,                        !- Interpolate to Timestep",
      "  10;                      !- Minutes per Item",
    }));

    auto const expected(delimited_string({
      "Building,",
      "  Bldg,",
      "  0.0,",
      "  Suburbs,",
      "  0.04,",
      "  0.4,",
      "  FullExterior,",
      "  25.0,",
      "  6.0;",
      "",
      "GlobalGeometryRules,",
      "  UpperLeftCorner,",
      "  Counterclockwise,",
      "  Relative,",
      "  Relative,",
      "  Relative;",
      "",
      "Schedule:File,",
      "  Test Schedule File,",
      "  Any Number,",
      R"(  C:\Users\research\newarea\functional\bad\testing\New Temperatures.csv,)",
      "  2.0,",
      "  1.0,",
      "  8760.0,",
      "  Comma,",
      "  ,",
      "  10.0;",
      "",
      "Version,",
      "  " + DataStringGlobals::MatchVersion + ";",
      ""
    }));

    ASSERT_TRUE(process_idf(idf));
    std::string encoded = encodeIDF();
    EXPECT_EQ(expected, encoded);
}

TEST_F(InputProcessorFixture, byte_order_mark)
{
    auto const idf(delimited_string(
            {
                    "\xEF\xBB\xBF Building,Bldg,0,Suburbs,0.04,0.4,FullExterior,25,6;",
                    "GlobalGeometryRules,UpperLeftCorner,Counterclockwise,Relative,Relative,Relative;",
                    "Version," + DataStringGlobals::MatchVersion + ";"
            }));

    auto const expected(delimited_string({
        "Building,",
        "  Bldg,",
        "  0.0,",
        "  Suburbs,",
        "  0.04,",
        "  0.4,",
        "  FullExterior,",
        "  25.0,",
        "  6.0;",
        "",
        "GlobalGeometryRules,",
        "  UpperLeftCorner,",
        "  Counterclockwise,",
        "  Relative,",
        "  Relative,",
        "  Relative;",
        "",
        "Version,",
        "  " + DataStringGlobals::MatchVersion + ";",
        ""
    }));

    ASSERT_TRUE(process_idf(idf));
    std::string encoded = encodeIDF();
    EXPECT_EQ(expected, encoded);
}

TEST_F(InputProcessorFixture, parse_empty_fields)
{
    std::string const idf(delimited_string({
        "  Building,",
        "    Ref Bldg Medium Office New2004_v1.3_5.0,  !- Name",
        "    ,                  !- North Axis {deg}",
        "    ,                    !- Terrain",
        "    ,                  !- Loads Convergence Tolerance Value",
        "    0.2000,                  !- Temperature Convergence Tolerance Value {deltaC}",
        "    , !- Solar Distribution",
        "    25,                      !- Maximum Number of Warmup Days",
        "    6;",
    }));

    json expected = {{"Building",
                      {{"Ref Bldg Medium Office New2004_v1.3_5.0",
                        {//								{"north_axis", ""},
                         //								{"terrain", ""},
                         //								{"loads_convergence_tolerance_value", ""},
                         {"temperature_convergence_tolerance_value", 0.2000},
                         //								{"solar_distribution", ""},
                         {"maximum_number_of_warmup_days", 25},
                         {"minimum_number_of_warmup_days", 6}}}}}};

    ASSERT_TRUE(process_idf(idf));
    json &epJSON = getEpJSON();
    json tmp;
    for (auto it = expected.begin(); it != expected.end(); ++it) {
        ASSERT_NO_THROW(tmp = epJSON[it.key()]);
        for (auto it_in = it.value().begin(); it_in != it.value().end(); ++it_in) {
            ASSERT_NO_THROW(tmp = epJSON[it.key()][it_in.key()]);
            for (auto it_in_in = it_in.value().begin(); it_in_in != it_in.value().end(); ++it_in_in) {
                ASSERT_NO_THROW(tmp = epJSON[it.key()][it_in.key()][it_in_in.key()]);
                EXPECT_EQ(tmp.dump(), it_in_in.value().dump());
            }
        }
    }
}

TEST_F(InputProcessorFixture, parse_utf_8)
{
    std::string const idf(delimited_string({
        "  Building,",
        "    试验,  !- Name",
        "    ,                  !- North Axis {deg}",
        "    ,                    !- Terrain",
        "    ,                  !- Loads Convergence Tolerance Value",
        "    0.2000,                  !- Temperature Convergence Tolerance Value {deltaC}",
        "    , !- Solar Distribution",
        "    25,                      !- Maximum Number of Warmup Days",
        "    6;",
    }));

    json expected = {{"Building",
                      {{"试验",
                        {//               {"north_axis", ""},
                         //               {"terrain", ""},
                         //               {"loads_convergence_tolerance_value", ""},
                         {"temperature_convergence_tolerance_value", 0.2000},
                         //               {"solar_distribution", ""},
                         {"maximum_number_of_warmup_days", 25},
                         {"minimum_number_of_warmup_days", 6}}}}}};

    ASSERT_TRUE(process_idf(idf));
    json &epJSON = getEpJSON();
    json tmp;
    for (auto it = expected.begin(); it != expected.end(); ++it) {
        ASSERT_NO_THROW(tmp = epJSON[it.key()]);
        for (auto it_in = it.value().begin(); it_in != it.value().end(); ++it_in) {
            ASSERT_NO_THROW(tmp = epJSON[it.key()][it_in.key()]);
            for (auto it_in_in = it_in.value().begin(); it_in_in != it_in.value().end(); ++it_in_in) {
                ASSERT_NO_THROW(tmp = epJSON[it.key()][it_in.key()][it_in_in.key()]);
                EXPECT_EQ(tmp.dump(), it_in_in.value().dump());
            }
        }
    }
}

TEST_F(InputProcessorFixture, parse_utf_8_json)
{
    auto parsed = json::parse("{ \"Building\": { \"试验\": { \"temperature_convergence_tolerance_value\": 0.2000,"
                              "\"maximum_number_of_warmup_days\": 25, \"minimum_number_of_warmup_days\": 6 } } }");

    json expected = {{"Building",
                      {{"试验",
                        {//               {"north_axis", ""},
                         //               {"terrain", ""},
                         //               {"loads_convergence_tolerance_value", ""},
                         {"temperature_convergence_tolerance_value", 0.2000},
                         //               {"solar_distribution", ""},
                         {"maximum_number_of_warmup_days", 25},
                         {"minimum_number_of_warmup_days", 6}}}}}};
    EXPECT_EQ( expected, parsed );
}

TEST_F(InputProcessorFixture, parse_bad_utf_8_json_1)
{
    std::string const idf(delimited_string({
        "  Building,",
        "    \xED\xA0\x80,  !- Name",
        "    ,                  !- North Axis {deg}",
        "    ,                  !- Terrain",
        "    ,                  !- Loads Convergence Tolerance Value",
        "    ,                  !- Temperature Convergence Tolerance Value {deltaC}",
        "    ,                  !- Solar Distribution",
        "    ,                  !- Maximum Number of Warmup Days",
        "    ;",
    }));

    std::string const expected(
      "{\"Building\":{"
        "\"\xED\xA0\x80\":{"
          "\"idf_max_extensible_fields\":0,"
          "\"idf_max_fields\":8,"
          "\"idf_order\":1"
        "}"
      "},"
      "\"GlobalGeometryRules\":{"
        "\"\":{"
          "\"coordinate_system\":\"Relative\","
          "\"daylighting_reference_point_coordinate_system\":\"Relative\","
          "\"idf_order\":0,"
          "\"rectangular_surface_coordinate_system\":\"Relative\","
          "\"starting_vertex_position\":\"UpperLeftCorner\","
          "\"vertex_entry_direction\":\"Counterclockwise\""
        "}"
      "},"
      "\"Version\":{"
        "\"\":{"
          "\"idf_order\":0,"
          "\"version_identifier\":\"" + DataStringGlobals::MatchVersion + "\""
        "}"
      "}}"
    );

    ASSERT_TRUE(process_idf(idf));
    json &epJSON = getEpJSON();

    EXPECT_ANY_THROW(epJSON.dump(-1, ' ', false, json::error_handler_t::strict));
}

TEST_F(InputProcessorFixture, parse_bad_utf_8_json_2)
{
    std::string const idf(delimited_string({
        "  Building,",
        "    \xED\xA0\x80,  !- Name",
        "    ,                  !- North Axis {deg}",
        "    ,                  !- Terrain",
        "    ,                  !- Loads Convergence Tolerance Value",
        "    ,                  !- Temperature Convergence Tolerance Value {deltaC}",
        "    ,                  !- Solar Distribution",
        "    ,                  !- Maximum Number of Warmup Days",
        "    ;",
    }));

    std::string const expected(
      "{\"Building\":{"
        "\"\":{"
          "\"idf_max_extensible_fields\":0,"
          "\"idf_max_fields\":8,"
          "\"idf_order\":1"
        "}"
      "},"
      "\"GlobalGeometryRules\":{"
        "\"\":{"
          "\"coordinate_system\":\"Relative\","
          "\"daylighting_reference_point_coordinate_system\":\"Relative\","
          "\"idf_order\":0,"
          "\"rectangular_surface_coordinate_system\":\"Relative\","
          "\"starting_vertex_position\":\"UpperLeftCorner\","
          "\"vertex_entry_direction\":\"Counterclockwise\""
        "}"
      "},"
      "\"Version\":{"
        "\"\":{"
          "\"idf_order\":0,"
          "\"version_identifier\":\"" + DataStringGlobals::MatchVersion + "\""
        "}"
      "}}"
    );

    ASSERT_TRUE(process_idf(idf));
    json &epJSON = getEpJSON();

    auto const input_file = epJSON.dump(-1, ' ', false, json::error_handler_t::ignore);

    EXPECT_EQ( expected, input_file );
}

TEST_F(InputProcessorFixture, parse_bad_utf_8_json_3)
{
    std::string const idf(delimited_string({
        "  Building,",
        "    \xED\xA0\x80,  !- Name",
        "    ,                  !- North Axis {deg}",
        "    ,                  !- Terrain",
        "    ,                  !- Loads Convergence Tolerance Value",
        "    ,                  !- Temperature Convergence Tolerance Value {deltaC}",
        "    ,                  !- Solar Distribution",
        "    ,                  !- Maximum Number of Warmup Days",
        "    ;",
    }));

    std::string const expected(
      "{\"Building\":{"
        "\"\xEF\xBF\xBD\xEF\xBF\xBD\xEF\xBF\xBD\":{"
          "\"idf_max_extensible_fields\":0,"
          "\"idf_max_fields\":8,"
          "\"idf_order\":1"
        "}"
      "},"
      "\"GlobalGeometryRules\":{"
        "\"\":{"
          "\"coordinate_system\":\"Relative\","
          "\"daylighting_reference_point_coordinate_system\":\"Relative\","
          "\"idf_order\":0,"
          "\"rectangular_surface_coordinate_system\":\"Relative\","
          "\"starting_vertex_position\":\"UpperLeftCorner\","
          "\"vertex_entry_direction\":\"Counterclockwise\""
        "}"
      "},"
      "\"Version\":{"
        "\"\":{"
          "\"idf_order\":0,"
          "\"version_identifier\":\"" + DataStringGlobals::MatchVersion + "\""
        "}"
      "}}"
    );

    ASSERT_TRUE(process_idf(idf));
    json &epJSON = getEpJSON();

    auto const input_file = epJSON.dump(-1, ' ', false, json::error_handler_t::replace);

    EXPECT_EQ( expected, input_file );
}

TEST_F(InputProcessorFixture, parse_latin1_json)
{

    // Test for #7388 -  Non UTF-8 characters throwing false blank name error

    std::string const idf(delimited_string({
        "  Construction,",
        "    \x31\xB0\x70\x69\x61\x6E\x6F,  !- Name",
        "    intonaco int calce;      !- Outside Layer"
    }));

    EXPECT_FALSE(process_idf(idf, false)); // No assertions
    const std::string error_string = delimited_string({
        "   ** Severe  ** <root>[Construction] - Object contains a property that could not be validated using 'properties' or 'additionalProperties' constraints: '1\xB0piano'.",
        "   ** Severe  ** <root>[Construction] - Object name is required and cannot be blank or whitespace, and must be UTF-8 encoded"
    });
    compare_err_stream(error_string, true);

    auto const &errors = validationErrors();
    EXPECT_EQ(errors.size(), 2ul);
    EXPECT_EQ("<root>[Construction] - Object contains a property that could not be validated using 'properties' or 'additionalProperties' constraints: '1\xB0piano'.", errors[0]);
    EXPECT_EQ("<root>[Construction] - Object name is required and cannot be blank or whitespace, and must be UTF-8 encoded", errors[1]);


    json &epJSON = getEpJSON();

    auto it = epJSON.find("Construction");
    ASSERT_NE(it, epJSON.end());
    auto iit = it->begin();
    EXPECT_EQ("1\xB0piano", iit.key());
}


TEST_F(InputProcessorFixture, parse_malformed_idf)
{
    std::string const idf(delimited_string({
        "Connector:Splitter,",
        " Chiled Water Loop CndW Supply Splitter,                  !- Name",
        " Chiled Water Loop CndW Supply Inlet Branch,              !- Inlet Branch Name",
        " Chiled Water Loop CndW Supply Bypass Branch,             !- Outlet Branch Name",
        "",
        "Connector:Mixer,",
        " Chiled Water Loop CndW Supply Mixer,                     !- Name",
        " Chiled Water Loop CndW Supply Outlet Branch,             !- Outlet Branch Name",
        " Chiled Water Loop CndW Supply Bypass Branch,             !- Inlet Branch Name",
        "",
        "! Pump part load coefficients are linear to represent condenser pumps dedicated to each chiller.",
        "Pump:VariableSpeed,",
        " Chiled Water Loop CndW Supply Pump,                      !- Name",
        " Chiled Water Loop CndW Supply Inlet,                     !- Inlet Node Name",
        " Chiled Water Loop CndW Pump Outlet,                      !- Outlet Node Name",
        " autosize,                                                !- Rated Volumetric Flow Rate {m3/s}",
        " 179352,                                                  !- Rated Pump Head {Pa}",
        " autosize,                                                !- Rated Power Consumption {W}",
        " 0.9,                                                     !- Motor Efficiency",
        " 0,                                                       !- Fraction of Motor Inefficiencies to Fluid Stream",
        " 0,                                                       !- Coefficient 1 of the Part Load Performance Curve",
        " 0,                                                       !- Coefficient 2 of the Part Load Performance Curve",
        " 1,                                                       !- Coefficient 3 of the Part Load Performance Curve",
        " 0,                                                       !- Coefficient 4 of the Part Load Performance Curve",
        " 0,                                                       !- Min Flow Rate while operating in variable flow capacity {m3/s}",
        " Intermittent,                                            !- Pump Control Type",
        " ;                                                        !- Pump Flow Rate Schedule Name",
    }));

    EXPECT_FALSE(process_idf(idf, false));
    EXPECT_TRUE(compare_err_stream(delimited_string({
        "   ** Severe  ** Line: 16 Index: 9 - Field cannot be Autosize or Autocalculate",
        "   ** Severe  ** Line: 18 Index: 9 - Field cannot be Autosize or Autocalculate",
        "   ** Severe  ** <root>[Connector:Splitter][Chiled Water Loop CndW Supply Splitter][branches][20] - Missing required property 'outlet_branch_name'."
    })));
}

TEST_F(InputProcessorFixture, parse_two_RunPeriod)
{
    std::string const idf(delimited_string({
        "  RunPeriod,",
        "    WinterDay,               !- Name",
        "    1,                       !- Begin Month",
        "    1,                       !- Begin Day of Month",
        "    ,                        !- Begin Year",
        "    1,                       !- End Month",
        "    31,                      !- End Day of Month",
        "    ,                        !- End Year",
        "    Sunday,                  !- Day of Week for Start Day",
        "    Yes,                     !- Use Weather File Holidays and Special Days",
        "    Yes,                     !- Use Weather File Daylight Saving Period",
        "    No,                      !- Apply Weekend Holiday Rule",
        "    Yes,                     !- Use Weather File Rain Indicators",
        "    Yes;                     !- Use Weather File Snow Indicators",
        "",
        "  RunPeriod,",
        "    SummerDay,               !- Name",
        "    7,                       !- Begin Month",
        "    1,                       !- Begin Day of Month",
        "    ,                        !- Begin Year",
        "    7,                       !- End Month",
        "    31,                      !- End Day of Month",
        "    ,                        !- End Year",
        "    Sunday,                  !- Day of Week for Start Day",
        "    Yes,                     !- Use Weather File Holidays and Special Days",
        "    Yes,                     !- Use Weather File Daylight Saving Period",
        "    No,                      !- Apply Weekend Holiday Rule",
        "    Yes,                     !- Use Weather File Rain Indicators",
        "    Yes;                     !- Use Weather File Snow Indicators",
    }));

    json expected = {{"RunPeriod",
                      {{"WinterDay",
                        {{"apply_weekend_holiday_rule", "No"},
                         {"begin_day_of_month", 1},
                         {"begin_month", 1},
                         {"day_of_week_for_start_day", "Sunday"},
                         {"end_day_of_month", 31},
                         {"end_month", 1},
                         {"use_weather_file_daylight_saving_period", "Yes"},
                         {"use_weather_file_holidays_and_special_days", "Yes"},
                         {"use_weather_file_rain_indicators", "Yes"},
                         {"use_weather_file_snow_indicators", "Yes"}}},
                       {"SummerDay",
                        {{"apply_weekend_holiday_rule", "No"},
                         {"begin_day_of_month", 1},
                         {"begin_month", 7},
                         {"day_of_week_for_start_day", "Sunday"},
                         {"end_day_of_month", 31},
                         {"end_month", 7},
                         {"use_weather_file_daylight_saving_period", "Yes"},
                         {"use_weather_file_holidays_and_special_days", "Yes"},
                         {"use_weather_file_rain_indicators", "Yes"},
                         {"use_weather_file_snow_indicators", "Yes"}}}}}};

    ASSERT_TRUE(process_idf(idf));
    json &epJSON = getEpJSON();
    json tmp;
    for (auto it = expected.begin(); it != expected.end(); ++it) {
        ASSERT_NO_THROW(tmp = epJSON[it.key()]);
        for (auto it_in = it.value().begin(); it_in != it.value().end(); ++it_in) {
            ASSERT_NO_THROW(tmp = epJSON[it.key()][it_in.key()]);
            for (auto it_in_in = it_in.value().begin(); it_in_in != it_in.value().end(); ++it_in_in) {
                ASSERT_NO_THROW(tmp = epJSON[it.key()][it_in.key()][it_in_in.key()]);
                EXPECT_EQ(tmp.dump(), it_in_in.value().dump());
            }
        }
    }
}

TEST_F(InputProcessorFixture, parse_idf_and_validate_two_non_extensible_objects)
{
    std::string const idf(delimited_string({
        "  Building,",
        "    Ref Bldg Medium Office New2004_v1.3_5.0,  !- Name",
        "    0.0000,                  !- North Axis {deg}",
        "    City,                    !- Terrain",
        "    0.0400123456789123,                  !- Loads Convergence Tolerance Value",
        "    0.2000,                  !- Temperature Convergence Tolerance Value {deltaC}",
        "    FullInteriorAndExterior, !- Solar Distribution",
        "    25,                      !- Maximum Number of Warmup Days",
        "    6;",
        "",
        "  Building,",
        "    Another Building Name,  !- Name",
        "    0.0000,                  !- North Axis {deg}",
        "    City,                    !- Terrain",
        "    0.0400,                  !- Loads Convergence Tolerance Value",
        "    0.2000,                  !- Temperature Convergence Tolerance Value {deltaC}",
        "    FullInteriorAndExterior, !- Solar Distribution",
        "    25,                      !- Maximum Number of Warmup Days",
        "    6;",
    }));

    json expected = {{"Building",
                      {{
                           "Ref Bldg Medium Office New2004_v1.3_5.0",
                           {{"north_axis", 0.0000},
                            {"terrain", "City"},
                            {"loads_convergence_tolerance_value", 0.0400123456789123},
                            {"temperature_convergence_tolerance_value", 0.2000},
                            {"solar_distribution", "FullInteriorAndExterior"},
                            {"maximum_number_of_warmup_days", 25},
                            {"minimum_number_of_warmup_days", 6}},
                       },
                       {
                           "Another Building Name",
                           {{"north_axis", 0.0000},
                            {"terrain", "City"},
                            {"loads_convergence_tolerance_value", 0.0400},
                            {"temperature_convergence_tolerance_value", 0.2000},
                            {"solar_distribution", "FullInteriorAndExterior"},
                            {"maximum_number_of_warmup_days", 25},
                            {"minimum_number_of_warmup_days", 6}},
                       }}},
                     {"GlobalGeometryRules",
                      {{"",
                        {{"starting_vertex_position", "UpperLeftCorner"},
                         {"vertex_entry_direction", "Counterclockwise"},
                         {"coordinate_system", "Relative"},
                         {"daylighting_reference_point_coordinate_system", "Relative"},
                         {"rectangular_surface_coordinate_system", "Relative"}}}}}};

    EXPECT_FALSE(process_idf(idf, false));
    json &epJSON = getEpJSON();
    json tmp;
    for (auto it = expected.begin(); it != expected.end(); ++it) {
        ASSERT_NO_THROW(tmp = epJSON[it.key()]);
        for (auto it_in = it.value().begin(); it_in != it.value().end(); ++it_in) {
            ASSERT_NO_THROW(tmp = epJSON[it.key()][it_in.key()]);
            for (auto it_in_in = it_in.value().begin(); it_in_in != it_in.value().end(); ++it_in_in) {
                ASSERT_NO_THROW(tmp = epJSON[it.key()][it_in.key()][it_in_in.key()]);
                EXPECT_EQ(tmp.dump(), it_in_in.value().dump());
            }
        }
    }
    auto const &errors = validationErrors();
    EXPECT_EQ(errors.size(), 1ul);
}

TEST_F(InputProcessorFixture, parse_idf_extensible_blank_extensibles)
{

    std::string const idf(delimited_string({"EnergyManagementSystem:Program,",
                                            "    ER_Main,                 !- Name",
                                            "    IF ER_Humidifier_Status > 0,  !- Program Line 1",
                                            "    SET ER_ExtraElecHeatC_Status = 1,  !- Program Line 2",
                                            "    SET ER_ExtraElecHeatC_SP = ER_AfterHumidifier_Temp + 1.4,  !- <none>",
                                            "    ELSE,                    !- <none>",
                                            "    SET ER_ExtraElecHeatC_Status = 0,  !- <none>",
                                            "    SET ER_ExtraElecHeatC_SP = NULL,  !- <none>",
                                            "    ENDIF,                   !- <none>",
                                            "    IF T_OA < 10,            !- <none>",
                                            "    ,                        !- <none>",
                                            "    SET HeatGain = 0 * (ER_FanDesignMass/1.2) *2118,  !- <none>",
                                            "    SET FlowRate = (ER_FanMassFlow/1.2)*2118,  !- <none>",
                                            "    SET ER_PreheatDeltaT = HeatGain/(1.08*(FLOWRATE+0.000001)),  !- <none>",
                                            "    SET ER_ExtraWaterHeatC_Status = 1,  !- <none>",
                                            "    SET ER_ExtraWaterHeatC_SP = ER_AfterElecHeatC_Temp + ER_PreheatDeltaT,  !- <none>",
                                            "    ELSE,                    !- <none>",
                                            "    SET ER_ExtraWaterHeatC_Status = 0,  !- <none>",
                                            "    SET ER_ExtraWaterHeatC_SP = NULL,  !- <none>",
                                            "    ENDIF;                   !- <none>"}));

    json expected = {{"EnergyManagementSystem:Program",
                      {{"ER_Main",
                        {{"lines",
                          {
                              {{"program_line", "IF ER_Humidifier_Status > 0"}},
                              {{"program_line", "SET ER_ExtraElecHeatC_Status = 1"}},
                              {{"program_line", "SET ER_ExtraElecHeatC_SP = ER_AfterHumidifier_Temp + 1.4"}},
                              {{"program_line", "ELSE"}},
                              {{"program_line", "SET ER_ExtraElecHeatC_Status = 0"}},
                              {{"program_line", "SET ER_ExtraElecHeatC_SP = NULL"}},
                              {{"program_line", "ENDIF"}},
                              {{"program_line", "IF T_OA < 10"}},
                              {{}},
                              {{"program_line", "SET HeatGain = 0 * (ER_FanDesignMass/1.2) *2118"}},
                              {{"program_line", "SET FlowRate = (ER_FanMassFlow/1.2)*2118"}},
                              {{"program_line", "SET ER_PreheatDeltaT = HeatGain/(1.08*(FLOWRATE+0.000001))"}},
                              {{"program_line", "SET ER_ExtraWaterHeatC_Status = 1"}},
                              {{"program_line", "SET ER_ExtraWaterHeatC_SP = ER_AfterElecHeatC_Temp + ER_PreheatDeltaT"}},
                              {{"program_line", "ELSE"}},
                              {{"program_line", "SET ER_ExtraWaterHeatC_Status = 0"}},
                              {{"program_line", "SET ER_ExtraWaterHeatC_SP = NULL"}},
                              {{"program_line", "ENDIF"}},
                          }}}}}},
                     {"GlobalGeometryRules",
                      {{"",
                        {{"starting_vertex_position", "UpperLeftCorner"},
                         {"vertex_entry_direction", "Counterclockwise"},
                         {"coordinate_system", "Relative"},
                         {"daylighting_reference_point_coordinate_system", "Relative"},
                         {"rectangular_surface_coordinate_system", "Relative"}}}}},
                     {"Building",
                      {{"Bldg",
                        {{"north_axis", 0.0},
                         {"terrain", "Suburbs"},
                         {"loads_convergence_tolerance_value", 0.04},
                         {"temperature_convergence_tolerance_value", 0.4000},
                         {"solar_distribution", "FullExterior"},
                         {"maximum_number_of_warmup_days", 25},
                         {"minimum_number_of_warmup_days", 6}}}}},
                     {"Version",
                      {{"",
                        {{"version_identifier", DataStringGlobals::MatchVersion}}}}}};

    auto const expected_idf(delimited_string({"Building,",
                                              "  Bldg,",
                                              "  0.0,",
                                              "  Suburbs,",
                                              "  0.04,",
                                              "  0.4,",
                                              "  FullExterior,",
                                              "  25.0,",
                                              "  6.0;",
                                              "",
                                              "EnergyManagementSystem:Program,",
                                              "  ER_Main,",
                                              "  IF ER_Humidifier_Status > 0,",
                                              "  SET ER_ExtraElecHeatC_Status = 1,",
                                              "  SET ER_ExtraElecHeatC_SP = ER_AfterHumidifier_Temp + 1.4,",
                                              "  ELSE,",
                                              "  SET ER_ExtraElecHeatC_Status = 0,",
                                              "  SET ER_ExtraElecHeatC_SP = NULL,",
                                              "  ENDIF,",
                                              "  IF T_OA < 10,",
                                              "  ,",
                                              "  SET HeatGain = 0 * (ER_FanDesignMass/1.2) *2118,",
                                              "  SET FlowRate = (ER_FanMassFlow/1.2)*2118,",
                                              "  SET ER_PreheatDeltaT = HeatGain/(1.08*(FLOWRATE+0.000001)),",
                                              "  SET ER_ExtraWaterHeatC_Status = 1,",
                                              "  SET ER_ExtraWaterHeatC_SP = ER_AfterElecHeatC_Temp + ER_PreheatDeltaT,",
                                              "  ELSE,",
                                              "  SET ER_ExtraWaterHeatC_Status = 0,",
                                              "  SET ER_ExtraWaterHeatC_SP = NULL,",
                                              "  ENDIF;",
                                              "",
                                              "GlobalGeometryRules,",
                                              "  UpperLeftCorner,",
                                              "  Counterclockwise,",
                                              "  Relative,",
                                              "  Relative,",
                                              "  Relative;",
                                              "",
                                              "Version,",
                                              "  " + DataStringGlobals::MatchVersion + ";",
                                              ""}));

    EXPECT_TRUE(process_idf(idf));
    json &epJSON = getEpJSON();
    json tmp;

    std::string encoded = encodeIDF();
    EXPECT_EQ(expected_idf, encoded);

    for (auto it = expected.begin(); it != expected.end(); ++it) {
        ASSERT_NO_THROW(tmp = epJSON[it.key()]);
        for (auto it_in = it.value().begin(); it_in != it.value().end(); ++it_in) {
            ASSERT_NO_THROW(tmp = epJSON[it.key()][it_in.key()]);
            for (auto it_in_in = it_in.value().begin(); it_in_in != it_in.value().end(); ++it_in_in) {
                ASSERT_NO_THROW(tmp = epJSON[it.key()][it_in.key()][it_in_in.key()]);
                if (!tmp.is_array()) {
                    EXPECT_EQ(tmp.dump(), it_in_in.value().dump());
                } else {
                    for (size_t i = 0; i < it_in_in.value().size(); i++) {
                        for (auto it_ext = it_in_in.value()[i].begin(); it_ext != it_in_in.value()[i].end(); ++it_ext) {
                            if (it_ext.value().empty()) {
                                EXPECT_EQ(epJSON[it.key()][it_in.key()][it_in_in.key()][i].empty(), it_ext.value().empty());
                                continue;
                            }
                            ASSERT_NO_THROW(tmp = epJSON[it.key()][it_in.key()][it_in_in.key()][i][it_ext.key()]);
                            EXPECT_EQ(tmp.dump(), it_ext.value().dump());
                        }
                    }
                }
            }
        }
    }
}

TEST_F(InputProcessorFixture, parse_idf_EMSProgram_required_prop_extensible)
{

    std::string const idf(delimited_string({"EnergyManagementSystem:Program,", "    ER_Main;                 !- Name"}));

    EXPECT_FALSE(process_idf(idf, false));

    std::string const error_string = delimited_string({
        "   ** Severe  ** <root>[EnergyManagementSystem:Program][ER_Main] - Missing required property 'lines'.",
    });

    EXPECT_TRUE(compare_err_stream(error_string, true));
}

TEST_F(InputProcessorFixture, parse_idf_extensible_blank_required_extensible_fields)
{

    std::string const idf(delimited_string({"BuildingSurface:Detailed,",
                                            "Zn009:Flr001,            !- Name",
                                            "    Floor,                   !- Surface Type",
                                            "    FLOOR38,                 !- Construction Name",
                                            "    SCWINDOW,                !- Zone Name",
                                            "    Surface,                 !- Outside Boundary Condition",
                                            "    Zn009:Flr001,            !- Outside Boundary Condition Object",
                                            "    NoSun,                   !- Sun Exposure",
                                            "    NoWind,                  !- Wind Exposure",
                                            "    1.000000,                !- View Factor to Ground",
                                            "    4,                       !- Number of Vertices",
                                            "    "
                                            ",10,0,  !- X,Y,Z ==> Vertex 1 {m}",
                                            "    0.000000,,0,  !- X,Y,Z ==> Vertex 2 {m}",
                                            "    0.000000,10.00000,0,  !- X,Y,Z ==> Vertex 3 {m}",
                                            "    "
                                            ",10.00000,"
                                            ";  !- X,Y,Z ==> Vertex 4 {m}"}));

    json expected = {
        {"BuildingSurface:Detailed",
         {{"Zn009:Flr001",
           {{"surface_type", "Floor"},
            {"construction_name", "FLOOR38"},
            {"zone_name", "SCWINDOW"},
            {"outside_boundary_condition", "Surface"},
            {"outside_boundary_condition_object", "Zn009:Flr001"},
            {"sun_exposure", "NoSun"},
            {"wind_exposure", "NoWind"},
            {"view_factor_to_ground", 1.000000},
            {"number_of_vertices", 4},
            {"vertices",
             {{//												{"vertex_x_coordinate", ""},
               {"vertex_y_coordinate", 10},
               {"vertex_z_coordinate", 0}},
              {{"vertex_x_coordinate", 0.0},
               //												{"vertex_y_coordinate", ""},
               {"vertex_z_coordinate", 0}},
              {{"vertex_x_coordinate", 0.0}, {"vertex_y_coordinate", 10.0}, {"vertex_z_coordinate", 0}},
              {
                  //												{"vertex_x_coordinate", ""},
                  {"vertex_y_coordinate", 10.0},
                  //												{"vertex_z_coordinate", ""}
              }}}}}}},
        {"GlobalGeometryRules",
         {{"",
           {{"starting_vertex_position", "UpperLeftCorner"},
            {"vertex_entry_direction", "Counterclockwise"},
            {"coordinate_system", "Relative"},
            {"daylighting_reference_point_coordinate_system", "Relative"},
            {"rectangular_surface_coordinate_system", "Relative"}}}}},
        {"Building",
         {{"Bldg",
           {{"north_axis", 0.0},
            {"terrain", "Suburbs"},
            {"loads_convergence_tolerance_value", 0.04},
            {"temperature_convergence_tolerance_value", 0.4000},
            {"solar_distribution", "FullExterior"},
            {"maximum_number_of_warmup_days", 25},
            {"minimum_number_of_warmup_days", 6}}}}}};

    EXPECT_FALSE(process_idf(idf, false));
    json &epJSON = getEpJSON();
    json tmp;
    for (auto it = expected.begin(); it != expected.end(); ++it) {
        ASSERT_NO_THROW(tmp = epJSON[it.key()]);
        for (auto it_in = it.value().begin(); it_in != it.value().end(); ++it_in) {
            ASSERT_NO_THROW(tmp = epJSON[it.key()][it_in.key()]);
            for (auto it_in_in = it_in.value().begin(); it_in_in != it_in.value().end(); ++it_in_in) {
                ASSERT_NO_THROW(tmp = epJSON[it.key()][it_in.key()][it_in_in.key()]);
                if (!tmp.is_array()) {
                    EXPECT_EQ(tmp.dump(), it_in_in.value().dump());
                } else {
                    for (size_t i = 0; i < it_in_in.value().size(); i++) {
                        for (auto it_ext = it_in_in.value()[i].begin(); it_ext != it_in_in.value()[i].end(); ++it_ext) {
                            ASSERT_NO_THROW(tmp = epJSON[it.key()][it_in.key()][it_in_in.key()][i][it_ext.key()]);
                            EXPECT_EQ(tmp.dump(), it_ext.value().dump());
                        }
                    }
                }
            }
        }
    }
}

TEST_F(InputProcessorFixture, parse_idf_and_validate_extensible)
{
    bool success = true;

    std::string const idf(delimited_string({"BuildingSurface:Detailed,",
                                            "Zn009:Flr001,            !- Name",
                                            "    Floor,                   !- Surface Type",
                                            "    FLOOR38,                 !- Construction Name",
                                            "    SCWINDOW,                !- Zone Name",
                                            "    Surface,                 !- Outside Boundary Condition",
                                            "    Zn009:Flr001,            !- Outside Boundary Condition Object",
                                            "    NoSun,                   !- Sun Exposure",
                                            "    NoWind,                  !- Wind Exposure",
                                            "    1.000000,                !- View Factor to Ground",
                                            "    4,                       !- Number of Vertices",
                                            "    10.00000,0.000000,0,  !- X,Y,Z ==> Vertex 1 {m}",
                                            "    0.000000,0.000000,0,  !- X,Y,Z ==> Vertex 2 {m}",
                                            "    0.000000,10.00000,0,  !- X,Y,Z ==> Vertex 3 {m}",
                                            "    10.00000,10.00000,0;  !- X,Y,Z ==> Vertex 4 {m}"}));

    json expected = {{"BuildingSurface:Detailed",
                      {{"Zn009:Flr001",
                        {{"surface_type", "Floor"},
                         {"construction_name", "FLOOR38"},
                         {"zone_name", "SCWINDOW"},
                         {"outside_boundary_condition", "Surface"},
                         {"outside_boundary_condition_object", "Zn009:Flr001"},
                         {"sun_exposure", "NoSun"},
                         {"wind_exposure", "NoWind"},
                         {"view_factor_to_ground", 1.000000},
                         {"number_of_vertices", 4},
                         {"vertices",
                          {{{"vertex_x_coordinate", 10.0}, {"vertex_y_coordinate", 0.0}, {"vertex_z_coordinate", 0}},
                           {{"vertex_x_coordinate", 0.0}, {"vertex_y_coordinate", 0.0}, {"vertex_z_coordinate", 0}},
                           {{"vertex_x_coordinate", 0.0}, {"vertex_y_coordinate", 10.0}, {"vertex_z_coordinate", 0}},
                           {{"vertex_x_coordinate", 10.0}, {"vertex_y_coordinate", 10.0}, {"vertex_z_coordinate", 0}}}}}}}}};

    ASSERT_TRUE(process_idf(idf));
    json &epJSON = getEpJSON();
    json tmp;
    for (auto it = expected.begin(); it != expected.end(); ++it) {
        ASSERT_NO_THROW(tmp = epJSON[it.key()]);
        for (auto it_in = it.value().begin(); it_in != it.value().end(); ++it_in) {
            ASSERT_NO_THROW(tmp = epJSON[it.key()][it_in.key()]);
            for (auto it_in_in = it_in.value().begin(); it_in_in != it_in.value().end(); ++it_in_in) {
                ASSERT_NO_THROW(tmp = epJSON[it.key()][it_in.key()][it_in_in.key()]);
                if (!tmp.is_array()) {
                    EXPECT_EQ(tmp.dump(), it_in_in.value().dump());
                } else {
                    for (size_t i = 0; i < it_in_in.value().size(); i++) {
                        for (auto it_ext = it_in_in.value()[i].begin(); it_ext != it_in_in.value()[i].end(); ++it_ext) {
                            ASSERT_NO_THROW(tmp = epJSON[it.key()][it_in.key()][it_in_in.key()][i][it_ext.key()]);
                            EXPECT_EQ(tmp.dump(), it_ext.value().dump());
                        }
                    }
                }
            }
        }
    }
    auto const output = json::parse(epJSON.dump(2));
    auto const &errors = validationErrors();
    auto const &warnings = validationWarnings();
    EXPECT_EQ(errors.size() + warnings.size(), 0ul);
    EXPECT_TRUE(success);
}

TEST_F(InputProcessorFixture, parse_idf_and_validate_two_extensible_objects)
{

    std::string const idf(delimited_string({"BuildingSurface:Detailed,",
                                            "Zn009:Flr001,            !- Name",
                                            "    Floor,                   !- Surface Type",
                                            "    FLOOR38,                 !- Construction Name",
                                            "    SCWINDOW,                !- Zone Name",
                                            "    Surface,                 !- Outside Boundary Condition",
                                            "    Zn009:Flr001,            !- Outside Boundary Condition Object",
                                            "    NoSun,                   !- Sun Exposure",
                                            "    NoWind,                  !- Wind Exposure",
                                            "    1.000000,                !- View Factor to Ground",
                                            "    4,                       !- Number of Vertices",
                                            "    10.00000,0.000000,0,  !- X,Y,Z ==> Vertex 1 {m}",
                                            "    0.000000,0.000000,0,  !- X,Y,Z ==> Vertex 2 {m}",
                                            "    0.000000,10.00000,0,  !- X,Y,Z ==> Vertex 3 {m}",
                                            "    10.00000,10.00000,0;  !- X,Y,Z ==> Vertex 4 {m}",
                                            "",
                                            "BuildingSurface:Detailed,",
                                            "Some Surface Name,            !- Name",
                                            "    Floor,                   !- Surface Type",
                                            "    FLOOR38,                 !- Construction Name",
                                            "    SCWINDOW,                !- Zone Name",
                                            "    Surface,                 !- Outside Boundary Condition",
                                            "    Zn009:Flr001,            !- Outside Boundary Condition Object",
                                            "    NoSun,                   !- Sun Exposure",
                                            "    NoWind,                  !- Wind Exposure",
                                            "    1.000000,                !- View Factor to Ground",
                                            "    4,                       !- Number of Vertices",
                                            "    10.00000,0.000000,0,  !- X,Y,Z ==> Vertex 1 {m}",
                                            "    0.000000,0.000000,0,  !- X,Y,Z ==> Vertex 2 {m}",
                                            "    0.000000,10.00000,0,  !- X,Y,Z ==> Vertex 3 {m}",
                                            "    10.00000,10.00000,0;  !- X,Y,Z ==> Vertex 4 {m}"}));

    json expected = {{"BuildingSurface:Detailed",
                      {{"Zn009:Flr001",
                        {{"surface_type", "Floor"},
                         {"construction_name", "FLOOR38"},
                         {"zone_name", "SCWINDOW"},
                         {"outside_boundary_condition", "Surface"},
                         {"outside_boundary_condition_object", "Zn009:Flr001"},
                         {"sun_exposure", "NoSun"},
                         {"wind_exposure", "NoWind"},
                         {"view_factor_to_ground", 1.000000},
                         {"number_of_vertices", 4},
                         {"vertices",
                          {{{"vertex_x_coordinate", 10.0}, {"vertex_y_coordinate", 0.0}, {"vertex_z_coordinate", 0}},
                           {{"vertex_x_coordinate", 0.0}, {"vertex_y_coordinate", 0.0}, {"vertex_z_coordinate", 0}},
                           {{"vertex_x_coordinate", 0.0}, {"vertex_y_coordinate", 10.0}, {"vertex_z_coordinate", 0}},
                           {{"vertex_x_coordinate", 10.0}, {"vertex_y_coordinate", 10.0}, {"vertex_z_coordinate", 0}}}}}},
                       {"Some Surface Name",
                        {{"surface_type", "Floor"},
                         {"construction_name", "FLOOR38"},
                         {"zone_name", "SCWINDOW"},
                         {"outside_boundary_condition", "Surface"},
                         {"outside_boundary_condition_object", "Zn009:Flr001"},
                         {"sun_exposure", "NoSun"},
                         {"wind_exposure", "NoWind"},
                         {"view_factor_to_ground", 1.000000},
                         {"number_of_vertices", 4},
                         {"vertices",
                          {{{"vertex_x_coordinate", 10.0}, {"vertex_y_coordinate", 0.0}, {"vertex_z_coordinate", 0}},
                           {{"vertex_x_coordinate", 0.0}, {"vertex_y_coordinate", 0.0}, {"vertex_z_coordinate", 0}},
                           {{"vertex_x_coordinate", 0.0}, {"vertex_y_coordinate", 10.0}, {"vertex_z_coordinate", 0}},
                           {{"vertex_x_coordinate", 10.0}, {"vertex_y_coordinate", 10.0}, {"vertex_z_coordinate", 0}}}}}}}},
                     {"GlobalGeometryRules",
                      {{"",
                        {{"starting_vertex_position", "UpperLeftCorner"},
                         {"vertex_entry_direction", "Counterclockwise"},
                         {"coordinate_system", "Relative"},
                         {"daylighting_reference_point_coordinate_system", "Relative"},
                         {"rectangular_surface_coordinate_system", "Relative"}}}}},
                     {"Building",
                      {{"Bldg",
                        {{"north_axis", 0.0},
                         {"terrain", "Suburbs"},
                         {"loads_convergence_tolerance_value", 0.04},
                         {"temperature_convergence_tolerance_value", 0.4000},
                         {"solar_distribution", "FullExterior"},
                         {"maximum_number_of_warmup_days", 25},
                         {"minimum_number_of_warmup_days", 6}}}}}};

    ASSERT_TRUE(process_idf(idf));
    json &epJSON = getEpJSON();
    json tmp;
    for (auto it = expected.begin(); it != expected.end(); ++it) {
        ASSERT_NO_THROW(tmp = epJSON[it.key()]);
        for (auto it_in = it.value().begin(); it_in != it.value().end(); ++it_in) {
            ASSERT_NO_THROW(tmp = epJSON[it.key()][it_in.key()]);
            for (auto it_in_in = it_in.value().begin(); it_in_in != it_in.value().end(); ++it_in_in) {
                ASSERT_NO_THROW(tmp = epJSON[it.key()][it_in.key()][it_in_in.key()]);
                if (!tmp.is_array()) {
                    EXPECT_EQ(tmp.dump(), it_in_in.value().dump());
                } else {
                    for (size_t i = 0; i < it_in_in.value().size(); i++) {
                        for (auto it_ext = it_in_in.value()[i].begin(); it_ext != it_in_in.value()[i].end(); ++it_ext) {
                            ASSERT_NO_THROW(tmp = epJSON[it.key()][it_in.key()][it_in_in.key()][i][it_ext.key()]);
                            EXPECT_EQ(tmp.dump(), it_ext.value().dump());
                        }
                    }
                }
            }
        }
    }

    auto const output = json::parse(epJSON.dump(2));
    auto const &errors = validationErrors();
    auto const &warnings = validationWarnings();
    EXPECT_EQ(errors.size() + warnings.size(), 0ul);
}

TEST_F(InputProcessorFixture, validate_two_extensible_objects_and_one_non_extensible_object)
{
    std::string const idf(delimited_string({
        "BuildingSurface:Detailed,",
        "Zn009:Flr001,            !- Name",
        "    Floor,                   !- Surface Type",
        "    FLOOR38,                 !- Construction Name",
        "    SCWINDOW,                !- Zone Name",
        "    Surface,                 !- Outside Boundary Condition",
        "    Zn009:Flr001,            !- Outside Boundary Condition Object",
        "    NoSun,                   !- Sun Exposure",
        "    NoWind,                  !- Wind Exposure",
        "    1.000000,                !- View Factor to Ground",
        "    4,                       !- Number of Vertices",
        "    10.00000,0.000000,0,  !- X,Y,Z ==> Vertex 1 {m}",
        "    0.000000,0.000000,0,  !- X,Y,Z ==> Vertex 2 {m}",
        "    0.000000,10.00000,0,  !- X,Y,Z ==> Vertex 3 {m}",
        "    10.00000,10.00000,0;  !- X,Y,Z ==> Vertex 4 {m}",
        "",
        "BuildingSurface:Detailed,",
        "Building Surface Name,            !- Name",
        "    Floor,                   !- Surface Type",
        "    FLOOR38,                 !- Construction Name",
        "    SCWINDOW,                !- Zone Name",
        "    Surface,                 !- Outside Boundary Condition",
        "    Zn009:Flr001,            !- Outside Boundary Condition Object",
        "    NoSun,                   !- Sun Exposure",
        "    NoWind,                  !- Wind Exposure",
        "    1.000000,                !- View Factor to Ground",
        "    4,                       !- Number of Vertices",
        "    10.00000,0.000000,0,  !- X,Y,Z ==> Vertex 1 {m}",
        "    0.000000,0.000000,0,  !- X,Y,Z ==> Vertex 2 {m}",
        "    0.000000,10.00000,0,  !- X,Y,Z ==> Vertex 3 {m}",
        "    10.00000,10.00000,0;  !- X,Y,Z ==> Vertex 4 {m}",
        "",
        "  Building,",
        "    Ref Bldg Medium Office New2004_v1.3_5.0,  !- Name",
        "    0.0000,                  !- North Axis {deg}",
        "    City,                    !- Terrain",
        "    0.0400,                  !- Loads Convergence Tolerance Value",
        "    0.2000,                  !- Temperature Convergence Tolerance Value {deltaC}",
        "    FullInteriorAndExterior, !- Solar Distribution",
        "    25,                      !- Maximum Number of Warmup Days",
        "    6;",
    }));

    ASSERT_TRUE(process_idf(idf));
    auto const &errors = validationErrors();
    auto const &warnings = validationWarnings();
    EXPECT_EQ(errors.size() + warnings.size(), 0ul);
}

TEST_F(InputProcessorFixture, parse_idf)
{
    std::string const idf(delimited_string({
        "  Building,",
        "    Ref Bldg Medium Office New2004_v1.3_5.0,  !- Name",
        "    0.0000,                  !- North Axis {deg}",
        "    City,                    !- Terrain",
        "    0.0400,                  !- Loads Convergence Tolerance Value",
        "    0.2000,                  !- Temperature Convergence Tolerance Value {deltaC}",
        "    FullInteriorAndExterior, !- Solar Distribution",
        "    25,                      !- Maximum Number of Warmup Days",
        "    6;",
    }));

    json expected = {{"Building",
                      {{
                          "Ref Bldg Medium Office New2004_v1.3_5.0",
                          {{"north_axis", 0.0000},
                           {"terrain", "City"},
                           {"loads_convergence_tolerance_value", 0.0400},
                           {"temperature_convergence_tolerance_value", 0.2000},
                           {"solar_distribution", "FullInteriorAndExterior"},
                           {"maximum_number_of_warmup_days", 25},
                           {"minimum_number_of_warmup_days", 6}},
                      }}}};

    ASSERT_TRUE(process_idf(idf));
    json &epJSON = getEpJSON();
    json tmp;
    for (auto it = expected.begin(); it != expected.end(); ++it) {
        ASSERT_NO_THROW(tmp = epJSON[it.key()]);
        for (auto it_in = it.value().begin(); it_in != it.value().end(); ++it_in) {
            ASSERT_NO_THROW(tmp = epJSON[it.key()][it_in.key()]);
            for (auto it_in_in = it_in.value().begin(); it_in_in != it_in.value().end(); ++it_in_in) {
                ASSERT_NO_THROW(tmp = epJSON[it.key()][it_in.key()][it_in_in.key()]);
                EXPECT_EQ(tmp.dump(), it_in_in.value().dump());
            }
        }
    }
}

TEST_F(InputProcessorFixture, parse_idf_two_objects)
{
    std::string const idf(delimited_string({
        "  Building,",
        "    Ref Bldg Medium Office New2004_v1.3_5.0,  !- Name",
        "    0.0000,                  !- North Axis {deg}",
        "    City,                    !- Terrain",
        "    0.0400,                  !- Loads Convergence Tolerance Value",
        "    0.2000,                  !- Temperature Convergence Tolerance Value {deltaC}",
        "    FullInteriorAndExterior, !- Solar Distribution",
        "    20,                      !- Maximum Number of Warmup Days",
        "    6;",
        "",
        "  Building,",
        "    Random Building Name 3,  !- Name",
        "    0.0000,                  !- North Axis {deg}",
        "    City,                    !- Terrain",
        "    0.0400,                  !- Loads Convergence Tolerance Value",
        "    0.2000,                  !- Temperature Convergence Tolerance Value {deltaC}",
        "    FullInteriorAndExterior, !- Solar Distribution",
        "    20,                      !- Maximum Number of Warmup Days",
        "    6;",
    }));

    json expected = {{"Building",
                      {{
                           "Ref Bldg Medium Office New2004_v1.3_5.0",
                           {{"north_axis", 0.0000},
                            {"terrain", "City"},
                            {"loads_convergence_tolerance_value", 0.0400},
                            {"temperature_convergence_tolerance_value", 0.2000},
                            {"solar_distribution", "FullInteriorAndExterior"},
                            {"maximum_number_of_warmup_days", 20},
                            {"minimum_number_of_warmup_days", 6}},
                       },
                       {"Random Building Name 3",
                        {{"north_axis", 0.0000},
                         {"terrain", "City"},
                         {"loads_convergence_tolerance_value", 0.0400},
                         {"temperature_convergence_tolerance_value", 0.2000},
                         {"solar_distribution", "FullInteriorAndExterior"},
                         {"maximum_number_of_warmup_days", 20},
                         {"minimum_number_of_warmup_days", 6}}}}}};

    EXPECT_FALSE(process_idf(idf, false));
    json &epJSON = getEpJSON();
    json tmp;
    for (auto it = expected.begin(); it != expected.end(); ++it) {
        ASSERT_NO_THROW(tmp = epJSON[it.key()]);
        for (auto it_in = it.value().begin(); it_in != it.value().end(); ++it_in) {
            ASSERT_NO_THROW(tmp = epJSON[it.key()][it_in.key()]);
            for (auto it_in_in = it_in.value().begin(); it_in_in != it_in.value().end(); ++it_in_in) {
                ASSERT_NO_THROW(tmp = epJSON[it.key()][it_in.key()][it_in_in.key()]);
                EXPECT_EQ(tmp.dump(), it_in_in.value().dump());
            }
        }
    }
}

TEST_F(InputProcessorFixture, parse_idf_extensibles)
{
    std::string const idf(delimited_string({"BuildingSurface:Detailed,",
                                            "Zn009:Flr001,            !- Name",
                                            "    Floor,                   !- Surface Type",
                                            "    FLOOR38,                 !- Construction Name",
                                            "    SCWINDOW,                !- Zone Name",
                                            "    Surface,                 !- Outside Boundary Condition",
                                            "    Zn009:Flr001,            !- Outside Boundary Condition Object",
                                            "    NoSun,                   !- Sun Exposure",
                                            "    NoWind,                  !- Wind Exposure",
                                            "    1.000000,                !- View Factor to Ground",
                                            "    4,                       !- Number of Vertices",
                                            "    10.00000,0.000000,0,  !- X,Y,Z ==> Vertex 1 {m}",
                                            "    0.000000,0.000000,0,  !- X,Y,Z ==> Vertex 2 {m}",
                                            "    0.000000,10.00000,0,  !- X,Y,Z ==> Vertex 3 {m}",
                                            "    10.00000,10.00000,0;  !- X,Y,Z ==> Vertex 4 {m}"}));

    json expected = {{"BuildingSurface:Detailed",
                      {{"Zn009:Flr001",
                        {{"surface_type", "Floor"},
                         {"construction_name", "FLOOR38"},
                         {"zone_name", "SCWINDOW"},
                         {"outside_boundary_condition", "Surface"},
                         {"outside_boundary_condition_object", "Zn009:Flr001"},
                         {"sun_exposure", "NoSun"},
                         {"wind_exposure", "NoWind"},
                         {"view_factor_to_ground", 1.000000},
                         {"number_of_vertices", 4},
                         {"vertices",
                          {{{"vertex_x_coordinate", 10.0}, {"vertex_y_coordinate", 0.0}, {"vertex_z_coordinate", 0}},
                           {{"vertex_x_coordinate", 0.0}, {"vertex_y_coordinate", 0.0}, {"vertex_z_coordinate", 0}},
                           {{"vertex_x_coordinate", 0.0}, {"vertex_y_coordinate", 10.0}, {"vertex_z_coordinate", 0}},
                           {{"vertex_x_coordinate", 10.0}, {"vertex_y_coordinate", 10.0}, {"vertex_z_coordinate", 0}}}}}}}}};

    ASSERT_TRUE(process_idf(idf));
    json &epJSON = getEpJSON();
    json tmp;
    for (auto it = expected.begin(); it != expected.end(); ++it) {
        ASSERT_NO_THROW(tmp = epJSON[it.key()]);
        for (auto it_in = it.value().begin(); it_in != it.value().end(); ++it_in) {
            ASSERT_NO_THROW(tmp = epJSON[it.key()][it_in.key()]);
            for (auto it_in_in = it_in.value().begin(); it_in_in != it_in.value().end(); ++it_in_in) {
                ASSERT_NO_THROW(tmp = epJSON[it.key()][it_in.key()][it_in_in.key()]);
                if (!tmp.is_array()) {
                    EXPECT_EQ(tmp.dump(), it_in_in.value().dump());
                } else {
                    for (size_t i = 0; i < it_in_in.value().size(); i++) {
                        for (auto it_ext = it_in_in.value()[i].begin(); it_ext != it_in_in.value()[i].end(); ++it_ext) {
                            ASSERT_NO_THROW(tmp = epJSON[it.key()][it_in.key()][it_in_in.key()][i][it_ext.key()]);
                            EXPECT_EQ(tmp.dump(), it_ext.value().dump());
                        }
                    }
                }
            }
        }
    }
}

TEST_F(InputProcessorFixture, parse_idf_extensibles_two_objects)
{
    std::string const idf(delimited_string({"BuildingSurface:Detailed,",
                                            "Zn009:Flr001,            !- Name",
                                            "    Floor,                   !- Surface Type",
                                            "    FLOOR38,                 !- Construction Name",
                                            "    SCWINDOW,                !- Zone Name",
                                            "    Surface,                 !- Outside Boundary Condition",
                                            "    Zn009:Flr001,            !- Outside Boundary Condition Object",
                                            "    NoSun,                   !- Sun Exposure",
                                            "    NoWind,                  !- Wind Exposure",
                                            "    1.000000,                !- View Factor to Ground",
                                            "    4,                       !- Number of Vertices",
                                            "    10.00000,0.000000,0,  !- X,Y,Z ==> Vertex 1 {m}",
                                            "    0.000000,0.000000,0,  !- X,Y,Z ==> Vertex 2 {m}",
                                            "    0.000000,10.00000,0,  !- X,Y,Z ==> Vertex 3 {m}",
                                            "    10.00000,10.00000,0;  !- X,Y,Z ==> Vertex 4 {m}",
                                            "",
                                            "BuildingSurface:Detailed,",
                                            "Building Surface Name,            !- Name",
                                            "    Floor,                   !- Surface Type",
                                            "    FLOOR38,                 !- Construction Name",
                                            "    SCWINDOW,                !- Zone Name",
                                            "    Surface,                 !- Outside Boundary Condition",
                                            "    Zn009:Flr001,            !- Outside Boundary Condition Object",
                                            "    NoSun,                   !- Sun Exposure",
                                            "    NoWind,                  !- Wind Exposure",
                                            "    1.000000,                !- View Factor to Ground",
                                            "    4,                       !- Number of Vertices",
                                            "    10.00000,0.000000,0,  !- X,Y,Z ==> Vertex 1 {m}",
                                            "    0.000000,0.000000,0,  !- X,Y,Z ==> Vertex 2 {m}",
                                            "    0.000000,10.00000,0,  !- X,Y,Z ==> Vertex 3 {m}",
                                            "    10.00000,10.00000,0;  !- X,Y,Z ==> Vertex 4 {m}"}));

    json expected = {{"BuildingSurface:Detailed",
                      {{"Zn009:Flr001",
                        {{"surface_type", "Floor"},
                         {"construction_name", "FLOOR38"},
                         {"zone_name", "SCWINDOW"},
                         {"outside_boundary_condition", "Surface"},
                         {"outside_boundary_condition_object", "Zn009:Flr001"},
                         {"sun_exposure", "NoSun"},
                         {"wind_exposure", "NoWind"},
                         {"view_factor_to_ground", 1.000000},
                         {"number_of_vertices", 4},
                         {"vertices",
                          {{{"vertex_x_coordinate", 10.0}, {"vertex_y_coordinate", 0.0}, {"vertex_z_coordinate", 0}},
                           {{"vertex_x_coordinate", 0.0}, {"vertex_y_coordinate", 0.0}, {"vertex_z_coordinate", 0}},
                           {{"vertex_x_coordinate", 0.0}, {"vertex_y_coordinate", 10.0}, {"vertex_z_coordinate", 0}},
                           {{"vertex_x_coordinate", 10.0}, {"vertex_y_coordinate", 10.0}, {"vertex_z_coordinate", 0}}}}}},
                       {"Building Surface Name",
                        {{"surface_type", "Floor"},
                         {"construction_name", "FLOOR38"},
                         {"zone_name", "SCWINDOW"},
                         {"outside_boundary_condition", "Surface"},
                         {"outside_boundary_condition_object", "Zn009:Flr001"},
                         {"sun_exposure", "NoSun"},
                         {"wind_exposure", "NoWind"},
                         {"view_factor_to_ground", 1.000000},
                         {"number_of_vertices", 4},
                         {"vertices",
                          {{{"vertex_x_coordinate", 10.0}, {"vertex_y_coordinate", 0.0}, {"vertex_z_coordinate", 0}},
                           {{"vertex_x_coordinate", 0.0}, {"vertex_y_coordinate", 0.0}, {"vertex_z_coordinate", 0}},
                           {{"vertex_x_coordinate", 0.0}, {"vertex_y_coordinate", 10.0}, {"vertex_z_coordinate", 0}},
                           {{"vertex_x_coordinate", 10.0}, {"vertex_y_coordinate", 10.0}, {"vertex_z_coordinate", 0}}}}}}}}};

    ASSERT_TRUE(process_idf(idf));
    json &epJSON = getEpJSON();
    json tmp;
    for (auto it = expected.begin(); it != expected.end(); ++it) {
        ASSERT_NO_THROW(tmp = epJSON[it.key()]);
        for (auto it_in = it.value().begin(); it_in != it.value().end(); ++it_in) {
            ASSERT_NO_THROW(tmp = epJSON[it.key()][it_in.key()]);
            for (auto it_in_in = it_in.value().begin(); it_in_in != it_in.value().end(); ++it_in_in) {
                ASSERT_NO_THROW(tmp = epJSON[it.key()][it_in.key()][it_in_in.key()]);
                if (!tmp.is_array()) {
                    EXPECT_EQ(tmp.dump(), it_in_in.value().dump());
                } else {
                    for (size_t i = 0; i < it_in_in.value().size(); i++) {
                        for (auto it_ext = it_in_in.value()[i].begin(); it_ext != it_in_in.value()[i].end(); ++it_ext) {
                            ASSERT_NO_THROW(tmp = epJSON[it.key()][it_in.key()][it_in_in.key()][i][it_ext.key()]);
                            EXPECT_EQ(tmp.dump(), it_ext.value().dump());
                        }
                    }
                }
            }
        }
    }
}

TEST_F(InputProcessorFixture, validate_epJSON_parametric_template)
{
    std::string const idf(delimited_string({"Parametric:Logic,",
                                            "Main,                    !- Name",
                                            "PARAMETER $bldgArea,     !- Parametric Logic Line 1",
                                            "PARAMETER $depth,        !- Parametric Logic Line 2",
                                            "PARAMETER $width,        !- Parametric Logic Line 3",
                                            "PARAMETER $height,       !- Parametric Logic Line 4",
                                            "$bldgArea = 300.0,       !- Parametric Logic Line 5",
                                            "$depth = SQRT($bldgArea / $aspectRatio),  !- Parametric Logic Line 6",
                                            "$width = $depth * $aspectRatio,  !- Parametric Logic Line 7",
                                            "$height = 4.0;           !- Parametric Logic Line 8"
                                            "",
                                            "HVACTemplate:Thermostat,",
                                            "All Zones,               !- Name",
                                            "Htg-SetP-Sch,            !- Heating Setpoint Schedule Name",
                                            ",                        !- Constant Heating Setpoint {C}",
                                            "Clg-SetP-Sch,            !- Cooling Setpoint Schedule Name",
                                            ";                        !- Constant Cooling Setpoint {C}"}));
    EXPECT_FALSE(process_idf(idf, false));
    std::string const error_string = delimited_string({
        "   ** Severe  ** Line: 1 You must run Parametric Preprocessor for \"Parametric:Logic\"",
        "   ** Severe  ** Line: 11 You must run the ExpandObjects program for \"HVACTemplate:Thermostat\"",
    });

    EXPECT_TRUE(compare_err_stream(error_string, true));
}

TEST_F(InputProcessorFixture, non_existent_keys)
{
    json root = {{"BuildingSurface:Detailed",
                  {{"Zn009:Flr001",
                    {{"surface_type", "Floor"},
                     {"construction_name", "FLOOR38"},
                     {"zone_name", "SCWINDOW"},
                     {"outside_boundary_condition", "Surface"},
                     {"outside_boundary_condition_object", "Zn009:Flr001"},
                     {"non_existent_field_1", "NoSun"},
                     {"wind_exposure", "NoWind"},
                     {"non_existent_field_2", 1.000000},
                     {"number_of_vertices", 4},
                     {"vertices", {{{"vertex_x_coordinate", 10}, {"vertex_y_coordinate", 10}, {"vertex_z_coordinate", 0}}}}}}}},
                 {"GlobalGeometryRules",
                  {{"",
                    {{"starting_vertex_position", "UpperLeftCorner"},
                     {"vertex_entry_direction", "Counterclockwise"},
                     {"coordinate_system", "Relative"},
                     {"daylighting_reference_point_coordinate_system", "Relative"},
                     {"rectangular_surface_coordinate_system", "Relative"}}}}},
                 {"Building",
                  {{"Bldg",
                    {{"north_axis", 0.0},
                     {"terrain", "Suburbs"},
                     {"loads_convergence_tolerance_value", 0.04},
                     {"temperature_convergence_tolerance_value", 0.4000},
                     {"solar_distribution", "FullExterior"},
                     {"maximum_number_of_warmup_days", 25},
                     {"minimum_number_of_warmup_days", 6}}}}}

    };

    auto const output = json::parse(root.dump(2));
    auto const &errors = validationErrors();
    auto const &warnings = validationWarnings();
    // EXPECT_EQ(errors.size(), 2ul);
    EXPECT_EQ(warnings.size(), 0ul);
    if (errors.size() >= 2) {
        EXPECT_NE(errors[0].find("Key \"non_existent_field_1\" in object \"BuildingSurface:Detailed\" at line"), std::string::npos);
        EXPECT_NE(errors[1].find("Key \"non_existent_field_2\" in object \"BuildingSurface:Detailed\" at line"), std::string::npos);
        //            EXPECT_NE(errors[2].find("Required object \"GlobalGeometryRules\" was not provided"), std::string::npos);
        //            EXPECT_NE(errors[3].find("Required object \"Building\" was not provided"), std::string::npos);
    }
}

TEST_F(InputProcessorFixture, required_fields_required_extensibles_and_missing_enum)
{
    json root = {
        {"BuildingSurface:Detailed",
         {{"Zn009:Flr001",
           {{"surface_type", "value that doesn't exist in the enum"},
            {"zone_name", "SCWINDOW"},
            {"outside_boundary_condition", "Surface"},
            {"outside_boundary_condition_object", "Zn009:Flr001"},
            {"sun_exposure", "NoSun"},
            {"wind_exposure", "NoWind"},
            {"view_factor_to_ground", 1.000000},
            {"number_of_vertices", 4},
            {"vertices", {{{"vertex_z_coordinate", 0}}, {{"vertex_x_coordinate", 10}, {"vertex_y_coordinate", 10}, {"vertex_z_coordinate", 0}}}}}}}},
        {"GlobalGeometryRules",
         {{"",
           {{"starting_vertex_position", "UpperLeftCorner"},
            {"vertex_entry_direction", "Counterclockwise"},
            {"coordinate_system", "Relative"},
            {"daylighting_reference_point_coordinate_system", "Relative"},
            {"rectangular_surface_coordinate_system", "Relative"}}}}},
        {"Building",
         {{"Bldg",
           {{"north_axis", 0.0},
            {"terrain", "Suburbs"},
            {"loads_convergence_tolerance_value", 0.04},
            {"temperature_convergence_tolerance_value", 0.4000},
            {"solar_distribution", "FullExterior"},
            {"maximum_number_of_warmup_days", 25},
            {"minimum_number_of_warmup_days", 6}}}}}};

    auto const output = json::parse(root.dump(2));
    auto const &errors = validationErrors();
    auto const &warnings = validationWarnings();
    // EXPECT_EQ(errors.size(), 4ul);
    EXPECT_EQ(warnings.size(), 0ul);
    if (errors.size() >= 4) {
        EXPECT_NE(errors[0].find("In object \"BuildingSurface:Detailed\" at line"), std::string::npos);
        EXPECT_NE(errors[0].find("value that doesn't exist in the enum\" was not found in the enum"), std::string::npos);
        EXPECT_NE(errors[1].find("Required extensible field \"vertex_y_coordinate\" in object \"BuildingSurface:Detailed\" ending at line"),
                  std::string::npos);
        EXPECT_NE(errors[2].find("Required extensible field \"vertex_x_coordinate\" in object \"BuildingSurface:Detailed\" ending at line"),
                  std::string::npos);
        EXPECT_NE(errors[3].find("Required field \"construction_name\" in object \"BuildingSurface:Detailed\" ending at line"), std::string::npos);
        //            EXPECT_NE(errors[4].find("Required object \"GlobalGeometryRules\" was not provided"), std::string::npos);
        //            EXPECT_NE(errors[5].find("Required object \"Building\" was not provided"), std::string::npos);
    }
}

TEST_F(InputProcessorFixture, min_and_max_validation)
{
    json root = {
        {"BuildingSurface:Detailed",
         {{"Zn009:Flr001",
           {{"surface_type", "Floor"},
            {"construction_name", "super_official_construction_name"},
            {"zone_name", "SCWINDOW"},
            {"outside_boundary_condition", "Surface"},
            {"outside_boundary_condition_object", "Zn009:Flr001"},
            {"sun_exposure", "NoSun"},
            {"wind_exposure", "NoWind"},
            {"view_factor_to_ground", -987.654321},
            {"number_of_vertices", -98765.4321},
            {"vertices", {{{"vertex_x_coordinate", "definitely not a number"}, {"vertex_y_coordinate", 10}, {"vertex_z_coordinate", 0}}}}}}}},
        {"Building",
         {
             {
                 "Ref Bldg Medium Office New2004_v1.3_5.0",
                 {{"north_axis", 0.0000},
                  {"terrain", "City"},
                  {"loads_convergence_tolerance_value", 0.0},
                  {"temperature_convergence_tolerance_value", 0.2000},
                  {"solar_distribution", "FullInteriorAndExterior"},
                  {"maximum_number_of_warmup_days", 20},
                  {"minimum_number_of_warmup_days", 0}},
             },
         }},
        {"GlobalGeometryRules",
         {{"",
           {{"starting_vertex_position", "UpperLeftCorner"},
            {"vertex_entry_direction", "Counterclockwise"},
            {"coordinate_system", "Relative"},
            {"daylighting_reference_point_coordinate_system", "Relative"},
            {"rectangular_surface_coordinate_system", "Relative"}}}}},
    };
    auto const output = json::parse(root.dump(2));
    auto const &errors = validationErrors();
    auto const &warnings = validationWarnings();
    // EXPECT_EQ(errors.size(), 5ul);
    EXPECT_EQ(warnings.size(), 0ul);
    if (errors.size() >= 5) {
        EXPECT_NE(errors[0].find("Value \"0.000000\" parsed at line"), std::string::npos);
        EXPECT_NE(errors[0].find("is less than or equal to the exclusive minimum"), std::string::npos);
        EXPECT_NE(errors[1].find("Value \"0.000000\" parsed at line"), std::string::npos);
        EXPECT_NE(errors[1].find("is less than or equal to the exclusive minimum"), std::string::npos);
        EXPECT_NE(errors[2].find("Value \"-98765.432100\" parsed at line"), std::string::npos);
        EXPECT_NE(errors[2].find("less than the minimum"), std::string::npos);
        EXPECT_NE(errors[3].find("In object \"BuildingSurface:Detailed\", at line"), std::string::npos);
        EXPECT_NE(errors[3].find("type needs to be string"), std::string::npos);
        EXPECT_NE(errors[4].find("Value \"-987.654321\" parsed at line"), std::string::npos);
        EXPECT_NE(errors[4].find("less than the minimum"), std::string::npos);
        //			EXPECT_NE(errors[5].find("Required object \"GlobalGeometryRules\" was not provided"), std::string::npos);
    }
}

TEST_F(InputProcessorFixture, eat_whitespace)
{
    size_t index = 0;
    eat_whitespace("    test", index);
    EXPECT_EQ(4ul, index);

    index = 0;
    eat_whitespace("t   test", index);
    EXPECT_EQ(0ul, index);
}

TEST_F(InputProcessorFixture, eat_comment)
{
    size_t index = 0;
    eat_comment("!- North Axis {deg}\n", index);
    EXPECT_EQ(20ul, index);

    index = 0;
    eat_comment("                    !- Terrain\n", index);
    EXPECT_EQ(31ul, index);

    index = 0;
    eat_comment("  !- Name\n    0.0000", index);
    EXPECT_EQ(10ul, index);

    index = 0;
    eat_comment("  !- Name\n\r    0.0000", index);
    EXPECT_EQ(10ul, index);
}

TEST_F(InputProcessorFixture, parse_string)
{
    size_t index = 0;
    bool success = true;
    std::string output_string;

    output_string = parse_string("test_string", index, success);
    EXPECT_EQ("test_string", output_string);
    EXPECT_EQ(11ul, index);
    EXPECT_TRUE(success);

    index = 0;
    success = true;
    output_string = parse_string("-1234.1234", index, success);
    EXPECT_EQ("-1234.1234", output_string);
    EXPECT_EQ(10ul, index);
    EXPECT_TRUE(success);

    index = 0;
    success = true;
    output_string = parse_string(R"(\b\t/\\\";)", index, success);
    EXPECT_EQ(R"(\b\t/\\\")", output_string);
    EXPECT_EQ(9ul, index);
    EXPECT_TRUE(success);

    index = 0;
    success = true;
    output_string = parse_string(R"(test \n string)", index, success);
    EXPECT_EQ(R"(test \n string)", output_string);
    EXPECT_EQ(14ul, index);
    EXPECT_TRUE(success);

    index = 0;
    success = true;
    output_string = parse_string(R"(! this is a comment \n)", index, success);
    EXPECT_EQ("", output_string);
    EXPECT_EQ(0ul, index);
    EXPECT_TRUE(success);
}

TEST_F(InputProcessorFixture, parse_value)
{
    size_t index = 0;
    bool success = true;
    json rv;

    rv = parse_value("11th of April,", index, success);
    EXPECT_EQ(13ul, index);
    EXPECT_EQ("11th of April", rv.get<std::string>());

    index = 0;
    rv = parse_value("11.201,", index, success);
    EXPECT_EQ(6ul, index);
    EXPECT_EQ(11.201, rv.get<double>());

    index = 0;
    rv = parse_value("11.201 of April,", index, success);
    EXPECT_EQ(15ul, index);
    EXPECT_EQ("11.201 of April", rv.get<std::string>());

    index = 0;
    EXPECT_NO_THROW(rv = parse_value("4Ee5,", index, success));
    EXPECT_EQ(4ul, index);
    EXPECT_EQ("4Ee5", rv.get<std::string>());
}

TEST_F(InputProcessorFixture, parse_number)
{
    size_t index = 0;
    bool success = true;
    json output;

    output = parse_number("4.5,", index, success);
    EXPECT_EQ(4.5, output.get<double>());
    EXPECT_EQ(3ul, index);
    EXPECT_TRUE(success);

    index = 0;
    output = parse_number("0.53;", index, success);
    EXPECT_EQ(0.53, output.get<double>());
    EXPECT_EQ(4ul, index);
    EXPECT_TRUE(success);

    index = 0;
    output = parse_number("1.53  ;", index, success);
    EXPECT_EQ(1.53, output.get<double>());
    EXPECT_EQ(4ul, index);
    EXPECT_TRUE(success);

    index = 0;
    output = parse_number(" 1.53  ;", index, success);
    EXPECT_EQ(1.53, output.get<double>());
    EXPECT_EQ(5ul, index);
    EXPECT_TRUE(success);

    index = 0;
    output = parse_number("2.510035e5;", index, success);
    EXPECT_EQ(251003.5, output.get<double>());
    EXPECT_EQ(10ul, index);
    EXPECT_TRUE(success);

    index = 0;
    output = parse_number("2.510035e-05;", index, success);
    EXPECT_EQ(0.00002510035, output.get<double>());
    EXPECT_EQ(12ul, index);
    EXPECT_TRUE(success);

    index = 0;
    output = parse_number("1.0E-05;", index, success);
    EXPECT_EQ(0.000010, output.get<double>());
    EXPECT_EQ(7ul, index);
    EXPECT_TRUE(success);

    // handling weird scientific notation
    index = 0;
    output = parse_number("5E-5;", index, success);
    EXPECT_EQ(0.00005, output.get<double>());
    EXPECT_EQ(4ul, index);
    EXPECT_TRUE(success);

    // handling weird scientific notation
    index = 0;
    output = parse_number("5E-05;", index, success);
    EXPECT_EQ(0.00005, output.get<double>());
    EXPECT_EQ(5ul, index);
    EXPECT_TRUE(success);

    // handling weird scientific notation
    index = 0;
    output = parse_number("5.E-05;", index, success);
    EXPECT_EQ(0.00005, output.get<double>());
    EXPECT_EQ(6ul, index);
    EXPECT_TRUE(success);

    index = 0;
    output = parse_number("11th of April,", index, success);
    EXPECT_TRUE(output.is_null());
    EXPECT_EQ(0ul, index);
    EXPECT_FALSE(success);

    index = 0;
    EXPECT_NO_THROW(output = parse_number("-+4,", index, success));
    EXPECT_TRUE(output.is_null());
    EXPECT_EQ(0ul, index);
    EXPECT_FALSE(success);

    index = 0;
    EXPECT_NO_THROW(output = parse_number("4..0,", index, success));
    EXPECT_TRUE(output.is_null());
    EXPECT_EQ(0ul, index);
    EXPECT_FALSE(success);

    index = 0;
    EXPECT_NO_THROW(output = parse_number("++4,", index, success));
    EXPECT_TRUE(output.is_null());
    EXPECT_EQ(0ul, index);
    EXPECT_FALSE(success);

    index = 0;
    EXPECT_NO_THROW(output = parse_number("--4,", index, success));
    EXPECT_TRUE(output.is_null());
    EXPECT_EQ(0ul, index);
    EXPECT_FALSE(success);

    index = 0;
    EXPECT_NO_THROW(output = parse_number("4++,", index, success));
    EXPECT_TRUE(output.is_null());
    EXPECT_EQ(0ul, index);
    EXPECT_FALSE(success);

    index = 0;
    EXPECT_NO_THROW(output = parse_number("4--,", index, success));
    EXPECT_TRUE(output.is_null());
    EXPECT_EQ(0ul, index);
    EXPECT_FALSE(success);

    index = 0;
    EXPECT_NO_THROW(output = parse_number("4ee5,", index, success));
    EXPECT_TRUE(output.is_null());
    EXPECT_EQ(0ul, index);
    EXPECT_FALSE(success);

    index = 0;
    EXPECT_NO_THROW(output = parse_number("4EE5,", index, success));
    EXPECT_TRUE(output.is_null());
    EXPECT_EQ(0ul, index);
    EXPECT_FALSE(success);

    index = 0;
    EXPECT_NO_THROW(output = parse_number("4eE5,", index, success));
    EXPECT_TRUE(output.is_null());
    EXPECT_EQ(0ul, index);
    EXPECT_FALSE(success);

    index = 0;
    EXPECT_NO_THROW(output = parse_number("4Ee5,", index, success));
    EXPECT_TRUE(output.is_null());
    EXPECT_EQ(0ul, index);
    EXPECT_FALSE(success);
}

TEST_F(InputProcessorFixture, look_ahead)
{
    std::string const test_input("B , ! t ; `");
    size_t index = 0;
    IdfParser::Token token = look_ahead(test_input, index);
    EXPECT_EQ(0ul, index);
    EXPECT_EQ(IdfParser::Token::STRING, token);
    index = 2;
    token = look_ahead(test_input, index);
    EXPECT_EQ(2ul, index);
    EXPECT_EQ(IdfParser::Token::COMMA, token);
    index = 3;
    token = look_ahead(test_input, index);
    EXPECT_EQ(3ul, index);
    EXPECT_EQ(IdfParser::Token::EXCLAMATION, token);
    index = 5;
    token = look_ahead(test_input, index);
    EXPECT_EQ(5ul, index);
    EXPECT_EQ(IdfParser::Token::STRING, token);
    index = 7;
    token = look_ahead(test_input, index);
    EXPECT_EQ(7ul, index);
    EXPECT_EQ(IdfParser::Token::SEMICOLON, token);
    index = 9;
    token = look_ahead(test_input, index);
    EXPECT_EQ(9ul, index);
    EXPECT_EQ(IdfParser::Token::STRING, token);
    index = test_input.size();
    token = look_ahead(test_input, index);
    EXPECT_EQ(test_input.size(), index);
    EXPECT_EQ(IdfParser::Token::END, token);
}

TEST_F(InputProcessorFixture, next_token)
{
    size_t index = 0;

    std::string const test_input("B , ! t ; `");
    IdfParser::Token token = next_token(test_input, index);
    EXPECT_EQ(1ul, index);
    EXPECT_EQ(IdfParser::Token::STRING, token);
    token = next_token(test_input, index);
    EXPECT_EQ(3ul, index);
    EXPECT_EQ(IdfParser::Token::COMMA, token);
    token = next_token(test_input, index);
    EXPECT_EQ(5ul, index);
    EXPECT_EQ(IdfParser::Token::EXCLAMATION, token);
    token = next_token(test_input, index);
    EXPECT_EQ(7ul, index);
    EXPECT_EQ(IdfParser::Token::STRING, token);
    token = next_token(test_input, index);
    EXPECT_EQ(9ul, index);
    EXPECT_EQ(IdfParser::Token::SEMICOLON, token);
    token = next_token(test_input, index);
    EXPECT_EQ(11ul, index);
    EXPECT_EQ(IdfParser::Token::STRING, token);
    index = test_input.size();
    token = next_token(test_input, index);
    EXPECT_EQ(test_input.size(), index);
    EXPECT_EQ(IdfParser::Token::END, token);
}

TEST_F(InputProcessorFixture, getObjectItem_json1)
{
    std::string const idf_objects = delimited_string({
        "Version,8.3;",
        "Output:SQLite,SimpleAndTabular;",
    });

    ASSERT_TRUE(process_idf(idf_objects));
    std::string const CurrentModuleObject = "Output:SQLite";

    int NumSQLite = state->dataInputProcessing->inputProcessor->getNumObjectsFound(*state, CurrentModuleObject);
    ASSERT_EQ(1, NumSQLite);

    int TotalArgs = 0;
    int NumAlphas = 0;
    int NumNumbers = 0;

    state->dataInputProcessing->inputProcessor->getObjectDefMaxArgs(*state, CurrentModuleObject, TotalArgs, NumAlphas, NumNumbers);

    int IOStatus = 0;
    Array1D_string Alphas(NumAlphas);
    Array1D<Real64> Numbers(NumNumbers, 0.0);
    Array1D_bool lNumericBlanks(NumNumbers, true);
    Array1D_bool lAlphaBlanks(NumAlphas, true);
    Array1D_string cAlphaFields(NumAlphas);
    Array1D_string cNumericFields(NumNumbers);

    state->dataInputProcessing->inputProcessor->getObjectItem(*state,
        CurrentModuleObject, NumSQLite, Alphas, NumAlphas, Numbers, NumNumbers, IOStatus, lNumericBlanks, lAlphaBlanks, cAlphaFields, cNumericFields);

    EXPECT_TRUE(compare_containers(std::vector<std::string>({"SIMPLEANDTABULAR",""}), Alphas));
    EXPECT_TRUE(compare_containers(std::vector<std::string>({"Option Type","Unit Conversion for Tabular Data"}), cAlphaFields));
    EXPECT_TRUE(compare_containers(std::vector<std::string>({}), cNumericFields));
    EXPECT_TRUE(compare_containers(std::vector<bool>({}), lNumericBlanks));
    EXPECT_TRUE(compare_containers(std::vector<bool>({false,true}), lAlphaBlanks));
    EXPECT_TRUE(compare_containers(std::vector<Real64>({}), Numbers));
    EXPECT_EQ(1, NumAlphas);
    EXPECT_EQ(0, NumNumbers);
    EXPECT_EQ(1, IOStatus);
}

TEST_F(InputProcessorFixture, getObjectItem_json2)
{
    std::string const idf_objects = delimited_string({
        "Version,8.3;",
        "Humidifier:Steam:Gas,",
        "  Main Gas Humidifier,     !- Name",
        "  ,                        !- Availability Schedule Name",
        "  autosize,                !- Rated Capacity {m3/s}",
        "  autosize,                !- Rated Gas Use Rate {W}",
        "  0.80,                    !- Thermal Efficiency {-}",
        "  ThermalEfficiencyFPLR,   !- Thermal Efficiency Modifier Curve Name",
        "  0,                       !- Rated Fan Power {W}",
        "  0,                       !- Auxiliary Electric Power {W}",
        "  Mixed Air Node 1,        !- Air Inlet Node Name",
        "  Main Humidifier Outlet Node,  !- Air Outlet Node Name",
        "  ;                        !- Water Storage Tank Name",
    });
    ASSERT_TRUE(process_idf(idf_objects));
    std::string const CurrentModuleObject = "Humidifier:Steam:Gas";

    int NumGasSteamHums = state->dataInputProcessing->inputProcessor->getNumObjectsFound(*state, CurrentModuleObject);
    ASSERT_EQ(1, NumGasSteamHums);

    int TotalArgs = 0;
    int NumAlphas = 0;
    int NumNumbers = 0;

    state->dataInputProcessing->inputProcessor->getObjectDefMaxArgs(*state, CurrentModuleObject, TotalArgs, NumAlphas, NumNumbers);
    int IOStatus = 0;
    Array1D_string Alphas(NumAlphas);
    Array1D<Real64> Numbers(NumNumbers, 0.0);
    Array1D_bool lNumericBlanks(NumNumbers, true);
    Array1D_bool lAlphaBlanks(NumAlphas, true);
    Array1D_string cAlphaFields(NumAlphas);
    Array1D_string cNumericFields(NumNumbers);
    state->dataInputProcessing->inputProcessor->getObjectItem(*state, CurrentModuleObject,
                                  NumGasSteamHums,
                                  Alphas,
                                  NumAlphas,
                                  Numbers,
                                  NumNumbers,
                                  IOStatus,
                                  lNumericBlanks,
                                  lAlphaBlanks,
                                  cAlphaFields,
                                  cNumericFields);

    EXPECT_TRUE(compare_containers(
        std::vector<std::string>({"MAIN GAS HUMIDIFIER", "", "THERMALEFFICIENCYFPLR", "MIXED AIR NODE 1", "MAIN HUMIDIFIER OUTLET NODE", "", ""}),
        Alphas));
    EXPECT_TRUE(compare_containers(std::vector<std::string>({"Name",
                                                             "Availability Schedule Name",
                                                             "Thermal Efficiency Modifier Curve Name",
                                                             "Air Inlet Node Name",
                                                             "Air Outlet Node Name",
                                                             "Water Storage Tank Name",
                                                             "Inlet Water Temperature Option"}),
                                   cAlphaFields));
    EXPECT_TRUE(compare_containers(
        std::vector<std::string>({"Rated Capacity", "Rated Gas Use Rate", "Thermal Efficiency", "Rated Fan Power", "Auxiliary Electric Power"}),
        cNumericFields));
    EXPECT_TRUE(compare_containers(std::vector<bool>({false, false, false, false, false}), lNumericBlanks));
    EXPECT_TRUE(compare_containers(std::vector<bool>({false, true, false, false, false, true, true}), lAlphaBlanks));
    EXPECT_TRUE(compare_containers(std::vector<Real64>({-99999, -99999, 0.80, 0.0, 0.0}), Numbers));
    //        EXPECT_EQ( 6, NumAlphas ); // TODO: Should be 6, why is it 7? Might be due to name field
    EXPECT_EQ(6, NumAlphas);
    EXPECT_EQ(5, NumNumbers);
    EXPECT_EQ(1, IOStatus);
}

TEST_F(InputProcessorFixture, getObjectItem_json3)
{
    std::string const idf_objects = delimited_string({
        "Version,8.3;",
        "  BuildingSurface:Detailed,",
        "    Zn001:Wall001,           !- Name",
        "    Wall,                    !- Surface Type",
        "    R13WALL,                 !- Construction Name",
        "    Main Zone,               !- Zone Name",
        "    Outdoors,                !- Outside Boundary Condition",
        "    ,                        !- Outside Boundary Condition Object",
        "    SunExposed,              !- Sun Exposure",
        "    WindExposed,             !- Wind Exposure",
        "    0.5000000,               !- View Factor to Ground",
        "    4,                       !- Number of Vertices",
        "    0,0,4.572000,  !- X,Y,Z ==> Vertex 1 {m}",
        "    0,0,0,  !- X,Y,Z ==> Vertex 2 {m}",
        "    15.24000,0,0,  !- X,Y,Z ==> Vertex 3 {m}",
        "    15.24000,0,4.572000;  !- X,Y,Z ==> Vertex 4 {m}",
    });

    ASSERT_TRUE(process_idf(idf_objects));
    std::string const CurrentModuleObject = "BuildingSurface:Detailed";

    int numBuildingSurfaceDetailed = state->dataInputProcessing->inputProcessor->getNumObjectsFound(*state, CurrentModuleObject);
    ASSERT_EQ(1, numBuildingSurfaceDetailed);

    int TotalArgs = 0;
    int NumAlphas = 0;
    int NumNumbers = 0;

    state->dataInputProcessing->inputProcessor->getObjectDefMaxArgs(*state, CurrentModuleObject, TotalArgs, NumAlphas, NumNumbers);
    int IOStatus = 0;
    Array1D_string Alphas(NumAlphas);
    Array1D<Real64> Numbers(NumNumbers, 0.0);
    Array1D_bool lNumericBlanks(NumNumbers, true);
    Array1D_bool lAlphaBlanks(NumAlphas, true);
    Array1D_string cAlphaFields(NumAlphas);
    Array1D_string cNumericFields(NumNumbers);
    state->dataInputProcessing->inputProcessor->getObjectItem(*state, CurrentModuleObject,
                                  numBuildingSurfaceDetailed,
                                  Alphas,
                                  NumAlphas,
                                  Numbers,
                                  NumNumbers,
                                  IOStatus,
                                  lNumericBlanks,
                                  lAlphaBlanks,
                                  cAlphaFields,
                                  cNumericFields);

    EXPECT_TRUE(compare_containers(
        std::vector<std::string>({"ZN001:WALL001", "WALL", "R13WALL", "MAIN ZONE", "OUTDOORS", "", "SUNEXPOSED", "WINDEXPOSED"}), Alphas));
    EXPECT_TRUE(compare_containers(
        std::vector<bool>({false, false, false, false, false, false, false, false, false, false, false, false, false, false}), lNumericBlanks));
    EXPECT_TRUE(compare_containers(std::vector<bool>({false, false, false, false, false, true, false, false}), lAlphaBlanks));
    EXPECT_TRUE(compare_containers(std::vector<Real64>({0.5, 4, 0, 0, 4.572, 0, 0, 0, 15.24, 0, 0, 15.24, 0, 4.572}), Numbers));
    EXPECT_EQ(8, NumAlphas);
    EXPECT_EQ(14, NumNumbers);
    EXPECT_EQ(1, IOStatus);
}

TEST_F(InputProcessorFixture, getObjectItem_parsing_numbers_as_alpha_fields)
{
    std::string const idf_objects = delimited_string({
        "FenestrationSurface:Detailed,",
        "Zn001:Wall001:Win001,    !- Name",
        "Window,                  !- Surface Type",
        "DoubleClear,             !- Construction Name",
        "123456E,           !- Building Surface Name",
        ",                        !- Outside Boundary Condition Object",
        "0.5000000,               !- View Factor to Ground",
        ",                        !- Frame and Divider Name",
        "1.0,                     !- Multiplier",
        "4,                       !- Number of Vertices",
        "0.548000,0,2.5000,  !- X,Y,Z ==> Vertex 1 {m}",
        "0.548000,0,0.5000,  !- X,Y,Z ==> Vertex 2 {m}",
        "5.548000,0,0.5000,  !- X,Y,Z ==> Vertex 3 {m}",
        "5.548000,0,2.5000;  !- X,Y,Z ==> Vertex 4 {m}",
    });
    ASSERT_TRUE(process_idf(idf_objects));

    std::string const CurrentModuleObject = "FenestrationSurface:Detailed";

    int num_curve_biquadratic_objects = state->dataInputProcessing->inputProcessor->getNumObjectsFound(*state, CurrentModuleObject);
    ASSERT_EQ(1, num_curve_biquadratic_objects);

    int TotalArgs = 0;
    int NumAlphas = 0;
    int NumNumbers = 0;

    state->dataInputProcessing->inputProcessor->getObjectDefMaxArgs(*state, CurrentModuleObject, TotalArgs, NumAlphas, NumNumbers);

    int IOStatus = 0;
    Array1D_string Alphas(NumAlphas);
    Array1D<Real64> Numbers(NumNumbers, 0.0);
    Array1D_bool lNumericBlanks(NumNumbers, true);
    Array1D_bool lAlphaBlanks(NumAlphas, true);
    Array1D_string cAlphaFields(NumAlphas);
    Array1D_string cNumericFields(NumNumbers);

    state->dataInputProcessing->inputProcessor->getObjectItem(*state, CurrentModuleObject,
                                  num_curve_biquadratic_objects,
                                  Alphas,
                                  NumAlphas,
                                  Numbers,
                                  NumNumbers,
                                  IOStatus,
                                  lNumericBlanks,
                                  lAlphaBlanks,
                                  cAlphaFields,
                                  cNumericFields);

    EXPECT_EQ(6, NumAlphas);
    EXPECT_TRUE(compare_containers(std::vector<std::string>({"ZN001:WALL001:WIN001", "WINDOW", "DOUBLECLEAR", "123456E", "", ""}), Alphas));
    EXPECT_TRUE(compare_containers(std::vector<bool>({false, false, false, false, true, true}), lAlphaBlanks));

    EXPECT_EQ(15, NumNumbers);
    EXPECT_TRUE(compare_containers(std::vector<Real64>({0.5000000, 1.0, 4, 0.548000, 0, 2.5, 0.548, 0, .5, 5.548, 0, 0.5, 5.548, 0, 2.5}), Numbers));
    EXPECT_TRUE(compare_containers(
        std::vector<bool>({false, false, false, false, false, false, false, false, false, false, false, false, false, false, false}),
        lNumericBlanks));

    EXPECT_EQ(1, IOStatus);
}

TEST_F(InputProcessorFixture, getObjectItem_parsing_numbers_as_alpha_fields2)
{
    std::string const idf_objects = delimited_string({
        "FenestrationSurface:Detailed,",
        "Zn001:Wall001:Win001,    !- Name",
        "Window,                  !- Surface Type",
        "DoubleClear,             !- Construction Name",
        "E123,           !- Building Surface Name",
        ",                        !- Outside Boundary Condition Object",
        "0.5000000,               !- View Factor to Ground",
        ",                        !- Frame and Divider Name",
        "1.0,                     !- Multiplier",
        "4,                       !- Number of Vertices",
        "0.548000,0,2.5000,  !- X,Y,Z ==> Vertex 1 {m}",
        "0.548000,0,0.5000,  !- X,Y,Z ==> Vertex 2 {m}",
        "5.548000,0,0.5000,  !- X,Y,Z ==> Vertex 3 {m}",
        "5.548000,0,2.5000;  !- X,Y,Z ==> Vertex 4 {m}",
    });
    ASSERT_TRUE(process_idf(idf_objects));

    std::string const CurrentModuleObject = "FenestrationSurface:Detailed";

    int num_curve_biquadratic_objects = state->dataInputProcessing->inputProcessor->getNumObjectsFound(*state, CurrentModuleObject);
    ASSERT_EQ(1, num_curve_biquadratic_objects);

    int TotalArgs = 0;
    int NumAlphas = 0;
    int NumNumbers = 0;

    state->dataInputProcessing->inputProcessor->getObjectDefMaxArgs(*state, CurrentModuleObject, TotalArgs, NumAlphas, NumNumbers);

    int IOStatus = 0;
    Array1D_string Alphas(NumAlphas);
    Array1D<Real64> Numbers(NumNumbers, 0.0);
    Array1D_bool lNumericBlanks(NumNumbers, true);
    Array1D_bool lAlphaBlanks(NumAlphas, true);
    Array1D_string cAlphaFields(NumAlphas);
    Array1D_string cNumericFields(NumNumbers);

    state->dataInputProcessing->inputProcessor->getObjectItem(*state, CurrentModuleObject,
                                  num_curve_biquadratic_objects,
                                  Alphas,
                                  NumAlphas,
                                  Numbers,
                                  NumNumbers,
                                  IOStatus,
                                  lNumericBlanks,
                                  lAlphaBlanks,
                                  cAlphaFields,
                                  cNumericFields);

    EXPECT_EQ(6, NumAlphas);
    EXPECT_TRUE(compare_containers(std::vector<std::string>({"ZN001:WALL001:WIN001", "WINDOW", "DOUBLECLEAR", "E123", "", ""}), Alphas));
    EXPECT_TRUE(compare_containers(std::vector<bool>({false, false, false, false, true, true}), lAlphaBlanks));

    EXPECT_EQ(15, NumNumbers);
    EXPECT_TRUE(compare_containers(std::vector<Real64>({0.5000000, 1.0, 4, 0.548000, 0, 2.5, 0.548, 0, .5, 5.548, 0, 0.5, 5.548, 0, 2.5}), Numbers));
    EXPECT_TRUE(compare_containers(
        std::vector<bool>({false, false, false, false, false, false, false, false, false, false, false, false, false, false, false}),
        lNumericBlanks));

    EXPECT_EQ(1, IOStatus);
}

TEST_F(InputProcessorFixture, getObjectItem_empty_fields_with_no_defaults)
{
    std::string const idf_objects = delimited_string({
        "Version,8.3;",
        " Curve:Biquadratic,",
        "  HPACCOOLEIRFT Speed, !- Name",
        "  0.632475E+00, !- Coefficient1 Constant",
        "  -0.121321E-01, !- Coefficient2 x",
        "  0.507773E-03, !- Coefficient3 x**2",
        "  0.155377E-01, !- Coefficient4 y",
        "  0.272840E-03, !- Coefficient5 y**2",
        "  -0.679201E-03, !- Coefficient6 x*y",
        "  12.77778, !- Minimum Value of x",
        "  23.88889, !- Maximum Value of x",
        "  23.88889, !- Minimum Value of y",
        "  46.11111, !- Maximum Value of y",
        "  , !- Minimum Curve Output",
        "  , !- Maximum Curve Output",
        "  , !- Input Unit Type for X",
        "  Temperature, !- Input Unit Type for Y",
        "  Dimensionless;           !- Output Unit Type",
    });
    // expect 0's to be inserted in for min Curve Output and Max Curve Output and expect true to be their respective NumBlanks value, they are missing
    // fields and have no default expect Dimensionless to be inserted for Input Unit Type for X, blank field with a default. Expect true for it's
    // alphaBlank value

    ASSERT_TRUE(process_idf(idf_objects));

    std::string const CurrentModuleObject = "Curve:Biquadratic";

    int num_curve_biquadratic_objects = state->dataInputProcessing->inputProcessor->getNumObjectsFound(*state, CurrentModuleObject);
    ASSERT_EQ(1, num_curve_biquadratic_objects);

    int TotalArgs = 0;
    int NumAlphas = 0;
    int NumNumbers = 0;

    state->dataInputProcessing->inputProcessor->getObjectDefMaxArgs(*state, CurrentModuleObject, TotalArgs, NumAlphas, NumNumbers);

    int IOStatus = 0;
    Array1D_string Alphas(NumAlphas);
    Array1D<Real64> Numbers(NumNumbers, 0.0);
    Array1D_bool lNumericBlanks(NumNumbers, true);
    Array1D_bool lAlphaBlanks(NumAlphas, true);
    Array1D_string cAlphaFields(NumAlphas);
    Array1D_string cNumericFields(NumNumbers);

    state->dataInputProcessing->inputProcessor->getObjectItem(*state, CurrentModuleObject,
                                  num_curve_biquadratic_objects,
                                  Alphas,
                                  NumAlphas,
                                  Numbers,
                                  NumNumbers,
                                  IOStatus,
                                  lNumericBlanks,
                                  lAlphaBlanks,
                                  cAlphaFields,
                                  cNumericFields);

    EXPECT_EQ(4, NumAlphas);
    EXPECT_TRUE(compare_containers(std::vector<std::string>({
                                       "HPACCOOLEIRFT SPEED",
                                       "DIMENSIONLESS",
                                       "TEMPERATURE",
                                       "DIMENSIONLESS",
                                   }),
                                   Alphas));
    EXPECT_TRUE(compare_containers(std::vector<std::string>({
                                       "Name",
                                       "Input Unit Type for X",
                                       "Input Unit Type for Y",
                                       "Output Unit Type",
                                   }),
                                   cAlphaFields));
    EXPECT_TRUE(compare_containers(std::vector<bool>({false, true, false, false}), lAlphaBlanks));

    EXPECT_EQ(12, NumNumbers);
    EXPECT_TRUE(compare_containers(std::vector<std::string>({"Coefficient1 Constant",
                                                             "Coefficient2 x",
                                                             "Coefficient3 x**2",
                                                             "Coefficient4 y",
                                                             "Coefficient5 y**2",
                                                             "Coefficient6 x*y",
                                                             "Minimum Value of x",
                                                             "Maximum Value of x",
                                                             "Minimum Value of y",
                                                             "Maximum Value of y",
                                                             "Minimum Curve Output",
                                                             "Maximum Curve Output"}),
                                   cNumericFields));
    EXPECT_TRUE(compare_containers(std::vector<Real64>({
                                       0.632475E+00,
                                       -0.121321E-01,
                                       0.507773E-03,
                                       0.155377E-01,
                                       0.272840E-03,
                                       -0.679201E-03,
                                       12.77778,
                                       23.88889,
                                       23.88889,
                                       46.11111,
                                       0,
                                       0,
                                   }),
                                   Numbers));
    EXPECT_TRUE(
        compare_containers(std::vector<bool>({false, false, false, false, false, false, false, false, false, false, true, true}), lNumericBlanks));

    EXPECT_EQ(1, IOStatus);
}

TEST_F(InputProcessorFixture, getObjectItem_truncated_obj_pulled_up_semicolon)
{
    std::string const idf_objects = delimited_string({
        "Version,8.3;",
        " Curve:Biquadratic,",
        "  HPACCOOLEIRFT Speed, !- Name",
        "  0.632475E+00, !- Coefficient1 Constant",
        "  -0.121321E-01, !- Coefficient2 x",
        "  0.507773E-03, !- Coefficient3 x**2",
        "  0.155377E-01, !- Coefficient4 y",
        "  0.272840E-03, !- Coefficient5 y**2",
        "  -0.679201E-03, !- Coefficient6 x*y",
        "  12.77778, !- Minimum Value of x",
        "  23.88889, !- Maximum Value of x",
        "  23.88889, !- Minimum Value of y",
        "  46.11111; !- Maximum Value of y",
    });
    // expect 0's to be inserted in for min Curve Output and Max Curve Output and expect true to be their respective NumBlanks value, they are missing
    // fields and have no default expect "" to be inserted for the missing alpha fields due to the truncation, blank field with a default. Expect true
    // for it's alphaBlank value

    ASSERT_TRUE(process_idf(idf_objects));

    std::string const CurrentModuleObject = "Curve:Biquadratic";

    int num_curve_biquadratic_objects = state->dataInputProcessing->inputProcessor->getNumObjectsFound(*state, CurrentModuleObject);
    ASSERT_EQ(1, num_curve_biquadratic_objects);

    int TotalArgs = 0;
    int NumAlphas = 0;
    int NumNumbers = 0;

    state->dataInputProcessing->inputProcessor->getObjectDefMaxArgs(*state, CurrentModuleObject, TotalArgs, NumAlphas, NumNumbers);

    int IOStatus = 0;
    Array1D_string Alphas(NumAlphas);
    Array1D<Real64> Numbers(NumNumbers, 0.0);
    Array1D_bool lNumericBlanks(NumNumbers, true);
    Array1D_bool lAlphaBlanks(NumAlphas, true);
    Array1D_string cAlphaFields(NumAlphas);
    Array1D_string cNumericFields(NumNumbers);

    state->dataInputProcessing->inputProcessor->getObjectItem(*state, CurrentModuleObject,
                                  num_curve_biquadratic_objects,
                                  Alphas,
                                  NumAlphas,
                                  Numbers,
                                  NumNumbers,
                                  IOStatus,
                                  lNumericBlanks,
                                  lAlphaBlanks,
                                  cAlphaFields,
                                  cNumericFields);

    EXPECT_EQ(1, NumAlphas);
    EXPECT_TRUE(compare_containers(std::vector<std::string>({"HPACCOOLEIRFT SPEED", "", "", ""}), Alphas));
    EXPECT_TRUE(compare_containers(std::vector<std::string>({
                                       "Name",
                                       "Input Unit Type for X",
                                       "Input Unit Type for Y",
                                       "Output Unit Type",
                                   }),
                                   cAlphaFields));
    EXPECT_TRUE(compare_containers(std::vector<bool>({false, true, true, true}), lAlphaBlanks));

    EXPECT_EQ(10, NumNumbers);
    EXPECT_TRUE(compare_containers(std::vector<std::string>({"Coefficient1 Constant",
                                                             "Coefficient2 x",
                                                             "Coefficient3 x**2",
                                                             "Coefficient4 y",
                                                             "Coefficient5 y**2",
                                                             "Coefficient6 x*y",
                                                             "Minimum Value of x",
                                                             "Maximum Value of x",
                                                             "Minimum Value of y",
                                                             "Maximum Value of y",
                                                             "Minimum Curve Output",
                                                             "Maximum Curve Output"}),
                                   cNumericFields));
    EXPECT_TRUE(compare_containers(
        std::vector<Real64>(
            {0.632475E+00, -0.121321E-01, 0.507773E-03, 0.155377E-01, 0.272840E-03, -0.679201E-03, 12.77778, 23.88889, 23.88889, 46.11111, 0, 0}),
        Numbers));
    EXPECT_TRUE(
        compare_containers(std::vector<bool>({false, false, false, false, false, false, false, false, false, false, true, true}), lNumericBlanks));

    EXPECT_EQ(1, IOStatus);
}

TEST_F(InputProcessorFixture, getObjectItem_truncated_sizing_system_min_fields)
{
    std::string const idf_objects = delimited_string({
        "Version,8.3;",
        "Sizing:System,",
        "  West Zone Air System,    !- AirLoop Name",
        "  Sensible,                !- Type of Load to Size On",
        "  autosize,                !- Design Outdoor Air Flow Rate {m3/s}",
        "  0.4,                     !- Minimum System Air Flow Ratio",
        "  7.0,                     !- Preheat Design Temperature {C}",
        "  0.0085,                  !- Preheat Design Humidity Ratio {kgWater/kgDryAir}",
        "  11.0,                    !- Precool Design Temperature {C}",
        "  0.0085,                  !- Precool Design Humidity Ratio {kgWater/kgDryAir}",
        "  12.8,                    !- Central Cooling Design Supply Air Temperature {C}",
        "  16.7,                    !- Central Heating Design Supply Air Temperature {C}",
        "  NonCoincident,           !- Sizing Option",
        "  Yes,                     !- 100% Outdoor Air in Cooling",
        "  No,                      !- 100% Outdoor Air in Heating",
        "  0.0085,                  !- Central Cooling Design Supply Air Humidity Ratio {kgWater/kgDryAir}",
        "  0.0085,                  !- Central Heating Design Supply Air Humidity Ratio {kgWater/kgDryAir}",
        "  DesignDay,               !- Cooling Design Air Flow Method",
        "  ,                        !- Cooling Design Air Flow Rate {m3/s}",
        "  ,                        !- Supply Air Flow Rate Per Floor Area During Cooling Operation {m3/s-m2}",
        "  ,                        !- Fraction of Autosized Design Cooling Supply Air Flow Rate {-}",
        "  ,                        !- Design Supply Air Flow Rate Per Unit Cooling Capacity {m3/s-W}",
        "  DesignDay,               !- Heating Design Air Flow Method",
        "  ,                        !- Heating Design Air Flow Rate {m3/s}",
        "  ,                        !- Supply Air Flow Rate Per Floor Area During Heating Operation {m3/s-m2}",
        "  ,                        !- Fraction of Autosized Design Heating Supply Air Flow Rate {-}",
        "  ,                        !- Fraction of Autosized Design Cooling Supply Air Flow Rate {-}",
        "  ,                        !- Design Supply Air Flow Rate Per Unit Heating Capacity {m3/s-W}",
        "  ;                        !- System Outdoor Air Method",
    });

    ASSERT_TRUE(process_idf(idf_objects, false));

    std::string const CurrentModuleObject = "Sizing:System";

    int NumSizingSystem = state->dataInputProcessing->inputProcessor->getNumObjectsFound(*state, CurrentModuleObject);
    ASSERT_EQ(1, NumSizingSystem);

    int TotalArgs = 0;
    int NumAlphas = 0;
    int NumNumbers = 0;

    state->dataInputProcessing->inputProcessor->getObjectDefMaxArgs(*state, CurrentModuleObject, TotalArgs, NumAlphas, NumNumbers);

    int IOStatus = 0;
    Array1D_string Alphas(NumAlphas);
    Array1D<Real64> Numbers(NumNumbers, 0.0);
    Array1D_bool lNumericBlanks(NumNumbers, true);
    Array1D_bool lAlphaBlanks(NumAlphas, true);
    Array1D_string cAlphaFields(NumAlphas);
    Array1D_string cNumericFields(NumNumbers);

    state->dataInputProcessing->inputProcessor->getObjectItem(*state, CurrentModuleObject,
                                  NumSizingSystem,
                                  Alphas,
                                  NumAlphas,
                                  Numbers,
                                  NumNumbers,
                                  IOStatus,
                                  lNumericBlanks,
                                  lAlphaBlanks,
                                  cAlphaFields,
                                  cNumericFields);

    EXPECT_EQ(11, NumAlphas);
    EXPECT_TRUE(compare_containers(std::vector<std::string>({"WEST ZONE AIR SYSTEM",
                                                             "SENSIBLE",
                                                             "NONCOINCIDENT",
                                                             "YES",
                                                             "NO",
                                                             "DESIGNDAY",
                                                             "DESIGNDAY",
                                                             "ZONESUM",
                                                             "COOLINGDESIGNCAPACITY",
                                                             "HEATINGDESIGNCAPACITY",
                                                             "ONOFF"}),
                                   Alphas));
    // The commented out compare containers is what the original input processor said that alpha blanks should be, even though the last 3 alpha fields
    // are filled in with defaults. We think the last three fields really should be considered blank, i.e. true
    //        EXPECT_TRUE( compare_containers( std::vector< bool >( { false, false, false, false, false, false, false, true, false, false, false } ),
    //        lAlphaBlanks ) );
    EXPECT_TRUE(compare_containers(std::vector<bool>({false, false, false, false, false, false, false, true, true, true, true}), lAlphaBlanks));

    EXPECT_EQ(26, NumNumbers);
    EXPECT_TRUE(compare_containers(std::vector<Real64>({-99999, 0.4, 7, 0.0085, 11.0, 0.0085, 12.8, 16.7,   0.0085, 0.0085, 0,      0, 0,
                                                        0,      0,   0, 0,      0,    0,      1,    -99999, 0,      0,      -99999, 0, 0}),
                                   Numbers));
    EXPECT_TRUE(compare_containers(std::vector<bool>({false, false, false, false, false, false, false, false, false, false, true, true, true,
                                                      true,  true,  true,  true,  true,  true,  true,  true,  true,  true,  true, true, true}),
                                   lNumericBlanks));
    EXPECT_EQ(1, IOStatus);
}

TEST_F(InputProcessorFixture, getObjectItem_missing_numerics_with_defaults_and_autosize)
{
    std::string const idf_objects = delimited_string({
        "Version,8.3;",
        "Humidifier:Steam:Gas,",
        "  Main Gas Humidifier,     !- Name",
        "  ,                        !- Availability Schedule Name",
        "  ,                !- Rated Capacity {m3/s}",
        "  autosize,                !- Rated Gas Use Rate {W}",
        "  ,                    !- Thermal Efficiency {-}",
        "  ThermalEfficiencyFPLR,   !- Thermal Efficiency Modifier Curve Name",
        "  0,                       !- Rated Fan Power {W}",
        "  ,                       !- Auxiliary Electric Power {W}",
        "  Mixed Air Node 1,        !- Air Inlet Node Name",
        "  Main Humidifier Outlet Node,  !- Air Outlet Node Name",
        "  ,                        !- Water Storage Tank Name",
        "  ;                        !- InletWaterTemperatureOption",
    });

    // Expect the alpha field Inlet Water Temp to be filled in with it's default value
    // Expect Rated Capacity to be filled in with ZERO, not with the autosize value of -99999. Expect
    // Auxiliary Electric Power to be filled in with .80 (it's default value)

    ASSERT_TRUE(process_idf(idf_objects));

    std::string const CurrentModuleObject = "Humidifier:Steam:Gas";

    int NumGasSteamHums = state->dataInputProcessing->inputProcessor->getNumObjectsFound(*state, CurrentModuleObject);
    ASSERT_EQ(1, NumGasSteamHums);

    int TotalArgs = 0;
    int NumAlphas = 0;
    int NumNumbers = 0;

    state->dataInputProcessing->inputProcessor->getObjectDefMaxArgs(*state, CurrentModuleObject, TotalArgs, NumAlphas, NumNumbers);

    int IOStatus = 0;
    Array1D_string Alphas(NumAlphas);
    Array1D<Real64> Numbers(NumNumbers, 0.0);
    Array1D_bool lNumericBlanks(NumNumbers, true);
    Array1D_bool lAlphaBlanks(NumAlphas, true);
    Array1D_string cAlphaFields(NumAlphas);
    Array1D_string cNumericFields(NumNumbers);

    state->dataInputProcessing->inputProcessor->getObjectItem(*state, CurrentModuleObject,
                                  NumGasSteamHums,
                                  Alphas,
                                  NumAlphas,
                                  Numbers,
                                  NumNumbers,
                                  IOStatus,
                                  lNumericBlanks,
                                  lAlphaBlanks,
                                  cAlphaFields,
                                  cNumericFields);

    EXPECT_EQ(7, NumAlphas);
    EXPECT_TRUE(compare_containers(std::vector<std::string>({"MAIN GAS HUMIDIFIER",
                                                             "",
                                                             "THERMALEFFICIENCYFPLR",
                                                             "MIXED AIR NODE 1",
                                                             "MAIN HUMIDIFIER OUTLET NODE",
                                                             "",
                                                             "FIXEDINLETWATERTEMPERATURE"}),
                                   Alphas));
    EXPECT_TRUE(compare_containers(std::vector<std::string>({"Name",
                                                             "Availability Schedule Name",
                                                             "Thermal Efficiency Modifier Curve Name",
                                                             "Air Inlet Node Name",
                                                             "Air Outlet Node Name",
                                                             "Water Storage Tank Name",
                                                             "Inlet Water Temperature Option"}),
                                   cAlphaFields));
    EXPECT_TRUE(compare_containers(std::vector<bool>({false, true, false, false, false, true, true}), lAlphaBlanks));

    EXPECT_EQ(5, NumNumbers);
    EXPECT_TRUE(compare_containers(
        std::vector<std::string>({"Rated Capacity", "Rated Gas Use Rate", "Thermal Efficiency", "Rated Fan Power", "Auxiliary Electric Power"}),
        cNumericFields));
    EXPECT_TRUE(compare_containers(std::vector<bool>({true, false, true, false, true}), lNumericBlanks));
    EXPECT_TRUE(compare_containers(std::vector<Real64>({0, -99999, 0.80, 0.0, 0.0}), Numbers));

    EXPECT_EQ(1, IOStatus);
}

TEST_F(InputProcessorFixture, getObjectItem_truncated_autosize_fields)
{
    std::string const idf_objects = delimited_string({
        "Version,8.3;",
        "Humidifier:Steam:Gas,",
        "  Main Gas Humidifier,     !- Name",
        "  ,                        !- Availability Schedule Name",
        "  autosize;                !- Rated Capacity {m3/s}",
    });

    // Expect Rated Capacity to be filled in with the autosize value of -99999. Expect everything else to be empty string and 0

    ASSERT_TRUE(process_idf(idf_objects));

    std::string const CurrentModuleObject = "Humidifier:Steam:Gas";

    int NumGasSteamHums = state->dataInputProcessing->inputProcessor->getNumObjectsFound(*state, CurrentModuleObject);
    ASSERT_EQ(1, NumGasSteamHums);

    int TotalArgs = 0;
    int NumAlphas = 0;
    int NumNumbers = 0;

    state->dataInputProcessing->inputProcessor->getObjectDefMaxArgs(*state, CurrentModuleObject, TotalArgs, NumAlphas, NumNumbers);

    int IOStatus = 0;
    Array1D_string Alphas(NumAlphas);
    Array1D<Real64> Numbers(NumNumbers, 0.0);
    Array1D_bool lNumericBlanks(NumNumbers, true);
    Array1D_bool lAlphaBlanks(NumAlphas, true);
    Array1D_string cAlphaFields(NumAlphas);
    Array1D_string cNumericFields(NumNumbers);

    state->dataInputProcessing->inputProcessor->getObjectItem(*state, CurrentModuleObject,
                                  NumGasSteamHums,
                                  Alphas,
                                  NumAlphas,
                                  Numbers,
                                  NumNumbers,
                                  IOStatus,
                                  lNumericBlanks,
                                  lAlphaBlanks,
                                  cAlphaFields,
                                  cNumericFields);

    EXPECT_EQ(2, NumAlphas);
    EXPECT_TRUE(compare_containers(std::vector<std::string>({"MAIN GAS HUMIDIFIER", "", "", "", "", "", ""}), Alphas));
    EXPECT_TRUE(compare_containers(std::vector<std::string>({"Name",
                                                             "Availability Schedule Name",
                                                             "Thermal Efficiency Modifier Curve Name",
                                                             "Air Inlet Node Name",
                                                             "Air Outlet Node Name",
                                                             "Water Storage Tank Name",
                                                             "Inlet Water Temperature Option"}),
                                   cAlphaFields));
    EXPECT_TRUE(compare_containers(std::vector<bool>({false, true, true, true, true, true, true}), lAlphaBlanks));

    EXPECT_EQ(1, NumNumbers);
    EXPECT_TRUE(compare_containers(
        std::vector<std::string>({"Rated Capacity", "Rated Gas Use Rate", "Thermal Efficiency", "Rated Fan Power", "Auxiliary Electric Power"}),
        cNumericFields));
    EXPECT_TRUE(compare_containers(std::vector<bool>({false, true, true, true, true}), lNumericBlanks));
    EXPECT_TRUE(compare_containers(std::vector<Real64>({-99999, 0, 0, 0, 0}), Numbers));
    EXPECT_EQ(1, IOStatus);
}

TEST_F(InputProcessorFixture, getObjectItem_unitary_system_input)
{
    std::string const idf_objects = delimited_string({
        "AirLoopHVAC:UnitarySystem,",
        "  GasHeat DXAC Furnace 1, !- Name",
        "  Load,                   !- Control Type",
        "  East Zone,              !- Controlling Zone or Thermostat Location",
        "  None,                   !- Dehumidification Control Type",
        "  FanAndCoilAvailSched,   !- Availability Schedule Name",
        "  Zone Exhaust Node,         !- Air Inlet Node Name",
        "  Zone 2 Inlet Node,   !- Air Outlet Node Name",
        "  Fan:OnOff,              !- Supply Fan Object Type",
        "  Supply Fan 1,           !- Supply Fan Name",
        "  BlowThrough,            !- Fan Placement",
        "  ContinuousFanSchedule,  !- Supply Air Fan Operating Mode Schedule Name",
        "  Coil:Heating:Fuel,      !- Heating Coil Object Type",
        "  Furnace Heating Coil 1, !- Heating Coil Name",
        "  ,                       !- DX Heating Coil Sizing Ratio",
        "  Coil:Cooling:DX:VariableSpeed, !- Cooling Coil Object Type",
        "  Furnace ACDXCoil 1,     !- Cooling Coil Name",
        "  ,                       !- Use DOAS DX Cooling Coil",
        "  ,                       !- DOAS DX Cooling Coil Leaving Minimum Air Temperature{ C }",
        "  ,                       !- Latent Load Control",
        "  Coil:Heating:Fuel,      !- Supplemental Heating Coil Object Type",
        "  Humidistat Reheat Coil 1, !- Supplemental Heating Coil Name",
        "  SupplyAirFlowRate,      !- Supply Air Flow Rate Method During Cooling Operation",
        "  1.6,                    !- Supply Air Flow Rate During Cooling Operation{ m3/s }",
        "  ,                       !- Supply Air Flow Rate Per Floor Area During Cooling Operation{ m3/s-m2 }",
        "  ,                       !- Fraction of Autosized Design Cooling Supply Air Flow Rate",
        "  ,                       !- Design Supply Air Flow Rate Per Unit of Capacity During Cooling Operation{ m3/s-W }",
        "  SupplyAirFlowRate,      !- Supply air Flow Rate Method During Heating Operation",
        "  1.6,                    !- Supply Air Flow Rate During Heating Operation{ m3/s }",
        "  ,                       !- Supply Air Flow Rate Per Floor Area during Heating Operation{ m3/s-m2 }",
        "  ,                       !- Fraction of Autosized Design Heating Supply Air Flow Rate",
        "  ,                       !- Design Supply Air Flow Rate Per Unit of Capacity During Heating Operation{ m3/s-W }",
        "  SupplyAirFlowRate,      !- Supply Air Flow Rate Method When No Cooling or Heating is Required",
        "  1.6,                    !- Supply Air Flow Rate When No Cooling or Heating is Required{ m3/s }",
        "  ,                       !- Supply Air Flow Rate Per Floor Area When No Cooling or Heating is Required{ m3/s-m2 }",
        "  ,                       !- Fraction of Autosized Design Cooling Supply Air Flow Rate",
        "  ,                       !- Fraction of Autosized Design Heating Supply Air Flow Rate",
        "  ,                       !- Design Supply Air Flow Rate Per Unit of Capacity During Cooling Operation{ m3/s-W }",
        "  ,                       !- Design Supply Air Flow Rate Per Unit of Capacity During Heating Operation{ m3/s-W }",
        "  80;                     !- Maximum Supply Air Temperature{ C }",
    });

    ASSERT_TRUE(process_idf(idf_objects));

    std::string const CurrentModuleObject = "AirLoopHVAC:UnitarySystem";

    int num_unitary_systems = state->dataInputProcessing->inputProcessor->getNumObjectsFound(*state, CurrentModuleObject);
    ASSERT_EQ(1, num_unitary_systems);

    int TotalArgs = 0;
    int NumAlphas = 0;
    int NumNumbers = 0;

    state->dataInputProcessing->inputProcessor->getObjectDefMaxArgs(*state, CurrentModuleObject, TotalArgs, NumAlphas, NumNumbers);

    int IOStatus = 0;
    Array1D_string Alphas(NumAlphas);
    Array1D<Real64> Numbers(NumNumbers, 0.0);
    Array1D_bool lNumericBlanks(NumNumbers, true);
    Array1D_bool lAlphaBlanks(NumAlphas, true);
    Array1D_string cAlphaFields(NumAlphas);
    Array1D_string cNumericFields(NumNumbers);

    state->dataInputProcessing->inputProcessor->getObjectItem(*state, CurrentModuleObject,
                                  num_unitary_systems,
                                  Alphas,
                                  NumAlphas,
                                  Numbers,
                                  NumNumbers,
                                  IOStatus,
                                  lNumericBlanks,
                                  lAlphaBlanks,
                                  cAlphaFields,
                                  cNumericFields);

    EXPECT_EQ(22, NumAlphas);
    EXPECT_TRUE(compare_containers(std::vector<std::string>({"GASHEAT DXAC FURNACE 1",
                                                             "LOAD",
                                                             "EAST ZONE",
                                                             "NONE",
                                                             "FANANDCOILAVAILSCHED",
                                                             "ZONE EXHAUST NODE",
                                                             "ZONE 2 INLET NODE",
                                                             "FAN:ONOFF",
                                                             "SUPPLY FAN 1",
                                                             "BLOWTHROUGH",
                                                             "CONTINUOUSFANSCHEDULE",
                                                             "COIL:HEATING:FUEL",
                                                             "FURNACE HEATING COIL 1",
                                                             "COIL:COOLING:DX:VARIABLESPEED",
                                                             "FURNACE ACDXCOIL 1",
                                                             "NO",
                                                             "SENSIBLEONLYLOADCONTROL",
                                                             "COIL:HEATING:FUEL",
                                                             "HUMIDISTAT REHEAT COIL 1",
                                                             "SUPPLYAIRFLOWRATE",
                                                             "SUPPLYAIRFLOWRATE",
                                                             "SUPPLYAIRFLOWRATE",
                                                             "",
                                                             "",
                                                             "",
                                                             "",
                                                             ""}),
                                   Alphas));
    EXPECT_TRUE(
        compare_containers(std::vector<bool>({false, false, false, false, false, false, false, false, false, false, false, false, false, false,
                                              false, true,  true,  false, false, false, false, false, true,  true,  true,  true,  true}),
                           lAlphaBlanks));

    EXPECT_EQ(17, NumNumbers);
    EXPECT_TRUE(compare_containers(std::vector<bool>({true, true, false, true,  true, true, false, true, true, true, false, true, true,
                                                      true, true, true,  false, true, true, true,  true, true, true, true,  true, true}),
                                   lNumericBlanks));
    EXPECT_TRUE(
        compare_containers(std::vector<Real64>({1, 2, 1.6, 0, 0, 0, 1.6, 0, 0, 0, 1.6, 0, 0, 0, 0, 0, 80, 0, 0, 0, 0, 0, 0, 0, 0, 0}), Numbers));
    EXPECT_EQ(1, IOStatus);
}

TEST_F(InputProcessorFixture, getObjectItem_test_numbers_as_strings)
{
    std::string const idf_objects = delimited_string({
        "  ZoneHVAC:EquipmentConnections,",
        "    401,                     !- Zone Name",
        "    Z401 terminal list,      !- Zone Conditioning Equipment List Name",
        "    Z401 zone inlet,         !- Zone Air Inlet Node or NodeList Name",
        "    ,                        !- Zone Air Exhaust Node or NodeList Name",
        "    Z401 air node,           !- Zone Air Node Name",
        "    Z401 outlet node;        !- Zone Return Air Node Name",
    });

    ASSERT_TRUE(process_idf(idf_objects));

    std::string const CurrentModuleObject = "ZoneHVAC:EquipmentConnections";

    int num_eq_connections = state->dataInputProcessing->inputProcessor->getNumObjectsFound(*state, CurrentModuleObject);
    ASSERT_EQ(1, num_eq_connections);

    int TotalArgs = 0;
    int NumAlphas = 0;
    int NumNumbers = 0;

    state->dataInputProcessing->inputProcessor->getObjectDefMaxArgs(*state, CurrentModuleObject, TotalArgs, NumAlphas, NumNumbers);

    int IOStatus = 0;
    Array1D_string Alphas(NumAlphas);
    Array1D<Real64> Numbers(NumNumbers, 0.0);
    Array1D_bool lNumericBlanks(NumNumbers, true);
    Array1D_bool lAlphaBlanks(NumAlphas, true);
    Array1D_string cAlphaFields(NumAlphas);
    Array1D_string cNumericFields(NumNumbers);

    state->dataInputProcessing->inputProcessor->getObjectItem(*state, CurrentModuleObject,
                                  num_eq_connections,
                                  Alphas,
                                  NumAlphas,
                                  Numbers,
                                  NumNumbers,
                                  IOStatus,
                                  lNumericBlanks,
                                  lAlphaBlanks,
                                  cAlphaFields,
                                  cNumericFields);

    EXPECT_EQ(6, NumAlphas);
    EXPECT_TRUE(compare_containers(
        std::vector<std::string>({"401", "Z401 TERMINAL LIST", "Z401 ZONE INLET", "", "Z401 AIR NODE", "Z401 OUTLET NODE", "", ""}), Alphas));
    EXPECT_TRUE(compare_containers(std::vector<bool>({false, false, false, true, false, false, true, true}), lAlphaBlanks));

    EXPECT_EQ(0, NumNumbers);
    EXPECT_TRUE(compare_containers(std::vector<Real64>({}), Numbers));
    EXPECT_TRUE(compare_containers(std::vector<bool>({}), lNumericBlanks));
    EXPECT_EQ(1, IOStatus);
}

TEST_F(InputProcessorFixture, getObjectItem_test_zone_input)
{
    std::string const idf_objects = delimited_string({
        "Zone,",
        "  EAST ZONE,              !- Name",
        "  0,                      !- Direction of Relative North{ deg }",
        "  0,                      !- X Origin{ m }",
        "  0,                      !- Y Origin{ m }",
        "  0,                      !- Z Origin{ m }",
        "  1,                      !- Type",
        "  1,                      !- Multiplier",
        "  autocalculate,          !- Ceiling Height{ m }",
        "  autocalculate;          !- Volume{ m3 }",
    });

    ASSERT_TRUE(process_idf(idf_objects));

    std::string const CurrentModuleObject = "Zone";

    int num_zones = state->dataInputProcessing->inputProcessor->getNumObjectsFound(*state, CurrentModuleObject);
    ASSERT_EQ(1, num_zones);

    int TotalArgs = 0;
    int NumAlphas = 0;
    int NumNumbers = 0;

    state->dataInputProcessing->inputProcessor->getObjectDefMaxArgs(*state, CurrentModuleObject, TotalArgs, NumAlphas, NumNumbers);

    int IOStatus = 0;
    Array1D_string Alphas(NumAlphas);
    Array1D<Real64> Numbers(NumNumbers, 0.0);
    Array1D_bool lNumericBlanks(NumNumbers, true);
    Array1D_bool lAlphaBlanks(NumAlphas, true);
    Array1D_string cAlphaFields(NumAlphas);
    Array1D_string cNumericFields(NumNumbers);

    state->dataInputProcessing->inputProcessor->getObjectItem(*state,
        CurrentModuleObject, num_zones, Alphas, NumAlphas, Numbers, NumNumbers, IOStatus, lNumericBlanks, lAlphaBlanks, cAlphaFields, cNumericFields);

    EXPECT_EQ(1, NumAlphas);
    EXPECT_TRUE(compare_containers(std::vector<std::string>({"EAST ZONE", "", "", ""}), Alphas));
    EXPECT_TRUE(compare_containers(std::vector<bool>({false, true, true, true}), lAlphaBlanks));

    EXPECT_EQ(8, NumNumbers);
    EXPECT_TRUE(compare_containers(std::vector<bool>({false, false, false, false, false, false, false, false, true}), lNumericBlanks));
    EXPECT_TRUE(compare_containers(std::vector<Real64>({0, 0, 0, 0, 1, 1, -99999, -99999, 0}), Numbers));
    EXPECT_EQ(1, IOStatus);
}

TEST_F(InputProcessorFixture, getObjectItem_zone_HVAC_input)
{
    std::string const idf_objects = delimited_string({
        "ZoneHVAC:EquipmentConnections,",
        "EAST ZONE,                 !- Zone Name",
        "  Zone2Equipment,          !- Zone Conditioning Equipment List Name",
        "  Zone 2 Inlet Node,       !- Zone Air Inlet Node or NodeList Name",
        "  Zone Exhaust Node,       !- Zone Air Exhaust Node or NodeList Name",
        "  Zone 2 Node,             !- Zone Air Node Name",
        "  Zone 2 Outlet Node;      !- Zone Return Air Node Name",
        "  ",
        "ZoneHVAC:EquipmentList,",
        "  Zone2Equipment,          !- Name",
        "  SequentialLoad,          !- Load distribution scheme",
        "  AirLoopHVAC:UnitarySystem, !- Zone Equipment 1 Object Type",
        "  GasHeat DXAC Furnace 1,          !- Zone Equipment 1 Name",
        "  1,                       !- Zone Equipment 1 Cooling Sequence",
        "  1,                       !- Zone Equipment 1 Heating or No - Load Sequence",
        "  ,                        !- Zone Equipment 1 Sequential Cooling Fraction Schedule Name",
        "  ;                        !- Zone Equipment 1 Sequential Heating Fraction Schedule Name",

    });

    ASSERT_TRUE(process_idf(idf_objects));

    std::string CurrentModuleObject = "ZoneHVAC:EquipmentConnections";

    int num_equipment_connections = state->dataInputProcessing->inputProcessor->getNumObjectsFound(*state, CurrentModuleObject);
    ASSERT_EQ(1, num_equipment_connections);

    int TotalArgs = 0;
    int NumAlphas = 0;
    int NumNumbers = 0;

    state->dataInputProcessing->inputProcessor->getObjectDefMaxArgs(*state, CurrentModuleObject, TotalArgs, NumAlphas, NumNumbers);

    int IOStatus = 0;
    Array1D_string Alphas(NumAlphas);
    Array1D<Real64> Numbers(NumNumbers, 0.0);
    Array1D_bool lNumericBlanks(NumNumbers, true);
    Array1D_bool lAlphaBlanks(NumAlphas, true);
    Array1D_string cAlphaFields(NumAlphas);
    Array1D_string cNumericFields(NumNumbers);

    state->dataInputProcessing->inputProcessor->getObjectItem(*state, CurrentModuleObject,
                                  num_equipment_connections,
                                  Alphas,
                                  NumAlphas,
                                  Numbers,
                                  NumNumbers,
                                  IOStatus,
                                  lNumericBlanks,
                                  lAlphaBlanks,
                                  cAlphaFields,
                                  cNumericFields);

    EXPECT_EQ(6, NumAlphas);
    EXPECT_TRUE(compare_containers(
        std::vector<std::string>(
            {"EAST ZONE", "ZONE2EQUIPMENT", "ZONE 2 INLET NODE", "ZONE EXHAUST NODE", "ZONE 2 NODE", "ZONE 2 OUTLET NODE", "", ""}),
        Alphas));
    EXPECT_TRUE(compare_containers(std::vector<bool>({false, false, false, false, false, false, true, true}), lAlphaBlanks));

    EXPECT_EQ(0, NumNumbers);
    EXPECT_TRUE(compare_containers(std::vector<bool>({}), lNumericBlanks));
    EXPECT_TRUE(compare_containers(std::vector<Real64>({}), Numbers));

    CurrentModuleObject = "ZoneHVAC:EquipmentList";

    int num_equipment_lists = state->dataInputProcessing->inputProcessor->getNumObjectsFound(*state, CurrentModuleObject);
    ASSERT_EQ(1, num_equipment_lists);

    int TotalArgs2 = 0;
    int NumAlphas2 = 0;
    int NumNumbers2 = 0;

    state->dataInputProcessing->inputProcessor->getObjectDefMaxArgs(*state, CurrentModuleObject, TotalArgs2, NumAlphas2, NumNumbers2);

    Array1D_string Alphas2(NumAlphas2);
    Array1D<Real64> Numbers2(NumNumbers2, 0.0);
    Array1D_bool lNumericBlanks2(NumNumbers2, true);
    Array1D_bool lAlphaBlanks2(NumAlphas2, true);
    Array1D_string cAlphaFields2(NumAlphas2);
    Array1D_string cNumericFields2(NumNumbers2);

    state->dataInputProcessing->inputProcessor->getObjectItem(*state, CurrentModuleObject,
                                  num_equipment_lists,
                                  Alphas2,
                                  NumAlphas2,
                                  Numbers2,
                                  NumNumbers2,
                                  IOStatus,
                                  lNumericBlanks2,
                                  lAlphaBlanks2,
                                  cAlphaFields2,
                                  cNumericFields2);

    EXPECT_EQ(6, NumAlphas2);
    EXPECT_TRUE(compare_containers(
        std::vector<std::string>({"ZONE2EQUIPMENT", "SEQUENTIALLOAD", "AIRLOOPHVAC:UNITARYSYSTEM", "GASHEAT DXAC FURNACE 1", "", ""}), Alphas2));
    EXPECT_TRUE(compare_containers(std::vector<bool>({false, false, false, false, true, true}), lAlphaBlanks2));

    EXPECT_EQ(2, NumNumbers2);
    EXPECT_TRUE(compare_containers(std::vector<bool>({false, false}), lNumericBlanks2));
    EXPECT_TRUE(compare_containers(std::vector<Real64>({1, 1}), Numbers2));
    EXPECT_EQ(1, IOStatus);
}

TEST_F(InputProcessorFixture, getObjectItem_coil_heating_fuel)
{
    std::string const idf_objects = delimited_string({
        "Coil:Heating:Fuel,",
        "  name number one, ! A1 , \field Name",
        "  schedule_name1, ! A2 , \field Availability Schedule Name",
        "  NaturalGas, ! A3 , \field Fuel Type",
        "  0.45, ! N1 , \field Burner Efficiency",
        "  0.1, ! N2 , \field Nominal Capacity",
        "  this_is_an_air_inlet_name, ! A4 , \field Air Inlet Node Name",
        "  this_is_outlet, ! A5 , \field Air Outlet Node Name",
        "  other_name, ! A6 , \field Temperature Setpoint Node Name",
        "  0.3, ! field Parasitic Electric Load",
        "  curve_blah_name, ! Part Load Fraction Correlation Curve Name",
        "  0.344; ! field Parasitic Fuel Load",
        " ",
        "Coil:Heating:Fuel,",
        "  the second name, ! A1 , \field Name",
        "  schedule_name2, ! A2 , \field Availability Schedule Name",
        "  NaturalGas, ! A3 , \field Fuel Type",
        "  0.55, ! N1 , \field Burner Efficiency",
        "  0.2, ! N2 , \field Nominal Capacity",
        "  this_is_an_air_inlet_name2, ! A4 , \field Air Inlet Node Name",
        "  this_is_outlet2, ! A5 , \field Air Outlet Node Name",
        "  other_name2, ! A6 , \field Temperature Setpoint Node Name",
        "  0.4, ! field Parasitic Electric Load",
        "  curve_blah_name2, ! Part Load Fraction Correlation Curve Name",
        "  0.444; ! field Parasitic Fuel Load",
    });

    ASSERT_TRUE(process_idf(idf_objects));

    std::string const CurrentModuleObject = "Coil:Heating:Fuel";

    int num_coil_heating_gas = state->dataInputProcessing->inputProcessor->getNumObjectsFound(*state, CurrentModuleObject);
    ASSERT_EQ(2, num_coil_heating_gas);

    int TotalArgs = 0;
    int NumAlphas = 0;
    int NumNumbers = 0;

    state->dataInputProcessing->inputProcessor->getObjectDefMaxArgs(*state, CurrentModuleObject, TotalArgs, NumAlphas, NumNumbers);

    int IOStatus = 0;
    Array1D_string Alphas(NumAlphas);
    Array1D<Real64> Numbers(NumNumbers, 0.0);
    Array1D_bool lNumericBlanks(NumNumbers, true);
    Array1D_bool lAlphaBlanks(NumAlphas, true);
    Array1D_string cAlphaFields(NumAlphas);
    Array1D_string cNumericFields(NumNumbers);

    state->dataInputProcessing->inputProcessor->getObjectItem(*state,
        CurrentModuleObject, 1, Alphas, NumAlphas, Numbers, NumNumbers, IOStatus, lNumericBlanks, lAlphaBlanks, cAlphaFields, cNumericFields);

    EXPECT_EQ(7, NumAlphas);
    EXPECT_TRUE(compare_containers(
        std::vector<std::string>(
            {"NAME NUMBER ONE", "SCHEDULE_NAME1", "NATURALGAS", "THIS_IS_AN_AIR_INLET_NAME", "THIS_IS_OUTLET", "OTHER_NAME", "CURVE_BLAH_NAME"}),
        Alphas));
    EXPECT_TRUE(compare_containers(std::vector<bool>({false, false, false, false, false, false, false}), lAlphaBlanks));

    EXPECT_EQ(4, NumNumbers);
    EXPECT_TRUE(compare_containers(std::vector<bool>({false, false, false, false}), lNumericBlanks));
    EXPECT_TRUE(compare_containers(std::vector<Real64>({0.45, 0.1, 0.30, 0.344}), Numbers));

    int TotalArgs2 = 0;
    int NumAlphas2 = 0;
    int NumNumbers2 = 0;

    state->dataInputProcessing->inputProcessor->getObjectDefMaxArgs(*state, CurrentModuleObject, TotalArgs2, NumAlphas2, NumNumbers2);

    Array1D_string Alphas2(NumAlphas2);
    Array1D<Real64> Numbers2(NumNumbers2, 0.0);
    Array1D_bool lNumericBlanks2(NumNumbers2, true);
    Array1D_bool lAlphaBlanks2(NumAlphas2, true);
    Array1D_string cAlphaFields2(NumAlphas2);
    Array1D_string cNumericFields2(NumNumbers2);

    state->dataInputProcessing->inputProcessor->getObjectItem(*state,
        CurrentModuleObject, 2, Alphas2, NumAlphas2, Numbers2, NumNumbers2, IOStatus, lNumericBlanks2, lAlphaBlanks2, cAlphaFields2, cNumericFields2);

    EXPECT_EQ(7, NumAlphas);
    EXPECT_TRUE(compare_containers(
        std::vector<std::string>(
            {"THE SECOND NAME", "SCHEDULE_NAME2", "NATURALGAS", "THIS_IS_AN_AIR_INLET_NAME2", "THIS_IS_OUTLET2", "OTHER_NAME2", "CURVE_BLAH_NAME2"}),
        Alphas2));
    EXPECT_TRUE(compare_containers(std::vector<bool>({false, false, false, false, false, false, false}), lAlphaBlanks2));

    EXPECT_EQ(4, NumNumbers);
    EXPECT_TRUE(compare_containers(std::vector<bool>({false, false, false, false}), lNumericBlanks2));
    EXPECT_TRUE(compare_containers(std::vector<Real64>({0.55, 0.2, 0.40, 0.444}), Numbers2));

    EXPECT_EQ(1, IOStatus);
}

TEST_F(InputProcessorFixture, getObjectItem_schedule_objects)
{
    std::string const idf_objects = delimited_string({
        "ScheduleTypeLimits,",
        "  Any Number;             !- Name",
        "  ",
        "Schedule:Compact,",
        "  FanAndCoilAvailSched,   !- Name",
        "  Any Number,             !- Schedule Type Limits Name",
        "  Through: 12/31,         !- Field 1",
        "  For: AllDays,           !- Field 2",
        "  Until: 24:00, 1.0;      !- Field 3",
        "  ",
        "Schedule:Compact,",
        "  ContinuousFanSchedule,  !- Name",
        "  Any Number,             !- Schedule Type Limits Name",
        "  Through: 12/31,         !- Field 1",
        "  For: AllDays,           !- Field 2",
        "  Until: 24:00, 1.0;      !- Field 3",
    });

    ASSERT_TRUE(process_idf(idf_objects));

    std::string CurrentModuleObject = "ScheduleTypeLimits";

    int num_schedule_type_limits = state->dataInputProcessing->inputProcessor->getNumObjectsFound(*state, CurrentModuleObject);
    ASSERT_EQ(1, num_schedule_type_limits);

    int TotalArgs = 0;
    int NumAlphas = 0;
    int NumNumbers = 0;

    state->dataInputProcessing->inputProcessor->getObjectDefMaxArgs(*state, CurrentModuleObject, TotalArgs, NumAlphas, NumNumbers);

    int IOStatus = 0;
    Array1D_string Alphas(NumAlphas);
    Array1D<Real64> Numbers(NumNumbers, 0.0);
    Array1D_bool lNumericBlanks(NumNumbers, true);
    Array1D_bool lAlphaBlanks(NumAlphas, true);
    Array1D_string cAlphaFields(NumAlphas);
    Array1D_string cNumericFields(NumNumbers);

    state->dataInputProcessing->inputProcessor->getObjectItem(*state, CurrentModuleObject,
                                  num_schedule_type_limits,
                                  Alphas,
                                  NumAlphas,
                                  Numbers,
                                  NumNumbers,
                                  IOStatus,
                                  lNumericBlanks,
                                  lAlphaBlanks,
                                  cAlphaFields,
                                  cNumericFields);

    EXPECT_EQ(1, NumAlphas);
    EXPECT_TRUE(compare_containers(std::vector<std::string>({"ANY NUMBER", "", ""}), Alphas));
    EXPECT_TRUE(compare_containers(std::vector<bool>({false, true, true}), lAlphaBlanks));

    EXPECT_EQ(0, NumNumbers);
    EXPECT_TRUE(compare_containers(std::vector<Real64>({0, 0}), Numbers));
    EXPECT_TRUE(compare_containers(std::vector<bool>({true, true}), lNumericBlanks));

    CurrentModuleObject = "Schedule:Compact";

    int num_schedule_compact = state->dataInputProcessing->inputProcessor->getNumObjectsFound(*state, CurrentModuleObject);
    ASSERT_EQ(2, num_schedule_compact);

    TotalArgs = 0;
    NumAlphas = 0;
    NumNumbers = 0;

    state->dataInputProcessing->inputProcessor->getObjectDefMaxArgs(*state, CurrentModuleObject, TotalArgs, NumAlphas, NumNumbers);

    Array1D_string Alphas2(NumAlphas);
    Array1D<Real64> Numbers2(NumNumbers, 0.0);
    Array1D_bool lNumericBlanks2(NumNumbers, true);
    Array1D_bool lAlphaBlanks2(NumAlphas, true);
    Array1D_string cAlphaFields2(NumAlphas);
    Array1D_string cNumericFields2(NumNumbers);

    state->dataInputProcessing->inputProcessor->getObjectItem(*state,
        CurrentModuleObject, 2, Alphas2, NumAlphas, Numbers2, NumNumbers, IOStatus, lNumericBlanks2, lAlphaBlanks2, cAlphaFields2, cNumericFields2);

    // Container size is 4500 here!
    EXPECT_EQ(6, NumAlphas);
    EXPECT_TRUE(compare_containers(
        std::vector<std::string>({"CONTINUOUSFANSCHEDULE", "ANY NUMBER", "THROUGH: 12/31", "FOR: ALLDAYS", "UNTIL: 24:00", "1.0"}), Alphas2));
    EXPECT_TRUE(compare_containers(std::vector<bool>({false, false, false, false, false, false}), lAlphaBlanks2));

    EXPECT_EQ(0, NumNumbers);
    EXPECT_TRUE(compare_containers(std::vector<Real64>({}), Numbers2));
    EXPECT_TRUE(compare_containers(std::vector<bool>({}), lNumericBlanks2));

    EXPECT_EQ(1, IOStatus);
}

TEST_F(InputProcessorFixture, getObjectItem_fan_on_off)
{
    std::string const idf_objects = delimited_string({
        "Fan:OnOff,",
        "  Supply Fan 1,           !- Name",
        "  FanAndCoilAvailSched,   !- Availability Schedule Name",
        "  0.7,                    !- Fan Total Efficiency",
        "  600.0,                  !- Pressure Rise{ Pa }",
        "  1.6,                    !- Maximum Flow Rate{ m3 / s }",
        "  0.9,                    !- Motor Efficiency",
        "  1.0,                    !- Motor In Airstream Fraction",
        "  Zone Exhaust Node,      !- Air Inlet Node Name",
        "  DX Cooling Coil Air Inlet Node;  !- Air Outlet Node Name",
        "  ",
    });

    ASSERT_TRUE(process_idf(idf_objects));

    std::string const CurrentModuleObject = "Fan:OnOff";

    int num_fans = state->dataInputProcessing->inputProcessor->getNumObjectsFound(*state, CurrentModuleObject);
    ASSERT_EQ(1, num_fans);

    int TotalArgs = 0;
    int NumAlphas = 0;
    int NumNumbers = 0;

    state->dataInputProcessing->inputProcessor->getObjectDefMaxArgs(*state, CurrentModuleObject, TotalArgs, NumAlphas, NumNumbers);

    int IOStatus = 0;
    Array1D_string Alphas(NumAlphas);
    Array1D<Real64> Numbers(NumNumbers, 0.0);
    Array1D_bool lNumericBlanks(NumNumbers, true);
    Array1D_bool lAlphaBlanks(NumAlphas, true);
    Array1D_string cAlphaFields(NumAlphas);
    Array1D_string cNumericFields(NumNumbers);

    state->dataInputProcessing->inputProcessor->getObjectItem(*state,
        CurrentModuleObject, num_fans, Alphas, NumAlphas, Numbers, NumNumbers, IOStatus, lNumericBlanks, lAlphaBlanks, cAlphaFields, cNumericFields);

    EXPECT_EQ(4, NumAlphas);
    EXPECT_TRUE(compare_containers(
        std::vector<std::string>({"SUPPLY FAN 1", "FANANDCOILAVAILSCHED", "ZONE EXHAUST NODE", "DX COOLING COIL AIR INLET NODE", "", "", ""}),
        Alphas));
    EXPECT_TRUE(compare_containers(std::vector<bool>({false, false, false, false, true, true, true}), lAlphaBlanks));

    EXPECT_EQ(5, NumNumbers);
    EXPECT_TRUE(compare_containers(std::vector<Real64>({0.7, 600, 1.6, 0.9, 1.0}), Numbers));
    EXPECT_TRUE(compare_containers(std::vector<bool>({false, false, false, false, false}), lNumericBlanks));
    EXPECT_EQ(1, IOStatus);
}

TEST_F(InputProcessorFixture, getObjectItem_curve_quadratic)
{
    std::string const idf_objects = delimited_string({
        "Curve:Quadratic,",
        "  CoolCapFFF,       !- Name",
        "  0.8,                    !- Coefficient1 Constant",
        "  0.2,                    !- Coefficient2 x",
        "  0.0,                    !- Coefficient3 x**2",
        "  0.5,                    !- Minimum Value of x",
        "  1.5;                    !- Maximum Value of x",
        "  ",
        "Curve:Quadratic,",
        "  COOLEIRFFF,           !- Name",
        "  1.1552,                 !- Coefficient1 Constant",
        "  -0.1808,                !- Coefficient2 x",
        "  0.0256,                 !- Coefficient3 x**2",
        "  0.5,                    !- Minimum Value of x",
        "  1.5;                    !- Maximum Value of x",
        "  ",
        "Curve:Quadratic,",
        "  PLFFPLR,          !- Name",
        "  0.85,                   !- Coefficient1 Constant",
        "  0.15,                   !- Coefficient2 x",
        "  0.0,                    !- Coefficient3 x**2",
        "  0.0,                    !- Minimum Value of x",
        "  1.0;                    !- Maximum Value of x",
    });

    ASSERT_TRUE(process_idf(idf_objects));

    std::string const CurrentModuleObject = "Curve:Quadratic";

    int num_curve_quad = state->dataInputProcessing->inputProcessor->getNumObjectsFound(*state, CurrentModuleObject);
    ASSERT_EQ(3, num_curve_quad);

    int TotalArgs = 0;
    int NumAlphas = 0;
    int NumNumbers = 0;

    state->dataInputProcessing->inputProcessor->getObjectDefMaxArgs(*state, CurrentModuleObject, TotalArgs, NumAlphas, NumNumbers);

    int IOStatus = 0;
    Array1D_string Alphas(NumAlphas);
    Array1D<Real64> Numbers(NumNumbers, 0.0);
    Array1D_bool lNumericBlanks(NumNumbers, true);
    Array1D_bool lAlphaBlanks(NumAlphas, true);
    Array1D_string cAlphaFields(NumAlphas);
    Array1D_string cNumericFields(NumNumbers);

    state->dataInputProcessing->inputProcessor->getObjectItem(*state,
        CurrentModuleObject, 1, Alphas, NumAlphas, Numbers, NumNumbers, IOStatus, lNumericBlanks, lAlphaBlanks, cAlphaFields, cNumericFields);

    EXPECT_EQ(1, NumAlphas);
    EXPECT_TRUE(compare_containers(std::vector<std::string>({"COOLCAPFFF", "", ""}), Alphas));
    EXPECT_TRUE(compare_containers(std::vector<bool>({false, true, true}), lAlphaBlanks));

    EXPECT_EQ(5, NumNumbers);
    EXPECT_TRUE(compare_containers(std::vector<bool>({false, false, false, false, false, true, true}), lNumericBlanks));
    EXPECT_TRUE(compare_containers(std::vector<Real64>({0.8, 0.2, 0, 0.5, 1.5, 0, 0}), Numbers));

    int TotalArgs2 = 0;
    int NumAlphas2 = 0;
    int NumNumbers2 = 0;

    state->dataInputProcessing->inputProcessor->getObjectDefMaxArgs(*state, CurrentModuleObject, TotalArgs2, NumAlphas2, NumNumbers2);

    Array1D_string Alphas2(NumAlphas2);
    Array1D<Real64> Numbers2(NumNumbers2, 0.0);
    Array1D_bool lNumericBlanks2(NumNumbers2, true);
    Array1D_bool lAlphaBlanks2(NumAlphas2, true);
    Array1D_string cAlphaFields2(NumAlphas2);
    Array1D_string cNumericFields2(NumNumbers2);

    state->dataInputProcessing->inputProcessor->getObjectItem(*state,
        CurrentModuleObject, 2, Alphas2, NumAlphas2, Numbers2, NumNumbers2, IOStatus, lNumericBlanks2, lAlphaBlanks2, cAlphaFields2, cNumericFields2);

    EXPECT_EQ(1, NumAlphas2);
    EXPECT_TRUE(compare_containers(std::vector<std::string>({"COOLEIRFFF", "", ""}), Alphas2));
    EXPECT_TRUE(compare_containers(std::vector<bool>({false, true, true}), lAlphaBlanks2));

    EXPECT_EQ(5, NumNumbers2);
    EXPECT_TRUE(compare_containers(std::vector<bool>({false, false, false, false, false, true, true}), lNumericBlanks2));
    EXPECT_TRUE(compare_containers(std::vector<Real64>({1.1552, -0.1808, 0.0256, 0.5, 1.5, 0, 0}), Numbers2));

    int TotalArgs3 = 0;
    int NumAlphas3 = 0;
    int NumNumbers3 = 0;

    state->dataInputProcessing->inputProcessor->getObjectDefMaxArgs(*state, CurrentModuleObject, TotalArgs3, NumAlphas3, NumNumbers3);

    Array1D_string Alphas3(NumAlphas3);
    Array1D<Real64> Numbers3(NumNumbers3, 0.0);
    Array1D_bool lNumericBlanks3(NumNumbers3, true);
    Array1D_bool lAlphaBlanks3(NumAlphas3, true);
    Array1D_string cAlphaFields3(NumAlphas3);
    Array1D_string cNumericFields3(NumNumbers3);

    state->dataInputProcessing->inputProcessor->getObjectItem(*state,
        CurrentModuleObject, 3, Alphas3, NumAlphas3, Numbers3, NumNumbers3, IOStatus, lNumericBlanks3, lAlphaBlanks3, cAlphaFields3, cNumericFields3);

    EXPECT_EQ(1, NumAlphas3);
    EXPECT_TRUE(compare_containers(std::vector<std::string>({"PLFFPLR", "", ""}), Alphas3));
    EXPECT_TRUE(compare_containers(std::vector<bool>({false, true, true}), lAlphaBlanks3));

    EXPECT_EQ(5, NumNumbers3);
    EXPECT_TRUE(compare_containers(std::vector<bool>({false, false, false, false, false, true, true}), lNumericBlanks3));
    EXPECT_TRUE(compare_containers(std::vector<Real64>({0.85, 0.15, 0, 0.0, 1, 0, 0}), Numbers3));
    EXPECT_EQ(1, IOStatus);
}

TEST_F(InputProcessorFixture, getObjectItem_coil_cooling_dx_variable_speed)
{
    std::string const idf_objects = delimited_string({
        "Coil:Cooling:DX:VariableSpeed,",
        "  Furnace ACDXCoil 1, !- Name",
        "  DX Cooling Coil Air Inlet Node, !- Air Inlet Node Name",
        "  Heating Coil Air Inlet Node, !- Air Outlet Node Name",
        "  10.0, !- Number of Speeds{ dimensionless }",
        "  10.0, !- Nominal Speed Level{ dimensionless }",
        "  32000.0, !- Gross Rated Total Cooling Capacity At Selected Nominal Speed Level{ w }",
        "  1.6, !- Rated Air Flow Rate At Selected Nominal Speed Level{ m3 / s }",
        "  0.0, !- Nominal Time for Condensate to Begin Leaving the Coil{ s }",
        "  0.0, !- Initial Moisture Evaporation Rate Divided by Steady - State AC Latent Capacity{ dimensionless }",
        "  PLFFPLR, !- Energy Part Load Fraction Curve Name",
        "  , !- Condenser Air Inlet Node Name",
        "  AirCooled, !- Condenser Type",
        "  , !- Evaporative Condenser Pump Rated Power Consumption{ W }",
        "  200.0, !- Crankcase Heater Capacity{ W }",
        "  10.0, !- Maximum Outdoor Dry - Bulb Temperature for Crankcase Heater Operation{ C }",
        "  , !- Minimum Outdoor Dry-Bulb Temperature for Compressor Operation",
        "  , !- Supply Water Storage Tank Name",
        "  , !- Condensate Collection Water Storage Tank Name",
        "  , !- Basin Heater Capacity{ W / K }",
        "  , !- Basin Heater Setpoint Temperature{ C }",
        "  , !- Basin Heater Operating Schedule Name",
        "  1524.1, !- Speed 1 Reference Unit Gross Rated Total Cooling Capacity{ w }",
        "  0.75, !- Speed 1 Reference Unit Gross Rated Sensible Heat Ratio{ dimensionless }",
        "  4.0, !- Speed 1 Reference Unit Gross Rated Cooling COP{ dimensionless }",
        "  0.1359072, !- Speed 1 Reference Unit Rated Air Flow Rate{ m3 / s }",
        "  0.26, !- Speed 1 Reference Unit Rated Condenser Air Flow Rate{ m3 / s }",
        "  , !- Speed 1 Reference Unit Rated Pad Effectiveness of Evap Precooling{ dimensionless }",
        "  CoolCapFT, !- Speed 1 Total Cooling Capacity Function of Temperature Curve Name",
        "  CoolCapFFF, !- Speed 1 Total Cooling Capacity Function of Air Flow Fraction Curve Name",
        "  COOLEIRFT, !- Speed 1 Energy Input Ratio Function of Temperature Curve Name",
        "  COOLEIRFFF, !- Speed 1 Energy Input Ratio Function of Air Flow Fraction Curve Name",
        "  1877.9, !- Speed 2 Reference Unit Gross Rated Total Cooling Capacity{ w }",
        "  0.75, !- Speed 2 Reference Unit Gross Rated Sensible Heat Ratio{ dimensionless }",
        "  4.0, !- Speed 2 Reference Unit Gross Rated Cooling COP{ dimensionless }",
        "  0.151008, !- Speed 2 Reference Unit Rated Air Flow Rate{ m3 / s }",
        "  0.30, !- Speed 2 Reference Unit Rated Condenser Air Flow Rate{ m3 / s }",
        "  , !- Speed 2 Reference Unit Rated Pad Effectiveness of Evap Precooling{ dimensionless }",
        "  CoolCapFT, !- Speed 2 Total Cooling Capacity Function of Temperature Curve Name",
        "  CoolCapFFF, !- Speed 2 Total Cooling Capacity Function of Air Flow Fraction Curve Name",
        "  COOLEIRFT, !- Speed 2 Energy Input Ratio Function of Temperature Curve Name",
        "  COOLEIRFFF, !- Speed 2 Energy Input Ratio Function of Air Flow Fraction Curve Name",
        "  2226.6, !- Speed 3 Reference Unit Gross Rated Total Cooling Capacity{ w }",
        "  0.75, !- Speed 3 Reference Unit Gross Rated Sensible Heat Ratio{ dimensionless }",
        "  4.0, !- Speed 3 Reference Unit Gross Rated Cooling COP{ dimensionless }",
        "  0.1661088, !- Speed 3 Reference Unit Rated Air Flow Rate{ m3 / s }",
        "  0.33, !- Speed 3 Reference Unit Rated Condenser Air Flow Rate{ m3 / s }",
        "  , !- Speed 3 Reference Unit Rated Pad Effectiveness of Evap Precooling{ dimensionless }",
        "  CoolCapFT, !- Speed 3 Total Cooling Capacity Function of Temperature Curve Name",
        "  CoolCapFFF, !- Speed 3 Total Cooling Capacity Function of Air Flow Fraction Curve Name",
        "  COOLEIRFT, !- Speed 3 Energy Input Ratio Function of Temperature Curve Name",
        "  COOLEIRFFF, !- Speed 3 Energy Input Ratio Function of Air Flow Fraction Curve Name",
        "  2911.3, !- Speed 4 Reference Unit Gross Rated Total Cooling Capacity{ w }",
        "  0.75, !- Speed 4 Reference Unit Gross Rated Sensible Heat Ratio{ dimensionless }",
        "  4.0, !- Speed 4 Reference Unit Gross Rated Cooling COP{ dimensionless }",
        "  0.1963104, !- Speed 4 Reference Unit Rated Air Flow Rate{ m3 / s }",
        "  0.38, !- Speed 4 Reference Unit Rated Condenser Air Flow Rate{ m3 / s }",
        "  , !- Speed 4 Reference Unit Rated Pad Effectiveness of Evap Precooling{ dimensionless }",
        "  CoolCapFT, !- Speed 4 Total Cooling Capacity Function of Temperature Curve Name",
        "  CoolCapFFF, !- Speed 4 Total Cooling Capacity Function of Air Flow Fraction Curve Name",
        "  COOLEIRFT, !- Speed 4 Energy Input Ratio Function of Temperature Curve Name",
        "  COOLEIRFFF, !- Speed 4 Energy Input Ratio Function of Air Flow Fraction Curve Name",
        "  3581.7, !- Speed 5 Reference Unit Gross Rated Total Cooling Capacity{ w }",
        "  0.75, !- Speed 5 Reference Unit Gross Rated Sensible Heat Ratio{ dimensionless }",
        "  4.0, !- Speed 5 Reference Unit Gross Rated Cooling COP{ dimensionless }",
        "  0.226512, !- Speed 5 Reference Unit Rated Air Flow Rate{ m3 / s }",
        "  0.44, !- Speed 5 Reference Unit Rated Condenser Air Flow Rate{ m3 / s }",
        "  , !- Speed 5 Reference Unit Rated Pad Effectiveness of Evap Precooling{ dimensionless }",
        "  CoolCapFT, !- Speed 5 Total Cooling Capacity Function of Temperature Curve Name",
        "  CoolCapFFF, !- Speed 5 Total Cooling Capacity Function of Air Flow Fraction Curve Name",
        "  COOLEIRFT, !- Speed 5 Energy Input Ratio Function of Temperature Curve Name",
        "  COOLEIRFFF, !- Speed 5 Energy Input Ratio Function of Air Flow Fraction Curve Name",
        "  4239.5, !- Speed 6 Reference Unit Gross Rated Total Cooling Capacity{ w }",
        "  0.75, !- Speed 6 Reference Unit Gross Rated Sensible Heat Ratio{ dimensionless }",
        "  4.0, !- Speed 6 Reference Unit Gross Rated Cooling COP{ dimensionless }",
        "  0.2567136, !- Speed 6 Reference Unit Rated Air Flow Rate{ m3 / s }",
        "  0.50, !- Speed 6 Reference Unit Condenser Air Flow Rate{ m3 / s }",
        "  , !- Speed 6 Reference Unit Rated Pad Effectiveness of Evap Precooling{ dimensionless }",
        "  CoolCapFT, !- Speed 6 Total Cooling Capacity Function of Temperature Curve Name",
        "  CoolCapFFF, !- Speed 6 Total Cooling Capacity Function of Air Flow Fraction Curve Name",
        "  COOLEIRFT, !- Speed 6 Energy Input Ratio Function of Temperature Curve Name",
        "  COOLEIRFFF, !- Speed 6 Energy Input Ratio Function of Air Flow Fraction Curve Name",
        "  4885.7, !- Speed 7 Reference Unit Gross Rated Total Cooling Capacity{ w }",
        "  0.75, !- Speed 7 Reference Unit Gross Rated Sensible Heat Ratio{ dimensionless }",
        "  4.0, !- Speed 7 Reference Unit Gross Rated Cooling COP{ dimensionless }",
        "  0.2869152, !- Speed 7 Reference Unit Rated Air Flow Rate{ m3 / s }",
        "  0.57, !- Speed 7 Reference Unit Condenser Flow Rate{ m3 / s }",
        "  , !- Speed 7 Reference Unit Rated Pad Effectiveness of Evap Precooling{ dimensionless }",
        "  CoolCapFT, !- Speed 7 Total Cooling Capacity Function of Temperature Curve Name",
        "  CoolCapFFF, !- Speed 7 Total Cooling Capacity Function of Air Flow Fraction Curve Name",
        "  COOLEIRFT, !- Speed 7 Energy Input Ratio Function of Temperature Curve Name",
        "  COOLEIRFFF, !- Speed 7 Energy Input Ratio Function of Air Flow Fraction Curve Name",
        "  5520.7, !- Speed 8 Reference Unit Gross Rated Total Cooling Capacity{ w }",
        "  0.75, !- Speed 8 Reference Unit Gross Rated Sensible Heat Ratio{ dimensionless }",
        "  4.0, !- Speed 8 Reference Unit Gross Rated Cooling COP{ dimensionless }",
        "  0.3171168, !- Speed 8 Reference Unit Rated Air Flow Rate{ m3 / s }",
        "  0.63, !- Speed 8 Reference Unit Condenser Air Flow Rate{ m3 / s }",
        "  , !- Speed 8 Reference Unit Rated Pad Effectiveness of Evap Precooling{ dimensionless }",
        "  CoolCapFT, !- Speed 8 Total Cooling Capacity Function of Temperature Curve Name",
        "  CoolCapFFF, !- Speed 8 Total Cooling Capacity Function of Air Flow Fraction Curve Name",
        "  COOLEIRFT, !- Speed 8 Energy Input Ratio Function of Temperature Curve Name",
        "  COOLEIRFFF, !- Speed 8 Energy Input Ratio Function of Air Flow Fraction Curve Name",
        "  6144.8, !- Speed 9 Reference Unit Gross Rated Total Cooling Capacity{ w }",
        "  0.75, !- Speed 9 Reference Unit Gross Rated Sensible Heat Ratio{ dimensionless }",
        "  4.0, !- Speed 9 Reference Unit Gross Rated Cooling COP{ dimensionless }",
        "  0.3473184, !- Speed 9 Reference Unit Rated Air Flow Rate{ m3 / s }",
        "  0.69, !- Speed 9 Reference Unit Condenser Air Flow Rate{ m3 / s }",
        "  , !- Speed 9 Reference Unit Rated Pad Effectiveness of Evap Precooling{ dimensionless }",
        "  CoolCapFT, !- Speed 9 Total Cooling Capacity Function of Temperature Curve Name",
        "  CoolCapFFF, !- Speed 9 Total Cooling Capacity Function of Air Flow Fraction Curve Name",
        "  COOLEIRFT, !- Speed 9 Energy Input Ratio Function of Temperature Curve Name",
        "  COOLEIRFFF, !- Speed 9 Energy Input Ratio Function of Air Flow Fraction Curve Name",
        "  6758.0, !- Speed 10 Reference Unit Gross Rated Total Cooling Capacity{ w }",
        "  0.75, !- Speed 10 Reference Unit Gross Rated Sensible Heat Ratio{ dimensionless }",
        "  4.0, !- Speed 10 Reference Unit Gross Rated Cooling COP{ dimensionless }",
        "  0.37752, !- Speed 10 Reference Unit Rated Air Flow Rate{ m3 / s }",
        "  0.74, !- Speed 10 Reference Unit Condenser Air Flow Rate{ m3 / s }",
        "  , !- Speed 10 Reference Unit Rated Pad Effectiveness of Evap Precooling{ dimensionless }",
        "  CoolCapFT, !- Speed 10 Total Cooling Capacity Function of Temperature Curve Name",
        "  CoolCapFFF, !- Speed 10 Total Cooling Capacity Function of Air Flow Fraction Curve Name",
        "  COOLEIRFT, !- Speed 10 Energy Input Ratio Function of Temperature Curve Name",
        "  COOLEIRFFF;          !- Speed 10 Energy Input Ratio Function of Air Flow Fraction Curve Name",
    });

    ASSERT_TRUE(process_idf(idf_objects));

    std::string const CurrentModuleObject = "Coil:Cooling:DX:VariableSpeed";

    int num_coils = state->dataInputProcessing->inputProcessor->getNumObjectsFound(*state, CurrentModuleObject);
    ASSERT_EQ(1, num_coils);

    int TotalArgs = 0;
    int NumAlphas = 0;
    int NumNumbers = 0;

    state->dataInputProcessing->inputProcessor->getObjectDefMaxArgs(*state, CurrentModuleObject, TotalArgs, NumAlphas, NumNumbers);

    int IOStatus = 0;
    Array1D_string Alphas(NumAlphas);
    Array1D<Real64> Numbers(NumNumbers, 0.0);
    Array1D_bool lNumericBlanks(NumNumbers, true);
    Array1D_bool lAlphaBlanks(NumAlphas, true);
    Array1D_string cAlphaFields(NumAlphas);
    Array1D_string cNumericFields(NumNumbers);

    state->dataInputProcessing->inputProcessor->getObjectItem(*state,
        CurrentModuleObject, num_coils, Alphas, NumAlphas, Numbers, NumNumbers, IOStatus, lNumericBlanks, lAlphaBlanks, cAlphaFields, cNumericFields);

    EXPECT_EQ(49, NumAlphas);
    EXPECT_TRUE(compare_containers(std::vector<std::string>({"FURNACE ACDXCOIL 1",
                                                             "DX COOLING COIL AIR INLET NODE",
                                                             "HEATING COIL AIR INLET NODE",
                                                             "PLFFPLR",
                                                             "",
                                                             "AIRCOOLED",
                                                             "",
                                                             "",
                                                             "",
                                                             "COOLCAPFT",
                                                             "COOLCAPFFF",
                                                             "COOLEIRFT",
                                                             "COOLEIRFFF",
                                                             "COOLCAPFT",
                                                             "COOLCAPFFF",
                                                             "COOLEIRFT",
                                                             "COOLEIRFFF",
                                                             "COOLCAPFT",
                                                             "COOLCAPFFF",
                                                             "COOLEIRFT",
                                                             "COOLEIRFFF",
                                                             "COOLCAPFT",
                                                             "COOLCAPFFF",
                                                             "COOLEIRFT",
                                                             "COOLEIRFFF",
                                                             "COOLCAPFT",
                                                             "COOLCAPFFF",
                                                             "COOLEIRFT",
                                                             "COOLEIRFFF",
                                                             "COOLCAPFT",
                                                             "COOLCAPFFF",
                                                             "COOLEIRFT",
                                                             "COOLEIRFFF",
                                                             "COOLCAPFT",
                                                             "COOLCAPFFF",
                                                             "COOLEIRFT",
                                                             "COOLEIRFFF",
                                                             "COOLCAPFT",
                                                             "COOLCAPFFF",
                                                             "COOLEIRFT",
                                                             "COOLEIRFFF",
                                                             "COOLCAPFT",
                                                             "COOLCAPFFF",
                                                             "COOLEIRFT",
                                                             "COOLEIRFFF",
                                                             "COOLCAPFT",
                                                             "COOLCAPFFF",
                                                             "COOLEIRFT",
                                                             "COOLEIRFFF"}),
                                   Alphas));
    EXPECT_TRUE(compare_containers(
        std::vector<bool>({false, false, false, false, true,  false, true,  true,  true,  false, false, false, false, false, false, false, false,
                           false, false, false, false, false, false, false, false, false, false, false, false, false, false, false, false, false,
                           false, false, false, false, false, false, false, false, false, false, false, false, false, false, false}),
        lAlphaBlanks));

    EXPECT_EQ(72, NumNumbers);
    EXPECT_TRUE(compare_containers(
        std::vector<Real64>({10.0,      10.0, 32000, 1.6,       0,    0,   0,         200,  10.0, -25.0,    0,    2,   1524.1,     .75,  4,
                             0.1359072, 0.26, 0,     1877.9,    0.75, 4.0, 0.151008,  0.30, 0,    2226.6,   .75,  4.0, 0.1661088,  0.33, 0,
                             2911.3,    0.75, 4.0,   0.1963104, 0.38, 0,   3581.7,    0.75, 4.0,  0.226512, 0.44, 0,   4239.5,     0.75, 4.0,
                             0.2567136, 0.5,  0,     4885.7,    0.75, 4.0, 0.2869152, 0.57, 0,    5520.7,   0.75, 4.0, 0.31711680, 0.63, 0,
                             6144.8,    .75,  4.0,   0.3473184, 0.69, 0,   6758.0,    0.75, 4.0,  0.37752,  0.74, 0}),
        Numbers));
    EXPECT_TRUE(
        compare_containers(std::vector<bool>({false, false, false, false, false, false, true,  false, false, true,  true,  true,  false, false, false,
                                              false, false, true,  false, false, false, false, false, true,  false, false, false, false, false, true,
                                              false, false, false, false, false, true,  false, false, false, false, false, true,  false, false, false,
                                              false, false, true,  false, false, false, false, false, true,  false, false, false, false, false, true,
                                              false, false, false, false, false, true,  false, false, false, false, false, true}),
                           lNumericBlanks));
    EXPECT_EQ(1, IOStatus);
    // test logical return for ValidateComponent
    bool IsNotOK = false;
    ValidateComponent(*state, CurrentModuleObject, "Furnace ACDXCoil 1", IsNotOK, CurrentModuleObject);
    EXPECT_FALSE(IsNotOK);
    ValidateComponent(*state, CurrentModuleObject, "Furnace ACDXCoil 2", IsNotOK, CurrentModuleObject);
    EXPECT_TRUE(IsNotOK);
    IsNotOK = false;
    ValidateComponent(*state, CurrentModuleObject + "x", "Furnace ACDXCoil 1", IsNotOK, CurrentModuleObject);
    EXPECT_TRUE(IsNotOK);

    // test int return for getObjectItemNum
    int ItemNum = state->dataInputProcessing->inputProcessor->getObjectItemNum(*state, CurrentModuleObject, "Furnace ACDXCoil 1");
    EXPECT_GT(ItemNum, 0); // object type and name are correct, ItemNum is > 0
    // corrupt object type
    ItemNum = state->dataInputProcessing->inputProcessor->getObjectItemNum(*state, CurrentModuleObject + "x", "Furnace ACDXCoil 1");
    EXPECT_EQ(ItemNum, -1); // object type is invalid, ItemNum = -1
    // corrupt object name
    ItemNum = state->dataInputProcessing->inputProcessor->getObjectItemNum(*state, CurrentModuleObject, "Furnace ACDXCoil 2");
    EXPECT_EQ(ItemNum, 0); // object name is invalid, ItemNum = 0

    std::string CompValType = "x";
    ItemNum = state->dataInputProcessing->inputProcessor->getObjectItemNum(*state, CurrentModuleObject, CompValType, "Furnace ACDXCoil 1");
    EXPECT_EQ(ItemNum, 0); // developer error, CompValType is invalid, ItemNum = 0

    CompValType = "indoor_air_inlet_node_name";
    ItemNum = state->dataInputProcessing->inputProcessor->getObjectItemNum(*state, CurrentModuleObject, CompValType, "DX Cooling Coil Air Inlet Node");
    EXPECT_GT(ItemNum, 0); // Object type is valid, CompValType is valid, CompValType name is valid, ItemNum > 0
}

TEST_F(InputProcessorFixture, getObjectItem_curve_biquadratic)
{
    std::string const idf_objects = delimited_string({
        "Curve:Biquadratic,",
        "  CoolCapFT,        !- Name",
        "  0.942587793,            !- Coefficient1 Constant",
        "  0.009543347,            !- Coefficient2 x",
        "  0.000683770,            !- Coefficient3 x**2",
        "  -0.011042676,           !- Coefficient4 y",
        "  0.000005249,            !- Coefficient5 y**2",
        "  -0.000009720,           !- Coefficient6 x*y",
        "  12.77778,               !- Minimum Value of x",
        "  23.88889,               !- Maximum Value of x",
        "  18.0,                   !- Minimum Value of y",
        "  46.11111,               !- Maximum Value of y",
        "  ,                       !- Minimum Curve Output",
        "  ,                       !- Maximum Curve Output",
        "  Temperature,            !- Input Unit Type for X",
        "  Temperature,            !- Input Unit Type for Y",
        "  Dimensionless;          !- Output Unit Type",
        " ",
        "Curve:Biquadratic,",
        "  COOLEIRFT,            !- Name",
        "  0.342414409,            !- Coefficient1 Constant",
        "  0.034885008,            !- Coefficient2 x",
        "  -0.000623700,           !- Coefficient3 x**2",
        "  0.004977216,            !- Coefficient4 y",
        "  0.000437951,            !- Coefficient5 y**2",
        "  -0.000728028,           !- Coefficient6 x*y",
        "  12.77778,               !- Minimum Value of x",
        "  23.88889,               !- Maximum Value of x",
        "  18.0,                   !- Minimum Value of y",
        "  46.11111,               !- Maximum Value of y",
        "  ,                       !- Minimum Curve Output",
        "  ,                       !- Maximum Curve Output",
        "  Temperature,            !- Input Unit Type for X",
        "  Temperature,            !- Input Unit Type for Y",
        "  Dimensionless;          !- Output Unit Type",
    });

    ASSERT_TRUE(process_idf(idf_objects));

    std::string const CurrentModuleObject = "Curve:Biquadratic";

    int num_curve_biquad = state->dataInputProcessing->inputProcessor->getNumObjectsFound(*state, CurrentModuleObject);
    ASSERT_EQ(2, num_curve_biquad);

    int TotalArgs = 0;
    int NumAlphas = 0;
    int NumNumbers = 0;

    state->dataInputProcessing->inputProcessor->getObjectDefMaxArgs(*state, CurrentModuleObject, TotalArgs, NumAlphas, NumNumbers);

    int IOStatus = 0;
    Array1D_string Alphas(NumAlphas);
    Array1D<Real64> Numbers(NumNumbers, 0.0);
    Array1D_bool lNumericBlanks(NumNumbers, true);
    Array1D_bool lAlphaBlanks(NumAlphas, true);
    Array1D_string cAlphaFields(NumAlphas);
    Array1D_string cNumericFields(NumNumbers);

    state->dataInputProcessing->inputProcessor->getObjectItem(*state,
        CurrentModuleObject, 1, Alphas, NumAlphas, Numbers, NumNumbers, IOStatus, lNumericBlanks, lAlphaBlanks, cAlphaFields, cNumericFields);

    EXPECT_EQ(4, NumAlphas);
    EXPECT_TRUE(compare_containers(std::vector<std::string>({"COOLCAPFT", "TEMPERATURE", "TEMPERATURE", "DIMENSIONLESS"}), Alphas));
    EXPECT_TRUE(compare_containers(std::vector<bool>({false, false, false, false}), lAlphaBlanks));

    EXPECT_EQ(12, NumNumbers);
    EXPECT_TRUE(compare_containers(
        std::vector<Real64>(
            {0.942587793, 0.009543347, 0.000683770, -0.011042676, 0.000005249, -0.000009720, 12.77778, 23.88889, 18.0, 46.11111, 0, 0}),
        Numbers));
    EXPECT_TRUE(
        compare_containers(std::vector<bool>({false, false, false, false, false, false, false, false, false, false, true, true}), lNumericBlanks));

    int TotalArgs2 = 0;
    int NumAlphas2 = 0;
    int NumNumbers2 = 0;

    state->dataInputProcessing->inputProcessor->getObjectDefMaxArgs(*state, CurrentModuleObject, TotalArgs2, NumAlphas2, NumNumbers2);

    Array1D_string Alphas2(NumAlphas2);
    Array1D<Real64> Numbers2(NumNumbers2, 0.0);
    Array1D_bool lNumericBlanks2(NumNumbers2, true);
    Array1D_bool lAlphaBlanks2(NumAlphas2, true);
    Array1D_string cAlphaFields2(NumAlphas2);
    Array1D_string cNumericFields2(NumNumbers2);

    state->dataInputProcessing->inputProcessor->getObjectItem(*state,
        CurrentModuleObject, 2, Alphas2, NumAlphas2, Numbers2, NumNumbers2, IOStatus, lNumericBlanks2, lAlphaBlanks2, cAlphaFields2, cNumericFields2);

    EXPECT_EQ(4, NumAlphas2);
    EXPECT_TRUE(compare_containers(std::vector<std::string>({"COOLEIRFT", "TEMPERATURE", "TEMPERATURE", "DIMENSIONLESS"}), Alphas2));
    EXPECT_TRUE(compare_containers(std::vector<bool>({false, false, false, false}), lAlphaBlanks2));

    EXPECT_EQ(12, NumNumbers2);
    EXPECT_TRUE(compare_containers(
        std::vector<Real64>(
            {0.342414409, 0.034885008, -0.000623700, 0.004977216, 0.000437951, -0.000728028, 12.77778, 23.88889, 18.0, 46.11111, 0, 0}),
        Numbers2));
    EXPECT_TRUE(
        compare_containers(std::vector<bool>({false, false, false, false, false, false, false, false, false, false, true, true}), lNumericBlanks2));

    EXPECT_EQ(1, IOStatus);
}

TEST_F(InputProcessorFixture, getObjectItem_curve_biquadratic2)
{
    std::string const idf_objects = delimited_string({
        "Curve:Biquadratic,",
        "  HPACCoolCapFT Speed 1, !- Name",
        "  1, !- Coefficient1 Constant",
        "  0, !- Coefficient2 x",
        "  0, !- Coefficient3 x**2",
        "  0, !- Coefficient4 y",
        "  0, !- Coefficient5 y**2",
        "  0, !- Coefficient6 x*y",
        "  0, !- Minimum Value of x",
        "  0, !- Maximum Value of x",
        "  0, !- Minimum Value of y",
        "  46.11111, !- Maximum Value of y",
        "  , !- Minimum Curve Output",
        "  , !- Maximum Curve Output",
        "  Temperature, !- Input Unit Type for X",
        "  Temperature, !- Input Unit Type for Y",
        "  Dimensionless;           !- Output Unit Type",
    });

    ASSERT_TRUE(process_idf(idf_objects));

    std::string const CurrentModuleObject = "Curve:Biquadratic";

    int num_curve_biquad = state->dataInputProcessing->inputProcessor->getNumObjectsFound(*state, CurrentModuleObject);
    ASSERT_EQ(1, num_curve_biquad);

    int TotalArgs = 0;
    int NumAlphas = 0;
    int NumNumbers = 0;

    state->dataInputProcessing->inputProcessor->getObjectDefMaxArgs(*state, CurrentModuleObject, TotalArgs, NumAlphas, NumNumbers);

    int IOStatus = 0;
    Array1D_string Alphas(NumAlphas);
    Array1D<Real64> Numbers(NumNumbers, 0.0);
    Array1D_bool lNumericBlanks(NumNumbers, true);
    Array1D_bool lAlphaBlanks(NumAlphas, true);
    Array1D_string cAlphaFields(NumAlphas);
    Array1D_string cNumericFields(NumNumbers);

    state->dataInputProcessing->inputProcessor->getObjectItem(*state, CurrentModuleObject,
                                  num_curve_biquad,
                                  Alphas,
                                  NumAlphas,
                                  Numbers,
                                  NumNumbers,
                                  IOStatus,
                                  lNumericBlanks,
                                  lAlphaBlanks,
                                  cAlphaFields,
                                  cNumericFields);

    EXPECT_EQ(4, NumAlphas);
    EXPECT_TRUE(compare_containers(std::vector<std::string>({"HPACCOOLCAPFT SPEED 1", "TEMPERATURE", "TEMPERATURE", "DIMENSIONLESS"}), Alphas));
    EXPECT_TRUE(compare_containers(std::vector<bool>({false, false, false, false}), lAlphaBlanks));

    EXPECT_EQ(12, NumNumbers);
    EXPECT_TRUE(compare_containers(std::vector<Real64>({1, 0, 0, 0, 0, 0, 0, 0, 0, 46.11111, 0, 0}), Numbers));
    EXPECT_TRUE(
        compare_containers(std::vector<bool>({false, false, false, false, false, false, false, false, false, false, true, true}), lNumericBlanks));
    EXPECT_EQ(1, IOStatus);
}

// https://github.com/NREL/EnergyPlus/issues/6720
TEST_F(InputProcessorFixture, FalseDuplicates)
{
    std::string const idf(delimited_string({
        "Material,",
        "  Standard insulation_0.1,   !- Name",
        "  MediumRough,             !- Roughness",
        "  0.1014984,               !- Thickness {m}",
        "  1.729577,                !- Conductivity {W/m-K}",
        "  2242.585,                !- Density {kg/m3}",
        "  836.8000,                !- Specific Heat {J/kg-K}",
        "  0.9000000,               !- Thermal Absorptance",
        "  0.6500000,               !- Solar Absorptance",
        "  0.6500000;               !- Visible Absorptance",

        "Material,",
        "  Standard insulation_0.01,   !- Name",
        "  MediumRough,             !- Roughness",
        "  0.1014984,               !- Thickness {m}",
        "  1.729577,                !- Conductivity {W/m-K}",
        "  2242.585,                !- Density {kg/m3}",
        "  836.8000,                !- Specific Heat {J/kg-K}",
        "  0.9000000,               !- Thermal Absorptance",
        "  0.6500000,               !- Solar Absorptance",
        "  0.6500000;               !- Visible Absorptance",
    }));


    ASSERT_TRUE(process_idf(idf));
}

TEST_F(InputProcessorFixture, FalseDuplicates_LowerLevel)
{

    json root;
    std::string obj_name = "Material";
    std::string name1 = "Standard insulation_01";
    json mat1 = { {"name", name1}, {"Roughness", "MediumRough"}};

    EXPECT_TRUE(mat1.is_object());

    // Add the first material to it
    root[obj_name][name1] = mat1;

    auto test = [=](std::string search_name) {
        // Second material shouldn't be found!
        // Oh Oh, this fails
        auto it = root[obj_name].find(search_name);
        EXPECT_TRUE( it == root[obj_name].end());
        if (it != root[obj_name].end()) {
            EXPECT_TRUE(false) << it.key();
        }

        // This works...
        EXPECT_TRUE(std::find(root[obj_name].begin(), root[obj_name].end(), search_name) == root[obj_name].end());
    };

    // This all works just fine
    test("Standard insulation");
    test("Standard insulation_");
    test("Standard insulation_0");
    test("Standard insulation_0.");
    test("Standard insulation_00");
    test("Standard insulation_00.1");
    test("Standard insulation_0010");

    // This used to fail before fix in doj/alphanum.hpp
    test("Standard insulation_001");

}

TEST_F(InputProcessorFixture, FalseDuplicates_LowestLevel_AlphaNum) {

    EXPECT_TRUE(doj::alphanum_comp<std::string>("n_01", "n_0010") < 0);

    EXPECT_TRUE(doj::alphanum_comp<std::string>("n_01", "n_001") > 0);

    EXPECT_TRUE(doj::alphanum_comp<std::string>("n_01", "n_010") < 0);

    EXPECT_TRUE(doj::alphanum_comp<std::string>("n_01", "n_0") > 0);

    EXPECT_TRUE(doj::alphanum_comp<std::string>("n_01", "n_1") < 0);

    EXPECT_TRUE(doj::alphanum_comp<std::string>("n_010", "n_01") > 0);

}

TEST_F(InputProcessorFixture, Duplicate_Name_Context)
{
    // Test for #8392 - Duplicate name error needs more context

    std::string const idf(delimited_string({
        "Exterior:Lights,",
        "  ExtLights,               !- Name",
        "  AlwaysOn,                !- Schedule Name",
        "  5250,                    !- Design Level {W}",
        "  AstronomicalClock,       !- Control Option",
        "  Grounds Lights;          !- End-Use Subcategory",

        "Exterior:Lights,",
        "  ExtLights,               !- Name",
        "  AlwaysOn,                !- Schedule Name",
        "  525,                     !- Design Level {W}",
        "  AstronomicalClock,       !- Control Option",
        "  Grounds Lights;          !- End-Use Subcategory",
    }));


    EXPECT_FALSE(process_idf(idf, false)); // No assertions
    const std::string error_string = delimited_string({
        "   ** Severe  ** Duplicate name found for object of type \"Exterior:Lights\" named \"ExtLights\". Overwriting existing object."
    });
    compare_err_stream(error_string, true);
}

TEST_F(InputProcessorFixture, clean_epjson)
{
    std::string const input("{\"Building\":{"
                            "\"Zone1\":{"
                            "\"idf_max_extensible_fields\":0,"
                            "\"idf_max_fields\":8,"
                            "\"idf_order\":1"
                            "}"
                            "},"
                            "\"GlobalGeometryRules\":{"
                            "\"\":{"
                            "\"coordinate_system\":\"Relative\","
                            "\"daylighting_reference_point_coordinate_system\":\"Relative\","
                            "\"idf_order\":0,"
                            "\"rectangular_surface_coordinate_system\":\"Relative\","
                            "\"starting_vertex_position\":\"UpperLeftCorner\","
                            "\"vertex_entry_direction\":\"Counterclockwise\""
                            "}"
                            "}}");

    std::string const expected("{\"Building\":{"
                               "\"Zone1\":{"
                               "}"
                               "},"
                               "\"GlobalGeometryRules\":{"
                               "\"\":{"
                               "\"coordinate_system\":\"Relative\","
                               "\"daylighting_reference_point_coordinate_system\":\"Relative\","
                               "\"rectangular_surface_coordinate_system\":\"Relative\","
                               "\"starting_vertex_position\":\"UpperLeftCorner\","
                               "\"vertex_entry_direction\":\"Counterclockwise\""
                               "}"
                               "}}");

    json cleanInput = json::parse(input);

    cleanEPJSON(cleanInput);
    std::string cleanstring = cleanInput.dump();

    EXPECT_EQ(expected, cleanstring);
}

TEST_F(InputProcessorFixture, reportIDFRecordsStats_basic)
{
    std::string const idf_objects = delimited_string({

        // 1 fields with default, 0 Autosizable, 0 Autocalculatable
        // 0 fields defaulted   , 0 Autosized  , 0 Autocalculated
        "Version,",
        "  9.4;", // Has a default

        // 8 fields with default, 0 Autosizable, 0 Autocalculatable
        // 1 fields defaulted   , 0 Autosized  , 0 Autocalculated
        "Building,",
        "  ,  !- Name",                                                                     // Has a default   - DEFAULTED - Special case (name)
        "  0,                       !- North Axis {deg}",                                   // Has a default
        "  Suburbs,                 !- Terrain",                                            // Has a default
        "  0.001,                   !- Loads Convergence Tolerance Value",                  // Has a default
        "  0.0050000,               !- Temperature Convergence Tolerance Value {deltaC}",   // Has a default
        "  FullInteriorAndExterior, !- Solar Distribution",                                 // Has a default
        "  25,                      !- Maximum Number of Warmup Days",                      // Has a default
        "  6;                       !- Minimum Number of Warmup Days",                      // Has a default

        // 2 fields with default, 0 Autosizable, 0 Autocalculatable
        // 0 fields defaulted   , 0 Autosized  , 0 Autocalculated
        "  GlobalGeometryRules,",
        "    UpperLeftCorner,         !- Starting Vertex Position",
        "    CounterClockWise,        !- Vertex Entry Direction",
        "    Relative,                !- Coordinate System",
        "    Relative,                !- Daylighting Reference Point Coordinate System", // Has a default
        "    Relative;                !- Rectangular Surface Coordinate System",         // Has a default

        // SUBTOTAL:
        // 11 fields with defaults, 0 Autosizable, 0 Autocalculatable
        // 1 fields defaulted     , 0 Autosized  , 0 Autocalculated



        // 23 fields with default, 6 Autosizable, 3 Autocalculatable
        // 10 fields defaulted   , 4 Autosized  , 2 Autocalculated
        "CoolingTower:SingleSpeed,",
        "  CT Single Speed,                        !- Name",                                                      // No Default
        "  CT Single Speed Inlet Node,             !- Water Inlet Node Name",                                     // No Default
        "  CT Single Speed Outlet Node,            !- Water Outlet Node Name",                                    // No Default
        "  AutosiZe,                               !- Design Water Flow Rate {m3/s}",                             // Autosizable, no default (testing casing too)
        "  Autosize,                               !- Design Air Flow Rate {m3/s}",                               // Autosizable, no default, required
        "  10000,                                  !- Design Fan Power {W}",                                      // Autosizable, no default, required
        "  Autosize,                               !- Design U-Factor Times Area Value {W/K}",                    // Autosizable, no default
        "  AutoSIze,                               !- Free Convection Air Flow Rate {m3/s}",                      // Autocalculatable, default numeric: NOTE, using "Autosize" and not "Autocalculate
        "  0.1,                                    !- Free Convection Air Flow Rate Sizing Factor",               // Has numeric default
        "  AutocAlcUlate,                          !- Free Convection U-Factor Times Area Value {W/K}",           // Autocalculatable, default numeric
        "  ,                                       !- Free Convection U-Factor Times Area Value Sizing Factor",   // Has numeric default - DEFAULTED
        "  UFactorTimesAreaAndDesignWaterFlowRate, !- Performance Input Method",                                  // Has default (UFactorTimesAreaAndDesignWaterFlowRate)
        "  1.25,                                   !- Heat Rejection Capacity and Nominal Capacity Sizing Ratio", // Has numeric default
        "  ,                                       !- Nominal Capacity {W}",                                      // No default
        "  0,                                      !- Free Convection Capacity {W}",                              // Autocalculatable, no default
        "  ,                                       !- Free Convection Nominal Capacity Sizing Factor",            // Has numeric default - DEFAULTED
        "  ,                                       !- Design Inlet Air Dry-Bulb Temperature {C}",                 // Has numeric default - DEFAULTED
        "  25.6,                                   !- Design Inlet Air Wet-Bulb Temperature {C}",                 // Has numeric default
        "  ,                                       !- Design Approach Temperature {deltaC}",                      // Autosizable, default Autosize - DEFAULTED
        "  10,                                     !- Design Range Temperature {deltaC}",                         // Autosizable, default Autosize
        "  0,                                      !- Basin Heater Capacity {W/K}",                               // Has numeric default
        "  ,                                       !- Basin Heater Setpoint Temperature {C}",                     // Has numeric default - DEFAULTED
        "  ,                                       !- Basin Heater Operating Schedule Name",                      // No default
        "  LossFactor,                             !- Evaporation Loss Mode",                                     // No default
        "  0.2,                                    !- Evaporation Loss Factor {percent/K}",                       // Has numeric default
        "  ,                                       !- Drift Loss Percent {percent}",                              // Has numeric default - DEFAULTED
        "  ConcentrationRatio,                     !- Blowdown Calculation Mode",                                 // No default
        "  3,                                      !- Blowdown Concentration Ratio",                              // Has numeric default
        "  ,                                       !- Blowdown Makeup Water Usage Schedule Name",                 // No default
        "  ,                                       !- Supply Water Storage Tank Name",                            // No default
        "  ,                                       !- Outdoor Air Inlet Node Name",                               // No default
        "  FanCycling,                             !- Capacity Control",                                          // Has default
        "  1,                                      !- Number of Cells",                                           // Has numeric default
        "  ,                                       !- Cell Control",                                              // Has default - DEFAULTED
        "  0.33,                                   !- Cell Minimum  Water Flow Rate Fraction",                    // Has numeric default
        "  ;                                       !- Cell Maximum Water Flow Rate Fraction",                     // Has numeric default - DEFAULTED
     // "  ,                                       !- Sizing Factor",                                             // Has numeric default - DEFAULTED by ommission
     // "  ;                                       !- End-Use Subcategory",                                       // Has default - DEFAULTED by ommission

    });

    ASSERT_TRUE(process_idf(idf_objects));

    state->dataInputProcessing->inputProcessor->reportIDFRecordsStats(*state);

    // TOTAL:
    // 34 fields with defaults, 6 Autosizable, 3 Autocalculatable
    // 11 fields defaulted    , 4 Autosized  , 2 Autocalculated

    EXPECT_EQ(4,  state->dataOutput->iNumberOfRecords);             // Number of IDF Records (=Objects)
    EXPECT_EQ(34, state->dataOutput->iTotalFieldsWithDefaults);     // Total number of fields that could be defaulted
    EXPECT_EQ(6,  state->dataOutput->iTotalAutoSizableFields);      // Total number of autosizeable fields
    EXPECT_EQ(3,  state->dataOutput->iTotalAutoCalculatableFields); // Total number of autocalculatable fields
    EXPECT_EQ(11, state->dataOutput->iNumberOfDefaultedFields);     // Number of defaulted fields in IDF
    EXPECT_EQ(4,  state->dataOutput->iNumberOfAutoSizedFields);     // Number of autosized fields in IDF
    EXPECT_EQ(2,  state->dataOutput->iNumberOfAutoCalcedFields);    // Number of autocalculated fields
}

TEST_F(InputProcessorFixture, reportIDFRecordsStats_extensible_fields)
{

    std::string const idf_objects = delimited_string({

        // 1 fields with default, 0 Autosizable, 0 Autocalculatable
        // 0 fields defaulted   , 0 Autosized  , 0 Autocalculated
        "Version,",
        "  9.4;", // Has a default

        // 8 fields with default, 0 Autosizable, 0 Autocalculatable
        // 1 fields defaulted   , 0 Autosized  , 0 Autocalculated
        "Building,",
        "  ,  !- Name",                                                                     // Has a default   - DEFAULTED - Special case (name)
        "  0,                       !- North Axis {deg}",                                   // Has a default
        "  Suburbs,                 !- Terrain",                                            // Has a default
        "  0.001,                   !- Loads Convergence Tolerance Value",                  // Has a default
        "  0.0050000,               !- Temperature Convergence Tolerance Value {deltaC}",   // Has a default
        "  FullInteriorAndExterior, !- Solar Distribution",                                 // Has a default
        "  25,                      !- Maximum Number of Warmup Days",                      // Has a default
        "  6;                       !- Minimum Number of Warmup Days",                      // Has a default

        // 2 fields with default, 0 Autosizable, 0 Autocalculatable
        // 0 fields defaulted   , 0 Autosized  , 0 Autocalculated
        "  GlobalGeometryRules,",
        "    UpperLeftCorner,         !- Starting Vertex Position",
        "    CounterClockWise,        !- Vertex Entry Direction",
        "    Relative,                !- Coordinate System",
        "    Relative,                !- Daylighting Reference Point Coordinate System", // Has a default
        "    Relative;                !- Rectangular Surface Coordinate System",         // Has a default

        // SUBTOTAL:
        // 11 fields with defaults, 0 Autosizable, 0 Autocalculatable
        // 1 fields defaulted     , 0 Autosized  , 0 Autocalculated

        // Object with extensible fields, one of which actually has a default. Given that it uses 2 extensible groups
        // 4 fields with defaults, 0 Autosizable, 0 Autocalculatable
        // 1 fields defaulted    , 0 Autosizable, 0 Autocalculatable
        "SurfaceProperty:SurroundingSurfaces,",
        "  SrdSurfs:Living:East,        !- Name",
        "  0.3,                         !- Sky View Factor",                             // Has numeric default
        "  ,                            !- Sky Temperature Schedule Name",
        "  0.1,                         !- Ground View Factor",                          // Has numeric default
        "  ,                            !- Ground Temperature Schedule Name",
        "  SurroundingSurface1,         !- Surrounding Surface 1 Name",                  // (begin extensible)
        "  0.6,                         !- Surrounding Surface 1 View Factor",           // Has numeric default
        "  Surrounding Temp Sch 1,      !- Surrounding Surface 1 Temperature Schedule Name",
        "  SurroundingSurface2,         !- Surrounding Surface 2 Name",
        "  ,                            !- Surrounding Surface 2 View Factor",           //  Has numeric default - DEFAULTED
        "  Surrounding Temp Sch 1;      !- Surrounding Surface 2 Temperature Schedule Name",

    });

    // Not really happy about the processing of the SurfaceProperty object (needs a SurfaceProperty:LocalEnvironment, a surface itself, etc)
    // but that's not what I'm trying to test so power through.
    bool use_assertions = false;
    process_idf(idf_objects, use_assertions);

    state->dataInputProcessing->inputProcessor->reportIDFRecordsStats(*state);

    // TOTAL:
    // 15 fields with defaults, 0 Autosizable, 0 Autocalculatable
    // 2  fields defaulted    , 0 Autosized  , 0 Autocalculated

    EXPECT_EQ(4,  state->dataOutput->iNumberOfRecords);             // Number of IDF Records (=Objects)
    EXPECT_EQ(15, state->dataOutput->iTotalFieldsWithDefaults);     // Total number of fields that could be defaulted
    EXPECT_EQ(0,  state->dataOutput->iTotalAutoSizableFields);      // Total number of autosizeable fields
    EXPECT_EQ(0,  state->dataOutput->iTotalAutoCalculatableFields); // Total number of autocalculatable fields
    EXPECT_EQ(2,  state->dataOutput->iNumberOfDefaultedFields);     // Number of defaulted fields in IDF
    EXPECT_EQ(0,  state->dataOutput->iNumberOfAutoSizedFields);     // Number of autosized fields in IDF
    EXPECT_EQ(0,  state->dataOutput->iNumberOfAutoCalcedFields);    // Number of autocalculated fields

}

TEST_F(InputProcessorFixture, epJSONgetObjectItem_minfields)
{

    json root;
    std::string obj_name1 = "Building";
    std::string name1 = "Building 1";
    json bldg1 = {{"loads_convergence_tolerance_value", 0.1}, {"terrain", "Ocean"}};
    EXPECT_TRUE(bldg1.is_object());
    root[obj_name1][name1] = bldg1;

    std::string obj_name2 = "Material:NoMass";
    std::string name2 = "Standard insulation_01";
    json mat1 = {{"name", name1}, {"roughness", "MediumRough"}, {"thermal_resistance", 2.0}, {"solar_absorptance", 0.5}};
    EXPECT_TRUE(mat1.is_object());
    root[obj_name2][name2] = mat1;

    inputProcessor->epJSON = root;
    // getEpJSON();

    int numAlphas = 0;
    int numNumbers = 0;
    int ioStat = 0;
    state->dataGlobal->isEpJSON = true;
    inputProcessor->initializeMaps();

    int maxAlphas = 20;
    int maxNumbers = 20;
    state->dataIPShortCut->lNumericFieldBlanks.allocate(maxNumbers);
    state->dataIPShortCut->lAlphaFieldBlanks.allocate(maxAlphas);
    state->dataIPShortCut->cAlphaFieldNames.allocate(maxAlphas);
    state->dataIPShortCut->cNumericFieldNames.allocate(maxNumbers);
    state->dataIPShortCut->cAlphaArgs.allocate(maxAlphas);
    state->dataIPShortCut->rNumericArgs.allocate(maxNumbers);
    state->dataIPShortCut->lNumericFieldBlanks = false;
    state->dataIPShortCut->lAlphaFieldBlanks = false;
    state->dataIPShortCut->cAlphaFieldNames = " ";
    state->dataIPShortCut->cNumericFieldNames = " ";
    state->dataIPShortCut->cAlphaArgs = " ";
    state->dataIPShortCut->rNumericArgs = 0.0;

    inputProcessor->getObjectItem(*state,
                                  obj_name1,
                                  1,
                                  state->dataIPShortCut->cAlphaArgs,
                                  numAlphas,
                                  state->dataIPShortCut->rNumericArgs,
                                  numNumbers,
                                  ioStat,
                                  state->dataIPShortCut->lNumericFieldBlanks,
                                  state->dataIPShortCut->lAlphaFieldBlanks,
                                  state->dataIPShortCut->cAlphaFieldNames,
                                  state->dataIPShortCut->cNumericFieldNames);

    // For Building, min-fields is 8, which is the entire object, regardless of the number of input object fields
    EXPECT_EQ(numAlphas, 3);
    EXPECT_EQ(numNumbers, 5);

    // User inputs from above
    // Note even though choice keys are case-sensitive during epJSON processing, getObjectItem pushes Alphas to UPPERcase
    EXPECT_EQ(state->dataIPShortCut->cAlphaArgs(1), name1); // Building Name field is tagged with /retaincase
    EXPECT_EQ(state->dataIPShortCut->cAlphaArgs(2), "OCEAN");
    EXPECT_NEAR(state->dataIPShortCut->rNumericArgs(2), 0.1, 0.0001);
    // Defaults from schema
    EXPECT_EQ(state->dataIPShortCut->cAlphaArgs(3), "FULLEXTERIOR");
    EXPECT_NEAR(state->dataIPShortCut->rNumericArgs(1), 0.0, 0.0001);
    EXPECT_NEAR(state->dataIPShortCut->rNumericArgs(3), 0.4, 0.0001);
    EXPECT_NEAR(state->dataIPShortCut->rNumericArgs(4), 25.0, 0.0001);
    EXPECT_NEAR(state->dataIPShortCut->rNumericArgs(5), 1.0, 0.0001);

    inputProcessor->getObjectItem(*state,
                                  obj_name2,
                                  1,
                                  state->dataIPShortCut->cAlphaArgs,
                                  numAlphas,
                                  state->dataIPShortCut->rNumericArgs,
                                  numNumbers,
                                  ioStat,
                                  state->dataIPShortCut->lNumericFieldBlanks,
                                  state->dataIPShortCut->lAlphaFieldBlanks,
                                  state->dataIPShortCut->cAlphaFieldNames,
                                  state->dataIPShortCut->cNumericFieldNames);

    // For Material:NoMass, min-fields is 3, but the input object above takes it to A2 and N3
    EXPECT_EQ(numAlphas, 2);
    EXPECT_EQ(numNumbers, 3);

    // User inputs from above
    // Note even though choice keys are case-sensitive during epJSON processing, getObjectItem pushes Alphas to UPPERcase
    EXPECT_EQ(state->dataIPShortCut->cAlphaArgs(1), UtilityRoutines::MakeUPPERCase(name2)); // Material Name field is NOT tagged with /retaincase
    EXPECT_EQ(state->dataIPShortCut->cAlphaArgs(2), "MEDIUMROUGH");
    EXPECT_NEAR(state->dataIPShortCut->rNumericArgs(1), 2.0, 0.0001);
    EXPECT_NEAR(state->dataIPShortCut->rNumericArgs(3), 0.5, 0.0001);
    // Defaults from schema
    EXPECT_NEAR(state->dataIPShortCut->rNumericArgs(2), 0.9, 0.0001);
    // Fields beyond min-fields come back as blank or zero, even if they have a default
    EXPECT_NEAR(state->dataIPShortCut->rNumericArgs(4), 0.0, 0.0001);
}

/*
   TEST_F( InputProcessorFixture, processIDF_json )
   {
          const json schema = initialize();
          InputProcessor IP;
          IdfParser idf_parser(schema);
          State state(schema);

          std::string const idf = delimited_string({
                                                                                                                         "Version,",
                                                                                                                         "8.3;",
                                                                                                                         "SimulationControl, NO, NO,
   NO, YES, YES;",
                                                                                                           });

          json::parser_callback_t cb = [&state](int depth, json::parse_event_t event, json &parsed,
                                                                                        unsigned line_num, unsigned line_index) -> bool {
                state->traverse(event, parsed, line_num, line_index);
                return true;
          };

          IP.epJSON = idf_parser.decode(idf, schema);
          json::parse(IP.epJSON.dump(2), cb);

          EXPECT_EQ(2, state->errors + state->warnings);

          // auto index = FindItemInSortedList( version_name, ListOfObjects, NumObjectDefs );
          // if ( index != 0 ) index = iListOfObjects( index );
          // index = ObjectStartRecord( index );
          // EXPECT_EQ( 1, index );

          json &loc = IP.epJSON["properties"]["Version"];

          // EXPECT_EQ( "Version", IDFRecords( index ).Name );
          EXPECT_EQ(1, loc['alphas'].size());  // EXPECT_EQ( 1, IDFRecords( index ).NumAlphas )
          EXPECT_EQ(0, loc['numerics'].size());  // EXPECT_EQ( 0, IDFRecords( index ).NumNumbers );
          EXPECT_EQ(1, )  // EXPECT_EQ( 1, IDFRecords( index ).ObjectDefPtr );
          EXPECT_TRUE( compare_containers( std::vector< std::string >( { "8.5" } ), IDFRecords( index ).Alphas ) );
          EXPECT_TRUE( compare_containers( std::vector< bool >( { false } ), IDFRecords( index ).AlphBlank ) );
          EXPECT_TRUE( compare_containers( std::vector< Real64 >( {} ), IDFRecords( index ).Numbers ) );
          EXPECT_TRUE( compare_containers( std::vector< bool >( {} ), IDFRecords( index ).NumBlank ) );

          std::string const simulation_control_name( "SIMULATIONCONTROL" );

          index = FindItemInSortedList( simulation_control_name, ListOfObjects, NumObjectDefs );
          if ( index != 0 ) index = iListOfObjects( index );

          index = ObjectStartRecord( index );

          ASSERT_EQ( 2, index );

          EXPECT_EQ( simulation_control_name, IDFRecords( index ).Name );
          EXPECT_EQ( 5, IDFRecords( index ).NumAlphas );
          EXPECT_EQ( 0, IDFRecords( index ).NumNumbers );
          EXPECT_EQ( 2, IDFRecords( index ).ObjectDefPtr );
          EXPECT_TRUE( compare_containers( std::vector< std::string >( { "NO", "NO", "NO", "YES", "YES" } ), IDFRecords( index ).Alphas ) );
          EXPECT_TRUE( compare_containers( std::vector< bool >( { false, false, false, false, false } ), IDFRecords( index ).AlphBlank ) );
          EXPECT_TRUE( compare_containers( std::vector< Real64 >( {} ), IDFRecords( index ).Numbers ) );
          EXPECT_TRUE( compare_containers( std::vector< bool >( {} ), IDFRecords( index ).NumBlank ) );

   }
   */
} // namespace EnergyPlus<|MERGE_RESOLUTION|>--- conflicted
+++ resolved
@@ -53,10 +53,7 @@
 // EnergyPlus Headers
 #include "Fixtures/InputProcessorFixture.hh"
 #include <EnergyPlus/Data/EnergyPlusData.hh>
-<<<<<<< HEAD
-=======
 #include <EnergyPlus/DataIPShortCuts.hh>
->>>>>>> a2299333
 #include <EnergyPlus/DataOutputs.hh>
 #include <EnergyPlus/GeneralRoutines.hh>
 #include <EnergyPlus/InputProcessing/InputProcessor.hh>
@@ -4240,14 +4237,14 @@
     EXPECT_TRUE(mat1.is_object());
     root[obj_name2][name2] = mat1;
 
-    inputProcessor->epJSON = root;
+    state->dataInputProcessing->inputProcessor->epJSON = root;
     // getEpJSON();
 
     int numAlphas = 0;
     int numNumbers = 0;
     int ioStat = 0;
     state->dataGlobal->isEpJSON = true;
-    inputProcessor->initializeMaps();
+    state->dataInputProcessing->inputProcessor->initializeMaps();
 
     int maxAlphas = 20;
     int maxNumbers = 20;
@@ -4264,7 +4261,7 @@
     state->dataIPShortCut->cAlphaArgs = " ";
     state->dataIPShortCut->rNumericArgs = 0.0;
 
-    inputProcessor->getObjectItem(*state,
+    state->dataInputProcessing->inputProcessor->getObjectItem(*state,
                                   obj_name1,
                                   1,
                                   state->dataIPShortCut->cAlphaArgs,
@@ -4293,7 +4290,7 @@
     EXPECT_NEAR(state->dataIPShortCut->rNumericArgs(4), 25.0, 0.0001);
     EXPECT_NEAR(state->dataIPShortCut->rNumericArgs(5), 1.0, 0.0001);
 
-    inputProcessor->getObjectItem(*state,
+    state->dataInputProcessing->inputProcessor->getObjectItem(*state,
                                   obj_name2,
                                   1,
                                   state->dataIPShortCut->cAlphaArgs,
