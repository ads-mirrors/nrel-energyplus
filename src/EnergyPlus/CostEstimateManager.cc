--- conflicted
+++ resolved
@@ -56,7 +56,6 @@
 #include <EnergyPlus/DXCoils.hh>
 #include <EnergyPlus/Data/EnergyPlusData.hh>
 #include <EnergyPlus/DataDaylighting.hh>
-#include <EnergyPlus/DataGlobals.hh>
 #include <EnergyPlus/DataHeatBalance.hh>
 #include <EnergyPlus/DataIPShortCuts.hh>
 #include <EnergyPlus/DataPhotovoltaics.hh>
@@ -395,11 +394,7 @@
                     if (!state.dataCostEstimateManager->CostLineItem(Item).ParentObjName.empty()) {
                         ThisSurfID = UtilityRoutines::FindItem(state.dataCostEstimateManager->CostLineItem(Item).ParentObjName, state.dataSurface->Surface);
                         if (ThisSurfID > 0) {
-<<<<<<< HEAD
-                            ThisZoneID = UtilityRoutines::FindItem(state.dataSurface->Surface(ThisSurfID).ZoneName, state.dataHeatBal->Zone);
-=======
-                            ThisZoneID = UtilityRoutines::FindItem(Surface(ThisSurfID).ZoneName, Zone);
->>>>>>> 6056b7db
+                            ThisZoneID = UtilityRoutines::FindItem(state.dataSurface->Surface(ThisSurfID).ZoneName, Zone);
                             if (ThisZoneID == 0) {
                                 ShowSevereError(state, "ComponentCost:LineItem: \"" + state.dataCostEstimateManager->CostLineItem(Item).LineName +
                                                 "\", Shading:Zone:Detailed, need to specify a valid zone name");
@@ -546,13 +541,8 @@
                         if (state.dataSurface->Surface(surf).Construction == 0) { // throw out others for now
                             uniqueSurfMask(surf) = false;
                         }
-<<<<<<< HEAD
                         if (state.dataSurface->Surface(surf).Zone > 0) {
-                            SurfMultipleARR(surf) = state.dataHeatBal->Zone(state.dataSurface->Surface(surf).Zone).Multiplier * state.dataHeatBal->Zone(state.dataSurface->Surface(surf).Zone).ListMultiplier;
-=======
-                        if (Surface(surf).Zone > 0) {
-                            SurfMultipleARR(surf) = Zone(Surface(surf).Zone).Multiplier * Zone(Surface(surf).Zone).ListMultiplier;
->>>>>>> 6056b7db
+                            SurfMultipleARR(surf) = Zone(state.dataSurface->Surface(surf).Zone).Multiplier * Zone(state.dataSurface->Surface(surf).Zone).ListMultiplier;
                         }
                     }
                     // determine which surfaces have the construction type  and if any are duplicates..
@@ -724,15 +714,9 @@
                     if (!state.dataCostEstimateManager->CostLineItem(Item).ParentObjName.empty()) {
                         ThisSurfID = UtilityRoutines::FindItem(state.dataCostEstimateManager->CostLineItem(Item).ParentObjName, state.dataSurface->Surface);
                         if (ThisSurfID > 0) {
-<<<<<<< HEAD
-                            ThisZoneID = UtilityRoutines::FindItem(state.dataSurface->Surface(ThisSurfID).ZoneName, state.dataHeatBal->Zone);
+                            ThisZoneID = UtilityRoutines::FindItem(state.dataSurface->Surface(ThisSurfID).ZoneName, Zone);
                             if (ThisZoneID > 0) {
-                                state.dataCostEstimateManager->CostLineItem(Item).Qty = state.dataSurface->Surface(ThisSurfID).Area * state.dataHeatBal->Zone(ThisZoneID).Multiplier * state.dataHeatBal->Zone(ThisZoneID).ListMultiplier;
-=======
-                            ThisZoneID = UtilityRoutines::FindItem(Surface(ThisSurfID).ZoneName, Zone);
-                            if (ThisZoneID > 0) {
-                                state.dataCostEstimateManager->CostLineItem(Item).Qty = Surface(ThisSurfID).Area * Zone(ThisZoneID).Multiplier * Zone(ThisZoneID).ListMultiplier;
->>>>>>> 6056b7db
+                                state.dataCostEstimateManager->CostLineItem(Item).Qty = state.dataSurface->Surface(ThisSurfID).Area * Zone(ThisZoneID).Multiplier * Zone(ThisZoneID).ListMultiplier;
                                 state.dataCostEstimateManager->CostLineItem(Item).Units = "m2";
                                 state.dataCostEstimateManager->CostLineItem(Item).ValuePer = state.dataCostEstimateManager->CostLineItem(Item).PerSquareMeter;
                                 state.dataCostEstimateManager->CostLineItem(Item).LineSubTotal = state.dataCostEstimateManager->CostLineItem(Item).Qty * state.dataCostEstimateManager->CostLineItem(Item).ValuePer;
@@ -771,11 +755,7 @@
                         if (!state.dataCostEstimateManager->CostLineItem(Item).ParentObjName.empty()) {
                             thisPV = UtilityRoutines::FindItem(state.dataCostEstimateManager->CostLineItem(Item).ParentObjName, PVarray);
                             if (thisPV > 0) {
-<<<<<<< HEAD
-                                ThisZoneID = UtilityRoutines::FindItem(state.dataSurface->Surface(PVarray(thisPV).SurfacePtr).ZoneName, state.dataHeatBal->Zone);
-=======
-                                ThisZoneID = UtilityRoutines::FindItem(Surface(PVarray(thisPV).SurfacePtr).ZoneName, Zone);
->>>>>>> 6056b7db
+                                ThisZoneID = UtilityRoutines::FindItem(state.dataSurface->Surface(PVarray(thisPV).SurfacePtr).ZoneName, Zone);
                                 if (ThisZoneID == 0) {
                                     Multipliers = 1.0;
                                 } else {
