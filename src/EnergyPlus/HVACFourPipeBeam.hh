// EnergyPlus, Copyright (c) 1996-2022, The Board of Trustees of the University of Illinois,
// The Regents of the University of California, through Lawrence Berkeley National Laboratory
// (subject to receipt of any required approvals from the U.S. Dept. of Energy), Oak Ridge
// National Laboratory, managed by UT-Battelle, Alliance for Sustainable Energy, LLC, and other
// contributors. All rights reserved.
//
// NOTICE: This Software was developed under funding from the U.S. Department of Energy and the
// U.S. Government consequently retains certain rights. As such, the U.S. Government has been
// granted for itself and others acting on its behalf a paid-up, nonexclusive, irrevocable,
// worldwide license in the Software to reproduce, distribute copies to the public, prepare
// derivative works, and perform publicly and display publicly, and to permit others to do so.
//
// Redistribution and use in source and binary forms, with or without modification, are permitted
// provided that the following conditions are met:
//
// (1) Redistributions of source code must retain the above copyright notice, this list of
//     conditions and the following disclaimer.
//
// (2) Redistributions in binary form must reproduce the above copyright notice, this list of
//     conditions and the following disclaimer in the documentation and/or other materials
//     provided with the distribution.
//
// (3) Neither the name of the University of California, Lawrence Berkeley National Laboratory,
//     the University of Illinois, U.S. Dept. of Energy nor the names of its contributors may be
//     used to endorse or promote products derived from this software without specific prior
//     written permission.
//
// (4) Use of EnergyPlus(TM) Name. If Licensee (i) distributes the software in stand-alone form
//     without changes from the version obtained under this License, or (ii) Licensee makes a
//     reference solely to the software portion of its product, Licensee must refer to the
//     software as "EnergyPlus version X" software, where "X" is the version number Licensee
//     obtained under this License and may not use a different name for the software. Except as
//     specifically required in this Section (4), Licensee shall not use in a company name, a
//     product name, in advertising, publicity, or other promotional activities any name, trade
//     name, trademark, logo, or other designation of "EnergyPlus", "E+", "e+" or confusingly
//     similar designation, without the U.S. Department of Energy's prior written consent.
//
// THIS SOFTWARE IS PROVIDED BY THE COPYRIGHT HOLDERS AND CONTRIBUTORS "AS IS" AND ANY EXPRESS OR
// IMPLIED WARRANTIES, INCLUDING, BUT NOT LIMITED TO, THE IMPLIED WARRANTIES OF MERCHANTABILITY
// AND FITNESS FOR A PARTICULAR PURPOSE ARE DISCLAIMED. IN NO EVENT SHALL THE COPYRIGHT OWNER OR
// CONTRIBUTORS BE LIABLE FOR ANY DIRECT, INDIRECT, INCIDENTAL, SPECIAL, EXEMPLARY, OR
// CONSEQUENTIAL DAMAGES (INCLUDING, BUT NOT LIMITED TO, PROCUREMENT OF SUBSTITUTE GOODS OR
// SERVICES; LOSS OF USE, DATA, OR PROFITS; OR BUSINESS INTERRUPTION) HOWEVER CAUSED AND ON ANY
// THEORY OF LIABILITY, WHETHER IN CONTRACT, STRICT LIABILITY, OR TORT (INCLUDING NEGLIGENCE OR
// OTHERWISE) ARISING IN ANY WAY OUT OF THE USE OF THIS SOFTWARE, EVEN IF ADVISED OF THE
// POSSIBILITY OF SUCH DAMAGE.

#ifndef HVACFourPipeBeam_hh_INCLUDED
#define HVACFourPipeBeam_hh_INCLUDED

#include <memory>
// ObjexxFCL Headers
#include <ObjexxFCL/Array1.hh>

// EnergyPlus Headers
#include <EnergyPlus/AirTerminalUnit.hh>
#include <EnergyPlus/Data/BaseData.hh>
#include <EnergyPlus/DataGlobals.hh>
#include <EnergyPlus/EnergyPlus.hh>
#include <EnergyPlus/GlobalNames.hh>
#include <EnergyPlus/Plant/PlantLocation.hh>

namespace EnergyPlus {

// Forward declarations
struct EnergyPlusData;

namespace FourPipeBeam {

    class HVACFourPipeBeam : public AirTerminalUnit
    {

    private: // Creation
        // Default Constructor
        HVACFourPipeBeam()
            : coolingAvailSchedNum(0), coolingAvailable(false), heatingAvailSchedNum(0), heatingAvailable(false), totBeamLength(0.0),
              totBeamLengthWasAutosized(false), vDotNormRatedPrimAir(0.0), mDotNormRatedPrimAir(0.0), beamCoolingPresent(false), vDotDesignCW(0.0),
              vDotDesignCWWasAutosized(false), mDotDesignCW(0.0), qDotNormRatedCooling(0.0), deltaTempRatedCooling(0.0), vDotNormRatedCW(0.0),
              mDotNormRatedCW(0.0), modCoolingQdotDeltaTFuncNum(0), modCoolingQdotAirFlowFuncNum(0), modCoolingQdotCWFlowFuncNum(0), mDotCW(0.0),
              cWTempIn(0.0), cWTempOut(0.0), cWTempOutErrorCount(0), cWInNodeNum(0), cWOutNodeNum(0),
<<<<<<< HEAD
              cWplantLoc(PlantLocation(0, DataPlant::LoopSideLocation::Invalid, 0, 0)),
              beamHeatingPresent(false), vDotDesignHW(0.0), vDotDesignHWWasAutosized(false), mDotDesignHW(0.0), qDotNormRatedHeating(0.0),
              deltaTempRatedHeating(0.0), vDotNormRatedHW(0.0), mDotNormRatedHW(0.0), modHeatingQdotDeltaTFuncNum(0), modHeatingQdotAirFlowFuncNum(0),
              modHeatingQdotHWFlowFuncNum(0), mDotHW(0.0), hWTempIn(0.0), hWTempOut(0.0), hWTempOutErrorCount(0), hWInNodeNum(0), hWOutNodeNum(0),
              hWplantLoc(PlantLocation(0, DataPlant::LoopSideLocation::Invalid, 0, 0)), beamCoolingEnergy(0.0), beamCoolingRate(0.0), beamHeatingEnergy(0.0), beamHeatingRate(0.0),
              supAirCoolingEnergy(0.0), supAirCoolingRate(0.0), supAirHeatingEnergy(0.0), supAirHeatingRate(0.0), primAirFlow(0.0),
              OutdoorAirFlowRate(0.0), myEnvrnFlag(true), mySizeFlag(true), plantLoopScanFlag(true), zoneEquipmentListChecked(false),
              tDBZoneAirTemp(0.0), tDBSystemAir(0.0), mDotSystemAir(0.0), cpZoneAir(0.0), cpSystemAir(0.0), qDotSystemAir(0.0),
              qDotBeamCoolingMax(0.0), qDotBeamHeatingMax(0.0), qDotTotalDelivered(0.0), qDotBeamCooling(0.0), qDotBeamHeating(0.0), qDotZoneReq(0.0),
              qDotBeamReq(0.0), qDotZoneToHeatSetPt(0.0), qDotZoneToCoolSetPt(0.0)
=======
              cWLocation(PlantLocation(0, DataPlant::LoopSideLocation::Invalid, 0, 0)), beamHeatingPresent(false), vDotDesignHW(0.0),
              vDotDesignHWWasAutosized(false), mDotDesignHW(0.0), qDotNormRatedHeating(0.0), deltaTempRatedHeating(0.0), vDotNormRatedHW(0.0),
              mDotNormRatedHW(0.0), modHeatingQdotDeltaTFuncNum(0), modHeatingQdotAirFlowFuncNum(0), modHeatingQdotHWFlowFuncNum(0), mDotHW(0.0),
              hWTempIn(0.0), hWTempOut(0.0), hWTempOutErrorCount(0), hWInNodeNum(0), hWOutNodeNum(0),
              hWLocation(PlantLocation(0, DataPlant::LoopSideLocation::Invalid, 0, 0)), beamCoolingEnergy(0.0), beamCoolingRate(0.0),
              beamHeatingEnergy(0.0), beamHeatingRate(0.0), supAirCoolingEnergy(0.0), supAirCoolingRate(0.0), supAirHeatingEnergy(0.0),
              supAirHeatingRate(0.0), primAirFlow(0.0), OutdoorAirFlowRate(0.0), myEnvrnFlag(true), mySizeFlag(true), plantLoopScanFlag(true),
              zoneEquipmentListChecked(false), tDBZoneAirTemp(0.0), tDBSystemAir(0.0), mDotSystemAir(0.0), cpZoneAir(0.0), cpSystemAir(0.0),
              qDotSystemAir(0.0), qDotBeamCoolingMax(0.0), qDotBeamHeatingMax(0.0), qDotTotalDelivered(0.0), qDotBeamCooling(0.0),
              qDotBeamHeating(0.0), qDotZoneReq(0.0), qDotBeamReq(0.0), qDotZoneToHeatSetPt(0.0), qDotZoneToCoolSetPt(0.0)
>>>>>>> 96bedded
        {
        }

    public:
        // Destructor
        virtual ~HVACFourPipeBeam()
        {
        }

    public: // Methods        MARK ANY THAT DON'T ALTER STATE const !!!
        ///// Note use of shared_ptr here is not a good pattern, not to be replicated without further discussion.
        static std::shared_ptr<AirTerminalUnit> fourPipeBeamFactory(EnergyPlusData &state, std::string objectName);
        void simulate(EnergyPlusData &state,
                      bool const FirstHVACIteration, // TRUE if first HVAC iteration in time step
                      Real64 &NonAirSysOutput        // convective cooling by the beam system [W]
        );

        int getZoneIndex();

        int getAirLoopNum();

        Real64 getPrimAirDesignVolFlow();

        int getTermUnitSizingIndex();

    private: // Methods
        void
        init(EnergyPlusData &state,
             bool const FirstHVACIteration // TRUE if first air loop solution this HVAC step         MAYBE THIS SHOULD HAVE A DEFAULT ARG OF = false
        );

        void set_size(EnergyPlusData &state);

        Real64 residualSizing(EnergyPlusData &state, Real64 const airFlow, bool dummyParameter);

        void control(EnergyPlusData &state,
                     bool const FirstHVACIteration, // TRUE if 1st HVAC simulation of system timestep
                     Real64 &NonAirSysOutput        // convective cooling by the beam system [W]
        );

        void calc(EnergyPlusData &state);

        Real64 residualCooling(EnergyPlusData &state, Real64 const cWaterFlow, bool dummyParameter);

        Real64 residualHeating(EnergyPlusData &state, Real64 const hWaterFlow, bool dummyParameter);

        void update(EnergyPlusData &state) const;

        void report(EnergyPlusData &state);

        void CalcOutdoorAirVolumeFlowRate(EnergyPlusData &state);

    private:                      // data
        int coolingAvailSchedNum; // index to schedule for cooling availability
        bool coolingAvailable;    // true if beam cooling is available
        int heatingAvailSchedNum; // index to schedule for heating availability
        bool heatingAvailable;    // true if beam heating is available

        Real64 totBeamLength;           // length of all the beams in the zone (autosizable) (m)
        bool totBeamLengthWasAutosized; // true if beam length was autosized on input
        Real64 vDotNormRatedPrimAir;    // normalized primary air volume flow rate at rating point (m3/s-m)
        Real64 mDotNormRatedPrimAir;    // normalized primary air mass flow rate at rating point (kg/s-m)
        // cooling
        bool beamCoolingPresent;          // true if chilled water system is connected to beam
        Real64 vDotDesignCW;              // Design chilled water volume flow rate (autosizable) (m3/s)
        bool vDotDesignCWWasAutosized;    // true if use input for chilled water flow was autosized
        Real64 mDotDesignCW;              // Design chilled water mass flow rate (kg/s)
        Real64 qDotNormRatedCooling;      // normalized cooling capacity at rating point (W/m)
        Real64 deltaTempRatedCooling;     // temperature difference between zone air and entering chilled water at rating point (delta C)
        Real64 vDotNormRatedCW;           // normalized chilled water volume flow rate at rating point (m3/s-m)
        Real64 mDotNormRatedCW;           // normalized chilled water mass flow rate at rating point (kg/s-m)
        int modCoolingQdotDeltaTFuncNum;  // index to curve or table modifying cooling capacity as a function of delta T ratio
        int modCoolingQdotAirFlowFuncNum; // index to curve or table modifying cooling capacity as a function of air flow ratio
        int modCoolingQdotCWFlowFuncNum;  // index to curve or table modifying cooling capacity as a function of chilled water flow ratio
        Real64 mDotCW;                    // current chilled water mass flow rate (kg/s)
        Real64 cWTempIn;                  // current inlet chilled water temperature [C]
        Real64 cWTempOut;                 // current outlet chilled water temperature [C]
        int cWTempOutErrorCount;          // counter for recurring errors in chilled water outlet temperature
        int cWInNodeNum;                  // chilled water inlet node
        int cWOutNodeNum;                 // chilled water outlet nod
        PlantLocation cWplantLoc;         // chilled water plant loop location
        // heating
        bool beamHeatingPresent;          // true if hot water system is connected to beam
        Real64 vDotDesignHW;              // Design hot water volume flow rate (autosizable) (m3/s)
        bool vDotDesignHWWasAutosized;    // true if user input for hot water flow was autosized
        Real64 mDotDesignHW;              // Design hot water mass flow rate (kg/s)
        Real64 qDotNormRatedHeating;      // normalized heating capacity at rating point (W/m)
        Real64 deltaTempRatedHeating;     // temperature difference between zone air and entering hot water at rating point (delta C)
        Real64 vDotNormRatedHW;           // normalized hot water volume flow rate at rating point (m3/s-m)
        Real64 mDotNormRatedHW;           // normalized hot water mass flow rate at rating point (kg/s-m)
        int modHeatingQdotDeltaTFuncNum;  // index to curve or table modifying heating capacity as a function of delta T ratio
        int modHeatingQdotAirFlowFuncNum; // index to curve or table modifying heating capacity as a function of air flow ratio
        int modHeatingQdotHWFlowFuncNum;  // index to curve or table modifying heating capacity as a function of chilled water flow ratio
        Real64 mDotHW;                    // current hot water mass flow rate (kg/s)
        Real64 hWTempIn;                  // current inlet hot water temperature (C)
        Real64 hWTempOut;                 // current outlet hot water temperature (C)
        int hWTempOutErrorCount;          // counter for recurring errors in hot water outlet temperature
        int hWInNodeNum;                  // hot water inlet node
        int hWOutNodeNum;                 // hot water outlet node
        PlantLocation hWplantLoc;         // hot water connection location structure

        // output variables
        Real64 beamCoolingEnergy;   // beam sensible cooling energy of all beams in the zone [J]
        Real64 beamCoolingRate;     // beam sensible cooling rate of all beams in the zone (positive convention) [W]
        Real64 beamHeatingEnergy;   // beam heating energy of all beams in the zone [J]
        Real64 beamHeatingRate;     // beam heating rate of all beams in the zone [W]
        Real64 supAirCoolingEnergy; // Total cooling energy from supply air [J]
        Real64 supAirCoolingRate;   // Total cooling rate from supply air [W]
        Real64 supAirHeatingEnergy; // Total cooling energy from supply air [J]
        Real64 supAirHeatingRate;   // Total cooling rate from supply air [W]
        Real64 primAirFlow;         // supply air flow per zone at standard elevation-adjusted density [m3/s]
        Real64 OutdoorAirFlowRate;  // zone outdoor air volume flow rate

        bool myEnvrnFlag;              // control when to re initialize for new environment period
        bool mySizeFlag;               // control when to run sizing method
        bool plantLoopScanFlag;        // control when to look up plant locations for water connections
        bool zoneEquipmentListChecked; // control when to check zone equipment list was input correctly

        Real64 tDBZoneAirTemp;      // current drybulb temperature of zone air, C
        Real64 tDBSystemAir;        // current drybulb temperature of primary supply air, C
        Real64 mDotSystemAir;       // current mass flow of primary supply air,kg/s
        Real64 cpZoneAir;           // current specific heat of zone air
        Real64 cpSystemAir;         // current specific heat of primary supply air
        Real64 qDotSystemAir;       // current heat transfer rate of primary supply air wrt zone, W
        Real64 qDotBeamCoolingMax;  // current beam cooling rate at maximum chilled water flow rate, W
        Real64 qDotBeamHeatingMax;  // curent beam heating rate at maximum hot water flow rate, W
        Real64 qDotTotalDelivered;  // current combined heat transfer rate of primary supply air and beam, W
        Real64 qDotBeamCooling;     // current beam cooling rate, W
        Real64 qDotBeamHeating;     // current beam heating rate, W
        Real64 qDotZoneReq;         // current zone sensible requested load to setpoint, W
        Real64 qDotBeamReq;         // current load requested of beam, W
        Real64 qDotZoneToHeatSetPt; // current zone sensible load to heating setpoint, W
        Real64 qDotZoneToCoolSetPt; // current zone sensible load to cooling setpoint, W

    }; // HVACFourPipeBeam

} // namespace FourPipeBeam

struct FourPipeBeamData : BaseGlobalStruct
{

    ///// Note use of shared_ptr here is not a good pattern, not to be replicated without further discussion.
    Array1D<std::shared_ptr<FourPipeBeam::HVACFourPipeBeam>> FourPipeBeams; // dimension to number of machines

    void clear_state() override
    {
        FourPipeBeams.clear();
    }
};

} // namespace EnergyPlus

#endif // HVACFourPipeBeam_hh_INCLUDED<|MERGE_RESOLUTION|>--- conflicted
+++ resolved
@@ -78,29 +78,16 @@
               vDotDesignCWWasAutosized(false), mDotDesignCW(0.0), qDotNormRatedCooling(0.0), deltaTempRatedCooling(0.0), vDotNormRatedCW(0.0),
               mDotNormRatedCW(0.0), modCoolingQdotDeltaTFuncNum(0), modCoolingQdotAirFlowFuncNum(0), modCoolingQdotCWFlowFuncNum(0), mDotCW(0.0),
               cWTempIn(0.0), cWTempOut(0.0), cWTempOutErrorCount(0), cWInNodeNum(0), cWOutNodeNum(0),
-<<<<<<< HEAD
-              cWplantLoc(PlantLocation(0, DataPlant::LoopSideLocation::Invalid, 0, 0)),
-              beamHeatingPresent(false), vDotDesignHW(0.0), vDotDesignHWWasAutosized(false), mDotDesignHW(0.0), qDotNormRatedHeating(0.0),
-              deltaTempRatedHeating(0.0), vDotNormRatedHW(0.0), mDotNormRatedHW(0.0), modHeatingQdotDeltaTFuncNum(0), modHeatingQdotAirFlowFuncNum(0),
-              modHeatingQdotHWFlowFuncNum(0), mDotHW(0.0), hWTempIn(0.0), hWTempOut(0.0), hWTempOutErrorCount(0), hWInNodeNum(0), hWOutNodeNum(0),
-              hWplantLoc(PlantLocation(0, DataPlant::LoopSideLocation::Invalid, 0, 0)), beamCoolingEnergy(0.0), beamCoolingRate(0.0), beamHeatingEnergy(0.0), beamHeatingRate(0.0),
-              supAirCoolingEnergy(0.0), supAirCoolingRate(0.0), supAirHeatingEnergy(0.0), supAirHeatingRate(0.0), primAirFlow(0.0),
-              OutdoorAirFlowRate(0.0), myEnvrnFlag(true), mySizeFlag(true), plantLoopScanFlag(true), zoneEquipmentListChecked(false),
-              tDBZoneAirTemp(0.0), tDBSystemAir(0.0), mDotSystemAir(0.0), cpZoneAir(0.0), cpSystemAir(0.0), qDotSystemAir(0.0),
-              qDotBeamCoolingMax(0.0), qDotBeamHeatingMax(0.0), qDotTotalDelivered(0.0), qDotBeamCooling(0.0), qDotBeamHeating(0.0), qDotZoneReq(0.0),
-              qDotBeamReq(0.0), qDotZoneToHeatSetPt(0.0), qDotZoneToCoolSetPt(0.0)
-=======
-              cWLocation(PlantLocation(0, DataPlant::LoopSideLocation::Invalid, 0, 0)), beamHeatingPresent(false), vDotDesignHW(0.0),
+              cWplantLoc(PlantLocation(0, DataPlant::LoopSideLocation::Invalid, 0, 0)), beamHeatingPresent(false), vDotDesignHW(0.0),
               vDotDesignHWWasAutosized(false), mDotDesignHW(0.0), qDotNormRatedHeating(0.0), deltaTempRatedHeating(0.0), vDotNormRatedHW(0.0),
               mDotNormRatedHW(0.0), modHeatingQdotDeltaTFuncNum(0), modHeatingQdotAirFlowFuncNum(0), modHeatingQdotHWFlowFuncNum(0), mDotHW(0.0),
               hWTempIn(0.0), hWTempOut(0.0), hWTempOutErrorCount(0), hWInNodeNum(0), hWOutNodeNum(0),
-              hWLocation(PlantLocation(0, DataPlant::LoopSideLocation::Invalid, 0, 0)), beamCoolingEnergy(0.0), beamCoolingRate(0.0),
+              hWplantLoc(PlantLocation(0, DataPlant::LoopSideLocation::Invalid, 0, 0)), beamCoolingEnergy(0.0), beamCoolingRate(0.0),
               beamHeatingEnergy(0.0), beamHeatingRate(0.0), supAirCoolingEnergy(0.0), supAirCoolingRate(0.0), supAirHeatingEnergy(0.0),
               supAirHeatingRate(0.0), primAirFlow(0.0), OutdoorAirFlowRate(0.0), myEnvrnFlag(true), mySizeFlag(true), plantLoopScanFlag(true),
               zoneEquipmentListChecked(false), tDBZoneAirTemp(0.0), tDBSystemAir(0.0), mDotSystemAir(0.0), cpZoneAir(0.0), cpSystemAir(0.0),
               qDotSystemAir(0.0), qDotBeamCoolingMax(0.0), qDotBeamHeatingMax(0.0), qDotTotalDelivered(0.0), qDotBeamCooling(0.0),
               qDotBeamHeating(0.0), qDotZoneReq(0.0), qDotBeamReq(0.0), qDotZoneToHeatSetPt(0.0), qDotZoneToCoolSetPt(0.0)
->>>>>>> 96bedded
         {
         }
 
