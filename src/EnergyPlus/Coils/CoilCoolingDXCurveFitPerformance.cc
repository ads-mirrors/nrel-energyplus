--- conflicted
+++ resolved
@@ -66,14 +66,10 @@
 void CoilCoolingDXCurveFitPerformance::instantiateFromInputSpec(EnergyPlus::EnergyPlusData &state,
                                                                 const CoilCoolingDXCurveFitPerformanceInputSpecification &input_data)
 {
-<<<<<<< HEAD
     static constexpr std::string_view routineName("CoilCoolingDXCurveFitPerformance::instantiateFromInputSpec: ");
-=======
-    static constexpr std::string_view routineName = "CoilCoolingDXCurveFitOperatingMode::instantiateFromInputSpec";
 
     ErrorObjectHeader eoh{routineName, this->object_name, input_data.name};
 
->>>>>>> a4027721
     bool errorsFound(false);
     this->original_input_specs = input_data;
     this->name = input_data.name;
@@ -96,21 +92,10 @@
     this->evapCondBasinHeatCap = input_data.basin_heater_capacity;
     this->evapCondBasinHeatSetpoint = input_data.basin_heater_setpoint_temperature;
     if (input_data.basin_heater_operating_schedule_name.empty()) {
-<<<<<<< HEAD
-        this->evapCondBasinHeatSchedulIndex = ScheduleManager::ScheduleAlwaysOn;
-    } else {
-        this->evapCondBasinHeatSchedulIndex = ScheduleManager::GetScheduleIndex(state, input_data.basin_heater_operating_schedule_name);
-    }
-    if (this->evapCondBasinHeatSchedulIndex == 0) {
-        ShowSevereError(state, format("{} {} =\"{}\" invalid", std::string{routineName}, this->object_name, this->name));
-        ShowContinueError(
-            state, format("...Evaporative Condenser Basin Heater Operating Schedule Name=\"{}\".", input_data.basin_heater_operating_schedule_name));
-=======
         this->evapCondBasinHeatSched = Sched::GetScheduleAlwaysOn(state);
     } else if ((this->evapCondBasinHeatSched = Sched::GetSchedule(state, input_data.basin_heater_operating_schedule_name)) == nullptr) {
         ShowSevereItemNotFound(
             state, eoh, "Evaporative Condenser Basin Heater Operating Schedule Name", input_data.basin_heater_operating_schedule_name);
->>>>>>> a4027721
         errorsFound = true;
     }
 
