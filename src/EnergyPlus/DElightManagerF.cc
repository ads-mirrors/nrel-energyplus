--- conflicted
+++ resolved
@@ -273,13 +273,8 @@
         // Loop through the Daylighting:DElight objects searching for a match to the current Zone
 
         for (auto &znDayl : state.dataDaylightingData->daylightControl) {
-<<<<<<< HEAD
-            if (znDayl.DaylightMethod == DataDaylighting::DaylightingMethod::DElight) {
+            if (znDayl.DaylightMethod == Dayltg::DaylightingMethod::DElight) {
                 int const izone = Util::FindItemInList(znDayl.ZoneName, state.dataHeatBal->Zone);
-=======
-            if (znDayl.DaylightMethod == Dayltg::DaylightingMethod::DElight) {
-                int const izone = UtilityRoutines::FindItemInList(znDayl.ZoneName, state.dataHeatBal->Zone);
->>>>>>> 3ce85f9c
                 if (izone != 0) {
 
                     rLightLevel = GetDesignLightingLevelForZone(state, izone);
