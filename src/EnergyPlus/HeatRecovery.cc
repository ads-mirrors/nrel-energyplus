--- conflicted
+++ resolved
@@ -1373,11 +1373,8 @@
                             ShowFatalError(state, " Previous condition causes program termination.");
                         } else {
                             // need call to EMS to check node
-<<<<<<< HEAD
-                            CheckIfNodeSetPointManagedByEMS(state, this->SupAirOutNodeNum, EMSManager::SPControlType::TemperatureSetPoint, FatalError);
-=======
-                            EMSManager::CheckIfNodeSetPointManagedByEMS(state, this->SupOutletNode, HVAC::CtrlVarType::Temp, FatalError);
->>>>>>> 3c8844fe
+                            EMSManager::CheckIfNodeSetPointManagedByEMS(state, this->SupAirOutNodeNum, HVAC::CtrlVarType::Temp, FatalError);
+
                             if (FatalError) {
                                 ShowSevereError(
                                     state, format("Missing temperature setpoint for {} \"{}\" :", HVAC::hxTypeNames[(int)this->type], this->Name));
@@ -1464,15 +1461,9 @@
                             } else {
                                 bool LocalWarningError = false;
                                 // need call to EMS to check node
-<<<<<<< HEAD
-                                CheckIfNodeSetPointManagedByEMS(
-                                    state, this->SecAirOutNodeNum, EMSManager::SPControlType::HumidityRatioMaxSetPoint, LocalWarningError);
+                                EMSManager::CheckIfNodeSetPointManagedByEMS(state, this->SecAirOutNodeNum, HVAC::CtrlVarType::MaxHumRat, LocalWarningError);
                                 dln->nodes(this->SecAirOutNodeNum)->needsSetpointChecking = false;
-=======
-                                EMSManager::CheckIfNodeSetPointManagedByEMS(
-                                    state, this->SecOutletNode, HVAC::CtrlVarType::MaxHumRat, LocalWarningError);
-                                state.dataLoopNodes->NodeSetpointCheck(this->SecOutletNode).needsSetpointChecking = false;
->>>>>>> 3c8844fe
+
                                 if (LocalWarningError) {
                                     ShowWarningError(
                                         state,
