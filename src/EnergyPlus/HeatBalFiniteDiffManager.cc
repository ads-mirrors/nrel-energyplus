// EnergyPlus, Copyright (c) 1996-2021, The Board of Trustees of the University of Illinois,
// The Regents of the University of California, through Lawrence Berkeley National Laboratory
// (subject to receipt of any required approvals from the U.S. Dept. of Energy), Oak Ridge
// National Laboratory, managed by UT-Battelle, Alliance for Sustainable Energy, LLC, and other
// contributors. All rights reserved.
//
// NOTICE: This Software was developed under funding from the U.S. Department of Energy and the
// U.S. Government consequently retains certain rights. As such, the U.S. Government has been
// granted for itself and others acting on its behalf a paid-up, nonexclusive, irrevocable,
// worldwide license in the Software to reproduce, distribute copies to the public, prepare
// derivative works, and perform publicly and display publicly, and to permit others to do so.
//
// Redistribution and use in source and binary forms, with or without modification, are permitted
// provided that the following conditions are met:
//
// (1) Redistributions of source code must retain the above copyright notice, this list of
//     conditions and the following disclaimer.
//
// (2) Redistributions in binary form must reproduce the above copyright notice, this list of
//     conditions and the following disclaimer in the documentation and/or other materials
//     provided with the distribution.
//
// (3) Neither the name of the University of California, Lawrence Berkeley National Laboratory,
//     the University of Illinois, U.S. Dept. of Energy nor the names of its contributors may be
//     used to endorse or promote products derived from this software without specific prior
//     written permission.
//
// (4) Use of EnergyPlus(TM) Name. If Licensee (i) distributes the software in stand-alone form
//     without changes from the version obtained under this License, or (ii) Licensee makes a
//     reference solely to the software portion of its product, Licensee must refer to the
//     software as "EnergyPlus version X" software, where "X" is the version number Licensee
//     obtained under this License and may not use a different name for the software. Except as
//     specifically required in this Section (4), Licensee shall not use in a company name, a
//     product name, in advertising, publicity, or other promotional activities any name, trade
//     name, trademark, logo, or other designation of "EnergyPlus", "E+", "e+" or confusingly
//     similar designation, without the U.S. Department of Energy's prior written consent.
//
// THIS SOFTWARE IS PROVIDED BY THE COPYRIGHT HOLDERS AND CONTRIBUTORS "AS IS" AND ANY EXPRESS OR
// IMPLIED WARRANTIES, INCLUDING, BUT NOT LIMITED TO, THE IMPLIED WARRANTIES OF MERCHANTABILITY
// AND FITNESS FOR A PARTICULAR PURPOSE ARE DISCLAIMED. IN NO EVENT SHALL THE COPYRIGHT OWNER OR
// CONTRIBUTORS BE LIABLE FOR ANY DIRECT, INDIRECT, INCIDENTAL, SPECIAL, EXEMPLARY, OR
// CONSEQUENTIAL DAMAGES (INCLUDING, BUT NOT LIMITED TO, PROCUREMENT OF SUBSTITUTE GOODS OR
// SERVICES; LOSS OF USE, DATA, OR PROFITS; OR BUSINESS INTERRUPTION) HOWEVER CAUSED AND ON ANY
// THEORY OF LIABILITY, WHETHER IN CONTRACT, STRICT LIABILITY, OR TORT (INCLUDING NEGLIGENCE OR
// OTHERWISE) ARISING IN ANY WAY OUT OF THE USE OF THIS SOFTWARE, EVEN IF ADVISED OF THE
// POSSIBILITY OF SUCH DAMAGE.

// C++ Headers
#include <cassert>
#include <cmath>
#include <string>

// ObjexxFCL Headers
#include <ObjexxFCL/Array.functions.hh>
#include <ObjexxFCL/Fmath.hh>

// EnergyPlus Headers
#include <AirflowNetwork/Elements.hpp>
#include <EnergyPlus/Construction.hh>
#include <EnergyPlus/Data/EnergyPlusData.hh>
#include <EnergyPlus/DataEnvironment.hh>
#include <EnergyPlus/DataHeatBalFanSys.hh>
#include <EnergyPlus/DataHeatBalSurface.hh>
#include <EnergyPlus/DataHeatBalance.hh>
#include <EnergyPlus/DataIPShortCuts.hh>
#include <EnergyPlus/DataMoistureBalance.hh>
#include <EnergyPlus/DataSurfaces.hh>
#include <EnergyPlus/EMSManager.hh>
#include <EnergyPlus/General.hh>
#include <EnergyPlus/HeatBalFiniteDiffManager.hh>
#include <EnergyPlus/HeatBalanceMovableInsulation.hh>
#include <EnergyPlus/InputProcessing/InputProcessor.hh>
#include <EnergyPlus/Material.hh>
#include <EnergyPlus/OutputProcessor.hh>
#include <EnergyPlus/PhaseChangeModeling/HysteresisModel.hh>
#include <EnergyPlus/PluginManager.hh>
#include <EnergyPlus/UtilityRoutines.hh>

namespace EnergyPlus {

namespace HeatBalFiniteDiffManager {

    // Module containing the heat balance simulation routines

    // MODULE INFORMATION:
    //       AUTHOR         Richard J. Liesen
    //       DATE WRITTEN   October 2003
    //       RE-ENGINEERED  Curtis Pedersen, 2006, Changed to Implicit FD calc for conduction.
    //                      and included enthalpy formulations for phase change materials
    // PURPOSE OF THIS MODULE:
    // To encapsulate the data and algorithms required to
    // manage the finite difference heat balance simulation on the building.

    // REFERENCES:
    // The MFD moisture balance method
    //  C. O. Pedersen, Enthalpy Formulation of conduction heat transfer problems
    //    involving latent heat, Simulation, Vol 18, No. 2, February 1972

    // Using/Aliasing
    using namespace DataMoistureBalance;
    using DataHeatBalance::Air;
    using DataHeatBalance::RegularMaterial;
    using DataHeatBalSurface::MinSurfaceTempLimit;
    using DataSurfaces::Ground;
    // Fan system Source/Sink heat value, and source/sink location temp from CondFD
    using HeatBalanceMovableInsulation::EvalOutsideMovableInsulation;

    // MODULE PARAMETER DEFINITIONS:
    constexpr Real64 Lambda(2500000.0);
    constexpr Real64 smalldiff(1.e-8); // Used in places where "equality" tests should not be used.

    constexpr int CrankNicholsonSecondOrder(1); // original CondFD scheme.  semi implicit, second order in time
    constexpr int FullyImplicitFirstOrder(2);   // fully implicit scheme, first order in time.
    Array1D_string const cCondFDSchemeType(2, {"CrankNicholsonSecondOrder", "FullyImplicitFirstOrder"});

    Real64 const TempInitValue(23.0);   // Initialization value for Temperature
    Real64 const RhovInitValue(0.0115); // Initialization value for Rhov
    Real64 const EnthInitValue(100.0);  // Initialization value for Enthalpy

    Array1D<Real64> SigmaR; // Total Resistance of construction layers
    Array1D<Real64> SigmaC; // Total Capacitance of construction layers

    Array1D<Real64> QHeatInFlux;  // HeatFlux on Surface for reporting
    Array1D<Real64> QHeatOutFlux; // HeatFlux on Surface for reporting

    int CondFDSchemeType(FullyImplicitFirstOrder); // solution scheme for CondFD - default
    Real64 SpaceDescritConstant(3.0);              // spatial descritization constant,
    Real64 MinTempLimit(-100.0);                   // lower limit check, degree C
    Real64 MaxTempLimit(100.0);                    // upper limit check, degree C
    int MaxGSiter(30);                             // maximum number of Gauss Seidel iterations
    Real64 fracTimeStepZone_Hour(0.0);
    bool GetHBFiniteDiffInputFlag(true);
    int WarmupSurfTemp(0);

    // Object Data
    Array1D<ConstructionDataFD> ConstructFD;
    Array1D<SurfaceDataFD> SurfaceFD;
    Array1D<MaterialDataFD> MaterialFD;

    void clear_state()
    {
        SigmaR.deallocate();
        SigmaC.deallocate();
        QHeatInFlux.deallocate();
        QHeatOutFlux.deallocate();
        CondFDSchemeType = FullyImplicitFirstOrder;
        SpaceDescritConstant = 3.0;
        MinTempLimit = -100.0;
        MaxTempLimit = 100.0;
        MaxGSiter = 30;
        fracTimeStepZone_Hour = 0.0;
        GetHBFiniteDiffInputFlag = true;
        WarmupSurfTemp = 0;
        ConstructFD.deallocate();
        SurfaceFD.deallocate();
        MaterialFD.deallocate();
    }

    void ManageHeatBalFiniteDiff(EnergyPlusData &state,
                                 int const SurfNum,
                                 Real64 &TempSurfInTmp, // INSIDE SURFACE TEMPERATURE OF EACH HEAT TRANSFER SURF.
                                 Real64 &TempSurfOutTmp // Outside Surface Temperature of each Heat Transfer Surface
    )
    {
        // SUBROUTINE INFORMATION:
        //       AUTHOR         Richard Liesen
        //       DATE WRITTEN   May 2000
        //       MODIFIED       na
        //       RE-ENGINEERED  na

        // PURPOSE OF THIS SUBROUTINE:
        // This subroutine manages the moisture balance method.  It is called
        // from the HeatBalanceManager at the time step level.
        // This driver manages the calls to all of
        // the other drivers and simulation algorithms.

        // Get the moisture balance input at the beginning of the simulation only
        if (GetHBFiniteDiffInputFlag) {
            // Obtains conduction FD related parameters from input file
            GetCondFDInput(state);
            GetHBFiniteDiffInputFlag = false;
        }
        // Solve the zone heat & moisture balance using a finite difference solution
        CalcHeatBalFiniteDiff(state, SurfNum, TempSurfInTmp, TempSurfOutTmp);
    }

    void GetCondFDInput(EnergyPlusData &state)
    {
        // SUBROUTINE INFORMATION:
        //       AUTHOR         Curtis Pedersen
        //       DATE WRITTEN   July 2006
        //       MODIFIED       Brent Griffith Mar 2011, user settings
        //       RE-ENGINEERED  na

        // PURPOSE OF THIS SUBROUTINE:
        // This subroutine is the main driver for initializations for the variable property CondFD part of the
        // MFD algorithm

        // Using/Aliasing
        using namespace DataIPShortCuts;

        // SUBROUTINE LOCAL VARIABLE DECLARATIONS:
        int IOStat;                         // IO Status when calling get input subroutine
        Array1D_string MaterialNames(3);    // Number of Material Alpha names defined
        Array1D_string ConstructionName(3); // Name of Construction with CondFDsimplified
        int MaterNum;                       // Counter to keep track of the material number
        int MaterialNumAlpha;               // Number of material alpha names being passed
        int MaterialNumProp;                // Number of material properties being passed
        Array1D<Real64> MaterialProps(40);  // Temporary array to transfer material properties
        static bool ErrorsFound(false);     // If errors detected in input
        int Loop;
        int NumAlphas;
        int NumNumbers;
        int propNum;
        int pcMat;
        int vcMat;
        int inegptr;
        bool nonInc;

        // user settings for numerical parameters
        cCurrentModuleObject = "HeatBalanceSettings:ConductionFiniteDifference";

        if (inputProcessor->getNumObjectsFound(state, cCurrentModuleObject) > 0) {
            inputProcessor->getObjectItem(state,
                                          cCurrentModuleObject,
                                          1,
                                          cAlphaArgs,
                                          NumAlphas,
                                          rNumericArgs,
                                          NumNumbers,
                                          IOStat,
                                          lNumericFieldBlanks,
                                          lAlphaFieldBlanks,
                                          cAlphaFieldNames,
                                          cNumericFieldNames);

            if (!lAlphaFieldBlanks(1)) {

                {
                    auto const SELECT_CASE_var(cAlphaArgs(1));

                    if (SELECT_CASE_var == "CRANKNICHOLSONSECONDORDER") {
                        CondFDSchemeType = CrankNicholsonSecondOrder;
                    } else if (SELECT_CASE_var == "FULLYIMPLICITFIRSTORDER") {
                        CondFDSchemeType = FullyImplicitFirstOrder;
                    } else {
                        ShowSevereError(state, cCurrentModuleObject + ": invalid " + cAlphaFieldNames(1) + " entered=" + cAlphaArgs(1) +
                                        ", must match CrankNicholsonSecondOrder or FullyImplicitFirstOrder.");
                        ErrorsFound = true;
                    }
                }
            }

            if (!lNumericFieldBlanks(1)) {
                SpaceDescritConstant = rNumericArgs(1);
            }
            if (!lNumericFieldBlanks(2)) {
                state.dataHeatBal->CondFDRelaxFactorInput = rNumericArgs(2);
                state.dataHeatBal->CondFDRelaxFactor = state.dataHeatBal->CondFDRelaxFactorInput;
            }
            if (!lNumericFieldBlanks(3)) {
                state.dataHeatBal->MaxAllowedDelTempCondFD = rNumericArgs(3);
            }

        } // settings object

        pcMat = inputProcessor->getNumObjectsFound(state, "MaterialProperty:PhaseChange");
        vcMat = inputProcessor->getNumObjectsFound(state, "MaterialProperty:VariableThermalConductivity");

        MaterialFD.allocate(state.dataHeatBal->TotMaterials);

        // Load the additional CondFD Material properties
        cCurrentModuleObject = "MaterialProperty:PhaseChange"; // Phase Change Information First

        if (pcMat != 0) { //  Get Phase Change info
            //    CondFDVariableProperties = .TRUE.
            for (Loop = 1; Loop <= pcMat; ++Loop) {

                // Call Input Get routine to retrieve material data
                inputProcessor->getObjectItem(state,
                                              cCurrentModuleObject,
                                              Loop,
                                              MaterialNames,
                                              MaterialNumAlpha,
                                              MaterialProps,
                                              MaterialNumProp,
                                              IOStat,
                                              lNumericFieldBlanks,
                                              lAlphaFieldBlanks,
                                              cAlphaFieldNames,
                                              cNumericFieldNames);

                // Load the material derived type from the input data.
                MaterNum = UtilityRoutines::FindItemInList(MaterialNames(1), state.dataMaterial->Material);
                if (MaterNum == 0) {
                    ShowSevereError(state, cCurrentModuleObject + ": invalid " + cAlphaFieldNames(1) + " entered=" + MaterialNames(1) +
                                    ", must match to a valid Material name.");
                    ErrorsFound = true;
                    continue;
                }

                if (state.dataMaterial->Material(MaterNum).Group != RegularMaterial) {
                    ShowSevereError(state, cCurrentModuleObject + ": Reference Material is not appropriate type for CondFD properties, material=" +
                                    state.dataMaterial->Material(MaterNum).Name + ", must have regular properties (L,Cp,K,D)");
                    ErrorsFound = true;
                }

                // Once the material derived type number is found then load the additional CondFD variable material properties
                //   Some or all may be zero (default).  They will be checked when calculating node temperatures
                MaterialFD(MaterNum).tk1 = MaterialProps(1);
                MaterialFD(MaterNum).numTempEnth = (MaterialNumProp - 1) / 2;
                if (MaterialFD(MaterNum).numTempEnth * 2 != (MaterialNumProp - 1)) {
                    ShowSevereError(state, "GetCondFDInput: " + cCurrentModuleObject + "=\"" + MaterialNames(1) + "\", mismatched pairs");
                    ShowContinueError(
                        state, format("...expected {} pairs, but only entered {} numbers.", MaterialFD(MaterNum).numTempEnth, MaterialNumProp - 1));
                    ErrorsFound = true;
                }
                MaterialFD(MaterNum).TempEnth.dimension(2, MaterialFD(MaterNum).numTempEnth, 0.0);
                propNum = 2;
                // Temperature first
                for (int pcount = 1, pcount_end = MaterialFD(MaterNum).numTempEnth; pcount <= pcount_end; ++pcount) {
                    MaterialFD(MaterNum).TempEnth(1, pcount) = MaterialProps(propNum);
                    propNum += 2;
                }
                propNum = 3;
                // Then Enthalpy
                for (int pcount = 1, pcount_end = MaterialFD(MaterNum).numTempEnth; pcount <= pcount_end; ++pcount) {
                    MaterialFD(MaterNum).TempEnth(2, pcount) = MaterialProps(propNum);
                    propNum += 2;
                }
                nonInc = false;
                inegptr = 0;
                for (int pcount = 1, pcount_end = MaterialFD(MaterNum).numTempEnth - 1; pcount <= pcount_end; ++pcount) {
                    if (MaterialFD(MaterNum).TempEnth(1, pcount) < MaterialFD(MaterNum).TempEnth(1, pcount + 1)) continue;
                    nonInc = true;
                    inegptr = pcount + 1;
                    break;
                }
                if (nonInc) {
                    ShowSevereError(state, "GetCondFDInput: " + cCurrentModuleObject + "=\"" + MaterialNames(1) +
                                    "\", non increasing Temperatures. Temperatures must be strictly increasing.");
                    ShowContinueError(
                        state,
                        format("...occurs first at item=[{}], value=[{:.2R}].", fmt::to_string(inegptr), MaterialFD(MaterNum).TempEnth(1, inegptr)));
                    ErrorsFound = true;
                }
                nonInc = false;
                inegptr = 0;
                for (int pcount = 1, pcount_end = MaterialFD(MaterNum).numTempEnth - 1; pcount <= pcount_end; ++pcount) {
                    if (MaterialFD(MaterNum).TempEnth(2, pcount) <= MaterialFD(MaterNum).TempEnth(2, pcount + 1)) continue;
                    nonInc = true;
                    inegptr = pcount + 1;
                    break;
                }
                if (nonInc) {
                    ShowSevereError(state, "GetCondFDInput: " + cCurrentModuleObject + "=\"" + MaterialNames(1) + "\", non increasing Enthalpy.");
                    ShowContinueError(state,
                                      format("...occurs first at item=[{}], value=[{:.2R}].", inegptr, MaterialFD(MaterNum).TempEnth(2, inegptr)));
                    ShowContinueError(state, "...These values may be Cp (Specific Heat) rather than Enthalpy.  Please correct.");
                    ErrorsFound = true;
                }
            }
        }
        //   Get CondFD Variable Thermal Conductivity Input

        cCurrentModuleObject = "MaterialProperty:VariableThermalConductivity"; // Variable Thermal Conductivity Info next
        if (vcMat != 0) {                                                      //  variable k info
            //    CondFDVariableProperties = .TRUE.
            for (Loop = 1; Loop <= vcMat; ++Loop) {

                // Call Input Get routine to retrieve material data
                inputProcessor->getObjectItem(state,
                                              cCurrentModuleObject,
                                              Loop,
                                              MaterialNames,
                                              MaterialNumAlpha,
                                              MaterialProps,
                                              MaterialNumProp,
                                              IOStat,
                                              lNumericFieldBlanks,
                                              lAlphaFieldBlanks,
                                              cAlphaFieldNames,
                                              cNumericFieldNames);

                // Load the material derived type from the input data.
                MaterNum = UtilityRoutines::FindItemInList(MaterialNames(1), state.dataMaterial->Material);
                if (MaterNum == 0) {
                    ShowSevereError(state, cCurrentModuleObject + ": invalid " + cAlphaFieldNames(1) + " entered=" + MaterialNames(1) +
                                    ", must match to a valid Material name.");
                    ErrorsFound = true;
                    continue;
                }

                if (state.dataMaterial->Material(MaterNum).Group != RegularMaterial) {
                    ShowSevereError(state, cCurrentModuleObject + ": Reference Material is not appropriate type for CondFD properties, material=" +
                                    state.dataMaterial->Material(MaterNum).Name + ", must have regular properties (L,Cp,K,D)");
                    ErrorsFound = true;
                }

                // Once the material derived type number is found then load the additional CondFD variable material properties
                //   Some or all may be zero (default).  They will be checked when calculating node temperatures
                MaterialFD(MaterNum).numTempCond = MaterialNumProp / 2;
                if (MaterialFD(MaterNum).numTempCond * 2 != MaterialNumProp) {
                    ShowSevereError(state, "GetCondFDInput: " + cCurrentModuleObject + "=\"" + MaterialNames(1) + "\", mismatched pairs");
                    ShowContinueError(
                        state, format("...expected {} pairs, but only entered {} numbers.", MaterialFD(MaterNum).numTempCond, MaterialNumProp));
                    ErrorsFound = true;
                }
                MaterialFD(MaterNum).TempCond.dimension(2, MaterialFD(MaterNum).numTempCond, 0.0);
                propNum = 1;
                // Temperature first
                for (int pcount = 1, pcount_end = MaterialFD(MaterNum).numTempCond; pcount <= pcount_end; ++pcount) {
                    MaterialFD(MaterNum).TempCond(1, pcount) = MaterialProps(propNum);
                    propNum += 2;
                }
                propNum = 2;
                // Then Conductivity
                for (int pcount = 1, pcount_end = MaterialFD(MaterNum).numTempCond; pcount <= pcount_end; ++pcount) {
                    MaterialFD(MaterNum).TempCond(2, pcount) = MaterialProps(propNum);
                    propNum += 2;
                }
                nonInc = false;
                inegptr = 0;
                for (int pcount = 1, pcount_end = MaterialFD(MaterNum).numTempCond - 1; pcount <= pcount_end; ++pcount) {
                    if (MaterialFD(MaterNum).TempCond(1, pcount) < MaterialFD(MaterNum).TempCond(1, pcount + 1)) continue;
                    nonInc = true;
                    inegptr = pcount + 1;
                    break;
                }
                if (nonInc) {
                    ShowSevereError(state, "GetCondFDInput: " + cCurrentModuleObject + "=\"" + MaterialNames(1) +
                                    "\", non increasing Temperatures. Temperatures must be strictly increasing.");
                    ShowContinueError(state,
                                      format("...occurs first at item=[{}], value=[{:.2R}].", inegptr, MaterialFD(MaterNum).TempCond(1, inegptr)));
                    ErrorsFound = true;
                }
            }
        }

        for (MaterNum = 1; MaterNum <= state.dataHeatBal->TotMaterials; ++MaterNum) {
            if (MaterialFD(MaterNum).numTempEnth == 0) {
                MaterialFD(MaterNum).numTempEnth = 3;
                MaterialFD(MaterNum).TempEnth.dimension(2, 3, -100.0);
            }
            if (MaterialFD(MaterNum).numTempCond == 0) {
                MaterialFD(MaterNum).numTempCond = 3;
                MaterialFD(MaterNum).TempCond.dimension(2, 3, -100.0);
            }
        }

        if (ErrorsFound) {
            ShowFatalError(state, "GetCondFDInput: Errors found getting ConductionFiniteDifference properties. Program terminates.");
        }

        InitialInitHeatBalFiniteDiff(state);
    }

    void InitHeatBalFiniteDiff(EnergyPlusData &state)
    {

        // SUBROUTINE INFORMATION:
        //       AUTHOR         Richard J. Liesen
        //       DATE WRITTEN   Oct 2003
        //       MODIFIED       na
        //       RE-ENGINEERED  C O Pedersen 2006
        //                      B. Griffith May 2011 move begin-environment and every-timestep inits, cleanup formatting

        // PURPOSE OF THIS SUBROUTINE:
        // This subroutine sets the initial values for the FD moisture calculation

        // SUBROUTINE LOCAL VARIABLE DECLARATIONS:
        static bool MyEnvrnFlag(true);
        int SurfNum;
        int ConstrNum; // Loop counter
        bool ErrorsFound;

        if (GetHBFiniteDiffInputFlag) {
            // Obtains conduction FD related parameters from input file
            GetCondFDInput(state);
            GetHBFiniteDiffInputFlag = false;
        }

        ErrorsFound = false;

        // now do begin environment inits.
        if (state.dataGlobal->BeginEnvrnFlag && MyEnvrnFlag) {
            for (SurfNum = 1; SurfNum <= state.dataSurface->TotSurfaces; ++SurfNum) {
                if (state.dataSurface->Surface(SurfNum).HeatTransferAlgorithm != DataSurfaces::iHeatTransferModel::CondFD) continue;
                if (state.dataSurface->Surface(SurfNum).Construction <= 0) continue; // Shading surface, not really a heat transfer surface
                ConstrNum = state.dataSurface->Surface(SurfNum).Construction;
                if (state.dataConstruction->Construct(ConstrNum).TypeIsWindow) continue; //  Windows simulated in Window module
                SurfaceFD(SurfNum).T = TempInitValue;
                SurfaceFD(SurfNum).TOld = TempInitValue;
                SurfaceFD(SurfNum).TT = TempInitValue;
                SurfaceFD(SurfNum).Rhov = RhovInitValue;
                SurfaceFD(SurfNum).RhovOld = RhovInitValue;
                SurfaceFD(SurfNum).RhoT = RhovInitValue;
                SurfaceFD(SurfNum).TD = TempInitValue;
                SurfaceFD(SurfNum).TDT = TempInitValue;
                SurfaceFD(SurfNum).TDTLast = TempInitValue;
                SurfaceFD(SurfNum).TDOld = TempInitValue;
                SurfaceFD(SurfNum).TDreport = TempInitValue;
                SurfaceFD(SurfNum).RH = 0.0;
                SurfaceFD(SurfNum).RHreport = 0.0;
                SurfaceFD(SurfNum).EnthOld = EnthInitValue;
                SurfaceFD(SurfNum).EnthNew = EnthInitValue;
                SurfaceFD(SurfNum).EnthLast = EnthInitValue;
                SurfaceFD(SurfNum).QDreport = 0.0;
                SurfaceFD(SurfNum).CpDelXRhoS1 = 0.0;
                SurfaceFD(SurfNum).CpDelXRhoS2 = 0.0;
                SurfaceFD(SurfNum).TDpriortimestep = 0.0;
                SurfaceFD(SurfNum).PhaseChangeState = 0;
                SurfaceFD(SurfNum).PhaseChangeStateOld = 0;
                SurfaceFD(SurfNum).PhaseChangeStateOldOld = 0;
                SurfaceFD(SurfNum).PhaseChangeTemperatureReverse = 50;

                TempOutsideAirFD(SurfNum) = 0.0;
                RhoVaporAirOut(SurfNum) = 0.0;
                RhoVaporSurfIn(SurfNum) = 0.0;
                RhoVaporAirIn(SurfNum) = 0.0;
                HConvExtFD(SurfNum) = 0.0;
                HMassConvExtFD(SurfNum) = 0.0;
                HConvInFD(SurfNum) = 0.0;
                HMassConvInFD(SurfNum) = 0.0;
                HSkyFD(SurfNum) = 0.0;
                HGrndFD(SurfNum) = 0.0;
                HAirFD(SurfNum) = 0.0;
            }
            WarmupSurfTemp = 0;
            MyEnvrnFlag = false;
        }
        if (!state.dataGlobal->BeginEnvrnFlag) {
            MyEnvrnFlag = true;
        }

        // now do every timestep inits

        for (SurfNum = 1; SurfNum <= state.dataSurface->TotSurfaces; ++SurfNum) {
            if (state.dataSurface->Surface(SurfNum).HeatTransferAlgorithm != DataSurfaces::iHeatTransferModel::CondFD) continue;
            if (state.dataSurface->Surface(SurfNum).Construction <= 0) continue; // Shading surface, not really a heat transfer surface
            ConstrNum = state.dataSurface->Surface(SurfNum).Construction;
            if (state.dataConstruction->Construct(ConstrNum).TypeIsWindow) continue; //  Windows simulated in Window module
            SurfaceFD(SurfNum).T = SurfaceFD(SurfNum).TOld;
            SurfaceFD(SurfNum).Rhov = SurfaceFD(SurfNum).RhovOld;
            SurfaceFD(SurfNum).TD = SurfaceFD(SurfNum).TDOld;
            SurfaceFD(SurfNum).TDT = SurfaceFD(SurfNum).TDreport; // PT changes from TDold to TDreport
            SurfaceFD(SurfNum).TDTLast = SurfaceFD(SurfNum).TDOld;
            SurfaceFD(SurfNum).EnthOld = SurfaceFD(SurfNum).EnthOld;
            SurfaceFD(SurfNum).EnthNew = SurfaceFD(SurfNum).EnthOld;
            SurfaceFD(SurfNum).EnthLast = SurfaceFD(SurfNum).EnthOld;
            SurfaceFD(SurfNum).TDpriortimestep = SurfaceFD(SurfNum).TDreport; // Save TD for heat flux calc
        }
    }

    void InitialInitHeatBalFiniteDiff(EnergyPlusData &state)
    {

        // SUBROUTINE INFORMATION:
        //       AUTHOR         Linda Lawrie
        //       DATE WRITTEN   March 2012
        //       MODIFIED       na
        //       RE-ENGINEERED  na

        // PURPOSE OF THIS SUBROUTINE:
        // This routine performs the original allocate, inits and setup output variables for the
        // module.

        // Using/Aliasing
        using DataHeatBalance::HighDiffusivityThreshold;
        using DataHeatBalance::ThinMaterialLayerThreshold;

        // SUBROUTINE LOCAL VARIABLE DECLARATIONS:
        int Lay;
        int SurfNum;

        Real64 dxn; // Intermediate calculation of nodal spacing. This is the full dx. There is
        // a half dxn thick node at each surface. dxn is the "capacitor" spacing.
        int Ipts1; // Intermediate calculation for number of full thickness nodes per layer. There
        // are always two half nodes at the layer faces.
        int Layer;              // Loop counter
        int OutwardMatLayerNum; // layer index, layer outward of the current layer
        int LayerNode;
        int Delt;
        int ConstrNum;    // Loop counter
        int TotNodes;     // Loop counter
        int CurrentLayer; // Loop counter
        int Surf;         // Loop counter
        int index;        // Loop Counters

        Real64 Alpha;
        Real64 mAlpha;
        Real64 StabilityTemp;
        Real64 StabilityMoist;
        Real64 a;
        Real64 b;
        Real64 c;
        Real64 d;
        Real64 kt;
        Real64 RhoS;
        Real64 Por;
        Real64 Cp;
        Real64 Dv;
        bool ErrorsFound;
        Real64 DeltaTimestep;      // zone timestep in seconds, for local check of properties
        Real64 ThicknessThreshold; // min thickness consistent with other thermal properties, for local check

        ConstructFD.allocate(state.dataHeatBal->TotConstructs);
        SigmaR.allocate(state.dataHeatBal->TotConstructs);
        SigmaC.allocate(state.dataHeatBal->TotConstructs);

        SurfaceFD.allocate(state.dataSurface->TotSurfaces);
        QHeatInFlux.allocate(state.dataSurface->TotSurfaces);
        QHeatOutFlux.allocate(state.dataSurface->TotSurfaces);

        // And then initialize
        QHeatInFlux = 0.0;
        QHeatOutFlux = 0.0;
        state.dataHeatBalSurf->SurfOpaqInsFaceConductionFlux = 0.0;
        state.dataHeatBalSurf->SurfOpaqOutsideFaceConductionFlux = 0.0;

        // Setup Output Variables

        //  set a Delt that fits the zone time step and keeps it below 200s.

        fracTimeStepZone_Hour = 1.0 / double(state.dataGlobal->NumOfTimeStepInHour);

        for (index = 1; index <= 20; ++index) {
            Delt = (fracTimeStepZone_Hour * DataGlobalConstants::SecInHour) / index; // TimeStepZone = Zone time step in fractional hours
            if (Delt <= 200) break;
        }

        for (ConstrNum = 1; ConstrNum <= state.dataHeatBal->TotConstructs; ++ConstrNum) {
            // Need to skip window constructions and eventually window materials
            if (state.dataConstruction->Construct(ConstrNum).TypeIsWindow) continue;

            ConstructFD(ConstrNum).Name.allocate(state.dataConstruction->Construct(ConstrNum).TotLayers);
            ConstructFD(ConstrNum).Thickness.allocate(state.dataConstruction->Construct(ConstrNum).TotLayers);
            ConstructFD(ConstrNum).NodeNumPoint.allocate(state.dataConstruction->Construct(ConstrNum).TotLayers);
            ConstructFD(ConstrNum).DelX.allocate(state.dataConstruction->Construct(ConstrNum).TotLayers);
            ConstructFD(ConstrNum).TempStability.allocate(state.dataConstruction->Construct(ConstrNum).TotLayers);
            ConstructFD(ConstrNum).MoistStability.allocate(state.dataConstruction->Construct(ConstrNum).TotLayers);

            TotNodes = 0;
            SigmaR(ConstrNum) = 0.0;
            SigmaC(ConstrNum) = 0.0;

            for (Layer = 1; Layer <= state.dataConstruction->Construct(ConstrNum).TotLayers; ++Layer) { // Begin layer loop ...

                // Loop through all of the layers in the current construct. The purpose
                // of this loop is to define the thermal properties and to.
                // determine the total number of full size nodes in each layer.
                // The number of temperature points is one more than this
                // because of the two half nodes at the layer faces.
                // The calculation of dxn used here is based on a standard stability
                // criteria for explicit finite difference solutions.  This criteria
                // was chosen not because it is viewed to be correct, but rather for
                // lack of any better criteria at this time.  The use of a Fourier
                // number based criteria such as this is probably physically correct.
                //  Change to implicit formulation still uses explicit stability, but
                // now there are special equations for R-only layers.

                CurrentLayer = state.dataConstruction->Construct(ConstrNum).LayerPoint(Layer);

                ConstructFD(ConstrNum).Name(Layer) = state.dataMaterial->Material(CurrentLayer).Name;
                ConstructFD(ConstrNum).Thickness(Layer) = state.dataMaterial->Material(CurrentLayer).Thickness;

                // Do some quick error checks for this section.

                if (state.dataMaterial->Material(CurrentLayer).ROnly) { // Rlayer

                    //  These values are only needed temporarily and to calculate flux,
                    //   Layer will be handled
                    //  as a pure R in the temperature calc.
                    // assign other properties based on resistance

                    state.dataMaterial->Material(CurrentLayer).SpecHeat = 0.0001;
                    state.dataMaterial->Material(CurrentLayer).Density = 1.0;
                    state.dataMaterial->Material(CurrentLayer).Thickness = 0.1; //  arbitrary thickness for R layer
                    state.dataMaterial->Material(CurrentLayer).Conductivity = state.dataMaterial->Material(CurrentLayer).Thickness / state.dataMaterial->Material(CurrentLayer).Resistance;
                    kt = state.dataMaterial->Material(CurrentLayer).Conductivity;
                    ConstructFD(ConstrNum).Thickness(Layer) = state.dataMaterial->Material(CurrentLayer).Thickness;

                    SigmaR(ConstrNum) += state.dataMaterial->Material(CurrentLayer).Resistance; // add resistance of R layer
                    SigmaC(ConstrNum) += 0.0;                               //  no capacitance for R layer

                    Alpha = kt / (state.dataMaterial->Material(CurrentLayer).Density * state.dataMaterial->Material(CurrentLayer).SpecHeat);

                    mAlpha = 0.0;

                } else if (state.dataMaterial->Material(CurrentLayer).Group == 1) { //  Group 1 = Air

                    //  Again, these values are only needed temporarily and to calculate flux,
                    //   Air layer will be handled
                    //  as a pure R in the temperature calc.
                    // assign
                    // other properties based on resistance

                    state.dataMaterial->Material(CurrentLayer).SpecHeat = 0.0001;
                    state.dataMaterial->Material(CurrentLayer).Density = 1.0;
                    state.dataMaterial->Material(CurrentLayer).Thickness = 0.1; //  arbitrary thickness for R layer
                    state.dataMaterial->Material(CurrentLayer).Conductivity = state.dataMaterial->Material(CurrentLayer).Thickness / state.dataMaterial->Material(CurrentLayer).Resistance;
                    kt = state.dataMaterial->Material(CurrentLayer).Conductivity;
                    ConstructFD(ConstrNum).Thickness(Layer) = state.dataMaterial->Material(CurrentLayer).Thickness;

                    SigmaR(ConstrNum) += state.dataMaterial->Material(CurrentLayer).Resistance; // add resistance of R layer
                    SigmaC(ConstrNum) += 0.0;                               //  no capacitance for R layer

                    Alpha = kt / (state.dataMaterial->Material(CurrentLayer).Density * state.dataMaterial->Material(CurrentLayer).SpecHeat);
                    mAlpha = 0.0;
                } else if (state.dataConstruction->Construct(ConstrNum).TypeIsIRT) { // make similar to air? (that didn't seem to work well)
                    ShowSevereError(state, "InitHeatBalFiniteDiff: Construction =\"" + state.dataConstruction->Construct(ConstrNum).Name +
                                    "\" uses Material:InfraredTransparent. Cannot be used currently with finite difference calculations.");
                    if (state.dataConstruction->Construct(ConstrNum).IsUsed) {
                        ShowContinueError(state, "...since this construction is used in a surface, the simulation is not allowed.");
                        ErrorsFound = true;
                    } else {
                        ShowContinueError(state, "...if this construction were used in a surface, the simulation would be terminated.");
                    }
                    continue;
                } else {
                    //    Regular material Properties
                    a = state.dataMaterial->Material(CurrentLayer).MoistACoeff;
                    b = state.dataMaterial->Material(CurrentLayer).MoistBCoeff;
                    c = state.dataMaterial->Material(CurrentLayer).MoistCCoeff;
                    d = state.dataMaterial->Material(CurrentLayer).MoistDCoeff;
                    kt = state.dataMaterial->Material(CurrentLayer).Conductivity;
                    RhoS = state.dataMaterial->Material(CurrentLayer).Density;
                    Por = state.dataMaterial->Material(CurrentLayer).Porosity;
                    Cp = state.dataMaterial->Material(CurrentLayer).SpecHeat;
                    // Need Resistance for reg layer
                    state.dataMaterial->Material(CurrentLayer).Resistance = state.dataMaterial->Material(CurrentLayer).Thickness / state.dataMaterial->Material(CurrentLayer).Conductivity;
                    Dv = state.dataMaterial->Material(CurrentLayer).VaporDiffus;
                    SigmaR(ConstrNum) += state.dataMaterial->Material(CurrentLayer).Resistance; // add resistance
                    SigmaC(ConstrNum) += state.dataMaterial->Material(CurrentLayer).Density * state.dataMaterial->Material(CurrentLayer).SpecHeat * state.dataMaterial->Material(CurrentLayer).Thickness;
                    Alpha = kt / (RhoS * Cp);
                    mAlpha = 0.0;

                    // check for Material layers that are too thin and highly conductivity (not appropriate for surface models)
                    if (Alpha > HighDiffusivityThreshold) {
                        DeltaTimestep = state.dataGlobal->TimeStepZoneSec;
                        ThicknessThreshold = std::sqrt(Alpha * DeltaTimestep * 3.0);
                        if (state.dataMaterial->Material(CurrentLayer).Thickness < ThicknessThreshold) {
                            ShowSevereError(state,
                                "InitialInitHeatBalFiniteDiff: Found Material that is too thin and/or too highly conductive, material name = " +
                                state.dataMaterial->Material(CurrentLayer).Name);
                            ShowContinueError(state,
                                              format("High conductivity Material layers are not well supported by Conduction Finite Difference, "
                                                     "material conductivity = {:.3R} [W/m-K]",
                                                     state.dataMaterial->Material(CurrentLayer).Conductivity));
                            ShowContinueError(state, format("Material thermal diffusivity = {:.3R} [m2/s]", Alpha));
                            ShowContinueError(
                                state, format("Material with this thermal diffusivity should have thickness > {:.5R} [m]", ThicknessThreshold));
                            if (state.dataMaterial->Material(CurrentLayer).Thickness < ThinMaterialLayerThreshold) {
                                ShowContinueError(state,
                                                  format("Material may be too thin to be modeled well, thickness = {:.5R} [m]",
                                                         state.dataMaterial->Material(CurrentLayer).Thickness));
                                ShowContinueError(
                                    state,
                                    format("Material with this thermal diffusivity should have thickness > {:.5R} [m]", ThinMaterialLayerThreshold));
                            }
                            ShowFatalError(state, "Preceding conditions cause termination.");
                        }
                    }

                } //  R, Air  or regular material properties and parameters

                // Proceed with setting node sizes in layers

                dxn = std::sqrt(Alpha * Delt * SpaceDescritConstant); // The Fourier number is set using user constant

                // number of nodes=thickness/spacing.  This is number of full size node spaces across layer.
                Ipts1 = int(state.dataMaterial->Material(CurrentLayer).Thickness / dxn);
                //  set high conductivity layers to a single full size node thickness. (two half nodes)
                if (Ipts1 <= 1) Ipts1 = 1;
                if (state.dataMaterial->Material(CurrentLayer).ROnly || state.dataMaterial->Material(CurrentLayer).Group == 1) {

                    Ipts1 = 1; //  single full node in R layers- surfaces of adjacent material or inside/outside layer
                }

                dxn = state.dataMaterial->Material(CurrentLayer).Thickness / double(Ipts1); // full node thickness

                StabilityTemp = Alpha * Delt / pow_2(dxn);
                StabilityMoist = mAlpha * Delt / pow_2(dxn);
                ConstructFD(ConstrNum).TempStability(Layer) = StabilityTemp;
                ConstructFD(ConstrNum).MoistStability(Layer) = StabilityMoist;
                ConstructFD(ConstrNum).DelX(Layer) = dxn;

                TotNodes += Ipts1;                                  //  number of full size nodes
                ConstructFD(ConstrNum).NodeNumPoint(Layer) = Ipts1; //  number of full size nodes
            }                                                       //  end of layer loop.

            ConstructFD(ConstrNum).TotNodes = TotNodes;
            ConstructFD(ConstrNum).DeltaTime = Delt;

        } // End of Construction Loop.  TotNodes in each construction now set

        // now determine x location, or distance that nodes are from the outside face in meters
        for (ConstrNum = 1; ConstrNum <= state.dataHeatBal->TotConstructs; ++ConstrNum) {
            if (ConstructFD(ConstrNum).TotNodes > 0) {
                ConstructFD(ConstrNum).NodeXlocation.allocate(ConstructFD(ConstrNum).TotNodes + 1);
                ConstructFD(ConstrNum).NodeXlocation = 0.0; // init them all
                Ipts1 = 0;                                  // init counter
                for (Layer = 1; Layer <= state.dataConstruction->Construct(ConstrNum).TotLayers; ++Layer) {
                    OutwardMatLayerNum = Layer - 1;
                    for (LayerNode = 1; LayerNode <= ConstructFD(ConstrNum).NodeNumPoint(Layer); ++LayerNode) {
                        ++Ipts1;
                        if (Ipts1 == 1) {
                            ConstructFD(ConstrNum).NodeXlocation(Ipts1) = 0.0; // first node is on outside face

                        } else if (LayerNode == 1) {
                            if (OutwardMatLayerNum > 0 && OutwardMatLayerNum <= state.dataConstruction->Construct(ConstrNum).TotLayers) {
                                // later nodes are Delx away from previous, but use Delx from previous layer
                                ConstructFD(ConstrNum).NodeXlocation(Ipts1) =
                                    ConstructFD(ConstrNum).NodeXlocation(Ipts1 - 1) + ConstructFD(ConstrNum).DelX(OutwardMatLayerNum);
                            }
                        } else {
                            // later nodes are Delx away from previous
                            ConstructFD(ConstrNum).NodeXlocation(Ipts1) =
                                ConstructFD(ConstrNum).NodeXlocation(Ipts1 - 1) + ConstructFD(ConstrNum).DelX(Layer);
                        }
                    }
                }
                Layer = state.dataConstruction->Construct(ConstrNum).TotLayers;
                ++Ipts1;
                ConstructFD(ConstrNum).NodeXlocation(Ipts1) = ConstructFD(ConstrNum).NodeXlocation(Ipts1 - 1) + ConstructFD(ConstrNum).DelX(Layer);
            }
        }

        for (Surf = 1; Surf <= state.dataSurface->TotSurfaces; ++Surf) {
            if (!state.dataSurface->Surface(Surf).HeatTransSurf) continue;
            if (state.dataSurface->Surface(Surf).Class == DataSurfaces::SurfaceClass::Window) continue;
            if (state.dataSurface->Surface(Surf).HeatTransferAlgorithm != DataSurfaces::iHeatTransferModel::CondFD) continue;
            ConstrNum = state.dataSurface->Surface(Surf).Construction;
            TotNodes = ConstructFD(ConstrNum).TotNodes;

            // Allocate the Surface Arrays
            SurfaceFD(Surf).T.allocate(TotNodes + 1);
            SurfaceFD(Surf).TOld.allocate(TotNodes + 1);
            SurfaceFD(Surf).TT.allocate(TotNodes + 1);
            SurfaceFD(Surf).Rhov.allocate(TotNodes + 1);
            SurfaceFD(Surf).RhovOld.allocate(TotNodes + 1);
            SurfaceFD(Surf).RhoT.allocate(TotNodes + 1);
            SurfaceFD(Surf).TD.allocate(TotNodes + 1);
            SurfaceFD(Surf).TDT.allocate(TotNodes + 1);
            SurfaceFD(Surf).TDTLast.allocate(TotNodes + 1);
            SurfaceFD(Surf).TDOld.allocate(TotNodes + 1);
            SurfaceFD(Surf).TDreport.allocate(TotNodes + 1);
            SurfaceFD(Surf).RH.allocate(TotNodes + 1);
            SurfaceFD(Surf).RHreport.allocate(TotNodes + 1);
            SurfaceFD(Surf).EnthOld.allocate(TotNodes + 1);
            SurfaceFD(Surf).EnthNew.allocate(TotNodes + 1);
            SurfaceFD(Surf).EnthLast.allocate(TotNodes + 1);
            SurfaceFD(Surf).QDreport.allocate(TotNodes + 1);
            SurfaceFD(Surf).CpDelXRhoS1.allocate(TotNodes + 1);
            SurfaceFD(Surf).CpDelXRhoS2.allocate(TotNodes + 1);
            SurfaceFD(Surf).TDpriortimestep.allocate(TotNodes + 1);
            SurfaceFD(Surf).PhaseChangeState.allocate(TotNodes + 1);
            SurfaceFD(Surf).PhaseChangeStateOld.allocate(TotNodes + 1);
            SurfaceFD(Surf).PhaseChangeStateOldOld.allocate(TotNodes + 1);
            SurfaceFD(Surf).PhaseChangeTemperatureReverse.allocate(TotNodes + 1);
            SurfaceFD(Surf).condMaterialActuators.allocate(state.dataConstruction->Construct(ConstrNum).TotLayers);
            SurfaceFD(Surf).specHeatMaterialActuators.allocate(state.dataConstruction->Construct(ConstrNum).TotLayers);
            SurfaceFD(Surf).condNodeReport.allocate(TotNodes + 1);
            SurfaceFD(Surf).specHeatNodeReport.allocate(TotNodes + 1);

            // Initialize the allocated arrays.
            SurfaceFD(Surf).T = TempInitValue;
            SurfaceFD(Surf).TOld = TempInitValue;
            SurfaceFD(Surf).TT = TempInitValue;
            SurfaceFD(Surf).Rhov = RhovInitValue;
            SurfaceFD(Surf).RhovOld = RhovInitValue;
            SurfaceFD(Surf).RhoT = RhovInitValue;
            SurfaceFD(Surf).TD = TempInitValue;
            SurfaceFD(Surf).TDT = TempInitValue;
            SurfaceFD(Surf).TDTLast = TempInitValue;
            SurfaceFD(Surf).TDOld = TempInitValue;
            SurfaceFD(Surf).TDreport = TempInitValue;
            SurfaceFD(Surf).RH = 0.0;
            SurfaceFD(Surf).RHreport = 0.0;
            SurfaceFD(Surf).EnthOld = EnthInitValue;
            SurfaceFD(Surf).EnthNew = EnthInitValue;
            SurfaceFD(Surf).EnthLast = EnthInitValue;
            SurfaceFD(Surf).QDreport = 0.0;
            SurfaceFD(Surf).CpDelXRhoS1 = 0.0;
            SurfaceFD(Surf).CpDelXRhoS2 = 0.0;
            SurfaceFD(Surf).TDpriortimestep = 0.0;
            SurfaceFD(Surf).PhaseChangeState = 0;
            SurfaceFD(Surf).PhaseChangeStateOld = 0;
            SurfaceFD(Surf).PhaseChangeStateOldOld = 0;
            SurfaceFD(Surf).PhaseChangeTemperatureReverse = 50;
            SurfaceFD(Surf).condNodeReport = 0.0;
            SurfaceFD(Surf).specHeatNodeReport = 0.0;

            // Setup EMS data
            for (int lay = 1; lay <= state.dataConstruction->Construct(ConstrNum).TotLayers; ++lay) {
                // Setup material layer names actuators
                int matLay = state.dataConstruction->Construct(ConstrNum).LayerPoint(lay);
                // Actuator name format: "{SurfName}:{MaterialLayerName}"
                std::string actName = fmt::format("{}:{}", state.dataSurface->Surface(Surf).Name, state.dataMaterial->Material(matLay).Name);
                SurfaceFD(Surf).condMaterialActuators(lay).actuatorName = actName;
                SurfaceFD(Surf).specHeatMaterialActuators(lay).actuatorName = actName;
            }

        }

        for (SurfNum = 1; SurfNum <= state.dataSurface->TotSurfaces; ++SurfNum) {
            if (!state.dataSurface->Surface(SurfNum).HeatTransSurf) continue;
            if (state.dataSurface->Surface(SurfNum).Class == DataSurfaces::SurfaceClass::Window) continue;
            if (state.dataSurface->Surface(SurfNum).HeatTransferAlgorithm != DataSurfaces::iHeatTransferModel::CondFD) continue;

            SetupOutputVariable(state, "CondFD Inner Solver Loop Iteration Count",
                                OutputProcessor::Unit::None,
                                SurfaceFD(SurfNum).GSloopCounter,
                                "Zone",
                                "Sum",
                                state.dataSurface->Surface(SurfNum).Name);

            // Setup EMS Material Actuators
            ConstrNum = state.dataSurface->Surface(SurfNum).Construction;
            for (int mat = 1; mat <= state.dataConstruction->Construct(ConstrNum).TotLayers; ++mat) {
                EnergyPlus::SetupEMSActuator(state,
                                             "CondFD Surface Material Layer",
                                             SurfaceFD(SurfNum).condMaterialActuators(mat).actuatorName,
                                             "Thermal Conductivity",
                                             "[W/m-K]",
                                             SurfaceFD(SurfNum).condMaterialActuators(mat).isActuated,
                                             SurfaceFD(SurfNum).condMaterialActuators(mat).actuatedValue);
                EnergyPlus::SetupEMSActuator(state,
                                             "CondFD Surface Material Layer",
                                             SurfaceFD(SurfNum).specHeatMaterialActuators(mat).actuatorName,
                                             "Specific Heat",
                                             "[J/kg-C]",
                                             SurfaceFD(SurfNum).specHeatMaterialActuators(mat).isActuated,
                                             SurfaceFD(SurfNum).specHeatMaterialActuators(mat).actuatedValue);
            }

            TotNodes = ConstructFD(state.dataSurface->Surface(SurfNum).Construction).TotNodes; // Full size nodes, start with outside face.
            for (Lay = 1; Lay <= TotNodes + 1; ++Lay) {                     // include inside face node
                SetupOutputVariable(state,
                                    format("CondFD Surface Temperature Node {}", Lay),
                                    OutputProcessor::Unit::C,
                                    SurfaceFD(SurfNum).TDreport(Lay),
                                    "Zone",
                                    "State",
                                    state.dataSurface->Surface(SurfNum).Name);
                SetupOutputVariable(state,
                                    format("CondFD Surface Heat Flux Node {}", Lay),
                                    OutputProcessor::Unit::W_m2,
                                    SurfaceFD(SurfNum).QDreport(Lay),
                                    "Zone",
                                    "State",
                                    state.dataSurface->Surface(SurfNum).Name);
                SetupOutputVariable(state,
                                    format("CondFD Phase Change State {}", Lay),
                                    OutputProcessor::Unit::None,
                                    SurfaceFD(SurfNum).PhaseChangeState(Lay),
                                    "Zone",
                                    "State",
                                    state.dataSurface->Surface(SurfNum).Name);
                SetupOutputVariable(state,
                                    format("CondFD Phase Change Previous State {}", Lay),
                                    OutputProcessor::Unit::None,
                                    SurfaceFD(SurfNum).PhaseChangeStateOld(Lay),
                                    "Zone",
                                    "State",
                                    state.dataSurface->Surface(SurfNum).Name);
                SetupOutputVariable(state,
                                    format("CondFD Phase Change Node Temperature {}", Lay),
                                    OutputProcessor::Unit::C,
                                    SurfaceFD(SurfNum).TDT(Lay),
                                    "Zone",
                                    "State",
                                    state.dataSurface->Surface(SurfNum).Name);
                SetupOutputVariable(state,
                                    format("CondFD Phase Change Node Conductivity {}", Lay),
                                    OutputProcessor::Unit::W_mK,
                                    SurfaceFD(SurfNum).condNodeReport(Lay),
                                    "Zone",
                                    "State",
                                    state.dataSurface->Surface(SurfNum).Name);
                SetupOutputVariable(state,
                                    format("CondFD Phase Change Node Specific Heat {}", Lay),
                                    OutputProcessor::Unit::J_kgK,
                                    SurfaceFD(SurfNum).specHeatNodeReport(Lay),
                                    "Zone",
                                    "State",
                                    state.dataSurface->Surface(SurfNum).Name);
                if (state.dataGlobal->DisplayAdvancedReportVariables) {
                    SetupOutputVariable(state,
                                        format("CondFD Surface Heat Capacitance Outer Half Node {}", Lay),
                                        OutputProcessor::Unit::W_m2K,
                                        SurfaceFD(SurfNum).CpDelXRhoS1(Lay),
                                        "Zone",
                                        "State",
                                        state.dataSurface->Surface(SurfNum).Name);
                    SetupOutputVariable(state,
                                        format("CondFD Surface Heat Capacitance Inner Half Node {}", Lay),
                                        OutputProcessor::Unit::W_m2K,
                                        SurfaceFD(SurfNum).CpDelXRhoS2(Lay),
                                        "Zone",
                                        "State",
                                        state.dataSurface->Surface(SurfNum).Name);
                }
            }

        } // End of the Surface Loop for Report Variable Setup

        ReportFiniteDiffInits(state); // Report the results from the Finite Diff Inits

    }

    int numNodesInMaterialLayer(EnergyPlusData &state, std::string const &surfName, std::string const &matName)
    {
        for (auto &surface : state.dataSurface->Surface) {
            if (surface.Name == surfName) {
                int constrNum = surface.Construction;
                for (int lay = 1; lay <= state.dataConstruction->Construct(constrNum).TotLayers; ++lay) {
                    int matLay = state.dataConstruction->Construct(constrNum).LayerPoint(lay);
                    if (state.dataMaterial->Material(matLay).Name == matName) {
                        return ConstructFD(constrNum).NodeNumPoint(lay);
                    }
                }
            }
        }

        return 0;
    }

    void relax_array(Array1D<Real64> &a,       // Array to relax
                     Array1D<Real64> const &b, // Array to relax towards
                     Real64 const r            // Relaxation factor [0-1]
    )
    {
        assert(equal_dimensions(a, b));
        assert((0.0 <= r) && (r <= 1.0));
        Real64 const q(1.0 - r);
        for (int i = a.l(), e = a.u(); i <= e; ++i) {
            a(i) = r * b(i) + q * a(i);
        }
    }

    Real64 sum_array_diff(Array1D<Real64> const &a, Array1D<Real64> const &b)
    {
        assert(equal_dimensions(a, b));
        Real64 s(0.0);
        for (int i = a.l(), e = a.u(); i <= e; ++i) {
            s += a(i) - b(i); //? Should this be in abs?
        }
        return s;
    }

    void CalcHeatBalFiniteDiff(EnergyPlusData &state,
                               int const Surf,        // Surface number
                               Real64 &TempSurfInTmp, // INSIDE SURFACE TEMPERATURE OF EACH HEAT TRANSFER SURF.
                               Real64 &TempSurfOutTmp // Outside Surface Temperature of each Heat Transfer Surface
    )
    {

        // SUBROUTINE INFORMATION:
        //       AUTHOR         Richard J. Liesen
        //       DATE WRITTEN   Oct 2003
        //       MODIFIED       Aug 2006 by C O Pedersen to include implicit solution and variable properties with
        //                                material enthalpy added for Phase Change Materials.
        //                      Sept 2010 B. Griffith, remove allocate/deallocate, use structure variables
        //                      March 2011 P. Tabares, add relaxation factor and add surfIteration to
        //                                 update TD and TDT, correct interzone partition
        //                      May 2011  B. Griffith add logging and errors when inner GS loop does not converge
        //                      November 2011 P. Tabares fixed problems with adiabatic walls/massless walls and PCM stability problems

        //       RE-ENGINEERED  na

        // PURPOSE OF THIS SUBROUTINE:
        // this routine controls the calculation of the fluxes and temperatures using
        //      finite difference procedures for
        //      all building surface constructs.

        static Real64 MaxDelTemp(0.0);

        int const ConstrNum(state.dataSurface->Surface(Surf).Construction);

        int const TotNodes(ConstructFD(ConstrNum).TotNodes);
        int const TotLayers(state.dataConstruction->Construct(ConstrNum).TotLayers);

        TempSurfInTmp = 0.0;
        TempSurfOutTmp = 0.0;

        int const Delt(ConstructFD(ConstrNum).DeltaTime); //   (seconds)

        // Aliases
        auto &surfaceFD(SurfaceFD(Surf));
        auto const &T(surfaceFD.T);
        auto &TT(surfaceFD.TT);
        auto const &Rhov(surfaceFD.Rhov);
        auto &RhoT(surfaceFD.RhoT);
        auto const &TD(surfaceFD.TD);
        auto &TDT(surfaceFD.TDT);
        auto &TDTLast(surfaceFD.TDTLast);
        auto &TDreport(surfaceFD.TDreport);
        auto &RH(surfaceFD.RH);
        auto &EnthOld(surfaceFD.EnthOld);
        auto &EnthNew(surfaceFD.EnthNew);
        auto &EnthLast(surfaceFD.EnthLast);
        auto &GSloopCounter(surfaceFD.GSloopCounter);
        auto &MaxNodeDelTemp(surfaceFD.MaxNodeDelTemp);

        Real64 HMovInsul;       // Equiv H for TIM layer,  Comes with call to
        int RoughIndexMovInsul; // roughness  Movable insulation
        Real64 AbsExt;          // exterior absorptivity  movable insulation
        EvalOutsideMovableInsulation(state, Surf, HMovInsul, RoughIndexMovInsul, AbsExt);
        // Start stepping through the slab with time.
        for (int J = 1, J_end = nint(state.dataGlobal->TimeStepZoneSec / Delt); J <= J_end; ++J) { // PT testing higher time steps

            int GSiter;                                       // iteration counter for implicit repeat calculation
            for (GSiter = 1; GSiter <= MaxGSiter; ++GSiter) { //  Iterate implicit equations
                TDTLast = TDT;                                // Save last iteration's TDT (New temperature) values
                EnthLast = EnthNew;                           // Last iterations new enthalpy value

                // Original loop version
                int i(1);                                    //  Node counter
                for (int Lay = 1; Lay <= TotLayers; ++Lay) { // Begin layer loop ...

                    // For the exterior surface node with a convective boundary condition
                    if ((i == 1) && (Lay == 1)) {
                        ExteriorBCEqns(state, Delt, i, Lay, Surf, T, TT, Rhov, RhoT, RH, TD, TDT, EnthOld, EnthNew, TotNodes, HMovInsul);
                    }

                    // For the Layer Interior nodes.  Arrive here after exterior surface node or interface node
                    if (TotNodes != 1) {
                        for (int ctr = 2, ctr_end = ConstructFD(ConstrNum).NodeNumPoint(Lay); ctr <= ctr_end; ++ctr) {
                            ++i;
                            InteriorNodeEqns(state, Delt, i, Lay, Surf, T, TT, Rhov, RhoT, RH, TD, TDT, EnthOld, EnthNew);
                        }
                    }

                    if ((Lay < TotLayers) && (TotNodes != 1)) { // Interface equations for 2 capacitive materials
                        ++i;
                        IntInterfaceNodeEqns(state, Delt, i, Lay, Surf, T, TT, Rhov, RhoT, RH, TD, TDT, EnthOld, EnthNew, GSiter);
                    } else if (Lay == TotLayers) { // For the Interior surface node with a convective boundary condition
                        ++i;
                        InteriorBCEqns(state, Delt, i, Lay, Surf, T, TT, Rhov, RhoT, RH, TD, TDT, EnthOld, EnthNew, TDreport);
                    }

                } // layer loop

                // Apply Relaxation factor for stability, use current (TDT) and previous (TDTLast) iteration temperature values
                // to obtain the actual temperature that is going to be used for next iteration. This would mostly happen with PCM
                // Tuned Function call to eliminate array temporaries and multiple relaxation passes
                if (GSiter > 15) {
                    relax_array(TDT, TDTLast, 0.9875);
                } else if (GSiter > 10) {
                    relax_array(TDT, TDTLast, 0.875);
                } else if (GSiter > 5) {
                    relax_array(TDT, TDTLast, 0.5);
                }

                // the following could blow up when all the node temps sum to less than 1.0.  seems poorly formulated for temperature in C.
                // PT delete one zero and decrease number of minimum iterations, from 3 (which actually requires 4 iterations) to 2.

                if ((GSiter > 2) && (std::abs(sum_array_diff(TDT, TDTLast) / sum(TDT)) < 0.00001)) break;

            } // End of Gauss Seidell iteration loop

            GSloopCounter = GSiter; // outputs GSloop iterations, useful for pinpointing stability issues with condFD
            if (state.dataHeatBal->CondFDRelaxFactor != 1.0) {
                // Apply Relaxation factor for stability, use current (TDT) and previous (TDreport) temperature values
                //   to obtain the actual temperature that is going to be exported/use
                relax_array(TDT, TDreport, 1.0 - state.dataHeatBal->CondFDRelaxFactor);
                EnthOld = EnthNew;
            }

            for (int I = 1; I <= (TotNodes + 1); I++) {
                // When the phase change process reverses its direction while melting or freezing (without completing its phase
                // to either liquid or solid), the temperature at which it changes its direction is saved
                // in the variable PhaseChangeTemperatureReverse, and this variable will hold the value of the temperature until
                // the next reverse in the process takes place.
                if ((SurfaceFD(Surf).PhaseChangeStateOld(I) == HysteresisPhaseChange::PhaseChangeStates::FREEZING &&
                     SurfaceFD(Surf).PhaseChangeState(I) == HysteresisPhaseChange::PhaseChangeStates::TRANSITION)) {
                    SurfaceFD(Surf).PhaseChangeTemperatureReverse(I) = SurfaceFD(Surf).TDT(I);
                } else if ((SurfaceFD(Surf).PhaseChangeStateOld(I) == HysteresisPhaseChange::PhaseChangeStates::TRANSITION &&
                            SurfaceFD(Surf).PhaseChangeState(I) == HysteresisPhaseChange::PhaseChangeStates::FREEZING)) {
                    SurfaceFD(Surf).PhaseChangeTemperatureReverse(I) = SurfaceFD(Surf).TDT(I);
                } else if ((SurfaceFD(Surf).PhaseChangeStateOld(I) == HysteresisPhaseChange::PhaseChangeStates::MELTING &&
                            SurfaceFD(Surf).PhaseChangeState(I) == HysteresisPhaseChange::PhaseChangeStates::TRANSITION)) {
                    SurfaceFD(Surf).PhaseChangeTemperatureReverse(I) = SurfaceFD(Surf).TDT(I);
                } else if ((SurfaceFD(Surf).PhaseChangeStateOld(I) == HysteresisPhaseChange::PhaseChangeStates::TRANSITION &&
                            SurfaceFD(Surf).PhaseChangeState(I) == HysteresisPhaseChange::PhaseChangeStates::MELTING)) {
                    SurfaceFD(Surf).PhaseChangeTemperatureReverse(I) = SurfaceFD(Surf).TDT(I);
                }
            }

            SurfaceFD(Surf).PhaseChangeStateOldOld = SurfaceFD(Surf).PhaseChangeStateOld;
            SurfaceFD(Surf).PhaseChangeStateOld = SurfaceFD(Surf).PhaseChangeState;

        } // Time Loop  //PT solving time steps

        TempSurfOutTmp = TDT(1);
        TempSurfInTmp = TDT(TotNodes + 1);
        RhoVaporSurfIn(Surf) = 0.0;

        // For ground surfaces or when raining, outside face inner half-node heat capacity was unknown and set to -1 in ExteriorBCEqns
        // Now check for the flag and set equal to the second node's outer half-node heat capacity if needed
        if (surfaceFD.CpDelXRhoS2(1) == -1.0) {
            surfaceFD.CpDelXRhoS2(1) = surfaceFD.CpDelXRhoS1(2); // Set to node 2's outer half node heat capacity
        }
        CalcNodeHeatFlux(state, Surf, TotNodes);

        // Determine largest change in node temps
        MaxDelTemp = 0.0;
        for (int NodeNum = 1; NodeNum <= TotNodes + 1; ++NodeNum) { // need to consider all nodes
            MaxDelTemp = max(std::abs(TDT(NodeNum) - TDreport(NodeNum)), MaxDelTemp);
        }
        MaxNodeDelTemp = MaxDelTemp;
        TDreport = TDT;
        EnthOld = EnthNew;
    }

    void ReportFiniteDiffInits(EnergyPlusData &state)
    {

        // SUBROUTINE INFORMATION:
        //       AUTHOR         Richard Liesen
        //       DATE WRITTEN   November 2003
        //       MODIFIED       B. Griffith, May 2011 add reporting of node x locations
        //       RE-ENGINEERED  na

        // PURPOSE OF THIS SUBROUTINE:
        // This routine gives a detailed report to the user about
        // the initializations for the Finite Difference calculations
        // of each construction.

        using General::ScanForReports;

        // SUBROUTINE LOCAL VARIABLE DECLARATIONS:
        bool DoReport;
        int ThisNum;
        int Layer;
        int OutwardMatLayerNum;
        int LayerNode;
        int Inodes;

        // Formats
        static constexpr auto Format_702(" ConductionFiniteDifference Node,{},{:.8R},{},{},{}\n");

        print(state.files.eio,
              "! <ConductionFiniteDifference HeatBalanceSettings>,Scheme Type,Space Discretization Constant,Relaxation Factor,Inside Face Surface "
              "Temperature Convergence Criteria\n");
        print(state.files.eio,
              " ConductionFiniteDifference HeatBalanceSettings,{},{:.2R},{:.2R},{:.4R}\n",
              cCondFDSchemeType(CondFDSchemeType),
              SpaceDescritConstant,
              state.dataHeatBal->CondFDRelaxFactorInput,
              state.dataHeatBal->MaxAllowedDelTempCondFD);

        ScanForReports(state, "Constructions", DoReport, "Constructions");

        if (DoReport) {

            //                                      Write Descriptions
            print(state.files.eio, "{}\n", "! <Construction CondFD>,Construction Name,Index,#Layers,#Nodes,Time Step {hours}");
            print(state.files.eio,
                  "{}\n",
                  "! <Material CondFD Summary>,Material Name,Thickness {m},#Layer Elements,Layer Delta X,Layer Alpha*Delt/Delx**2,Layer Moisture "
                  "Stability");

            // HT Algo issue
            if (state.dataHeatBal->AnyCondFD) {
                print(state.files.eio,
                      "{}\n",
                      "! <ConductionFiniteDifference Node>,Node Identifier, Node Distance From Outside Face {m}, Construction Name, Outward Material "
                      "Name (or Face), Inward Material Name (or Face)");
            }

            for (ThisNum = 1; ThisNum <= state.dataHeatBal->TotConstructs; ++ThisNum) {

                if (state.dataConstruction->Construct(ThisNum).TypeIsWindow) continue;
                if (state.dataConstruction->Construct(ThisNum).TypeIsIRT) continue;

                static constexpr auto Format_700(" Construction CondFD,{},{},{},{},{:.6R}\n");
                print(state.files.eio,
                      Format_700,
                      state.dataConstruction->Construct(ThisNum).Name,
                      ThisNum,
                      state.dataConstruction->Construct(ThisNum).TotLayers,
                      int(ConstructFD(ThisNum).TotNodes + 1),
                      ConstructFD(ThisNum).DeltaTime / DataGlobalConstants::SecInHour);

                for (Layer = 1; Layer <= state.dataConstruction->Construct(ThisNum).TotLayers; ++Layer) {
                    static constexpr auto Format_701(" Material CondFD Summary,{},{:.4R},{},{:.8R},{:.8R},{:.8R}\n");
                    print(state.files.eio,
                          Format_701,
                          ConstructFD(ThisNum).Name(Layer),
                          ConstructFD(ThisNum).Thickness(Layer),
                          ConstructFD(ThisNum).NodeNumPoint(Layer),
                          ConstructFD(ThisNum).DelX(Layer),
                          ConstructFD(ThisNum).TempStability(Layer),
                          ConstructFD(ThisNum).MoistStability(Layer));
                }

                // now list each CondFD Node with its X distance from outside face in m along with other identifiers
                Inodes = 0;

                for (Layer = 1; Layer <= state.dataConstruction->Construct(ThisNum).TotLayers; ++Layer) {
                    OutwardMatLayerNum = Layer - 1;
                    for (LayerNode = 1; LayerNode <= ConstructFD(ThisNum).NodeNumPoint(Layer); ++LayerNode) {
                        ++Inodes;
                        if (Inodes == 1) {
                            print(state.files.eio,
                                  Format_702,
                                  format("Node #{}", Inodes),
                                  ConstructFD(ThisNum).NodeXlocation(Inodes),
                                  state.dataConstruction->Construct(ThisNum).Name,
                                  "Surface Outside Face",
                                  ConstructFD(ThisNum).Name(Layer));

                        } else if (LayerNode == 1) {

                            if (OutwardMatLayerNum > 0 && OutwardMatLayerNum <= state.dataConstruction->Construct(ThisNum).TotLayers) {
                                print(state.files.eio,
                                      Format_702,
                                      format("Node #{}", Inodes),
                                      ConstructFD(ThisNum).NodeXlocation(Inodes),
                                      state.dataConstruction->Construct(ThisNum).Name,
                                      ConstructFD(ThisNum).Name(OutwardMatLayerNum),
                                      ConstructFD(ThisNum).Name(Layer));
                            }
                        } else if (LayerNode > 1) {
                            OutwardMatLayerNum = Layer;
                            print(state.files.eio,
                                  Format_702,
                                  format("Node #{}", Inodes),
                                  ConstructFD(ThisNum).NodeXlocation(Inodes),
                                  state.dataConstruction->Construct(ThisNum).Name,
                                  ConstructFD(ThisNum).Name(OutwardMatLayerNum),
                                  ConstructFD(ThisNum).Name(Layer));
                        }
                    }
                }

                Layer = state.dataConstruction->Construct(ThisNum).TotLayers;
                ++Inodes;
                print(state.files.eio,
                      Format_702,
                      format("Node #{}", Inodes),
                      ConstructFD(ThisNum).NodeXlocation(Inodes),
                      state.dataConstruction->Construct(ThisNum).Name,
                      ConstructFD(ThisNum).Name(Layer),
                      "Surface Inside Face");
            }
        }
    }

    Real64 terpld(Array2<Real64> const &a, Real64 const x1, int const nind, int const ndep)
    {
        // author:c. o. pedersen
        // purpose:
        //   this function performs a linear interpolation
        //     on a two dimensional array containing both
        //     dependent and independent variables.

        // inputs:
        //  a = two dimensional array
        //  nind=row containing independent variable
        //  ndep=row containing the dependent variable
        //   x1 = specific independent variable value for which
        //      interpolated output is wanted
        // outputs:
        //    the value of dependent variable corresponding
        //       to x1
        //    routine returns first or last dependent variable
        //      for out of range x1.

        int const first(a.l2());

        assert(a.size() > 0u);
        Array2<Real64>::size_type l(1);
        Real64 r(a[0]);
        int last(first);
        for (int i1 = first + 1, e1 = a.u2(); i1 <= e1; ++i1, ++l) {
            if (a[l] > r) {
                r = a[l];
                last = i1;
            }
        }

        Array2<Real64>::size_type lind(a.index(nind, 0));
        Array2<Real64>::size_type ldep(a.index(ndep, 0));
        if ((a.size2() == 1u) || (x1 <= a[lind + first])) { // [ lind + first ] == ( nind, first )
            return a[ldep + first];                         // [ ldep + first ] == ( ndep, first )
        } else if (x1 >= a[lind + last]) {                  // [ lind + last ] == ( nind, last )
            return a[ldep + last];                          // [ ldep + last ] == ( ndep, last )
        } else {
            int i;
            int i1(first);
            int i2(last);
            while ((i2 - i1) > 1) {
                i = i1 + ((i2 - i1) >> 1); // Tuned bit shift replaces / 2
                if (x1 < a[lind + i]) {    // [ lind + i ] == ( nind, i )
                    i2 = i;
                } else {
                    i1 = i;
                }
            }
            i = i2;
            lind += i;
            ldep += i;
            Real64 const fract((x1 - a[lind - 1]) / (a[lind] - a[lind - 1])); // [ lind ] == ( nind, i ), [ lind - 1 ] == ( nind, i - 1 )
            return a[ldep - 1] + fract * (a[ldep] - a[ldep - 1]);             // [ ldep ] == ( ndep, i ), [ ldep - 1 ] == ( ndep, i - 1 )
        }
    }

    void ExteriorBCEqns(EnergyPlusData &state,
                        int const Delt,                               // Time Increment
                        int const i,                                  // Node Index
                        int const Lay,                                // Layer Number for Construction
                        int const Surf,                               // Surface number
                        [[maybe_unused]] Array1D<Real64> const &T,    // Old node Temperature in MFD finite difference solution
                        Array1D<Real64> &TT,                          // New node Temperature in MFD finite difference solution.
                        [[maybe_unused]] Array1D<Real64> const &Rhov, // MFD Nodal Vapor Density[kg/m3] and is the old or last time step result.
                        Array1D<Real64> &RhoT,                        // MFD vapor density for the new time step.
                        [[maybe_unused]] Array1D<Real64> &RH,         // Nodal relative humidity
                        Array1D<Real64> const &TD,                    // The old dry Temperature at each node for the CondFD algorithm..
                        Array1D<Real64> &TDT,     // The current or new Temperature at each node location for the CondFD solution..
                        Array1D<Real64> &EnthOld, // Old Nodal enthalpy
                        Array1D<Real64> &EnthNew, // New Nodal enthalpy
                        int const TotNodes,       // Total nodes in layer
                        Real64 const HMovInsul    // Conductance of movable(transparent) insulation.
    )
    {

        // SUBROUTINE INFORMATION:
        //       AUTHOR         Richard Liesen
        //       DATE WRITTEN   November, 2003
        //       MODIFIED       B. Griffith 2010, fix adiabatic and other side surfaces
        //                      May 2011, B. Griffith, P. Tabares
        //                      November 2011 P. Tabares fixed problems with adiabatic walls/massless walls
        //                      November 2011 P. Tabares fixed problems PCM stability problems
        //       RE-ENGINEERED  Curtis Pedersen 2006

        // Using/Aliasing
<<<<<<< HEAD
        using DataHeatBalSurface::QdotRadOutRep;
        using DataHeatBalSurface::QdotRadOutRepPerArea;
        using DataHeatBalSurface::QRadOutReport;
=======
        using DataSurfaces::HeatTransferModel_CondFD;
>>>>>>> 48528a9e
        using DataSurfaces::OtherSideCondModeledExt;

        auto const &surface(state.dataSurface->Surface(Surf));
        int const surface_ExtBoundCond(surface.ExtBoundCond);

        Real64 Tsky;
        Real64 QRadSWOutFD;             // Short wave radiation absorbed on outside of opaque surface
        Real64 QRadSWOutMvInsulFD(0.0); // SW radiation at outside of Movable Insulation
        if (surface_ExtBoundCond == OtherSideCondModeledExt) {
            // CR8046 switch modeled rad temp for sky temp.
            Tsky = state.dataSurface->OSCM(surface.OSCMPtr).TRad;
            QRadSWOutFD = 0.0; // eliminate incident shortwave on underlying surface
        } else {               // Set the external conditions to local variables
            QRadSWOutFD = state.dataHeatBalSurf->SurfOpaqQRadSWOutAbs(Surf);
            QRadSWOutMvInsulFD = state.dataHeatBalSurf->SurfQRadSWOutMvIns(Surf);
            Tsky = state.dataEnvrn->SkyTemp;
        }

        if (surface_ExtBoundCond == Ground || state.dataEnvrn->IsRain) {
            TDT(i) = TT(i) = TempOutsideAirFD(Surf);
            RhoT(i) = RhoVaporAirOut(Surf);
            SurfaceFD(Surf).CpDelXRhoS1(i) = 0.0;  // Outside face  does not have an outer half node
            SurfaceFD(Surf).CpDelXRhoS2(i) = -1.0; // Set this to -1 as a flag, then set to node 2's outer half node heat capacity
        } else if (surface_ExtBoundCond > 0) {
            // this is actually the inside face of another surface, or maybe this same surface if adiabatic
            // switch around arguments for the other surf and call routines as for interior side BC from opposite face

            int const ext_bound_construction(state.dataSurface->Surface(surface_ExtBoundCond).Construction);
            int const LayIn(state.dataConstruction->Construct(ext_bound_construction).TotLayers);       // layer number for call to interior eqs
            int const NodeIn(ConstructFD(ext_bound_construction).TotNodes + 1); // node number "I" for call to interior eqs
            int const TotNodesPlusOne(TotNodes + 1);
            if (surface_ExtBoundCond == Surf) { // adiabatic surface, PT added since it is not the same as interzone wall
                // as Outside Boundary Condition Object can be left blank.

                auto &surfaceFD(SurfaceFD(Surf));
                InteriorBCEqns(state,
                               Delt,
                               NodeIn,
                               LayIn,
                               Surf,
                               surfaceFD.T,
                               surfaceFD.TT,
                               surfaceFD.Rhov,
                               surfaceFD.RhoT,
                               surfaceFD.RH,
                               surfaceFD.TD,
                               surfaceFD.TDT,
                               surfaceFD.EnthOld,
                               surfaceFD.EnthNew,
                               surfaceFD.TDreport);
                TDT(i) = surfaceFD.TDT(TotNodesPlusOne);
                TT(i) = surfaceFD.TT(TotNodesPlusOne);
                RhoT(i) = surfaceFD.RhoT(TotNodesPlusOne);

                surfaceFD.CpDelXRhoS1(i) = 0.0;                                    // Outside face  does not have an outer half node
                surfaceFD.CpDelXRhoS2(i) = surfaceFD.CpDelXRhoS1(TotNodesPlusOne); // Save this for computing node flux values

            } else {

                // potential-lkl-from old      CALL InteriorBCEqns(Delt,nodeIn,LayIn,Surf,SurfaceFD(Surface(Surf)%ExtBoundCond)%T, &
                auto &surfaceFDEBC(SurfaceFD(surface_ExtBoundCond));
                InteriorBCEqns(state,
                               Delt,
                               NodeIn,
                               LayIn,
                               surface_ExtBoundCond,
                               surfaceFDEBC.T,
                               surfaceFDEBC.TT,
                               surfaceFDEBC.Rhov,
                               surfaceFDEBC.RhoT,
                               surfaceFDEBC.RH,
                               surfaceFDEBC.TD,
                               surfaceFDEBC.TDT,
                               surfaceFDEBC.EnthOld,
                               surfaceFDEBC.EnthNew,
                               surfaceFDEBC.TDreport);

                TDT(i) = surfaceFDEBC.TDT(TotNodesPlusOne);
                TT(i) = surfaceFDEBC.TT(TotNodesPlusOne);
                RhoT(i) = surfaceFDEBC.RhoT(TotNodesPlusOne);

                SurfaceFD(Surf).CpDelXRhoS1(i) = 0.0;                                       // Outside face  does not have an outer half node
                SurfaceFD(Surf).CpDelXRhoS2(i) = surfaceFDEBC.CpDelXRhoS1(TotNodesPlusOne); // Save this for computing node flux values
            }

            Real64 const QNetSurfFromOutside(state.dataHeatBalSurf->SurfOpaqInsFaceConductionFlux(surface_ExtBoundCond)); // filled in InteriorBCEqns
            //    QFluxOutsideToOutSurf(Surf)       = QnetSurfFromOutside
            state.dataHeatBalSurf->SurfOpaqOutsideFaceConductionFlux(Surf) = -QNetSurfFromOutside;
            state.dataHeatBalSurf->SurfOpaqOutsideFaceConduction(Surf) =
                surface.Area * state.dataHeatBalSurf->SurfOpaqOutsideFaceConductionFlux(Surf);
            QHeatOutFlux(Surf) = QNetSurfFromOutside;

        } else if (surface_ExtBoundCond <= 0) { // regular outside conditions
            auto TDT_i(TDT(i));
            auto const TDT_p(TDT(i + 1));

            // Boundary Conditions from Simulation for Exterior
            Real64 const hconvo(HConvExtFD(Surf));

            Real64 const hrad(HAirFD(Surf));
            Real64 const hsky(HSkyFD(Surf));
            Real64 const hgnd(HGrndFD(Surf));
            Real64 const Toa(TempOutsideAirFD(Surf));
            Real64 const Tgnd(TempOutsideAirFD(Surf));

            if (surface.HeatTransferAlgorithm == DataSurfaces::iHeatTransferModel::CondFD) {

                int const ConstrNum(surface.Construction);
                int const MatLay(state.dataConstruction->Construct(ConstrNum).LayerPoint(Lay));
                auto const &mat(state.dataMaterial->Material(MatLay));
                auto const &matFD(MaterialFD(MatLay));
                auto const &condActuator(SurfaceFD(Surf).condMaterialActuators(Lay));
                auto const &specHeatActuator(SurfaceFD(Surf).specHeatMaterialActuators(Lay));

                // regular outside conditions

                // Calculate the Dry Heat Conduction Equation

                if (mat.ROnly || mat.Group == 1) { // R Layer or Air Layer  **********
                    // Use algebraic equation for TDT based on R
                    Real64 const Rlayer(mat.Resistance);
                    TDT_i = (TDT_p + (QRadSWOutFD + hgnd * Tgnd + (hconvo + hrad) * Toa + hsky * Tsky) * Rlayer) /
                            (1.0 + (hconvo + hgnd + hrad + hsky) * Rlayer);

                } else { // Regular or phase change material layer

                    // Set Thermal Conductivity. Can be constant, simple linear temp dep or multiple linear segment temp function dep.
                    auto const &matFD_TempCond(matFD.TempCond);
                    assert(matFD_TempCond.u2() >= 3);
                    auto const lTC(matFD_TempCond.index(2, 1));
                    Real64 kt;
                    if (matFD_TempCond[lTC] + matFD_TempCond[lTC + 1] + matFD_TempCond[lTC + 2] >= 0.0) { // Multiple Linear Segment Function
                        // Use average temp of surface and first node for k
                        kt = terpld(matFD_TempCond, (TDT_i + TDT_p) / 2.0, 1, 2); // 1: Temperature, 2: Thermal conductivity
                    } else {
                        kt = mat.Conductivity;       // 20C base conductivity
                        Real64 const kt1(matFD.tk1); // linear coefficient (normally zero)
                        if (kt1 != 0.0) kt = +kt1 * ((TDT_i + TDT_p) / 2.0 - 20.0);
                    }

                    // Check for phase change material
                    auto const TD_i(TD(i));
                    Real64 const Cpo(mat.SpecHeat); // Specific heat from idf
                    Real64 Cp(Cpo);                 // Specific heat modified if PCM, otherwise equal to Cpo // Will be changed if PCM
                    auto const &matFD_TempEnth(matFD.TempEnth);
                    assert(matFD_TempEnth.u2() >= 3);
                    auto const lTE(matFD_TempEnth.index(2, 1));
                    Real64 RhoS(mat.Density);
                    if (mat.phaseChange) {
                        adjustPropertiesForPhaseChange(i, Surf, mat, TD_i, TDT_i, Cp, RhoS, kt);
                        SurfaceFD(Surf).EnthalpyF = mat.phaseChange->enthalpyF;
                        SurfaceFD(Surf).EnthalpyM = mat.phaseChange->enthalpyM;
                    } else if (matFD_TempEnth[lTE] + matFD_TempEnth[lTE + 1] + matFD_TempEnth[lTE + 2] >=
                               0.0) { // Phase change material: Use TempEnth data to generate Cp
                        // Enthalpy function used to get average specific heat. Updated by GS so enthalpy function is followed.
                        EnthOld(i) = terpld(matFD_TempEnth, TD_i, 1, 2);  // 1: Temperature, 2: Enthalpy
                        EnthNew(i) = terpld(matFD_TempEnth, TDT_i, 1, 2); // 1: Temperature, 2: Enthalpy
                        if (EnthNew(i) != EnthOld(i)) {
                            Cp = max(Cpo, (EnthNew(i) - EnthOld(i)) / (TDT_i - TD_i));
                        }
                    } // Phase Change Material option

                    // EMS Conductivity Override
                    if (condActuator.isActuated) {
                        kt = condActuator.actuatedValue;
                    }

                    // EMS Specific Heat Override
                    if (specHeatActuator.isActuated) {
                        Cp = specHeatActuator.actuatedValue;
                    }

                    // Update EMS internal variables
                    SurfaceFD(Surf).condNodeReport(i) = kt;
                    SurfaceFD(Surf).specHeatNodeReport(i) = Cp;

                    // Choose Regular or Transparent Insulation Case
                    Real64 const DelX(ConstructFD(ConstrNum).DelX(Lay));
                    Real64 const Delt_DelX(Delt * DelX);
                    SurfaceFD(Surf).CpDelXRhoS1(i) = 0.0;                      // Outside face  does not have an outer half node
                    SurfaceFD(Surf).CpDelXRhoS2(i) = (Cp * DelX * RhoS) / 2.0; // Save this for computing node flux values

                    if (HMovInsul <= 0.0) { // Regular  case

                        if (CondFDSchemeType == CrankNicholsonSecondOrder) { // Second Order equation
                            Real64 const Cp_DelX_RhoS_2Delt(Cp * DelX * RhoS / (2.0 * Delt));
                            Real64 const kt_2DelX(kt / (2.0 * DelX));
                            Real64 const hsum(0.5 * (hconvo + hgnd + hrad + hsky));
                            TDT_i = (QRadSWOutFD + Cp_DelX_RhoS_2Delt * TD_i + kt_2DelX * (TDT_p - TD_i + TD(i + 1)) + hgnd * Tgnd +
                                     (hconvo + hrad) * Toa + hsky * Tsky - hsum * TD_i) /
                                    (hsum + kt_2DelX + Cp_DelX_RhoS_2Delt);
                        } else if (CondFDSchemeType == FullyImplicitFirstOrder) { // First Order
                            Real64 const Two_Delt_DelX(2.0 * Delt_DelX);
                            Real64 const Cp_DelX2_RhoS(Cp * pow_2(DelX) * RhoS);
                            Real64 const Two_Delt_kt(2.0 * Delt * kt);
                            TDT_i = (Two_Delt_DelX * (QRadSWOutFD + hgnd * Tgnd + (hconvo + hrad) * Toa + hsky * Tsky) + Cp_DelX2_RhoS * TD_i +
                                     Two_Delt_kt * TDT_p) /
                                    (Two_Delt_DelX * (hconvo + hgnd + hrad + hsky) + Two_Delt_kt + Cp_DelX2_RhoS);
                        }

                    } else { // HMovInsul > 0.0: Transparent insulation on outside
                        // Transparent insulation additions

                        // Movable Insulation Layer Outside surface temp

                        Real64 const TInsulOut((QRadSWOutMvInsulFD + hgnd * Tgnd + HMovInsul * TDT_i + (hconvo + hrad) * Toa + hsky * Tsky) /
                                               (hconvo + hgnd + HMovInsul + hrad + hsky)); // Temperature of outside face of Outside Insulation
                        Real64 const Two_Delt_DelX(2.0 * Delt_DelX);
                        Real64 const Cp_DelX2_RhoS(Cp * pow_2(DelX) * RhoS);
                        Real64 const Two_Delt_kt(2.0 * Delt * kt);

                        // Wall first node temperature behind Movable insulation
                        if (CondFDSchemeType == CrankNicholsonSecondOrder) {
                            TDT_i = (Two_Delt_DelX * (QRadSWOutFD + HMovInsul * TInsulOut) + Cp_DelX2_RhoS * TD_i + Two_Delt_kt * TDT_p) /
                                    (Two_Delt_DelX * HMovInsul + Two_Delt_kt + Cp_DelX2_RhoS);
                        } else if (CondFDSchemeType == FullyImplicitFirstOrder) {
                            // Currently same as Crank Nicholson, need fully implicit formulation
                            TDT_i = (Two_Delt_DelX * (QRadSWOutFD + HMovInsul * TInsulOut) + Cp_DelX2_RhoS * TD_i + Two_Delt_kt * TDT_p) /
                                    (Two_Delt_DelX * HMovInsul + Two_Delt_kt + Cp_DelX2_RhoS);
                        } else {
                            assert(false); // Illegal CondFDSchemeType
                        }

                    } // Regular layer or Movable insulation cases

                } // R layer or Regular layer

                // Limit clipping
                if (TDT_i < MinSurfaceTempLimit) {
                    TDT_i = MinSurfaceTempLimit;
                } else if (TDT_i > state.dataHeatBalSurf->MaxSurfaceTempLimit) {
                    TDT_i = state.dataHeatBalSurf->MaxSurfaceTempLimit;
                }

                TDT(i) = TDT_i;

            } // regular detailed FD part or SigmaR SigmaC part

            // Determine net heat flux to outside face
            // One formulation that works for Fully Implicit and CrankNicholson and massless wall

            Real64 const Toa_TDT_i(Toa - TDT_i);
            Real64 const QNetSurfFromOutside(QRadSWOutFD + (hgnd * (-TDT_i + Tgnd) + (hconvo + hrad) * Toa_TDT_i + hsky * (-TDT_i + Tsky)));

            // Same sign convention as CTFs
            state.dataHeatBalSurf->SurfOpaqOutsideFaceConductionFlux(Surf) = -QNetSurfFromOutside;
            state.dataHeatBalSurf->SurfOpaqOutsideFaceConduction(Surf) =
                surface.Area * state.dataHeatBalSurf->SurfOpaqOutsideFaceConductionFlux(Surf);

            // Report all outside BC heat fluxes
            state.dataHeatBalSurf->QdotRadOutRepPerArea(Surf) = -(hgnd * (TDT_i - Tgnd) + hrad * (-Toa_TDT_i) + hsky * (TDT_i - Tsky));
            state.dataHeatBalSurf->QdotRadOutRep(Surf) = surface.Area * state.dataHeatBalSurf->QdotRadOutRepPerArea(Surf);
            state.dataHeatBalSurf->QRadOutReport(Surf) = state.dataHeatBalSurf->QdotRadOutRep(Surf) * state.dataGlobal->TimeStepZoneSec;

        } // regular BC part of the ground and Rain check
    }

    void InteriorNodeEqns(EnergyPlusData &state,
                          int const Delt,                               // Time Increment
                          int const i,                                  // Node Index
                          int const Lay,                                // Layer Number for Construction
                          int const Surf,                               // Surface number
                          [[maybe_unused]] Array1D<Real64> const &T,    // INSIDE SURFACE TEMPERATURE OF EACH HEAT TRANSFER SURF.
                          [[maybe_unused]] Array1D<Real64> &TT,         // INSIDE SURFACE TEMPERATURE OF EACH HEAT TRANSFER SURF.
                          [[maybe_unused]] Array1D<Real64> const &Rhov, // INSIDE SURFACE TEMPERATURE OF EACH HEAT TRANSFER SURF.
                          [[maybe_unused]] Array1D<Real64> &RhoT,       // INSIDE SURFACE TEMPERATURE OF EACH HEAT TRANSFER SURF.
                          [[maybe_unused]] Array1D<Real64> &RH,         // INSIDE SURFACE TEMPERATURE OF EACH HEAT TRANSFER SURF.
                          Array1D<Real64> const &TD,                    // INSIDE SURFACE TEMPERATURE OF EACH HEAT TRANSFER SURF.
                          Array1D<Real64> &TDT,                         // INSIDE SURFACE TEMPERATURE OF EACH HEAT TRANSFER SURF.
                          Array1D<Real64> &EnthOld,                     // Old Nodal enthalpy
                          Array1D<Real64> &EnthNew                      // New Nodal enthalpy
    )
    {

        // SUBROUTINE INFORMATION:
        //       AUTHOR         Richard Liesen
        //       DATE WRITTEN   November, 2003
        //       MODIFIED       May 2011, B. Griffith and P. Tabares
        //       RE-ENGINEERED  C. O. Pedersen, 2006

        int const ConstrNum(state.dataSurface->Surface(Surf).Construction);

        int const MatLay(state.dataConstruction->Construct(ConstrNum).LayerPoint(Lay));
        auto const &mat(state.dataMaterial->Material(MatLay));
        auto const &matFD(MaterialFD(MatLay));
        auto const &condActuator(SurfaceFD(Surf).condMaterialActuators(Lay));
        auto const &specHeatActuator(SurfaceFD(Surf).specHeatMaterialActuators(Lay));

        auto const TD_i(TD(i));

        auto const TDT_m(TDT(i - 1));
        auto TDT_i(TDT(i));
        auto const TDT_p(TDT(i + 1));
        auto const TDT_mi((TDT_m + TDT_i) / 2.0);
        auto const TDT_ip((TDT_i + TDT_p) / 2.0);

        //  Set Thermal Conductivity.  Can be constant, simple linear temp dep or multiple linear segment temp function dep.
        auto const &matFD_TempCond(matFD.TempCond);
        assert(matFD_TempCond.u2() >= 3);
        auto const lTC(matFD_TempCond.index(2, 1));
        Real64 ktA1; // Variable Outer Thermal conductivity in temperature equation
        Real64 ktA2; // Thermal Inner conductivity in temperature equation
        if (matFD_TempCond[lTC] + matFD_TempCond[lTC + 1] + matFD_TempCond[lTC + 2] >= 0.0) { // Multiple Linear Segment Function
            ktA1 = terpld(matFD.TempCond, TDT_ip, 1, 2);                                      // 1: Temperature, 2: Thermal conductivity
            ktA2 = terpld(matFD.TempCond, TDT_mi, 1, 2);                                      // 1: Temperature, 2: Thermal conductivity
        } else {
            ktA1 = ktA2 = mat.Conductivity; // 20C base conductivity
            Real64 const kt1(matFD.tk1);    // temperature coefficient for simple temp dep k. // linear coefficient (normally zero)
            if (kt1 != 0.0) {
                ktA1 += kt1 * (TDT_ip - 20.0);
                ktA2 += kt1 * (TDT_mi - 20.0);
            }
        }

        Real64 const Cpo(mat.SpecHeat); // Const Cp from input
        Real64 Cp(Cpo);                 // Cp used // Will be changed if PCM
        Real64 kt(0.0);
        auto const &matFD_TempEnth(matFD.TempEnth);
        assert(matFD_TempEnth.u2() >= 3);
        auto const lTE(matFD_TempEnth.index(2, 1));
        Real64 RhoS(mat.Density);
        if (mat.phaseChange) {
            adjustPropertiesForPhaseChange(i, Surf, mat, TD_i, TDT_i, Cp, RhoS, kt);
            ktA1 = mat.phaseChange->getConductivity(TDT_ip);
            ktA2 = mat.phaseChange->getConductivity(TDT_mi);
        } else if (matFD_TempEnth[lTE] + matFD_TempEnth[lTE + 1] + matFD_TempEnth[lTE + 2] >= 0.0) { // Phase change material: Use TempEnth data
            EnthOld(i) = terpld(matFD_TempEnth, TD_i, 1, 2);                                         // 1: Temperature, 2: Enthalpy
            EnthNew(i) = terpld(matFD_TempEnth, TDT_i, 1, 2);                                        // 1: Temperature, 2: Enthalpy
            if (EnthNew(i) != EnthOld(i)) {
                Cp = max(Cpo, (EnthNew(i) - EnthOld(i)) / (TDT_i - TD_i));
            }
        } // Phase Change case

        // EMS Conductivity Override
        if (condActuator.isActuated) {
            kt = condActuator.actuatedValue;
        }

        // EMS Specific Heat Override
        if (specHeatActuator.isActuated) {
            Cp = specHeatActuator.actuatedValue;
        }

        // Update EMS internal variables
        SurfaceFD(Surf).condNodeReport(i) = kt;
        SurfaceFD(Surf).specHeatNodeReport(i) = Cp;

        Real64 const DelX(ConstructFD(ConstrNum).DelX(Lay));
        Real64 const Cp_DelX_RhoS_Delt(Cp * DelX * RhoS / Delt);
        if (CondFDSchemeType == CrankNicholsonSecondOrder) { // Adams-Moulton second order
            Real64 const inv2DelX(1.0 / (2.0 * DelX));
            TDT_i = ((Cp_DelX_RhoS_Delt * TD_i) + ((ktA1 * (TD(i + 1) - TD_i + TDT_p) + ktA2 * (TD(i - 1) - TD_i + TDT_m)) * inv2DelX)) /
                    (((ktA1 + ktA2) * inv2DelX) + Cp_DelX_RhoS_Delt);
        } else if (CondFDSchemeType == FullyImplicitFirstOrder) { // Adams-Moulton First order
            Real64 const invDelX(1.0 / DelX);
            TDT_i = ((Cp_DelX_RhoS_Delt * TD_i) + ((ktA2 * TDT_m) + (ktA1 * TDT_p)) * invDelX) / (((ktA1 + ktA2) * invDelX) + Cp_DelX_RhoS_Delt);
        } else {
            assert(false); // Illegal CondFDSchemeType
        }

        // Limit clipping
        if (TDT_i < MinSurfaceTempLimit) {
            TDT_i = MinSurfaceTempLimit;
        } else if (TDT_i > state.dataHeatBalSurf->MaxSurfaceTempLimit) {
            TDT_i = state.dataHeatBalSurf->MaxSurfaceTempLimit;
        }

        TDT(i) = TDT_i;
        SurfaceFD(Surf).CpDelXRhoS1(i) = SurfaceFD(Surf).CpDelXRhoS2(i) =
            (Cp * DelX * RhoS) / 2.0; // Save this for computing node flux values, half nodes are the same here
    }

    void IntInterfaceNodeEqns(EnergyPlusData &state,
                              int const Delt,                                  // Time Increment
                              int const i,                                     // Node Index
                              int const Lay,                                   // Layer Number for Construction
                              int const Surf,                                  // Surface number
                              [[maybe_unused]] Array1D<Real64> const &T,       // INSIDE SURFACE TEMPERATURE OF EACH HEAT TRANSFER SURF.
                              [[maybe_unused]] Array1D<Real64> &TT,            // INSIDE SURFACE TEMPERATURE OF EACH HEAT TRANSFER SURF.
                              [[maybe_unused]] Array1D<Real64> const &Rhov,    // INSIDE SURFACE TEMPERATURE OF EACH HEAT TRANSFER SURF.
                              [[maybe_unused]] Array1D<Real64> &RhoT,          // INSIDE SURFACE TEMPERATURE OF EACH HEAT TRANSFER SURF.
                              [[maybe_unused]] Array1D<Real64> &RH,            // RELATIVE HUMIDITY.
                              Array1D<Real64> const &TD,                       // OLD NODE TEMPERATURES OF EACH HEAT TRANSFER SURF IN CONDFD.
                              Array1D<Real64> &TDT,                            // NEW NODE TEMPERATURES OF EACH HEAT TRANSFER SURF IN CONDFD.
                              [[maybe_unused]] Array1D<Real64> const &EnthOld, // Old Nodal enthalpy
                              Array1D<Real64> &EnthNew,                        // New Nodal enthalpy
                              [[maybe_unused]] int const GSiter                // Iteration number of Gauss Seidel iteration
    )
    {

        // SUBROUTINE INFORMATION:
        //       AUTHOR         Richard Liesen
        //       DATE WRITTEN   November, 2003
        //       MODIFIED       May 2011, B. Griffith, P. Tabares,  add first order fully implicit, bug fixes, cleanup
        //       RE-ENGINEERED  Curtis Pedersen, Changed to Implicit mode and included enthalpy.  FY2006

        // PURPOSE OF THIS SUBROUTINE:
        // calculate finite difference heat transfer for nodes that interface two different material layers inside construction

        auto const &surface(state.dataSurface->Surface(Surf));

        if (surface.HeatTransferAlgorithm == DataSurfaces::iHeatTransferModel::CondFD) { // HT Algo issue

            int const ConstrNum(surface.Construction);
            auto const &construct(state.dataConstruction->Construct(ConstrNum));

            int const MatLay(construct.LayerPoint(Lay));
            auto const &mat(state.dataMaterial->Material(MatLay));

            int const MatLay2(construct.LayerPoint(Lay + 1));
            auto const &mat2(state.dataMaterial->Material(MatLay2));

            auto const &condActuator1(SurfaceFD(Surf).condMaterialActuators(Lay));
            auto const &condActuator2(SurfaceFD(Surf).condMaterialActuators(Lay + 1));

            auto const &specHeatActuator1(SurfaceFD(Surf).specHeatMaterialActuators(Lay));
            auto const &specHeatActuator2(SurfaceFD(Surf).specHeatMaterialActuators(Lay + 1));

            auto const TDT_m(TDT(i - 1));
            auto const TDT_p(TDT(i + 1));

            bool const RLayerPresent(mat.ROnly || mat.Group == 1);
            bool const RLayer2Present(mat2.ROnly || mat2.Group == 1);

            Real64 const Rlayer(mat.Resistance);   // Resistance value of R Layer
            Real64 const Rlayer2(mat2.Resistance); // Resistance value of next layer to inside

            if (RLayerPresent && RLayer2Present) {

                TDT(i) = (Rlayer2 * TDT_m + Rlayer * TDT_p) / (Rlayer + Rlayer2); // Two adjacent R layers

            } else {

                auto const &matFD(MaterialFD(MatLay));
                auto const &matFD2(MaterialFD(MatLay2));
                auto TDT_i(TDT(i));

                // Set Thermal Conductivity. Can be constant, simple linear temp dep or multiple linear segment temp function dep.

                Real64 kt1(0.0);
                if (!RLayerPresent) {
                    auto const &matFD_TempCond(matFD.TempCond);
                    assert(matFD_TempCond.u2() >= 3);
                    auto const lTC(matFD_TempCond.index(2, 1));
                    if (matFD_TempCond[lTC] + matFD_TempCond[lTC + 1] + matFD_TempCond[lTC + 2] >= 0.0) { // Multiple Linear Segment Function
                        kt1 = terpld(matFD.TempCond, (TDT_i + TDT_m) / 2.0, 1, 2);                        // 1: Temperature, 2: Thermal conductivity
                    } else {
                        kt1 = mat.Conductivity;       // 20C base conductivity
                        Real64 const kt11(matFD.tk1); // temperature coefficient for simple temp dep k. // linear coefficient (normally zero)
                        if (kt11 != 0.0) kt1 += kt11 * ((TDT_i + TDT_m) / 2.0 - 20.0);
                    }
                }

                Real64 kt2(0.0);
                if (!RLayer2Present) {
                    auto const &matFD2_TempCond(matFD2.TempCond);
                    assert(matFD2_TempCond.u2() >= 3);
                    auto const lTC2(matFD2_TempCond.index(2, 1));
                    if (matFD2_TempCond[lTC2] + matFD2_TempCond[lTC2 + 1] + matFD2_TempCond[lTC2 + 2] >= 0.0) { // Multiple Linear Segment Function
                        kt2 = terpld(matFD2_TempCond, (TDT_i + TDT_p) / 2.0, 1, 2); // 1: Temperature, 2: Thermal conductivity
                    } else {
                        kt2 = mat2.Conductivity;       // 20C base conductivity
                        Real64 const kt21(matFD2.tk1); // temperature coefficient for simple temp dep k. // linear coefficient (normally zero)
                        if (kt21 != 0.0) kt2 += kt21 * ((TDT_i + TDT_p) / 2.0 - 20.0);
                    }
                }

                Real64 RhoS1(mat.Density);
                Real64 const Cpo1(mat.SpecHeat); // constant Cp from input file
                Real64 Cp1(Cpo1);                // Will be reset if PCM
                Real64 const Delx1(ConstructFD(ConstrNum).DelX(Lay));

                Real64 RhoS2(mat2.Density);
                Real64 const Cpo2(mat2.SpecHeat);
                Real64 Cp2(Cpo2); // will be reset if PCM
                Real64 const Delx2(ConstructFD(ConstrNum).DelX(Lay + 1));

                // Calculate the Dry Heat Conduction Equation

                // Source/Sink Flux Capability ++++++++++++++++++++++++++++++++++++++++++++++++++++++++++++++++++++++

                Real64 const QSSFlux((surface.Area > 0.0) && (construct.SourceSinkPresent && Lay == construct.SourceAfterLayer)
                                         ? (state.dataHeatBalFanSys->QRadSysSource(Surf) + state.dataHeatBalFanSys->QPVSysSource(Surf)) / surface.Area
                                         : 0.0); // Source/Sink flux value at a layer interface // Includes QPV Source

                //++++++++++++++++++++++++++++++++++++++++++++++++++++++++++++++++++++++++++++++++++++++++++++++

                auto const TD_i(TD(i));

                auto const &matFD_TempEnth(matFD.TempEnth);
                assert(matFD_TempEnth.u2() >= 3);
                auto const lTE(matFD_TempEnth.index(2, 1));
                Real64 const matFD_sum(matFD_TempEnth[lTE] + matFD_TempEnth[lTE + 1] + matFD_TempEnth[lTE + 2]);

                auto const &matFD2_TempEnth(matFD2.TempEnth);
                assert(matFD2_TempEnth.u2() >= 3);
                auto const lTE2(matFD2_TempEnth.index(2, 1));
                Real64 const matFD2_sum(matFD2_TempEnth[lTE2] + matFD2_TempEnth[lTE2 + 1] + matFD2_TempEnth[lTE2 + 2]);

                if (RLayerPresent && !RLayer2Present) { // R-layer first

                    // Check for PCM second layer
                    if (mat2.phaseChange) {
                        adjustPropertiesForPhaseChange(i, Surf, mat2, TD_i, TDT_i, Cp2, RhoS2, kt2);
                    } else if ((matFD_sum < 0.0) && (matFD2_sum > 0.0)) {            // Phase change material Layer2, Use TempEnth Data
                        Real64 const Enth2Old(terpld(matFD2_TempEnth, TD_i, 1, 2));  // 1: Temperature, 2: Thermal conductivity
                        Real64 const Enth2New(terpld(matFD2_TempEnth, TDT_i, 1, 2)); // 1: Temperature, 2: Thermal conductivity
                        EnthNew(i) = Enth2New; // This node really doesn't have an enthalpy, this gives it a value
                        if ((std::abs(Enth2New - Enth2Old) > smalldiff) && (std::abs(TDT_i - TD_i) > smalldiff)) {
                            Cp2 = max(Cpo2, (Enth2New - Enth2Old) / (TDT_i - TD_i));
                        }
                    }

                    // R layer first, then PCM or regular layer
                    Real64 const Delt_Delx2(Delt * Delx2);
                    Real64 const Cp2_fac(Cp2 * pow_2(Delx2) * RhoS2 * Rlayer);
                    Real64 const Delt_kt2_Rlayer(Delt * kt2 * Rlayer);
                    if (CondFDSchemeType == CrankNicholsonSecondOrder) {
                        TDT_i = (2.0 * Delt_Delx2 * QSSFlux * Rlayer + (Cp2_fac - Delt_Delx2 - Delt_kt2_Rlayer) * TD_i +
                                 Delt_Delx2 * (TD(i - 1) + TDT_m) + Delt_kt2_Rlayer * (TD(i + 1) + TDT_p)) /
                                (Delt_Delx2 + Delt_kt2_Rlayer + Cp2_fac);
                    } else if (CondFDSchemeType == FullyImplicitFirstOrder) {
                        Real64 const Two_Delt_Delx2(2.0 * Delt_Delx2);
                        Real64 const Two_Delt_kt2_Rlayer(2.0 * Delt_kt2_Rlayer);
                        TDT_i = (Two_Delt_Delx2 * (QSSFlux * Rlayer + TDT_m) + Cp2_fac * TD_i + Two_Delt_kt2_Rlayer * TDT_p) /
                                (Two_Delt_Delx2 + Two_Delt_kt2_Rlayer + Cp2_fac);
                    }

                    // Limit clipping
                    if (TDT_i < MinSurfaceTempLimit) {
                        TDT_i = MinSurfaceTempLimit;
                    } else if (TDT_i > state.dataHeatBalSurf->MaxSurfaceTempLimit) {
                        TDT_i = state.dataHeatBalSurf->MaxSurfaceTempLimit;
                    }
                    SurfaceFD(Surf).CpDelXRhoS1(i) = 0.0;                         //  - rlayer has no capacitance, so this is zero
                    SurfaceFD(Surf).CpDelXRhoS2(i) = (Cp2 * Delx2 * RhoS2) / 2.0; // Save this for computing node flux values

                } else if (!RLayerPresent && RLayer2Present) { // R-layer second

                    // Check for PCM layer before R layer
                    if (mat.phaseChange) {
                        adjustPropertiesForPhaseChange(i, Surf, mat, TD_i, TDT_i, Cp1, RhoS1, kt1);
                    } else if ((matFD_sum > 0.0) && (matFD2_sum < 0.0)) {           // Phase change material Layer1, Use TempEnth Data
                        Real64 const Enth1Old(terpld(matFD_TempEnth, TD_i, 1, 2));  // 1: Temperature, 2: Thermal conductivity
                        Real64 const Enth1New(terpld(matFD_TempEnth, TDT_i, 1, 2)); // 1: Temperature, 2: Thermal conductivity
                        EnthNew(i) = Enth1New; // This node really doesn't have an enthalpy, this gives it a value
                        if ((std::abs(Enth1New - Enth1Old) > smalldiff) && (std::abs(TDT_i - TD_i) > smalldiff)) {
                            Cp1 = max(Cpo1, (Enth1New - Enth1Old) / (TDT_i - TD_i));
                        }
                    }

                    // EMS Conductivity 1 Override
                    if (condActuator1.isActuated) {
                        kt1 = condActuator1.actuatedValue;
                    }

                    // EMS Conductivity 2 Override
                    if (condActuator2.isActuated) {
                        kt2 = condActuator2.actuatedValue;
                    }

                    // EMS Specific Heat 1 Override
                    if (specHeatActuator1.isActuated) {
                        Cp1 = specHeatActuator1.actuatedValue;
                    }

                    // EMS Specific Heat 2 Override
                    if (specHeatActuator2.isActuated) {
                        Cp2 = specHeatActuator2.actuatedValue;
                    }

                    // Update EMS internal variables
                    SurfaceFD(Surf).condNodeReport(i) = kt1;
                    SurfaceFD(Surf).specHeatNodeReport(i) = Cp1;
                    SurfaceFD(Surf).condNodeReport(i + 1) = kt2;
                    SurfaceFD(Surf).specHeatNodeReport(i + 1) = Cp2;

                    Real64 const Delt_Delx1(Delt * Delx1);
                    Real64 const Cp1_fac(Cp1 * pow_2(Delx1) * RhoS1 * Rlayer2);
                    Real64 const Delt_kt1_Rlayer2(Delt * kt1 * Rlayer2);
                    if (CondFDSchemeType == CrankNicholsonSecondOrder) {
                        TDT_i = (2.0 * Delt_Delx1 * QSSFlux * Rlayer2 + (Cp1_fac - Delt_Delx1 - Delt_kt1_Rlayer2) * TD_i +
                                 Delt_Delx1 * (TD(i + 1) + TDT_p) + Delt_kt1_Rlayer2 * (TD(i - 1) + TDT_m)) /
                                (Delt_Delx1 + Delt_kt1_Rlayer2 + Cp1_fac);
                    } else if (CondFDSchemeType == FullyImplicitFirstOrder) {
                        Real64 const Two_Delt_Delx1(2.0 * Delt_Delx1);
                        Real64 const Two_Delt_kt1_Rlayer2(2.0 * Delt_kt1_Rlayer2);
                        TDT_i = (Two_Delt_Delx1 * (QSSFlux * Rlayer2 + TDT_p) + Cp1_fac * TD_i + Two_Delt_kt1_Rlayer2 * TDT_m) /
                                (Two_Delt_Delx1 + Two_Delt_kt1_Rlayer2 + Cp1_fac);
                    }

                    // Limit clipping
                    if (TDT_i < MinSurfaceTempLimit) {
                        TDT_i = MinSurfaceTempLimit;
                    } else if (TDT_i > state.dataHeatBalSurf->MaxSurfaceTempLimit) {
                        TDT_i = state.dataHeatBalSurf->MaxSurfaceTempLimit;
                    }
                    SurfaceFD(Surf).CpDelXRhoS1(i) = (Cp1 * Delx1 * RhoS1) / 2.0; // Save this for computing node flux values
                    SurfaceFD(Surf).CpDelXRhoS2(i) = 0.0;                         //  - rlayer has no capacitance, so this is zero

                } else { // Regular or Phase Change on both sides of interface

                    // Consider the various PCM material location cases
                    if ((matFD_sum > 0.0) && (matFD2_sum > 0.0)) { // Phase change material both layers, Use TempEnth Data

                        Real64 const Enth1Old(terpld(matFD_TempEnth, TD_i, 1, 2));   // 1: Temperature, 2: Thermal conductivity
                        Real64 const Enth2Old(terpld(matFD2_TempEnth, TD_i, 1, 2));  // 1: Temperature, 2: Thermal conductivity
                        Real64 const Enth1New(terpld(matFD_TempEnth, TDT_i, 1, 2));  // 1: Temperature, 2: Thermal conductivity
                        Real64 const Enth2New(terpld(matFD2_TempEnth, TDT_i, 1, 2)); // 1: Temperature, 2: Thermal conductivity

                        EnthNew(i) = Enth1New; // This node really doesn't have an enthalpy, this gives it a value

                        if ((std::abs(Enth1New - Enth1Old) > smalldiff) && (std::abs(TDT_i - TD_i) > smalldiff)) {
                            Cp1 = max(Cpo1, (Enth1New - Enth1Old) / (TDT_i - TD_i));
                        }

                        if ((std::abs(Enth2New - Enth2Old) > smalldiff) && (std::abs(TDT_i - TD_i) > smalldiff)) {
                            Cp2 = max(Cpo2, (Enth2New - Enth2Old) / (TDT_i - TD_i));
                        }

                        // if

                    } else if ((matFD_sum > 0.0) && (matFD2_sum < 0.0)) { // Phase change material Layer1, Use TempEnth Data

                        Real64 const Enth1Old(terpld(matFD_TempEnth, TD_i, 1, 2));  // 1: Temperature, 2: Thermal conductivity
                        Real64 const Enth1New(terpld(matFD_TempEnth, TDT_i, 1, 2)); // 1: Temperature, 2: Thermal conductivity
                        EnthNew(i) = Enth1New; // This node really doesn't have an enthalpy, this gives it a value

                        if ((std::abs(Enth1New - Enth1Old) > smalldiff) && (std::abs(TDT_i - TD_i) > smalldiff)) {
                            Cp1 = max(Cpo1, (Enth1New - Enth1Old) / (TDT_i - TD_i));
                        }

                    } else if ((matFD_sum < 0.0) && (matFD2_sum > 0.0)) { // Phase change material Layer2, Use TempEnth Data

                        Real64 const Enth2Old(terpld(matFD2_TempEnth, TD_i, 1, 2));  // 1: Temperature, 2: Thermal conductivity
                        Real64 const Enth2New(terpld(matFD2_TempEnth, TDT_i, 1, 2)); // 1: Temperature, 2: Thermal conductivity
                        EnthNew(i) = Enth2New; // This node really doesn't have an enthalpy, this gives it a value

                        if ((std::abs(Enth2New - Enth2Old) > smalldiff) && (std::abs(TDT_i - TD_i) > smalldiff)) {
                            Cp2 = max(Cpo2, (Enth2New - Enth2Old) / (TDT_i - TD_i));
                        }

                    } // Phase change material check

                    if (mat.phaseChange) {
                        adjustPropertiesForPhaseChange(i, Surf, mat, TD_i, TDT_i, Cp1, RhoS1, kt1);
                    }
                    if (mat2.phaseChange) {
                        adjustPropertiesForPhaseChange(i, Surf, mat2, TD_i, TDT_i, Cp2, RhoS2, kt2);
                    }

                    // EMS Conductivity 1 Override
                    if (condActuator1.isActuated) {
                        kt1 = condActuator1.actuatedValue;
                    }

                    // EMS Conductivity 2 Override
                    if (condActuator2.isActuated) {
                        kt2 = condActuator2.actuatedValue;
                    }

                    // EMS Specific Heat 1 Override
                    if (specHeatActuator1.isActuated) {
                        Cp1 = specHeatActuator1.actuatedValue;
                    }

                    // EMS Specific Heat 2 Override
                    if (specHeatActuator2.isActuated) {
                        Cp2 = specHeatActuator2.actuatedValue;
                    }

                    // Update EMS internal variables
                    SurfaceFD(Surf).condNodeReport(i) = kt1;
                    SurfaceFD(Surf).specHeatNodeReport(i) = Cp1;
                    SurfaceFD(Surf).condNodeReport(i + 1) = kt2;
                    SurfaceFD(Surf).specHeatNodeReport(i + 1) = Cp2;

                    Real64 const Delt_Delx1(Delt * Delx1);
                    Real64 const Delt_Delx2(Delt * Delx2);
                    Real64 const Delt_Delx1_kt2(Delt_Delx1 * kt2);
                    Real64 const Delt_Delx2_kt1(Delt_Delx2 * kt1);
                    Real64 const Delt_sum(Delt_Delx1_kt2 + Delt_Delx2_kt1);
                    Real64 const Cp1_fac(Cp1 * pow_2(Delx1) * Delx2 * RhoS1);
                    Real64 const Cp2_fac(Cp2 * Delx1 * pow_2(Delx2) * RhoS2);
                    Real64 const Cp_fac(Cp1_fac + Cp2_fac);
                    if (CondFDSchemeType ==
                        CrankNicholsonSecondOrder) { // Regular Internal Interface Node with Source/sink using Adams Moulton second order
                        TDT_i = (2.0 * Delt_Delx1 * Delx2 * QSSFlux + (Cp_fac - Delt_sum) * TD_i + Delt_Delx1_kt2 * (TD(i + 1) + TDT_p) +
                                 Delt_Delx2_kt1 * (TD(i - 1) + TDT_m)) /
                                (Delt_sum + Cp_fac);
                    } else if (CondFDSchemeType == FullyImplicitFirstOrder) { // First order adams moulton
                        TDT_i = (2.0 * (Delt_Delx1 * Delx2 * QSSFlux + Delt_Delx2_kt1 * TDT_m + Delt_Delx1_kt2 * TDT_p) + Cp_fac * TD_i) /
                                (2.0 * (Delt_Delx2_kt1 + Delt_Delx1_kt2) + Cp_fac);
                    }

                    // Limit clipping
                    if (TDT_i < MinSurfaceTempLimit) {
                        TDT_i = MinSurfaceTempLimit;
                    } else if (TDT_i > state.dataHeatBalSurf->MaxSurfaceTempLimit) {
                        TDT_i = state.dataHeatBalSurf->MaxSurfaceTempLimit;
                    }
                    SurfaceFD(Surf).CpDelXRhoS1(i) = (Cp1 * Delx1 * RhoS1) / 2.0; // Save this for computing node flux values
                    SurfaceFD(Surf).CpDelXRhoS2(i) = (Cp2 * Delx2 * RhoS2) / 2.0; // Save this for computing node flux values

                    if (construct.SourceSinkPresent && (Lay == construct.SourceAfterLayer)) {
                        state.dataHeatBalFanSys->TCondFDSourceNode(Surf) = TDT_i; // Transfer node temp to Radiant System
                        state.dataHeatBalSurf->TempSource(Surf) = TDT_i;          // Transfer node temp to DataHeatBalSurface module
                        SurfaceFD(Surf).QSource = QSSFlux;
                        SurfaceFD(Surf).SourceNodeNum = i;
                    }

                    if (construct.SourceSinkPresent && (Lay == construct.TempAfterLayer)) {
                        state.dataHeatBalSurf->TempUserLoc(Surf) = TDT_i; // Transfer node temp to DataHeatBalSurface module
                    }

                } // End of R-layer and Regular check

                TDT(i) = TDT_i;
            }

        } // End of the CondFD if block
    }

    void InteriorBCEqns(EnergyPlusData &state,
                        int const Delt,                               // Time Increment
                        int const i,                                  // Node Index
                        int const Lay,                                // Layer Number for Construction
                        int const Surf,                               // Surface number
                        [[maybe_unused]] Array1D<Real64> const &T,    // INSIDE SURFACE TEMPERATURE OF EACH HEAT TRANSFER SURF (Old).
                        [[maybe_unused]] Array1D<Real64> &TT,         // INSIDE SURFACE TEMPERATURE OF EACH HEAT TRANSFER SURF (New).
                        [[maybe_unused]] Array1D<Real64> const &Rhov, // INSIDE SURFACE TEMPERATURE OF EACH HEAT TRANSFER SURF.
                        [[maybe_unused]] Array1D<Real64> &RhoT,       // INSIDE SURFACE TEMPERATURE OF EACH HEAT TRANSFER SURF.
                        [[maybe_unused]] Array1D<Real64> &RH,         // INSIDE SURFACE TEMPERATURE OF EACH HEAT TRANSFER SURF.
                        Array1D<Real64> const &TD,                    // INSIDE SURFACE TEMPERATURE OF EACH HEAT TRANSFER SURF.
                        Array1D<Real64> &TDT,                         // INSIDE SURFACE TEMPERATURE OF EACH HEAT TRANSFER SURF.
                        Array1D<Real64> &EnthOld,                     // Old Nodal enthalpy
                        Array1D<Real64> &EnthNew,                     // New Nodal enthalpy
                        Array1D<Real64> &TDreport                     // Temperature value from previous HeatSurfaceHeatManager iteration's value
    )
    {
        // SUBROUTINE INFORMATION:
        //       AUTHOR         Richard Liesen
        //       DATE WRITTEN   November, 2003
        //       MODIFIED       B. Griffith, P. Tabares, May 2011, add first order fully implicit, bug fixes, cleanup
        //                      November 2011 P. Tabares fixed problems with adiabatic walls/massless walls
        //                      November 2011 P. Tabares fixed problems PCM stability problems
        //       RE-ENGINEERED  C. O. Pedersen 2006

        // PURPOSE OF THIS SUBROUTINE:
        // Calculate the heat transfer at the node on the surfaces inside face (facing zone)

        auto const &surface(state.dataSurface->Surface(Surf));

        int const ConstrNum(surface.Construction);

        // Set the internal conditions to local variables
        Real64 const NetLWRadToSurfFD(
            state.dataHeatBalSurf->SurfNetLWRadToSurf(Surf)); // Net interior long wavelength radiation to surface from other surfaces
        Real64 const QRadSWInFD(state.dataHeatBalSurf->SurfOpaqQRadSWInAbs(Surf)); // Short wave radiation absorbed on inside of opaque surface
        Real64 const QHtRadSysSurfFD(
                state.dataHeatBalFanSys->QHTRadSysSurf(Surf)); // Current radiant heat flux at a surface due to the presence of high temperature radiant heaters
        Real64 const QHWBaseboardSurfFD(
                state.dataHeatBalFanSys->QHWBaseboardSurf(Surf)); // Current radiant heat flux at a surface due to the presence of hot water baseboard heaters
        Real64 const QSteamBaseboardSurfFD(
                state.dataHeatBalFanSys->QSteamBaseboardSurf(Surf)); // Current radiant heat flux at a surface due to the presence of steam baseboard heaters
        Real64 const QElecBaseboardSurfFD(
                state.dataHeatBalFanSys->QElecBaseboardSurf(Surf)); // Current radiant heat flux at a surface due to the presence of electric baseboard heaters
        Real64 const QCoolingPanelSurfFD(
                state.dataHeatBalFanSys->QCoolingPanelSurf(Surf));                     // Current radiant heat flux at a surface due to the presence of simple cooling panels
        Real64 const QRadThermInFD(state.dataHeatBal->SurfQRadThermInAbs(Surf)); // Thermal radiation absorbed on inside surfaces

        // Boundary Conditions from Simulation for Interior
        Real64 hconvi(HConvInFD(Surf));

        Real64 const Tia(state.dataHeatBalFanSys->MAT(surface.Zone));

        //++++++++++++++++++++++++++++++++++++++++++++++++++++++
        //    Do all the nodes in the surface   Else will switch to SigmaR,SigmaC
        auto TDT_i(TDT(i));
        Real64 const QFac(NetLWRadToSurfFD + QHtRadSysSurfFD + QHWBaseboardSurfFD + QSteamBaseboardSurfFD + QElecBaseboardSurfFD + QRadSWInFD +
                          QRadThermInFD + QCoolingPanelSurfFD);
        if (surface.HeatTransferAlgorithm == DataSurfaces::iHeatTransferModel::CondFD) {
            int const MatLay(state.dataConstruction->Construct(ConstrNum).LayerPoint(Lay));
            auto const &mat(state.dataMaterial->Material(MatLay));
            auto const &matFD(MaterialFD(MatLay));
            auto const &condActuator(SurfaceFD(Surf).condMaterialActuators(Lay));
            auto const &specHeatActuator(SurfaceFD(Surf).specHeatMaterialActuators(Lay));

            // Calculate the Dry Heat Conduction Equation

            if (mat.ROnly || mat.Group == 1) { // R Layer or Air Layer
                // Use algebraic equation for TDT based on R
                Real64 const IterDampConst(
                    5.0); // Damping constant for inside surface temperature iterations. Only used for massless (R-value only) Walls
                Real64 const Rlayer(mat.Resistance);
                if ((i == 1) && (surface.ExtBoundCond > 0)) { // this is for an adiabatic partition
                    TDT_i = (TDT(i + 1) + (QFac + hconvi * Tia + TDreport(i) * IterDampConst) * Rlayer) / (1.0 + (hconvi + IterDampConst) * Rlayer);
                } else { // regular wall
                    TDT_i = (TDT(i - 1) + (QFac + hconvi * Tia + TDreport(i) * IterDampConst) * Rlayer) / (1.0 + (hconvi + IterDampConst) * Rlayer);
                }
                SurfaceFD(Surf).CpDelXRhoS1(i) = 0.0; // Save this for computing node flux values - rlayer has no capacitance
                SurfaceFD(Surf).CpDelXRhoS2(i) = 0.0; // Inside face  does not have an inner half node

            } else { //  Regular or PCM
                auto const TDT_m(TDT(i - 1));

                // Set Thermal Conductivity. Can be constant, simple linear temp dep or multiple linear segment temp function dep.
                auto const &matFD_TempCond(matFD.TempCond);
                assert(matFD_TempCond.u2() >= 3);
                auto const lTC(matFD_TempCond.index(2, 1));
                Real64 kt;
                if (matFD_TempCond[lTC] + matFD_TempCond[lTC + 1] + matFD_TempCond[lTC + 2] >= 0.0) { // Multiple Linear Segment Function
                    // Use average of surface and first node temp for determining k
                    kt = terpld(matFD_TempCond, (TDT_i + TDT_m) / 2.0, 1, 2); // 1: Temperature, 2: Thermal conductivity
                } else {
                    kt = mat.Conductivity;       // 20C base conductivity
                    Real64 const kt1(matFD.tk1); // linear coefficient (normally zero)
                    if (kt1 != 0.0) kt = +kt1 * ((TDT_i + TDT_m) / 2.0 - 20.0);
                }

                Real64 RhoS(mat.Density);
                auto const TD_i(TD(i));
                Real64 const Cpo(mat.SpecHeat);
                Real64 Cp(Cpo); // Will be changed if PCM
                auto const &matFD_TempEnth(matFD.TempEnth);
                assert(matFD_TempEnth.u2() >= 3);
                auto const lTE(matFD_TempEnth.index(2, 1));
                if (mat.phaseChange) {
                    adjustPropertiesForPhaseChange(i, Surf, mat, TD_i, TDT_i, Cp, RhoS, kt);
                } else if (matFD_TempEnth[lTE] + matFD_TempEnth[lTE + 1] + matFD_TempEnth[lTE + 2] >=
                           0.0) {                                     // Phase change material: Use TempEnth data
                    EnthOld(i) = terpld(matFD_TempEnth, TD_i, 1, 2);  // 1: Temperature, 2: Enthalpy
                    EnthNew(i) = terpld(matFD_TempEnth, TDT_i, 1, 2); // 1: Temperature, 2: Enthalpy
                    if ((std::abs(EnthNew(i) - EnthOld(i)) > smalldiff) && (std::abs(TDT_i - TD_i) > smalldiff)) {
                        Cp = max(Cpo, (EnthNew(i) - EnthOld(i)) / (TDT_i - TD_i));
                    }
                } // Phase change material check

                // EMS Conductivity Override
                if (condActuator.isActuated) {
                    kt = condActuator.actuatedValue;
                }

                // EMS Specific Heat Override
                if (specHeatActuator.isActuated) {
                    Cp = specHeatActuator.actuatedValue;
                }

                // Update EMS internal variables
                SurfaceFD(Surf).condNodeReport(i) = kt;
                SurfaceFD(Surf).specHeatNodeReport(i) = Cp;

                Real64 const DelX(ConstructFD(ConstrNum).DelX(Lay));
                Real64 const Delt_DelX(Delt * DelX);
                Real64 const Two_Delt_DelX(2.0 * Delt_DelX);
                Real64 const Delt_kt(Delt * kt);
                Real64 const Cp_DelX2_RhoS(Cp * pow_2(DelX) * RhoS);
                if ((surface.ExtBoundCond > 0) && (i == 1)) {            // this is for an adiabatic or interzone partition
                    if (CondFDSchemeType == CrankNicholsonSecondOrder) { // Adams-Moulton second order
                        TDT_i = (Two_Delt_DelX * (QFac + hconvi * Tia) + (Cp_DelX2_RhoS - Delt_DelX * hconvi - Delt_kt) * TD_i +
                                 Delt_kt * (TD(i + 1) + TDT(i + 1))) /
                                (Delt_DelX * hconvi + Delt_kt + Cp_DelX2_RhoS);
                    } else if (CondFDSchemeType == FullyImplicitFirstOrder) { // Adams-Moulton First order
                        Real64 const Two_Delt_kt(2.0 * Delt_kt);
                        TDT_i = (Two_Delt_DelX * (QFac + hconvi * Tia) + Cp_DelX2_RhoS * TD_i + Two_Delt_kt * TDT(i + 1)) /
                                (Two_Delt_DelX * hconvi + Two_Delt_kt + Cp_DelX2_RhoS);
                    }
                } else { // for regular or interzone walls
                    if (CondFDSchemeType == CrankNicholsonSecondOrder) {
                        TDT_i = (Two_Delt_DelX * (QFac + hconvi * Tia) + (Cp_DelX2_RhoS - Delt_DelX * hconvi - Delt_kt) * TD_i +
                                 Delt_kt * (TD(i - 1) + TDT_m)) /
                                (Delt_DelX * hconvi + Delt_kt + Cp_DelX2_RhoS);
                    } else if (CondFDSchemeType == FullyImplicitFirstOrder) {
                        Real64 const Two_Delt_kt(2.0 * Delt_kt);
                        TDT_i = (Two_Delt_DelX * (QFac + hconvi * Tia) + Cp_DelX2_RhoS * TD_i + Two_Delt_kt * TDT_m) /
                                (Two_Delt_DelX * hconvi + Two_Delt_kt + Cp_DelX2_RhoS);
                    }
                }
                SurfaceFD(Surf).CpDelXRhoS1(i) = (Cp * DelX * RhoS) / 2.0; // Save this for computing node flux values
                SurfaceFD(Surf).CpDelXRhoS2(i) = 0.0;                      // Inside face  does not have an inner half node

            } // Regular or R layer
              // Limit clipping
            if (TDT_i < MinSurfaceTempLimit) {
                TDT_i = MinSurfaceTempLimit;
            } else if (TDT_i > state.dataHeatBalSurf->MaxSurfaceTempLimit) {
                TDT_i = state.dataHeatBalSurf->MaxSurfaceTempLimit;
            }

            TDT(i) = TDT_i;

        } //  End of Regular node or SigmaR SigmaC option

        Real64 const QNetSurfInside(-(QFac + hconvi * (-TDT_i + Tia)));
        //  Pass inside conduction Flux [W/m2] to DataHeatBalanceSurface array
        state.dataHeatBalSurf->SurfOpaqInsFaceConductionFlux(Surf) = QNetSurfInside;
        //  QFluxZoneToInSurf(Surf) = QNetSurfInside
        state.dataHeatBalSurf->SurfOpaqInsFaceConduction(Surf) = QNetSurfInside * surface.Area; // for reporting as in CTF, PT
    }

    void CheckFDSurfaceTempLimits(EnergyPlusData &state,
                                  int const SurfNum,            // surface number
                                  Real64 const CheckTemperature // calculated temperature, not reset
    )
    {

        // SUBROUTINE INFORMATION:
        //       AUTHOR         Linda Lawrie
        //       DATE WRITTEN   August 2012
        //       MODIFIED       na
        //       RE-ENGINEERED  na

        // PURPOSE OF THIS SUBROUTINE:
        // Provides a single entry point for checking surface temperature limits as well as
        // setting up for recurring errors if too low or too high.

        // METHODOLOGY EMPLOYED:
        // Use methodology similar to HBSurfaceManager

        // Using/Aliasing

        // SUBROUTINE LOCAL VARIABLE DECLARATIONS:
        int ZoneNum;

        ZoneNum = state.dataSurface->Surface(SurfNum).Zone;

        if (state.dataGlobal->WarmupFlag) ++WarmupSurfTemp;
        if (!state.dataGlobal->WarmupFlag || WarmupSurfTemp > 10 || state.dataGlobal->DisplayExtraWarnings) {
            if (CheckTemperature < MinSurfaceTempLimit) {
                if (state.dataSurface->Surface(SurfNum).LowTempErrCount == 0) {
                    ShowSevereMessage(state,
                                      format("Temperature (low) out of bounds [{:.2R}] for zone=\"{}\", for surface=\"{}\"",
                                             CheckTemperature,
                                             state.dataHeatBal->Zone(ZoneNum).Name,
                                             state.dataSurface->Surface(SurfNum).Name));
                    ShowContinueErrorTimeStamp(state, "");
                    if (!state.dataHeatBal->Zone(ZoneNum).TempOutOfBoundsReported) {
                        ShowContinueError(state, "Zone=\"" + state.dataHeatBal->Zone(ZoneNum).Name + "\", Diagnostic Details:");
                        if (state.dataHeatBal->Zone(ZoneNum).FloorArea > 0.0) {
                            ShowContinueError(
                                state, format("...Internal Heat Gain [{:.3R}] W/m2", state.dataHeatBal->Zone(ZoneNum).InternalHeatGains / state.dataHeatBal->Zone(ZoneNum).FloorArea));
                        } else {
                            ShowContinueError(state, format("...Internal Heat Gain (no floor) [{:.3R}] W", state.dataHeatBal->Zone(ZoneNum).InternalHeatGains));
                        }
                        if (AirflowNetwork::SimulateAirflowNetwork <= AirflowNetwork::AirflowNetworkControlSimple) {
                            ShowContinueError(state, format("...Infiltration/Ventilation [{:.3R}] m3/s", state.dataHeatBal->Zone(ZoneNum).NominalInfilVent));
                            ShowContinueError(state, format("...Mixing/Cross Mixing [{:.3R}] m3/s", state.dataHeatBal->Zone(ZoneNum).NominalMixing));
                        } else {
                            ShowContinueError(state, "...Airflow Network Simulation: Nominal Infiltration/Ventilation/Mixing not available.");
                        }
                        if (state.dataHeatBal->Zone(ZoneNum).IsControlled) {
                            ShowContinueError(state, "...Zone is part of HVAC controlled system.");
                        } else {
                            ShowContinueError(state, "...Zone is not part of HVAC controlled system.");
                        }
                        state.dataHeatBal->Zone(ZoneNum).TempOutOfBoundsReported = true;
                    }
                    ShowRecurringSevereErrorAtEnd(state, "Temperature (low) out of bounds for zone=" + state.dataHeatBal->Zone(ZoneNum).Name +
                                                      " for surface=" + state.dataSurface->Surface(SurfNum).Name,
                                                  state.dataSurface->Surface(SurfNum).LowTempErrCount,
                                                  CheckTemperature,
                                                  CheckTemperature,
                                                  _,
                                                  "C",
                                                  "C");
                } else {
                    ShowRecurringSevereErrorAtEnd(state, "Temperature (low) out of bounds for zone=" + state.dataHeatBal->Zone(ZoneNum).Name +
                                                      " for surface=" + state.dataSurface->Surface(SurfNum).Name,
                                                  state.dataSurface->Surface(SurfNum).LowTempErrCount,
                                                  CheckTemperature,
                                                  CheckTemperature,
                                                  _,
                                                  "C",
                                                  "C");
                }
            } else {
                if (state.dataSurface->Surface(SurfNum).HighTempErrCount == 0) {
                    ShowSevereMessage(state,
                                      format("Temperature (high) out of bounds ({:.2R}] for zone=\"{}\", for surface=\"{}\"",
                                             CheckTemperature,
                                             state.dataHeatBal->Zone(ZoneNum).Name,
                                             state.dataSurface->Surface(SurfNum).Name));
                    ShowContinueErrorTimeStamp(state, "");
                    if (!state.dataHeatBal->Zone(ZoneNum).TempOutOfBoundsReported) {
                        ShowContinueError(state, "Zone=\"" + state.dataHeatBal->Zone(ZoneNum).Name + "\", Diagnostic Details:");
                        if (state.dataHeatBal->Zone(ZoneNum).FloorArea > 0.0) {
                            ShowContinueError(
                                state, format("...Internal Heat Gain [{:.3R}] W/m2", state.dataHeatBal->Zone(ZoneNum).InternalHeatGains / state.dataHeatBal->Zone(ZoneNum).FloorArea));
                        } else {
                            ShowContinueError(state, format("...Internal Heat Gain (no floor) [{:.3R}] W", state.dataHeatBal->Zone(ZoneNum).InternalHeatGains));
                        }
                        if (AirflowNetwork::SimulateAirflowNetwork <= AirflowNetwork::AirflowNetworkControlSimple) {
                            ShowContinueError(state, format("...Infiltration/Ventilation [{:.3R}] m3/s", state.dataHeatBal->Zone(ZoneNum).NominalInfilVent));
                            ShowContinueError(state, format("...Mixing/Cross Mixing [{:.3R}] m3/s", state.dataHeatBal->Zone(ZoneNum).NominalMixing));
                        } else {
                            ShowContinueError(state, "...Airflow Network Simulation: Nominal Infiltration/Ventilation/Mixing not available.");
                        }
                        if (state.dataHeatBal->Zone(ZoneNum).IsControlled) {
                            ShowContinueError(state, "...Zone is part of HVAC controlled system.");
                        } else {
                            ShowContinueError(state, "...Zone is not part of HVAC controlled system.");
                        }
                        state.dataHeatBal->Zone(ZoneNum).TempOutOfBoundsReported = true;
                    }
                    ShowRecurringSevereErrorAtEnd(state, "Temperature (high) out of bounds for zone=" + state.dataHeatBal->Zone(ZoneNum).Name +
                                                      " for surface=" + state.dataSurface->Surface(SurfNum).Name,
                                                  state.dataSurface->Surface(SurfNum).HighTempErrCount,
                                                  CheckTemperature,
                                                  CheckTemperature,
                                                  _,
                                                  "C",
                                                  "C");
                } else {
                    ShowRecurringSevereErrorAtEnd(state, "Temperature (high) out of bounds for zone=" + state.dataHeatBal->Zone(ZoneNum).Name +
                                                      " for surface=" + state.dataSurface->Surface(SurfNum).Name,
                                                  state.dataSurface->Surface(SurfNum).HighTempErrCount,
                                                  CheckTemperature,
                                                  CheckTemperature,
                                                  _,
                                                  "C",
                                                  "C");
                }
            }
        }
    }

    void CalcNodeHeatFlux(EnergyPlusData &state,
                          int const Surf,    // surface number
                          int const TotNodes // number of nodes in surface
    )
    {

        // SUBROUTINE INFORMATION:
        //       AUTHOR         M.J. Witte
        //       DATE WRITTEN   Sept-Nov 2015
        // PURPOSE OF THIS SUBROUTINE:
        // Calculate flux at each condFD node

        int node; // node counter

        auto &surfaceFD(SurfaceFD(Surf));

        // SurfaceFD.QDreport( n ) is the flux at node n
        // When this is called TDT( NodeNum ) is the new node temp and TDpriortimestep( NodeNum ) holds the previous node temp
        // For the TDT and TDpriortimestep arrays, Node 1 is the outside face, and Node TotNodes+1 is the inside face

        // Last node is always the surface inside face.  Start calculations here because the outside face is not defined for all surfaces.
        // Note that TotNodes is the number of nodes in the surface including the outside face node, but not the inside face node
        // so the arrays are all allocated to Totodes+1

        // Heat flux at the inside face node (TotNodes+1)
        surfaceFD.QDreport(TotNodes + 1) = state.dataHeatBalSurf->SurfOpaqInsFaceConductionFlux(Surf);

        // Heat flux for remaining nodes.
        for (node = TotNodes; node >= 1; --node) {
            // Start with inside face (above) and work outward, positive value is flowing towards the inside face
            // CpDelXRhoS1 is outer half-node heat capacity, CpDelXRhoS2 is inner half node heat capacity
            Real64 interNodeFlux; // heat flux at the plane between node and node+1 [W/m2]
            Real64 sourceFlux;    // Internal source flux [W/m2]
            if (surfaceFD.SourceNodeNum == node) {
                sourceFlux = surfaceFD.QSource;
            } else {
                sourceFlux = 0.0;
            }
            interNodeFlux = surfaceFD.QDreport(node + 1) +
                            surfaceFD.CpDelXRhoS1(node + 1) * (surfaceFD.TDT(node + 1) - surfaceFD.TDpriortimestep(node + 1)) / state.dataGlobal->TimeStepZoneSec;
            surfaceFD.QDreport(node) =
                interNodeFlux - sourceFlux + surfaceFD.CpDelXRhoS2(node) * (surfaceFD.TDT(node) - surfaceFD.TDpriortimestep(node)) / state.dataGlobal->TimeStepZoneSec;
        }
    }

    void adjustPropertiesForPhaseChange(int finiteDifferenceLayerIndex,
                                        int surfaceIndex,
                                        const Material::MaterialProperties &materialDefinition,
                                        Real64 temperaturePrevious,
                                        Real64 temperatureUpdated,
                                        Real64 &updatedSpecificHeat,
                                        Real64 &updatedDensity,
                                        Real64 &updatedThermalConductivity)
    {
        updatedSpecificHeat =
            materialDefinition.phaseChange->getCurrentSpecificHeat(temperaturePrevious,
                                                                   temperatureUpdated,
                                                                   SurfaceFD(surfaceIndex).PhaseChangeTemperatureReverse(finiteDifferenceLayerIndex),
                                                                   SurfaceFD(surfaceIndex).PhaseChangeStateOld(finiteDifferenceLayerIndex),
                                                                   SurfaceFD(surfaceIndex).PhaseChangeState(finiteDifferenceLayerIndex));
        updatedDensity = materialDefinition.phaseChange->getDensity(temperaturePrevious);
        updatedThermalConductivity = materialDefinition.phaseChange->getConductivity(temperatureUpdated);
    }

} // namespace HeatBalFiniteDiffManager

} // namespace EnergyPlus<|MERGE_RESOLUTION|>--- conflicted
+++ resolved
@@ -1437,13 +1437,6 @@
         //       RE-ENGINEERED  Curtis Pedersen 2006
 
         // Using/Aliasing
-<<<<<<< HEAD
-        using DataHeatBalSurface::QdotRadOutRep;
-        using DataHeatBalSurface::QdotRadOutRepPerArea;
-        using DataHeatBalSurface::QRadOutReport;
-=======
-        using DataSurfaces::HeatTransferModel_CondFD;
->>>>>>> 48528a9e
         using DataSurfaces::OtherSideCondModeledExt;
 
         auto const &surface(state.dataSurface->Surface(Surf));
