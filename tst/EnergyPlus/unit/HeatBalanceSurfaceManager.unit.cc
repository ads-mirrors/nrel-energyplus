// EnergyPlus, Copyright (c) 1996-2021, The Board of Trustees of the University of Illinois,
// The Regents of the University of California, through Lawrence Berkeley National Laboratory
// (subject to receipt of any required approvals from the U.S. Dept. of Energy), Oak Ridge
// National Laboratory, managed by UT-Battelle, Alliance for Sustainable Energy, LLC, and other
// contributors. All rights reserved.
//
// NOTICE: This Software was developed under funding from the U.S. Department of Energy and the
// U.S. Government consequently retains certain rights. As such, the U.S. Government has been
// granted for itself and others acting on its behalf a paid-up, nonexclusive, irrevocable,
// worldwide license in the Software to reproduce, distribute copies to the public, prepare
// derivative works, and perform publicly and display publicly, and to permit others to do so.
//
// Redistribution and use in source and binary forms, with or without modification, are permitted
// provided that the following conditions are met:
//
// (1) Redistributions of source code must retain the above copyright notice, this list of
//     conditions and the following disclaimer.
//
// (2) Redistributions in binary form must reproduce the above copyright notice, this list of
//     conditions and the following disclaimer in the documentation and/or other materials
//     provided with the distribution.
//
// (3) Neither the name of the University of California, Lawrence Berkeley National Laboratory,
//     the University of Illinois, U.S. Dept. of Energy nor the names of its contributors may be
//     used to endorse or promote products derived from this software without specific prior
//     written permission.
//
// (4) Use of EnergyPlus(TM) Name. If Licensee (i) distributes the software in stand-alone form
//     without changes from the version obtained under this License, or (ii) Licensee makes a
//     reference solely to the software portion of its product, Licensee must refer to the
//     software as "EnergyPlus version X" software, where "X" is the version number Licensee
//     obtained under this License and may not use a different name for the software. Except as
//     specifically required in this Section (4), Licensee shall not use in a company name, a
//     product name, in advertising, publicity, or other promotional activities any name, trade
//     name, trademark, logo, or other designation of "EnergyPlus", "E+", "e+" or confusingly
//     similar designation, without the U.S. Department of Energy's prior written consent.
//
// THIS SOFTWARE IS PROVIDED BY THE COPYRIGHT HOLDERS AND CONTRIBUTORS "AS IS" AND ANY EXPRESS OR
// IMPLIED WARRANTIES, INCLUDING, BUT NOT LIMITED TO, THE IMPLIED WARRANTIES OF MERCHANTABILITY
// AND FITNESS FOR A PARTICULAR PURPOSE ARE DISCLAIMED. IN NO EVENT SHALL THE COPYRIGHT OWNER OR
// CONTRIBUTORS BE LIABLE FOR ANY DIRECT, INDIRECT, INCIDENTAL, SPECIAL, EXEMPLARY, OR
// CONSEQUENTIAL DAMAGES (INCLUDING, BUT NOT LIMITED TO, PROCUREMENT OF SUBSTITUTE GOODS OR
// SERVICES; LOSS OF USE, DATA, OR PROFITS; OR BUSINESS INTERRUPTION) HOWEVER CAUSED AND ON ANY
// THEORY OF LIABILITY, WHETHER IN CONTRACT, STRICT LIABILITY, OR TORT (INCLUDING NEGLIGENCE OR
// OTHERWISE) ARISING IN ANY WAY OUT OF THE USE OF THIS SOFTWARE, EVEN IF ADVISED OF THE
// POSSIBILITY OF SUCH DAMAGE.

// EnergyPlus::HeatBalanceSurfaceManager Unit Tests

// Google Test Headers
#include <gtest/gtest.h>

// EnergyPlus Headers
#include <EnergyPlus/Construction.hh>
#include <EnergyPlus/ConvectionCoefficients.hh>
#include <EnergyPlus/Data/EnergyPlusData.hh>
#include <EnergyPlus/DataContaminantBalance.hh>
#include <EnergyPlus/DataDaylighting.hh>
#include <EnergyPlus/DataEnvironment.hh>
#include <EnergyPlus/DataGlobals.hh>
#include <EnergyPlus/DataHeatBalFanSys.hh>
#include <EnergyPlus/DataHeatBalSurface.hh>
#include <EnergyPlus/DataHeatBalance.hh>
#include <EnergyPlus/DataLoopNode.hh>
#include <EnergyPlus/DataMoistureBalance.hh>
#include <EnergyPlus/DataSizing.hh>
#include <EnergyPlus/DataSurfaces.hh>
#include <EnergyPlus/DataZoneEquipment.hh>
#include <EnergyPlus/ElectricPowerServiceManager.hh>
#include <EnergyPlus/HeatBalanceIntRadExchange.hh>
#include <EnergyPlus/HeatBalanceManager.hh>
#include <EnergyPlus/HeatBalanceSurfaceManager.hh>
#include <EnergyPlus/IOFiles.hh>
#include <EnergyPlus/Material.hh>
#include <EnergyPlus/OutAirNodeManager.hh>
#include <EnergyPlus/OutputReportTabular.hh>
#include <EnergyPlus/ScheduleManager.hh>
#include <EnergyPlus/SolarShading.hh>
#include <EnergyPlus/SurfaceGeometry.hh>
#include <EnergyPlus/ThermalComfort.hh>

#include "Fixtures/EnergyPlusFixture.hh"

using namespace EnergyPlus::HeatBalanceSurfaceManager;

namespace EnergyPlus {

TEST_F(EnergyPlusFixture, HeatBalanceSurfaceManager_CalcOutsideSurfTemp)
{

    int SurfNum;      // Surface number DO loop counter
    int ZoneNum;      // Zone number the current surface is attached to
    int ConstrNum;    // Construction index for the current surface
    Real64 HMovInsul; // "Convection" coefficient of movable insulation
    Real64 TempExt;   // Exterior temperature boundary condition
    bool ErrorFlag;   // Movable insulation error flag

    SurfNum = 1;
    ZoneNum = 1;
    ConstrNum = 1;
    HMovInsul = 1.0;
    TempExt = 23.0;
    ErrorFlag = false;

    state->dataConstruction->Construct.allocate(ConstrNum);
    state->dataConstruction->Construct(ConstrNum).Name = "TestConstruct";
    state->dataConstruction->Construct(ConstrNum).CTFCross(0) = 0.0;
    state->dataConstruction->Construct(ConstrNum).CTFOutside(0) = 1.0;
    state->dataConstruction->Construct(ConstrNum).SourceSinkPresent = true;
    state->dataMaterial->Material.allocate(1);
    state->dataMaterial->Material(1).Name = "TestMaterial";

    DataHeatBalSurface::HcExtSurf.allocate(SurfNum);
    DataHeatBalSurface::HcExtSurf(SurfNum) = 1.0;
    DataHeatBalSurface::HAirExtSurf.allocate(SurfNum);
    DataHeatBalSurface::HAirExtSurf(SurfNum) = 1.0;
    DataHeatBalSurface::HSkyExtSurf.allocate(SurfNum);
    DataHeatBalSurface::HSkyExtSurf(SurfNum) = 1.0;
    DataHeatBalSurface::HGrdExtSurf.allocate(SurfNum);
    DataHeatBalSurface::HGrdExtSurf(SurfNum) = 1.0;

    DataHeatBalSurface::CTFConstOutPart.allocate(SurfNum);
    DataHeatBalSurface::CTFConstOutPart(SurfNum) = 1.0;
    DataHeatBalSurface::SurfOpaqQRadSWOutAbs.allocate(SurfNum);
    DataHeatBalSurface::SurfOpaqQRadSWOutAbs(SurfNum) = 1.0;
    DataHeatBalSurface::TempSurfIn.allocate(SurfNum);
    DataHeatBalSurface::TempSurfIn(SurfNum) = 1.0;
    DataHeatBalSurface::SurfQRadSWOutMvIns.allocate(SurfNum);
    DataHeatBalSurface::SurfQRadSWOutMvIns(SurfNum) = 1.0;
    DataHeatBalSurface::SurfQRadLWOutSrdSurfs.allocate(SurfNum);
    DataHeatBalSurface::SurfQRadLWOutSrdSurfs(SurfNum) = 1.0;
    DataHeatBalSurface::SurfQAdditionalHeatSourceOutside.allocate(SurfNum);
    DataHeatBalSurface::SurfQAdditionalHeatSourceOutside(SurfNum) = 0.0;

    DataHeatBalSurface::TH.allocate(2, 2, 1);
    state->dataSurface->Surface.allocate(SurfNum);
    state->dataSurface->Surface(SurfNum).Class = DataSurfaces::SurfaceClass::Wall;
    state->dataSurface->Surface(SurfNum).Area = 10.0;
    state->dataSurface->Surface(SurfNum).MaterialMovInsulExt = 1;

    state->dataEnvrn->SkyTemp = 23.0;
    state->dataEnvrn->OutDryBulbTemp = 23.0;

    DataHeatBalSurface::QdotRadOutRep.allocate(SurfNum);
    DataHeatBalSurface::QdotRadOutRepPerArea.allocate(SurfNum);
    DataHeatBalSurface::QRadOutReport.allocate(SurfNum);
    DataHeatBalSurface::QAirExtReport.allocate(SurfNum);
    DataHeatBalSurface::QHeatEmiReport.allocate(SurfNum);
    state->dataGlobal->TimeStepZoneSec = 900.0;

    CalcOutsideSurfTemp(*state, SurfNum, ZoneNum, ConstrNum, HMovInsul, TempExt, ErrorFlag);

    std::string const error_string = delimited_string({
        "   ** Severe  ** Exterior movable insulation is not valid with embedded sources/sinks",
        "   **   ~~~   ** Construction TestConstruct contains an internal source or sink but also uses",
        "   **   ~~~   ** exterior movable insulation TestMaterial for a surface with that construction.",
        "   **   ~~~   ** This is not currently allowed because the heat balance equations do not currently accommodate this combination.",
    });

    EXPECT_TRUE(ErrorFlag);
    EXPECT_TRUE(compare_err_stream(error_string, true));
    EXPECT_EQ(10.0 * 1.0 * (DataHeatBalSurface::TH(1, 1, SurfNum) - state->dataSurface->Surface(SurfNum).OutDryBulbTemp),
              DataHeatBalSurface::QAirExtReport(SurfNum));
}

TEST_F(EnergyPlusFixture, HeatBalanceSurfaceManager_TestSurfTempCalcHeatBalanceInsideSurf)
{

    Real64 surfTemp;
    DataSurfaces::SurfaceData testSurface;
    DataHeatBalance::ZoneData testZone;
    int cntWarmupSurfTemp = 0;
    testSurface.Name = "TestSurface";
    testZone.Name = "TestZone";
    testZone.InternalHeatGains = 2.5;
    testZone.NominalInfilVent = 0.5;
    testZone.NominalMixing = 0.7;

    // no error
    surfTemp = 26;
    state->dataGlobal->WarmupFlag = true;
    testSurface.LowTempErrCount = 0;
    testSurface.HighTempErrCount = 0;
    testZone.TempOutOfBoundsReported = true;
    testZone.FloorArea = 1000;
    testZone.IsControlled = true;
    TestSurfTempCalcHeatBalanceInsideSurf(*state, surfTemp, testSurface, testZone, cntWarmupSurfTemp);
    EXPECT_TRUE(compare_err_stream("", true));

    // to hot - first time
    surfTemp = 201;
    state->dataGlobal->WarmupFlag = false;
    testSurface.LowTempErrCount = 0;
    testSurface.HighTempErrCount = 0;
    testZone.TempOutOfBoundsReported = false;
    testZone.FloorArea = 1000;
    testZone.IsControlled = true;
    TestSurfTempCalcHeatBalanceInsideSurf(*state, surfTemp, testSurface, testZone, cntWarmupSurfTemp);
    std::string const error_string01 =
        delimited_string({"   ** Severe  ** Temperature (high) out of bounds (201.00] for zone=\"TestZone\", for surface=\"TestSurface\"",
                          "   **   ~~~   **  Environment=, at Simulation time= 00:00 - 00:00",
                          "   **   ~~~   ** Zone=\"TestZone\", Diagnostic Details:",
                          "   **   ~~~   ** ...Internal Heat Gain [2.500E-003] W/m2",
                          "   **   ~~~   ** ...Infiltration/Ventilation [0.500] m3/s",
                          "   **   ~~~   ** ...Mixing/Cross Mixing [0.700] m3/s",
                          "   **   ~~~   ** ...Zone is part of HVAC controlled system."});
    EXPECT_TRUE(compare_err_stream(error_string01, true));
    EXPECT_TRUE(testZone.TempOutOfBoundsReported);

    // to hot - subsequent times
    surfTemp = 201;
    state->dataGlobal->WarmupFlag = false;
    testSurface.LowTempErrCount = 0;
    testSurface.HighTempErrCount = 0;
    testZone.TempOutOfBoundsReported = true;
    testZone.FloorArea = 1000;
    testZone.IsControlled = true;
    TestSurfTempCalcHeatBalanceInsideSurf(*state, surfTemp, testSurface, testZone, cntWarmupSurfTemp);
    std::string const error_string02 = delimited_string({
        "   ** Severe  ** Temperature (high) out of bounds (201.00] for zone=\"TestZone\", for surface=\"TestSurface\"",
        "   **   ~~~   **  Environment=, at Simulation time= 00:00 - 00:00",
    });
    EXPECT_TRUE(compare_err_stream(error_string02, true));
    EXPECT_TRUE(testZone.TempOutOfBoundsReported);

    // to cold - first time
    surfTemp = -101;
    state->dataGlobal->WarmupFlag = false;
    testSurface.LowTempErrCount = 0;
    testSurface.HighTempErrCount = 0;
    testZone.TempOutOfBoundsReported = false;
    testZone.FloorArea = 1000;
    testZone.IsControlled = true;
    TestSurfTempCalcHeatBalanceInsideSurf(*state, surfTemp, testSurface, testZone, cntWarmupSurfTemp);
    std::string const error_string03 =
        delimited_string({"   ** Severe  ** Temperature (low) out of bounds [-101.00] for zone=\"TestZone\", for surface=\"TestSurface\"",
                          "   **   ~~~   **  Environment=, at Simulation time= 00:00 - 00:00",
                          "   **   ~~~   ** Zone=\"TestZone\", Diagnostic Details:",
                          "   **   ~~~   ** ...Internal Heat Gain [2.500E-003] W/m2",
                          "   **   ~~~   ** ...Infiltration/Ventilation [0.500] m3/s",
                          "   **   ~~~   ** ...Mixing/Cross Mixing [0.700] m3/s",
                          "   **   ~~~   ** ...Zone is part of HVAC controlled system."});
    EXPECT_TRUE(compare_err_stream(error_string03, true));
    EXPECT_TRUE(testZone.TempOutOfBoundsReported);

    // to cold - subsequent times
    surfTemp = -101;
    state->dataGlobal->WarmupFlag = false;
    testSurface.LowTempErrCount = 0;
    testSurface.HighTempErrCount = 0;
    testZone.TempOutOfBoundsReported = true;
    testZone.FloorArea = 1000;
    testZone.IsControlled = true;
    TestSurfTempCalcHeatBalanceInsideSurf(*state, surfTemp, testSurface, testZone, cntWarmupSurfTemp);
    std::string const error_string04 =
        delimited_string({"   ** Severe  ** Temperature (low) out of bounds [-101.00] for zone=\"TestZone\", for surface=\"TestSurface\"",
                          "   **   ~~~   **  Environment=, at Simulation time= 00:00 - 00:00"});
    EXPECT_TRUE(compare_err_stream(error_string04, true));
    EXPECT_TRUE(testZone.TempOutOfBoundsReported);
}

TEST_F(EnergyPlusFixture, HeatBalanceSurfaceManager_ComputeIntThermalAbsorpFactors)
{

    state->dataSurface->TotSurfaces = 1;
    state->dataGlobal->NumOfZones = 1;
    state->dataHeatBal->TotMaterials = 1;
    state->dataHeatBal->TotConstructs = 1;
    state->dataHeatBal->Zone.allocate(state->dataGlobal->NumOfZones);
    state->dataHeatBal->Zone(1).HTSurfaceFirst = 1;
    state->dataHeatBal->Zone(1).HTSurfaceLast = 1;
    state->dataHeatBal->Zone(1).WindowSurfaceFirst = 1;
    state->dataHeatBal->Zone(1).WindowSurfaceLast = 1;
    state->dataSurface->Surface.allocate(state->dataSurface->TotSurfaces);
    state->dataSurface->SurfaceWindow.allocate(state->dataSurface->TotSurfaces);
    SurfaceGeometry::AllocateSurfaceWindows(*state, state->dataSurface->TotSurfaces);
    state->dataConstruction->Construct.allocate(state->dataHeatBal->TotConstructs);
    state->dataMaterial->Material.allocate(state->dataHeatBal->TotMaterials);

    state->dataSurface->Surface(1).HeatTransSurf = true;
    state->dataSurface->Surface(1).Construction = 1;
    state->dataSurface->SurfWinShadingFlag(1) = DataSurfaces::WinShadingType::ShadeOff;
    state->dataConstruction->Construct(1).InsideAbsorpThermal = 0.9;
    state->dataConstruction->Construct(1).TransDiff = 0.0;
    state->dataSurface->Surface(1).MaterialMovInsulInt = 1;
    state->dataMaterial->Material(1).AbsorpThermal = 0.2;
    state->dataMaterial->Material(1).AbsorpSolar = 0.5;

    state->dataSurface->Surface(1).SchedMovInsulInt = -1; // According to schedule manager protocol, an index of -1 returns a 1.0 value for the schedule
    state->dataMaterial->Material(1).Resistance = 1.25;

    ComputeIntThermalAbsorpFactors(*state);

    EXPECT_EQ(0.2, state->dataHeatBal->ITABSF(1));
}

TEST_F(EnergyPlusFixture, HeatBalanceSurfaceManager_UpdateFinalThermalHistories)
{
    state->dataSurface->TotSurfaces = 1;
    state->dataGlobal->NumOfZones = 1;
    state->dataHeatBal->TotConstructs = 1;
    state->dataHeatBal->Zone.allocate(state->dataGlobal->NumOfZones);
    state->dataSurface->Surface.allocate(state->dataSurface->TotSurfaces);
    state->dataSurface->SurfaceWindow.allocate(state->dataSurface->TotSurfaces);
    state->dataConstruction->Construct.allocate(state->dataHeatBal->TotConstructs);
    state->dataHeatBal->AnyInternalHeatSourceInInput = true;

    AllocateSurfaceHeatBalArrays(*state); // allocates a host of variables related to CTF calculations

    state->dataSurface->Surface(1).Class = DataSurfaces::SurfaceClass::Wall;
    state->dataSurface->Surface(1).HeatTransSurf = true;
    state->dataSurface->Surface(1).HeatTransferAlgorithm = DataSurfaces::HeatTransferModel_CTF;
    state->dataSurface->Surface(1).ExtBoundCond = 1;
    state->dataSurface->Surface(1).Construction = 1;
    state->dataHeatBal->Zone(1).OpaqOrIntMassSurfaceFirst = 1;
    state->dataHeatBal->Zone(1).OpaqOrIntMassSurfaceLast = 1;

    state->dataConstruction->Construct(1).NumCTFTerms = 2;
    state->dataConstruction->Construct(1).SourceSinkPresent = true;
    state->dataConstruction->Construct(1).NumHistories = 1;
    state->dataConstruction->Construct(1).CTFTUserOut(0) = 0.5;
    state->dataConstruction->Construct(1).CTFTUserIn(0) = 0.25;
    state->dataConstruction->Construct(1).CTFTUserSource(0) = 0.25;

    DataHeatBalSurface::SUMH(1) = 0;
    DataHeatBalSurface::TH(1, 1, 1) = 20.0;
    DataHeatBalSurface::TempSurfIn(1) = 10.0;

    state->dataHeatBalFanSys->CTFTuserConstPart(1) = 0.0;

    UpdateThermalHistories(*state); // First check to see if it is calculating the user location temperature properly

    EXPECT_EQ(12.5, DataHeatBalSurface::TempUserLoc(1));
    EXPECT_EQ(0.0, DataHeatBalSurface::TuserHist(1, 3));

    UpdateThermalHistories(*state);

    EXPECT_EQ(12.5, DataHeatBalSurface::TuserHist(1, 3)); // Now check to see that it is shifting the temperature history properly
}

TEST_F(EnergyPlusFixture, HeatBalanceSurfaceManager_TestSurfTempCalcHeatBalanceInsideSurfAirRefT)
{

    std::string const idf_objects = delimited_string({
        "  Building,",
        "    House with AirflowNetwork simulation,  !- Name",
        "    0,                       !- North Axis {deg}",
        "    Suburbs,                 !- Terrain",
        "    0.001,                   !- Loads Convergence Tolerance Value",
        "    0.0050000,               !- Temperature Convergence Tolerance Value {deltaC}",
        "    FullInteriorAndExterior, !- Solar Distribution",
        "    25,                      !- Maximum Number of Warmup Days",
        "    6;                       !- Minimum Number of Warmup Days",

        "  SimulationControl,",
        "    No,                      !- Do Zone Sizing Calculation",
        "    No,                      !- Do System Sizing Calculation",
        "    No,                      !- Do Plant Sizing Calculation",
        "    Yes,                     !- Run Simulation for Sizing Periods",
        "    No;                      !- Run Simulation for Weather File Run Periods",

        "  RunPeriod,",
        "    WinterDay,               !- Name",
        "    1,                       !- Begin Month",
        "    14,                      !- Begin Day of Month",
        "    ,                        !- Begin Year",
        "    1,                       !- End Month",
        "    14,                      !- End Day of Month",
        "    ,                        !- End Year",
        "    Tuesday,                 !- Day of Week for Start Day",
        "    Yes,                     !- Use Weather File Holidays and Special Days",
        "    Yes,                     !- Use Weather File Daylight Saving Period",
        "    No,                      !- Apply Weekend Holiday Rule",
        "    Yes,                     !- Use Weather File Rain Indicators",
        "    Yes;                     !- Use Weather File Snow Indicators",

        "  RunPeriod,",
        "    SummerDay,               !- Name",
        "    7,                       !- Begin Month",
        "    7,                       !- Begin Day of Month",
        "    ,                        !- Begin Year",
        "    7,                       !- End Month",
        "    7,                       !- End Day of Month",
        "    ,                        !- End Year",
        "    Tuesday,                 !- Day of Week for Start Day",
        "    Yes,                     !- Use Weather File Holidays and Special Days",
        "    Yes,                     !- Use Weather File Daylight Saving Period",
        "    No,                      !- Apply Weekend Holiday Rule",
        "    Yes,                     !- Use Weather File Rain Indicators",
        "    No;                      !- Use Weather File Snow Indicators",

        "  Site:Location,",
        "    CHICAGO_IL_USA TMY2-94846,  !- Name",
        "    41.78,                   !- Latitude {deg}",
        "    -87.75,                  !- Longitude {deg}",
        "    -6.00,                   !- Time Zone {hr}",
        "    190.00;                  !- Elevation {m}",

        "  SizingPeriod:DesignDay,",
        "    CHICAGO_IL_USA Annual Heating 99% Design Conditions DB,  !- Name",
        "    1,                       !- Month",
        "    21,                      !- Day of Month",
        "    WinterDesignDay,         !- Day Type",
        "    -17.3,                   !- Maximum Dry-Bulb Temperature {C}",
        "    0.0,                     !- Daily Dry-Bulb Temperature Range {deltaC}",
        "    ,                        !- Dry-Bulb Temperature Range Modifier Type",
        "    ,                        !- Dry-Bulb Temperature Range Modifier Day Schedule Name",
        "    Wetbulb,                 !- Humidity Condition Type",
        "    -17.3,                   !- Wetbulb or DewPoint at Maximum Dry-Bulb {C}",
        "    ,                        !- Humidity Condition Day Schedule Name",
        "    ,                        !- Humidity Ratio at Maximum Dry-Bulb {kgWater/kgDryAir}",
        "    ,                        !- Enthalpy at Maximum Dry-Bulb {J/kg}",
        "    ,                        !- Daily Wet-Bulb Temperature Range {deltaC}",
        "    99063.,                  !- Barometric Pressure {Pa}",
        "    4.9,                     !- Wind Speed {m/s}",
        "    270,                     !- Wind Direction {deg}",
        "    No,                      !- Rain Indicator",
        "    No,                      !- Snow Indicator",
        "    No,                      !- Daylight Saving Time Indicator",
        "    ASHRAEClearSky,          !- Solar Model Indicator",
        "    ,                        !- Beam Solar Day Schedule Name",
        "    ,                        !- Diffuse Solar Day Schedule Name",
        "    ,                        !- ASHRAE Clear Sky Optical Depth for Beam Irradiance (taub) {dimensionless}",
        "    ,                        !- ASHRAE Clear Sky Optical Depth for Diffuse Irradiance (taud) {dimensionless}",
        "    0.0;                     !- Sky Clearness",

        "  SizingPeriod:DesignDay,",
        "    CHICAGO_IL_USA Annual Cooling 1% Design Conditions DB/MCWB,  !- Name",
        "    7,                       !- Month",
        "    21,                      !- Day of Month",
        "    SummerDesignDay,         !- Day Type",
        "    31.5,                    !- Maximum Dry-Bulb Temperature {C}",
        "    10.7,                    !- Daily Dry-Bulb Temperature Range {deltaC}",
        "    ,                        !- Dry-Bulb Temperature Range Modifier Type",
        "    ,                        !- Dry-Bulb Temperature Range Modifier Day Schedule Name",
        "    Wetbulb,                 !- Humidity Condition Type",
        "    23.0,                    !- Wetbulb or DewPoint at Maximum Dry-Bulb {C}",
        "    ,                        !- Humidity Condition Day Schedule Name",
        "    ,                        !- Humidity Ratio at Maximum Dry-Bulb {kgWater/kgDryAir}",
        "    ,                        !- Enthalpy at Maximum Dry-Bulb {J/kg}",
        "    ,                        !- Daily Wet-Bulb Temperature Range {deltaC}",
        "    99063.,                  !- Barometric Pressure {Pa}",
        "    5.3,                     !- Wind Speed {m/s}",
        "    230,                     !- Wind Direction {deg}",
        "    No,                      !- Rain Indicator",
        "    No,                      !- Snow Indicator",
        "    No,                      !- Daylight Saving Time Indicator",
        "    ASHRAEClearSky,          !- Solar Model Indicator",
        "    ,                        !- Beam Solar Day Schedule Name",
        "    ,                        !- Diffuse Solar Day Schedule Name",
        "    ,                        !- ASHRAE Clear Sky Optical Depth for Beam Irradiance (taub) {dimensionless}",
        "    ,                        !- ASHRAE Clear Sky Optical Depth for Diffuse Irradiance (taud) {dimensionless}",
        "    1.0;                     !- Sky Clearness",

        "  Site:GroundTemperature:BuildingSurface,20.03,20.03,20.13,20.30,20.43,20.52,20.62,20.77,20.78,20.55,20.44,20.20;",

        "  Material,",
        "    A1 - 1 IN STUCCO,        !- Name",
        "    Smooth,                  !- Roughness",
        "    2.5389841E-02,           !- Thickness {m}",
        "    0.6918309,               !- Conductivity {W/m-K}",
        "    1858.142,                !- Density {kg/m3}",
        "    836.8000,                !- Specific Heat {J/kg-K}",
        "    0.9000000,               !- Thermal Absorptance",
        "    0.9200000,               !- Solar Absorptance",
        "    0.9200000;               !- Visible Absorptance",

        "  Material,",
        "    CB11,                    !- Name",
        "    MediumRough,             !- Roughness",
        "    0.2032000,               !- Thickness {m}",
        "    1.048000,                !- Conductivity {W/m-K}",
        "    1105.000,                !- Density {kg/m3}",
        "    837.0000,                !- Specific Heat {J/kg-K}",
        "    0.9000000,               !- Thermal Absorptance",
        "    0.2000000,               !- Solar Absorptance",
        "    0.2000000;               !- Visible Absorptance",

        "  Material,",
        "    GP01,                    !- Name",
        "    MediumSmooth,            !- Roughness",
        "    1.2700000E-02,           !- Thickness {m}",
        "    0.1600000,               !- Conductivity {W/m-K}",
        "    801.0000,                !- Density {kg/m3}",
        "    837.0000,                !- Specific Heat {J/kg-K}",
        "    0.9000000,               !- Thermal Absorptance",
        "    0.7500000,               !- Solar Absorptance",
        "    0.7500000;               !- Visible Absorptance",

        "  Material,",
        "    IN02,                    !- Name",
        "    Rough,                   !- Roughness",
        "    9.0099998E-02,           !- Thickness {m}",
        "    4.3000001E-02,           !- Conductivity {W/m-K}",
        "    10.00000,                !- Density {kg/m3}",
        "    837.0000,                !- Specific Heat {J/kg-K}",
        "    0.9000000,               !- Thermal Absorptance",
        "    0.7500000,               !- Solar Absorptance",
        "    0.7500000;               !- Visible Absorptance",

        "  Material,",
        "    IN05,                    !- Name",
        "    Rough,                   !- Roughness",
        "    0.2458000,               !- Thickness {m}",
        "    4.3000001E-02,           !- Conductivity {W/m-K}",
        "    10.00000,                !- Density {kg/m3}",
        "    837.0000,                !- Specific Heat {J/kg-K}",
        "    0.9000000,               !- Thermal Absorptance",
        "    0.7500000,               !- Solar Absorptance",
        "    0.7500000;               !- Visible Absorptance",

        "  Material,",
        "    PW03,                    !- Name",
        "    MediumSmooth,            !- Roughness",
        "    1.2700000E-02,           !- Thickness {m}",
        "    0.1150000,               !- Conductivity {W/m-K}",
        "    545.0000,                !- Density {kg/m3}",
        "    1213.000,                !- Specific Heat {J/kg-K}",
        "    0.9000000,               !- Thermal Absorptance",
        "    0.7800000,               !- Solar Absorptance",
        "    0.7800000;               !- Visible Absorptance",

        "  Material,",
        "    CC03,                    !- Name",
        "    MediumRough,             !- Roughness",
        "    0.1016000,               !- Thickness {m}",
        "    1.310000,                !- Conductivity {W/m-K}",
        "    2243.000,                !- Density {kg/m3}",
        "    837.0000,                !- Specific Heat {J/kg-K}",
        "    0.9000000,               !- Thermal Absorptance",
        "    0.6500000,               !- Solar Absorptance",
        "    0.6500000;               !- Visible Absorptance",

        "  Material,",
        "    HF-A3,                   !- Name",
        "    Smooth,                  !- Roughness",
        "    1.5000000E-03,           !- Thickness {m}",
        "    44.96960,                !- Conductivity {W/m-K}",
        "    7689.000,                !- Density {kg/m3}",
        "    418.0000,                !- Specific Heat {J/kg-K}",
        "    0.9000000,               !- Thermal Absorptance",
        "    0.2000000,               !- Solar Absorptance",
        "    0.2000000;               !- Visible Absorptance",

        "  Material:NoMass,",
        "    AR02,                    !- Name",
        "    VeryRough,               !- Roughness",
        "    7.8000002E-02,           !- Thermal Resistance {m2-K/W}",
        "    0.9000000,               !- Thermal Absorptance",
        "    0.7000000,               !- Solar Absorptance",
        "    0.7000000;               !- Visible Absorptance",

        "  Material:NoMass,",
        "    CP02,                    !- Name",
        "    Rough,                   !- Roughness",
        "    0.2170000,               !- Thermal Resistance {m2-K/W}",
        "    0.9000000,               !- Thermal Absorptance",
        "    0.7500000,               !- Solar Absorptance",
        "    0.7500000;               !- Visible Absorptance",

        "  Construction,",
        "    EXTWALL:LIVING,          !- Name",
        "    A1 - 1 IN STUCCO,        !- Outside Layer",
        "    GP01;                    !- Layer 3",

        "  Construction,",
        "    FLOOR:LIVING,            !- Name",
        "    CC03,                    !- Outside Layer",
        "    CP02;                    !- Layer 2",

        "  Construction,",
        "    ROOF,                    !- Name",
        "    AR02,                    !- Outside Layer",
        "    PW03;                    !- Layer 2",

        "  Zone,",
        "    LIVING ZONE,             !- Name",
        "    0,                       !- Direction of Relative North {deg}",
        "    0,                       !- X Origin {m}",
        "    0,                       !- Y Origin {m}",
        "    0,                       !- Z Origin {m}",
        "    1,                       !- Type",
        "    1,                       !- Multiplier",
        "    autocalculate,           !- Ceiling Height {m}",
        "    autocalculate;           !- Volume {m3}",

        "  GlobalGeometryRules,",
        "    UpperLeftCorner,         !- Starting Vertex Position",
        "    CounterClockWise,        !- Vertex Entry Direction",
        "    World;                   !- Coordinate System",

        "  BuildingSurface:Detailed,",
        "    Living:North,            !- Name",
        "    Wall,                    !- Surface Type",
        "    EXTWALL:LIVING,          !- Construction Name",
        "    LIVING ZONE,             !- Zone Name",
        "    Outdoors,                !- Outside Boundary Condition",
        "    ,                        !- Outside Boundary Condition Object",
        "    SunExposed,              !- Sun Exposure",
        "    WindExposed,             !- Wind Exposure",
        "    0.5000000,               !- View Factor to Ground",
        "    4,                       !- Number of Vertices",
        "    1,1,1,  !- X,Y,Z ==> Vertex 1 {m}",
        "    1,1,0,  !- X,Y,Z ==> Vertex 2 {m}",
        "    0,1,0,  !- X,Y,Z ==> Vertex 3 {m}",
        "    0,1,1;  !- X,Y,Z ==> Vertex 4 {m}",

        "  BuildingSurface:Detailed,",
        "    Living:East,             !- Name",
        "    Wall,                    !- Surface Type",
        "    EXTWALL:LIVING,          !- Construction Name",
        "    LIVING ZONE,             !- Zone Name",
        "    Outdoors,                !- Outside Boundary Condition",
        "    ,                        !- Outside Boundary Condition Object",
        "    SunExposed,              !- Sun Exposure",
        "    WindExposed,             !- Wind Exposure",
        "    0.5000000,               !- View Factor to Ground",
        "    4,                       !- Number of Vertices",
        "    1,0,1,  !- X,Y,Z ==> Vertex 1 {m}",
        "    1,0,0,  !- X,Y,Z ==> Vertex 2 {m}",
        "    1,1,0,  !- X,Y,Z ==> Vertex 3 {m}",
        "    1,1,1;  !- X,Y,Z ==> Vertex 4 {m}",

        "  BuildingSurface:Detailed,",
        "    Living:South,            !- Name",
        "    Wall,                    !- Surface Type",
        "    EXTWALL:LIVING,          !- Construction Name",
        "    LIVING ZONE,             !- Zone Name",
        "    Outdoors,                !- Outside Boundary Condition",
        "    ,                        !- Outside Boundary Condition Object",
        "    SunExposed,              !- Sun Exposure",
        "    WindExposed,             !- Wind Exposure",
        "    0.5000000,               !- View Factor to Ground",
        "    4,                       !- Number of Vertices",
        "    0,0,1,  !- X,Y,Z ==> Vertex 1 {m}",
        "    0,0,0,  !- X,Y,Z ==> Vertex 2 {m}",
        "    1,0,0,  !- X,Y,Z ==> Vertex 3 {m}",
        "    1,0,1;  !- X,Y,Z ==> Vertex 4 {m}",

        "  BuildingSurface:Detailed,",
        "    Living:West,             !- Name",
        "    Wall,                    !- Surface Type",
        "    EXTWALL:LIVING,          !- Construction Name",
        "    LIVING ZONE,             !- Zone Name",
        "    Outdoors,                !- Outside Boundary Condition",
        "    ,                        !- Outside Boundary Condition Object",
        "    SunExposed,              !- Sun Exposure",
        "    WindExposed,             !- Wind Exposure",
        "    0.5000000,               !- View Factor to Ground",
        "    4,                       !- Number of Vertices",
        "    0,1,1,  !- X,Y,Z ==> Vertex 1 {m}",
        "    0,1,0,  !- X,Y,Z ==> Vertex 2 {m}",
        "    0,0,0,  !- X,Y,Z ==> Vertex 3 {m}",
        "    0,0,1;  !- X,Y,Z ==> Vertex 4 {m}",
        "  BuildingSurface:Detailed,",
        "    Living:Floor,            !- Name",
        "    FLOOR,                   !- Surface Type",
        "    FLOOR:LIVING,            !- Construction Name",
        "    LIVING ZONE,             !- Zone Name",
        "    Surface,                 !- Outside Boundary Condition",
        "    Living:Floor,            !- Outside Boundary Condition Object",
        "    NoSun,                   !- Sun Exposure",
        "    NoWind,                  !- Wind Exposure",
        "    0,                       !- View Factor to Ground",
        "    4,                       !- Number of Vertices",
        "    0,0,0,  !- X,Y,Z ==> Vertex 1 {m}",
        "    0,1,0,  !- X,Y,Z ==> Vertex 2 {m}",
        "    1,1,0,  !- X,Y,Z ==> Vertex 3 {m}",
        "    1,0,0;  !- X,Y,Z ==> Vertex 4 {m}",

        "  BuildingSurface:Detailed,",
        "    Living:Ceiling,          !- Name",
        "    ROOF,                 !- Surface Type",
        "    ROOF,          !- Construction Name",
        "    LIVING ZONE,             !- Zone Name",
        "    Outdoors,                !- Outside Boundary Condition",
        "    ,                        !- Outside Boundary Condition Object",
        "    SunExposed,              !- Sun Exposure",
        "    WindExposed,             !- Wind Exposure",
        "    0,                       !- View Factor to Ground",
        "    4,                       !- Number of Vertices",
        "    0,1,1,  !- X,Y,Z ==> Vertex 1 {m}",
        "    0,0,1,  !- X,Y,Z ==> Vertex 2 {m}",
        "    1,0,1,  !- X,Y,Z ==> Vertex 3 {m}",
        "    1,1,1;  !- X,Y,Z ==> Vertex 4 {m}",
    });

    ASSERT_TRUE(process_idf(idf_objects));
    bool ErrorsFound = false;

    HeatBalanceManager::GetProjectControlData(*state, ErrorsFound);
    EXPECT_FALSE(ErrorsFound);
    HeatBalanceManager::GetZoneData(*state, ErrorsFound);
    EXPECT_FALSE(ErrorsFound);
    HeatBalanceManager::GetMaterialData(*state, ErrorsFound);
    EXPECT_FALSE(ErrorsFound);
    HeatBalanceManager::GetConstructData(*state, ErrorsFound);
    EXPECT_FALSE(ErrorsFound);
    SurfaceGeometry::GetGeometryParameters(*state, ErrorsFound);
    EXPECT_FALSE(ErrorsFound);

    state->dataSurfaceGeometry->CosBldgRotAppGonly = 1.0;
    state->dataSurfaceGeometry->SinBldgRotAppGonly = 0.0;
    SurfaceGeometry::GetSurfaceData(*state, ErrorsFound);
    EXPECT_FALSE(ErrorsFound);

    state->dataZoneEquip->ZoneEquipConfig.allocate(1);
    state->dataZoneEquip->ZoneEquipConfig(1).ZoneName = "LIVING ZONE";
    state->dataZoneEquip->ZoneEquipConfig(1).ActualZoneNum = 1;
    state->dataHeatBal->Zone(1).IsControlled = true;
    state->dataHeatBal->Zone(1).ZoneEqNum = 1;
    state->dataZoneEquip->ZoneEquipConfig(1).NumInletNodes = 2;
    state->dataZoneEquip->ZoneEquipConfig(1).InletNode.allocate(2);
    state->dataZoneEquip->ZoneEquipConfig(1).InletNode(1) = 1;
    state->dataZoneEquip->ZoneEquipConfig(1).InletNode(2) = 2;
    state->dataZoneEquip->ZoneEquipConfig(1).NumExhaustNodes = 1;
    state->dataZoneEquip->ZoneEquipConfig(1).ExhaustNode.allocate(1);
    state->dataZoneEquip->ZoneEquipConfig(1).ExhaustNode(1) = 3;
    state->dataZoneEquip->ZoneEquipConfig(1).NumReturnNodes = 1;
    state->dataZoneEquip->ZoneEquipConfig(1).ReturnNode.allocate(1);
    state->dataZoneEquip->ZoneEquipConfig(1).ReturnNode(1) = 4;
    state->dataZoneEquip->ZoneEquipConfig(1).FixedReturnFlow.allocate(1);

    state->dataSize->ZoneEqSizing.allocate(1);
    state->dataHeatBal->Zone(1).SystemZoneNodeNumber = 5;
    state->dataEnvrn->OutBaroPress = 101325.0;
    state->dataHeatBalFanSys->MAT.allocate(1); // Zone temperature C
    state->dataHeatBalFanSys->MAT(1) = 24.0;
    state->dataHeatBalFanSys->ZoneAirHumRat.allocate(1);
    state->dataHeatBalFanSys->ZoneAirHumRat(1) = 0.001;

    DataLoopNode::Node.allocate(4);
    state->dataSurface->Surface(1).TAirRef = DataSurfaces::ZoneMeanAirTemp;
    state->dataSurface->Surface(2).TAirRef = DataSurfaces::AdjacentAirTemp;
    state->dataSurface->Surface(3).TAirRef = DataSurfaces::ZoneSupplyAirTemp;

    DataHeatBalSurface::TempSurfInTmp.allocate(6);
    DataHeatBalSurface::TempSurfInTmp(1) = 15.0;
    DataHeatBalSurface::TempSurfInTmp(2) = 20.0;
    DataHeatBalSurface::TempSurfInTmp(3) = 25.0;
    DataHeatBalSurface::TempSurfInTmp(4) = 25.0;
    DataHeatBalSurface::TempSurfInTmp(5) = 25.0;
    DataHeatBalSurface::TempSurfInTmp(6) = 25.0;
    state->dataHeatBal->TempEffBulkAir.allocate(6);

    DataLoopNode::Node(1).Temp = 20.0;
    DataLoopNode::Node(2).Temp = 20.0;
    DataLoopNode::Node(3).Temp = 20.0;
    DataLoopNode::Node(4).Temp = 20.0;
    DataLoopNode::Node(1).MassFlowRate = 0.1;
    DataLoopNode::Node(2).MassFlowRate = 0.1;
    DataLoopNode::Node(3).MassFlowRate = 0.1;
    DataLoopNode::Node(4).MassFlowRate = 0.1;

    DataHeatBalSurface::TH.allocate(2, 2, 6);
    DataHeatBalSurface::TH(1, 1, 1) = 20;
    DataHeatBalSurface::TH(1, 1, 2) = 20;
    DataHeatBalSurface::TH(1, 1, 3) = 20;
    DataHeatBalSurface::TH(1, 1, 4) = 20;
    DataHeatBalSurface::TH(1, 1, 5) = 20;
    DataHeatBalSurface::TH(1, 1, 6) = 20;
    state->dataHeatBal->HConvIn.allocate(6);
    state->dataHeatBal->HConvIn(1) = 0.5;
    state->dataHeatBal->HConvIn(2) = 0.5;
    state->dataHeatBal->HConvIn(3) = 0.5;
    state->dataHeatBal->HConvIn(4) = 0.5;
    state->dataHeatBal->HConvIn(5) = 0.5;
    state->dataHeatBal->HConvIn(6) = 0.5;
    DataMoistureBalance::HConvInFD.allocate(6);
    DataMoistureBalance::RhoVaporAirIn.allocate(6);
    DataMoistureBalance::HMassConvInFD.allocate(6);

    state->dataGlobal->KickOffSimulation = true;
    state->dataHeatBalFanSys->ZoneLatentGain.allocate(1);
    state->dataGlobal->TimeStepZoneSec = 900;
    SolarShading::AllocateModuleArrays(*state);

    AllocateSurfaceHeatBalArrays(*state);
    createFacilityElectricPowerServiceObject();
    // with supply air
    CalcHeatBalanceInsideSurf(*state);
    EXPECT_EQ(24.0, state->dataHeatBal->TempEffBulkAir(1));
    EXPECT_EQ(23.0, state->dataHeatBal->TempEffBulkAir(2));
    EXPECT_EQ(20.0, state->dataHeatBal->TempEffBulkAir(3));

    // Supply air flow rate = 0
    DataLoopNode::Node(1).MassFlowRate = 0.0;
    DataLoopNode::Node(2).MassFlowRate = 0.0;
    DataLoopNode::Node(3).MassFlowRate = 0.0;
    DataLoopNode::Node(4).MassFlowRate = 0.0;
    CalcHeatBalanceInsideSurf(*state);
    EXPECT_EQ(24.0, state->dataHeatBal->TempEffBulkAir(1));
    EXPECT_EQ(23.0, state->dataHeatBal->TempEffBulkAir(2));
    EXPECT_EQ(24.0, state->dataHeatBal->TempEffBulkAir(3));

    state->dataZoneEquip->ZoneEquipConfig.deallocate();
<<<<<<< HEAD
    DataSizing::ZoneEqSizing.deallocate();
    state->dataHeatBalFanSys->MAT.deallocate(); // Zone temperature C
    state->dataHeatBalFanSys->ZoneAirHumRat.deallocate();
=======
    state->dataSize->ZoneEqSizing.deallocate();
    DataHeatBalFanSys::MAT.deallocate(); // Zone temperature C
    DataHeatBalFanSys::ZoneAirHumRat.deallocate();
>>>>>>> acf6f6ab
    DataLoopNode::Node.deallocate();
    state->dataGlobal->KickOffSimulation = false;
    DataHeatBalSurface::TempSurfInTmp.deallocate();
    state->dataHeatBal->TempEffBulkAir.deallocate();
    DataHeatBalSurface::TH.deallocate();
    state->dataHeatBal->HConvIn.deallocate();
    DataMoistureBalance::HConvInFD.deallocate();
    DataMoistureBalance::RhoVaporAirIn.deallocate();
    DataMoistureBalance::HMassConvInFD.deallocate();
    state->dataHeatBalFanSys->ZoneLatentGain.deallocate();
    state->dataHeatBal->ZoneWinHeatGain.deallocate();
    state->dataHeatBal->ZoneWinHeatGainRep.deallocate();
    state->dataHeatBal->ZoneWinHeatGainRepEnergy.deallocate();
}

TEST_F(EnergyPlusFixture, HeatBalanceSurfaceManager_TestSurfPropertyLocalEnv)
{

    std::string const idf_objects =
        delimited_string({"  Building,",
                          "    House with Local Air Nodes,  !- Name",
                          "    0,                       !- North Axis {deg}",
                          "    Suburbs,                 !- Terrain",
                          "    0.001,                   !- Loads Convergence Tolerance Value",
                          "    0.0050000,               !- Temperature Convergence Tolerance Value {deltaC}",
                          "    FullInteriorAndExterior, !- Solar Distribution",
                          "    25,                      !- Maximum Number of Warmup Days",
                          "    6;                       !- Minimum Number of Warmup Days",

                          "  Timestep,6;",

                          "  SurfaceConvectionAlgorithm:Inside,TARP;",

                          "  SurfaceConvectionAlgorithm:Outside,DOE-2;",

                          "  HeatBalanceAlgorithm,ConductionTransferFunction;",

                          "  SimulationControl,",
                          "    No,                      !- Do Zone Sizing Calculation",
                          "    No,                      !- Do System Sizing Calculation",
                          "    No,                      !- Do Plant Sizing Calculation",
                          "    Yes,                     !- Run Simulation for Sizing Periods",
                          "    Yes;                     !- Run Simulation for Weather File Run Periods",

                          "  RunPeriod,",
                          "    WinterDay,               !- Name",
                          "    1,                       !- Begin Month",
                          "    14,                      !- Begin Day of Month",
                          "    ,                        !- Begin Year",
                          "    1,                       !- End Month",
                          "    14,                      !- End Day of Month",
                          "    ,                        !- End Year",
                          "    Tuesday,                 !- Day of Week for Start Day",
                          "    Yes,                     !- Use Weather File Holidays and Special Days",
                          "    Yes,                     !- Use Weather File Daylight Saving Period",
                          "    No,                      !- Apply Weekend Holiday Rule",
                          "    Yes,                     !- Use Weather File Rain Indicators",
                          "    Yes;                     !- Use Weather File Snow Indicators",

                          "  RunPeriod,",
                          "    SummerDay,               !- Name",
                          "    7,                       !- Begin Month",
                          "    7,                       !- Begin Day of Month",
                          "    ,                        !- Begin Year",
                          "    7,                       !- End Month",
                          "    7,                       !- End Day of Month",
                          "    ,                        !- End Year",
                          "    Tuesday,                 !- Day of Week for Start Day",
                          "    Yes,                     !- Use Weather File Holidays and Special Days",
                          "    Yes,                     !- Use Weather File Daylight Saving Period",
                          "    No,                      !- Apply Weekend Holiday Rule",
                          "    Yes,                     !- Use Weather File Rain Indicators",
                          "    No;                      !- Use Weather File Snow Indicators",

                          "  Site:Location,",
                          "    CHICAGO_IL_USA TMY2-94846,  !- Name",
                          "    41.78,                   !- Latitude {deg}",
                          "    -87.75,                  !- Longitude {deg}",
                          "    -6.00,                   !- Time Zone {hr}",
                          "    190.00;                  !- Elevation {m}",

                          "  SizingPeriod:DesignDay,",
                          "    CHICAGO_IL_USA Annual Heating 99% Design Conditions DB,  !- Name",
                          "    1,                       !- Month",
                          "    21,                      !- Day of Month",
                          "    WinterDesignDay,         !- Day Type",
                          "    -17.3,                   !- Maximum Dry-Bulb Temperature {C}",
                          "    0.0,                     !- Daily Dry-Bulb Temperature Range {deltaC}",
                          "    ,                        !- Dry-Bulb Temperature Range Modifier Type",
                          "    ,                        !- Dry-Bulb Temperature Range Modifier Day Schedule Name",
                          "    Wetbulb,                 !- Humidity Condition Type",
                          "    -17.3,                   !- Wetbulb or DewPoint at Maximum Dry-Bulb {C}",
                          "    ,                        !- Humidity Condition Day Schedule Name",
                          "    ,                        !- Humidity Ratio at Maximum Dry-Bulb {kgWater/kgDryAir}",
                          "    ,                        !- Enthalpy at Maximum Dry-Bulb {J/kg}",
                          "    ,                        !- Daily Wet-Bulb Temperature Range {deltaC}",
                          "    99063.,                  !- Barometric Pressure {Pa}",
                          "    4.9,                     !- Wind Speed {m/s}",
                          "    270,                     !- Wind Direction {deg}",
                          "    No,                      !- Rain Indicator",
                          "    No,                      !- Snow Indicator",
                          "    No,                      !- Daylight Saving Time Indicator",
                          "    ASHRAEClearSky,          !- Solar Model Indicator",
                          "    ,                        !- Beam Solar Day Schedule Name",
                          "    ,                        !- Diffuse Solar Day Schedule Name",
                          "    ,                        !- ASHRAE Clear Sky Optical Depth for Beam Irradiance (taub) {dimensionless}",
                          "    ,                        !- ASHRAE Clear Sky Optical Depth for Diffuse Irradiance (taud) {dimensionless}",
                          "    0.0;                     !- Sky Clearness",

                          "  SizingPeriod:DesignDay,",
                          "    CHICAGO_IL_USA Annual Cooling 1% Design Conditions DB/MCWB,  !- Name",
                          "    7,                       !- Month",
                          "    21,                      !- Day of Month",
                          "    SummerDesignDay,         !- Day Type",
                          "    31.5,                    !- Maximum Dry-Bulb Temperature {C}",
                          "    10.7,                    !- Daily Dry-Bulb Temperature Range {deltaC}",
                          "    ,                        !- Dry-Bulb Temperature Range Modifier Type",
                          "    ,                        !- Dry-Bulb Temperature Range Modifier Day Schedule Name",
                          "    Wetbulb,                 !- Humidity Condition Type",
                          "    23.0,                    !- Wetbulb or DewPoint at Maximum Dry-Bulb {C}",
                          "    ,                        !- Humidity Condition Day Schedule Name",
                          "    ,                        !- Humidity Ratio at Maximum Dry-Bulb {kgWater/kgDryAir}",
                          "    ,                        !- Enthalpy at Maximum Dry-Bulb {J/kg}",
                          "    ,                        !- Daily Wet-Bulb Temperature Range {deltaC}",
                          "    99063.,                  !- Barometric Pressure {Pa}",
                          "    5.3,                     !- Wind Speed {m/s}",
                          "    230,                     !- Wind Direction {deg}",
                          "    No,                      !- Rain Indicator",
                          "    No,                      !- Snow Indicator",
                          "    No,                      !- Daylight Saving Time Indicator",
                          "    ASHRAEClearSky,          !- Solar Model Indicator",
                          "    ,                        !- Beam Solar Day Schedule Name",
                          "    ,                        !- Diffuse Solar Day Schedule Name",
                          "    ,                        !- ASHRAE Clear Sky Optical Depth for Beam Irradiance (taub) {dimensionless}",
                          "    ,                        !- ASHRAE Clear Sky Optical Depth for Diffuse Irradiance (taud) {dimensionless}",
                          "    1.0;                     !- Sky Clearness",

                          "  Site:GroundTemperature:BuildingSurface,20.03,20.03,20.13,20.30,20.43,20.52,20.62,20.77,20.78,20.55,20.44,20.20;",

                          "  Material,",
                          "    A1 - 1 IN STUCCO,        !- Name",
                          "    Smooth,                  !- Roughness",
                          "    2.5389841E-02,           !- Thickness {m}",
                          "    0.6918309,               !- Conductivity {W/m-K}",
                          "    1858.142,                !- Density {kg/m3}",
                          "    836.8000,                !- Specific Heat {J/kg-K}",
                          "    0.9000000,               !- Thermal Absorptance",
                          "    0.9200000,               !- Solar Absorptance",
                          "    0.9200000;               !- Visible Absorptance",

                          "  Material,",
                          "    CB11,                    !- Name",
                          "    MediumRough,             !- Roughness",
                          "    0.2032000,               !- Thickness {m}",
                          "    1.048000,                !- Conductivity {W/m-K}",
                          "    1105.000,                !- Density {kg/m3}",
                          "    837.0000,                !- Specific Heat {J/kg-K}",
                          "    0.9000000,               !- Thermal Absorptance",
                          "    0.2000000,               !- Solar Absorptance",
                          "    0.2000000;               !- Visible Absorptance",

                          "  Material,",
                          "    GP01,                    !- Name",
                          "    MediumSmooth,            !- Roughness",
                          "    1.2700000E-02,           !- Thickness {m}",
                          "    0.1600000,               !- Conductivity {W/m-K}",
                          "    801.0000,                !- Density {kg/m3}",
                          "    837.0000,                !- Specific Heat {J/kg-K}",
                          "    0.9000000,               !- Thermal Absorptance",
                          "    0.7500000,               !- Solar Absorptance",
                          "    0.7500000;               !- Visible Absorptance",

                          "  Material,",
                          "    IN02,                    !- Name",
                          "    Rough,                   !- Roughness",
                          "    9.0099998E-02,           !- Thickness {m}",
                          "    4.3000001E-02,           !- Conductivity {W/m-K}",
                          "    10.00000,                !- Density {kg/m3}",
                          "    837.0000,                !- Specific Heat {J/kg-K}",
                          "    0.9000000,               !- Thermal Absorptance",
                          "    0.7500000,               !- Solar Absorptance",
                          "    0.7500000;               !- Visible Absorptance",

                          "  Material,",
                          "    IN05,                    !- Name",
                          "    Rough,                   !- Roughness",
                          "    0.2458000,               !- Thickness {m}",
                          "    4.3000001E-02,           !- Conductivity {W/m-K}",
                          "    10.00000,                !- Density {kg/m3}",
                          "    837.0000,                !- Specific Heat {J/kg-K}",
                          "    0.9000000,               !- Thermal Absorptance",
                          "    0.7500000,               !- Solar Absorptance",
                          "    0.7500000;               !- Visible Absorptance",

                          "  Material,",
                          "    PW03,                    !- Name",
                          "    MediumSmooth,            !- Roughness",
                          "    1.2700000E-02,           !- Thickness {m}",
                          "    0.1150000,               !- Conductivity {W/m-K}",
                          "    545.0000,                !- Density {kg/m3}",
                          "    1213.000,                !- Specific Heat {J/kg-K}",
                          "    0.9000000,               !- Thermal Absorptance",
                          "    0.7800000,               !- Solar Absorptance",
                          "    0.7800000;               !- Visible Absorptance",

                          "  Material,",
                          "    CC03,                    !- Name",
                          "    MediumRough,             !- Roughness",
                          "    0.1016000,               !- Thickness {m}",
                          "    1.310000,                !- Conductivity {W/m-K}",
                          "    2243.000,                !- Density {kg/m3}",
                          "    837.0000,                !- Specific Heat {J/kg-K}",
                          "    0.9000000,               !- Thermal Absorptance",
                          "    0.6500000,               !- Solar Absorptance",
                          "    0.6500000;               !- Visible Absorptance",

                          "  Material,",
                          "    HF-A3,                   !- Name",
                          "    Smooth,                  !- Roughness",
                          "    1.5000000E-03,           !- Thickness {m}",
                          "    44.96960,                !- Conductivity {W/m-K}",
                          "    7689.000,                !- Density {kg/m3}",
                          "    418.0000,                !- Specific Heat {J/kg-K}",
                          "    0.9000000,               !- Thermal Absorptance",
                          "    0.2000000,               !- Solar Absorptance",
                          "    0.2000000;               !- Visible Absorptance",

                          "  Material:NoMass,",
                          "    AR02,                    !- Name",
                          "    VeryRough,               !- Roughness",
                          "    7.8000002E-02,           !- Thermal Resistance {m2-K/W}",
                          "    0.9000000,               !- Thermal Absorptance",
                          "    0.7000000,               !- Solar Absorptance",
                          "    0.7000000;               !- Visible Absorptance",

                          "  Material:NoMass,",
                          "    CP02,                    !- Name",
                          "    Rough,                   !- Roughness",
                          "    0.2170000,               !- Thermal Resistance {m2-K/W}",
                          "    0.9000000,               !- Thermal Absorptance",
                          "    0.7500000,               !- Solar Absorptance",
                          "    0.7500000;               !- Visible Absorptance",

                          "  Construction,",
                          "    EXTWALL:LIVING,          !- Name",
                          "    A1 - 1 IN STUCCO,        !- Outside Layer",
                          "    GP01;                    !- Layer 3",

                          "  Construction,",
                          "    FLOOR:LIVING,            !- Name",
                          "    CC03,                    !- Outside Layer",
                          "    CP02;                    !- Layer 2",

                          "  Construction,",
                          "    ROOF,                    !- Name",
                          "    AR02,                    !- Outside Layer",
                          "    PW03;                    !- Layer 2",

                          "  Zone,",
                          "    LIVING ZONE,             !- Name",
                          "    0,                       !- Direction of Relative North {deg}",
                          "    0,                       !- X Origin {m}",
                          "    0,                       !- Y Origin {m}",
                          "    0,                       !- Z Origin {m}",
                          "    1,                       !- Type",
                          "    1,                       !- Multiplier",
                          "    autocalculate,           !- Ceiling Height {m}",
                          "    autocalculate;           !- Volume {m3}",

                          "  GlobalGeometryRules,",
                          "    UpperLeftCorner,         !- Starting Vertex Position",
                          "    CounterClockWise,        !- Vertex Entry Direction",
                          "    World;                   !- Coordinate System",

                          "  BuildingSurface:Detailed,",
                          "    Living:North,            !- Name",
                          "    Wall,                    !- Surface Type",
                          "    EXTWALL:LIVING,          !- Construction Name",
                          "    LIVING ZONE,             !- Zone Name",
                          "    Outdoors,                !- Outside Boundary Condition",
                          "    ,                        !- Outside Boundary Condition Object",
                          "    SunExposed,              !- Sun Exposure",
                          "    WindExposed,             !- Wind Exposure",
                          "    0.5000000,               !- View Factor to Ground",
                          "    4,                       !- Number of Vertices",
                          "    1,1,1,  !- X,Y,Z ==> Vertex 1 {m}",
                          "    1,1,0,  !- X,Y,Z ==> Vertex 2 {m}",
                          "    0,1,0,  !- X,Y,Z ==> Vertex 3 {m}",
                          "    0,1,1;  !- X,Y,Z ==> Vertex 4 {m}",

                          "  BuildingSurface:Detailed,",
                          "    Living:East,             !- Name",
                          "    Wall,                    !- Surface Type",
                          "    EXTWALL:LIVING,          !- Construction Name",
                          "    LIVING ZONE,             !- Zone Name",
                          "    Outdoors,                !- Outside Boundary Condition",
                          "    ,                        !- Outside Boundary Condition Object",
                          "    SunExposed,              !- Sun Exposure",
                          "    WindExposed,             !- Wind Exposure",
                          "    0.5000000,               !- View Factor to Ground",
                          "    4,                       !- Number of Vertices",
                          "    1,0,1,  !- X,Y,Z ==> Vertex 1 {m}",
                          "    1,0,0,  !- X,Y,Z ==> Vertex 2 {m}",
                          "    1,1,0,  !- X,Y,Z ==> Vertex 3 {m}",
                          "    1,1,1;  !- X,Y,Z ==> Vertex 4 {m}",

                          "  BuildingSurface:Detailed,",
                          "    Living:South,            !- Name",
                          "    Wall,                    !- Surface Type",
                          "    EXTWALL:LIVING,          !- Construction Name",
                          "    LIVING ZONE,             !- Zone Name",
                          "    Outdoors,                !- Outside Boundary Condition",
                          "    ,                        !- Outside Boundary Condition Object",
                          "    SunExposed,              !- Sun Exposure",
                          "    WindExposed,             !- Wind Exposure",
                          "    0.5000000,               !- View Factor to Ground",
                          "    4,                       !- Number of Vertices",
                          "    0,0,1,  !- X,Y,Z ==> Vertex 1 {m}",
                          "    0,0,0,  !- X,Y,Z ==> Vertex 2 {m}",
                          "    1,0,0,  !- X,Y,Z ==> Vertex 3 {m}",
                          "    1,0,1;  !- X,Y,Z ==> Vertex 4 {m}",

                          "  BuildingSurface:Detailed,",
                          "    Living:West,             !- Name",
                          "    Wall,                    !- Surface Type",
                          "    EXTWALL:LIVING,          !- Construction Name",
                          "    LIVING ZONE,             !- Zone Name",
                          "    Outdoors,                !- Outside Boundary Condition",
                          "    ,                        !- Outside Boundary Condition Object",
                          "    SunExposed,              !- Sun Exposure",
                          "    WindExposed,             !- Wind Exposure",
                          "    0.5000000,               !- View Factor to Ground",
                          "    4,                       !- Number of Vertices",
                          "    0,1,1,  !- X,Y,Z ==> Vertex 1 {m}",
                          "    0,1,0,  !- X,Y,Z ==> Vertex 2 {m}",
                          "    0,0,0,  !- X,Y,Z ==> Vertex 3 {m}",
                          "    0,0,1;  !- X,Y,Z ==> Vertex 4 {m}",
                          "  BuildingSurface:Detailed,",
                          "    Living:Floor,            !- Name",
                          "    FLOOR,                   !- Surface Type",
                          "    FLOOR:LIVING,            !- Construction Name",
                          "    LIVING ZONE,             !- Zone Name",
                          "    Surface,                 !- Outside Boundary Condition",
                          "    Living:Floor,            !- Outside Boundary Condition Object",
                          "    NoSun,                   !- Sun Exposure",
                          "    NoWind,                  !- Wind Exposure",
                          "    0,                       !- View Factor to Ground",
                          "    4,                       !- Number of Vertices",
                          "    0,0,0,  !- X,Y,Z ==> Vertex 1 {m}",
                          "    0,1,0,  !- X,Y,Z ==> Vertex 2 {m}",
                          "    1,1,0,  !- X,Y,Z ==> Vertex 3 {m}",
                          "    1,0,0;  !- X,Y,Z ==> Vertex 4 {m}",

                          "  BuildingSurface:Detailed,",
                          "    Living:Ceiling,          !- Name",
                          "    ROOF,                 !- Surface Type",
                          "    ROOF,          !- Construction Name",
                          "    LIVING ZONE,             !- Zone Name",
                          "    Outdoors,                !- Outside Boundary Condition",
                          "    ,                        !- Outside Boundary Condition Object",
                          "    SunExposed,              !- Sun Exposure",
                          "    WindExposed,             !- Wind Exposure",
                          "    0,                       !- View Factor to Ground",
                          "    4,                       !- Number of Vertices",
                          "    0,1,1,  !- X,Y,Z ==> Vertex 1 {m}",
                          "    0,0,1,  !- X,Y,Z ==> Vertex 2 {m}",
                          "    1,0,1,  !- X,Y,Z ==> Vertex 3 {m}",
                          "    1,1,1;  !- X,Y,Z ==> Vertex 4 {m}",

                          "  SurfaceProperty:LocalEnvironment,",
                          "    LocEnv:Living:North,          !- Name",
                          "    Living:North,                 !- Exterior Surface Name",
                          "    ,                             !- External Shading Fraction Schedule Name",
                          "    ,                             !- Surrounding Surfaces Object Name",
                          "    OutdoorAirNode:0001;          !- Outdoor Air Node Name",

                          "  OutdoorAir:Node,",
                          "    OutdoorAirNode:0001,          !- Name",
                          "    ,                             !- Height Above Ground",
                          "    OutdoorAirNodeDryBulb:0001,   !- Drybulb Temperature Schedule Name",
                          "    OutdoorAirNodeWetBulb:0001,   !- Wetbulb Schedule Name",
                          "    OutdoorAirNodeWindSpeed:0001, !- Wind Speed Schedule Name",
                          "    OutdoorAirNodeWindDir:0001;   !- Wind Direction Schedule Name",

                          "  ScheduleTypeLimits,",
                          "    Any Number;                   !- Name",

                          "  Schedule:Compact,",
                          "    OutdoorAirNodeDryBulb:0001,   !- Name",
                          "    Any Number,                   !- Schedule Type Limits Name",
                          "    Through: 12/31,               !- Field 1",
                          "    For: AllDays,                 !- Field 2",
                          "    Until: 24:00, 15.0;           !- Field 3",

                          "  Schedule:Compact,",
                          "    OutdoorAirNodeWetBulb:0001,   !- Name",
                          "    Any Number,                   !- Schedule Type Limits Name",
                          "    Through: 12/31,               !- Field 1",
                          "    For: AllDays,                 !- Field 2",
                          "    Until: 24:00, 12.0;           !- Field 3",

                          "  Schedule:Compact,",
                          "    OutdoorAirNodeWindSpeed:0001, !- Name",
                          "    Any Number,                   !- Schedule Type Limits Name",
                          "    Through: 12/31,               !- Field 1",
                          "    For: AllDays,                 !- Field 2",
                          "    Until: 24:00, 1.23;           !- Field 3",

                          "  Schedule:Compact,",
                          "    OutdoorAirNodeWindDir:0001,   !- Name",
                          "    Any Number,                   !- Schedule Type Limits Name",
                          "    Through: 12/31,               !- Field 1",
                          "    For: AllDays,                 !- Field 2",
                          "    Until: 24:00, 90;             !- Field 3"});

    ASSERT_TRUE(process_idf(idf_objects));
    bool ErrorsFound = false;

    ScheduleManager::ProcessScheduleInput(*state);

    HeatBalanceManager::GetProjectControlData(*state, ErrorsFound);
    EXPECT_FALSE(ErrorsFound);
    HeatBalanceManager::GetZoneData(*state, ErrorsFound);
    EXPECT_FALSE(ErrorsFound);
    HeatBalanceManager::GetMaterialData(*state, ErrorsFound);
    EXPECT_FALSE(ErrorsFound);
    HeatBalanceManager::GetConstructData(*state, ErrorsFound);
    EXPECT_FALSE(ErrorsFound);
    SurfaceGeometry::GetGeometryParameters(*state, ErrorsFound);
    EXPECT_FALSE(ErrorsFound);

    state->dataSurfaceGeometry->CosBldgRotAppGonly = 1.0;
    state->dataSurfaceGeometry->SinBldgRotAppGonly = 0.0;
    SurfaceGeometry::SetupZoneGeometry(*state, ErrorsFound);
    EXPECT_FALSE(ErrorsFound);

    HeatBalanceIntRadExchange::InitSolarViewFactors(*state);
    EXPECT_FALSE(has_err_output(true));

    EXPECT_TRUE(state->dataGlobal->AnyLocalEnvironmentsInModel);

    state->dataZoneEquip->ZoneEquipConfig.allocate(1);
    state->dataZoneEquip->ZoneEquipConfig(1).ZoneName = "LIVING ZONE";
    state->dataZoneEquip->ZoneEquipConfig(1).ActualZoneNum = 1;
    std::vector<int> controlledZoneEquipConfigNums;
    controlledZoneEquipConfigNums.push_back(1);
    state->dataHeatBal->Zone(1).IsControlled = true;

    state->dataZoneEquip->ZoneEquipConfig(1).NumInletNodes = 2;
    state->dataZoneEquip->ZoneEquipConfig(1).InletNode.allocate(2);
    state->dataZoneEquip->ZoneEquipConfig(1).InletNode(1) = 1;
    state->dataZoneEquip->ZoneEquipConfig(1).InletNode(2) = 2;
    state->dataZoneEquip->ZoneEquipConfig(1).NumExhaustNodes = 1;
    state->dataZoneEquip->ZoneEquipConfig(1).ExhaustNode.allocate(1);
    state->dataZoneEquip->ZoneEquipConfig(1).ExhaustNode(1) = 3;
    state->dataZoneEquip->ZoneEquipConfig(1).NumReturnNodes = 1;
    state->dataZoneEquip->ZoneEquipConfig(1).ReturnNode.allocate(1);
    state->dataZoneEquip->ZoneEquipConfig(1).ReturnNode(1) = 4;
    state->dataZoneEquip->ZoneEquipConfig(1).FixedReturnFlow.allocate(1);

    state->dataSize->ZoneEqSizing.allocate(1);
    state->dataHeatBal->Zone(1).SystemZoneNodeNumber = 5;
    state->dataEnvrn->OutBaroPress = 101325.0;
    state->dataHeatBalFanSys->MAT.allocate(1); // Zone temperature C
    state->dataHeatBalFanSys->MAT(1) = 24.0;
    state->dataHeatBalFanSys->ZoneAirHumRat.allocate(1);
    state->dataHeatBalFanSys->ZoneAirHumRat(1) = 0.001;

    DataLoopNode::Node.allocate(4);
    state->dataSurface->Surface(1).TAirRef = DataSurfaces::ZoneMeanAirTemp;
    state->dataSurface->Surface(2).TAirRef = DataSurfaces::AdjacentAirTemp;
    state->dataSurface->Surface(3).TAirRef = DataSurfaces::ZoneSupplyAirTemp;

    DataHeatBalSurface::TempSurfInTmp.allocate(6);
    DataHeatBalSurface::TempSurfInTmp(1) = 15.0;
    DataHeatBalSurface::TempSurfInTmp(2) = 20.0;
    DataHeatBalSurface::TempSurfInTmp(3) = 25.0;
    DataHeatBalSurface::TempSurfInTmp(4) = 25.0;
    DataHeatBalSurface::TempSurfInTmp(5) = 25.0;
    DataHeatBalSurface::TempSurfInTmp(6) = 25.0;
    state->dataHeatBal->TempEffBulkAir.allocate(6);

    DataLoopNode::Node(1).Temp = 20.0;
    DataLoopNode::Node(2).Temp = 20.0;
    DataLoopNode::Node(3).Temp = 20.0;
    DataLoopNode::Node(4).Temp = 20.0;
    DataLoopNode::Node(1).MassFlowRate = 0.1;
    DataLoopNode::Node(2).MassFlowRate = 0.1;
    DataLoopNode::Node(3).MassFlowRate = 0.1;
    DataLoopNode::Node(4).MassFlowRate = 0.1;

    DataHeatBalSurface::TH.allocate(2, 2, 6);
    DataHeatBalSurface::TH(1, 1, 1) = 20;
    DataHeatBalSurface::TH(1, 1, 2) = 20;
    DataHeatBalSurface::TH(1, 1, 3) = 20;
    DataHeatBalSurface::TH(1, 1, 4) = 20;
    DataHeatBalSurface::TH(1, 1, 5) = 20;
    DataHeatBalSurface::TH(1, 1, 6) = 20;
    state->dataHeatBal->HConvIn.allocate(6);
    state->dataHeatBal->HConvIn(1) = 0.5;
    state->dataHeatBal->HConvIn(2) = 0.5;
    state->dataHeatBal->HConvIn(3) = 0.5;
    state->dataHeatBal->HConvIn(4) = 0.5;
    state->dataHeatBal->HConvIn(5) = 0.5;
    state->dataHeatBal->HConvIn(6) = 0.5;
    DataMoistureBalance::HConvInFD.allocate(6);
    DataMoistureBalance::RhoVaporAirIn.allocate(6);
    DataMoistureBalance::HMassConvInFD.allocate(6);

    state->dataGlobal->KickOffSimulation = true;
    state->dataHeatBalFanSys->ZoneLatentGain.allocate(1);
    state->dataGlobal->TimeStepZoneSec = 900;
    state->dataHeatBal->ZoneWinHeatGain.allocate(1);
    state->dataHeatBal->ZoneWinHeatGainRep.allocate(1);
    state->dataHeatBal->ZoneWinHeatGainRepEnergy.allocate(1);

    // Set up
    AllocateSurfaceHeatBalArrays(*state);
    createFacilityElectricPowerServiceObject();
    SolarShading::AllocateModuleArrays(*state);
    SolarShading::DetermineShadowingCombinations(*state);
    OutAirNodeManager::GetOutAirNodesInput(*state);
    state->dataScheduleMgr->Schedule(1).CurrentValue = 25.0;
    state->dataScheduleMgr->Schedule(2).CurrentValue = 20.0;
    state->dataScheduleMgr->Schedule(3).CurrentValue = 1.5;
    state->dataScheduleMgr->Schedule(4).CurrentValue = 90.0;

    OutAirNodeManager::InitOutAirNodes(*state);

    // Test if local nodes data correctly overwritten
    EXPECT_EQ(25.0, DataLoopNode::Node(1).OutAirDryBulb);
    EXPECT_EQ(20.0, DataLoopNode::Node(1).OutAirWetBulb);
    EXPECT_EQ(1.5, DataLoopNode::Node(1).OutAirWindSpeed);
    EXPECT_EQ(90.0, DataLoopNode::Node(1).OutAirWindDir);
    EXPECT_DOUBLE_EQ(0.012611481326656135, DataLoopNode::Node(1).HumRat);
    EXPECT_DOUBLE_EQ(57247.660939392081, DataLoopNode::Node(1).Enthalpy);

    InitSurfaceHeatBalance(*state);

    // Test if local value correctly overwritten
    EXPECT_EQ(25.0, state->dataSurface->Surface(1).OutDryBulbTemp);
    EXPECT_EQ(20.0, state->dataSurface->Surface(1).OutWetBulbTemp);
    EXPECT_EQ(1.5, state->dataSurface->Surface(1).WindSpeed);
    EXPECT_EQ(90.0, state->dataSurface->Surface(1).WindDir);

    // Test if local value used in surface hc calculation
    // Surface(1) - local; Surface(2) - global;
    for (int SurfNum = 1; SurfNum <= 6; SurfNum++) {
        state->dataSurface->Surface(SurfNum).ExtConvCoeff = -1;
    }
    CalcHeatBalanceOutsideSurf(*state);
    Real64 HExt_Expect_Surf1 = ConvectionCoefficients::CalcASHRAESimpExtConvectCoeff(5, 1.5);
    Real64 HExt_Expect_Surf2 = ConvectionCoefficients::CalcASHRAESimpExtConvectCoeff(5, 0.0);
    EXPECT_EQ(HExt_Expect_Surf1, DataHeatBalSurface::HcExtSurf(1));
    EXPECT_EQ(HExt_Expect_Surf2, DataHeatBalSurface::HcExtSurf(2));
}

TEST_F(EnergyPlusFixture, HeatBalanceSurfaceManager_TestSurfPropertySrdSurfLWR)
{

    std::string const idf_objects = delimited_string({
        "  Building,",
        "    House with Local Air Nodes,  !- Name",
        "    0,                       !- North Axis {deg}",
        "    Suburbs,                 !- Terrain",
        "    0.001,                   !- Loads Convergence Tolerance Value",
        "    0.0050000,               !- Temperature Convergence Tolerance Value {deltaC}",
        "    FullInteriorAndExterior, !- Solar Distribution",
        "    25,                      !- Maximum Number of Warmup Days",
        "    6;                       !- Minimum Number of Warmup Days",

        "  Timestep,6;",

        "  SurfaceConvectionAlgorithm:Inside,TARP;",

        "  SurfaceConvectionAlgorithm:Outside,DOE-2;",

        "  HeatBalanceAlgorithm,ConductionTransferFunction;",

        "  SimulationControl,",
        "    No,                      !- Do Zone Sizing Calculation",
        "    No,                      !- Do System Sizing Calculation",
        "    No,                      !- Do Plant Sizing Calculation",
        "    Yes,                     !- Run Simulation for Sizing Periods",
        "    Yes;                     !- Run Simulation for Weather File Run Periods",

        "  RunPeriod,",
        "    WinterDay,               !- Name",
        "    1,                       !- Begin Month",
        "    14,                      !- Begin Day of Month",
        "    ,                        !- Begin Year",
        "    1,                       !- End Month",
        "    14,                      !- End Day of Month",
        "    ,                        !- End Year",
        "    Tuesday,                 !- Day of Week for Start Day",
        "    Yes,                     !- Use Weather File Holidays and Special Days",
        "    Yes,                     !- Use Weather File Daylight Saving Period",
        "    No,                      !- Apply Weekend Holiday Rule",
        "    Yes,                     !- Use Weather File Rain Indicators",
        "    Yes;                     !- Use Weather File Snow Indicators",

        "  RunPeriod,",
        "    SummerDay,               !- Name",
        "    7,                       !- Begin Month",
        "    7,                       !- Begin Day of Month",
        "    ,                        !- Begin Year",
        "    7,                       !- End Month",
        "    7,                       !- End Day of Month",
        "    ,                        !- End Year",
        "    Tuesday,                 !- Day of Week for Start Day",
        "    No,                      !- Apply Weekend Holiday Rule",
        "    Yes,                     !- Use Weather File Rain Indicators",
        "    No;                      !- Use Weather File Snow Indicators",

        "  Site:Location,",
        "    CHICAGO_IL_USA TMY2-94846,  !- Name",
        "    41.78,                   !- Latitude {deg}",
        "    -87.75,                  !- Longitude {deg}",
        "    -6.00,                   !- Time Zone {hr}",
        "    190.00;                  !- Elevation {m}",

        "  SizingPeriod:DesignDay,",
        "    CHICAGO_IL_USA Annual Heating 99% Design Conditions DB,  !- Name",
        "    1,                       !- Month",
        "    21,                      !- Day of Month",
        "    WinterDesignDay,         !- Day Type",
        "    -17.3,                   !- Maximum Dry-Bulb Temperature {C}",
        "    0.0,                     !- Daily Dry-Bulb Temperature Range {deltaC}",
        "    ,                        !- Dry-Bulb Temperature Range Modifier Type",
        "    ,                        !- Dry-Bulb Temperature Range Modifier Day Schedule Name",
        "    Wetbulb,                 !- Humidity Condition Type",
        "    -17.3,                   !- Wetbulb or DewPoint at Maximum Dry-Bulb {C}",
        "    ,                        !- Humidity Condition Day Schedule Name",
        "    ,                        !- Humidity Ratio at Maximum Dry-Bulb {kgWater/kgDryAir}",
        "    ,                        !- Enthalpy at Maximum Dry-Bulb {J/kg}",
        "    ,                        !- Daily Wet-Bulb Temperature Range {deltaC}",
        "    99063.,                  !- Barometric Pressure {Pa}",
        "    4.9,                     !- Wind Speed {m/s}",
        "    270,                     !- Wind Direction {deg}",
        "    No,                      !- Rain Indicator",
        "    No,                      !- Snow Indicator",
        "    No,                      !- Daylight Saving Time Indicator",
        "    ASHRAEClearSky,          !- Solar Model Indicator",
        "    ,                        !- Beam Solar Day Schedule Name",
        "    ,                        !- Diffuse Solar Day Schedule Name",
        "    ,                        !- ASHRAE Clear Sky Optical Depth for Beam Irradiance (taub) {dimensionless}",
        "    ,                        !- ASHRAE Clear Sky Optical Depth for Diffuse Irradiance (taud) {dimensionless}",
        "    0.0;                     !- Sky Clearness",

        "  SizingPeriod:DesignDay,",
        "    CHICAGO_IL_USA Annual Cooling 1% Design Conditions DB/MCWB,  !- Name",
        "    7,                       !- Month",
        "    21,                      !- Day of Month",
        "    SummerDesignDay,         !- Day Type",
        "    31.5,                    !- Maximum Dry-Bulb Temperature {C}",
        "    10.7,                    !- Daily Dry-Bulb Temperature Range {deltaC}",
        "    ,                        !- Dry-Bulb Temperature Range Modifier Type",
        "    ,                        !- Dry-Bulb Temperature Range Modifier Day Schedule Name",
        "    Wetbulb,                 !- Humidity Condition Type",
        "    23.0,                    !- Wetbulb or DewPoint at Maximum Dry-Bulb {C}",
        "    ,                        !- Humidity Condition Day Schedule Name",
        "    ,                        !- Humidity Ratio at Maximum Dry-Bulb {kgWater/kgDryAir}",
        "    ,                        !- Enthalpy at Maximum Dry-Bulb {J/kg}",
        "    ,                        !- Daily Wet-Bulb Temperature Range {deltaC}",
        "    99063.,                  !- Barometric Pressure {Pa}",
        "    5.3,                     !- Wind Speed {m/s}",
        "    230,                     !- Wind Direction {deg}",
        "    No,                      !- Rain Indicator",
        "    No,                      !- Snow Indicator",
        "    No,                      !- Daylight Saving Time Indicator",
        "    ASHRAEClearSky,          !- Solar Model Indicator",
        "    ,                        !- Beam Solar Day Schedule Name",
        "    ,                        !- Diffuse Solar Day Schedule Name",
        "    ,                        !- ASHRAE Clear Sky Optical Depth for Beam Irradiance (taub) {dimensionless}",
        "    ,                        !- ASHRAE Clear Sky Optical Depth for Diffuse Irradiance (taud) {dimensionless}",
        "    1.0;                     !- Sky Clearness",

        "  Site:GroundTemperature:BuildingSurface,20.03,20.03,20.13,20.30,20.43,20.52,20.62,20.77,20.78,20.55,20.44,20.20;",

        "  Material,",
        "    A1 - 1 IN STUCCO,        !- Name",
        "    Smooth,                  !- Roughness",
        "    2.5389841E-02,           !- Thickness {m}",
        "    0.6918309,               !- Conductivity {W/m-K}",
        "    1858.142,                !- Density {kg/m3}",
        "    836.8000,                !- Specific Heat {J/kg-K}",
        "    0.9000000,               !- Thermal Absorptance",
        "    0.9200000,               !- Solar Absorptance",
        "    0.9200000;               !- Visible Absorptance",

        "  Material,",
        "    CB11,                    !- Name",
        "    MediumRough,             !- Roughness",
        "    0.2032000,               !- Thickness {m}",
        "    1.048000,                !- Conductivity {W/m-K}",
        "    1105.000,                !- Density {kg/m3}",
        "    837.0000,                !- Specific Heat {J/kg-K}",
        "    0.9000000,               !- Thermal Absorptance",
        "    0.2000000,               !- Solar Absorptance",
        "    0.2000000;               !- Visible Absorptance",

        "  Material,",
        "    GP01,                    !- Name",
        "    MediumSmooth,            !- Roughness",
        "    1.2700000E-02,           !- Thickness {m}",
        "    0.1600000,               !- Conductivity {W/m-K}",
        "    801.0000,                !- Density {kg/m3}",
        "    837.0000,                !- Specific Heat {J/kg-K}",
        "    0.9000000,               !- Thermal Absorptance",
        "    0.7500000,               !- Solar Absorptance",
        "    0.7500000;               !- Visible Absorptance",

        "  Material,",
        "    IN02,                    !- Name",
        "    Rough,                   !- Roughness",
        "    9.0099998E-02,           !- Thickness {m}",
        "    4.3000001E-02,           !- Conductivity {W/m-K}",
        "    10.00000,                !- Density {kg/m3}",
        "    837.0000,                !- Specific Heat {J/kg-K}",
        "    0.9000000,               !- Thermal Absorptance",
        "    0.7500000,               !- Solar Absorptance",
        "    0.7500000;               !- Visible Absorptance",

        "  Material,",
        "    IN05,                    !- Name",
        "    Rough,                   !- Roughness",
        "    0.2458000,               !- Thickness {m}",
        "    4.3000001E-02,           !- Conductivity {W/m-K}",
        "    10.00000,                !- Density {kg/m3}",
        "    837.0000,                !- Specific Heat {J/kg-K}",
        "    0.9000000,               !- Thermal Absorptance",
        "    0.7500000,               !- Solar Absorptance",
        "    0.7500000;               !- Visible Absorptance",

        "  Material,",
        "    PW03,                    !- Name",
        "    MediumSmooth,            !- Roughness",
        "    1.2700000E-02,           !- Thickness {m}",
        "    0.1150000,               !- Conductivity {W/m-K}",
        "    545.0000,                !- Density {kg/m3}",
        "    1213.000,                !- Specific Heat {J/kg-K}",
        "    0.9000000,               !- Thermal Absorptance",
        "    0.7800000,               !- Solar Absorptance",
        "    0.7800000;               !- Visible Absorptance",

        "  Material,",
        "    CC03,                    !- Name",
        "    MediumRough,             !- Roughness",
        "    0.1016000,               !- Thickness {m}",
        "    1.310000,                !- Conductivity {W/m-K}",
        "    2243.000,                !- Density {kg/m3}",
        "    837.0000,                !- Specific Heat {J/kg-K}",
        "    0.9000000,               !- Thermal Absorptance",
        "    0.6500000,               !- Solar Absorptance",
        "    0.6500000;               !- Visible Absorptance",

        "  Material,",
        "    HF-A3,                   !- Name",
        "    Smooth,                  !- Roughness",
        "    1.5000000E-03,           !- Thickness {m}",
        "    44.96960,                !- Conductivity {W/m-K}",
        "    7689.000,                !- Density {kg/m3}",
        "    418.0000,                !- Specific Heat {J/kg-K}",
        "    0.9000000,               !- Thermal Absorptance",
        "    0.2000000,               !- Solar Absorptance",
        "    0.2000000;               !- Visible Absorptance",

        "  Material:NoMass,",
        "    AR02,                    !- Name",
        "    VeryRough,               !- Roughness",
        "    7.8000002E-02,           !- Thermal Resistance {m2-K/W}",
        "    0.9000000,               !- Thermal Absorptance",
        "    0.7000000,               !- Solar Absorptance",
        "    0.7000000;               !- Visible Absorptance",

        "  Material:NoMass,",
        "    CP02,                    !- Name",
        "    Rough,                   !- Roughness",
        "    0.2170000,               !- Thermal Resistance {m2-K/W}",
        "    0.9000000,               !- Thermal Absorptance",
        "    0.7500000,               !- Solar Absorptance",
        "    0.7500000;               !- Visible Absorptance",

        "  Construction,",
        "    EXTWALL:LIVING,          !- Name",
        "    A1 - 1 IN STUCCO,        !- Outside Layer",
        "    GP01;                    !- Layer 3",

        "  Construction,",
        "    FLOOR:LIVING,            !- Name",
        "    CC03,                    !- Outside Layer",
        "    CP02;                    !- Layer 2",

        "  Construction,",
        "    ROOF,                    !- Name",
        "    AR02,                    !- Outside Layer",
        "    PW03;                    !- Layer 2",

        "  Zone,",
        "    LIVING ZONE,             !- Name",
        "    0,                       !- Direction of Relative North {deg}",
        "    0,                       !- X Origin {m}",
        "    0,                       !- Y Origin {m}",
        "    0,                       !- Z Origin {m}",
        "    1,                       !- Type",
        "    1,                       !- Multiplier",
        "    autocalculate,           !- Ceiling Height {m}",
        "    autocalculate;           !- Volume {m3}",

        "  GlobalGeometryRules,",
        "    UpperLeftCorner,         !- Starting Vertex Position",
        "    CounterClockWise,        !- Vertex Entry Direction",
        "    World;                   !- Coordinate System",

        "  BuildingSurface:Detailed,",
        "    Living:North,            !- Name",
        "    Wall,                    !- Surface Type",
        "    EXTWALL:LIVING,          !- Construction Name",
        "    LIVING ZONE,             !- Zone Name",
        "    Outdoors,                !- Outside Boundary Condition",
        "    ,                        !- Outside Boundary Condition Object",
        "    SunExposed,              !- Sun Exposure",
        "    WindExposed,             !- Wind Exposure",
        "    0.5000000,               !- View Factor to Ground",
        "    4,                       !- Number of Vertices",
        "    1,1,1,  !- X,Y,Z ==> Vertex 1 {m}",
        "    1,1,0,  !- X,Y,Z ==> Vertex 2 {m}",
        "    0,1,0,  !- X,Y,Z ==> Vertex 3 {m}",
        "    0,1,1;  !- X,Y,Z ==> Vertex 4 {m}",

        "  BuildingSurface:Detailed,",
        "    Living:East,             !- Name",
        "    Wall,                    !- Surface Type",
        "    EXTWALL:LIVING,          !- Construction Name",
        "    LIVING ZONE,             !- Zone Name",
        "    Outdoors,                !- Outside Boundary Condition",
        "    ,                        !- Outside Boundary Condition Object",
        "    SunExposed,              !- Sun Exposure",
        "    WindExposed,             !- Wind Exposure",
        "    0.5000000,               !- View Factor to Ground",
        "    4,                       !- Number of Vertices",
        "    1,0,1,  !- X,Y,Z ==> Vertex 1 {m}",
        "    1,0,0,  !- X,Y,Z ==> Vertex 2 {m}",
        "    1,1,0,  !- X,Y,Z ==> Vertex 3 {m}",
        "    1,1,1;  !- X,Y,Z ==> Vertex 4 {m}",

        "  BuildingSurface:Detailed,",
        "    Living:South,            !- Name",
        "    Wall,                    !- Surface Type",
        "    EXTWALL:LIVING,          !- Construction Name",
        "    LIVING ZONE,             !- Zone Name",
        "    Outdoors,                !- Outside Boundary Condition",
        "    ,                        !- Outside Boundary Condition Object",
        "    SunExposed,              !- Sun Exposure",
        "    WindExposed,             !- Wind Exposure",
        "    0.5000000,               !- View Factor to Ground",
        "    4,                       !- Number of Vertices",
        "    0,0,1,  !- X,Y,Z ==> Vertex 1 {m}",
        "    0,0,0,  !- X,Y,Z ==> Vertex 2 {m}",
        "    1,0,0,  !- X,Y,Z ==> Vertex 3 {m}",
        "    1,0,1;  !- X,Y,Z ==> Vertex 4 {m}",

        "  BuildingSurface:Detailed,",
        "    Living:West,             !- Name",
        "    Wall,                    !- Surface Type",
        "    EXTWALL:LIVING,          !- Construction Name",
        "    LIVING ZONE,             !- Zone Name",
        "    Outdoors,                !- Outside Boundary Condition",
        "    ,                        !- Outside Boundary Condition Object",
        "    SunExposed,              !- Sun Exposure",
        "    WindExposed,             !- Wind Exposure",
        "    0.5000000,               !- View Factor to Ground",
        "    4,                       !- Number of Vertices",
        "    0,1,1,  !- X,Y,Z ==> Vertex 1 {m}",
        "    0,1,0,  !- X,Y,Z ==> Vertex 2 {m}",
        "    0,0,0,  !- X,Y,Z ==> Vertex 3 {m}",
        "    0,0,1;  !- X,Y,Z ==> Vertex 4 {m}",

        "  BuildingSurface:Detailed,",
        "    Living:Floor,            !- Name",
        "    FLOOR,                   !- Surface Type",
        "    FLOOR:LIVING,            !- Construction Name",
        "    LIVING ZONE,             !- Zone Name",
        "    Surface,                 !- Outside Boundary Condition",
        "    Living:Floor,            !- Outside Boundary Condition Object",
        "    NoSun,                   !- Sun Exposure",
        "    NoWind,                  !- Wind Exposure",
        "    0,                       !- View Factor to Ground",
        "    4,                       !- Number of Vertices",
        "    0,0,0,  !- X,Y,Z ==> Vertex 1 {m}",
        "    0,1,0,  !- X,Y,Z ==> Vertex 2 {m}",
        "    1,1,0,  !- X,Y,Z ==> Vertex 3 {m}",
        "    1,0,0;  !- X,Y,Z ==> Vertex 4 {m}",

        "  BuildingSurface:Detailed,",
        "    Living:Ceiling,          !- Name",
        "    ROOF,                 !- Surface Type",
        "    ROOF,          !- Construction Name",
        "    LIVING ZONE,             !- Zone Name",
        "    Outdoors,                !- Outside Boundary Condition",
        "    ,                        !- Outside Boundary Condition Object",
        "    SunExposed,              !- Sun Exposure",
        "    WindExposed,             !- Wind Exposure",
        "    0,                       !- View Factor to Ground",
        "    4,                       !- Number of Vertices",
        "    0,1,1,  !- X,Y,Z ==> Vertex 1 {m}",
        "    0,0,1,  !- X,Y,Z ==> Vertex 2 {m}",
        "    1,0,1,  !- X,Y,Z ==> Vertex 3 {m}",
        "    1,1,1;  !- X,Y,Z ==> Vertex 4 {m}",

        "  SurfaceProperty:LocalEnvironment,",
        "    LocEnv:Living:North,          !- Name",
        "    Living:North,                 !- Exterior Surface Name",
        "    ,                             !- External Shading Fraction Schedule Name",
        "    SrdSurfs:Living:North,        !- Surrounding Surfaces Object Name",
        "    ;                             !- Outdoor Air Node Name",

        "  SurfaceProperty:LocalEnvironment,",
        "    LocEnv:Living:East,           !- Name",
        "    Living:East,                  !- Exterior Surface Name",
        "    ,                             !- External Shading Fraction Schedule Name",
        "    SrdSurfs:Living:East,         !- Surrounding Surfaces Object Name",
        "    ;                             !- Outdoor Air Node Name",

        "  SurfaceProperty:LocalEnvironment,",
        "    LocEnv:Living:South,          !- Name",
        "    Living:South,                 !- Exterior Surface Name",
        "    ,                             !- External Shading Fraction Schedule Name",
        "    SrdSurfs:Living:South,        !- Surrounding Surfaces Object Name",
        "    ;                             !- Outdoor Air Node Name",

        "  SurfaceProperty:SurroundingSurfaces,",
        "    SrdSurfs:Living:North, !- Name",
        "    0.3,",
        "    Sky Temp Sch,",
        "    0.1,",
        "    Ground Temp Sch,",
        "    SurroundingSurface1,",
        "    0.6,",
        "    Surrounding Temp Sch 1;",

        "  SurfaceProperty:SurroundingSurfaces,",
        "    SrdSurfs:Living:East, !- Name",
        "    0.2,",
        "    ,",
        "    ,",
        "    ,",
        "    SurroundingSurface1,",
        "    0.3,",
        "    Surrounding Temp Sch 1,",
        "    SurroundingSurface2,",
        "    0.3,",
        "    Surrounding Temp Sch 1;",

        "  SurfaceProperty:SurroundingSurfaces,",
        "    SrdSurfs:Living:South, !- Name",
        "    ,",
        "    ,",
        "    ,",
        "    ,",
        "    SurroundingSurface1,",
        "    0.5,",
        "    Surrounding Temp Sch 1;",

        "  ScheduleTypeLimits,",
        "    Any Number;                   !- Name",

        "  Schedule:Compact,",
        "    Surrounding Temp Sch 1,       !- Name",
        "    Any Number,                   !- Schedule Type Limits Name",
        "    Through: 12/31,               !- Field 1",
        "    For: AllDays,                 !- Field 2",
        "    Until: 24:00, 15.0;           !- Field 3",

        "  Schedule:Compact,",
        "    Sky Temp Sch,                 !- Name",
        "    Any Number,                   !- Schedule Type Limits Name",
        "    Through: 12/31,               !- Field 1",
        "    For: AllDays,                 !- Field 2",
        "    Until: 24:00, 15.0;           !- Field 3",

        "  Schedule:Compact,",
        "    Ground Temp Sch,              !- Name",
        "    Any Number,                   !- Schedule Type Limits Name",
        "    Through: 12/31,               !- Field 1",
        "    For: AllDays,                 !- Field 2",
        "    Until: 24:00, 15.0;           !- Field 3",

    });

    ASSERT_TRUE(process_idf(idf_objects));
    bool ErrorsFound = false;

    ScheduleManager::ProcessScheduleInput(*state);

    HeatBalanceManager::GetProjectControlData(*state, ErrorsFound);
    EXPECT_FALSE(ErrorsFound);
    HeatBalanceManager::GetZoneData(*state, ErrorsFound);
    EXPECT_FALSE(ErrorsFound);
    HeatBalanceManager::GetMaterialData(*state, ErrorsFound);
    EXPECT_FALSE(ErrorsFound);
    HeatBalanceManager::GetConstructData(*state, ErrorsFound);
    EXPECT_FALSE(ErrorsFound);
    SurfaceGeometry::GetGeometryParameters(*state, ErrorsFound);
    EXPECT_FALSE(ErrorsFound);

    state->dataSurfaceGeometry->CosBldgRotAppGonly = 1.0;
    state->dataSurfaceGeometry->SinBldgRotAppGonly = 0.0;
    SurfaceGeometry::SetupZoneGeometry(*state, ErrorsFound);
    EXPECT_FALSE(ErrorsFound);

    HeatBalanceIntRadExchange::InitSolarViewFactors(*state);
    EXPECT_FALSE(has_err_output(true));

    EXPECT_TRUE(state->dataGlobal->AnyLocalEnvironmentsInModel);

    state->dataZoneEquip->ZoneEquipConfig.allocate(1);
    state->dataZoneEquip->ZoneEquipConfig(1).ZoneName = "LIVING ZONE";
    state->dataZoneEquip->ZoneEquipConfig(1).ActualZoneNum = 1;
    std::vector<int> controlledZoneEquipConfigNums;
    controlledZoneEquipConfigNums.push_back(1);
    state->dataHeatBal->Zone(1).IsControlled = true;

    state->dataZoneEquip->ZoneEquipConfig(1).NumInletNodes = 2;
    state->dataZoneEquip->ZoneEquipConfig(1).InletNode.allocate(2);
    state->dataZoneEquip->ZoneEquipConfig(1).InletNode(1) = 1;
    state->dataZoneEquip->ZoneEquipConfig(1).InletNode(2) = 2;
    state->dataZoneEquip->ZoneEquipConfig(1).NumExhaustNodes = 1;
    state->dataZoneEquip->ZoneEquipConfig(1).ExhaustNode.allocate(1);
    state->dataZoneEquip->ZoneEquipConfig(1).ExhaustNode(1) = 3;
    state->dataZoneEquip->ZoneEquipConfig(1).NumReturnNodes = 1;
    state->dataZoneEquip->ZoneEquipConfig(1).ReturnNode.allocate(1);
    state->dataZoneEquip->ZoneEquipConfig(1).ReturnNode(1) = 4;
    state->dataZoneEquip->ZoneEquipConfig(1).FixedReturnFlow.allocate(1);

    state->dataSize->ZoneEqSizing.allocate(1);
    state->dataHeatBal->Zone(1).SystemZoneNodeNumber = 5;
    state->dataEnvrn->OutBaroPress = 101325.0;
    state->dataHeatBalFanSys->MAT.allocate(1); // Zone temperature C
    state->dataHeatBalFanSys->MAT(1) = 24.0;
    state->dataHeatBalFanSys->ZoneAirHumRat.allocate(1);
    state->dataHeatBalFanSys->ZoneAirHumRat(1) = 0.001;

    DataLoopNode::Node.allocate(4);
    state->dataSurface->Surface(1).TAirRef = DataSurfaces::ZoneMeanAirTemp;
    state->dataSurface->Surface(2).TAirRef = DataSurfaces::AdjacentAirTemp;
    state->dataSurface->Surface(3).TAirRef = DataSurfaces::ZoneSupplyAirTemp;

    DataHeatBalSurface::TempSurfInTmp.allocate(6);
    DataHeatBalSurface::TempSurfInTmp(1) = 15.0;
    DataHeatBalSurface::TempSurfInTmp(2) = 20.0;
    DataHeatBalSurface::TempSurfInTmp(3) = 25.0;
    DataHeatBalSurface::TempSurfInTmp(4) = 25.0;
    DataHeatBalSurface::TempSurfInTmp(5) = 25.0;
    DataHeatBalSurface::TempSurfInTmp(6) = 25.0;
    state->dataHeatBal->TempEffBulkAir.allocate(6);

    DataLoopNode::Node(1).Temp = 20.0;
    DataLoopNode::Node(2).Temp = 20.0;
    DataLoopNode::Node(3).Temp = 20.0;
    DataLoopNode::Node(4).Temp = 20.0;
    DataLoopNode::Node(1).MassFlowRate = 0.1;
    DataLoopNode::Node(2).MassFlowRate = 0.1;
    DataLoopNode::Node(3).MassFlowRate = 0.1;
    DataLoopNode::Node(4).MassFlowRate = 0.1;

    DataHeatBalSurface::TH.allocate(2, 2, 6);
    state->dataHeatBal->HConvIn.allocate(6);
    state->dataHeatBal->HConvIn(1) = 0.5;
    state->dataHeatBal->HConvIn(2) = 0.5;
    state->dataHeatBal->HConvIn(3) = 0.5;
    state->dataHeatBal->HConvIn(4) = 0.5;
    state->dataHeatBal->HConvIn(5) = 0.5;
    state->dataHeatBal->HConvIn(6) = 0.5;
    DataMoistureBalance::HConvInFD.allocate(6);
    DataMoistureBalance::RhoVaporAirIn.allocate(6);
    DataMoistureBalance::HMassConvInFD.allocate(6);

    state->dataGlobal->KickOffSimulation = true;
    state->dataHeatBalFanSys->ZoneLatentGain.allocate(1);
    state->dataGlobal->TimeStepZoneSec = 900;
    state->dataHeatBal->ZoneWinHeatGain.allocate(1);
    state->dataHeatBal->ZoneWinHeatGainRep.allocate(1);
    state->dataHeatBal->ZoneWinHeatGainRepEnergy.allocate(1);

    // Set up
    AllocateSurfaceHeatBalArrays(*state);
    createFacilityElectricPowerServiceObject();
    SolarShading::AllocateModuleArrays(*state);
    SolarShading::DetermineShadowingCombinations(*state);

    InitSurfaceHeatBalance(*state);

    state->dataSurface->AirSkyRadSplit.allocate(6);
    state->dataScheduleMgr->Schedule(1).CurrentValue = 25.0; // Srd Srfs Temp
    state->dataScheduleMgr->Schedule(2).CurrentValue = 15.0; // Sky temp
    state->dataScheduleMgr->Schedule(3).CurrentValue = 22.0; // Grd temp

    int SurfNum;
    for (SurfNum = 1; SurfNum <= 6; SurfNum++) {
        DataHeatBalSurface::TH(1, 1, SurfNum) = 20;         // Surf temp
        state->dataSurface->Surface(SurfNum).OutDryBulbTemp = 22; // Air temp
        state->dataSurface->Surface(SurfNum).ExtConvCoeff = -6;
        state->dataSurface->AirSkyRadSplit(SurfNum) = 1.0;
    }
    CalcHeatBalanceOutsideSurf(*state);

    // Test if local value correctly overwritten
    // Surface(1-3) - local; Surface(4-6) - global;
    EXPECT_DOUBLE_EQ(0.3, state->dataSurface->Surface(1).ViewFactorSkyIR);
    EXPECT_DOUBLE_EQ(0.1, state->dataSurface->Surface(1).ViewFactorGroundIR);
    EXPECT_DOUBLE_EQ(0.2, state->dataSurface->Surface(2).ViewFactorSkyIR);
    EXPECT_DOUBLE_EQ(0.2, state->dataSurface->Surface(2).ViewFactorGroundIR);
    EXPECT_DOUBLE_EQ(0.25, state->dataSurface->Surface(3).ViewFactorSkyIR);
    EXPECT_DOUBLE_EQ(0.25, state->dataSurface->Surface(3).ViewFactorGroundIR);
    // Test if sky and grd view factor and temperature correctly overwritten
    EXPECT_DOUBLE_EQ((DataGlobalConstants::StefanBoltzmann * 0.9 * 0.3 * (pow_4(20.0 + DataGlobalConstants::KelvinConv) - pow_4(15.0 + DataGlobalConstants::KelvinConv)) / (20.0 - 15.0)),
                     DataHeatBalSurface::HSkyExtSurf(1));
    EXPECT_DOUBLE_EQ((DataGlobalConstants::StefanBoltzmann * 0.9 * 0.1 * (pow_4(20.0 + DataGlobalConstants::KelvinConv) - pow_4(22.0 + DataGlobalConstants::KelvinConv)) / (20.0 - 22.0)),
                     DataHeatBalSurface::HGrdExtSurf(1));

    // Test if LWR from surrounding surfaces correctly calculated
    EXPECT_DOUBLE_EQ(DataGlobalConstants::StefanBoltzmann * 0.9 * 0.6 * (pow_4(25.0 + DataGlobalConstants::KelvinConv) - pow_4(20.0 + DataGlobalConstants::KelvinConv)), DataHeatBalSurface::SurfQRadLWOutSrdSurfs(1));
    EXPECT_DOUBLE_EQ(DataGlobalConstants::StefanBoltzmann * 0.9 *
                         (0.3 * (pow_4(25.0 + DataGlobalConstants::KelvinConv) - pow_4(20.0 + DataGlobalConstants::KelvinConv)) + 0.3 * (pow_4(25.0 + DataGlobalConstants::KelvinConv) - pow_4(20.0 + DataGlobalConstants::KelvinConv))),
                     DataHeatBalSurface::SurfQRadLWOutSrdSurfs(2));
    EXPECT_DOUBLE_EQ(DataGlobalConstants::StefanBoltzmann * 0.9 * 0.5 * (pow_4(25.0 + DataGlobalConstants::KelvinConv) - pow_4(20.0 + DataGlobalConstants::KelvinConv)), DataHeatBalSurface::SurfQRadLWOutSrdSurfs(3));
    EXPECT_DOUBLE_EQ(0.0, DataHeatBalSurface::SurfQRadLWOutSrdSurfs(4));
}

TEST_F(EnergyPlusFixture, HeatBalanceSurfaceManager_SurfaceCOnstructionIndexTest)
{

    std::string const idf_objects = delimited_string({
        " Output:Variable,Perimeter_ZN_1_wall_south_Window_1,Surface Window Transmitted Solar Radiation Rate,timestep;",
        " Output:Variable,*,SURFACE CONSTRUCTION INDEX,timestep;",
        " Output:Diagnostics, DisplayAdvancedReportVariables;",
    });

    ASSERT_TRUE(process_idf(idf_objects));

    state->dataGlobal->DisplayAdvancedReportVariables = true;

    state->dataSurface->TotSurfaces = 1;
    state->dataGlobal->NumOfZones = 1;
    state->dataHeatBal->TotConstructs = 1;
    state->dataHeatBal->Zone.allocate(state->dataGlobal->NumOfZones);
    state->dataSurface->Surface.allocate(state->dataSurface->TotSurfaces);
    state->dataSurface->SurfaceWindow.allocate(state->dataSurface->TotSurfaces);
    state->dataConstruction->Construct.allocate(state->dataHeatBal->TotConstructs);
    state->dataHeatBal->AnyInternalHeatSourceInInput = true;

    state->dataSurface->Surface(1).Class = DataSurfaces::SurfaceClass::Wall;
    state->dataSurface->Surface(1).HeatTransSurf = true;
    state->dataSurface->Surface(1).HeatTransferAlgorithm = DataSurfaces::HeatTransferModel_CTF;
    state->dataSurface->Surface(1).ExtBoundCond = 1;
    state->dataSurface->Surface(1).Construction = 1;

    state->dataConstruction->Construct(1).NumCTFTerms = 2;
    state->dataConstruction->Construct(1).SourceSinkPresent = true;
    state->dataConstruction->Construct(1).NumHistories = 1;
    state->dataConstruction->Construct(1).CTFTUserOut(0) = 0.5;
    state->dataConstruction->Construct(1).CTFTUserIn(0) = 0.25;
    state->dataConstruction->Construct(1).CTFTUserSource(0) = 0.25;

    AllocateSurfaceHeatBalArrays(*state); // allocates a host of variables related to CTF calculations
    OutputProcessor::GetReportVariableInput(*state);

    EXPECT_EQ(state->dataOutputProcessor->ReqRepVars(2).VarName, "SURFACE CONSTRUCTION INDEX");
}

TEST_F(EnergyPlusFixture, HeatBalanceSurfaceManager_TestSurfTempCalcHeatBalanceAddSourceTerm)
{

    std::string const idf_objects =
        delimited_string({"  Building,",
                          "    House with AirflowNetwork simulation,  !- Name",
                          "    0,                       !- North Axis {deg}",
                          "    Suburbs,                 !- Terrain",
                          "    0.001,                   !- Loads Convergence Tolerance Value",
                          "    0.0050000,               !- Temperature Convergence Tolerance Value {deltaC}",
                          "    FullInteriorAndExterior, !- Solar Distribution",
                          "    25,                      !- Maximum Number of Warmup Days",
                          "    6;                       !- Minimum Number of Warmup Days",

                          "  Timestep,6;",

                          "  SurfaceConvectionAlgorithm:Inside,TARP;",

                          "  SurfaceConvectionAlgorithm:Outside,DOE-2;",

                          "  HeatBalanceAlgorithm,ConductionTransferFunction;",

                          "  SimulationControl,",
                          "    No,                      !- Do Zone Sizing Calculation",
                          "    No,                      !- Do System Sizing Calculation",
                          "    No,                      !- Do Plant Sizing Calculation",
                          "    Yes,                     !- Run Simulation for Sizing Periods",
                          "    No;                      !- Run Simulation for Weather File Run Periods",

                          "  RunPeriod,",
                          "    WinterDay,               !- Name",
                          "    1,                       !- Begin Month",
                          "    14,                      !- Begin Day of Month",
                          "    ,                        !- Begin Year",
                          "    1,                       !- End Month",
                          "    14,                      !- End Day of Month",
                          "    ,                        !- End Year",
                          "    Tuesday,                 !- Day of Week for Start Day",
                          "    Yes,                     !- Use Weather File Holidays and Special Days",
                          "    Yes,                     !- Use Weather File Daylight Saving Period",
                          "    No,                      !- Apply Weekend Holiday Rule",
                          "    Yes,                     !- Use Weather File Rain Indicators",
                          "    Yes;                     !- Use Weather File Snow Indicators",

                          "  RunPeriod,",
                          "    SummerDay,               !- Name",
                          "    7,                       !- Begin Month",
                          "    7,                       !- Begin Day of Month",
                          "    ,                        !- Begin Year",
                          "    7,                       !- End Month",
                          "    7,                       !- End Day of Month",
                          "    ,                        !- End Year",
                          "    Tuesday,                 !- Day of Week for Start Day",
                          "    Yes,                     !- Use Weather File Holidays and Special Days",
                          "    Yes,                     !- Use Weather File Daylight Saving Period",
                          "    No,                      !- Apply Weekend Holiday Rule",
                          "    Yes,                     !- Use Weather File Rain Indicators",
                          "    No;                      !- Use Weather File Snow Indicators",

                          "  Site:Location,",
                          "    CHICAGO_IL_USA TMY2-94846,  !- Name",
                          "    41.78,                   !- Latitude {deg}",
                          "    -87.75,                  !- Longitude {deg}",
                          "    -6.00,                   !- Time Zone {hr}",
                          "    190.00;                  !- Elevation {m}",

                          "  SizingPeriod:DesignDay,",
                          "    CHICAGO_IL_USA Annual Heating 99% Design Conditions DB,  !- Name",
                          "    1,                       !- Month",
                          "    21,                      !- Day of Month",
                          "    WinterDesignDay,         !- Day Type",
                          "    -17.3,                   !- Maximum Dry-Bulb Temperature {C}",
                          "    0.0,                     !- Daily Dry-Bulb Temperature Range {deltaC}",
                          "    ,                        !- Dry-Bulb Temperature Range Modifier Type",
                          "    ,                        !- Dry-Bulb Temperature Range Modifier Day Schedule Name",
                          "    Wetbulb,                 !- Humidity Condition Type",
                          "    -17.3,                   !- Wetbulb or DewPoint at Maximum Dry-Bulb {C}",
                          "    ,                        !- Humidity Condition Day Schedule Name",
                          "    ,                        !- Humidity Ratio at Maximum Dry-Bulb {kgWater/kgDryAir}",
                          "    ,                        !- Enthalpy at Maximum Dry-Bulb {J/kg}",
                          "    ,                        !- Daily Wet-Bulb Temperature Range {deltaC}",
                          "    99063.,                  !- Barometric Pressure {Pa}",
                          "    4.9,                     !- Wind Speed {m/s}",
                          "    270,                     !- Wind Direction {deg}",
                          "    No,                      !- Rain Indicator",
                          "    No,                      !- Snow Indicator",
                          "    No,                      !- Daylight Saving Time Indicator",
                          "    ASHRAEClearSky,          !- Solar Model Indicator",
                          "    ,                        !- Beam Solar Day Schedule Name",
                          "    ,                        !- Diffuse Solar Day Schedule Name",
                          "    ,                        !- ASHRAE Clear Sky Optical Depth for Beam Irradiance (taub) {dimensionless}",
                          "    ,                        !- ASHRAE Clear Sky Optical Depth for Diffuse Irradiance (taud) {dimensionless}",
                          "    0.0;                     !- Sky Clearness",

                          "  SizingPeriod:DesignDay,",
                          "    CHICAGO_IL_USA Annual Cooling 1% Design Conditions DB/MCWB,  !- Name",
                          "    7,                       !- Month",
                          "    21,                      !- Day of Month",
                          "    SummerDesignDay,         !- Day Type",
                          "    31.5,                    !- Maximum Dry-Bulb Temperature {C}",
                          "    10.7,                    !- Daily Dry-Bulb Temperature Range {deltaC}",
                          "    ,                        !- Dry-Bulb Temperature Range Modifier Type",
                          "    ,                        !- Dry-Bulb Temperature Range Modifier Day Schedule Name",
                          "    Wetbulb,                 !- Humidity Condition Type",
                          "    23.0,                    !- Wetbulb or DewPoint at Maximum Dry-Bulb {C}",
                          "    ,                        !- Humidity Condition Day Schedule Name",
                          "    ,                        !- Humidity Ratio at Maximum Dry-Bulb {kgWater/kgDryAir}",
                          "    ,                        !- Enthalpy at Maximum Dry-Bulb {J/kg}",
                          "    ,                        !- Daily Wet-Bulb Temperature Range {deltaC}",
                          "    99063.,                  !- Barometric Pressure {Pa}",
                          "    5.3,                     !- Wind Speed {m/s}",
                          "    230,                     !- Wind Direction {deg}",
                          "    No,                      !- Rain Indicator",
                          "    No,                      !- Snow Indicator",
                          "    No,                      !- Daylight Saving Time Indicator",
                          "    ASHRAEClearSky,          !- Solar Model Indicator",
                          "    ,                        !- Beam Solar Day Schedule Name",
                          "    ,                        !- Diffuse Solar Day Schedule Name",
                          "    ,                        !- ASHRAE Clear Sky Optical Depth for Beam Irradiance (taub) {dimensionless}",
                          "    ,                        !- ASHRAE Clear Sky Optical Depth for Diffuse Irradiance (taud) {dimensionless}",
                          "    1.0;                     !- Sky Clearness",

                          "  Site:GroundTemperature:BuildingSurface,20.03,20.03,20.13,20.30,20.43,20.52,20.62,20.77,20.78,20.55,20.44,20.20;",

                          "  Material,",
                          "    A1 - 1 IN STUCCO,        !- Name",
                          "    Smooth,                  !- Roughness",
                          "    2.5389841E-02,           !- Thickness {m}",
                          "    0.6918309,               !- Conductivity {W/m-K}",
                          "    1858.142,                !- Density {kg/m3}",
                          "    836.8000,                !- Specific Heat {J/kg-K}",
                          "    0.9000000,               !- Thermal Absorptance",
                          "    0.9200000,               !- Solar Absorptance",
                          "    0.9200000;               !- Visible Absorptance",

                          "  Material,",
                          "    CB11,                    !- Name",
                          "    MediumRough,             !- Roughness",
                          "    0.2032000,               !- Thickness {m}",
                          "    1.048000,                !- Conductivity {W/m-K}",
                          "    1105.000,                !- Density {kg/m3}",
                          "    837.0000,                !- Specific Heat {J/kg-K}",
                          "    0.9000000,               !- Thermal Absorptance",
                          "    0.2000000,               !- Solar Absorptance",
                          "    0.2000000;               !- Visible Absorptance",

                          "  Material,",
                          "    GP01,                    !- Name",
                          "    MediumSmooth,            !- Roughness",
                          "    1.2700000E-02,           !- Thickness {m}",
                          "    0.1600000,               !- Conductivity {W/m-K}",
                          "    801.0000,                !- Density {kg/m3}",
                          "    837.0000,                !- Specific Heat {J/kg-K}",
                          "    0.9000000,               !- Thermal Absorptance",
                          "    0.7500000,               !- Solar Absorptance",
                          "    0.7500000;               !- Visible Absorptance",

                          "  Material,",
                          "    IN02,                    !- Name",
                          "    Rough,                   !- Roughness",
                          "    9.0099998E-02,           !- Thickness {m}",
                          "    4.3000001E-02,           !- Conductivity {W/m-K}",
                          "    10.00000,                !- Density {kg/m3}",
                          "    837.0000,                !- Specific Heat {J/kg-K}",
                          "    0.9000000,               !- Thermal Absorptance",
                          "    0.7500000,               !- Solar Absorptance",
                          "    0.7500000;               !- Visible Absorptance",

                          "  Material,",
                          "    IN05,                    !- Name",
                          "    Rough,                   !- Roughness",
                          "    0.2458000,               !- Thickness {m}",
                          "    4.3000001E-02,           !- Conductivity {W/m-K}",
                          "    10.00000,                !- Density {kg/m3}",
                          "    837.0000,                !- Specific Heat {J/kg-K}",
                          "    0.9000000,               !- Thermal Absorptance",
                          "    0.7500000,               !- Solar Absorptance",
                          "    0.7500000;               !- Visible Absorptance",

                          "  Material,",
                          "    PW03,                    !- Name",
                          "    MediumSmooth,            !- Roughness",
                          "    1.2700000E-02,           !- Thickness {m}",
                          "    0.1150000,               !- Conductivity {W/m-K}",
                          "    545.0000,                !- Density {kg/m3}",
                          "    1213.000,                !- Specific Heat {J/kg-K}",
                          "    0.9000000,               !- Thermal Absorptance",
                          "    0.7800000,               !- Solar Absorptance",
                          "    0.7800000;               !- Visible Absorptance",

                          "  Material,",
                          "    CC03,                    !- Name",
                          "    MediumRough,             !- Roughness",
                          "    0.1016000,               !- Thickness {m}",
                          "    1.310000,                !- Conductivity {W/m-K}",
                          "    2243.000,                !- Density {kg/m3}",
                          "    837.0000,                !- Specific Heat {J/kg-K}",
                          "    0.9000000,               !- Thermal Absorptance",
                          "    0.6500000,               !- Solar Absorptance",
                          "    0.6500000;               !- Visible Absorptance",

                          "  Material,",
                          "    HF-A3,                   !- Name",
                          "    Smooth,                  !- Roughness",
                          "    1.5000000E-03,           !- Thickness {m}",
                          "    44.96960,                !- Conductivity {W/m-K}",
                          "    7689.000,                !- Density {kg/m3}",
                          "    418.0000,                !- Specific Heat {J/kg-K}",
                          "    0.9000000,               !- Thermal Absorptance",
                          "    0.2000000,               !- Solar Absorptance",
                          "    0.2000000;               !- Visible Absorptance",

                          "  Material:NoMass,",
                          "    AR02,                    !- Name",
                          "    VeryRough,               !- Roughness",
                          "    7.8000002E-02,           !- Thermal Resistance {m2-K/W}",
                          "    0.9000000,               !- Thermal Absorptance",
                          "    0.7000000,               !- Solar Absorptance",
                          "    0.7000000;               !- Visible Absorptance",

                          "  Material:NoMass,",
                          "    CP02,                    !- Name",
                          "    Rough,                   !- Roughness",
                          "    0.2170000,               !- Thermal Resistance {m2-K/W}",
                          "    0.9000000,               !- Thermal Absorptance",
                          "    0.7500000,               !- Solar Absorptance",
                          "    0.7500000;               !- Visible Absorptance",

                          "  Construction,",
                          "    EXTWALL:LIVING,          !- Name",
                          "    A1 - 1 IN STUCCO,        !- Outside Layer",
                          "    GP01;                    !- Layer 3",

                          "  Construction,",
                          "    FLOOR:LIVING,            !- Name",
                          "    CC03,                    !- Outside Layer",
                          "    CP02;                    !- Layer 2",

                          "  Construction,",
                          "    ROOF,                    !- Name",
                          "    AR02,                    !- Outside Layer",
                          "    PW03;                    !- Layer 2",

                          "  Zone,",
                          "    LIVING ZONE,             !- Name",
                          "    0,                       !- Direction of Relative North {deg}",
                          "    0,                       !- X Origin {m}",
                          "    0,                       !- Y Origin {m}",
                          "    0,                       !- Z Origin {m}",
                          "    1,                       !- Type",
                          "    1,                       !- Multiplier",
                          "    autocalculate,           !- Ceiling Height {m}",
                          "    autocalculate;           !- Volume {m3}",

                          "  GlobalGeometryRules,",
                          "    UpperLeftCorner,         !- Starting Vertex Position",
                          "    CounterClockWise,        !- Vertex Entry Direction",
                          "    World;                   !- Coordinate System",

                          "  BuildingSurface:Detailed,",
                          "    Living:North,            !- Name",
                          "    Wall,                    !- Surface Type",
                          "    EXTWALL:LIVING,          !- Construction Name",
                          "    LIVING ZONE,             !- Zone Name",
                          "    Outdoors,                !- Outside Boundary Condition",
                          "    ,                        !- Outside Boundary Condition Object",
                          "    SunExposed,              !- Sun Exposure",
                          "    WindExposed,             !- Wind Exposure",
                          "    0.5000000,               !- View Factor to Ground",
                          "    4,                       !- Number of Vertices",
                          "    1,1,1,  !- X,Y,Z ==> Vertex 1 {m}",
                          "    1,1,0,  !- X,Y,Z ==> Vertex 2 {m}",
                          "    0,1,0,  !- X,Y,Z ==> Vertex 3 {m}",
                          "    0,1,1;  !- X,Y,Z ==> Vertex 4 {m}",

                          "  BuildingSurface:Detailed,",
                          "    Living:East,             !- Name",
                          "    Wall,                    !- Surface Type",
                          "    EXTWALL:LIVING,          !- Construction Name",
                          "    LIVING ZONE,             !- Zone Name",
                          "    Outdoors,                !- Outside Boundary Condition",
                          "    ,                        !- Outside Boundary Condition Object",
                          "    SunExposed,              !- Sun Exposure",
                          "    WindExposed,             !- Wind Exposure",
                          "    0.5000000,               !- View Factor to Ground",
                          "    4,                       !- Number of Vertices",
                          "    1,0,1,  !- X,Y,Z ==> Vertex 1 {m}",
                          "    1,0,0,  !- X,Y,Z ==> Vertex 2 {m}",
                          "    1,1,0,  !- X,Y,Z ==> Vertex 3 {m}",
                          "    1,1,1;  !- X,Y,Z ==> Vertex 4 {m}",

                          "  BuildingSurface:Detailed,",
                          "    Living:South,            !- Name",
                          "    Wall,                    !- Surface Type",
                          "    EXTWALL:LIVING,          !- Construction Name",
                          "    LIVING ZONE,             !- Zone Name",
                          "    Outdoors,                !- Outside Boundary Condition",
                          "    ,                        !- Outside Boundary Condition Object",
                          "    SunExposed,              !- Sun Exposure",
                          "    WindExposed,             !- Wind Exposure",
                          "    0.5000000,               !- View Factor to Ground",
                          "    4,                       !- Number of Vertices",
                          "    0,0,1,  !- X,Y,Z ==> Vertex 1 {m}",
                          "    0,0,0,  !- X,Y,Z ==> Vertex 2 {m}",
                          "    1,0,0,  !- X,Y,Z ==> Vertex 3 {m}",
                          "    1,0,1;  !- X,Y,Z ==> Vertex 4 {m}",

                          "  BuildingSurface:Detailed,",
                          "    Living:West,             !- Name",
                          "    Wall,                    !- Surface Type",
                          "    EXTWALL:LIVING,          !- Construction Name",
                          "    LIVING ZONE,             !- Zone Name",
                          "    Outdoors,                !- Outside Boundary Condition",
                          "    ,                        !- Outside Boundary Condition Object",
                          "    SunExposed,              !- Sun Exposure",
                          "    WindExposed,             !- Wind Exposure",
                          "    0.5000000,               !- View Factor to Ground",
                          "    4,                       !- Number of Vertices",
                          "    0,1,1,  !- X,Y,Z ==> Vertex 1 {m}",
                          "    0,1,0,  !- X,Y,Z ==> Vertex 2 {m}",
                          "    0,0,0,  !- X,Y,Z ==> Vertex 3 {m}",
                          "    0,0,1;  !- X,Y,Z ==> Vertex 4 {m}",
                          "  BuildingSurface:Detailed,",
                          "    Living:Floor,            !- Name",
                          "    FLOOR,                   !- Surface Type",
                          "    FLOOR:LIVING,            !- Construction Name",
                          "    LIVING ZONE,             !- Zone Name",
                          "    Surface,                 !- Outside Boundary Condition",
                          "    Living:Floor,            !- Outside Boundary Condition Object",
                          "    NoSun,                   !- Sun Exposure",
                          "    NoWind,                  !- Wind Exposure",
                          "    0,                       !- View Factor to Ground",
                          "    4,                       !- Number of Vertices",
                          "    0,0,0,  !- X,Y,Z ==> Vertex 1 {m}",
                          "    0,1,0,  !- X,Y,Z ==> Vertex 2 {m}",
                          "    1,1,0,  !- X,Y,Z ==> Vertex 3 {m}",
                          "    1,0,0;  !- X,Y,Z ==> Vertex 4 {m}",

                          "  BuildingSurface:Detailed,",
                          "    Living:Ceiling,          !- Name",
                          "    ROOF,                 !- Surface Type",
                          "    ROOF,          !- Construction Name",
                          "    LIVING ZONE,             !- Zone Name",
                          "    Outdoors,                !- Outside Boundary Condition",
                          "    ,                        !- Outside Boundary Condition Object",
                          "    SunExposed,              !- Sun Exposure",
                          "    WindExposed,             !- Wind Exposure",
                          "    0,                       !- View Factor to Ground",
                          "    4,                       !- Number of Vertices",
                          "    0,1,1,  !- X,Y,Z ==> Vertex 1 {m}",
                          "    0,0,1,  !- X,Y,Z ==> Vertex 2 {m}",
                          "    1,0,1,  !- X,Y,Z ==> Vertex 3 {m}",
                          "    1,1,1;  !- X,Y,Z ==> Vertex 4 {m}",
                          "",
                          "  Schedule:Compact,",
                          "    Sche_Q_Evap_Cool,        !- Name",
                          "	 Any Number,              !- Schedule Type Limits Name",
                          "    Through: 12/31,",
                          "    For: AllDays,",
                          "    Until: 24:00, -0.1;",
                          "",
                          "  Schedule:Compact,",
                          "    Sche_Q_Add_Heat,         !- Name",
                          "	 Any Number,              !- Schedule Type Limits Name",
                          "    Through: 12/31,",
                          "    For: AllDays,",
                          "    Until: 24:00, 0.1;",
                          "",
                          "  SurfaceProperty:HeatBalanceSourceTerm,",
                          "    Living:North,               !- Surface Name",
                          "	 ,                           !- Inside Face Heat Source Term Schedule Name",
                          "    Sche_Q_Evap_Cool;           !- Outside Face Heat Source Term Schedule Name",
                          "",
                          "  SurfaceProperty:HeatBalanceSourceTerm,",
                          "    Living:Ceiling,             !- Surface Name",
                          "	 Sche_Q_Add_Heat,            !- Inside Face Heat Source Term Schedule Name",
                          "    ;                           !- Outside Face Heat Source Term Schedule Name"});

    ASSERT_TRUE(process_idf(idf_objects));
    bool ErrorsFound = false;

    HeatBalanceManager::GetProjectControlData(*state, ErrorsFound);
    EXPECT_FALSE(ErrorsFound);
    HeatBalanceManager::GetZoneData(*state, ErrorsFound);
    EXPECT_FALSE(ErrorsFound);
    HeatBalanceManager::GetMaterialData(*state, ErrorsFound);
    EXPECT_FALSE(ErrorsFound);
    HeatBalanceManager::GetConstructData(*state, ErrorsFound);
    EXPECT_FALSE(ErrorsFound);
    SurfaceGeometry::GetGeometryParameters(*state, ErrorsFound);
    EXPECT_FALSE(ErrorsFound);

    state->dataSurfaceGeometry->CosBldgRotAppGonly = 1.0;
    state->dataSurfaceGeometry->SinBldgRotAppGonly = 0.0;
    SurfaceGeometry::SetupZoneGeometry(*state, ErrorsFound);
    EXPECT_FALSE(ErrorsFound);

    // Clear schedule type warnings
    EXPECT_TRUE(has_err_output(true));

    HeatBalanceIntRadExchange::InitSolarViewFactors(*state);
    EXPECT_TRUE(compare_err_stream(""));
    EXPECT_FALSE(has_err_output(true));

    state->dataZoneEquip->ZoneEquipConfig.allocate(1);
    state->dataZoneEquip->ZoneEquipConfig(1).ZoneName = "LIVING ZONE";
    state->dataZoneEquip->ZoneEquipConfig(1).ActualZoneNum = 1;
    std::vector<int> controlledZoneEquipConfigNums;
    controlledZoneEquipConfigNums.push_back(1);
    state->dataHeatBal->Zone(1).IsControlled = true;
    state->dataHeatBal->Zone(1).ZoneEqNum = 1;
    state->dataZoneEquip->ZoneEquipConfig(1).NumInletNodes = 2;
    state->dataZoneEquip->ZoneEquipConfig(1).InletNode.allocate(2);
    state->dataZoneEquip->ZoneEquipConfig(1).InletNode(1) = 1;
    state->dataZoneEquip->ZoneEquipConfig(1).InletNode(2) = 2;
    state->dataZoneEquip->ZoneEquipConfig(1).NumExhaustNodes = 1;
    state->dataZoneEquip->ZoneEquipConfig(1).ExhaustNode.allocate(1);
    state->dataZoneEquip->ZoneEquipConfig(1).ExhaustNode(1) = 3;
    state->dataZoneEquip->ZoneEquipConfig(1).NumReturnNodes = 1;
    state->dataZoneEquip->ZoneEquipConfig(1).ReturnNode.allocate(1);
    state->dataZoneEquip->ZoneEquipConfig(1).ReturnNode(1) = 4;
    state->dataZoneEquip->ZoneEquipConfig(1).FixedReturnFlow.allocate(1);

    state->dataSize->ZoneEqSizing.allocate(1);
    state->dataHeatBal->Zone(1).SystemZoneNodeNumber = 5;
    state->dataEnvrn->OutBaroPress = 101325.0;
    state->dataHeatBalFanSys->MAT.allocate(1); // Zone temperature C
    state->dataHeatBalFanSys->MAT(1) = 24.0;
    state->dataHeatBalFanSys->ZoneAirHumRat.allocate(1);
    state->dataHeatBalFanSys->ZoneAirHumRat(1) = 0.001;

    DataLoopNode::Node.allocate(4);
    state->dataSurface->Surface(1).TAirRef = DataSurfaces::ZoneMeanAirTemp;
    state->dataSurface->Surface(2).TAirRef = DataSurfaces::AdjacentAirTemp;
    state->dataSurface->Surface(3).TAirRef = DataSurfaces::ZoneSupplyAirTemp;

    DataHeatBalSurface::TempSurfInTmp.allocate(6);
    DataHeatBalSurface::TempSurfInTmp(1) = 15.0;
    DataHeatBalSurface::TempSurfInTmp(2) = 20.0;
    DataHeatBalSurface::TempSurfInTmp(3) = 25.0;
    DataHeatBalSurface::TempSurfInTmp(4) = 25.0;
    DataHeatBalSurface::TempSurfInTmp(5) = 25.0;
    DataHeatBalSurface::TempSurfInTmp(6) = 25.0;
    state->dataHeatBal->TempEffBulkAir.allocate(6);

    DataLoopNode::Node(1).Temp = 20.0;
    DataLoopNode::Node(2).Temp = 20.0;
    DataLoopNode::Node(3).Temp = 20.0;
    DataLoopNode::Node(4).Temp = 20.0;
    DataLoopNode::Node(1).MassFlowRate = 0.1;
    DataLoopNode::Node(2).MassFlowRate = 0.1;
    DataLoopNode::Node(3).MassFlowRate = 0.1;
    DataLoopNode::Node(4).MassFlowRate = 0.1;

    DataHeatBalSurface::TH.allocate(2, 2, 6);
    DataHeatBalSurface::TH(1, 1, 1) = 20;
    DataHeatBalSurface::TH(1, 1, 2) = 20;
    DataHeatBalSurface::TH(1, 1, 3) = 20;
    DataHeatBalSurface::TH(1, 1, 4) = 20;
    DataHeatBalSurface::TH(1, 1, 5) = 20;
    DataHeatBalSurface::TH(1, 1, 6) = 20;
    state->dataHeatBal->HConvIn.allocate(6);
    state->dataHeatBal->HConvIn(1) = 0.5;
    state->dataHeatBal->HConvIn(2) = 0.5;
    state->dataHeatBal->HConvIn(3) = 0.5;
    state->dataHeatBal->HConvIn(4) = 0.5;
    state->dataHeatBal->HConvIn(5) = 0.5;
    state->dataHeatBal->HConvIn(6) = 0.5;
    DataMoistureBalance::HConvInFD.allocate(6);
    DataMoistureBalance::RhoVaporAirIn.allocate(6);
    DataMoistureBalance::HMassConvInFD.allocate(6);

    state->dataGlobal->KickOffSimulation = true;
    state->dataHeatBalFanSys->ZoneLatentGain.allocate(1);
    state->dataGlobal->TimeStepZoneSec = 900;
    state->dataHeatBal->ZoneWinHeatGain.allocate(1);
    state->dataHeatBal->ZoneWinHeatGainRep.allocate(1);
    state->dataHeatBal->ZoneWinHeatGainRepEnergy.allocate(1);

    state->dataScheduleMgr->Schedule(1).CurrentValue = -0.1;
    state->dataScheduleMgr->Schedule(2).CurrentValue = 0.1;

    AllocateSurfaceHeatBalArrays(*state);
    createFacilityElectricPowerServiceObject();
    SolarShading::AllocateModuleArrays(*state);
    SolarShading::DetermineShadowingCombinations(*state);
    InitSurfaceHeatBalance(*state);
    for (int SurfNum = 1; SurfNum <= 6; SurfNum++) {
        state->dataSurface->Surface(SurfNum).ExtConvCoeff = -1;
    }

    // Test Additional Heat Source Calculation
    CalcHeatBalanceOutsideSurf(*state);
    EXPECT_EQ(-0.1, DataHeatBalSurface::SurfQAdditionalHeatSourceOutside(1));
    CalcHeatBalanceInsideSurf(*state);
    EXPECT_EQ(0.1, DataHeatBalSurface::SurfQAdditionalHeatSourceInside(6));

    state->dataZoneEquip->ZoneEquipConfig.deallocate();
<<<<<<< HEAD
    DataSizing::ZoneEqSizing.deallocate();
    state->dataHeatBalFanSys->MAT.deallocate(); // Zone temperature C
    state->dataHeatBalFanSys->ZoneAirHumRat.deallocate();
=======
    state->dataSize->ZoneEqSizing.deallocate();
    DataHeatBalFanSys::MAT.deallocate(); // Zone temperature C
    DataHeatBalFanSys::ZoneAirHumRat.deallocate();
>>>>>>> acf6f6ab
    DataLoopNode::Node.deallocate();
    state->dataGlobal->KickOffSimulation = false;
    DataHeatBalSurface::TempSurfInTmp.deallocate();
    state->dataHeatBal->TempEffBulkAir.deallocate();
    DataHeatBalSurface::TH.deallocate();
    state->dataHeatBal->HConvIn.deallocate();
    DataMoistureBalance::HConvInFD.deallocate();
    DataMoistureBalance::RhoVaporAirIn.deallocate();
    DataMoistureBalance::HMassConvInFD.deallocate();
    state->dataHeatBalFanSys->ZoneLatentGain.deallocate();
    state->dataHeatBal->ZoneWinHeatGain.deallocate();
    state->dataHeatBal->ZoneWinHeatGainRep.deallocate();
    state->dataHeatBal->ZoneWinHeatGainRepEnergy.deallocate();
}

TEST_F(EnergyPlusFixture, HeatBalanceSurfaceManager_TestReportIntMovInsInsideSurfTemp)
{

    Real64 ExpectedResult1;
    Real64 ExpectedResult2;
    Real64 ExpectedResult3;

    state->dataSurface->TotSurfaces = 3;
    state->dataSurface->Surface.allocate(state->dataSurface->TotSurfaces);
    DataHeatBalSurface::TempSurfIn.allocate(state->dataSurface->TotSurfaces);
    DataHeatBalSurface::TempSurfInTmp.allocate(state->dataSurface->TotSurfaces);
    DataHeatBalSurface::TempSurfInMovInsRep.allocate(state->dataSurface->TotSurfaces);

    // Test 1 Data: Surface does NOT have movable insulation
    state->dataSurface->Surface(1).MaterialMovInsulInt = 0; // No material means no movable insulation
    state->dataSurface->Surface(1).SchedMovInsulInt = 0;    // Schedule index of zero returns zero value (not scheduled)
    DataHeatBalSurface::TempSurfIn(1) = 23.0;
    DataHeatBalSurface::TempSurfInTmp(1) = 12.3;
    DataHeatBalSurface::TempSurfInMovInsRep(1) = 1.23;
    ExpectedResult1 = 23.0; // TempSurfInMovInsRep should be set to TempSurfIn

    // Test 2 Data: Surface does have movable insulation but it is scheduled OFF
    state->dataSurface->Surface(2).MaterialMovInsulInt = 1; // Material index present means there is movable insulation
    state->dataSurface->Surface(2).SchedMovInsulInt = 0;    // Schedule index of zero returns zero value (not scheduled)
    DataHeatBalSurface::TempSurfIn(2) = 123.0;
    DataHeatBalSurface::TempSurfInTmp(2) = 12.3;
    DataHeatBalSurface::TempSurfInMovInsRep(2) = 1.23;
    ExpectedResult2 = 123.0; // TempSurfInMovInsRep should be set to TempSurfIn

    // Test 3 Data: Surface does have movable insulation and it is scheduled ON
    state->dataSurface->Surface(3).MaterialMovInsulInt = 1; // Material index present means there is movable insulation
    state->dataSurface->Surface(3).SchedMovInsulInt = -1;   // Schedule index of -1 returns 1.0 value
    DataHeatBalSurface::TempSurfIn(3) = 12.3;
    DataHeatBalSurface::TempSurfInTmp(3) = 1.23;
    DataHeatBalSurface::TempSurfInMovInsRep(3) = -9999.9;
    ExpectedResult3 = 1.23; // TempSurfInMovInsRep should be set to TempSurfInTmp

    // Now call the subroutine which will run all of the test cases at once and then make the comparisons
    HeatBalanceSurfaceManager::ReportIntMovInsInsideSurfTemp(*state);
    EXPECT_NEAR(DataHeatBalSurface::TempSurfInMovInsRep(1), ExpectedResult1, 0.00001);
    EXPECT_NEAR(DataHeatBalSurface::TempSurfInMovInsRep(2), ExpectedResult2, 0.00001);
    EXPECT_NEAR(DataHeatBalSurface::TempSurfInMovInsRep(3), ExpectedResult3, 0.00001);
}

TEST_F(EnergyPlusFixture, HeatBalanceSurfaceManager_OutsideSurfHeatBalanceWhenRainFlag)
{
    state->dataSurface->Surface.allocate(1);
    DataHeatBalSurface::HcExtSurf.allocate(1);
    DataHeatBalSurface::TH.allocate(1, 1, 1);

    state->dataSurface->Surface(1).Area = 58.197;
    DataHeatBalSurface::HcExtSurf(1) = 1000;
    DataHeatBalSurface::TH(1, 1, 1) = 6.71793958923051;
    state->dataSurface->Surface(1).OutWetBulbTemp = 6.66143784594778;
    state->dataSurface->Surface(1).OutDryBulbTemp = 7.2;

    // If Rain Flag = on, GetQdotConvOutRep uses Outdoor Air Wet Bulb Temp.
    state->dataEnvrn->IsRain = true;
    Real64 ExpectedQconvPerArea1 = -1000 * (6.71793958923051 - 6.66143784594778);

    EXPECT_NEAR(ExpectedQconvPerArea1, GetQdotConvOutRepPerArea(*state, 1), 0.01);

    // Otherwise, GetQdotConvOutRep uses Outdoor Air Dry Bulb Temp.
    state->dataEnvrn->IsRain = false;
    DataHeatBalSurface::HcExtSurf(1) = 5.65361106051348;
    Real64 ExpectedQconvPerArea2 = -5.65361106051348 * (6.71793958923051 - 7.2);

    EXPECT_NEAR(ExpectedQconvPerArea2, GetQdotConvOutRepPerArea(*state, 1), 0.01);
}

TEST_F(EnergyPlusFixture, HeatBalanceSurfaceManager_TestInterzoneRadFactorCalc)
{

    state->dataSurface->TotSurfaces = 2;
    state->dataGlobal->NumOfZones = 2;
    state->dataHeatBal->TotMaterials = 1;
    state->dataHeatBal->TotConstructs = 1;

    state->dataHeatBal->Zone.allocate(state->dataGlobal->NumOfZones);
    state->dataSurface->Surface.allocate(state->dataSurface->TotSurfaces);
    state->dataConstruction->Construct.allocate(state->dataHeatBal->TotConstructs);
    DataHeatBalSurface::EnclSolVMULT.allocate(state->dataGlobal->NumOfZones);
    state->dataConstruction->Construct(1).TransDiff = 0.1;
    DataHeatBalSurface::EnclSolVMULT(1) = 1.0;
    DataHeatBalSurface::EnclSolVMULT(2) = 1.0;

    state->dataSurface->Surface(1).HeatTransSurf = true;
    state->dataSurface->Surface(1).Construction = 1;
    state->dataSurface->Surface(1).ExtBoundCond = 2;
    state->dataSurface->Surface(1).Area = 1.0;
    state->dataSurface->Surface(1).Zone = 1;

    state->dataSurface->Surface(2).HeatTransSurf = true;
    state->dataSurface->Surface(2).Construction = 1;
    state->dataSurface->Surface(2).ExtBoundCond = 1;
    state->dataSurface->Surface(2).Area = 1.0;
    state->dataSurface->Surface(2).Zone = 2;

    state->dataSurface->Surface(1).SolarEnclIndex = 1;
    state->dataSurface->Surface(2).SolarEnclIndex = 2;

    ComputeDifSolExcZonesWIZWindows(*state, state->dataGlobal->NumOfZones);

    EXPECT_EQ(1, DataHeatBalSurface::FractDifShortZtoZ(1, 1));
    EXPECT_EQ(1, DataHeatBalSurface::FractDifShortZtoZ(2, 2));
    EXPECT_FALSE(DataHeatBalSurface::RecDifShortFromZ(1));
    EXPECT_FALSE(DataHeatBalSurface::RecDifShortFromZ(2));

    state->dataHeatBal->Zone(1).HasInterZoneWindow = true;
    state->dataHeatBal->Zone(2).HasInterZoneWindow = true;

    ComputeDifSolExcZonesWIZWindows(*state, state->dataGlobal->NumOfZones);

    EXPECT_TRUE(DataHeatBalSurface::RecDifShortFromZ(1));
    EXPECT_TRUE(DataHeatBalSurface::RecDifShortFromZ(2));

    state->dataGlobal->KickOffSimulation = true;
    ComputeDifSolExcZonesWIZWindows(*state, state->dataGlobal->NumOfZones);

    EXPECT_EQ(1, DataHeatBalSurface::FractDifShortZtoZ(1, 1));
    EXPECT_EQ(1, DataHeatBalSurface::FractDifShortZtoZ(2, 2));
    EXPECT_FALSE(DataHeatBalSurface::RecDifShortFromZ(1));
    EXPECT_FALSE(DataHeatBalSurface::RecDifShortFromZ(2));
}

TEST_F(EnergyPlusFixture, HeatBalanceSurfaceManager_TestResilienceMetricReport)
{

    state->dataGlobal->NumOfZones = 1;
    state->dataGlobal->KindOfSim = DataGlobalConstants::KindOfSim::RunPeriodWeather;
    state->dataOutRptTab->displayThermalResilienceSummary = true;
    state->dataEnvrn->Month = 7;
    state->dataEnvrn->DayOfMonth = 1;

    state->dataGlobal->TimeStep = 1;
    state->dataGlobal->TimeStepZone = 1;
    state->dataEnvrn->OutBaroPress = 101325.0;

    state->dataGlobal->NumOfZones = 1;
    state->dataHeatBal->Zone.allocate(state->dataGlobal->NumOfZones);
    state->dataHeatBalFanSys->ZTAV.dimension(state->dataGlobal->NumOfZones, 0.0);
    state->dataHeatBalFanSys->ZoneAirHumRatAvg.dimension(state->dataGlobal->NumOfZones, 0.0);

    state->dataHeatBalFanSys->ZoneHeatIndex.dimension(state->dataGlobal->NumOfZones, 0.0);
    state->dataHeatBalFanSys->ZoneHumidex.dimension(state->dataGlobal->NumOfZones, 0.0);
    state->dataHeatBalFanSys->ZoneNumOcc.dimension(state->dataGlobal->NumOfZones, 0);
    state->dataHeatBalFanSys->ZoneHeatIndexHourBins.allocate(state->dataGlobal->NumOfZones);
    state->dataHeatBalFanSys->ZoneHumidexHourBins.allocate(state->dataGlobal->NumOfZones);
    state->dataHeatBalFanSys->ZoneHeatIndexOccuHourBins.allocate(state->dataGlobal->NumOfZones);
    state->dataHeatBalFanSys->ZoneHumidexOccuHourBins.allocate(state->dataGlobal->NumOfZones);

    state->dataHeatBal->TotPeople = 1;
    state->dataHeatBal->People.allocate(state->dataHeatBal->TotPeople);
    state->dataHeatBal->People(1).ZonePtr = 1;
    state->dataHeatBal->People(1).Pierce = true;
    state->dataHeatBal->People(1).NumberOfPeople = 2;
    state->dataHeatBal->People(1).NumberOfPeoplePtr = 1;
    state->dataScheduleMgr->Schedule.allocate(1);

    state->dataThermalComforts->ThermalComfortData.allocate(state->dataHeatBal->TotPeople);
    state->dataHeatBalFanSys->ZoneOccPierceSET.dimension(state->dataGlobal->NumOfZones, 0);
    state->dataHeatBalFanSys->ZoneOccPierceSETLastStep.dimension(state->dataGlobal->NumOfZones, 0);
    state->dataHeatBalFanSys->ZoneLowSETHours.allocate(state->dataGlobal->NumOfZones);
    state->dataHeatBalFanSys->ZoneHighSETHours.allocate(state->dataGlobal->NumOfZones);

    state->dataThermalComforts->ThermalComfortData(1).PierceSET = 31;
    state->dataScheduleMgr->Schedule(1).CurrentValue = 0;

    // Heat Index Case 1: Zone T < 80 F;
    state->dataGlobal->HourOfDay = 1;
    state->dataHeatBalFanSys->ZTAV(1) = 25;
    state->dataHeatBalFanSys->ZoneAirHumRatAvg(1) = 0.00988; // RH = 50%
    CalcThermalResilience(*state);
    ReportThermalResilience(*state);
    EXPECT_NEAR(25, state->dataHeatBalFanSys->ZoneHeatIndex(1), 0.5);
    EXPECT_NEAR(28, state->dataHeatBalFanSys->ZoneHumidex(1), 1);

    // Heat Index Case 2: Zone RH > 85, 80 < T < 87 F;
    state->dataGlobal->HourOfDay = 2;
    state->dataHeatBalFanSys->ZTAV(1) = 27;
    state->dataHeatBalFanSys->ZoneAirHumRatAvg(1) = 0.02035; // RH = 90%
    CalcThermalResilience(*state);
    ReportThermalResilience(*state);
    EXPECT_NEAR(31, state->dataHeatBalFanSys->ZoneHeatIndex(1), 0.5);
    EXPECT_NEAR(39, state->dataHeatBalFanSys->ZoneHumidex(1), 1);

    // Heat Index Case 3: < Zone RH > 85, 80 < T < 87 F;
    state->dataGlobal->HourOfDay = 3;
    state->dataHeatBalFanSys->ZTAV(1) = 27;
    state->dataHeatBalFanSys->ZoneAirHumRatAvg(1) = 0.0022; // RH = 10%
    CalcThermalResilience(*state);
    ReportThermalResilience(*state);
    EXPECT_NEAR(26, state->dataHeatBalFanSys->ZoneHeatIndex(1), 0.5);
    EXPECT_NEAR(23, state->dataHeatBalFanSys->ZoneHumidex(1), 1);

    // Heat Index Case 4: Rothfusz regression, other than the above conditions;
    state->dataGlobal->HourOfDay = 4;
    state->dataHeatBalFanSys->ZTAV(1) = 30;
    state->dataHeatBalFanSys->ZoneAirHumRatAvg(1) = 0.01604; // RH = 60%
    CalcThermalResilience(*state);
    ReportThermalResilience(*state);
    EXPECT_NEAR(33, state->dataHeatBalFanSys->ZoneHeatIndex(1), 0.5);
    EXPECT_NEAR(38, state->dataHeatBalFanSys->ZoneHumidex(1), 1);

    // Test categorization of the first 4 hours.
    EXPECT_EQ(2, state->dataHeatBalFanSys->ZoneHeatIndexHourBins(1)[0]); // Safe: Heat Index <= 80 °F (32.2 °C).
    EXPECT_EQ(1, state->dataHeatBalFanSys->ZoneHeatIndexHourBins(1)[1]); // Caution: (80, 90 °F] / (26.7, 32.2 °C]
    EXPECT_EQ(1, state->dataHeatBalFanSys->ZoneHeatIndexHourBins(1)[2]); // Extreme Caution (90, 105 °F] / (32.2, 40.6 °C]
    EXPECT_EQ(0, state->dataHeatBalFanSys->ZoneHeatIndexHourBins(1)[3]);
    EXPECT_EQ(0, state->dataHeatBalFanSys->ZoneHeatIndexOccuHourBins(1)[0]); // # of People = 0

    EXPECT_EQ(2, state->dataHeatBalFanSys->ZoneHumidexHourBins(1)[0]); // Humidex <= 29
    EXPECT_EQ(2, state->dataHeatBalFanSys->ZoneHumidexHourBins(1)[1]); // Humidex (29, 40]
    EXPECT_EQ(0, state->dataHeatBalFanSys->ZoneHumidexOccuHourBins(1)[0]); // # of People = 0

    // Test SET-hours calculation - No occupant
    EXPECT_EQ(0, state->dataHeatBalFanSys->ZoneHighSETHours(1)[0]); // SET Hours
    EXPECT_EQ(0, state->dataHeatBalFanSys->ZoneHighSETHours(1)[1]); // SET OccupantHours

    state->dataThermalComforts->ThermalComfortData(1).PierceSET = 11.2;
    state->dataScheduleMgr->Schedule(1).CurrentValue = 1;
    for (int hour = 5; hour <= 7; hour++) {
        state->dataGlobal->HourOfDay = hour;
//        CalcThermalResilience(*state);
        ReportThermalResilience(*state);
    }
    // Test SET-hours calculation - Heating unmet
    EXPECT_EQ(3, state->dataHeatBalFanSys->ZoneLowSETHours(1)[0]); // SET Hours = (12.2 - 11.2) * 3 Hours
    EXPECT_EQ(6, state->dataHeatBalFanSys->ZoneLowSETHours(1)[1]); // SET OccupantHours = (12.2 - 11.2) * 3 Hours * 2 OCC

    state->dataThermalComforts->ThermalComfortData(1).PierceSET = 32;
    for (int hour = 8; hour <= 10; hour++) {
        state->dataGlobal->HourOfDay = hour;
        ReportThermalResilience(*state);
    }
    // Test SET-hours calculation - Cooling unmet
    EXPECT_EQ(6, state->dataHeatBalFanSys->ZoneHighSETHours(1)[0]); // SET Hours = (32 - 30) * 3 Hours
    EXPECT_EQ(12, state->dataHeatBalFanSys->ZoneHighSETHours(1)[1]); // SET OccupantHours = (32 - 30) * 3 Hours * 2 OCC

    state->dataThermalComforts->ThermalComfortData(1).PierceSET = 25;
    for (int hour = 11; hour <= 12; hour++) {
        state->dataGlobal->HourOfDay = hour;
        ReportThermalResilience(*state);
    }
    state->dataThermalComforts->ThermalComfortData(1).PierceSET = 11.2;
    for (int hour = 13; hour <= 18; hour++) {
        state->dataGlobal->HourOfDay = hour;
        ReportThermalResilience(*state);
    }
    state->dataScheduleMgr->Schedule(1).CurrentValue = 0;
    for (int hour = 18; hour <= 20; hour++) {
        state->dataGlobal->HourOfDay = hour;
        ReportThermalResilience(*state);
    }

    // Test SET longest duration calculation
    // Cooling Unmet Duration: Hour 1 - 4 (no occupants), Hour 8 - 10;
    // Heating Unmet Duration: Hour 5 - 7, Hour 13 - 18, Hour 18 - 20 (no occupants);
    EXPECT_EQ(9, state->dataHeatBalFanSys->ZoneLowSETHours(1)[0]); // SET Hours = (12.2 - 11.2) * (3 + 6) Hours
    EXPECT_EQ(6, state->dataHeatBalFanSys->ZoneHighSETHours(1)[0]); // SET Hours = SET Hours = (32 - 30) * 3 Hours
    EXPECT_EQ(6, state->dataHeatBalFanSys->ZoneLowSETHours(1)[2]); // Longest Heating SET Unmet Duration
    EXPECT_EQ(3, state->dataHeatBalFanSys->ZoneHighSETHours(1)[2]); //  Longest Cooling SET Unmet Duration

    state->dataHeatBalFanSys->ZoneCO2LevelHourBins.allocate(state->dataGlobal->NumOfZones);
    state->dataHeatBalFanSys->ZoneCO2LevelOccuHourBins.allocate(state->dataGlobal->NumOfZones);
    state->dataContaminantBalance->ZoneAirCO2Avg.allocate(state->dataGlobal->NumOfZones);
    state->dataContaminantBalance->Contaminant.CO2Simulation = true;
    state->dataScheduleMgr->Schedule(1).CurrentValue = 1;
    state->dataOutRptTab->displayCO2ResilienceSummary = true;
    state->dataContaminantBalance->ZoneAirCO2Avg(1) = 1100;
    ReportCO2Resilience(*state);
    EXPECT_EQ(1, state->dataHeatBalFanSys->ZoneCO2LevelHourBins(1)[1]);
    EXPECT_EQ(2, state->dataHeatBalFanSys->ZoneCO2LevelOccuHourBins(1)[1]);

    state->dataHeatBalFanSys->ZoneLightingLevelHourBins.allocate(state->dataGlobal->NumOfZones);
    state->dataHeatBalFanSys->ZoneLightingLevelOccuHourBins.allocate(state->dataGlobal->NumOfZones);
    state->dataDaylightingData->ZoneDaylight.allocate(state->dataGlobal->NumOfZones);
    state->dataDaylightingData->ZoneDaylight(1).DaylightMethod = DataDaylighting::iDaylightingMethod::SplitFluxDaylighting;
    state->dataDaylightingData->ZoneDaylight(1).DaylIllumAtRefPt.allocate(1);
    state->dataDaylightingData->ZoneDaylight(1).IllumSetPoint.allocate(1);
    state->dataDaylightingData->ZoneDaylight(1).ZonePowerReductionFactor = 0.5;
    state->dataDaylightingData->ZoneDaylight(1).DaylIllumAtRefPt(1) = 300;
    state->dataDaylightingData->ZoneDaylight(1).IllumSetPoint(1) = 400;
    state->dataOutRptTab->displayVisualResilienceSummary = true;

    ReportVisualResilience(*state);
    EXPECT_EQ(1, state->dataHeatBalFanSys->ZoneLightingLevelHourBins(1)[2]);
    EXPECT_EQ(2, state->dataHeatBalFanSys->ZoneLightingLevelOccuHourBins(1)[2]);

}

TEST_F(EnergyPlusFixture, HeatBalanceSurfaceManager_TestInitHBInterzoneWindow)
{

    std::string const idf_objects = delimited_string({"  Building,",
                                                      "    House with Local Air Nodes,  !- Name",
                                                      "    0,                       !- North Axis {deg}",
                                                      "    Suburbs,                 !- Terrain",
                                                      "    0.001,                   !- Loads Convergence Tolerance Value",
                                                      "    0.0050000,               !- Temperature Convergence Tolerance Value {deltaC}",
                                                      "    FullInteriorAndExterior, !- Solar Distribution",
                                                      "    25,                      !- Maximum Number of Warmup Days",
                                                      "    6;                       !- Minimum Number of Warmup Days",

                                                      "  Timestep,6;",

                                                      "  SimulationControl,",
                                                      "    No,                      !- Do Zone Sizing Calculation",
                                                      "    No,                      !- Do System Sizing Calculation",
                                                      "    No,                      !- Do Plant Sizing Calculation",
                                                      "    No,                     !- Run Simulation for Sizing Periods",
                                                      "    YES;                     !- Run Simulation for Weather File Run Periods",

                                                      "  RunPeriod,",
                                                      "    WinterDay,               !- Name",
                                                      "    1,                       !- Begin Month",
                                                      "    14,                      !- Begin Day of Month",
                                                      "    ,                        !- Begin Year",
                                                      "    1,                       !- End Month",
                                                      "    14,                      !- End Day of Month",
                                                      "    ,                        !- End Year",
                                                      "    Tuesday,                 !- Day of Week for Start Day",
                                                      "    Yes,                     !- Use Weather File Holidays and Special Days",
                                                      "    Yes,                     !- Use Weather File Daylight Saving Period",
                                                      "    No,                      !- Apply Weekend Holiday Rule",
                                                      "    Yes,                     !- Use Weather File Rain Indicators",
                                                      "    Yes;                     !- Use Weather File Snow Indicators",

                                                      "  Material,",
                                                      "    A1 - 1 IN STUCCO,        !- Name",
                                                      "    Smooth,                  !- Roughness",
                                                      "    2.5389841E-02,           !- Thickness {m}",
                                                      "    0.6918309,               !- Conductivity {W/m-K}",
                                                      "    1858.142,                !- Density {kg/m3}",
                                                      "    836.8000,                !- Specific Heat {J/kg-K}",
                                                      "    0.9000000,               !- Thermal Absorptance",
                                                      "    0.9200000,               !- Solar Absorptance",
                                                      "    0.9200000;               !- Visible Absorptance",

                                                      "  Material,",
                                                      "    CB11,                    !- Name",
                                                      "    MediumRough,             !- Roughness",
                                                      "    0.2032000,               !- Thickness {m}",
                                                      "    1.048000,                !- Conductivity {W/m-K}",
                                                      "    1105.000,                !- Density {kg/m3}",
                                                      "    837.0000,                !- Specific Heat {J/kg-K}",
                                                      "    0.9000000,               !- Thermal Absorptance",
                                                      "    0.2000000,               !- Solar Absorptance",
                                                      "    0.2000000;               !- Visible Absorptance",

                                                      "  Material,",
                                                      "    GP01,                    !- Name",
                                                      "    MediumSmooth,            !- Roughness",
                                                      "    1.2700000E-02,           !- Thickness {m}",
                                                      "    0.1600000,               !- Conductivity {W/m-K}",
                                                      "    801.0000,                !- Density {kg/m3}",
                                                      "    837.0000,                !- Specific Heat {J/kg-K}",
                                                      "    0.9000000,               !- Thermal Absorptance",
                                                      "    0.7500000,               !- Solar Absorptance",
                                                      "    0.7500000;               !- Visible Absorptance",

                                                      "  Material,",
                                                      "    IN02,                    !- Name",
                                                      "    Rough,                   !- Roughness",
                                                      "    9.0099998E-02,           !- Thickness {m}",
                                                      "    4.3000001E-02,           !- Conductivity {W/m-K}",
                                                      "    10.00000,                !- Density {kg/m3}",
                                                      "    837.0000,                !- Specific Heat {J/kg-K}",
                                                      "    0.9000000,               !- Thermal Absorptance",
                                                      "    0.7500000,               !- Solar Absorptance",
                                                      "    0.7500000;               !- Visible Absorptance",

                                                      "  Material,",
                                                      "    IN05,                    !- Name",
                                                      "    Rough,                   !- Roughness",
                                                      "    0.2458000,               !- Thickness {m}",
                                                      "    4.3000001E-02,           !- Conductivity {W/m-K}",
                                                      "    10.00000,                !- Density {kg/m3}",
                                                      "    837.0000,                !- Specific Heat {J/kg-K}",
                                                      "    0.9000000,               !- Thermal Absorptance",
                                                      "    0.7500000,               !- Solar Absorptance",
                                                      "    0.7500000;               !- Visible Absorptance",

                                                      "  Material,",
                                                      "    PW03,                    !- Name",
                                                      "    MediumSmooth,            !- Roughness",
                                                      "    1.2700000E-02,           !- Thickness {m}",
                                                      "    0.1150000,               !- Conductivity {W/m-K}",
                                                      "    545.0000,                !- Density {kg/m3}",
                                                      "    1213.000,                !- Specific Heat {J/kg-K}",
                                                      "    0.9000000,               !- Thermal Absorptance",
                                                      "    0.7800000,               !- Solar Absorptance",
                                                      "    0.7800000;               !- Visible Absorptance",

                                                      "  Material,",
                                                      "    CC03,                    !- Name",
                                                      "    MediumRough,             !- Roughness",
                                                      "    0.1016000,               !- Thickness {m}",
                                                      "    1.310000,                !- Conductivity {W/m-K}",
                                                      "    2243.000,                !- Density {kg/m3}",
                                                      "    837.0000,                !- Specific Heat {J/kg-K}",
                                                      "    0.9000000,               !- Thermal Absorptance",
                                                      "    0.6500000,               !- Solar Absorptance",
                                                      "    0.6500000;               !- Visible Absorptance",

                                                      "  Material,",
                                                      "    HF-A3,                   !- Name",
                                                      "    Smooth,                  !- Roughness",
                                                      "    1.5000000E-03,           !- Thickness {m}",
                                                      "    44.96960,                !- Conductivity {W/m-K}",
                                                      "    7689.000,                !- Density {kg/m3}",
                                                      "    418.0000,                !- Specific Heat {J/kg-K}",
                                                      "    0.9000000,               !- Thermal Absorptance",
                                                      "    0.2000000,               !- Solar Absorptance",
                                                      "    0.2000000;               !- Visible Absorptance",

                                                      "  Material:NoMass,",
                                                      "    AR02,                    !- Name",
                                                      "    VeryRough,               !- Roughness",
                                                      "    7.8000002E-02,           !- Thermal Resistance {m2-K/W}",
                                                      "    0.9000000,               !- Thermal Absorptance",
                                                      "    0.7000000,               !- Solar Absorptance",
                                                      "    0.7000000;               !- Visible Absorptance",

                                                      "  Material:NoMass,",
                                                      "    CP02,                    !- Name",
                                                      "    Rough,                   !- Roughness",
                                                      "    0.2170000,               !- Thermal Resistance {m2-K/W}",
                                                      "    0.9000000,               !- Thermal Absorptance",
                                                      "    0.7500000,               !- Solar Absorptance",
                                                      "    0.7500000;               !- Visible Absorptance",

                                                      "  Construction,",
                                                      "    EXTWALL:LIVING,          !- Name",
                                                      "    A1 - 1 IN STUCCO,        !- Outside Layer",
                                                      "    GP01;                    !- Layer 3",

                                                      "  Construction,",
                                                      "    FLOOR:LIVING,            !- Name",
                                                      "    CC03,                    !- Outside Layer",
                                                      "    CP02;                    !- Layer 2",

                                                      "  Construction,",
                                                      "    ROOF,                    !- Name",
                                                      "    AR02,                    !- Outside Layer",
                                                      "    PW03;                    !- Layer 2",

                                                      "  Zone,",
                                                      "    LIVING ZONE,             !- Name",
                                                      "    0,                       !- Direction of Relative North {deg}",
                                                      "    0,                       !- X Origin {m}",
                                                      "    0,                       !- Y Origin {m}",
                                                      "    0,                       !- Z Origin {m}",
                                                      "    1,                       !- Type",
                                                      "    1,                       !- Multiplier",
                                                      "    autocalculate,           !- Ceiling Height {m}",
                                                      "    autocalculate;           !- Volume {m3}",

                                                      "  GlobalGeometryRules,",
                                                      "    UpperLeftCorner,         !- Starting Vertex Position",
                                                      "    CounterClockWise,        !- Vertex Entry Direction",
                                                      "    World;                   !- Coordinate System",

                                                      "  BuildingSurface:Detailed,",
                                                      "    Living:North,            !- Name",
                                                      "    Wall,                    !- Surface Type",
                                                      "    EXTWALL:LIVING,          !- Construction Name",
                                                      "    LIVING ZONE,             !- Zone Name",
                                                      "    Outdoors,                !- Outside Boundary Condition",
                                                      "    ,                        !- Outside Boundary Condition Object",
                                                      "    SunExposed,              !- Sun Exposure",
                                                      "    WindExposed,             !- Wind Exposure",
                                                      "    0.5000000,               !- View Factor to Ground",
                                                      "    4,                       !- Number of Vertices",
                                                      "    1,1,1,  !- X,Y,Z ==> Vertex 1 {m}",
                                                      "    1,1,0,  !- X,Y,Z ==> Vertex 2 {m}",
                                                      "    0,1,0,  !- X,Y,Z ==> Vertex 3 {m}",
                                                      "    0,1,1;  !- X,Y,Z ==> Vertex 4 {m}",

                                                      "  BuildingSurface:Detailed,",
                                                      "    Living:East,             !- Name",
                                                      "    Wall,                    !- Surface Type",
                                                      "    EXTWALL:LIVING,          !- Construction Name",
                                                      "    LIVING ZONE,             !- Zone Name",
                                                      "    Outdoors,                !- Outside Boundary Condition",
                                                      "    ,                        !- Outside Boundary Condition Object",
                                                      "    SunExposed,              !- Sun Exposure",
                                                      "    WindExposed,             !- Wind Exposure",
                                                      "    0.5000000,               !- View Factor to Ground",
                                                      "    4,                       !- Number of Vertices",
                                                      "    1,0,1,  !- X,Y,Z ==> Vertex 1 {m}",
                                                      "    1,0,0,  !- X,Y,Z ==> Vertex 2 {m}",
                                                      "    1,1,0,  !- X,Y,Z ==> Vertex 3 {m}",
                                                      "    1,1,1;  !- X,Y,Z ==> Vertex 4 {m}",

                                                      "  BuildingSurface:Detailed,",
                                                      "    Living:South,            !- Name",
                                                      "    Wall,                    !- Surface Type",
                                                      "    EXTWALL:LIVING,          !- Construction Name",
                                                      "    LIVING ZONE,             !- Zone Name",
                                                      "    Outdoors,                !- Outside Boundary Condition",
                                                      "    ,                        !- Outside Boundary Condition Object",
                                                      "    SunExposed,              !- Sun Exposure",
                                                      "    WindExposed,             !- Wind Exposure",
                                                      "    0.5000000,               !- View Factor to Ground",
                                                      "    4,                       !- Number of Vertices",
                                                      "    0,0,1,  !- X,Y,Z ==> Vertex 1 {m}",
                                                      "    0,0,0,  !- X,Y,Z ==> Vertex 2 {m}",
                                                      "    1,0,0,  !- X,Y,Z ==> Vertex 3 {m}",
                                                      "    1,0,1;  !- X,Y,Z ==> Vertex 4 {m}",

                                                      "  BuildingSurface:Detailed,",
                                                      "    Living:West,             !- Name",
                                                      "    Wall,                    !- Surface Type",
                                                      "    EXTWALL:LIVING,          !- Construction Name",
                                                      "    LIVING ZONE,             !- Zone Name",
                                                      "    Outdoors,                !- Outside Boundary Condition",
                                                      "    ,                        !- Outside Boundary Condition Object",
                                                      "    SunExposed,              !- Sun Exposure",
                                                      "    WindExposed,             !- Wind Exposure",
                                                      "    0.5000000,               !- View Factor to Ground",
                                                      "    4,                       !- Number of Vertices",
                                                      "    0,1,1,  !- X,Y,Z ==> Vertex 1 {m}",
                                                      "    0,1,0,  !- X,Y,Z ==> Vertex 2 {m}",
                                                      "    0,0,0,  !- X,Y,Z ==> Vertex 3 {m}",
                                                      "    0,0,1;  !- X,Y,Z ==> Vertex 4 {m}",

                                                      "  BuildingSurface:Detailed,",
                                                      "    Living:Floor,            !- Name",
                                                      "    FLOOR,                   !- Surface Type",
                                                      "    FLOOR:LIVING,            !- Construction Name",
                                                      "    LIVING ZONE,             !- Zone Name",
                                                      "    Surface,                 !- Outside Boundary Condition",
                                                      "    Living:Floor,            !- Outside Boundary Condition Object",
                                                      "    NoSun,                   !- Sun Exposure",
                                                      "    NoWind,                  !- Wind Exposure",
                                                      "    0,                       !- View Factor to Ground",
                                                      "    4,                       !- Number of Vertices",
                                                      "    0,0,0,  !- X,Y,Z ==> Vertex 1 {m}",
                                                      "    0,1,0,  !- X,Y,Z ==> Vertex 2 {m}",
                                                      "    1,1,0,  !- X,Y,Z ==> Vertex 3 {m}",
                                                      "    1,0,0;  !- X,Y,Z ==> Vertex 4 {m}",

                                                      "  BuildingSurface:Detailed,",
                                                      "    Living:Ceiling,          !- Name",
                                                      "    ROOF,                 !- Surface Type",
                                                      "    ROOF,          !- Construction Name",
                                                      "    LIVING ZONE,             !- Zone Name",
                                                      "    Outdoors,                !- Outside Boundary Condition",
                                                      "    ,                        !- Outside Boundary Condition Object",
                                                      "    SunExposed,              !- Sun Exposure",
                                                      "    WindExposed,             !- Wind Exposure",
                                                      "    0,                       !- View Factor to Ground",
                                                      "    4,                       !- Number of Vertices",
                                                      "    0,1,1,  !- X,Y,Z ==> Vertex 1 {m}",
                                                      "    0,0,1,  !- X,Y,Z ==> Vertex 2 {m}",
                                                      "    1,0,1,  !- X,Y,Z ==> Vertex 3 {m}",
                                                      "    1,1,1;  !- X,Y,Z ==> Vertex 4 {m}"});

    ASSERT_TRUE(process_idf(idf_objects));
    bool ErrorsFound = false;

    HeatBalanceManager::GetProjectControlData(*state, ErrorsFound);
    EXPECT_FALSE(ErrorsFound);
    HeatBalanceManager::GetZoneData(*state, ErrorsFound);
    EXPECT_FALSE(ErrorsFound);
    HeatBalanceManager::GetMaterialData(*state, ErrorsFound);
    EXPECT_FALSE(ErrorsFound);
    HeatBalanceManager::GetConstructData(*state, ErrorsFound);
    EXPECT_FALSE(ErrorsFound);
    SurfaceGeometry::GetGeometryParameters(*state, ErrorsFound);
    EXPECT_FALSE(ErrorsFound);

    state->dataSurfaceGeometry->CosBldgRotAppGonly = 1.0;
    state->dataSurfaceGeometry->SinBldgRotAppGonly = 0.0;
    SurfaceGeometry::SetupZoneGeometry(*state, ErrorsFound);
    EXPECT_FALSE(ErrorsFound);

    HeatBalanceIntRadExchange::InitSolarViewFactors(*state);
    EXPECT_FALSE(has_err_output(true));

    state->dataHeatBalFanSys->MAT.allocate(1); // Zone temperature C
    state->dataHeatBalFanSys->ZoneAirHumRat.allocate(1);

    DataHeatBalSurface::TempSurfInTmp.allocate(6);
    state->dataHeatBal->TempEffBulkAir.allocate(6);

    DataHeatBalSurface::TH.allocate(2, 2, 6);
    state->dataHeatBal->HConvIn.allocate(6);
    DataMoistureBalance::HConvInFD.allocate(6);
    DataMoistureBalance::RhoVaporAirIn.allocate(6);
    DataMoistureBalance::HMassConvInFD.allocate(6);

    state->dataGlobal->KickOffSimulation = true;
    state->dataHeatBalFanSys->ZoneLatentGain.allocate(1);
    state->dataGlobal->TimeStepZoneSec = 900;
    state->dataHeatBal->ZoneWinHeatGain.allocate(1);
    state->dataHeatBal->ZoneWinHeatGainRep.allocate(1);
    state->dataHeatBal->ZoneWinHeatGainRepEnergy.allocate(1);

    AllocateSurfaceHeatBalArrays(*state);
    createFacilityElectricPowerServiceObject();
    SolarShading::AllocateModuleArrays(*state);
    SolarShading::DetermineShadowingCombinations(*state);

    InitSurfaceHeatBalance(*state);

    EXPECT_FALSE(DataHeatBalSurface::InterZoneWindow);
    EXPECT_FALSE(allocated(DataHeatBalSurface::FractDifShortZtoZ));

    DataHeatBalSurface::InterZoneWindow = true;
    InitSurfaceHeatBalance(*state);

    EXPECT_TRUE(allocated(DataHeatBalSurface::FractDifShortZtoZ));
    EXPECT_EQ(1, DataHeatBalSurface::FractDifShortZtoZ(1, 1));

    // bypass internal solar distribution at night
    DataHeatBalSurface::InterZoneWindow = false;
    state->dataHeatBal->ZoneBmSolFrIntWinsRep(1) = 10.0;
    state->dataEnvrn->SunIsUp = false;
    InitIntSolarDistribution(*state);
    EXPECT_EQ(0.0, state->dataHeatBal->SurfIntBmIncInsSurfIntensRep(1));
    state->dataEnvrn->SunIsUp = true;
    InitIntSolarDistribution(*state);
    EXPECT_NEAR(1.666667, state->dataHeatBal->SurfIntBmIncInsSurfIntensRep(1), 0.00001);
}
} // namespace EnergyPlus<|MERGE_RESOLUTION|>--- conflicted
+++ resolved
@@ -794,15 +794,9 @@
     EXPECT_EQ(24.0, state->dataHeatBal->TempEffBulkAir(3));
 
     state->dataZoneEquip->ZoneEquipConfig.deallocate();
-<<<<<<< HEAD
-    DataSizing::ZoneEqSizing.deallocate();
+    state->dataSize->ZoneEqSizing.deallocate();
     state->dataHeatBalFanSys->MAT.deallocate(); // Zone temperature C
     state->dataHeatBalFanSys->ZoneAirHumRat.deallocate();
-=======
-    state->dataSize->ZoneEqSizing.deallocate();
-    DataHeatBalFanSys::MAT.deallocate(); // Zone temperature C
-    DataHeatBalFanSys::ZoneAirHumRat.deallocate();
->>>>>>> acf6f6ab
     DataLoopNode::Node.deallocate();
     state->dataGlobal->KickOffSimulation = false;
     DataHeatBalSurface::TempSurfInTmp.deallocate();
@@ -2472,15 +2466,9 @@
     EXPECT_EQ(0.1, DataHeatBalSurface::SurfQAdditionalHeatSourceInside(6));
 
     state->dataZoneEquip->ZoneEquipConfig.deallocate();
-<<<<<<< HEAD
-    DataSizing::ZoneEqSizing.deallocate();
+    state->dataSize->ZoneEqSizing.deallocate();
     state->dataHeatBalFanSys->MAT.deallocate(); // Zone temperature C
     state->dataHeatBalFanSys->ZoneAirHumRat.deallocate();
-=======
-    state->dataSize->ZoneEqSizing.deallocate();
-    DataHeatBalFanSys::MAT.deallocate(); // Zone temperature C
-    DataHeatBalFanSys::ZoneAirHumRat.deallocate();
->>>>>>> acf6f6ab
     DataLoopNode::Node.deallocate();
     state->dataGlobal->KickOffSimulation = false;
     DataHeatBalSurface::TempSurfInTmp.deallocate();
