--- conflicted
+++ resolved
@@ -231,15 +231,10 @@
     Array1D_bool MyPlantScanFlag;
     Array1D_bool MyZoneEqFlag; // used to set up zone equipment availability managers
 
-<<<<<<< HEAD
-    int RefrigIndex = 0;
-
     void init_constant_state([[maybe_unused]] EnergyPlusData &state) override
     {
     }
 
-=======
->>>>>>> b3ae9b9f
     void init_state([[maybe_unused]] EnergyPlusData &state) override
     {
     }
