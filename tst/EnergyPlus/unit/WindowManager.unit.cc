--- conflicted
+++ resolved
@@ -2797,11 +2797,7 @@
 
     WindowManager::CalcWindowHeatBalance(surfNum2, DataHeatBalance::HConvIn(surfNum2), inSurfTemp, outSurfTemp);
     // Test if LWR from surrounding surfaces correctly calculated
-<<<<<<< HEAD
     EXPECT_DOUBLE_EQ(StefanBoltzmann * 0.84 * 0.6 * (pow_4(25.0 + KelvinConv) - pow_4(thetas(1))), DataHeatBalSurface::QRadLWOutSrdSurfs(surfNum2));
-}
-=======
-    EXPECT_DOUBLE_EQ(StefanBoltzmann * 0.84 * 0.6 * (pow_4(25.0 + KelvinConv) - pow_4(thetas(1))), DataHeatBalSurface::QRadLWOutSrdSurfs(2));
 }
 TEST_F(EnergyPlusFixture, WindowMaterialComplexShadeTest)
 {
@@ -2850,5 +2846,4 @@
     EXPECT_NEAR(DataHeatBalance::ComplexShade(1).SlatAngle, 45.0, 1e-5);
     EXPECT_NEAR(DataHeatBalance::ComplexShade(1).SlatConductivity, 159.2276, 1e-5);
     EXPECT_NEAR(DataHeatBalance::ComplexShade(1).SlatCurve, 0, 1e-5);
-    }
->>>>>>> cc126b86
+    }