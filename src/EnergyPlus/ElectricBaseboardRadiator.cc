--- conflicted
+++ resolved
@@ -1044,12 +1044,6 @@
 
         // Using/Aliasing
         using DataHeatBalFanSys::MaxRadHeatFlux;
-<<<<<<< HEAD
-        using DataSurfaces::Surface;
-=======
-        using DataHeatBalFanSys::QElecBaseboardSurf;
-        using DataHeatBalFanSys::QElecBaseboardToPerson;
->>>>>>> acf6f6ab
 
         // SUBROUTINE PARAMETER DEFINITIONS:
         Real64 const SmallestArea(0.001); // Smallest area in meters squared (to avoid a divide by zero)
@@ -1076,13 +1070,8 @@
                     SurfNum = ElecBaseboard(BaseboardNum).SurfacePtr(RadSurfNum);
                     if (state.dataSurface->Surface(SurfNum).Area > SmallestArea) {
                         ThisSurfIntensity =
-<<<<<<< HEAD
-                            (QBBElecRadSource(BaseboardNum) * ElecBaseboard(BaseboardNum).FracDistribToSurf(RadSurfNum) / Surface(SurfNum).Area);
+                            (QBBElecRadSource(BaseboardNum) * ElecBaseboard(BaseboardNum).FracDistribToSurf(RadSurfNum) / state.dataSurface->Surface(SurfNum).Area);
                         state.dataHeatBalFanSys->QElecBaseboardSurf(SurfNum) += ThisSurfIntensity;
-=======
-                            (QBBElecRadSource(BaseboardNum) * ElecBaseboard(BaseboardNum).FracDistribToSurf(RadSurfNum) / state.dataSurface->Surface(SurfNum).Area);
-                        QElecBaseboardSurf(SurfNum) += ThisSurfIntensity;
->>>>>>> acf6f6ab
                         if (ThisSurfIntensity > MaxRadHeatFlux) {
                             ShowSevereError(state, "DistributeBBElecRadGains:  excessive thermal radiation heat flux intensity detected");
                             ShowContinueError(state, "Surface = " + state.dataSurface->Surface(SurfNum).Name);
