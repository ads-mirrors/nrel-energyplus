// EnergyPlus, Copyright (c) 1996-2023, The Board of Trustees of the University of Illinois,
// The Regents of the University of California, through Lawrence Berkeley National Laboratory
// (subject to receipt of any required approvals from the U.S. Dept. of Energy), Oak Ridge
// National Laboratory, managed by UT-Battelle, Alliance for Sustainable Energy, LLC, and other
// contributors. All rights reserved.
//
// NOTICE: This Software was developed under funding from the U.S. Department of Energy and the
// U.S. Government consequently retains certain rights. As such, the U.S. Government has been
// granted for itself and others acting on its behalf a paid-up, nonexclusive, irrevocable,
// worldwide license in the Software to reproduce, distribute copies to the public, prepare
// derivative works, and perform publicly and display publicly, and to permit others to do so.
//
// Redistribution and use in source and binary forms, with or without modification, are permitted
// provided that the following conditions are met:
//
// (1) Redistributions of source code must retain the above copyright notice, this list of
//     conditions and the following disclaimer.
//
// (2) Redistributions in binary form must reproduce the above copyright notice, this list of
//     conditions and the following disclaimer in the documentation and/or other materials
//     provided with the distribution.
//
// (3) Neither the name of the University of California, Lawrence Berkeley National Laboratory,
//     the University of Illinois, U.S. Dept. of Energy nor the names of its contributors may be
//     used to endorse or promote products derived from this software without specific prior
//     written permission.
//
// (4) Use of EnergyPlus(TM) Name. If Licensee (i) distributes the software in stand-alone form
//     without changes from the version obtained under this License, or (ii) Licensee makes a
//     reference solely to the software portion of its product, Licensee must refer to the
//     software as "EnergyPlus version X" software, where "X" is the version number Licensee
//     obtained under this License and may not use a different name for the software. Except as
//     specifically required in this Section (4), Licensee shall not use in a company name, a
//     product name, in advertising, publicity, or other promotional activities any name, trade
//     name, trademark, logo, or other designation of "EnergyPlus", "E+", "e+" or confusingly
//     similar designation, without the U.S. Department of Energy's prior written consent.
//
// THIS SOFTWARE IS PROVIDED BY THE COPYRIGHT HOLDERS AND CONTRIBUTORS "AS IS" AND ANY EXPRESS OR
// IMPLIED WARRANTIES, INCLUDING, BUT NOT LIMITED TO, THE IMPLIED WARRANTIES OF MERCHANTABILITY
// AND FITNESS FOR A PARTICULAR PURPOSE ARE DISCLAIMED. IN NO EVENT SHALL THE COPYRIGHT OWNER OR
// CONTRIBUTORS BE LIABLE FOR ANY DIRECT, INDIRECT, INCIDENTAL, SPECIAL, EXEMPLARY, OR
// CONSEQUENTIAL DAMAGES (INCLUDING, BUT NOT LIMITED TO, PROCUREMENT OF SUBSTITUTE GOODS OR
// SERVICES; LOSS OF USE, DATA, OR PROFITS; OR BUSINESS INTERRUPTION) HOWEVER CAUSED AND ON ANY
// THEORY OF LIABILITY, WHETHER IN CONTRACT, STRICT LIABILITY, OR TORT (INCLUDING NEGLIGENCE OR
// OTHERWISE) ARISING IN ANY WAY OUT OF THE USE OF THIS SOFTWARE, EVEN IF ADVISED OF THE
// POSSIBILITY OF SUCH DAMAGE.

// C++ Headers
#include <algorithm>
#include <cmath>
#include <string>

// ObjexxFCL Headers
#include <ObjexxFCL/Array.functions.hh>
#include <ObjexxFCL/Array1S.hh>
#include <ObjexxFCL/ArrayS.functions.hh>
#include <ObjexxFCL/Fmath.hh>
#include <ObjexxFCL/string.functions.hh>

// EnergyPlus Headers
#include <EnergyPlus/Construction.hh>
#include <EnergyPlus/CurveManager.hh>
#include <EnergyPlus/Data/EnergyPlusData.hh>
#include <EnergyPlus/DataBSDFWindow.hh>
#include <EnergyPlus/DataComplexFenestration.hh>
#include <EnergyPlus/DataContaminantBalance.hh>
#include <EnergyPlus/DataHVACGlobals.hh>
#include <EnergyPlus/DataHeatBalFanSys.hh>
#include <EnergyPlus/DataHeatBalSurface.hh>
#include <EnergyPlus/DataHeatBalance.hh>
#include <EnergyPlus/DataIPShortCuts.hh>
#include <EnergyPlus/DataReportingFlags.hh>
#include <EnergyPlus/DataStringGlobals.hh>
#include <EnergyPlus/DataSurfaces.hh>
#include <EnergyPlus/DataSystemVariables.hh>
#include <EnergyPlus/DataZoneEnergyDemands.hh>
#include <EnergyPlus/DaylightingDevices.hh>
#include <EnergyPlus/DaylightingManager.hh>
#include <EnergyPlus/DisplayRoutines.hh>
#include <EnergyPlus/EMSManager.hh>
#include <EnergyPlus/EconomicTariff.hh>
#include <EnergyPlus/FileSystem.hh>
#include <EnergyPlus/General.hh>
#include <EnergyPlus/GlobalNames.hh>
#include <EnergyPlus/HVACSizingSimulationManager.hh>
#include <EnergyPlus/HVACSystemRootFindingAlgorithm.hh>
#include <EnergyPlus/HeatBalanceIntRadExchange.hh>
#include <EnergyPlus/HeatBalanceManager.hh>
#include <EnergyPlus/HeatBalanceSurfaceManager.hh>
#include <EnergyPlus/InputProcessing/InputProcessor.hh>
#include <EnergyPlus/InternalHeatGains.hh>
#include <EnergyPlus/Material.hh>
#include <EnergyPlus/MatrixDataManager.hh>
#include <EnergyPlus/NodeInputManager.hh>
#include <EnergyPlus/OutAirNodeManager.hh>
#include <EnergyPlus/OutputProcessor.hh>
#include <EnergyPlus/OutputReportTabular.hh>
#include <EnergyPlus/PhaseChangeModeling/HysteresisModel.hh>
#include <EnergyPlus/PluginManager.hh>
#include <EnergyPlus/ScheduleManager.hh>
#include <EnergyPlus/SolarShading.hh>
#include <EnergyPlus/StringUtilities.hh>
#include <EnergyPlus/SurfaceGeometry.hh>
#include <EnergyPlus/SurfaceOctree.hh>
#include <EnergyPlus/TARCOGGassesParams.hh>
#include <EnergyPlus/TARCOGParams.hh>
#include <EnergyPlus/UtilityRoutines.hh>
#include <EnergyPlus/WindowComplexManager.hh>
#include <EnergyPlus/WindowEquivalentLayer.hh>
#include <EnergyPlus/WindowManager.hh>
#include <EnergyPlus/ZoneTempPredictorCorrector.hh>

namespace EnergyPlus {

namespace HeatBalanceManager {

    // Module containing the heat balance simulation routines
    // calculation (initialization) routines

    // MODULE INFORMATION:
    //       AUTHOR         Richard J. Liesen
    //       DATE WRITTEN   February 1998
    //       MODIFIED       November 1998, FW
    //       MODIFIED       April 1999, LKL
    //       MODIFIED       Dec 2006 DJS of PSU for ecoroof
    //       Added          Dec 2008 TH for thermochromic windows:
    //                       new subroutine CreateTCConstructions called by GetHeatBalanceInput

    // PURPOSE OF THIS MODULE:
    // To encapsulate the data and algorithms required to
    // manage the heat balance simulation on the building.

    // REFERENCES:
    // The heat balance method is outlined in the "Tarp Algorithms Manual"
    // The methods are also summarized in many BSO Theses and papers.

    // OTHER NOTES:
    // This module was created from IBLAST subroutines

    Array1D_string const PassFail(2, {"Fail", "Pass"});

    void ManageHeatBalance(EnergyPlusData &state)
    {

        // SUBROUTINE INFORMATION:
        //       AUTHOR         Rick Strand
        //       DATE WRITTEN   January 1997
        //       MODIFIED       February 1998 Richard Liesen

        // PURPOSE OF THIS SUBROUTINE:
        // This subroutine manages the heat balance method of calculating
        // building thermal loads.  It is called from the SimulationManager
        // at the time step level.  This driver manages the calls to all of
        // the other modules, drivers, and simulation algorithms.

        // METHODOLOGY EMPLOYED:
        // The order of this routine was taken from HeatBalanceModule with routine
        //  and Data Structuring

        // REFERENCES:
        // Legacy code from (I)BLAST, subroutine SIMZGD.

        // Using/Aliasing
        using namespace HeatBalanceSurfaceManager;
        using EMSManager::ManageEMS;
        using EMSManager::UpdateEMSTrendVariables;

        // Get the heat balance input at the beginning of the simulation only
        if (state.dataHeatBalMgr->ManageHeatBalanceGetInputFlag) {
            GetHeatBalanceInput(state); // Obtains heat balance related parameters from input file
            if (state.dataGlobal->DoingSizing) state.dataHeatBal->doSpaceHeatBalance = state.dataHeatBal->doSpaceHeatBalanceSizing;
            HeatBalanceIntRadExchange::InitSolarViewFactors(state);

            // Surface octree setup
            //  The surface octree holds live references to surfaces so it must be updated
            //   if in the future surfaces are altered after this point
            if (state.dataSurface->TotSurfaces >= Dayltg::octreeCrossover) {                                            // Octree can be active
                if (state.dataInputProcessing->inputProcessor->getNumObjectsFound(state, "Daylighting:Controls") > 0) { // Daylighting is active
                    state.dataHeatBalMgr->surfaceOctree.init(state.dataSurface->Surface);                               // Set up surface octree
                }
            }

            for (auto &surface : state.dataSurface->Surface)
                surface.set_computed_geometry(); // Set up extra surface geometry info for PierceSurface

            state.dataHeatBalMgr->ManageHeatBalanceGetInputFlag = false;
        }

        bool anyRan;

        ManageEMS(state,
                  EMSManager::EMSCallFrom::BeginZoneTimestepBeforeInitHeatBalance,
                  anyRan,
                  ObjexxFCL::Optional_int_const()); // EMS calling point

        // These Inits will still have to be looked at as the routines are re-engineered further

        InitHeatBalance(state); // Initialize all heat balance related parameters
        ManageEMS(
            state, EMSManager::EMSCallFrom::BeginZoneTimestepAfterInitHeatBalance, anyRan, ObjexxFCL::Optional_int_const()); // EMS calling point

        // Solve the zone heat balance by first calling the Surface Heat Balance Manager
        // and then the Air Heat Balance Manager is called by the Surface Heat Balance
        // Manager.  The order of execution is still important and the zone cannot
        // go through any record keeping before the HVAC system has run because there
        // may be a radiant system in the building which will require iteration between
        // the HVAC system (called from the Air Heat Balance) and the zone (simulated
        // in the Surface Heat Balance Manager).  In the future, this may be improved.
        ManageSurfaceHeatBalance(state);
        ManageEMS(state, EMSManager::EMSCallFrom::EndZoneTimestepBeforeZoneReporting, anyRan, ObjexxFCL::Optional_int_const()); // EMS calling point
        RecKeepHeatBalance(state); // Do any heat balance related record keeping

        // This call has been moved to the FanSystemModule and does effect the output file
        //   You do get a shift in the Air Handling System Summary for the building electric loads
        // IF ((.NOT.WarmupFlag).AND.(DayOfSim.GT.0)) CALL RCKEEP  ! Do fan system accounting (to be moved later)

        ReportHeatBalance(state); // Manage heat balance reporting until the new reporting is in place

        ManageEMS(state, EMSManager::EMSCallFrom::EndZoneTimestepAfterZoneReporting, anyRan, ObjexxFCL::Optional_int_const()); // EMS calling point

        UpdateEMSTrendVariables(state);
        EnergyPlus::PluginManagement::PluginManager::updatePluginValues(state);

        if (state.dataGlobal->WarmupFlag && state.dataGlobal->EndDayFlag) {

            CheckWarmupConvergence(state);
            if (!state.dataGlobal->WarmupFlag) {
                state.dataGlobal->DayOfSim = 0; // Reset DayOfSim if Warmup converged
                state.dataGlobal->DayOfSimChr = "0";

                ManageEMS(state, EMSManager::EMSCallFrom::BeginNewEnvironmentAfterWarmUp, anyRan, ObjexxFCL::Optional_int_const()); // calling point
            }
        }

        if (!state.dataGlobal->WarmupFlag && state.dataGlobal->EndDayFlag && state.dataGlobal->DayOfSim == 1 && !state.dataGlobal->DoingSizing) {
            ReportWarmupConvergence(state);
        }
    }

    // Get Input Section of the Module
    //******************************************************************************

    void GetHeatBalanceInput(EnergyPlusData &state)
    {

        // SUBROUTINE INFORMATION:
        //       AUTHOR         Rick Strand
        //       DATE WRITTEN   September 1997
        //       MODIFIED       February 1998 Richard Liesen
        //                      November 1998 FW

        // PURPOSE OF THIS SUBROUTINE:
        // This subroutine is the main driver for initializations within the
        // heat balance.

        // Using/Aliasing
        using InternalHeatGains::ManageInternalHeatGains;

        // SUBROUTINE LOCAL VARIABLE DECLARATIONS:
        bool ErrorsFound(false); // If errors detected in input

        GetProjectControlData(state, ErrorsFound);

        GetSiteAtmosphereData(state, ErrorsFound);

        GetWindowGlassSpectralData(state, ErrorsFound);

        Material::GetMaterialData(state, ErrorsFound); // Read materials from input file/transfer from legacy data structure

        GetFrameAndDividerData(state);

        GetConstructData(state, ErrorsFound); // Read constructs from input file/transfer from legacy data structure

        GetBuildingData(state, ErrorsFound); // Read building data from input file

        DataSurfaces::GetVariableAbsorptanceSurfaceList(state);

        GetIncidentSolarMultiplier(state, ErrorsFound);

        // Added SV 6/26/2013 to load scheduled surface gains
        GetScheduledSurfaceGains(state, ErrorsFound);

        if (state.dataSurface->UseRepresentativeSurfaceCalculations) {
            print(state.files.eio, "{}\n", "! <Representative Surface Assignment>,Surface Name,Representative Surface Name");
            for (int SurfNum = 1; SurfNum <= state.dataSurface->TotSurfaces; ++SurfNum) {
                int RepSurfNum = state.dataSurface->Surface(SurfNum).RepresentativeCalcSurfNum;
                if (SurfNum != RepSurfNum) {
                    print(state.files.eio,
                          " Representative Surface Assignment,{},{}\n",
                          state.dataSurface->Surface(SurfNum).Name,
                          state.dataSurface->Surface(RepSurfNum).Name);
                }
            }
        }

        // Added TH 1/9/2009 to create thermochromic window constructions
        CreateTCConstructions(state, ErrorsFound);

        if (state.dataSurface->TotSurfaces > 0 && state.dataGlobal->NumOfZones == 0) {
            bool ValidSimulationWithNoZones = CheckValidSimulationObjects(state);
            if (!ValidSimulationWithNoZones) {
                ShowSevereError(state, "GetHeatBalanceInput: There are surfaces in input but no zones found.  Invalid simulation.");
                ErrorsFound = true;
            }
        }

        CheckUsedConstructions(state, ErrorsFound);

        if (ErrorsFound) {
            ShowFatalError(state, "Errors found in Building Input, Program Stopped");
        }

        // following is done to "get internal heat gains" input so that lights are gotten before
        // daylighting input
        ManageInternalHeatGains(state, true);

        // following is done so that people are gotten before for thermal comfort calculations
        // Setup Kiva instances
        if (state.dataHeatBal->AnyKiva) {
            state.dataSurfaceGeometry->kivaManager.setupKivaInstances(state);
        }
    }

    void CheckUsedConstructions(EnergyPlusData &state, [[maybe_unused]] bool &ErrorsFound)
    {

        // SUBROUTINE INFORMATION:
        //       AUTHOR         Linda Lawrie
        //       DATE WRITTEN   August 2011

        // PURPOSE OF THIS SUBROUTINE:
        // Counts or details unused constructions.

        // SUBROUTINE PARAMETER DEFINITIONS:
        int constexpr NumConstrObjects(6);
        Array1D_string const ConstrObjects(NumConstrObjects,
                                           {"Pipe:Indoor",
                                            "Pipe:Outdoor",
                                            "Pipe:Underground",
                                            "GroundHeatExchanger:Surface",
                                            "DaylightingDevice:Tubular",
                                            "EnergyManagementSystem:ConstructionIndexVariable"});

        // SUBROUTINE LOCAL VARIABLE DECLARATIONS:
        int NumAlphas;
        int NumNumbers;
        int Status;
        int CNum;

        // Needs to account for Pipe:HeatTransfer/indoor, etc constructions.
        for (int ONum = 1; ONum <= NumConstrObjects; ++ONum) {
            int NumObjects = state.dataInputProcessing->inputProcessor->getNumObjectsFound(state, ConstrObjects(ONum));
            for (int Loop = 1; Loop <= NumObjects; ++Loop) {
                state.dataInputProcessing->inputProcessor->getObjectItem(state,
                                                                         ConstrObjects(ONum),
                                                                         Loop,
                                                                         state.dataIPShortCut->cAlphaArgs,
                                                                         NumAlphas,
                                                                         state.dataIPShortCut->rNumericArgs,
                                                                         NumNumbers,
                                                                         Status);
                if (ONum == 5) {
                    CNum = Util::FindItemInList(state.dataIPShortCut->cAlphaArgs(4), state.dataConstruction->Construct);
                } else {
                    CNum = Util::FindItemInList(state.dataIPShortCut->cAlphaArgs(2), state.dataConstruction->Construct);
                }
                if (CNum == 0) continue;
                state.dataConstruction->Construct(CNum).IsUsed = true;
                if (ONum == 4 || ONum == 6) {
                    // GroundHeatExchanger:Surface or EnergyManagementSystem:ConstructionIndexVariable
                    // Include all EMS constructions since they can potentially be used by a CTF surface
                    if (!state.dataConstruction->Construct(CNum).TypeIsWindow) {
                        state.dataConstruction->Construct(CNum).IsUsedCTF = true;
                    }
                }
            }
        }
        int Unused = state.dataHeatBal->TotConstructs - std::count_if(state.dataConstruction->Construct.begin(),
                                                                      state.dataConstruction->Construct.end(),
                                                                      [](Construction::ConstructionProps const &e) { return e.IsUsed; });
        if (Unused > 0) {
            if (!state.dataGlobal->DisplayExtraWarnings) {
                ShowWarningError(state, format("CheckUsedConstructions: There are {} nominally unused constructions in input.", Unused));
                ShowContinueError(state, "For explicit details on each unused construction, use Output:Diagnostics,DisplayExtraWarnings;");
            } else {
                ShowWarningError(state, format("CheckUsedConstructions: There are {} nominally unused constructions in input.", Unused));
                ShowContinueError(state, "Each Unused construction is shown.");
                for (int Loop = 1; Loop <= state.dataHeatBal->TotConstructs; ++Loop) {
                    if (state.dataConstruction->Construct(Loop).IsUsed) continue;
                    ShowMessage(state, format("Construction={}", state.dataConstruction->Construct(Loop).Name));
                }
            }
        }
    }

    bool CheckValidSimulationObjects(EnergyPlusData &state)
    {

        // FUNCTION INFORMATION:
        //       AUTHOR         Linda Lawrie
        //       DATE WRITTEN   July 2008

        // PURPOSE OF THIS FUNCTION:
        // If an input file presents with surfaces but no zones, there are certain objects
        // that must be present for the simulation to be valid.  This check was necessitated by
        // an input file that was entirely detached shading surfaces but no zones (and nothing else).
        // Other objects include Solar Collectors, PV arrays.

        // METHODOLOGY EMPLOYED:
        // Check for specific objects that must be present for such a simulation to be valid.

        // Return value
        bool ValidSimulation; // True is other objects appear to make this a valid simulation.

        ValidSimulation = false;
        if (state.dataInputProcessing->inputProcessor->getNumObjectsFound(state, "SolarCollector:FlatPlate:Water") > 0) {
            ValidSimulation = true;
        } else if (state.dataInputProcessing->inputProcessor->getNumObjectsFound(state, "Generator:Photovoltaic") > 0) {
            ValidSimulation = true;
        } else if (state.dataInputProcessing->inputProcessor->getNumObjectsFound(state, "Generator:InternalCombustionEngine") > 0) {
            ValidSimulation = true;
        } else if (state.dataInputProcessing->inputProcessor->getNumObjectsFound(state, "Generator:CombustionTurbine") > 0) {
            ValidSimulation = true;
        } else if (state.dataInputProcessing->inputProcessor->getNumObjectsFound(state, "Generator:FuelCell") > 0) {
            ValidSimulation = true;
        } else if (state.dataInputProcessing->inputProcessor->getNumObjectsFound(state, "Generator:MicroCHP") > 0) {
            ValidSimulation = true;
        } else if (state.dataInputProcessing->inputProcessor->getNumObjectsFound(state, "Generator:MicroTurbine") > 0) {
            ValidSimulation = true;
        } else if (state.dataInputProcessing->inputProcessor->getNumObjectsFound(state, "Generator:WindTurbine") > 0) {
            ValidSimulation = true;
        }

        return ValidSimulation;
    }

    void SetPreConstructionInputParameters(EnergyPlusData &state)
    {
        // SUBROUTINE INFORMATION:
        //       AUTHOR         Edwin Lee
        //       DATE WRITTEN   October 2014

        // PURPOSE OF THIS SUBROUTINE:
        // This subroutine sets parameters that need to be established before any heat balance inputs are read

        int NumAlpha;
        int NumNumber;
        int IOStat;

        // Get all the construction objects to determine the max layers and use this as the value for DataHeatBalance::MaxSolidWinLayers
        // The variable MaxSolidWinLayers is initialized to zero to immediately catch any issues with timing of this routine

        // start by setting this to 5; it will satisfy the regular window constructions (Construction) and the Window5 files
        // (Construction:WindowDataFile)
        state.dataHeatBal->MaxSolidWinLayers = 7;

        // Construction:ComplexFenestrationState have a limit of 10 layers, so set it up to 10 if they are present
        if (state.dataInputProcessing->inputProcessor->getNumObjectsFound(state, "Construction:ComplexFenestrationState") > 0) {
            state.dataHeatBal->MaxSolidWinLayers = max(state.dataHeatBal->MaxSolidWinLayers, 10);
        }

        // then process the rest of the relevant constructions
        std::string constructName("Construction:WindowEquivalentLayer");
        int numConstructions(state.dataInputProcessing->inputProcessor->getNumObjectsFound(state, constructName));
        for (int constructionNum = 1; constructionNum <= numConstructions; ++constructionNum) {
            state.dataInputProcessing->inputProcessor->getObjectItem(state,
                                                                     constructName,
                                                                     constructionNum,
                                                                     state.dataIPShortCut->cAlphaArgs,
                                                                     NumAlpha,
                                                                     state.dataIPShortCut->rNumericArgs,
                                                                     NumNumber,
                                                                     IOStat,
                                                                     state.dataIPShortCut->lNumericFieldBlanks,
                                                                     state.dataIPShortCut->lAlphaFieldBlanks,
                                                                     state.dataIPShortCut->cAlphaFieldNames,
                                                                     state.dataIPShortCut->cNumericFieldNames);
            int numLayersInThisConstruct(NumAlpha - 1);
            state.dataHeatBal->MaxSolidWinLayers = max(state.dataHeatBal->MaxSolidWinLayers, numLayersInThisConstruct);
        }

        // construction types being ignored as they are opaque: Construction:CfactorUndergroundWall, Construction:FfactorGroundFloor,
    }

    void GetProjectControlData(EnergyPlusData &state, bool &ErrorsFound) // Set to true if errors detected during getting data
    {

        // SUBROUTINE INFORMATION:
        //       AUTHOR         Linda Lawrie
        //       DATE WRITTEN   October 2004

        // PURPOSE OF THIS SUBROUTINE:
        // This subroutine gets the project control data before the rest of the building data (such as
        // materials) is obtained.

        // REFERENCES:
        // This routine gets the following objects:
        // BUILDING
        // INSIDE CONVECTION ALGORITHM
        // OUTSIDE CONVECTION ALGORITHM
        // SOLUTION ALGORITHM
        // ASHRAE Handbook of Fundamentals, Chap 16, for the setting of Site Atmospheric defaults based
        //   on terrain.
        // ZoneAirHeatBalanceAlgorithm, Added by L. Gu, 12/09
        // ZoneAirContaminantBalance, Added by L. Gu, 06/10

        // Using/Aliasing
        auto &HVACSystemRootFinding = state.dataRootFinder->HVACSystemRootFinding;

        // SUBROUTINE PARAMETER DEFINITIONS:
        constexpr const char *RoutineName("GetProjectControlData: ");

        // SUBROUTINE LOCAL VARIABLE DECLARATIONS:
        Array1D_string AlphaName(4);
        Array1D<Real64> BuildingNumbers(5);
        int NumAlpha;
        int NumNumber;
        int IOStat;
        std::string::size_type TMP;

        // Assign the values to the building data

        state.dataHeatBalMgr->CurrentModuleObject = "Building";
        int NumObjects = state.dataInputProcessing->inputProcessor->getNumObjectsFound(state, state.dataHeatBalMgr->CurrentModuleObject);

        if (NumObjects > 0) {
            state.dataInputProcessing->inputProcessor->getObjectItem(state,
                                                                     state.dataHeatBalMgr->CurrentModuleObject,
                                                                     1,
                                                                     AlphaName,
                                                                     NumAlpha,
                                                                     BuildingNumbers,
                                                                     NumNumber,
                                                                     IOStat,
                                                                     state.dataIPShortCut->lNumericFieldBlanks,
                                                                     state.dataIPShortCut->lAlphaFieldBlanks,
                                                                     state.dataIPShortCut->cAlphaFieldNames,
                                                                     state.dataIPShortCut->cNumericFieldNames);
            // Building Name (remove certain characters)
            state.dataHeatBal->BuildingName = AlphaName(1);
            TMP = index(state.dataHeatBal->BuildingName, char(1));
            while (TMP != std::string::npos) {
                state.dataHeatBal->BuildingName[TMP] = ',';
                TMP = index(state.dataHeatBal->BuildingName, char(1));
            }
            TMP = index(state.dataHeatBal->BuildingName, char(2));
            while (TMP != std::string::npos) {
                state.dataHeatBal->BuildingName[TMP] = '!';
                TMP = index(state.dataHeatBal->BuildingName, char(2));
            }
            TMP = index(state.dataHeatBal->BuildingName, char(3));
            while (TMP != std::string::npos) {
                state.dataHeatBal->BuildingName[TMP] = '\\';
                TMP = index(state.dataHeatBal->BuildingName, char(3));
            }
            // Building Azimuth (no validation)
            state.dataHeatBal->BuildingAzimuth = mod(BuildingNumbers(1), 360.0);
            // Terrain
            if (AlphaName(2) == "COUNTRY" || AlphaName(2) == "1") {
                state.dataEnvrn->SiteWindExp = 0.14;
                state.dataEnvrn->SiteWindBLHeight = 270.0;
                AlphaName(2) = "Country";
            } else if (AlphaName(2) == "SUBURBS" || AlphaName(2) == "2" || AlphaName(2) == "SUBURB") {
                state.dataEnvrn->SiteWindExp = 0.22;
                state.dataEnvrn->SiteWindBLHeight = 370.0;
                AlphaName(2) = "Suburbs";
            } else if (AlphaName(2) == "CITY" || AlphaName(2) == "3") {
                state.dataEnvrn->SiteWindExp = 0.33;
                state.dataEnvrn->SiteWindBLHeight = 460.0;
                AlphaName(2) = "City";
            } else if (AlphaName(2) == "OCEAN") {
                state.dataEnvrn->SiteWindExp = 0.10;
                state.dataEnvrn->SiteWindBLHeight = 210.0;
                AlphaName(2) = "Ocean";
            } else if (AlphaName(2) == "URBAN") {
                state.dataEnvrn->SiteWindExp = 0.22;
                state.dataEnvrn->SiteWindBLHeight = 370.0;
                AlphaName(2) = "Urban";
            } else {
                ShowSevereError(state,
                                format("{}{}: {} invalid={}",
                                       RoutineName,
                                       state.dataHeatBalMgr->CurrentModuleObject,
                                       state.dataIPShortCut->cAlphaFieldNames(2),
                                       AlphaName(2)));
                state.dataEnvrn->SiteWindExp = 0.14;
                state.dataEnvrn->SiteWindBLHeight = 270.0;
                AlphaName(2) = AlphaName(2) + "-invalid";
                ErrorsFound = true;
            }
            // Loads Convergence Tolerance Value
            state.dataHeatBal->LoadsConvergTol = BuildingNumbers(2);
            if (state.dataHeatBal->LoadsConvergTol <= 0.0) {
                ShowSevereError(state,
                                format("{}{}: {} value invalid, [{:.3R}]",
                                       RoutineName,
                                       state.dataHeatBalMgr->CurrentModuleObject,
                                       state.dataIPShortCut->cNumericFieldNames(2),
                                       state.dataHeatBal->LoadsConvergTol));
                ErrorsFound = true;
            }
            // Temperature Convergence Tolerance Value
            state.dataHeatBal->TempConvergTol = BuildingNumbers(3);
            if (state.dataHeatBal->TempConvergTol <= 0.0) {
                ShowSevereError(state,
                                format("{}{}: {} value invalid, [{:.3R}]",
                                       RoutineName,
                                       state.dataHeatBalMgr->CurrentModuleObject,
                                       state.dataIPShortCut->cNumericFieldNames(3),
                                       state.dataHeatBal->TempConvergTol));
                ErrorsFound = true;
            }
            // Solar Distribution
            if (has_prefix(AlphaName(3), "MIN") || AlphaName(3) == "-1" || state.dataSysVars->lMinimalShadowing) {
                state.dataHeatBal->SolarDistribution = DataHeatBalance::Shadowing::Minimal;
                AlphaName(3) = "MinimalShadowing";
                state.dataSurface->CalcSolRefl = false;
            } else if (AlphaName(3) == "FULLEXTERIOR" || AlphaName(3) == "0") {
                state.dataHeatBal->SolarDistribution = DataHeatBalance::Shadowing::FullExterior;
                AlphaName(3) = "FullExterior";
                state.dataSurface->CalcSolRefl = false;
            } else if (AlphaName(3) == "FULLINTERIORANDEXTERIOR" || AlphaName(3) == "1") {
                state.dataHeatBal->SolarDistribution = DataHeatBalance::Shadowing::FullInteriorExterior;
                AlphaName(3) = "FullInteriorAndExterior";
                state.dataSurface->CalcSolRefl = false;
            } else if (AlphaName(3) == "FULLEXTERIORWITHREFLECTIONS") {
                state.dataHeatBal->SolarDistribution = DataHeatBalance::Shadowing::FullExterior;
                AlphaName(3) = "FullExteriorWithReflectionsFromExteriorSurfaces";
                state.dataSurface->CalcSolRefl = true;
            } else if (AlphaName(3) == "FULLINTERIORANDEXTERIORWITHREFLECTIONS") {
                state.dataHeatBal->SolarDistribution = DataHeatBalance::Shadowing::FullInteriorExterior;
                AlphaName(3) = "FullInteriorAndExteriorWithReflectionsFromExteriorSurfaces";
                state.dataSurface->CalcSolRefl = true;
            } else {
                ShowSevereError(state,
                                format("{}{}: {} invalid={}",
                                       RoutineName,
                                       state.dataHeatBalMgr->CurrentModuleObject,
                                       state.dataIPShortCut->cAlphaFieldNames(3),
                                       AlphaName(3)));
                ErrorsFound = true;
                AlphaName(3) = AlphaName(3) + "-invalid";
            }
            // Maximum Number of Warmup Days
            if (!state.dataIPShortCut->lNumericFieldBlanks(4)) {
                state.dataHeatBal->MaxNumberOfWarmupDays = BuildingNumbers(4);
                if (state.dataHeatBal->MaxNumberOfWarmupDays <= 0) {
                    ShowSevereError(state,
                                    format("{}{}: {} invalid, [{}], {} will be used",
                                           RoutineName,
                                           state.dataHeatBalMgr->CurrentModuleObject,
                                           state.dataIPShortCut->cNumericFieldNames(4),
                                           state.dataHeatBal->MaxNumberOfWarmupDays,
                                           DataHeatBalance::DefaultMaxNumberOfWarmupDays));
                    state.dataHeatBal->MaxNumberOfWarmupDays = DataHeatBalance::DefaultMaxNumberOfWarmupDays;
                }
            } else {
                state.dataHeatBal->MaxNumberOfWarmupDays = DataHeatBalance::DefaultMaxNumberOfWarmupDays;
            }
            // Minimum Number of Warmup Days
            if (!state.dataIPShortCut->lNumericFieldBlanks(5)) {
                state.dataHeatBal->MinNumberOfWarmupDays = BuildingNumbers(5);
                if (state.dataHeatBal->MinNumberOfWarmupDays <= 0) {
                    ShowWarningError(state,
                                     format("{}{}: {} invalid, [{}], {} will be used",
                                            RoutineName,
                                            state.dataHeatBalMgr->CurrentModuleObject,
                                            state.dataIPShortCut->cNumericFieldNames(5),
                                            state.dataHeatBal->MinNumberOfWarmupDays,
                                            DataHeatBalance::DefaultMinNumberOfWarmupDays));
                    state.dataHeatBal->MinNumberOfWarmupDays = DataHeatBalance::DefaultMinNumberOfWarmupDays;
                }
            } else {
                state.dataHeatBal->MinNumberOfWarmupDays = DataHeatBalance::DefaultMinNumberOfWarmupDays;
            }
            if (state.dataHeatBal->MinNumberOfWarmupDays > state.dataHeatBal->MaxNumberOfWarmupDays) {
                ShowWarningError(state,
                                 format("{}{}: {} [{}]  is greater than {} [{}], {} will be used.",
                                        RoutineName,
                                        state.dataHeatBalMgr->CurrentModuleObject,
                                        state.dataIPShortCut->cNumericFieldNames(5),
                                        state.dataHeatBal->MinNumberOfWarmupDays,
                                        state.dataIPShortCut->cNumericFieldNames(4),
                                        state.dataHeatBal->MaxNumberOfWarmupDays,
                                        state.dataHeatBal->MinNumberOfWarmupDays));
                state.dataHeatBal->MaxNumberOfWarmupDays = state.dataHeatBal->MinNumberOfWarmupDays;
            }

        } else {
            ShowSevereError(state, format("{} A {} Object must be entered.", RoutineName, state.dataHeatBalMgr->CurrentModuleObject));
            ErrorsFound = true;
            state.dataHeatBal->BuildingName = "NOT ENTERED";
            AlphaName(2) = "NOT ENTERED";
            AlphaName(3) = "NOT ENTERED";
            state.dataHeatBal->MaxNumberOfWarmupDays = DataHeatBalance::DefaultMaxNumberOfWarmupDays;
            state.dataHeatBal->MinNumberOfWarmupDays = DataHeatBalance::DefaultMinNumberOfWarmupDays;
        }

        constexpr const char *Format_720(" Building Information,{},{:.3R},{},{:.5R},{:.5R},{},{},{}\n");
        constexpr const char *Format_721("! <Building Information>, Building Name,North Axis {{deg}},Terrain,  Loads Convergence Tolerance "
                                         "Value,Temperature Convergence Tolerance Value,  Solar Distribution,Maximum Number of Warmup Days,Minimum "
                                         "Number of Warmup Days\n");
        // Write Building Information to the initialization output file
        print(state.files.eio, Format_721);
        print(state.files.eio,
              Format_720,
              state.dataHeatBal->BuildingName,
              state.dataHeatBal->BuildingAzimuth,
              AlphaName(2),
              state.dataHeatBal->LoadsConvergTol,
              state.dataHeatBal->TempConvergTol,
              AlphaName(3),
              state.dataHeatBal->MaxNumberOfWarmupDays,
              state.dataHeatBal->MinNumberOfWarmupDays);
        // Above should be validated...

        state.dataHeatBalMgr->CurrentModuleObject = "SurfaceConvectionAlgorithm:Inside";
        NumObjects = state.dataInputProcessing->inputProcessor->getNumObjectsFound(state, state.dataHeatBalMgr->CurrentModuleObject);
        if (NumObjects > 0) {
            state.dataInputProcessing->inputProcessor->getObjectItem(state,
                                                                     state.dataHeatBalMgr->CurrentModuleObject,
                                                                     1,
                                                                     AlphaName,
                                                                     NumAlpha,
                                                                     BuildingNumbers,
                                                                     NumNumber,
                                                                     IOStat,
                                                                     state.dataIPShortCut->lNumericFieldBlanks,
                                                                     state.dataIPShortCut->lAlphaFieldBlanks,
                                                                     state.dataIPShortCut->cAlphaFieldNames,
                                                                     state.dataIPShortCut->cNumericFieldNames);

            Convect::HcInt hcIn = static_cast<Convect::HcInt>(getEnumValue(Convect::HcIntNamesUC, AlphaName(1)));

            if (hcIn == Convect::HcInt::TrombeWall) {
                ShowSevereError(state,
                                "GetInsideConvectionAlgorithm: TrombeWall has been used as a global definition. This is a zone oriented value.  "
                                "Will be illegal in the future.");
            } else if (hcIn != Convect::HcInt::ASHRAESimple && hcIn != Convect::HcInt::ASHRAETARP && hcIn != Convect::HcInt::CeilingDiffuser &&
                       hcIn != Convect::HcInt::AdaptiveConvectionAlgorithm && hcIn != Convect::HcInt::ASTMC1340) {
                ShowWarningError(state,
                                 format("GetInsideConvectionAlgorithm: Invalid value for {}, defaulting to TARP, invalid value={}",
                                        state.dataHeatBalMgr->CurrentModuleObject,
                                        AlphaName(1)));
                hcIn = Convect::HcInt::ASHRAETARP;
            }
            state.dataHeatBal->DefaultIntConvAlgo = hcIn;
        } else {
            // default value, if not specified
            state.dataHeatBal->DefaultIntConvAlgo = Convect::HcInt::ASHRAETARP;
        }
        constexpr const char *Format_722("! <Inside Convection Algorithm>, Algorithm {{Simple | TARP | CeilingDiffuser | "
                                         "AdaptiveConvectionAlgorithm}}\nInside Convection Algorithm,{}\n");
        print(state.files.eio, Format_722, Convect::HcIntNames[static_cast<int>(state.dataHeatBal->DefaultIntConvAlgo)]);

        // Get only the first (if more were input)
        state.dataHeatBalMgr->CurrentModuleObject = "SurfaceConvectionAlgorithm:Outside";
        NumObjects = state.dataInputProcessing->inputProcessor->getNumObjectsFound(state, state.dataHeatBalMgr->CurrentModuleObject);
        if (NumObjects > 0) {
            state.dataInputProcessing->inputProcessor->getObjectItem(state,
                                                                     "SurfaceConvectionAlgorithm:Outside",
                                                                     1,
                                                                     AlphaName,
                                                                     NumAlpha,
                                                                     BuildingNumbers,
                                                                     NumNumber,
                                                                     IOStat,
                                                                     state.dataIPShortCut->lNumericFieldBlanks,
                                                                     state.dataIPShortCut->lAlphaFieldBlanks,
                                                                     state.dataIPShortCut->cAlphaFieldNames,
                                                                     state.dataIPShortCut->cNumericFieldNames);

            Convect::HcExt hcOut = static_cast<Convect::HcExt>(getEnumValue(Convect::HcExtNamesUC, AlphaName(1)));

            if (hcOut != Convect::HcExt::ASHRAESimple && hcOut != Convect::HcExt::ASHRAETARP && hcOut != Convect::HcExt::MoWiTTHcOutside &&
                hcOut != Convect::HcExt::DOE2HcOutside && hcOut != Convect::HcExt::AdaptiveConvectionAlgorithm) {
                ShowWarningError(state,
                                 format("GetOutsideConvectionAlgorithm: Invalid value for {}, defaulting to DOE-2, invalid value={}",
                                        state.dataHeatBalMgr->CurrentModuleObject,
                                        AlphaName(1)));
                hcOut = Convect::HcExt::DOE2HcOutside;
            }
            state.dataHeatBal->DefaultExtConvAlgo = hcOut;
        } else {
            // default value, if not specified
            state.dataHeatBal->DefaultExtConvAlgo = Convect::HcExt::DOE2HcOutside;
        }

        constexpr const char *Format_723("! <Outside Convection Algorithm>, Algorithm {{SimpleCombined | TARP | MoWitt | DOE-2 | "
                                         "AdaptiveConvectionAlgorithm}}\nOutside Convection Algorithm,{}\n");
        print(state.files.eio, Format_723, Convect::HcExtNames[static_cast<int>(state.dataHeatBal->DefaultExtConvAlgo)]);

        state.dataHeatBalMgr->CurrentModuleObject = "HeatBalanceAlgorithm";
        NumObjects = state.dataInputProcessing->inputProcessor->getNumObjectsFound(state, state.dataHeatBalMgr->CurrentModuleObject);
        if (NumObjects > 0) {
            state.dataInputProcessing->inputProcessor->getObjectItem(state,
                                                                     state.dataHeatBalMgr->CurrentModuleObject,
                                                                     1,
                                                                     AlphaName,
                                                                     NumAlpha,
                                                                     BuildingNumbers,
                                                                     NumNumber,
                                                                     IOStat,
                                                                     state.dataIPShortCut->lNumericFieldBlanks,
                                                                     state.dataIPShortCut->lAlphaFieldBlanks,
                                                                     state.dataIPShortCut->cAlphaFieldNames,
                                                                     state.dataIPShortCut->cNumericFieldNames);

            {
                std::string const &SELECT_CASE_var = AlphaName(1);
                // The default is CTF
                if (SELECT_CASE_var == "CONDUCTIONTRANSFERFUNCTION") {
                    state.dataHeatBal->OverallHeatTransferSolutionAlgo = DataSurfaces::HeatTransferModel::CTF;
                    state.dataHeatBal->AnyCTF = true;

                } else if (SELECT_CASE_var == "MOISTUREPENETRATIONDEPTHCONDUCTIONTRANSFERFUNCTION") {
                    state.dataHeatBal->OverallHeatTransferSolutionAlgo = DataSurfaces::HeatTransferModel::EMPD;
                    state.dataHeatBal->AnyEMPD = true;
                    state.dataHeatBal->AllCTF = false;
                } else if (SELECT_CASE_var == "CONDUCTIONFINITEDIFFERENCE") {
                    state.dataHeatBal->OverallHeatTransferSolutionAlgo = DataSurfaces::HeatTransferModel::CondFD;
                    state.dataHeatBal->AnyCondFD = true;
                    state.dataHeatBal->AllCTF = false;
                    if (state.dataGlobal->NumOfTimeStepInHour < 20) {
                        ShowSevereError(
                            state,
                            format("GetSolutionAlgorithm: {} {} is Conduction Finite Difference but Number of TimeSteps in Hour < 20, Value is {}.",
                                   state.dataHeatBalMgr->CurrentModuleObject,
                                   state.dataIPShortCut->cAlphaFieldNames(1),
                                   state.dataGlobal->NumOfTimeStepInHour));
                        ShowContinueError(state,
                                          "...Suggested minimum number of time steps in hour for Conduction Finite Difference solutions is 20. "
                                          "Errors or inaccurate calculations may occur.");
                    }

                } else if (SELECT_CASE_var == "COMBINEDHEATANDMOISTUREFINITEELEMENT") {
                    state.dataHeatBal->OverallHeatTransferSolutionAlgo = DataSurfaces::HeatTransferModel::HAMT;
                    state.dataHeatBal->AnyHAMT = true;
                    state.dataHeatBal->AllCTF = false;
                    if (state.dataGlobal->NumOfTimeStepInHour < 20) {
                        ShowSevereError(state,
                                        format("GetSolutionAlgorithm: {} {} is Combined Heat and Moisture Finite Element but Number of TimeSteps in "
                                               "Hour < 20, Value is {}.",
                                               state.dataHeatBalMgr->CurrentModuleObject,
                                               state.dataIPShortCut->cAlphaFieldNames(1),
                                               state.dataGlobal->NumOfTimeStepInHour));
                        ShowContinueError(state,
                                          "...Suggested minimum number of time steps in hour for Combined Heat and Moisture Finite Element solutions "
                                          "is 20. Errors or inaccurate calculations may occur.");
                        ShowContinueError(state,
                                          "...If the simulation crashes, look at material properties (esp porosity), use timestep=60, or less layers "
                                          "in your constructions.");
                    }

                } else {
                    state.dataHeatBal->OverallHeatTransferSolutionAlgo = DataSurfaces::HeatTransferModel::CTF;
                    state.dataHeatBal->AnyCTF = true;
                }
            }

            if (NumNumber > 0) {
                state.dataHeatBalSurf->MaxSurfaceTempLimit = BuildingNumbers(1);
                state.dataHeatBalSurf->MaxSurfaceTempLimitBeforeFatal = state.dataHeatBalSurf->MaxSurfaceTempLimit * 2.5;
                if (state.dataHeatBalSurf->MaxSurfaceTempLimit < DataHeatBalSurface::MinSurfaceTempLimit) {
                } else if (state.dataHeatBalSurf->MaxSurfaceTempLimit < 0.0) {
                    state.dataHeatBalSurf->MaxSurfaceTempLimit = DataHeatBalSurface::DefaultSurfaceTempLimit;
                    state.dataHeatBalSurf->MaxSurfaceTempLimitBeforeFatal = state.dataHeatBalSurf->MaxSurfaceTempLimit * 2.5;
                }
            }

            if (!state.dataIPShortCut->lNumericFieldBlanks(2)) {
                state.dataHeatBal->LowHConvLimit = BuildingNumbers(2);
            }
            if (!state.dataIPShortCut->lNumericFieldBlanks(3)) {
                state.dataHeatBal->HighHConvLimit = BuildingNumbers(3);
            }

        } else {
            state.dataHeatBal->OverallHeatTransferSolutionAlgo = DataSurfaces::HeatTransferModel::CTF;
            state.dataHeatBal->AnyCTF = true;
            state.dataHeatBalSurf->MaxSurfaceTempLimit = DataHeatBalSurface::DefaultSurfaceTempLimit;
            state.dataHeatBalSurf->MaxSurfaceTempLimitBeforeFatal = state.dataHeatBalSurf->MaxSurfaceTempLimit * 2.5;
        }

        // algorithm input checks now deferred until surface properties are read in,
        //  moved to SurfaceGeometry.cc routine GetSurfaceHeatTransferAlgorithmOverrides

        constexpr const char *Format_724("! <Sky Radiance Distribution>, Value {{Anisotropic}}\nSky Radiance Distribution,Anisotropic\n");
        print(state.files.eio, Format_724);

        state.dataHeatBalMgr->CurrentModuleObject = "Compliance:Building";
        NumObjects = state.dataInputProcessing->inputProcessor->getNumObjectsFound(state, state.dataHeatBalMgr->CurrentModuleObject);

        if (NumObjects > 0) {
            state.dataInputProcessing->inputProcessor->getObjectItem(state,
                                                                     state.dataHeatBalMgr->CurrentModuleObject,
                                                                     1,
                                                                     AlphaName,
                                                                     NumAlpha,
                                                                     BuildingNumbers,
                                                                     NumNumber,
                                                                     IOStat,
                                                                     state.dataIPShortCut->lNumericFieldBlanks,
                                                                     state.dataIPShortCut->lAlphaFieldBlanks,
                                                                     state.dataIPShortCut->cAlphaFieldNames,
                                                                     state.dataIPShortCut->cNumericFieldNames);
            // Building Rotation for Appendix G
            state.dataHeatBal->BuildingRotationAppendixG = mod(BuildingNumbers(1), 360.0);
        }

        // A new object is added by L. Gu, 12/09
        state.dataHeatBalMgr->CurrentModuleObject = "ZoneAirHeatBalanceAlgorithm";
        NumObjects = state.dataInputProcessing->inputProcessor->getNumObjectsFound(state, state.dataHeatBalMgr->CurrentModuleObject);
        if (NumObjects > 0) {
            state.dataInputProcessing->inputProcessor->getObjectItem(state,
                                                                     state.dataHeatBalMgr->CurrentModuleObject,
                                                                     1,
                                                                     AlphaName,
                                                                     NumAlpha,
                                                                     BuildingNumbers,
                                                                     NumNumber,
                                                                     IOStat,
                                                                     state.dataIPShortCut->lNumericFieldBlanks,
                                                                     state.dataIPShortCut->lAlphaFieldBlanks,
                                                                     state.dataIPShortCut->cAlphaFieldNames,
                                                                     state.dataIPShortCut->cNumericFieldNames);
            if (NumAlpha > 0) {
                {
                    std::string const &SELECT_CASE_var = AlphaName(1);
                    if (SELECT_CASE_var == "THIRDORDERBACKWARDDIFFERENCE") {
                        state.dataHeatBal->ZoneAirSolutionAlgo = DataHeatBalance::SolutionAlgo::ThirdOrder;
                        AlphaName(1) = "ThirdOrderBackwardDifference";
                    } else if (SELECT_CASE_var == "ANALYTICALSOLUTION") {
                        state.dataHeatBal->ZoneAirSolutionAlgo = DataHeatBalance::SolutionAlgo::AnalyticalSolution;
                        AlphaName(1) = "AnalyticalSolution";
                    } else if (SELECT_CASE_var == "EULERMETHOD") {
                        state.dataHeatBal->ZoneAirSolutionAlgo = DataHeatBalance::SolutionAlgo::EulerMethod;
                        AlphaName(1) = "EulerMethod";
                    } else {
                        state.dataHeatBal->ZoneAirSolutionAlgo = DataHeatBalance::SolutionAlgo::ThirdOrder;
                        AlphaName(1) = "ThirdOrderBackwardDifference";
                        ShowWarningError(state,
                                         format("{}: Invalid input of {}. The default choice is assigned = {}",
                                                state.dataHeatBalMgr->CurrentModuleObject,
                                                state.dataIPShortCut->cAlphaFieldNames(1),
                                                AlphaName(1)));
                        ShowContinueError(state, "Valid choices are: ThirdOrderBackwardDifference, AnalyticalSolution, or EulerMethod.");
                    }
                }
            }
            if (!state.dataIPShortCut->lAlphaFieldBlanks(2)) {
                state.dataHeatBal->doSpaceHeatBalanceSizing = static_cast<bool>(getYesNoValue(AlphaName(2)));
            }
            if (!state.dataIPShortCut->lAlphaFieldBlanks(3)) {
                state.dataHeatBal->doSpaceHeatBalanceSimulation = static_cast<bool>(getYesNoValue(AlphaName(3)));
            }
        } else {
            state.dataHeatBal->ZoneAirSolutionAlgo = DataHeatBalance::SolutionAlgo::ThirdOrder;
            AlphaName(1) = "ThirdOrderBackwardDifference";
        }
        if (state.dataHeatBal->OverrideZoneAirSolutionAlgo) {
            state.dataHeatBal->ZoneAirSolutionAlgo = DataHeatBalance::SolutionAlgo::EulerMethod;
            AlphaName(1) = "EulerMethod";
        }

        // Write Solution Algorithm to the initialization output file for User Verification
        constexpr const char *Format_726("! <Zone Air Solution Algorithm>, Algorithm {{ThirdOrderBackwardDifference | AnalyticalSolution | "
                                         "EulerMethod}}, Space Heat Balance Sizing, Space Heat Balance Simulation\n");
        print(state.files.eio, Format_726);
        constexpr const char *Format_727(" Zone Air Solution Algorithm, {}, {}, {}\n");
        print(state.files.eio,
              Format_727,
              AlphaName(1),
              state.dataHeatBal->doSpaceHeatBalanceSizing ? "Yes" : "No",
              state.dataHeatBal->doSpaceHeatBalanceSimulation ? "Yes" : "No");

        // A new object is added by L. Gu, 06/10
        state.dataHeatBalMgr->CurrentModuleObject = "ZoneAirContaminantBalance";
        NumObjects = state.dataInputProcessing->inputProcessor->getNumObjectsFound(state, state.dataHeatBalMgr->CurrentModuleObject);
        if (NumObjects > 0) {
            state.dataInputProcessing->inputProcessor->getObjectItem(state,
                                                                     state.dataHeatBalMgr->CurrentModuleObject,
                                                                     1,
                                                                     AlphaName,
                                                                     NumAlpha,
                                                                     BuildingNumbers,
                                                                     NumNumber,
                                                                     IOStat,
                                                                     state.dataIPShortCut->lNumericFieldBlanks,
                                                                     state.dataIPShortCut->lAlphaFieldBlanks,
                                                                     state.dataIPShortCut->cAlphaFieldNames,
                                                                     state.dataIPShortCut->cNumericFieldNames);
            if (NumAlpha > 0) {
                {
                    std::string const &SELECT_CASE_var = AlphaName(1);
                    if (SELECT_CASE_var == "YES") {
                        state.dataContaminantBalance->Contaminant.CO2Simulation = true;
                        state.dataContaminantBalance->Contaminant.SimulateContaminants = true;
                    } else if (SELECT_CASE_var == "NO") {
                        state.dataContaminantBalance->Contaminant.CO2Simulation = false;
                    } else {
                        state.dataContaminantBalance->Contaminant.CO2Simulation = false;
                        AlphaName(1) = "NO";
                        ShowWarningError(state,
                                         format("{}: Invalid input of {}. The default choice is assigned = NO",
                                                state.dataHeatBalMgr->CurrentModuleObject,
                                                state.dataIPShortCut->cAlphaFieldNames(1)));
                    }
                }
            }
            if (NumAlpha == 1 && state.dataContaminantBalance->Contaminant.CO2Simulation) {
                ShowSevereError(state,
                                format("{}, {} is required and not given.",
                                       state.dataHeatBalMgr->CurrentModuleObject,
                                       state.dataIPShortCut->cAlphaFieldNames(2)));
                ErrorsFound = true;
            } else if (NumAlpha > 1 && state.dataContaminantBalance->Contaminant.CO2Simulation) {
                state.dataContaminantBalance->Contaminant.CO2OutdoorSchedPtr = ScheduleManager::GetScheduleIndex(state, AlphaName(2));
                if (state.dataContaminantBalance->Contaminant.CO2OutdoorSchedPtr == 0) {
                    ShowSevereError(state,
                                    format("{}, {} not found: {}",
                                           state.dataHeatBalMgr->CurrentModuleObject,
                                           state.dataIPShortCut->cAlphaFieldNames(2),
                                           AlphaName(2)));
                    ErrorsFound = true;
                }
            }
            if (NumAlpha > 2) {
                {
                    std::string const &SELECT_CASE_var = AlphaName(3);
                    if (SELECT_CASE_var == "YES") {
                        state.dataContaminantBalance->Contaminant.GenericContamSimulation = true;
                        if (!state.dataContaminantBalance->Contaminant.CO2Simulation)
                            state.dataContaminantBalance->Contaminant.SimulateContaminants = true;
                    } else if (SELECT_CASE_var == "NO") {
                        state.dataContaminantBalance->Contaminant.GenericContamSimulation = false;
                    } else {
                        state.dataContaminantBalance->Contaminant.GenericContamSimulation = false;
                        AlphaName(3) = "NO";
                        ShowWarningError(state,
                                         format("{}: Invalid input of {}. The default choice is assigned = NO",
                                                state.dataHeatBalMgr->CurrentModuleObject,
                                                state.dataIPShortCut->cAlphaFieldNames(3)));
                    }
                }
                if (NumAlpha == 3 && state.dataContaminantBalance->Contaminant.GenericContamSimulation) {
                    ShowSevereError(state,
                                    format("{}, {} is required and not given.",
                                           state.dataHeatBalMgr->CurrentModuleObject,
                                           state.dataIPShortCut->cAlphaFieldNames(4)));
                    ErrorsFound = true;
                } else if (NumAlpha > 3 && state.dataContaminantBalance->Contaminant.GenericContamSimulation) {
                    state.dataContaminantBalance->Contaminant.GenericContamOutdoorSchedPtr = ScheduleManager::GetScheduleIndex(state, AlphaName(4));
                    if (state.dataContaminantBalance->Contaminant.GenericContamOutdoorSchedPtr == 0) {
                        ShowSevereError(state,
                                        format("{}, {} not found: {}",
                                               state.dataHeatBalMgr->CurrentModuleObject,
                                               state.dataIPShortCut->cAlphaFieldNames(4),
                                               AlphaName(4)));
                        ErrorsFound = true;
                    }
                }
            }
        } else {
            state.dataContaminantBalance->Contaminant.SimulateContaminants = false;
            state.dataContaminantBalance->Contaminant.CO2Simulation = false;
            state.dataContaminantBalance->Contaminant.GenericContamSimulation = false;
            AlphaName(1) = "NO";
            AlphaName(3) = "NO";
        }

        WindowManager::initWindowModel(state);

        constexpr const char *Format_728("! <Zone Air Carbon Dioxide Balance Simulation>, Simulation {{Yes/No}}, Carbon Dioxide Concentration\n");
        print(state.files.eio, Format_728);
        constexpr const char *Format_730(" Zone Air Carbon Dioxide Balance Simulation, {},{}\n");
        if (state.dataContaminantBalance->Contaminant.SimulateContaminants && state.dataContaminantBalance->Contaminant.CO2Simulation) {
            print(state.files.eio, Format_730, "Yes", AlphaName(1));
        } else {
            print(state.files.eio, Format_730, "No", "N/A");
        }

        constexpr const char *Format_729(
            "! <Zone Air Generic Contaminant Balance Simulation>, Simulation {{Yes/No}}, Generic Contaminant Concentration\n");
        constexpr const char *Format_731(" Zone Air Generic Contaminant Balance Simulation, {},{}\n");
        print(state.files.eio, Format_729);
        if (state.dataContaminantBalance->Contaminant.SimulateContaminants && state.dataContaminantBalance->Contaminant.GenericContamSimulation) {
            print(state.files.eio, Format_731, "Yes", AlphaName(3));
        } else {
            print(state.files.eio, Format_731, "No", "N/A");
        }

        // A new object is added by B. Nigusse, 02/14
        state.dataHeatBalMgr->CurrentModuleObject = "ZoneAirMassFlowConservation";
        NumObjects = state.dataInputProcessing->inputProcessor->getNumObjectsFound(state, state.dataHeatBalMgr->CurrentModuleObject);
        state.dataHeatBal->ZoneAirMassFlow.EnforceZoneMassBalance = false;

        if (NumObjects > 0) {
            state.dataInputProcessing->inputProcessor->getObjectItem(state,
                                                                     state.dataHeatBalMgr->CurrentModuleObject,
                                                                     1,
                                                                     AlphaName,
                                                                     NumAlpha,
                                                                     BuildingNumbers,
                                                                     NumNumber,
                                                                     IOStat,
                                                                     state.dataIPShortCut->lNumericFieldBlanks,
                                                                     state.dataIPShortCut->lAlphaFieldBlanks,
                                                                     state.dataIPShortCut->cAlphaFieldNames,
                                                                     state.dataIPShortCut->cNumericFieldNames);
            if (NumAlpha > 0) {
                {
<<<<<<< HEAD
                    int FlowTypeNum = getEnumerationValue(DataHeatBalance::AdjustmentTypeNamesUC, Util::MakeUPPERCase(AlphaName(1)));
=======
                    int FlowTypeNum = getEnumValue(DataHeatBalance::AdjustmentTypeNamesUC, UtilityRoutines::makeUPPER(AlphaName(1)));
>>>>>>> 07b51a2c
                    state.dataHeatBal->ZoneAirMassFlow.ZoneFlowAdjustment = static_cast<DataHeatBalance::AdjustmentType>(FlowTypeNum);
                    AlphaName(1) = DataHeatBalance::AdjustmentTypeNamesCC[FlowTypeNum];
                    DataHeatBalance::AdjustmentType ZoneFlowAdjustment = state.dataHeatBal->ZoneAirMassFlow.ZoneFlowAdjustment;
                    if ((ZoneFlowAdjustment == DataHeatBalance::AdjustmentType::AdjustMixingOnly) ||
                        (ZoneFlowAdjustment == DataHeatBalance::AdjustmentType::AdjustReturnOnly) ||
                        (ZoneFlowAdjustment == DataHeatBalance::AdjustmentType::AdjustMixingThenReturn) ||
                        (ZoneFlowAdjustment == DataHeatBalance::AdjustmentType::AdjustReturnThenMixing)) {
                        state.dataHeatBal->ZoneAirMassFlow.EnforceZoneMassBalance = true;
                    }
                    if (state.dataHeatBal->ZoneAirMassFlow.ZoneFlowAdjustment == DataHeatBalance::AdjustmentType::Invalid) {
                        state.dataHeatBal->ZoneAirMassFlow.ZoneFlowAdjustment = DataHeatBalance::AdjustmentType::NoAdjustReturnAndMixing;
                        AlphaName(1) = "None";
                        ShowWarningError(state,
                                         format("{}: Invalid input of {}. The default choice is assigned = None",
                                                state.dataHeatBalMgr->CurrentModuleObject,
                                                state.dataIPShortCut->cAlphaFieldNames(1)));
                    }
                }
                if (state.dataHeatBal->ZoneAirMassFlow.ZoneFlowAdjustment != DataHeatBalance::AdjustmentType::NoAdjustReturnAndMixing)
                    state.dataHeatBal->ZoneAirMassFlow.AdjustZoneMixingFlow = true;
            }
            if (NumAlpha > 1) {
                {
<<<<<<< HEAD
                    int FlowTypeNum = getEnumerationValue(DataHeatBalance::InfiltrationFlowTypeNamesUC, Util::MakeUPPERCase(AlphaName(2)));
=======
                    int FlowTypeNum = getEnumValue(DataHeatBalance::InfiltrationFlowTypeNamesUC, UtilityRoutines::makeUPPER(AlphaName(2)));
>>>>>>> 07b51a2c
                    state.dataHeatBal->ZoneAirMassFlow.InfiltrationTreatment = static_cast<DataHeatBalance::InfiltrationFlow>(FlowTypeNum);
                    AlphaName(2) = DataHeatBalance::InfiltrationFlowTypeNamesCC[FlowTypeNum];
                    if (state.dataHeatBal->ZoneAirMassFlow.InfiltrationTreatment == DataHeatBalance::InfiltrationFlow::Add ||
                        state.dataHeatBal->ZoneAirMassFlow.InfiltrationTreatment == DataHeatBalance::InfiltrationFlow::Adjust) {
                        state.dataHeatBal->ZoneAirMassFlow.EnforceZoneMassBalance = true;
                        if (!state.dataContaminantBalance->Contaminant.CO2Simulation)
                            state.dataContaminantBalance->Contaminant.SimulateContaminants = true;
                    } else if (state.dataHeatBal->ZoneAirMassFlow.InfiltrationTreatment == DataHeatBalance::InfiltrationFlow::Invalid) {
                        state.dataHeatBal->ZoneAirMassFlow.InfiltrationTreatment = DataHeatBalance::InfiltrationFlow::Add;
                        state.dataHeatBal->ZoneAirMassFlow.EnforceZoneMassBalance = true;
                        AlphaName(2) = "AddInfiltrationFlow";
                        ShowWarningError(state,
                                         format("{}: Invalid input of {}. The default choice is assigned = AddInfiltrationFlow",
                                                state.dataHeatBalMgr->CurrentModuleObject,
                                                state.dataIPShortCut->cAlphaFieldNames(2)));
                    }
                }
            } else {
                state.dataHeatBal->ZoneAirMassFlow.InfiltrationTreatment = DataHeatBalance::InfiltrationFlow::Add;
                state.dataHeatBal->ZoneAirMassFlow.EnforceZoneMassBalance = true;
                AlphaName(2) = "AddInfiltrationFlow";
            }
            if (state.dataHeatBal->ZoneAirMassFlow.InfiltrationTreatment == DataHeatBalance::InfiltrationFlow::No) {
                AlphaName(3) = "N/A";
            } else {
                if (NumAlpha > 2) {
                    {
<<<<<<< HEAD
                        int FlowTypeNum =
                            getEnumerationValue(DataHeatBalance::InfiltrationZoneTypeNamesUC, Util::MakeUPPERCase(AlphaName(3)));
=======
                        int FlowTypeNum = getEnumValue(DataHeatBalance::InfiltrationZoneTypeNamesUC, UtilityRoutines::makeUPPER(AlphaName(3)));
>>>>>>> 07b51a2c
                        state.dataHeatBal->ZoneAirMassFlow.InfiltrationForZones = static_cast<DataHeatBalance::InfiltrationZoneType>(FlowTypeNum);
                        AlphaName(3) = DataHeatBalance::InfiltrationZoneTypeNamesCC[FlowTypeNum];
                        if (state.dataHeatBal->ZoneAirMassFlow.InfiltrationForZones == DataHeatBalance::InfiltrationZoneType::Invalid) {
                            state.dataHeatBal->ZoneAirMassFlow.InfiltrationForZones = DataHeatBalance::InfiltrationZoneType::MixingSourceZonesOnly;
                            AlphaName(3) = "MixingSourceZonesOnly";
                            ShowWarningError(state,
                                             format("{}: Invalid input of {}. The default choice is assigned = MixingSourceZonesOnly",
                                                    state.dataHeatBalMgr->CurrentModuleObject,
                                                    state.dataIPShortCut->cAlphaFieldNames(3)));
                        }
                    }
                } else {
                    state.dataHeatBal->ZoneAirMassFlow.InfiltrationForZones = DataHeatBalance::InfiltrationZoneType::MixingSourceZonesOnly;
                    AlphaName(3) = "MixingSourceZonesOnly";
                }
            }
        } else {
            state.dataHeatBal->ZoneAirMassFlow.EnforceZoneMassBalance = false;
        }
        if (state.dataHeatBal->ZoneAirMassFlow.InfiltrationTreatment != DataHeatBalance::InfiltrationFlow::No)
            state.dataHeatBal->ZoneAirMassFlow.AdjustZoneInfiltrationFlow = true;

        constexpr const char *Format_732(
            "! <Zone Air Mass Flow Balance Simulation>, Enforce Mass Balance, Adjust Zone Mixing and Return {{AdjustMixingOnly | AdjustReturnOnly | "
            "AdjustMixingThenReturn | AdjustReturnThenMixing | None}}, Adjust Zone Infiltration "
            "{{AddInfiltration | AdjustInfiltration | None}}, Infiltration Zones {{MixingSourceZonesOnly | AllZones}}\n");
        constexpr const char *Format_733(" Zone Air Mass Flow Balance Simulation, {},{},{},{}\n");

        print(state.files.eio, Format_732);
        if (state.dataHeatBal->ZoneAirMassFlow.EnforceZoneMassBalance) {
            print(state.files.eio, Format_733, "Yes", AlphaName(1), AlphaName(2), AlphaName(3));
        } else {
            print(state.files.eio, Format_733, "No", "N/A", "N/A", "N/A");
        }

        // A new object is added by L. Gu, 4/17
        state.dataHeatBalMgr->CurrentModuleObject = "HVACSystemRootFindingAlgorithm";
        NumObjects = state.dataInputProcessing->inputProcessor->getNumObjectsFound(state, state.dataHeatBalMgr->CurrentModuleObject);
        if (NumObjects > 0) {
            state.dataInputProcessing->inputProcessor->getObjectItem(state,
                                                                     state.dataHeatBalMgr->CurrentModuleObject,
                                                                     1,
                                                                     AlphaName,
                                                                     NumAlpha,
                                                                     BuildingNumbers,
                                                                     NumNumber,
                                                                     IOStat,
                                                                     state.dataIPShortCut->lNumericFieldBlanks,
                                                                     state.dataIPShortCut->lAlphaFieldBlanks,
                                                                     state.dataIPShortCut->cAlphaFieldNames,
                                                                     state.dataIPShortCut->cNumericFieldNames);
            if (NumAlpha > 0) {
                HVACSystemRootFinding.Algorithm = AlphaName(1);
                {
                    std::string const &SELECT_CASE_var = AlphaName(1);
                    if ((SELECT_CASE_var == "REGULAFALSI")) {
                        HVACSystemRootFinding.HVACSystemRootSolver = HVACSystemRootSolverAlgorithm::RegulaFalsi;
                    } else if (SELECT_CASE_var == "BISECTION") {
                        HVACSystemRootFinding.HVACSystemRootSolver = HVACSystemRootSolverAlgorithm::Bisection;
                    } else if (SELECT_CASE_var == "BISECTIONTHENREGULAFALSI") {
                        HVACSystemRootFinding.HVACSystemRootSolver = HVACSystemRootSolverAlgorithm::BisectionThenRegulaFalsi;
                    } else if (SELECT_CASE_var == "REGULAFALSITHENBISECTION") {
                        HVACSystemRootFinding.HVACSystemRootSolver = HVACSystemRootSolverAlgorithm::RegulaFalsiThenBisection;
                    } else if (SELECT_CASE_var == "ALTERNATION") {
                        HVACSystemRootFinding.HVACSystemRootSolver = HVACSystemRootSolverAlgorithm::Alternation;
                    } else {
                        HVACSystemRootFinding.HVACSystemRootSolver = HVACSystemRootSolverAlgorithm::RegulaFalsi;
                        ShowWarningError(state,
                                         format("{}: Invalid input of {}. The default choice is assigned = {}",
                                                state.dataHeatBalMgr->CurrentModuleObject,
                                                state.dataIPShortCut->cAlphaFieldNames(1),
                                                AlphaName(1)));
                        ShowContinueError(
                            state, "Valid choices are: RegulaFalsi, Bisection, BisectionThenRegulaFalsi, RegulaFalsiThenBisection, or Alternation.");
                    }
                }
            }
            if (NumNumber > 0) {
                HVACSystemRootFinding.NumOfIter = BuildingNumbers(1);
            }
        } else {
            HVACSystemRootFinding.Algorithm = "RegulaFalsi";
            HVACSystemRootFinding.HVACSystemRootSolver = HVACSystemRootSolverAlgorithm::RegulaFalsi;
        }

        // Write Solution Algorithm to the initialization output file for User Verification
        constexpr const char *Format_734(
            "! <HVACSystemRootFindingAlgorithm>, Value {{RegulaFalsi | Bisection | BisectionThenRegulaFalsi | RegulaFalsiThenBisection}}\n");
        constexpr const char *Format_735(" HVACSystemRootFindingAlgorithm, {}\n");
        print(state.files.eio, Format_734);
        print(state.files.eio, Format_735, HVACSystemRootFinding.Algorithm);
    }

    void GetSiteAtmosphereData(EnergyPlusData &state, bool &ErrorsFound)
    {

        // SUBROUTINE INFORMATION:
        //       AUTHOR         Peter Graham Ellis
        //       DATE WRITTEN   January 2006

        // PURPOSE OF THIS SUBROUTINE:
        // Reads the input data for the SITE ATMOSPHERIC VARIATION object.

        // SUBROUTINE LOCAL VARIABLE DECLARATIONS:
        Array1D_string AlphArray(1); // Character string data
        Array1D<Real64> NumArray(3); // Numeric data

        // Formats
        constexpr const char *Format_720("Environment:Site Atmospheric Variation,{:.3R},{:.3R},{:.6R}\n");

        state.dataHeatBalMgr->CurrentModuleObject = "Site:HeightVariation";
        int NumObjects = state.dataInputProcessing->inputProcessor->getNumObjectsFound(state, state.dataHeatBalMgr->CurrentModuleObject);

        if (NumObjects == 1) {
            int NumAlphas; // Number of elements in the alpha array
            int NumNums;   // Number of elements in the numeric array
            int IOStat;    // IO Status when calling get input subroutine
            state.dataInputProcessing->inputProcessor->getObjectItem(state,
                                                                     state.dataHeatBalMgr->CurrentModuleObject,
                                                                     1,
                                                                     AlphArray,
                                                                     NumAlphas,
                                                                     NumArray,
                                                                     NumNums,
                                                                     IOStat,
                                                                     state.dataIPShortCut->lNumericFieldBlanks,
                                                                     state.dataIPShortCut->lAlphaFieldBlanks,
                                                                     state.dataIPShortCut->cAlphaFieldNames,
                                                                     state.dataIPShortCut->cNumericFieldNames);

            if (NumNums > 0) state.dataEnvrn->SiteWindExp = NumArray(1);
            if (NumNums > 1) state.dataEnvrn->SiteWindBLHeight = NumArray(2);
            if (NumNums > 2) state.dataEnvrn->SiteTempGradient = NumArray(3);

        } else if (NumObjects > 1) {
            ShowSevereError(state, format("Too many {} objects, only 1 allowed.", state.dataHeatBalMgr->CurrentModuleObject));
            ErrorsFound = true;
        } else { //  None entered
            // IDD defaults would have this:
            // Building object defaults use Terrain to set SiteWindExp and SiteWindBLHeight but would
            // be overridden by a Site Atmospheric Variation Object.
            // SiteWindExp = 0.22
            // SiteWindBLHeight = 370.0
            state.dataEnvrn->SiteTempGradient = 0.0065;
        }

        // Write to the initialization output file
        print(state.files.eio,
              "! <Environment:Site Atmospheric Variation>,Wind Speed Profile Exponent {{}},Wind Speed Profile Boundary "
              "Layer Thickness {{m}},Air Temperature Gradient Coefficient {{K/m}}\n");

        print(state.files.eio, Format_720, state.dataEnvrn->SiteWindExp, state.dataEnvrn->SiteWindBLHeight, state.dataEnvrn->SiteTempGradient);
    }

    void GetWindowGlassSpectralData(EnergyPlusData &state, bool &ErrorsFound) // set to true if errors found in input
    {

        // SUBROUTINE INFORMATION:
        //       AUTHOR         Fred Winkelmann
        //       DATE WRITTEN   May 2000

        // PURPOSE OF THIS SUBROUTINE:
        // Gets spectral data (transmittance, front reflectance, and back
        // reflectance at normal incidence vs. wavelength) for glass

        // SUBROUTINE PARAMETER DEFINITIONS:
        constexpr const char *RoutineName("GetWindowGlassSpectralData: ");

        // SUBROUTINE LOCAL VARIABLE DECLARATIONS:
        int IOStat;                      // IO Status when calling get input subroutine
        Array1D_string SpecDataNames(1); // Spectral data alpha names
        int SpecDataNumAlpha;            // Number of spectral data alpha names being passed
        int SpecDataNumProp;             // Number of spectral data properties being passed
        Array1D<Real64> SpecDataProps;   // Temporary array to transfer spectal data properties
        int Loop;
        int LamNum; // Wavelength number
        Real64 Lam; // Wavelength (microns)
        Real64 Tau; // Transmittance, front reflectance, back reflectance
        Real64 RhoF;
        Real64 RhoB;

        state.dataHeatBalMgr->CurrentModuleObject = "MaterialProperty:GlazingSpectralData";
        state.dataHeatBal->TotSpectralData =
            state.dataInputProcessing->inputProcessor->getNumObjectsFound(state, state.dataHeatBalMgr->CurrentModuleObject);
        state.dataHeatBal->SpectralData.allocate(state.dataHeatBal->TotSpectralData);
        if (state.dataHeatBal->TotSpectralData > 0) SpecDataProps.allocate(Construction::MaxSpectralDataElements * 4);

        for (Loop = 1; Loop <= state.dataHeatBal->TotSpectralData; ++Loop) {

            // Call Input Get routine to retrieve spectral data
            // Name is followed by up to 450 sets of normal-incidence measured values of
            // [wavelength (microns), transmittance, front reflectance, back reflectance] for
            // wavelengths covering the short-wave solar spectrum (from about 0.25 to 2.5 microns)
            state.dataInputProcessing->inputProcessor->getObjectItem(state,
                                                                     state.dataHeatBalMgr->CurrentModuleObject,
                                                                     Loop,
                                                                     SpecDataNames,
                                                                     SpecDataNumAlpha,
                                                                     SpecDataProps,
                                                                     SpecDataNumProp,
                                                                     IOStat,
                                                                     state.dataIPShortCut->lNumericFieldBlanks,
                                                                     state.dataIPShortCut->lAlphaFieldBlanks,
                                                                     state.dataIPShortCut->cAlphaFieldNames,
                                                                     state.dataIPShortCut->cNumericFieldNames);

            // Load the spectral data derived type from the input data.
            state.dataHeatBal->SpectralData(Loop).Name = SpecDataNames(1);
            int TotLam = SpecDataNumProp / 4;
            if (mod(SpecDataNumProp, 4) != 0) {
                ShowWarningError(state, format("{}{}=\"{}\" invalid set.", RoutineName, state.dataHeatBalMgr->CurrentModuleObject, SpecDataNames(1)));
                ShowContinueError(
                    state,
                    format("... set not even multiple of 4 items (Wavelength,Trans,ReflFront,ReflBack), number of items in dataset = {}",
                           SpecDataNumProp));
                ShowContinueError(state, format("... remainder after div by 4 = {}, remainder items will be set to 0.0", mod(SpecDataNumProp, 4)));
                SpecDataProps({SpecDataNumProp + 1, min(SpecDataNumProp + 4, Construction::MaxSpectralDataElements * 4)}) = 0.0;
            }
            if (TotLam > Construction::MaxSpectralDataElements) {
                ErrorsFound = true;
                ShowSevereError(state, format("{}{}=\"{}\" invalid set.", RoutineName, state.dataHeatBalMgr->CurrentModuleObject, SpecDataNames(1)));
                ShowContinueError(
                    state,
                    format("... More than max [{}] (Wavelength,Trans,ReflFront,ReflBack) entries in set.", Construction::MaxSpectralDataElements));
                continue;
            }
            state.dataHeatBal->SpectralData(Loop).NumOfWavelengths = TotLam;

            state.dataHeatBal->SpectralData(Loop).WaveLength.allocate(TotLam); // Wavelength (microns)
            state.dataHeatBal->SpectralData(Loop).Trans.allocate(TotLam);      // Transmittance at normal incidence
            state.dataHeatBal->SpectralData(Loop).ReflFront.allocate(TotLam);  // Front reflectance at normal incidence
            state.dataHeatBal->SpectralData(Loop).ReflBack.allocate(TotLam);   // Back reflectance at normal incidence

            for (LamNum = 1; LamNum <= TotLam; ++LamNum) {
                state.dataHeatBal->SpectralData(Loop).WaveLength(LamNum) = SpecDataProps(4 * LamNum - 3);
                state.dataHeatBal->SpectralData(Loop).Trans(LamNum) = SpecDataProps(4 * LamNum - 2);
                // Following is needed since angular calculation in subr TransAndReflAtPhi
                // fails for Trans = 0.0
                if (state.dataHeatBal->SpectralData(Loop).Trans(LamNum) < 0.001) state.dataHeatBal->SpectralData(Loop).Trans(LamNum) = 0.001;
                state.dataHeatBal->SpectralData(Loop).ReflFront(LamNum) = SpecDataProps(4 * LamNum - 1);
                state.dataHeatBal->SpectralData(Loop).ReflBack(LamNum) = SpecDataProps(4 * LamNum);
            }

            // Check integrity of the spectral data
            for (LamNum = 1; LamNum <= TotLam; ++LamNum) {
                Lam = state.dataHeatBal->SpectralData(Loop).WaveLength(LamNum);
                Tau = state.dataHeatBal->SpectralData(Loop).Trans(LamNum);
                RhoF = state.dataHeatBal->SpectralData(Loop).ReflFront(LamNum);
                RhoB = state.dataHeatBal->SpectralData(Loop).ReflBack(LamNum);
                if (LamNum < TotLam) {
                    if (state.dataHeatBal->SpectralData(Loop).WaveLength(LamNum + 1) <= Lam) {
                        ErrorsFound = true;
                        ShowSevereError(state,
                                        format("{}{}=\"{}\" invalid set.", RoutineName, state.dataHeatBalMgr->CurrentModuleObject, SpecDataNames(1)));
                        ShowContinueError(state,
                                          format("... Wavelengths not in increasing order. at wavelength#={}, value=[{:.4T}], next is [{:.4T}].",
                                                 LamNum,
                                                 Lam,
                                                 state.dataHeatBal->SpectralData(Loop).WaveLength(LamNum + 1)));
                    }
                }

                if (Lam < 0.1 || Lam > 4.0) {
                    ErrorsFound = true;
                    ShowSevereError(state,
                                    format("{}{}=\"{}\" invalid value.", RoutineName, state.dataHeatBalMgr->CurrentModuleObject, SpecDataNames(1)));
                    ShowContinueError(
                        state, format("... A wavelength is not in the range 0.1 to 4.0 microns; at wavelength#={}, value=[{:.4T}].", LamNum, Lam));
                }

                // TH 2/15/2011. CR 8343
                // IGDB (International Glazing Database) does not meet the above strict restrictions.
                //  Relax rules to allow directly use of spectral data from IGDB
                if (Tau > 1.01) {
                    ErrorsFound = true;
                    ShowSevereError(state,
                                    format("{}{}=\"{}\" invalid value.", RoutineName, state.dataHeatBalMgr->CurrentModuleObject, SpecDataNames(1)));
                    ShowContinueError(state, format("... A transmittance is > 1.0; at wavelength#={}, value=[{:.4T}].", LamNum, Tau));
                }

                if (RhoF < 0.0 || RhoF > 1.02 || RhoB < 0.0 || RhoB > 1.02) {
                    ErrorsFound = true;
                    ShowSevereError(state,
                                    format("{}{}=\"{}\" invalid value.", RoutineName, state.dataHeatBalMgr->CurrentModuleObject, SpecDataNames(1)));
                    ShowContinueError(state, format("... A reflectance is < 0.0 or > 1.0; at wavelength#={}, RhoF value=[{:.4T}].", LamNum, RhoF));
                    ShowContinueError(state, format("... A reflectance is < 0.0 or > 1.0; at wavelength#={}, RhoB value=[{:.4T}].", LamNum, RhoB));
                }

                if ((Tau + RhoF) > 1.03 || (Tau + RhoB) > 1.03) {
                    ErrorsFound = true;
                    ShowSevereError(state,
                                    format("{}{}=\"{}\" invalid value.", RoutineName, state.dataHeatBalMgr->CurrentModuleObject, SpecDataNames(1)));
                    ShowContinueError(state,
                                      format("... Transmittance + reflectance) > 1.0 for an entry; at wavelength#={}",
                                             format("{}, value(Tau+RhoF)=[{:.4T}], value(Tau+RhoB)=[{:.4T}].", LamNum, (Tau + RhoF), (Tau + RhoB))));
                }
            }
        }

        if (state.dataHeatBal->TotSpectralData > 0) SpecDataProps.deallocate();
    }

    void GetConstructData(EnergyPlusData &state, bool &ErrorsFound) // If errors found in input
    {

        // SUBROUTINE INFORMATION:
        //       AUTHOR         Richard Liesen
        //       DATE WRITTEN   September 1997
        //       MODIFIED       January 2003, FCW: accommodate between-glass shading device
        //                      July 2009, TH: added constructions defined with F and C factors

        // PURPOSE OF THIS SUBROUTINE:
        // This file reads the input through the input processor for Constructions.
        // Data read in this routine is stored in a derived type (Construct)
        // defined in the DataHeatBalance module.
        // This subroutine only sets those parameters which must be obtained
        // from the input file--all other portions of the Construct derived
        // type are set during the initializations.

        // Using/Aliasing
        using namespace DataStringGlobals;

        // If UniqueConstructionNames size, then input has already been gotten
        if (state.dataHeatBalMgr->UniqueConstructNames.size()) return;

        int ConstructNumAlpha;                                                   // Number of construction alpha names being passed
        int DummyNumProp;                                                        // dummy variable for properties being passed
        int IOStat;                                                              // IO Status when calling get input subroutine
        Array1D_string ConstructAlphas({0, Construction::MaxLayersInConstruct}); // Construction Alpha names defined
        Array1D<Real64> DummyProps(5);                                           // Temporary array to transfer construction properties
        int TotRegConstructs; // Number of "regular" constructions (no embedded sources or sinks and

        int TotFfactorConstructs; // Number of slabs-on-grade or underground floor constructions defined with F factors
        int TotCfactorConstructs; // Number of underground wall constructions defined with C factors

        // int TotSourceConstructs;  // Number of constructions with embedded sources or sinks
        int TotWindow5Constructs; // Number of constructions from Window5 data file
        bool ConstructionFound;   // True if input window construction name is found in the
        //  Window5 data file
        bool EOFonW5File;                   // True if EOF encountered reading Window5 data file
        Material::Group MaterialLayerGroup; // window construction layer material group index

        int iMatGlass; // number of glass layers
        Array1D_string WConstructNames;

        // Get the Total number of Constructions from the input
        TotRegConstructs = state.dataInputProcessing->inputProcessor->getNumObjectsFound(state, "Construction");
        int totAirBoundaryConstructs = state.dataInputProcessing->inputProcessor->getNumObjectsFound(state, "Construction:AirBoundary");

        TotFfactorConstructs = state.dataInputProcessing->inputProcessor->getNumObjectsFound(state, "Construction:FfactorGroundFloor");
        TotCfactorConstructs = state.dataInputProcessing->inputProcessor->getNumObjectsFound(state, "Construction:CfactorUndergroundWall");

        if (TotFfactorConstructs > 0) {
            state.dataHeatBal->NoFfactorConstructionsUsed = false;
        }

        if (TotCfactorConstructs > 0) {
            state.dataHeatBal->NoCfactorConstructionsUsed = false;
        }

        state.dataBSDFWindow->TotComplexFenStates =
            state.dataInputProcessing->inputProcessor->getNumObjectsFound(state, "Construction:ComplexFenestrationState");
        TotWindow5Constructs = state.dataInputProcessing->inputProcessor->getNumObjectsFound(state, "Construction:WindowDataFile");
        state.dataWindowEquivLayer->TotWinEquivLayerConstructs =
            state.dataInputProcessing->inputProcessor->getNumObjectsFound(state, "Construction:WindowEquivalentLayer");

        WConstructNames.allocate(TotWindow5Constructs);

        state.dataHeatBal->TotConstructs = TotRegConstructs + TotFfactorConstructs + TotCfactorConstructs + totAirBoundaryConstructs +
                                           state.dataBSDFWindow->TotComplexFenStates + state.dataWindowEquivLayer->TotWinEquivLayerConstructs;

        state.dataHeatBal->NominalRforNominalUCalculation.dimension(state.dataHeatBal->TotConstructs, 0.0);
        state.dataHeatBal->NominalU.dimension(state.dataHeatBal->TotConstructs, 0.0);
        state.dataHeatBal->NominalUBeforeAdjusted.dimension(state.dataHeatBal->TotConstructs, 0.0);
        state.dataHeatBal->CoeffAdjRatio.dimension(state.dataHeatBal->TotConstructs, 1.0);

        // Allocate the array to the number of constructions/initialize selected variables
        state.dataConstruction->Construct.allocate(state.dataHeatBal->TotConstructs);
        state.dataHeatBalMgr->UniqueConstructNames.reserve(state.dataHeatBal->TotConstructs);
        // Note: If TotWindow5Constructs > 0, additional constructions are created in
        // subr. SearchWindow5DataFile corresponding to those found on the data file.
        for (auto &e : state.dataConstruction->Construct) {
            // Initialize CTF and History terms
            e.NumCTFTerms = 0;
            e.NumHistories = 0;

            // Initialize some heat source/sink variables
            e.SourceSinkPresent = false; // "default" is no source or sink present
            e.SolutionDimensions = 1;    // "default" is 1-D heat transfer
            e.SourceAfterLayer = 0;      // this has no meaning if a source/sink is not present
            e.TempAfterLayer = 0;        // this has no meaning if a source/sink is not present
            e.ThicknessPerpend = 0.0;    // this has no meaning if a source/sink is not present

            e.W5FrameDivider = 0;
            e.FromWindow5DataFile = false;

            // these Construct arrays dimensioned based on MaxSolidWinLayers
            e.setArraysBasedOnMaxSolidWinLayers(state);
        }

        int ConstrNum = 0;

        state.dataHeatBalMgr->CurrentModuleObject = "Construction";
        for (int Loop = 1; Loop <= TotRegConstructs; ++Loop) { // Loop through all constructs in the input...

            // Get the object names for each construction from the input processor
            state.dataInputProcessing->inputProcessor->getObjectItem(state,
                                                                     state.dataHeatBalMgr->CurrentModuleObject,
                                                                     Loop,
                                                                     ConstructAlphas,
                                                                     ConstructNumAlpha,
                                                                     DummyProps,
                                                                     DummyNumProp,
                                                                     IOStat,
                                                                     state.dataIPShortCut->lNumericFieldBlanks,
                                                                     state.dataIPShortCut->lAlphaFieldBlanks,
                                                                     state.dataIPShortCut->cAlphaFieldNames,
                                                                     state.dataIPShortCut->cNumericFieldNames);
            if (GlobalNames::VerifyUniqueInterObjectName(state,
                                                         state.dataHeatBalMgr->UniqueConstructNames,
                                                         ConstructAlphas(0),
                                                         state.dataHeatBalMgr->CurrentModuleObject,
                                                         state.dataIPShortCut->cAlphaFieldNames(1),
                                                         ErrorsFound)) {
                continue;
            }

            // Glass layer counter
            iMatGlass = 0;

            ++ConstrNum;
            auto &thisConstruct = state.dataConstruction->Construct(ConstrNum);
            // Assign Construction name to the Derived Type using the zeroth position of the array
            thisConstruct.Name = ConstructAlphas(0);

            // Set the total number of layers for the construction
            thisConstruct.TotLayers = ConstructNumAlpha - 1;

            // Loop through all of the layers of the construct to match the material names.
            // The loop index is the number minus 1
            for (int Layer = 1; Layer <= ConstructNumAlpha - 1; ++Layer) {

                // Find the material in the list of materials

                thisConstruct.LayerPoint(Layer) = Util::FindItemInPtrList(ConstructAlphas(Layer), state.dataMaterial->Material);

                // count number of glass layers
                if (thisConstruct.LayerPoint(Layer) > 0) {
                    if (state.dataMaterial->Material(thisConstruct.LayerPoint(Layer))->group == Material::Group::WindowGlass) ++iMatGlass;
                    MaterialLayerGroup = state.dataMaterial->Material(thisConstruct.LayerPoint(Layer))->group;
                    if ((MaterialLayerGroup == Material::Group::GlassEquivalentLayer) ||
                        (MaterialLayerGroup == Material::Group::ShadeEquivalentLayer) ||
                        (MaterialLayerGroup == Material::Group::DrapeEquivalentLayer) ||
                        (MaterialLayerGroup == Material::Group::BlindEquivalentLayer) ||
                        (MaterialLayerGroup == Material::Group::ScreenEquivalentLayer) ||
                        (MaterialLayerGroup == Material::Group::GapEquivalentLayer)) {
                        ShowSevereError(
                            state,
                            format("Invalid material layer type in window {} = {}", state.dataHeatBalMgr->CurrentModuleObject, thisConstruct.Name));
                        ShowSevereError(
                            state,
                            format("Equivalent Layer material type = {} is allowed only in Construction:WindowEquivalentLayer window object.",
                                   ConstructAlphas(Layer)));
                        ErrorsFound = true;
                    }
                }

                if (thisConstruct.LayerPoint(Layer) == 0) {
                    // This may be a TC GlazingGroup
                    thisConstruct.LayerPoint(Layer) = Util::FindItemInList(ConstructAlphas(Layer), state.dataHeatBal->TCGlazings);

                    if (thisConstruct.LayerPoint(Layer) > 0) {
                        // reset layer pointer to the first glazing in the TC GlazingGroup
                        thisConstruct.LayerPoint(Layer) = state.dataHeatBal->TCGlazings(thisConstruct.LayerPoint(Layer)).LayerPoint(1);
                        thisConstruct.TCLayer = thisConstruct.LayerPoint(Layer);
                        if (state.dataMaterial->Material(thisConstruct.LayerPoint(Layer))->group == Material::Group::WindowGlass) ++iMatGlass;
                        thisConstruct.TCFlag = 1;
                        thisConstruct.TCMasterConst = ConstrNum;
                        thisConstruct.TCGlassID = iMatGlass; // the TC glass layer ID
                        thisConstruct.TCLayerID = Layer;
                        thisConstruct.TypeIsWindow = true;
                    }
                }

                if (thisConstruct.LayerPoint(Layer) == 0) {
                    ShowSevereError(state,
                                    format("Did not find matching material for {} {}, missing material = {}",
                                           state.dataHeatBalMgr->CurrentModuleObject,
                                           thisConstruct.Name,
                                           ConstructAlphas(Layer)));
                    ErrorsFound = true;
                } else {
                    state.dataHeatBal->NominalRforNominalUCalculation(ConstrNum) += state.dataHeatBal->NominalR(thisConstruct.LayerPoint(Layer));
                    if (state.dataMaterial->Material(thisConstruct.LayerPoint(Layer))->group == Material::Group::Regular &&
                        !state.dataMaterial->Material(thisConstruct.LayerPoint(Layer))->ROnly) {
                        state.dataHeatBal->NoRegularMaterialsUsed = false;
                    }
                }

            } // ...end of the Layer DO loop

        } // ...end of Regular Construction DO loop

        TotRegConstructs = ConstrNum;

        // Added TH 7/2009 for underground walls and floors constructions
        if (TotFfactorConstructs + TotCfactorConstructs >= 1) {
            CreateFCfactorConstructions(state, ConstrNum, ErrorsFound);
            if (ErrorsFound) {
                ShowSevereError(state, "Errors found in creating the constructions defined with Ffactor or Cfactor method");
            }
            TotRegConstructs += TotFfactorConstructs + TotCfactorConstructs;
        }

        if (totAirBoundaryConstructs >= 1) {
            CreateAirBoundaryConstructions(state, ConstrNum, ErrorsFound);
            if (ErrorsFound) {
                ShowSevereError(state, "Errors found in creating the constructions defined with Construction:AirBoundary.");
            }
            TotRegConstructs += totAirBoundaryConstructs;
        }

        // Added BG 6/2010 for complex fenestration
        if (state.dataBSDFWindow->TotComplexFenStates > 0) {
            SetupComplexFenestrationStateInput(state, ConstrNum, ErrorsFound);
            if (ErrorsFound) {
                ShowSevereError(state, "Errors found in processing complex fenestration input");
            }
            TotRegConstructs += state.dataBSDFWindow->TotComplexFenStates;
        }

        state.dataHeatBalMgr->CurrentModuleObject = "ConstructionProperty:InternalHeatSource";

        auto instances = state.dataInputProcessing->inputProcessor->epJSON.find(state.dataHeatBalMgr->CurrentModuleObject);
        if (instances != state.dataInputProcessing->inputProcessor->epJSON.end()) {
            state.dataHeatBal->AnyInternalHeatSourceInInput = true;
            auto &instancesValue = instances.value();
            for (auto instance = instancesValue.begin(); instance != instancesValue.end(); ++instance) {
                auto const &fields = instance.value();
<<<<<<< HEAD
                std::string const thisObjectName = Util::MakeUPPERCase(instance.key());

                std::string construction_name = Util::MakeUPPERCase(fields.at("construction_name").get<std::string>());
=======
                std::string const thisObjectName = UtilityRoutines::makeUPPER(instance.key());

                std::string construction_name = UtilityRoutines::makeUPPER(fields.at("construction_name").get<std::string>());
>>>>>>> 07b51a2c
                int source_after_layer_number = fields.at("thermal_source_present_after_layer_number").get<int>();
                int calculation_after_layer_number = fields.at("temperature_calculation_requested_after_layer_number").get<int>();
                int ctf_dimensions = fields.at("dimensions_for_the_ctf_calculation").get<int>();
                if ((ctf_dimensions < 1) || (ctf_dimensions > 2)) {
                    ShowWarningError(state, "ConstructionProperty:InternalHeatSource must be either 1- or 2-D.  Reset to 1-D solution.");
                    ShowContinueError(state, format("Construction={} is affected.", construction_name));
                    ctf_dimensions = 1;
                }
                Real64 tube_spacing = fields.at("tube_spacing").get<Real64>();
                Real64 calculation_position = fields.at("two_dimensional_temperature_calculation_position").get<Real64>();

                // Find the construction
                int construction_index = Util::FindItemInList(construction_name, state.dataConstruction->Construct);

                if (construction_index == 0) {
                    ShowSevereError(state,
                                    format("Did not find matching construction for {} {}, missing construction = {}",
                                           state.dataHeatBalMgr->CurrentModuleObject,
                                           thisObjectName,
                                           construction_name));
                    ErrorsFound = true;
                    continue;
                }

                state.dataInputProcessing->inputProcessor->markObjectAsUsed(state.dataHeatBalMgr->CurrentModuleObject, instance.key());

                auto &thisConstruct = state.dataConstruction->Construct(construction_index);

                // May need some additional validation of the construction here
                if (thisConstruct.SourceSinkPresent) {
                    // Emulate old behavior by disallowing two sources in a single material
                    ShowSevereError(
                        state,
                        format("Construction {} has more than one internal heat source referencing it, which is not allowed", construction_name));
                    ErrorsFound = true;
                    continue;
                }

                thisConstruct.SourceSinkPresent = true;
                thisConstruct.SourceAfterLayer = source_after_layer_number;
                thisConstruct.TempAfterLayer = calculation_after_layer_number;
                thisConstruct.SolutionDimensions = ctf_dimensions;
                thisConstruct.ThicknessPerpend = thisConstruct.setThicknessPerpendicular(state, tube_spacing);
                thisConstruct.userTemperatureLocationPerpendicular =
                    thisConstruct.setUserTemperatureLocationPerpendicular(state, calculation_position);

                // Set the total number of layers for the construction
                if ((thisConstruct.SourceAfterLayer >= thisConstruct.TotLayers) || (thisConstruct.SourceAfterLayer <= 0)) {
                    ShowWarningError(state, format("Construction {} must have a source that is between two layers", thisConstruct.Name));
                    ShowContinueError(state, "The source after layer parameter has been set to one less than the number of layers.");
                    thisConstruct.SourceAfterLayer = thisConstruct.TotLayers - 1;
                }
                if ((thisConstruct.TempAfterLayer >= thisConstruct.TotLayers) || (thisConstruct.TempAfterLayer <= 0)) {
                    ShowWarningError(state,
                                     format("Construction {} must have a temperature calculation that is between two layers", thisConstruct.Name));
                    ShowContinueError(state, "The temperature calculation after layer parameter has been set to one less than the number of layers.");
                    thisConstruct.TempAfterLayer = thisConstruct.TotLayers - 1;
                }
            }
        }

        state.dataHeatBal->TotConstructs = TotRegConstructs;

        if (state.dataHeatBal->TotConstructs > 0 && (state.dataHeatBal->NoRegularMaterialsUsed && state.dataHeatBal->NoCfactorConstructionsUsed &&
                                                     state.dataHeatBal->NoFfactorConstructionsUsed)) {
            ShowWarningError(state, "This building has no thermal mass which can cause an unstable solution.");
            ShowContinueError(state, "Use Material object for all opaque material definitions except very light insulation layers.");
        }

        ConstrNum = 0;
        state.dataHeatBalMgr->CurrentModuleObject = "Construction:WindowEquivalentLayer";
        for (int Loop = 1; Loop <= state.dataWindowEquivLayer->TotWinEquivLayerConstructs;
             ++Loop) { // Loop through all constructs with Window EquivalentLayer ...

            // Get the object names for each construction from the input processor
            state.dataInputProcessing->inputProcessor->getObjectItem(state,
                                                                     state.dataHeatBalMgr->CurrentModuleObject,
                                                                     Loop,
                                                                     ConstructAlphas,
                                                                     ConstructNumAlpha,
                                                                     DummyProps,
                                                                     DummyNumProp,
                                                                     IOStat,
                                                                     state.dataIPShortCut->lNumericFieldBlanks,
                                                                     state.dataIPShortCut->lAlphaFieldBlanks,
                                                                     state.dataIPShortCut->cAlphaFieldNames,
                                                                     state.dataIPShortCut->cNumericFieldNames);
            if (GlobalNames::VerifyUniqueInterObjectName(state,
                                                         state.dataHeatBalMgr->UniqueConstructNames,
                                                         ConstructAlphas(0),
                                                         state.dataHeatBalMgr->CurrentModuleObject,
                                                         state.dataIPShortCut->cAlphaFieldNames(1),
                                                         ErrorsFound)) {
                continue;
            }

            ++ConstrNum;
            auto const &thisConstruct = state.dataConstruction->Construct(ConstrNum);
            // Assign Construction name to the Derived Type using the zeroth position of the array
            state.dataConstruction->Construct(TotRegConstructs + ConstrNum).Name = ConstructAlphas(0);

            // Set the total number of layers for the construction
            state.dataConstruction->Construct(TotRegConstructs + ConstrNum).TotLayers = ConstructNumAlpha - 1;
            if (state.dataConstruction->Construct(TotRegConstructs + ConstrNum).TotLayers < 1) {
                ShowSevereError(state,
                                format("Construction {} must have at least a single layer",
                                       state.dataConstruction->Construct(TotRegConstructs + ConstrNum).Name));
                ErrorsFound = true;
            }

            // Loop through all of the layers of the construct to match the material names.
            // The loop index is the number minus 1
            for (int Layer = 1; Layer <= ConstructNumAlpha - 1; ++Layer) {

                // Find the material in the list of materials
                state.dataConstruction->Construct(TotRegConstructs + ConstrNum).LayerPoint(Layer) =
                    Util::FindItemInPtrList(ConstructAlphas(Layer), state.dataMaterial->Material);

                if (state.dataConstruction->Construct(TotRegConstructs + ConstrNum).LayerPoint(Layer) == 0) {
                    ShowSevereError(state,
                                    format("Did not find matching material for {} {}, missing material = {}",
                                           state.dataHeatBalMgr->CurrentModuleObject,
                                           thisConstruct.Name,
                                           ConstructAlphas(Layer)));
                    ErrorsFound = true;
                } else {
                    MaterialLayerGroup =
                        state.dataMaterial->Material(state.dataConstruction->Construct(TotRegConstructs + ConstrNum).LayerPoint(Layer))->group;
                    if (!((MaterialLayerGroup == Material::Group::GlassEquivalentLayer) ||
                          (MaterialLayerGroup == Material::Group::ShadeEquivalentLayer) ||
                          (MaterialLayerGroup == Material::Group::DrapeEquivalentLayer) ||
                          (MaterialLayerGroup == Material::Group::BlindEquivalentLayer) ||
                          (MaterialLayerGroup == Material::Group::ScreenEquivalentLayer) ||
                          (MaterialLayerGroup == Material::Group::GapEquivalentLayer))) {
                        ShowSevereError(state,
                                        format("Invalid material layer type in window {} = {}",
                                               state.dataHeatBalMgr->CurrentModuleObject,
                                               state.dataConstruction->Construct(TotRegConstructs + ConstrNum).Name));
                        ShowContinueError(state,
                                          format("...Window layer = {} is not allowed in Construction:WindowEquivalentLayer window object.",
                                                 ConstructAlphas(Layer)));
                        ShowContinueError(state, "Only materials of type Material:*:EquivalentLayer are allowed");
                        ErrorsFound = true;
                    }

                    if (ConstructNumAlpha <= 2) {

                    } else {
                        state.dataHeatBal->NominalRforNominalUCalculation(TotRegConstructs + ConstrNum) +=
                            state.dataHeatBal->NominalR(state.dataConstruction->Construct(TotRegConstructs + ConstrNum).LayerPoint(Layer));
                    }
                }

            } // Layer loop
            state.dataConstruction->Construct(TotRegConstructs + ConstrNum).EQLConsPtr = ConstrNum;
            state.dataConstruction->Construct(TotRegConstructs + ConstrNum).WindowTypeEQL = true;
        } // TotWinEquivLayerConstructs loop

        state.dataWindowEquivLayer->TotWinEquivLayerConstructs = ConstrNum;
        TotRegConstructs += state.dataWindowEquivLayer->TotWinEquivLayerConstructs;
        state.dataHeatBal->TotConstructs = TotRegConstructs;
        //-------------------------------------------------------------------------------
        ConstrNum = 0;

        state.dataHeatBalMgr->CurrentModuleObject = "Construction:WindowDataFile";
        for (int Loop = 1; Loop <= TotWindow5Constructs; ++Loop) { // Loop through all Window5 constructions. These constructions come
                                                                   // from the Window5 data file and can be referenced only by windows

            // Get the object names for each construction from the input processor
            state.dataInputProcessing->inputProcessor->getObjectItem(state,
                                                                     state.dataHeatBalMgr->CurrentModuleObject,
                                                                     Loop,
                                                                     ConstructAlphas,
                                                                     ConstructNumAlpha,
                                                                     DummyProps,
                                                                     DummyNumProp,
                                                                     IOStat,
                                                                     state.dataIPShortCut->lNumericFieldBlanks,
                                                                     state.dataIPShortCut->lAlphaFieldBlanks,
                                                                     state.dataIPShortCut->cAlphaFieldNames,
                                                                     state.dataIPShortCut->cNumericFieldNames);

            ++ConstrNum;
            WConstructNames(ConstrNum) = ConstructAlphas(0);

            // Obtain the data
            if (DummyNumProp != 0) {
                ShowSevereError(state, format("Construction From Window5 Data File: there should be no numerical inputs for {}", ConstructAlphas(0)));
                ErrorsFound = true;
                continue;
            }

            // See if this construction is in the W5DataFile produced by the WINDOW 5 program;
            // if so, ConstructionFound will be set to true and the Material objects
            // associated with the construction will be created in subr. SearchWindow5DataFile.
            // (If the matching construction on the Window5 data file has two glazing systems, a
            // second construction and its associated materials will be created in subr.
            // SearchWindow5DataFile and TotConstructs WILL BE INCREMENTED BY 1 in that routine.
            // A FrameAndDivider object will also be created if window on data file has a
            // frame or divider.)

            fs::path window5DataFilePath;
            if (ConstructAlphas(1) == "") {
                window5DataFilePath = state.dataStrGlobals->CurrentWorkingFolder / "Window5DataFile.dat";
            } else {
                window5DataFilePath = ConstructAlphas(1);
            }
            DisplayString(state, "Searching Window5 data file for Construction=" + ConstructAlphas(0));

            SearchWindow5DataFile(state, window5DataFilePath, ConstructAlphas(0), ConstructionFound, EOFonW5File, ErrorsFound);

            if (EOFonW5File || !ConstructionFound) {
                DisplayString(state, "--Construction not found");
                ErrorsFound = true;
                ShowSevereError(state, format("No match on WINDOW5 data file for Construction={}, or error in data file.", ConstructAlphas(0)));
                ShowContinueError(state, format("...Looking on file={}", window5DataFilePath.string())); // TODO: call getAbsolutePath maybe?
                continue;
            }

        } // ...end of Window5 Constructions DO loop

        WConstructNames.deallocate();

        // set some (default) properties of the Construction Derived Type
        for (int ConstrNum = 1; ConstrNum <= state.dataHeatBal->TotConstructs; ++ConstrNum) {

            auto &thisConstruct = state.dataConstruction->Construct(ConstrNum);
            // For air boundaries, skip TypeIsAirBoundary
            if (thisConstruct.TypeIsAirBoundary) continue;
            if (state.dataHeatBal->NominalRforNominalUCalculation(ConstrNum) != 0.0) {
                state.dataHeatBal->NominalU(ConstrNum) = 1.0 / state.dataHeatBal->NominalRforNominalUCalculation(ConstrNum);
            } else {
                if (!thisConstruct.WindowTypeEQL) {
                    ShowSevereError(state, format("Nominal U is zero, for construction={}", thisConstruct.Name));
                    ErrorsFound = true;
                }
            }

            DataHeatBalance::CheckAndSetConstructionProperties(state, ConstrNum, ErrorsFound);

        } // End of ConstrNum DO loop
    }

    void GetBuildingData(EnergyPlusData &state, bool &ErrorsFound) // If errors found in input
    {

        // SUBROUTINE INFORMATION:
        //       AUTHOR         Linda K. Lawrie
        //       DATE WRITTEN   November 1997
        //       MODIFIED       October 1998, FW; May 1999 FW; Oct 2004 LKL

        // PURPOSE OF THIS SUBROUTINE:
        // This routine calls other routines to get the Zone, and Surface data
        //  from the input file.

        // METHODOLOGY EMPLOYED:
        // The GetObjectItem routines are employed to retrieve the data.

        GetZoneData(state, ErrorsFound); // Read Zone data from input file

        SurfaceGeometry::SetupZoneGeometry(state, ErrorsFound);
    }

    void GetZoneData(EnergyPlusData &state, bool &ErrorsFound) // If errors found in input
    {

        // SUBROUTINE INFORMATION:
        //       AUTHOR         Linda K. Lawrie
        //       DATE WRITTEN   November 1997
        //       MODIFIED       PGE: Added ZONE LIST and ZONE GROUP objects, Nov 2003
        //                      RJH: Added init of DElight member of ZoneDaylight object, Jan 2004
        //                      JG: Added Part of Total Floor Area field March 2006

        // PURPOSE OF THIS SUBROUTINE:
        // This subroutine gets the zone data for each zone in the input file.

        // METHODOLOGY EMPLOYED:
        // The GetObjectItem routines are employed to retrieve the data.

        // REFERENCES:
        // IDD Definition for Zone object

        // SUBROUTINE PARAMETER DEFINITIONS:
        constexpr const char *RoutineName("GetZoneData: ");
        // SUBROUTINE LOCAL VARIABLE DECLARATIONS:
        int NumAlphas;
        int NumNumbers;
        int IOStatus;
        std::string::size_type TMP;
        int ZoneNum;
        auto &cCurrentModuleObject = state.dataIPShortCut->cCurrentModuleObject;
        cCurrentModuleObject = "Zone";
        state.dataGlobal->NumOfZones = state.dataInputProcessing->inputProcessor->getNumObjectsFound(state, cCurrentModuleObject);

        state.dataHeatBal->Zone.allocate(state.dataGlobal->NumOfZones);
        state.dataDaylightingData->ZoneDaylight.allocate(state.dataGlobal->NumOfZones);
        // always allocate as the data structure is needed in output variable Zone Heat Index, Zone Humidity Index
        state.dataHeatBal->Resilience.allocate(state.dataGlobal->NumOfZones);

        int ZoneLoop = 0;

        for (int Loop = 1; Loop <= state.dataGlobal->NumOfZones; ++Loop) {

            state.dataIPShortCut->rNumericArgs = 0.0; // Zero out just in case
            state.dataInputProcessing->inputProcessor->getObjectItem(state,
                                                                     cCurrentModuleObject,
                                                                     Loop,
                                                                     state.dataIPShortCut->cAlphaArgs,
                                                                     NumAlphas,
                                                                     state.dataIPShortCut->rNumericArgs,
                                                                     NumNumbers,
                                                                     IOStatus,
                                                                     state.dataIPShortCut->lNumericFieldBlanks,
                                                                     state.dataIPShortCut->lAlphaFieldBlanks,
                                                                     state.dataIPShortCut->cAlphaFieldNames,
                                                                     state.dataIPShortCut->cNumericFieldNames);
            TMP = index(state.dataIPShortCut->cAlphaArgs(1), char(1));
            while (TMP != std::string::npos) {
                state.dataIPShortCut->cAlphaArgs(1)[TMP] = ',';
                TMP = index(state.dataIPShortCut->cAlphaArgs(1), char(1));
            }
            TMP = index(state.dataIPShortCut->cAlphaArgs(1), char(2));
            while (TMP != std::string::npos) {
                state.dataIPShortCut->cAlphaArgs(1)[TMP] = '!';
                TMP = index(state.dataIPShortCut->cAlphaArgs(1), char(2));
            }

            if (Util::IsNameEmpty(state, state.dataIPShortCut->cAlphaArgs(1), state.dataHeatBalMgr->CurrentModuleObject, ErrorsFound))
                continue;

            ++ZoneLoop;
            ProcessZoneData(state,
                            cCurrentModuleObject,
                            ZoneLoop,
                            state.dataIPShortCut->cAlphaArgs,
                            NumAlphas,
                            state.dataIPShortCut->rNumericArgs,
                            NumNumbers,
                            state.dataIPShortCut->lNumericFieldBlanks,
                            state.dataIPShortCut->lAlphaFieldBlanks,
                            state.dataIPShortCut->cAlphaFieldNames,
                            state.dataIPShortCut->cNumericFieldNames,
                            ErrorsFound);

        } // Loop

        for (int Loop = 1; Loop <= state.dataGlobal->NumOfZones; ++Loop) {
            // Check to see if "nominally" controlled -- Zone Name appears in Zone Equip Configuration
            // relies on zone name being the "name" of the Zone Controlled Equip Configuration
            if (state.dataInputProcessing->inputProcessor->getObjectItemNum(
                    state, "ZoneHVAC:EquipmentConnections", "zone_name", state.dataHeatBal->Zone(Loop).Name) > 0) {
                state.dataHeatBal->Zone(Loop).isNominalControlled = true;
            } else {
                state.dataHeatBal->Zone(Loop).isNominalControlled = false;
            }
        }

        // Get ZONE LIST objects
        cCurrentModuleObject = "ZoneList";
        state.dataHeatBal->NumOfZoneLists = state.dataInputProcessing->inputProcessor->getNumObjectsFound(state, cCurrentModuleObject);

        if (state.dataHeatBal->NumOfZoneLists > 0) {

            state.dataHeatBal->ZoneList.allocate(state.dataHeatBal->NumOfZoneLists);

            for (int ListNum = 1; ListNum <= state.dataHeatBal->NumOfZoneLists; ++ListNum) {
                state.dataInputProcessing->inputProcessor->getObjectItem(state,
                                                                         cCurrentModuleObject,
                                                                         ListNum,
                                                                         state.dataIPShortCut->cAlphaArgs,
                                                                         NumAlphas,
                                                                         state.dataIPShortCut->rNumericArgs,
                                                                         NumNumbers,
                                                                         IOStatus,
                                                                         state.dataIPShortCut->lNumericFieldBlanks,
                                                                         state.dataIPShortCut->lAlphaFieldBlanks,
                                                                         state.dataIPShortCut->cAlphaFieldNames,
                                                                         state.dataIPShortCut->cNumericFieldNames);

                state.dataHeatBal->ZoneList(ListNum).Name = state.dataIPShortCut->cAlphaArgs(1);
                if (Util::FindItemInList(state.dataHeatBal->ZoneList(ListNum).Name, state.dataHeatBal->Zone) > 0) {
                    ShowWarningError(
                        state,
                        format(
                            "{}{}=\"{}\":  is a duplicate of a zone name.", RoutineName, cCurrentModuleObject, state.dataIPShortCut->cAlphaArgs(1)));
                    ShowContinueError(state, "This could be a problem in places where either a Zone Name or a Zone List can be used.");
                }

                // List of zones
                state.dataHeatBal->ZoneList(ListNum).NumOfZones = NumAlphas - 1;

                if (state.dataHeatBal->ZoneList(ListNum).NumOfZones < 1) {
                    ShowSevereError(
                        state, format("{}{}=\"{}\":  No zones specified.", RoutineName, cCurrentModuleObject, state.dataIPShortCut->cAlphaArgs(1)));
                    ErrorsFound = true;
                } else {
                    state.dataHeatBal->ZoneList(ListNum).Zone.allocate(state.dataHeatBal->ZoneList(ListNum).NumOfZones);
                    state.dataHeatBal->ZoneList(ListNum).Zone = 0;

                    for (ZoneNum = 1; ZoneNum <= state.dataHeatBal->ZoneList(ListNum).NumOfZones; ++ZoneNum) {
                        std::string ZoneName = state.dataIPShortCut->cAlphaArgs(ZoneNum + 1);
                        state.dataHeatBal->ZoneList(ListNum).MaxZoneNameLength =
                            max(state.dataHeatBal->ZoneList(ListNum).MaxZoneNameLength, len(ZoneName));
                        state.dataHeatBal->ZoneList(ListNum).Zone(ZoneNum) = Util::FindItemInList(ZoneName, state.dataHeatBal->Zone);
                        if (state.dataHeatBal->ZoneList(ListNum).Zone(ZoneNum) == 0) {
                            ShowSevereError(state,
                                            format("{}{}=\"{}\":  {} {} not found.",
                                                   RoutineName,
                                                   cCurrentModuleObject,
                                                   state.dataIPShortCut->cAlphaArgs(1),
                                                   state.dataIPShortCut->cAlphaFieldNames(ZoneNum + 1),
                                                   ZoneName));
                            ErrorsFound = true;
                        }

                        // Check for duplicate zones
                        for (int Loop = 1; Loop <= ZoneNum - 1; ++Loop) {
                            if (state.dataHeatBal->ZoneList(ListNum).Zone(ZoneNum) == state.dataHeatBal->ZoneList(ListNum).Zone(Loop)) {
                                ShowSevereError(state,
                                                format("{}{}=\"{}\":  {} {} appears more than once in list.",
                                                       RoutineName,
                                                       cCurrentModuleObject,
                                                       state.dataIPShortCut->cAlphaArgs(1),
                                                       state.dataIPShortCut->cAlphaFieldNames(ZoneNum + 1),
                                                       ZoneName));
                                ErrorsFound = true;
                            }
                        } // Loop
                    }     // ZoneNum
                }

            } // ListNum
        }

        // Get ZONE GROUP objects
        cCurrentModuleObject = "ZoneGroup";
        state.dataHeatBal->NumOfZoneGroups = state.dataInputProcessing->inputProcessor->getNumObjectsFound(state, cCurrentModuleObject);

        if (state.dataHeatBal->NumOfZoneGroups > 0) {
            state.dataHeatBal->ZoneGroup.allocate(state.dataHeatBal->NumOfZoneGroups);

            for (int GroupNum = 1; GroupNum <= state.dataHeatBal->NumOfZoneGroups; ++GroupNum) {
                state.dataInputProcessing->inputProcessor->getObjectItem(state,
                                                                         cCurrentModuleObject,
                                                                         GroupNum,
                                                                         state.dataIPShortCut->cAlphaArgs,
                                                                         NumAlphas,
                                                                         state.dataIPShortCut->rNumericArgs,
                                                                         NumNumbers,
                                                                         IOStatus,
                                                                         state.dataIPShortCut->lNumericFieldBlanks,
                                                                         state.dataIPShortCut->lAlphaFieldBlanks,
                                                                         state.dataIPShortCut->cAlphaFieldNames,
                                                                         state.dataIPShortCut->cNumericFieldNames);

                state.dataHeatBal->ZoneGroup(GroupNum).Name = state.dataIPShortCut->cAlphaArgs(1);

                // Multiplier - checked already by IDD rules
                state.dataHeatBal->ZoneGroup(GroupNum).Multiplier = state.dataIPShortCut->rNumericArgs(1);

                // Zone list
                int ListNum = Util::FindItemInList(state.dataIPShortCut->cAlphaArgs(2), state.dataHeatBal->ZoneList);
                state.dataHeatBal->ZoneGroup(GroupNum).ZoneList = ListNum;

                if (ListNum == 0) {
                    ShowSevereError(state,
                                    format("{}{}=\"{}\":  {} named {} not found.",
                                           RoutineName,
                                           cCurrentModuleObject,
                                           state.dataIPShortCut->cAlphaArgs(1),
                                           state.dataIPShortCut->cAlphaFieldNames(2),
                                           state.dataIPShortCut->cAlphaArgs(2)));
                    ErrorsFound = true;
                } else {
                    // Check to make sure list is not in use by another ZONE GROUP
                    for (int Loop = 1; Loop <= GroupNum - 1; ++Loop) {
                        if (state.dataHeatBal->ZoneGroup(GroupNum).ZoneList == state.dataHeatBal->ZoneGroup(Loop).ZoneList) {
                            ShowSevereError(state,
                                            format("{}{}=\"{}\":  {} already used by {} named {}.",
                                                   RoutineName,
                                                   cCurrentModuleObject,
                                                   state.dataIPShortCut->cAlphaArgs(1),
                                                   state.dataIPShortCut->cAlphaFieldNames(2),
                                                   cCurrentModuleObject,
                                                   state.dataHeatBal->ZoneGroup(Loop).Name));
                            ErrorsFound = true;
                        }
                    } // Loop

                    // Set group multiplier for each zone in the list
                    for (int Loop = 1; Loop <= state.dataHeatBal->ZoneList(ListNum).NumOfZones; ++Loop) {
                        ZoneNum = state.dataHeatBal->ZoneList(ListNum).Zone(Loop);

                        if (ZoneNum > 0) {
                            // Check to make sure group multiplier was not already set by another ZONE GROUP
                            if (state.dataHeatBal->Zone(ZoneNum).ListGroup == 0) {
                                state.dataHeatBal->Zone(ZoneNum).ListMultiplier = state.dataHeatBal->ZoneGroup(GroupNum).Multiplier;
                                state.dataHeatBal->Zone(ZoneNum).ListGroup = ListNum;
                            } else {
                                ShowSevereError(state,
                                                format("{}{}=\"{}\":  Zone {} in ZoneList already exists in ZoneList of another ZoneGroup.",
                                                       RoutineName,
                                                       cCurrentModuleObject,
                                                       state.dataIPShortCut->cAlphaArgs(1),
                                                       state.dataHeatBal->Zone(ZoneNum).Name));
                                ShowContinueError(
                                    state,
                                    format("Previous ZoneList={}", state.dataHeatBal->ZoneList(state.dataHeatBal->Zone(ZoneNum).ListGroup).Name));
                                ErrorsFound = true;
                            }
                        }
                    } // Loop
                }

            } // GroupNum
        }

        GetZoneLocalEnvData(state, ErrorsFound);

        // allocate the array the holds the predefined report data
        state.dataHeatBal->ZonePreDefRep.allocate(state.dataGlobal->NumOfZones);

        // Now get Space data after Zones are set up, because Space is optional, Zones are not
        GetSpaceData(state, ErrorsFound);
    }

    void GetIncidentSolarMultiplier(EnergyPlusData &state, bool &ErrorsFound)
    {
        auto &cCurrentModuleObject = state.dataIPShortCut->cCurrentModuleObject;
        cCurrentModuleObject = "SurfaceProperty:IncidentSolarMultiplier";

        static constexpr std::string_view RoutineName("GetIncidentSolarMultiplier: ");

        state.dataSurface->TotSurfIncSolMultiplier = state.dataInputProcessing->inputProcessor->getNumObjectsFound(state, cCurrentModuleObject);

        if (state.dataSurface->TotSurfIncSolMultiplier <= 0) return;

        if (!allocated(state.dataSurface->SurfIncSolMultiplier)) {
            // could be extended to interior surfaces later
            state.dataSurface->SurfIncSolMultiplier.allocate(state.dataSurface->TotSurfaces);
        }

        int NumAlpha;
        int NumNumeric;
        int IOStat;
        for (int Loop = 1; Loop <= state.dataSurface->TotSurfIncSolMultiplier; ++Loop) {
            state.dataInputProcessing->inputProcessor->getObjectItem(state,
                                                                     cCurrentModuleObject,
                                                                     Loop,
                                                                     state.dataIPShortCut->cAlphaArgs,
                                                                     NumAlpha,
                                                                     state.dataIPShortCut->rNumericArgs,
                                                                     NumNumeric,
                                                                     IOStat,
                                                                     state.dataIPShortCut->lNumericFieldBlanks,
                                                                     state.dataIPShortCut->lAlphaFieldBlanks,
                                                                     state.dataIPShortCut->cAlphaFieldNames,
                                                                     state.dataIPShortCut->cNumericFieldNames);

            // Assign surface number
            int SurfNum = Util::FindItemInList(state.dataIPShortCut->cAlphaArgs(1), state.dataSurface->Surface);
            if (SurfNum == 0) {
                ShowSevereError(state,
                                format("{}{}=\"{}, object. Illegal value for {} has been found.",
                                       RoutineName,
                                       cCurrentModuleObject,
                                       state.dataIPShortCut->cAlphaArgs(1),
                                       state.dataIPShortCut->cAlphaFieldNames(1)));
                ShowContinueError(
                    state,
                    format("{} entered value = \"{}\" no corresponding surface (ref BuildingSurface:Detailed) has been found in the input file.",
                           state.dataIPShortCut->cAlphaFieldNames(1),
                           state.dataIPShortCut->cAlphaArgs(1)));
                ErrorsFound = true;
                continue;
            }
            auto &Surf = state.dataSurface->Surface(SurfNum);
            if (Surf.Class != DataSurfaces::SurfaceClass::Window) {
                ShowSevereError(state, "IncidentSolarMultiplier defined for non-window surfaces");
                ErrorsFound = true;
                continue;
            }
            if (Surf.ExtBoundCond != DataSurfaces::ExternalEnvironment) {
                ShowSevereError(state, "IncidentSolarMultiplier defined for interior surfaces");
                ErrorsFound = true;
                continue;
            }
            int ConstrNum = Surf.Construction;
            auto const &Constr = state.dataConstruction->Construct(ConstrNum);
            int MaterNum = Constr.LayerPoint(Constr.TotLayers);
            auto const *Mat = state.dataMaterial->Material(MaterNum);
            bool withNoncompatibleShades =
                (Mat->group == Material::Group::Shade || Mat->group == Material::Group::WindowBlind || Mat->group == Material::Group::Screen ||
                 Mat->group == Material::Group::GlassEquivalentLayer || Mat->group == Material::Group::GapEquivalentLayer ||
                 Mat->group == Material::Group::ShadeEquivalentLayer || Mat->group == Material::Group::DrapeEquivalentLayer ||
                 Mat->group == Material::Group::ScreenEquivalentLayer || Mat->group == Material::Group::BlindEquivalentLayer || Surf.HasShadeControl);
            if (withNoncompatibleShades) {
                ShowSevereError(state, "Non-compatible shades defined alongside SurfaceProperty:IncidentSolarMultiplier for the same window");
                ErrorsFound = true;
                continue;
            }
            int ScheduleIdx = ScheduleManager::GetScheduleIndex(state, state.dataIPShortCut->cAlphaArgs(2));
            // Schedule not found but schedule field is not empty, user had the wrong schedule name
            if (ScheduleIdx == 0 && !(state.dataIPShortCut->cAlphaArgs(2).empty())) {
                ShowSevereError(state, "Invalid Incident Solar Multiplier Schedule Name in SurfaceProperty:IncidentSolarMultiplier");
                continue;
            }
            Surf.hasIncSolMultiplier = true;
            auto &SurfIncSolMult = state.dataSurface->SurfIncSolMultiplier(SurfNum);
            SurfIncSolMult.Name = state.dataIPShortCut->cAlphaArgs(1);
            SurfIncSolMult.SurfaceIdx = SurfNum;
            SurfIncSolMult.Scaler = state.dataIPShortCut->rNumericArgs(1);
            SurfIncSolMult.SchedPtr = ScheduleIdx;
        }
    }

    void GetZoneLocalEnvData(EnergyPlusData &state, bool &ErrorsFound) // Error flag indicator (true if errors found)
    {
        // SUBROUTINE INFORMATION:
        //       AUTHOR         X LUO
        //       DATE WRITTEN   July 2017

        // PURPOSE OF THIS SUBROUTINE:
        // load input data for Outdoor Air Node for zones

        // Using/Aliasing
        using DataLoopNode::ObjectIsParent;
        using NodeInputManager::GetOnlySingleNode;
        using OutAirNodeManager::CheckOutAirNodeNumber;

        //-----------------------------------------------------------------------
        //               ZoneProperty:LocalEnvironment
        //-----------------------------------------------------------------------
        auto &cCurrentModuleObject = state.dataIPShortCut->cCurrentModuleObject;
        cCurrentModuleObject = "ZoneProperty:LocalEnvironment";
        int TotZoneEnv = state.dataInputProcessing->inputProcessor->getNumObjectsFound(state, cCurrentModuleObject);

        if (TotZoneEnv > 0) {
            int NumAlpha;
            int NumNumeric;
            int IOStat;
            constexpr const char *RoutineName("GetZoneLocalEnvData: ");
            // Check if IDD definition is correct
            state.dataGlobal->AnyLocalEnvironmentsInModel = true;

            if (!allocated(state.dataHeatBal->ZoneLocalEnvironment)) {
                state.dataHeatBal->ZoneLocalEnvironment.allocate(TotZoneEnv);
            }

            for (int Loop = 1; Loop <= TotZoneEnv; ++Loop) {
                state.dataInputProcessing->inputProcessor->getObjectItem(state,
                                                                         cCurrentModuleObject,
                                                                         Loop,
                                                                         state.dataIPShortCut->cAlphaArgs,
                                                                         NumAlpha,
                                                                         state.dataIPShortCut->rNumericArgs,
                                                                         NumNumeric,
                                                                         IOStat,
                                                                         state.dataIPShortCut->lNumericFieldBlanks,
                                                                         state.dataIPShortCut->lAlphaFieldBlanks,
                                                                         state.dataIPShortCut->cAlphaFieldNames,
                                                                         state.dataIPShortCut->cNumericFieldNames);

                state.dataHeatBal->ZoneLocalEnvironment(Loop).Name = state.dataIPShortCut->cAlphaArgs(1);

                // Assign zone number
                int ZoneNum = Util::FindItemInList(state.dataIPShortCut->cAlphaArgs(2), state.dataHeatBal->Zone);
                if (ZoneNum == 0) {
                    ShowSevereError(state,
                                    format("{}{}=\"{}, object. Illegal value for {} has been found.",
                                           RoutineName,
                                           cCurrentModuleObject,
                                           state.dataIPShortCut->cAlphaArgs(1),
                                           state.dataIPShortCut->cAlphaFieldNames(2)));
                    ShowContinueError(state,
                                      format("{} entered value = \"{}\" no corresponding zone has been found in the input file.",
                                             state.dataIPShortCut->cAlphaFieldNames(2),
                                             state.dataIPShortCut->cAlphaArgs(2)));
                    ErrorsFound = true;
                } else {
                    state.dataHeatBal->ZoneLocalEnvironment(Loop).ZonePtr = ZoneNum;
                }

                // Assign outdoor air node number;
                int NodeNum = GetOnlySingleNode(state,
                                                state.dataIPShortCut->cAlphaArgs(3),
                                                ErrorsFound,
                                                DataLoopNode::ConnectionObjectType::ZonePropertyLocalEnvironment,
                                                state.dataIPShortCut->cAlphaArgs(1),
                                                DataLoopNode::NodeFluidType::Air,
                                                DataLoopNode::ConnectionType::Inlet,
                                                NodeInputManager::CompFluidStream::Primary,
                                                ObjectIsParent);
                if (NodeNum == 0 && CheckOutAirNodeNumber(state, NodeNum)) {
                    ShowSevereError(state,
                                    format("{}{}=\"{}, object. Illegal value for {} has been found.",
                                           RoutineName,
                                           cCurrentModuleObject,
                                           state.dataIPShortCut->cAlphaArgs(1),
                                           state.dataIPShortCut->cAlphaFieldNames(3)));
                    ShowContinueError(state,
                                      format("{} entered value = \"{}\" no corresponding schedule has been found in the input file.",
                                             state.dataIPShortCut->cAlphaFieldNames(3),
                                             state.dataIPShortCut->cAlphaArgs(3)));
                    ErrorsFound = true;
                } else {
                    state.dataHeatBal->ZoneLocalEnvironment(Loop).OutdoorAirNodePtr = NodeNum;
                }
            }
        }
        // Link zone properties to zone object
        for (int ZoneLoop = 1; ZoneLoop <= state.dataGlobal->NumOfZones; ++ZoneLoop) {
            for (int Loop = 1; Loop <= TotZoneEnv; ++Loop) {
                if (state.dataHeatBal->ZoneLocalEnvironment(Loop).ZonePtr == ZoneLoop) {
                    if (state.dataHeatBal->ZoneLocalEnvironment(Loop).OutdoorAirNodePtr != 0) {
                        state.dataHeatBal->Zone(ZoneLoop).LinkedOutAirNode = state.dataHeatBal->ZoneLocalEnvironment(Loop).OutdoorAirNodePtr;
                    }
                }
            }
        }
    }

    void ProcessZoneData(EnergyPlusData &state,
                         std::string const &cCurrentModuleObject,
                         int const ZoneLoop,
                         Array1D_string const &cAlphaArgs,
                         int const &NumAlphas,
                         Array1D<Real64> const &rNumericArgs,
                         int const &NumNumbers,
                         [[maybe_unused]] Array1D_bool const &lNumericFieldBlanks, // Unused
                         Array1D_bool const &lAlphaFieldBlanks,
                         Array1D_string const &cAlphaFieldNames,
                         [[maybe_unused]] Array1D_string const &cNumericFieldNames, // Unused
                         bool &ErrorsFound                                          // If errors found in input
    )
    {

        // SUBROUTINE INFORMATION:
        //       AUTHOR         Linda K. Lawrie
        //       DATE WRITTEN   November 1997
        //       MODIFIED       PGE: Added ZONE LIST and ZONE GROUP objects, Nov 2003
        //                      RJH: Added init of DElight member of ZoneDaylight object, Jan 2004
        //                      JG: Added Part of Total Floor Area field March 2006
        //       RE-ENGINEERED  MJW: Split out processing zone input to facilitate unit testing, Nov 2014

        // PURPOSE OF THIS SUBROUTINE:
        // This subroutine gets the zone data for each zone in the input file.

        constexpr const char *RoutineName("ProcessZoneData: ");

        state.dataHeatBal->Zone(ZoneLoop).Name = cAlphaArgs(1);
        if (NumNumbers >= 1) state.dataHeatBal->Zone(ZoneLoop).RelNorth = rNumericArgs(1);
        if (NumNumbers >= 2) state.dataHeatBal->Zone(ZoneLoop).OriginX = rNumericArgs(2);
        if (NumNumbers >= 3) state.dataHeatBal->Zone(ZoneLoop).OriginY = rNumericArgs(3);
        if (NumNumbers >= 4) state.dataHeatBal->Zone(ZoneLoop).OriginZ = rNumericArgs(4);
        if (NumNumbers >= 5) state.dataHeatBal->Zone(ZoneLoop).OfType = rNumericArgs(5);
        state.dataHeatBal->Zone(ZoneLoop).OfType = DataHeatBalance::StandardZone;
        if (NumNumbers >= 6) state.dataHeatBal->Zone(ZoneLoop).Multiplier = rNumericArgs(6);
        if (NumNumbers >= 7) state.dataHeatBal->Zone(ZoneLoop).CeilingHeight = rNumericArgs(7);
        if (NumNumbers >= 8) state.dataHeatBal->Zone(ZoneLoop).Volume = rNumericArgs(8);
        if (NumNumbers >= 9) state.dataHeatBal->Zone(ZoneLoop).UserEnteredFloorArea = rNumericArgs(9);

        if (NumAlphas > 1 && !state.dataIPShortCut->lAlphaFieldBlanks(2)) {
            Convect::HcInt hcIn = static_cast<Convect::HcInt>(getEnumValue(Convect::HcIntNamesUC, cAlphaArgs(2)));

            if (hcIn != Convect::HcInt::ASHRAESimple && hcIn != Convect::HcInt::ASHRAETARP && hcIn != Convect::HcInt::CeilingDiffuser &&
                hcIn != Convect::HcInt::TrombeWall && hcIn != Convect::HcInt::AdaptiveConvectionAlgorithm && hcIn != Convect::HcInt::ASTMC1340) {

                ShowSevereError(state, format("{}{}=\"{}\".", RoutineName, cCurrentModuleObject, state.dataHeatBal->Zone(ZoneLoop).Name));
                ShowContinueError(state, format("Invalid value for {}=\"{}\".", cAlphaFieldNames(2), cAlphaArgs(2)));
                ErrorsFound = true;
            }
            state.dataHeatBal->Zone(ZoneLoop).IntConvAlgo = hcIn;
        } else {
            // No zone specific algorithm specified, use default Inside Convection Algorithm
            state.dataHeatBal->Zone(ZoneLoop).IntConvAlgo = state.dataHeatBal->DefaultIntConvAlgo;
        }

        if (NumAlphas > 2 && !state.dataIPShortCut->lAlphaFieldBlanks(3)) {

            Convect::HcExt hcOut = static_cast<Convect::HcExt>(getEnumValue(Convect::HcExtNamesUC, cAlphaArgs(3)));

            if (hcOut != Convect::HcExt::ASHRAESimple && hcOut != Convect::HcExt::ASHRAETARP && hcOut != Convect::HcExt::MoWiTTHcOutside &&
                hcOut != Convect::HcExt::DOE2HcOutside && hcOut != Convect::HcExt::AdaptiveConvectionAlgorithm) {

                ShowSevereError(state, format("{}{}=\"{}\".", RoutineName, cCurrentModuleObject, state.dataHeatBal->Zone(ZoneLoop).Name));
                ShowContinueError(state, format("Invalid value for {}=\"{}\".", cAlphaFieldNames(3), cAlphaArgs(3)));
                ErrorsFound = true;
            }
            state.dataHeatBal->Zone(ZoneLoop).ExtConvAlgo = hcOut;

        } else {
            // No zone specific algorithm specified, use default Outside Convection Algorithm
            state.dataHeatBal->Zone(ZoneLoop).ExtConvAlgo = state.dataHeatBal->DefaultExtConvAlgo;
        }

        // Process the input field:    Part of Total Floor Area
        //   The default value is YES and so only NO needs to be handled
        if (NumAlphas > 3) {
            if (Util::SameString("No", cAlphaArgs(4))) {
                state.dataHeatBal->Zone(ZoneLoop).isPartOfTotalArea = false;
            } else if (Util::SameString("Yes", cAlphaArgs(4)) || lAlphaFieldBlanks(4)) {
                state.dataHeatBal->Zone(ZoneLoop).isPartOfTotalArea = true;
            } else {
                ShowSevereError(state, format("{}{}=\"{}\".", RoutineName, cCurrentModuleObject, state.dataHeatBal->Zone(ZoneLoop).Name));
                ShowContinueError(state, format("Invalid value for {}=\"{}\".", cAlphaFieldNames(4), cAlphaArgs(4)));
                ErrorsFound = true;
            }
        }

        // Zone outdoor environmental variables, used for zone infiltration/ventilation
        SetupOutputVariable(state,
                            "Zone Outdoor Air Drybulb Temperature",
                            OutputProcessor::Unit::C,
                            state.dataHeatBal->Zone(ZoneLoop).OutDryBulbTemp,
                            OutputProcessor::SOVTimeStepType::Zone,
                            OutputProcessor::SOVStoreType::Average,
                            state.dataHeatBal->Zone(ZoneLoop).Name);
        SetupOutputVariable(state,
                            "Zone Outdoor Air Wetbulb Temperature",
                            OutputProcessor::Unit::C,
                            state.dataHeatBal->Zone(ZoneLoop).OutWetBulbTemp,
                            OutputProcessor::SOVTimeStepType::Zone,
                            OutputProcessor::SOVStoreType::Average,
                            state.dataHeatBal->Zone(ZoneLoop).Name);
        SetupOutputVariable(state,
                            "Zone Outdoor Air Wind Speed",
                            OutputProcessor::Unit::m_s,
                            state.dataHeatBal->Zone(ZoneLoop).WindSpeed,
                            OutputProcessor::SOVTimeStepType::Zone,
                            OutputProcessor::SOVStoreType::Average,
                            state.dataHeatBal->Zone(ZoneLoop).Name);
        SetupOutputVariable(state,
                            "Zone Outdoor Air Wind Direction",
                            OutputProcessor::Unit::deg,
                            state.dataHeatBal->Zone(ZoneLoop).WindDir,
                            OutputProcessor::SOVTimeStepType::Zone,
                            OutputProcessor::SOVStoreType::Average,
                            state.dataHeatBal->Zone(ZoneLoop).Name);
    }

    void GetSpaceData(EnergyPlusData &state, bool &ErrorsFound) // If errors found in input
    {
        constexpr const char *RoutineName("GetSpaceData: ");
        std::string cCurrentModuleObject = "Space";
        auto &ip = state.dataInputProcessing->inputProcessor;
        auto const instances = ip->epJSON.find(cCurrentModuleObject);
        if (instances != ip->epJSON.end()) {
            auto const &objectSchemaProps = ip->getObjectSchemaProps(state, cCurrentModuleObject);
            auto &instancesValue = instances.value();
            int numSpaces = instancesValue.size();
            int spaceNum = 0;
            // Allow for one additional Space per zone if some surfaces do not have a Space assigned in input
            state.dataHeatBal->space.allocate(size_t(numSpaces + state.dataGlobal->NumOfZones));
            // Allow for one additional "General" space type for auto-generated spaces
            state.dataHeatBal->spaceTypes.allocate(size_t(numSpaces + 1));

            for (auto instance = instancesValue.begin(); instance != instancesValue.end(); ++instance) {
                ++spaceNum;
                auto const &objectFields = instance.value();
                auto &thisSpace = state.dataHeatBal->space(spaceNum);
<<<<<<< HEAD
                thisSpace.Name = Util::MakeUPPERCase(instance.key());
=======
                thisSpace.Name = UtilityRoutines::makeUPPER(instance.key());
>>>>>>> 07b51a2c
                ip->markObjectAsUsed(cCurrentModuleObject, instance.key());
                std::string zoneName = ip->getAlphaFieldValue(objectFields, objectSchemaProps, "zone_name");
                thisSpace.CeilingHeight = ip->getRealFieldValue(objectFields, objectSchemaProps, "ceiling_height");
                thisSpace.Volume = ip->getRealFieldValue(objectFields, objectSchemaProps, "volume");
                thisSpace.userEnteredFloorArea = ip->getRealFieldValue(objectFields, objectSchemaProps, "floor_area");
                int zoneNum = Util::FindItemInList(zoneName, state.dataHeatBal->Zone);
                if (zoneNum > 0) {
                    thisSpace.zoneNum = zoneNum;
                    state.dataHeatBal->Zone(zoneNum).spaceIndexes.emplace_back(spaceNum);
                    ++state.dataHeatBal->Zone(zoneNum).numSpaces;
                } else {
                    ShowSevereError(state, format("{}{}={}", RoutineName, cCurrentModuleObject, thisSpace.Name));
                    ShowContinueError(state, format("Zone Name ={}not found.", zoneName));
                    ErrorsFound = true;
                }
                thisSpace.spaceType = ip->getAlphaFieldValue(objectFields, objectSchemaProps, "space_type");
                bool spaceTypeFound = false;
                for (int spaceTypePtr = 1; spaceTypePtr <= state.dataGlobal->numSpaceTypes; ++spaceTypePtr) {
                    if (Util::SameString(thisSpace.spaceType, state.dataHeatBal->spaceTypes(spaceTypePtr))) {
                        thisSpace.spaceTypeNum = spaceTypePtr;
                        spaceTypeFound = true;
                        break;
                    }
                }
                if (!spaceTypeFound) {
                    ++state.dataGlobal->numSpaceTypes;
                    state.dataHeatBal->spaceTypes(state.dataGlobal->numSpaceTypes) = thisSpace.spaceType;
                    thisSpace.spaceTypeNum = state.dataGlobal->numSpaceTypes;
                }

                auto extensibles = objectFields.find("tags");
                auto const &extensionSchemaProps = objectSchemaProps["tags"]["items"]["properties"];
                if (extensibles != objectFields.end()) {
                    auto &extensiblesArray = extensibles.value();
                    for (auto &extensibleInstance : extensiblesArray) {
                        thisSpace.tags.emplace_back(ip->getAlphaFieldValue(extensibleInstance, extensionSchemaProps, "tag"));
                    }
                }
            }
            state.dataGlobal->numSpaces = spaceNum;
        } else {
            // If no Spaces are defined, then allow for one Space per zone, and one spaceType
            state.dataHeatBal->space.allocate(state.dataGlobal->NumOfZones);
            state.dataHeatBal->spaceTypes.allocate(1);
        }

        cCurrentModuleObject = "SpaceList";
        auto const instances2 = ip->epJSON.find(cCurrentModuleObject);
        if (instances2 != ip->epJSON.end()) {
            auto const &objectSchemaProps = ip->getObjectSchemaProps(state, cCurrentModuleObject);
            auto &instancesValue = instances2.value();
            int numSpaceLists = instancesValue.size();
            int spaceListNum = 0;
            state.dataHeatBal->spaceList.allocate(numSpaceLists);
            for (auto instance = instancesValue.begin(); instance != instancesValue.end(); ++instance) {
                ++spaceListNum;
                auto const &objectFields = instance.value();
                auto &thisSpaceList = state.dataHeatBal->spaceList(spaceListNum);
<<<<<<< HEAD
                thisSpaceList.Name = Util::MakeUPPERCase(instance.key());
=======
                thisSpaceList.Name = UtilityRoutines::makeUPPER(instance.key());
>>>>>>> 07b51a2c
                ip->markObjectAsUsed(cCurrentModuleObject, instance.key());

                if (Util::FindItemInList(thisSpaceList.Name, state.dataHeatBal->Zone) > 0) {
                    ShowSevereError(state,
                                    format("{}{}=\"{}\":  is a duplicate of a zone name.", RoutineName, cCurrentModuleObject, thisSpaceList.Name));
                    ErrorsFound = true;
                }
                if (Util::FindItemInList(thisSpaceList.Name, state.dataHeatBal->space) > 0) {
                    ShowSevereError(state,
                                    format("{}{}=\"{}\":  is a duplicate of a space name.", RoutineName, cCurrentModuleObject, thisSpaceList.Name));
                    ErrorsFound = true;
                }

                // List of spaces
                thisSpaceList.numListSpaces = 0;
                auto extensibles = objectFields.find("spaces");
                auto const &extensionSchemaProps = objectSchemaProps["spaces"]["items"]["properties"];
                if (extensibles != objectFields.end()) {
                    auto &extensiblesArray = extensibles.value();
                    for (auto &extensibleInstance : extensiblesArray) {
                        std::string thisSpaceName = ip->getAlphaFieldValue(extensibleInstance, extensionSchemaProps, "space_name");
                        int thisSpaceNum = Util::FindItemInList(thisSpaceName, state.dataHeatBal->space);
                        if (thisSpaceNum > 0) {
                            thisSpaceList.spaces.emplace_back(thisSpaceNum);
                            ++thisSpaceList.numListSpaces;
                        } else {
                            ShowSevereError(state, format("{}{}={}", RoutineName, cCurrentModuleObject, thisSpaceList.Name));
                            ShowContinueError(state, format("Space Name={} not found.", thisSpaceName));
                            ErrorsFound = true;
                        }
                        thisSpaceList.maxSpaceNameLength = max(thisSpaceList.maxSpaceNameLength, len(thisSpaceName));
                        // Check for duplicate spaces
                        for (int loop = 1; loop <= int(thisSpaceList.spaces.size()) - 1; ++loop) {
                            if (thisSpaceNum == thisSpaceList.spaces(loop)) {
                                ShowSevereError(state,
                                                format("{}{}=\"{}\":  Space Name {} appears more than once in list.",
                                                       RoutineName,
                                                       cCurrentModuleObject,
                                                       thisSpaceList.Name,
                                                       thisSpaceName));
                                ErrorsFound = true;
                            }
                        }
                    }
                }
            }
        }

        // Make sure every zone has at least one space
        for (int zoneNum = 1; zoneNum <= state.dataGlobal->NumOfZones; ++zoneNum) {
            auto &thisZone = state.dataHeatBal->Zone(zoneNum);
            if (thisZone.spaceIndexes.empty()) {
                ++state.dataGlobal->numSpaces;
                state.dataHeatBal->space(state.dataGlobal->numSpaces).zoneNum = zoneNum;
                state.dataHeatBal->space(state.dataGlobal->numSpaces).Name = thisZone.Name;
                state.dataHeatBal->space(state.dataGlobal->numSpaces).spaceType = "GENERAL";
                state.dataHeatBal->space(state.dataGlobal->numSpaces).spaceTypeNum = GetGeneralSpaceTypeNum(state);
                // Add to zone's list of spaces
                thisZone.spaceIndexes.emplace_back(state.dataGlobal->numSpaces);
                ++state.dataHeatBal->Zone(zoneNum).numSpaces;
            }
        }
    }

    int GetGeneralSpaceTypeNum(EnergyPlusData &state)
    {
        // If "General" exists as a space type return the index
        bool generalSpaceTypeExists = false;
        int generalSpaceTypeNum = 0;
        for (int spaceTypePtr = 1; spaceTypePtr <= state.dataGlobal->numSpaceTypes; ++spaceTypePtr) {
            if (Util::SameString(state.dataHeatBal->spaceTypes(spaceTypePtr), "GENERAL")) {
                generalSpaceTypeNum = spaceTypePtr;
                generalSpaceTypeExists = true;
                break;
            }
        }
        // Add General space type if it doesn't exist yet
        if (!generalSpaceTypeExists) {
            ++state.dataGlobal->numSpaceTypes;
            state.dataHeatBal->spaceTypes(state.dataGlobal->numSpaceTypes) = "GENERAL";
            generalSpaceTypeNum = state.dataGlobal->numSpaceTypes;
        }
        return generalSpaceTypeNum;
    }
    // End of Get Input subroutines for the HB Module
    //******************************************************************************

    // Beginning Initialization Section of the Module
    //******************************************************************************

    void InitHeatBalance(EnergyPlusData &state)
    {

        // SUBROUTINE INFORMATION:
        //       AUTHOR         Rick Strand
        //       DATE WRITTEN   April 1997

        // PURPOSE OF THIS SUBROUTINE:
        // This subroutine is the main driver for initializations within the
        // heat balance.

        // METHODOLOGY EMPLOYED:
        // Uses the status flags to trigger initialization events.  Some of the files
        //  have been moved to other heat balance managers.  More of these initializations
        //  will have to continue to be re-structured.

        // Using/Aliasing
        using namespace WindowManager;
        using namespace SolarShading;
        using Dayltg::InitDaylightingDevices;
        using OutAirNodeManager::SetOutAirNodes;
        using WindowEquivalentLayer::InitEquivalentLayerWindowCalculations;

        if (state.dataGlobal->BeginSimFlag) {
            AllocateHeatBalArrays(state); // Allocate the Module Arrays
            if (state.dataHeatBal->AnyCTF || state.dataHeatBal->AnyEMPD) {
                DisplayString(state, "Initializing Response Factors");
                InitConductionTransferFunctions(state); // Initialize the response factors
            }
            HeatBalanceSurfaceManager::InitSurfacePropertyViewFactors(state);
            DisplayString(state, "Initializing Window Optical Properties");
            InitEquivalentLayerWindowCalculations(state); // Initialize the EQL window optical properties
            // InitGlassOpticalCalculations(); // Initialize the window optical properties
            InitWindowOpticalCalculations(state);
            InitDaylightingDevices(state); // Initialize any daylighting devices
            DisplayString(state, "Initializing Solar Calculations");
            InitSolarCalculations(state); // Initialize the shadowing calculations
        }

        if (state.dataGlobal->BeginEnvrnFlag) {
            state.dataHeatBalMgr->MaxHeatLoadPrevDay = 0.0;
            state.dataHeatBalMgr->MaxCoolLoadPrevDay = 0.0;
            state.dataHeatBalMgr->MaxTempPrevDay = 0.0;
            state.dataHeatBalMgr->MinTempPrevDay = 0.0;
            state.dataHeatBalMgr->MaxHeatLoadZone = -9999.0;
            state.dataHeatBalMgr->MaxCoolLoadZone = -9999.0;
            state.dataHeatBalMgr->MaxTempZone = -9999.0;
            state.dataHeatBalMgr->MinTempZone = 1000.0;
            state.dataHeatBalMgr->TempZone = -9999.0;
            state.dataHeatBalMgr->LoadZone = -9999.0;
            state.dataHeatBalMgr->TempZonePrevDay = 1000.0;
            state.dataHeatBalMgr->LoadZonePrevDay = -9999.0;
            state.dataHeatBalMgr->TempZoneSecPrevDay = -9999.0;
            state.dataHeatBalMgr->WarmupTempDiff = 0.0;
            state.dataHeatBalMgr->WarmupLoadDiff = 0.0;
            state.dataHeatBalMgr->TempZoneRpt = 0.0;
            state.dataHeatBalMgr->LoadZoneRpt = 0.0;
            state.dataHeatBalMgr->MaxLoadZoneRpt = 0.0;
            state.dataHeatBalMgr->CountWarmupDayPoints = 0;

            for (int SurfNum = 1; SurfNum <= state.dataSurface->TotSurfaces; SurfNum++) {
                state.dataSurface->SurfaceWindow(SurfNum).ThetaFace = 296.15;
                state.dataSurface->SurfWinEffInsSurfTemp(SurfNum) = 23.0;
            }
        }

        if (state.dataGlobal->AnyEnergyManagementSystemInModel) {
            HeatBalanceSurfaceManager::InitEMSControlledConstructions(state);
            HeatBalanceSurfaceManager::InitEMSControlledSurfaceProperties(state);
        }

        // Init storm window pointers
        if (state.dataSurface->TotStormWin > 0) {
            if (state.dataGlobal->BeginDayFlag) {
                SetStormWindowControl(state);
                state.dataHeatBalMgr->ChangeSet = false;
            } else if (!state.dataHeatBalMgr->ChangeSet) {
                state.dataHeatBal->StormWinChangeThisDay = false;
                for (int StormWinNum = 1; StormWinNum <= state.dataSurface->TotStormWin; ++StormWinNum) {
                    int SurfNum = state.dataSurface->StormWindow(StormWinNum).BaseWindowNum;
                    state.dataSurface->SurfWinStormWinFlagPrevDay(SurfNum) = state.dataSurface->SurfWinStormWinFlag(SurfNum);
                }
                state.dataHeatBalMgr->ChangeSet = true;
            }
            for (int zoneNum = 1; zoneNum <= state.dataGlobal->NumOfZones; ++zoneNum) {
                for (int spaceNum : state.dataHeatBal->Zone(zoneNum).spaceIndexes) {
                    auto const &thisSpace = state.dataHeatBal->space(spaceNum);
                    int const firstSurfWin = thisSpace.WindowSurfaceFirst;
                    int const lastSurfWin = thisSpace.WindowSurfaceLast;
                    for (int SurfNum = firstSurfWin; SurfNum <= lastSurfWin; ++SurfNum) {
                        if (state.dataSurface->SurfWinStormWinFlag(SurfNum) == 1 &&
                            state.dataSurface->SurfWinWindowModelType(SurfNum) == DataSurfaces::WindowModel::Detailed) {
                            state.dataSurface->SurfActiveConstruction(SurfNum) = state.dataSurface->SurfWinStormWinConstr(SurfNum);
                        } else {
                            state.dataSurface->SurfActiveConstruction(SurfNum) = state.dataSurface->Surface(SurfNum).Construction;
                        }
                    }
                }
            }
        }

        if (state.dataGlobal->BeginSimFlag && state.dataGlobal->DoWeathSim && state.dataSysVars->ReportExtShadingSunlitFrac) {
            OpenShadingFile(state);
        }

        if (state.dataGlobal->BeginDayFlag) {
            if (!state.dataGlobal->WarmupFlag) {
                if (state.dataGlobal->DayOfSim == 1) {
                    state.dataHeatBalMgr->MaxHeatLoadZone = -9999.0;
                    state.dataHeatBalMgr->MaxCoolLoadZone = -9999.0;
                    state.dataHeatBalMgr->MaxTempZone = -9999.0;
                    state.dataHeatBalMgr->MinTempZone = 1000.0;
                }
            }
            if (!state.dataSysVars->DetailedSolarTimestepIntegration) {
                PerformSolarCalculations(state);
            }
        }

        if (state.dataSysVars->DetailedSolarTimestepIntegration) { // always redo solar calcs
            PerformSolarCalculations(state);
        }

        if (state.dataGlobal->BeginDayFlag && !state.dataGlobal->WarmupFlag && state.dataGlobal->KindOfSim == Constant::KindOfSim::RunPeriodWeather &&
            state.dataSysVars->ReportExtShadingSunlitFrac) {
            for (int iHour = 1; iHour <= 24; ++iHour) { // Do for all hours.
                for (int TS = 1; TS <= state.dataGlobal->NumOfTimeStepInHour; ++TS) {
                    constexpr const char *ShdFracFmt1(" {:02}/{:02} {:02}:{:02},");
                    if (TS == state.dataGlobal->NumOfTimeStepInHour) {
                        print(state.files.shade, ShdFracFmt1, state.dataEnvrn->Month, state.dataEnvrn->DayOfMonth, iHour, 0);
                    } else {
                        print(state.files.shade,
                              ShdFracFmt1,
                              state.dataEnvrn->Month,
                              state.dataEnvrn->DayOfMonth,
                              iHour - 1,
                              (60 / state.dataGlobal->NumOfTimeStepInHour) * TS);
                    }
                    for (int SurfNum = 1; SurfNum <= state.dataSurface->TotSurfaces; ++SurfNum) {
                        constexpr const char *ShdFracFmt2("{:10.8F},");
                        print(state.files.shade, ShdFracFmt2, state.dataHeatBal->SurfSunlitFrac(iHour, TS, SurfNum));
                    }
                    print(state.files.shade, "\n");
                }
            }
        }

        // Initialize zone outdoor environmental variables
        // Bulk Initialization for Temperatures & WindSpeed
        // using the zone, modify the zone  Dry/Wet BulbTemps
        DataHeatBalance::SetZoneOutBulbTempAt(state);
        DataHeatBalance::CheckZoneOutBulbTempAt(state);

        // set zone level wind dir to global value
        DataHeatBalance::SetZoneWindSpeedAt(state);
        DataHeatBalance::SetZoneWindDirAt(state);

        // Set zone data to linked air node value if defined.
        if (state.dataGlobal->AnyLocalEnvironmentsInModel) {
            SetOutAirNodes(state);
            for (int ZoneNum = 1; ZoneNum <= state.dataGlobal->NumOfZones; ++ZoneNum) {
                if (state.dataHeatBal->Zone(ZoneNum).LinkedOutAirNode > 0) {
                    if (state.dataLoopNodes->Node(state.dataHeatBal->Zone(ZoneNum).LinkedOutAirNode).OutAirDryBulbSchedNum > 0) {
                        state.dataHeatBal->Zone(ZoneNum).OutDryBulbTemp = ScheduleManager::GetCurrentScheduleValue(
                            state, state.dataLoopNodes->Node(state.dataHeatBal->Zone(ZoneNum).LinkedOutAirNode).OutAirDryBulbSchedNum);
                    } else {
                        state.dataHeatBal->Zone(ZoneNum).OutDryBulbTemp =
                            state.dataLoopNodes->Node(state.dataHeatBal->Zone(ZoneNum).LinkedOutAirNode).OutAirDryBulb;
                    }
                    if (state.dataLoopNodes->Node(state.dataHeatBal->Zone(ZoneNum).LinkedOutAirNode).OutAirWetBulbSchedNum > 0) {
                        state.dataHeatBal->Zone(ZoneNum).OutWetBulbTemp = ScheduleManager::GetCurrentScheduleValue(
                            state, state.dataLoopNodes->Node(state.dataHeatBal->Zone(ZoneNum).LinkedOutAirNode).OutAirWetBulbSchedNum);
                    } else {
                        state.dataHeatBal->Zone(ZoneNum).OutWetBulbTemp =
                            state.dataLoopNodes->Node(state.dataHeatBal->Zone(ZoneNum).LinkedOutAirNode).OutAirWetBulb;
                    }
                    if (state.dataLoopNodes->Node(state.dataHeatBal->Zone(ZoneNum).LinkedOutAirNode).OutAirWindSpeedSchedNum > 0) {
                        state.dataHeatBal->Zone(ZoneNum).WindSpeed = ScheduleManager::GetCurrentScheduleValue(
                            state, state.dataLoopNodes->Node(state.dataHeatBal->Zone(ZoneNum).LinkedOutAirNode).OutAirWindSpeedSchedNum);
                    } else {
                        state.dataHeatBal->Zone(ZoneNum).WindSpeed =
                            state.dataLoopNodes->Node(state.dataHeatBal->Zone(ZoneNum).LinkedOutAirNode).OutAirWindSpeed;
                    }
                    if (state.dataLoopNodes->Node(state.dataHeatBal->Zone(ZoneNum).LinkedOutAirNode).OutAirWindDirSchedNum > 0) {
                        state.dataHeatBal->Zone(ZoneNum).WindDir = ScheduleManager::GetCurrentScheduleValue(
                            state, state.dataLoopNodes->Node(state.dataHeatBal->Zone(ZoneNum).LinkedOutAirNode).OutAirWindDirSchedNum);
                    } else {
                        state.dataHeatBal->Zone(ZoneNum).WindDir =
                            state.dataLoopNodes->Node(state.dataHeatBal->Zone(ZoneNum).LinkedOutAirNode).OutAirWindDir;
                    }
                }
            }
        }

        // Overwriting surface and zone level environmental data with EMS override value
        if (state.dataGlobal->AnyEnergyManagementSystemInModel) {
            for (int ZoneNum = 1; ZoneNum <= state.dataGlobal->NumOfZones; ++ZoneNum) {
                if (state.dataHeatBal->Zone(ZoneNum).OutDryBulbTempEMSOverrideOn) {
                    state.dataHeatBal->Zone(ZoneNum).OutDryBulbTemp = state.dataHeatBal->Zone(ZoneNum).OutDryBulbTempEMSOverrideValue;
                }
                if (state.dataHeatBal->Zone(ZoneNum).OutWetBulbTempEMSOverrideOn) {
                    state.dataHeatBal->Zone(ZoneNum).OutWetBulbTemp = state.dataHeatBal->Zone(ZoneNum).OutWetBulbTempEMSOverrideValue;
                }
                if (state.dataHeatBal->Zone(ZoneNum).WindSpeedEMSOverrideOn) {
                    state.dataHeatBal->Zone(ZoneNum).WindSpeed = state.dataHeatBal->Zone(ZoneNum).WindSpeedEMSOverrideValue;
                }
                if (state.dataHeatBal->Zone(ZoneNum).WindDirEMSOverrideOn) {
                    state.dataHeatBal->Zone(ZoneNum).WindDir = state.dataHeatBal->Zone(ZoneNum).WindDirEMSOverrideValue;
                }
            }
        }

        if (state.dataGlobal->BeginSimFlag) {
            for (int zoneNum = 1; zoneNum <= state.dataGlobal->NumOfZones; ++zoneNum) {
                for (int spaceNum : state.dataHeatBal->Zone(zoneNum).spaceIndexes) {
                    auto const &thisSpace = state.dataHeatBal->space(spaceNum);
                    int const firstSurfWin = thisSpace.WindowSurfaceFirst;
                    int const lastSurfWin = thisSpace.WindowSurfaceLast;
                    for (int SurfNum = firstSurfWin; SurfNum <= lastSurfWin; ++SurfNum) {
                        if (state.dataSurface->SurfWinWindowModelType(SurfNum) != DataSurfaces::WindowModel::BSDF &&
                            state.dataSurface->SurfWinWindowModelType(SurfNum) != DataSurfaces::WindowModel::EQL) {
                            state.dataSurface->SurfWinWindowModelType(SurfNum) = DataSurfaces::WindowModel::Detailed;
                        }
                    }
                }
            }
        }
    }

    void AllocateZoneHeatBalArrays(EnergyPlusData &state)
    {
        // Allocate zone / encl hb arrays

        // TODO MJW: Punt for now, sometimes unit test will get here and need these to be allocated, but simulations need them sooner
        if (!state.dataHeatBal->ZoneIntGain.allocated()) {
            DataHeatBalance::AllocateIntGains(state);
        }
        state.dataHeatBal->ZoneMRT.allocate(state.dataGlobal->NumOfZones);
        for (int zoneNum = 1; zoneNum <= state.dataGlobal->NumOfZones; ++zoneNum) {
            state.dataHeatBal->ZoneMRT(zoneNum) = 0.0;
        }
        state.dataZoneTempPredictorCorrector->zoneHeatBalance.allocate(state.dataGlobal->NumOfZones);
        // Always allocate spaceHeatBalance, even if doSpaceHeatBalance is false, because it's used to gather some of the zone totals
        state.dataZoneTempPredictorCorrector->spaceHeatBalance.allocate(state.dataGlobal->numSpaces);

        state.dataHeatBal->EnclSolQSDifSol.allocate(state.dataViewFactor->NumOfSolarEnclosures);
        state.dataHeatBal->EnclSolQD.allocate(state.dataViewFactor->NumOfSolarEnclosures);
        state.dataHeatBal->EnclSolQDforDaylight.allocate(state.dataViewFactor->NumOfSolarEnclosures);
        state.dataHeatBal->EnclSolDB.allocate(state.dataViewFactor->NumOfSolarEnclosures);
        state.dataHeatBal->EnclSolDBSSG.allocate(state.dataViewFactor->NumOfSolarEnclosures);
        state.dataHeatBal->EnclSolDBIntWin.allocate(state.dataViewFactor->NumOfSolarEnclosures);
        state.dataHeatBal->EnclSolQSWRad.allocate(state.dataViewFactor->NumOfSolarEnclosures);
        state.dataHeatBal->EnclSolQSWRadLights.allocate(state.dataViewFactor->NumOfSolarEnclosures);
        for (int enclosureNum = 1; enclosureNum <= state.dataViewFactor->NumOfSolarEnclosures; ++enclosureNum) {
            state.dataHeatBal->EnclSolQSDifSol(enclosureNum) = 0.0;
            state.dataHeatBal->EnclSolQD(enclosureNum) = 0.0;
            state.dataHeatBal->EnclSolQDforDaylight(enclosureNum) = 0.0;
            state.dataHeatBal->EnclSolQSWRad(enclosureNum) = 0.0;
            state.dataHeatBal->EnclSolQSWRadLights(enclosureNum) = 0.0;
            state.dataHeatBal->EnclSolDB(enclosureNum) = 0.0;
            state.dataHeatBal->EnclSolDBSSG(enclosureNum) = 0.0;
            state.dataHeatBal->EnclSolDBIntWin(enclosureNum) = 0.0;
        }
    }
    void AllocateHeatBalArrays(EnergyPlusData &state)
    {

        // SUBROUTINE INFORMATION:
        //       AUTHOR         Richard Liesen
        //       DATE WRITTEN   February 1998

        // Use the total number of zones or surfaces to allocate variables to avoid a limit
        AllocateZoneHeatBalArrays(state);
        state.dataHeatBalFanSys->SumConvHTRadSys.dimension(state.dataGlobal->NumOfZones, 0.0);
        state.dataHeatBalFanSys->SumLatentHTRadSys.dimension(state.dataGlobal->NumOfZones, 0.0);
        state.dataHeatBalFanSys->SumConvPool.dimension(state.dataGlobal->NumOfZones, 0.0);
        state.dataHeatBalFanSys->SumLatentPool.dimension(state.dataGlobal->NumOfZones, 0.0);
        state.dataHeatBalFanSys->ZoneQdotRadHVACToPerson.dimension(state.dataGlobal->NumOfZones, 0.0);
        state.dataHeatBalFanSys->ZoneQHTRadSysToPerson.dimension(state.dataGlobal->NumOfZones, 0.0);
        state.dataHeatBalFanSys->ZoneQHWBaseboardToPerson.dimension(state.dataGlobal->NumOfZones, 0.0);
        state.dataHeatBalFanSys->ZoneQSteamBaseboardToPerson.dimension(state.dataGlobal->NumOfZones, 0.0);
        state.dataHeatBalFanSys->ZoneQElecBaseboardToPerson.dimension(state.dataGlobal->NumOfZones, 0.0);
        state.dataHeatBalFanSys->ZoneQCoolingPanelToPerson.dimension(state.dataGlobal->NumOfZones, 0.0);
        state.dataHeatBalFanSys->ZoneReOrder.allocate(state.dataGlobal->NumOfZones);
        state.dataHeatBalFanSys->ZoneMassBalanceFlag.dimension(state.dataGlobal->NumOfZones, false);
        state.dataHeatBalFanSys->ZoneInfiltrationFlag.dimension(state.dataGlobal->NumOfZones, false);
        state.dataHeatBalFanSys->ZoneReOrder = 0;
        state.dataHeatBalFanSys->TempTstatAir.dimension(state.dataGlobal->NumOfZones, DataHeatBalance::ZoneInitialTemp);
        if (state.dataContaminantBalance->Contaminant.CO2Simulation) {
            state.dataContaminantBalance->OutdoorCO2 =
                ScheduleManager::GetCurrentScheduleValue(state, state.dataContaminantBalance->Contaminant.CO2OutdoorSchedPtr);
            state.dataContaminantBalance->ZoneAirCO2.dimension(state.dataGlobal->NumOfZones, state.dataContaminantBalance->OutdoorCO2);
            state.dataContaminantBalance->ZoneAirCO2Temp.dimension(state.dataGlobal->NumOfZones, state.dataContaminantBalance->OutdoorCO2);
            state.dataContaminantBalance->ZoneAirCO2Avg.dimension(state.dataGlobal->NumOfZones, state.dataContaminantBalance->OutdoorCO2);
        }
        if (state.dataContaminantBalance->Contaminant.GenericContamSimulation) {
            state.dataContaminantBalance->OutdoorGC =
                ScheduleManager::GetCurrentScheduleValue(state, state.dataContaminantBalance->Contaminant.GenericContamOutdoorSchedPtr);
            state.dataContaminantBalance->ZoneAirGC.dimension(state.dataGlobal->NumOfZones, state.dataContaminantBalance->OutdoorGC);
            state.dataContaminantBalance->ZoneAirGCTemp.dimension(state.dataGlobal->NumOfZones, state.dataContaminantBalance->OutdoorGC);
            state.dataContaminantBalance->ZoneAirGCAvg.dimension(state.dataGlobal->NumOfZones, state.dataContaminantBalance->OutdoorGC);
        }
        state.dataHeatBalMgr->MaxTempPrevDay.dimension(state.dataGlobal->NumOfZones, 0.0);
        state.dataHeatBalMgr->MinTempPrevDay.dimension(state.dataGlobal->NumOfZones, 0.0);
        state.dataHeatBalMgr->MaxHeatLoadPrevDay.dimension(state.dataGlobal->NumOfZones, 0.0);
        state.dataHeatBalMgr->MaxCoolLoadPrevDay.dimension(state.dataGlobal->NumOfZones, 0.0);
        state.dataHeatBalMgr->MaxHeatLoadZone.dimension(state.dataGlobal->NumOfZones, -9999.0);
        state.dataHeatBalMgr->MaxCoolLoadZone.dimension(state.dataGlobal->NumOfZones, -9999.0);
        state.dataHeatBalMgr->MaxTempZone.dimension(state.dataGlobal->NumOfZones, -9999.0);
        state.dataHeatBalMgr->MinTempZone.dimension(state.dataGlobal->NumOfZones, 1000.0);
        state.dataHeatBalMgr->TempZonePrevDay.dimension(state.dataGlobal->NumOfZones, 0.0);
        state.dataHeatBalMgr->LoadZonePrevDay.dimension(state.dataGlobal->NumOfZones, 0.0);
        state.dataHeatBalMgr->TempZoneSecPrevDay.dimension(state.dataGlobal->NumOfZones, 0.0);
        state.dataHeatBalMgr->LoadZoneSecPrevDay.dimension(state.dataGlobal->NumOfZones, 0.0);
        state.dataHeatBalMgr->WarmupTempDiff.dimension(state.dataGlobal->NumOfZones, 0.0);
        state.dataHeatBalMgr->WarmupLoadDiff.dimension(state.dataGlobal->NumOfZones, 0.0);
        state.dataHeatBalMgr->TempZone.dimension(state.dataGlobal->NumOfZones, 0.0);
        state.dataHeatBalMgr->LoadZone.dimension(state.dataGlobal->NumOfZones, 0.0);
        state.dataHeatBalMgr->TempZoneRpt.dimension(state.dataGlobal->NumOfZones, state.dataGlobal->NumOfTimeStepInHour * 24, 0.0);
        state.dataHeatBalMgr->LoadZoneRpt.dimension(state.dataGlobal->NumOfZones, state.dataGlobal->NumOfTimeStepInHour * 24, 0.0);
        state.dataHeatBalMgr->MaxLoadZoneRpt.dimension(state.dataGlobal->NumOfZones, state.dataGlobal->NumOfTimeStepInHour * 24, 0.0);
        state.dataHeatBalMgr->WarmupConvergenceValues.allocate(state.dataGlobal->NumOfZones);
        state.dataHeatBalMgr->TempZoneRptStdDev.allocate(state.dataGlobal->NumOfTimeStepInHour * 24);
        state.dataHeatBalMgr->LoadZoneRptStdDev.allocate(state.dataGlobal->NumOfTimeStepInHour * 24);
        // MassConservation.allocate( NumOfZones );

        state.dataHeatBalFanSys->CrossedColdThreshRepPeriod.allocate(state.dataGlobal->NumOfZones, state.dataWeather->TotThermalReportPers);
        state.dataHeatBalFanSys->CrossedHeatThreshRepPeriod.allocate(state.dataGlobal->NumOfZones, state.dataWeather->TotThermalReportPers);
        state.dataHeatBalFanSys->CrossedColdThreshRepPeriod = false;
        state.dataHeatBalFanSys->CrossedHeatThreshRepPeriod = false;
        if (state.dataWeather->TotThermalReportPers > 0) {
            state.dataHeatBalFanSys->ZoneHeatIndexHourBinsRepPeriod.allocate(state.dataGlobal->NumOfZones,
                                                                             state.dataWeather->TotThermalReportPers);
            state.dataHeatBalFanSys->ZoneHeatIndexOccupiedHourBinsRepPeriod.allocate(state.dataGlobal->NumOfZones,
                                                                                     state.dataWeather->TotThermalReportPers);
            state.dataHeatBalFanSys->ZoneHeatIndexOccuHourBinsRepPeriod.allocate(state.dataGlobal->NumOfZones,
                                                                                 state.dataWeather->TotThermalReportPers);
            state.dataHeatBalFanSys->ZoneHumidexHourBinsRepPeriod.allocate(state.dataGlobal->NumOfZones,
                                                                           state.dataWeather->TotThermalReportPers);
            state.dataHeatBalFanSys->ZoneHumidexOccupiedHourBinsRepPeriod.allocate(state.dataGlobal->NumOfZones,
                                                                                   state.dataWeather->TotThermalReportPers);
            state.dataHeatBalFanSys->ZoneHumidexOccuHourBinsRepPeriod.allocate(state.dataGlobal->NumOfZones,
                                                                               state.dataWeather->TotThermalReportPers);
            state.dataHeatBalFanSys->ZoneColdHourOfSafetyBinsRepPeriod.allocate(state.dataGlobal->NumOfZones,
                                                                                state.dataWeather->TotThermalReportPers);
            state.dataHeatBalFanSys->ZoneHeatHourOfSafetyBinsRepPeriod.allocate(state.dataGlobal->NumOfZones,
                                                                                state.dataWeather->TotThermalReportPers);
            state.dataHeatBalFanSys->ZoneUnmetDegreeHourBinsRepPeriod.allocate(state.dataGlobal->NumOfZones,
                                                                               state.dataWeather->TotThermalReportPers);
            state.dataHeatBalFanSys->ZoneDiscomfortWtExceedOccuHourBinsRepPeriod.allocate(state.dataGlobal->NumOfZones,
                                                                                          state.dataWeather->TotThermalReportPers);
            state.dataHeatBalFanSys->ZoneDiscomfortWtExceedOccupiedHourBinsRepPeriod.allocate(state.dataGlobal->NumOfZones,
                                                                                              state.dataWeather->TotThermalReportPers);
        }

        if (state.dataWeather->TotCO2ReportPers > 0) {
            state.dataHeatBalFanSys->ZoneCO2LevelHourBinsRepPeriod.allocate(state.dataGlobal->NumOfZones, state.dataWeather->TotCO2ReportPers);
            state.dataHeatBalFanSys->ZoneCO2LevelOccuHourBinsRepPeriod.allocate(state.dataGlobal->NumOfZones,
                                                                                state.dataWeather->TotCO2ReportPers);
            state.dataHeatBalFanSys->ZoneCO2LevelOccupiedHourBinsRepPeriod.allocate(state.dataGlobal->NumOfZones,
                                                                                    state.dataWeather->TotCO2ReportPers);
        }
        if (state.dataWeather->TotVisualReportPers > 0) {
            state.dataHeatBalFanSys->ZoneLightingLevelHourBinsRepPeriod.allocate(state.dataGlobal->NumOfZones,
                                                                                 state.dataWeather->TotVisualReportPers);
            state.dataHeatBalFanSys->ZoneLightingLevelOccuHourBinsRepPeriod.allocate(state.dataGlobal->NumOfZones,
                                                                                     state.dataWeather->TotVisualReportPers);
            state.dataHeatBalFanSys->ZoneLightingLevelOccupiedHourBinsRepPeriod.allocate(state.dataGlobal->NumOfZones,
                                                                                         state.dataWeather->TotVisualReportPers);
        }

        state.dataHeatBalFanSys->ZoneLowSETHoursRepPeriod.allocate(state.dataGlobal->NumOfZones, state.dataWeather->TotThermalReportPers);
        state.dataHeatBalFanSys->ZoneHighSETHoursRepPeriod.allocate(state.dataGlobal->NumOfZones, state.dataWeather->TotThermalReportPers);
        state.dataHeatBalFanSys->lowSETLongestHoursRepPeriod.allocate(state.dataGlobal->NumOfZones, state.dataWeather->TotThermalReportPers);
        state.dataHeatBalFanSys->highSETLongestHoursRepPeriod.allocate(state.dataGlobal->NumOfZones, state.dataWeather->TotThermalReportPers);
        state.dataHeatBalFanSys->lowSETLongestStartRepPeriod.allocate(state.dataGlobal->NumOfZones, state.dataWeather->TotThermalReportPers);
        state.dataHeatBalFanSys->highSETLongestStartRepPeriod.allocate(state.dataGlobal->NumOfZones, state.dataWeather->TotThermalReportPers);

        state.dataHeatBalMgr->CountWarmupDayPoints = 0;

        for (int loop = 1; loop <= state.dataGlobal->NumOfZones; ++loop) {
            // CurrentModuleObject='Zone'
            SetupOutputVariable(state,
                                "Zone Mean Radiant Temperature",
                                OutputProcessor::Unit::C,
                                state.dataHeatBal->ZoneMRT(loop),
                                OutputProcessor::SOVTimeStepType::Zone,
                                OutputProcessor::SOVStoreType::State,
                                state.dataHeatBal->Zone(loop).Name);
        }
    }

    // End Initialization Section of the Module
    //******************************************************************************

    // Beginning of Record Keeping subroutines for the HB Module
    // *****************************************************************************

    void RecKeepHeatBalance(EnergyPlusData &state)
    {

        // SUBROUTINE INFORMATION:
        //       AUTHOR         Rick Strand
        //       DATE WRITTEN   April 1997
        //       MODIFIED       June 2011, Daeho Kang for individual zone maximums & convergence outputs
        //                       July 2016, Rick Strand for movable insulation bug fix

        // PURPOSE OF THIS SUBROUTINE:
        // This subroutine is the main driver for record keeping within the
        // heat balance.

        // Record Maxs & Mins for individual zone
        for (int ZoneNum = 1; ZoneNum <= state.dataGlobal->NumOfZones; ++ZoneNum) {
            auto const &thisZoneHB = state.dataZoneTempPredictorCorrector->zoneHeatBalance(ZoneNum);
            auto const &thisZoneSysEnergyDemand = state.dataZoneEnergyDemand->ZoneSysEnergyDemand(ZoneNum);
            if (thisZoneHB.ZTAV > state.dataHeatBalMgr->MaxTempZone(ZoneNum)) {
                state.dataHeatBalMgr->MaxTempZone(ZoneNum) = thisZoneHB.ZTAV;
            }
            if (thisZoneHB.ZTAV < state.dataHeatBalMgr->MinTempZone(ZoneNum)) {
                state.dataHeatBalMgr->MinTempZone(ZoneNum) = thisZoneHB.ZTAV;
            }
            if (thisZoneSysEnergyDemand.ZoneSNLoadHeatRate > state.dataHeatBalMgr->MaxHeatLoadZone(ZoneNum)) {
                state.dataHeatBalMgr->MaxHeatLoadZone(ZoneNum) = thisZoneSysEnergyDemand.ZoneSNLoadHeatRate;
            }
            if (thisZoneSysEnergyDemand.ZoneSNLoadCoolRate > state.dataHeatBalMgr->MaxCoolLoadZone(ZoneNum)) {
                state.dataHeatBalMgr->MaxCoolLoadZone(ZoneNum) = thisZoneSysEnergyDemand.ZoneSNLoadCoolRate;
            }

            // Record temperature and load for individual zone
            state.dataHeatBalMgr->TempZoneSecPrevDay(ZoneNum) = state.dataHeatBalMgr->TempZonePrevDay(ZoneNum);
            state.dataHeatBalMgr->LoadZoneSecPrevDay(ZoneNum) = state.dataHeatBalMgr->LoadZonePrevDay(ZoneNum);
            state.dataHeatBalMgr->TempZonePrevDay(ZoneNum) = state.dataHeatBalMgr->TempZone(ZoneNum);
            state.dataHeatBalMgr->LoadZonePrevDay(ZoneNum) = state.dataHeatBalMgr->LoadZone(ZoneNum);
            state.dataHeatBalMgr->TempZone(ZoneNum) = thisZoneHB.ZTAV;
            state.dataHeatBalMgr->LoadZone(ZoneNum) =
                max(thisZoneSysEnergyDemand.ZoneSNLoadHeatRate, std::abs(thisZoneSysEnergyDemand.ZoneSNLoadCoolRate));

            // Calculate differences in temperature and load for the last two warmup days
            if (!state.dataGlobal->WarmupFlag && state.dataGlobal->DayOfSim == 1 &&
                (!state.dataGlobal->DoingSizing || state.dataGlobal->DoPureLoadCalc)) {
                state.dataHeatBalMgr->WarmupTempDiff(ZoneNum) =
                    std::abs(state.dataHeatBalMgr->TempZoneSecPrevDay(ZoneNum) - state.dataHeatBalMgr->TempZonePrevDay(ZoneNum));
                state.dataHeatBalMgr->WarmupLoadDiff(ZoneNum) =
                    std::abs(state.dataHeatBalMgr->LoadZoneSecPrevDay(ZoneNum) - state.dataHeatBalMgr->LoadZonePrevDay(ZoneNum));
                if (ZoneNum == 1) ++state.dataHeatBalMgr->CountWarmupDayPoints;
                state.dataHeatBalMgr->TempZoneRpt(ZoneNum, state.dataHeatBalMgr->CountWarmupDayPoints) =
                    state.dataHeatBalMgr->WarmupTempDiff(ZoneNum);
                state.dataHeatBalMgr->LoadZoneRpt(ZoneNum, state.dataHeatBalMgr->CountWarmupDayPoints) =
                    state.dataHeatBalMgr->WarmupLoadDiff(ZoneNum);
                state.dataHeatBalMgr->MaxLoadZoneRpt(ZoneNum, state.dataHeatBalMgr->CountWarmupDayPoints) = state.dataHeatBalMgr->LoadZone(ZoneNum);

                if (state.dataSysVars->ReportDetailedWarmupConvergence) { // only do this detailed thing when requested by user is on
                    // Write Warmup Convergence Information to the initialization output file
                    if (state.dataHeatBalMgr->FirstWarmupWrite) {
                        constexpr const char *Format_732{"! <Warmup Convergence Information>,Zone Name,Time Step,Hour of Day,Warmup Temperature "
                                                         "Difference {{deltaC}},Warmup Load Difference {{W}}\n"};
                        print(state.files.eio, Format_732);
                        state.dataHeatBalMgr->FirstWarmupWrite = false;
                    }
                    constexpr const char *Format_731{" Warmup Convergence Information, {},{},{},{:.10R},{:.10R}\n"};
                    print(state.files.eio,
                          Format_731,
                          state.dataHeatBal->Zone(ZoneNum).Name,
                          state.dataGlobal->TimeStep,
                          state.dataGlobal->HourOfDay,
                          state.dataHeatBalMgr->WarmupTempDiff(ZoneNum),
                          state.dataHeatBalMgr->WarmupLoadDiff(ZoneNum));
                }
            }
        }

        // Update interior movable insulation flag--needed at the end of a zone time step so that the interior radiant
        // exchange algorithm knows whether there has been a change in interior movable insulation or not.
        if (state.dataSurface->AnyMovableInsulation) {
            for (int surfNum : state.dataHeatBalSurf->SurfMovInsulIndexList) {
                state.dataHeatBalSurf->SurfMovInsulIntPresentPrevTS(surfNum) = state.dataHeatBalSurf->SurfMovInsulIntPresent(surfNum);
            }
        }

        // For non-complex windows, update a report variable so this shows up in the output as something other than zero
        UpdateWindowFaceTempsNonBSDFWin(state);
    }

    void CheckWarmupConvergence(EnergyPlusData &state)
    {

        // SUBROUTINE INFORMATION:
        //       AUTHOR         Rick Strand
        //       DATE WRITTEN   April 1997
        //       MODIFIED       June 2011, Daeho Kang for individual zone comparison

        // PURPOSE OF THIS SUBROUTINE:
        // This subroutine checks warmup convergence values.

        // SUBROUTINE PARAMETER DEFINITIONS:
        Real64 constexpr MinLoad(100.0); // Minimum loads for convergence check
        // To avoid big percentage difference in low load situations

        // Convergence criteria for warmup days:
        // Perform another warmup day unless both the % change in loads and
        // absolute change in zone temp min & max are less than their criteria.

        if (state.dataGlobal->NumOfZones <= 0) { // if there are no zones, immediate convergence
            state.dataGlobal->WarmupFlag = false;
        } else {
            bool ConvergenceChecksFailed = false;

            for (int ZoneNum = 1; ZoneNum <= state.dataGlobal->NumOfZones; ++ZoneNum) {

                state.dataHeatBalMgr->WarmupConvergenceValues(ZoneNum).TestMaxTempValue =
                    std::abs(state.dataHeatBalMgr->MaxTempPrevDay(ZoneNum) - state.dataHeatBalMgr->MaxTempZone(ZoneNum));
                state.dataHeatBalMgr->WarmupConvergenceValues(ZoneNum).TestMinTempValue =
                    std::abs(state.dataHeatBalMgr->MinTempPrevDay(ZoneNum) - state.dataHeatBalMgr->MinTempZone(ZoneNum));
                if (state.dataHeatBalMgr->WarmupConvergenceValues(ZoneNum).TestMaxTempValue <= state.dataHeatBal->TempConvergTol) {
                    state.dataHeatBalMgr->WarmupConvergenceValues(ZoneNum).PassFlag(1) = 2;
                } else {
                    ConvergenceChecksFailed = true;
                    state.dataHeatBalMgr->WarmupConvergenceValues(ZoneNum).PassFlag(1) = 1;
                }

                if (state.dataHeatBalMgr->WarmupConvergenceValues(ZoneNum).TestMinTempValue <= state.dataHeatBal->TempConvergTol) {
                    state.dataHeatBalMgr->WarmupConvergenceValues(ZoneNum).PassFlag(2) = 2;
                } else {
                    ConvergenceChecksFailed = true;
                    state.dataHeatBalMgr->WarmupConvergenceValues(ZoneNum).PassFlag(2) = 1;
                }

                if (state.dataHeatBalMgr->MaxHeatLoadZone(ZoneNum) > 1.0e-4) { // make sure load big enough to divide
                    state.dataHeatBalMgr->MaxHeatLoadZone(ZoneNum) = std::abs(max(state.dataHeatBalMgr->MaxHeatLoadZone(ZoneNum), MinLoad));
                    state.dataHeatBalMgr->MaxHeatLoadPrevDay(ZoneNum) = std::abs(max(state.dataHeatBalMgr->MaxHeatLoadPrevDay(ZoneNum), MinLoad));
                    state.dataHeatBalMgr->WarmupConvergenceValues(ZoneNum).TestMaxHeatLoadValue =
                        std::abs((state.dataHeatBalMgr->MaxHeatLoadZone(ZoneNum) - state.dataHeatBalMgr->MaxHeatLoadPrevDay(ZoneNum)) /
                                 state.dataHeatBalMgr->MaxHeatLoadZone(ZoneNum));
                    if (state.dataHeatBalMgr->WarmupConvergenceValues(ZoneNum).TestMaxHeatLoadValue <= state.dataHeatBal->LoadsConvergTol) {
                        state.dataHeatBalMgr->WarmupConvergenceValues(ZoneNum).PassFlag(3) = 2;
                    } else {
                        ConvergenceChecksFailed = true;
                        state.dataHeatBalMgr->WarmupConvergenceValues(ZoneNum).PassFlag(3) = 1;
                    }
                } else {
                    state.dataHeatBalMgr->WarmupConvergenceValues(ZoneNum).PassFlag(3) = 2;
                }

                if (state.dataHeatBalMgr->MaxCoolLoadZone(ZoneNum) > 1.0e-4) {
                    state.dataHeatBalMgr->MaxCoolLoadZone(ZoneNum) = std::abs(max(state.dataHeatBalMgr->MaxCoolLoadZone(ZoneNum), MinLoad));
                    state.dataHeatBalMgr->MaxCoolLoadPrevDay(ZoneNum) = std::abs(max(state.dataHeatBalMgr->MaxCoolLoadPrevDay(ZoneNum), MinLoad));
                    state.dataHeatBalMgr->WarmupConvergenceValues(ZoneNum).TestMaxCoolLoadValue =
                        std::abs((state.dataHeatBalMgr->MaxCoolLoadZone(ZoneNum) - state.dataHeatBalMgr->MaxCoolLoadPrevDay(ZoneNum)) /
                                 state.dataHeatBalMgr->MaxCoolLoadZone(ZoneNum));
                    if (state.dataHeatBalMgr->WarmupConvergenceValues(ZoneNum).TestMaxCoolLoadValue <= state.dataHeatBal->LoadsConvergTol) {
                        state.dataHeatBalMgr->WarmupConvergenceValues(ZoneNum).PassFlag(4) = 2;
                    } else {
                        ConvergenceChecksFailed = true;
                        state.dataHeatBalMgr->WarmupConvergenceValues(ZoneNum).PassFlag(4) = 1;
                    }
                } else {
                    state.dataHeatBalMgr->WarmupConvergenceValues(ZoneNum).PassFlag(4) = 2;
                }

                if (state.dataGlobal->DayOfSim >= state.dataHeatBal->MaxNumberOfWarmupDays && state.dataGlobal->WarmupFlag) {
                    // Check convergence for individual zone
                    if (sum(state.dataHeatBalMgr->WarmupConvergenceValues(ZoneNum).PassFlag) != 8) { // pass=2 * 4 values for convergence
                        ShowSevereError(state,
                                        format("CheckWarmupConvergence: Loads Initialization, Zone=\"{}\" did not converge after {} warmup days.",
                                               state.dataHeatBal->Zone(ZoneNum).Name,
                                               state.dataHeatBal->MaxNumberOfWarmupDays));
                        if (!state.dataHeatBalMgr->WarmupConvergenceWarning && !state.dataGlobal->DoingSizing) {
                            ShowContinueError(state, "See Warmup Convergence Information in .eio file for details.");
                            state.dataHeatBalMgr->WarmupConvergenceWarning = true;
                        } else if (!state.dataHeatBalMgr->SizingWarmupConvergenceWarning && state.dataGlobal->DoingSizing) {
                            ShowContinueError(state, "Warmup Convergence failing during sizing.");
                            state.dataHeatBalMgr->SizingWarmupConvergenceWarning = true;
                        }
                        if (state.dataEnvrn->RunPeriodEnvironment) {
                            ShowContinueError(state, format("...Environment(RunPeriod)=\"{}\"", state.dataEnvrn->EnvironmentName));
                        } else {
                            ShowContinueError(state, format("...Environment(SizingPeriod)=\"{}\"", state.dataEnvrn->EnvironmentName));
                        }

                        ShowContinueError(state,
                                          format("..Max Temp Comparison = {:.2R} vs Temperature Convergence Tolerance={:.2R} - {} Convergence",
                                                 state.dataHeatBalMgr->WarmupConvergenceValues(ZoneNum).TestMaxTempValue,
                                                 state.dataHeatBal->TempConvergTol,
                                                 PassFail(state.dataHeatBalMgr->WarmupConvergenceValues(ZoneNum).PassFlag(1))));
                        ShowContinueError(state,
                                          format("..Min Temp Comparison = {:.2R} vs Temperature Convergence Tolerance={:.2R} - {} Convergence",
                                                 state.dataHeatBalMgr->WarmupConvergenceValues(ZoneNum).TestMinTempValue,
                                                 state.dataHeatBal->TempConvergTol,
                                                 PassFail(state.dataHeatBalMgr->WarmupConvergenceValues(ZoneNum).PassFlag(2))));
                        ShowContinueError(state,
                                          format("..Max Heat Load Comparison = {:.4R} vs Loads Convergence Tolerance={:.2R} - {} Convergence",
                                                 state.dataHeatBalMgr->WarmupConvergenceValues(ZoneNum).TestMaxHeatLoadValue,
                                                 state.dataHeatBal->LoadsConvergTol,
                                                 PassFail(state.dataHeatBalMgr->WarmupConvergenceValues(ZoneNum).PassFlag(3))));
                        ShowContinueError(state,
                                          format("..Max Cool Load Comparison = {:.4R} vs Loads Convergence Tolerance={:.2R} - {} Convergence",
                                                 state.dataHeatBalMgr->WarmupConvergenceValues(ZoneNum).TestMaxCoolLoadValue,
                                                 state.dataHeatBal->LoadsConvergTol,
                                                 PassFail(state.dataHeatBalMgr->WarmupConvergenceValues(ZoneNum).PassFlag(4))));
                    }
                }

                // Transfer current daily max and min loads and temperatures to the
                // variables containing the last day's values
                state.dataHeatBalMgr->MaxHeatLoadPrevDay(ZoneNum) = state.dataHeatBalMgr->MaxHeatLoadZone(ZoneNum);
                state.dataHeatBalMgr->MaxCoolLoadPrevDay(ZoneNum) = state.dataHeatBalMgr->MaxCoolLoadZone(ZoneNum);
                state.dataHeatBalMgr->MaxTempPrevDay(ZoneNum) = state.dataHeatBalMgr->MaxTempZone(ZoneNum);
                state.dataHeatBalMgr->MinTempPrevDay(ZoneNum) = state.dataHeatBalMgr->MinTempZone(ZoneNum);

                state.dataHeatBalMgr->MaxHeatLoadZone(ZoneNum) = -9999.0;
                state.dataHeatBalMgr->MaxCoolLoadZone(ZoneNum) = -9999.0;
                state.dataHeatBalMgr->MaxTempZone(ZoneNum) = -9999.0;
                state.dataHeatBalMgr->MinTempZone(ZoneNum) = 1000.0;
            }

            // Limit the number of warmup days, regardless of the number of zones
            // in the building, to some arbitrary value based on common sense and
            // experience with the (I)BLAST program.  If too many warmup days were
            // required, notify the program user.

            if ((state.dataGlobal->DayOfSim >= state.dataHeatBal->MaxNumberOfWarmupDays) && state.dataGlobal->WarmupFlag && ConvergenceChecksFailed) {
                if (state.dataHeatBal->MaxNumberOfWarmupDays < DataHeatBalance::DefaultMaxNumberOfWarmupDays) {
                    ShowSevereError(state,
                                    format("CheckWarmupConvergence: User supplied maximum warmup days={} is insufficient.",
                                           state.dataHeatBal->MaxNumberOfWarmupDays));
                    ShowContinueError(
                        state,
                        format("Suggest setting maximum number of warmup days to at least {}.", DataHeatBalance::DefaultMaxNumberOfWarmupDays));
                }
            }

            // Set warmup flag to true depending on value of ConvergenceChecksFailed (true=fail)
            // and minimum number of warmup days
            if (!ConvergenceChecksFailed && state.dataGlobal->DayOfSim >= state.dataHeatBal->MinNumberOfWarmupDays) {
                state.dataGlobal->WarmupFlag = false;
            } else if (!ConvergenceChecksFailed && state.dataGlobal->DayOfSim < state.dataHeatBal->MinNumberOfWarmupDays) {
                state.dataGlobal->WarmupFlag = true;
            }

            // If max warmup days reached and still WarmupFlag, then go to non-warmup state.
            // prior messages will have been displayed
            if ((state.dataGlobal->DayOfSim >= state.dataHeatBal->MaxNumberOfWarmupDays) && state.dataGlobal->WarmupFlag) {
                state.dataGlobal->WarmupFlag = false;
            }
        }
    }

    void ReportWarmupConvergence(EnergyPlusData &state)
    {

        // SUBROUTINE INFORMATION:
        //       AUTHOR         Linda Lawrie
        //       DATE WRITTEN   October 2011

        // SUBROUTINE LOCAL VARIABLE DECLARATIONS:
        Real64 AverageZoneTemp;
        Real64 AverageZoneLoad;
        Real64 StdDevZoneTemp;
        Real64 StdDevZoneLoad;

        if (!state.dataGlobal->WarmupFlag) { // Report out average/std dev
            // Write Warmup Convervence Information to the initialization output file
            if (state.dataHeatBalMgr->ReportWarmupConvergenceFirstWarmupWrite && state.dataGlobal->NumOfZones > 0) {
                constexpr const char *Format_730(
                    "! <Warmup Convergence Information>,Zone Name,Environment Type/Name,Average Warmup Temperature Difference "
                    "{{deltaC}},Std Dev Warmup Temperature Difference {{deltaC}},Max Temperature Pass/Fail Convergence,Min "
                    "Temperature Pass/Fail Convergence,Average Warmup Load Difference {{W}},Std Dev Warmup Load Difference "
                    "{{W}},Heating Load Pass/Fail Convergence,Cooling Load Pass/Fail Convergence\n");
                print(state.files.eio, Format_730);
                state.dataHeatBalMgr->ReportWarmupConvergenceFirstWarmupWrite = false;
            }

            state.dataHeatBalMgr->TempZoneRptStdDev = 0.0;
            state.dataHeatBalMgr->LoadZoneRptStdDev = 0.0;

            std::string EnvHeader;
            if (state.dataEnvrn->RunPeriodEnvironment) {
                EnvHeader = "RunPeriod:";
            } else {
                EnvHeader = "SizingPeriod:";
            }

            for (int ZoneNum = 1; ZoneNum <= state.dataGlobal->NumOfZones; ++ZoneNum) {
                AverageZoneTemp = sum(state.dataHeatBalMgr->TempZoneRpt(ZoneNum, {1, state.dataHeatBalMgr->CountWarmupDayPoints})) /
                                  double(state.dataHeatBalMgr->CountWarmupDayPoints);
                for (int Num = 1; Num <= state.dataHeatBalMgr->CountWarmupDayPoints; ++Num) {
                    if (state.dataHeatBalMgr->MaxLoadZoneRpt(ZoneNum, Num) > 1.e-4) {
                        state.dataHeatBalMgr->LoadZoneRpt(ZoneNum, Num) /= state.dataHeatBalMgr->MaxLoadZoneRpt(ZoneNum, Num);
                    } else {
                        state.dataHeatBalMgr->LoadZoneRpt(ZoneNum, Num) = 0.0;
                    }
                }
                AverageZoneLoad = sum(state.dataHeatBalMgr->LoadZoneRpt(ZoneNum, {1, state.dataHeatBalMgr->CountWarmupDayPoints})) /
                                  double(state.dataHeatBalMgr->CountWarmupDayPoints);
                StdDevZoneTemp = 0.0;
                StdDevZoneLoad = 0.0;
                for (int Num = 1; Num <= state.dataHeatBalMgr->CountWarmupDayPoints; ++Num) {
                    state.dataHeatBalMgr->TempZoneRptStdDev(Num) = pow_2(state.dataHeatBalMgr->TempZoneRpt(ZoneNum, Num) - AverageZoneTemp);
                    state.dataHeatBalMgr->LoadZoneRptStdDev(Num) = pow_2(state.dataHeatBalMgr->LoadZoneRpt(ZoneNum, Num) - AverageZoneLoad);
                }
                StdDevZoneTemp = std::sqrt(sum(state.dataHeatBalMgr->TempZoneRptStdDev({1, state.dataHeatBalMgr->CountWarmupDayPoints})) /
                                           double(state.dataHeatBalMgr->CountWarmupDayPoints));
                StdDevZoneLoad = std::sqrt(sum(state.dataHeatBalMgr->LoadZoneRptStdDev({1, state.dataHeatBalMgr->CountWarmupDayPoints})) /
                                           double(state.dataHeatBalMgr->CountWarmupDayPoints));

                constexpr const char *Format_731(" Warmup Convergence Information,{},{},{:.10R},{:.10R},{},{},{:.10R},{:.10R},{},{}\n");
                print(state.files.eio,
                      Format_731,
                      state.dataHeatBal->Zone(ZoneNum).Name,
                      EnvHeader + ' ' + state.dataEnvrn->EnvironmentName,
                      AverageZoneTemp,
                      StdDevZoneTemp,
                      PassFail(state.dataHeatBalMgr->WarmupConvergenceValues(ZoneNum).PassFlag(1)),
                      PassFail(state.dataHeatBalMgr->WarmupConvergenceValues(ZoneNum).PassFlag(2)),
                      AverageZoneLoad,
                      StdDevZoneLoad,
                      PassFail(state.dataHeatBalMgr->WarmupConvergenceValues(ZoneNum).PassFlag(3)),
                      PassFail(state.dataHeatBalMgr->WarmupConvergenceValues(ZoneNum).PassFlag(4)));
            }
        }
    }

    void UpdateWindowFaceTempsNonBSDFWin(EnergyPlusData &state)
    {
        for (int SurfNum : state.dataSurface->AllHTWindowSurfaceList) {
            auto &thisConstruction = state.dataConstruction->Construct(state.dataSurface->Surface(SurfNum).Construction);
            if (thisConstruction.WindowTypeBSDF) continue;
            state.dataHeatBal->SurfWinFenLaySurfTempFront(SurfNum, 1) = state.dataHeatBalSurf->SurfOutsideTempHist(1)(SurfNum);
            state.dataHeatBal->SurfWinFenLaySurfTempBack(SurfNum, thisConstruction.TotLayers) = state.dataHeatBalSurf->SurfInsideTempHist(1)(SurfNum);
        }
    }

    //        End of Record Keeping subroutines for the HB Module
    // *****************************************************************************

    // Beginning of Reporting subroutines for the HB Module
    // *****************************************************************************

    void ReportHeatBalance(EnergyPlusData &state)
    {

        // SUBROUTINE INFORMATION:
        //       AUTHOR         Rick Strand
        //       DATE WRITTEN   July 1997

        // PURPOSE OF THIS SUBROUTINE:
        // This subroutine is the main driver for reporting within the heat
        // balance.

        // METHODOLOGY EMPLOYED:
        // Uses the status flags to trigger record keeping events.

        // Using/Aliasing
        using EconomicTariff::UpdateUtilityBills; // added for computing annual utility costs
        using NodeInputManager::CalcMoreNodeInfo;
        using OutputReportTabular::UpdateTabularReports;
        using ScheduleManager::ReportScheduleValues;

        ReportScheduleValues(state);

        if (!state.dataGlobal->WarmupFlag && state.dataGlobal->DoOutputReporting) {
            if (!state.dataGlobal->DoingSizing) {
                CalcMoreNodeInfo(state);
            }
            UpdateDataandReport(state, OutputProcessor::TimeStepType::Zone);
            if (state.dataGlobal->KindOfSim == Constant::KindOfSim::HVACSizeDesignDay ||
                state.dataGlobal->KindOfSim == Constant::KindOfSim::HVACSizeRunPeriodDesign) {
                if (state.dataHVACSizingSimMgr->hvacSizingSimulationManager)
                    state.dataHVACSizingSimMgr->hvacSizingSimulationManager->UpdateSizingLogsZoneStep(state);
            }

            UpdateTabularReports(state, OutputProcessor::TimeStepType::Zone);
            UpdateUtilityBills(state);
        } else if (!state.dataGlobal->KickOffSimulation && state.dataGlobal->DoOutputReporting && state.dataSysVars->ReportDuringWarmup) {
            if (state.dataGlobal->BeginDayFlag && !state.dataEnvrn->PrintEnvrnStampWarmupPrinted) {
                state.dataEnvrn->PrintEnvrnStampWarmup = true;
                state.dataEnvrn->PrintEnvrnStampWarmupPrinted = true;
            }
            if (!state.dataGlobal->BeginDayFlag) state.dataEnvrn->PrintEnvrnStampWarmupPrinted = false;
            if (state.dataEnvrn->PrintEnvrnStampWarmup) {
                if (state.dataReportFlag->PrintEndDataDictionary && state.dataGlobal->DoOutputReporting) {
                    constexpr const char *EndOfHeaderString("End of Data Dictionary"); // End of data dictionary marker
                    print(state.files.eso, "{}\n", EndOfHeaderString);
                    print(state.files.mtr, "{}\n", EndOfHeaderString);
                    state.dataReportFlag->PrintEndDataDictionary = false;
                }
                if (state.dataGlobal->DoOutputReporting) {
                    constexpr const char *EnvironmentStampFormatStr("{},{},{:7.2F},{:7.2F},{:7.2F},{:7.2F}\n"); // Format descriptor for environ stamp
                    print(state.files.eso,
                          EnvironmentStampFormatStr,
                          "1",
                          "Warmup {" + state.dataReportFlag->cWarmupDay + "} " + state.dataEnvrn->EnvironmentName,
                          state.dataEnvrn->Latitude,
                          state.dataEnvrn->Longitude,
                          state.dataEnvrn->TimeZoneNumber,
                          state.dataEnvrn->Elevation);

                    print(state.files.mtr,
                          EnvironmentStampFormatStr,
                          "1",
                          "Warmup {" + state.dataReportFlag->cWarmupDay + "} " + state.dataEnvrn->EnvironmentName,
                          state.dataEnvrn->Latitude,
                          state.dataEnvrn->Longitude,
                          state.dataEnvrn->TimeZoneNumber,
                          state.dataEnvrn->Elevation);
                    state.dataEnvrn->PrintEnvrnStampWarmup = false;
                }
            }
            if (!state.dataGlobal->DoingSizing) {
                CalcMoreNodeInfo(state);
            }
            UpdateDataandReport(state, OutputProcessor::TimeStepType::Zone);
            if (state.dataGlobal->KindOfSim == Constant::KindOfSim::HVACSizeDesignDay ||
                state.dataGlobal->KindOfSim == Constant::KindOfSim::HVACSizeRunPeriodDesign) {
                if (state.dataHVACSizingSimMgr->hvacSizingSimulationManager)
                    state.dataHVACSizingSimMgr->hvacSizingSimulationManager->UpdateSizingLogsZoneStep(state);
            }

        } else if (state.dataSysVars->UpdateDataDuringWarmupExternalInterface) { // added for FMI
            UpdateDataandReport(state, OutputProcessor::TimeStepType::Zone);
            if (state.dataGlobal->KindOfSim == Constant::KindOfSim::HVACSizeDesignDay ||
                state.dataGlobal->KindOfSim == Constant::KindOfSim::HVACSizeRunPeriodDesign) {
                if (state.dataHVACSizingSimMgr->hvacSizingSimulationManager)
                    state.dataHVACSizingSimMgr->hvacSizingSimulationManager->UpdateSizingLogsZoneStep(state);
            }
        }
        // There is no hourly reporting in the heat balance.

        // There is no daily reporting in the heat balance.

        // There is no simulation level record keeping in the heat balance.
    }

    //        End of Reporting subroutines for the HB Module

    void OpenShadingFile(EnergyPlusData &state)
    {

        // SUBROUTINE INFORMATION:
        //       AUTHOR         X Luo
        //       DATE WRITTEN   August 2017

        // PURPOSE OF THIS SUBROUTINE:
        // Open and set up headers for a external shading fraction export file.

        state.files.shade.ensure_open(state, "OpenOutputFiles", state.files.outputControl.extshd);
        print(state.files.shade, "Surface Name,");
        for (int SurfNum = 1; SurfNum <= state.dataSurface->TotSurfaces; ++SurfNum) {
            print(state.files.shade, "{},", state.dataSurface->Surface(SurfNum).Name);
        }
        print(state.files.shade, "\n");
    }
    void GetFrameAndDividerData(EnergyPlusData &state) // set to true if errors found in input
    {

        // SUBROUTINE INFORMATION:
        //       AUTHOR         Fred Winkelmann
        //       DATE WRITTEN   May 2000
        //       MODIFIED       April 2002 (FCW): get window reveal data

        // PURPOSE OF THIS SUBROUTINE:
        // Gets input data for window frame and/or divider and/or window
        // inside/outside reveal.

        // SUBROUTINE LOCAL VARIABLE DECLARATIONS:
        int IOStat;                            // IO Status when calling get input subroutine
        Array1D_string FrameDividerAlphas(3);  // Frame/Divider Alpha names
        int FrameDividerNum;                   // Counter to keep track of the frame/divider number
        int FrameDividerNumAlpha;              // Number of frame/divider alpha names being passed
        int FrameDividerNumProp;               // Number of frame/divider properties being passed
        Array1D<Real64> FrameDividerProps(23); // Temporary array to transfer frame/divider properties
        int Loop;

        constexpr std::array<std::string_view, static_cast<int>(DataSurfaces::NfrcProductOptions::Num)> NfrcProductNamesUC = {
            "CASEMENTDOUBLE", "CASEMENTSINGLE",   "DUALACTION",
            "FIXED",          "GARAGE",           "GREENHOUSE",
            "HINGEDESCAPE",   "HORIZONTALSLIDER", "JAL",
            "PIVOTED",        "PROJECTINGSINGLE", "PROJECTINGDUAL",
            "DOORSIDELITE",   "SKYLIGHT",         "SLIDINGPATIODOOR",
            "CURTAINWALL",    "SPANDRELPANEL",    "SIDEHINGEDDOOR",
            "DOORTRANSOM",    "TROPICALAWNING",   "TUBULARDAYLIGHTINGDEVICE",
            "VERTICALSLIDER"};

        constexpr std::array<std::string_view, static_cast<int>(DataSurfaces::FrameDividerType::Num)> FrameDividerTypeNamesUC = {
            "DIVIDEDLITE", // 0
            "SUSPENDED"    // 1
        };

        state.dataHeatBalMgr->CurrentModuleObject = "WindowProperty:FrameAndDivider";
        state.dataHeatBal->TotFrameDivider =
            state.dataInputProcessing->inputProcessor->getNumObjectsFound(state, state.dataHeatBalMgr->CurrentModuleObject);
        state.dataSurface->FrameDivider.allocate(state.dataHeatBal->TotFrameDivider);
        if (state.dataHeatBal->TotFrameDivider == 0) return;

        FrameDividerNum = 0;

        for (Loop = 1; Loop <= state.dataHeatBal->TotFrameDivider; ++Loop) {

            // Call Input Get routine to retrieve frame/divider data
            state.dataInputProcessing->inputProcessor->getObjectItem(state,
                                                                     state.dataHeatBalMgr->CurrentModuleObject,
                                                                     Loop,
                                                                     FrameDividerAlphas,
                                                                     FrameDividerNumAlpha,
                                                                     FrameDividerProps,
                                                                     FrameDividerNumProp,
                                                                     IOStat,
                                                                     state.dataIPShortCut->lNumericFieldBlanks,
                                                                     state.dataIPShortCut->lAlphaFieldBlanks,
                                                                     state.dataIPShortCut->cAlphaFieldNames,
                                                                     state.dataIPShortCut->cNumericFieldNames);

            // Load the frame/divider derived type from the input data.
            ++FrameDividerNum;
            auto &frameDivider = state.dataSurface->FrameDivider(FrameDividerNum);
            frameDivider.Name = FrameDividerAlphas(1);
            frameDivider.FrameWidth = FrameDividerProps(1);
            frameDivider.FrameProjectionOut = FrameDividerProps(2);
            frameDivider.FrameProjectionIn = FrameDividerProps(3);
            if (frameDivider.FrameWidth == 0.0) {
                frameDivider.FrameProjectionOut = 0.0;
                frameDivider.FrameProjectionIn = 0.0;
            }
            frameDivider.FrameConductance = FrameDividerProps(4);
            frameDivider.FrEdgeToCenterGlCondRatio = FrameDividerProps(5);
            frameDivider.FrameSolAbsorp = FrameDividerProps(6);
            frameDivider.FrameVisAbsorp = FrameDividerProps(7);
            frameDivider.FrameEmis = FrameDividerProps(8);

            DataSurfaces::FrameDividerType currentDividerType =
                DataSurfaces::FrameDividerType(getEnumValue(FrameDividerTypeNamesUC, FrameDividerAlphas(2)));
            if (currentDividerType == DataSurfaces::FrameDividerType::Invalid) {
                ShowWarningError(state,
                                 fmt::format("{}={}, Invalid {}",
                                             state.dataHeatBalMgr->CurrentModuleObject,
                                             std::quoted(FrameDividerAlphas(1)),
                                             state.dataIPShortCut->cAlphaFieldNames(2)));
                ShowContinueError(
                    state,
                    fmt::format("Entered={}, must be DividedLite or Suspended.  Will be set to DividedLite.", std::quoted(FrameDividerAlphas(2))));
                frameDivider.DividerType = DataSurfaces::FrameDividerType::DividedLite;
            } else {
                frameDivider.DividerType = currentDividerType;
            }

            frameDivider.DividerWidth = FrameDividerProps(9);
            frameDivider.HorDividers = FrameDividerProps(10);
            frameDivider.VertDividers = FrameDividerProps(11);
            frameDivider.DividerProjectionOut = FrameDividerProps(12);
            frameDivider.DividerProjectionIn = FrameDividerProps(13);
            if (frameDivider.DividerWidth == 0.0 || frameDivider.DividerType == DataSurfaces::FrameDividerType::Suspended) {
                frameDivider.DividerProjectionOut = 0.0;
                frameDivider.DividerProjectionIn = 0.0;
            }
            frameDivider.DividerConductance = FrameDividerProps(14);
            frameDivider.DivEdgeToCenterGlCondRatio = FrameDividerProps(15);
            frameDivider.DividerSolAbsorp = FrameDividerProps(16);
            frameDivider.DividerVisAbsorp = FrameDividerProps(17);
            frameDivider.DividerEmis = FrameDividerProps(18);

            // look up the NFRC Product Type for Assembly Calculations using the DataSurfaces::NfrcProductName
            frameDivider.NfrcProductType = DataSurfaces::NfrcProductOptions(getEnumValue(NfrcProductNamesUC, FrameDividerAlphas(3)));
            if (frameDivider.NfrcProductType == DataSurfaces::NfrcProductOptions::Invalid) {
                frameDivider.NfrcProductType = DataSurfaces::NfrcProductOptions::CurtainWall;
            }

            frameDivider.OutsideRevealSolAbs = FrameDividerProps(19);
            frameDivider.InsideSillDepth = FrameDividerProps(20);
            frameDivider.InsideSillSolAbs = FrameDividerProps(21);
            frameDivider.InsideReveal = FrameDividerProps(22);
            frameDivider.InsideRevealSolAbs = FrameDividerProps(23);

            if (frameDivider.DividerWidth > 0.0 && (frameDivider.HorDividers == 0 && frameDivider.VertDividers == 0)) {
                ShowWarningError(state,
                                 format("{}: In FrameAndDivider {} {} > 0 ",
                                        state.dataHeatBalMgr->CurrentModuleObject,
                                        frameDivider.Name,
                                        state.dataIPShortCut->cNumericFieldNames(9)));
                ShowContinueError(
                    state,
                    format("...but {} = 0 and {} = 0.", state.dataIPShortCut->cNumericFieldNames(10), state.dataIPShortCut->cNumericFieldNames(11)));
                ShowContinueError(state, format("...{} set to 0.", state.dataIPShortCut->cNumericFieldNames(9)));
                frameDivider.DividerWidth = 0.0;
            }
            // Prevent InsideSillDepth < InsideReveal
            if (frameDivider.InsideSillDepth < state.dataSurface->FrameDivider(FrameDividerNum).InsideReveal) {
                ShowWarningError(state,
                                 format("{}: In FrameAndDivider {} {} is less than {}; it will be set to {}.",
                                        state.dataHeatBalMgr->CurrentModuleObject,
                                        frameDivider.Name,
                                        state.dataIPShortCut->cNumericFieldNames(20),
                                        state.dataIPShortCut->cNumericFieldNames(22),
                                        state.dataIPShortCut->cNumericFieldNames(22)));
                frameDivider.InsideSillDepth = state.dataSurface->FrameDivider(FrameDividerNum).InsideReveal;
            }

            //    ! Warn if InsideSillDepth OR InsideReveal > 0.2meters to warn of inaccuracies
            //    IF(FrameDivider(FrameDividerNum)%InsideSillDepth > 0.2d0) THEN
            //      CALL ShowWarningError(state, TRIM(state.dataHeatBalMgr->CurrentModuleObject)//': In FrameAndDivider
            //      '//TRIM(FrameDivider(FrameDividerNum)%Name)// &
            //        ' '//TRIM(cNumericFieldNames(20))//' is greater than 0.2 meters, which could cause inaccuracies in zone cooling energy.')
            //    END IF
            //    IF(FrameDivider(FrameDividerNum)%InsideReveal > 0.2d0) THEN
            //      CALL ShowWarningError(state, TRIM(state.dataHeatBalMgr->CurrentModuleObject)//': In FrameAndDivider
            //      '//TRIM(FrameDivider(FrameDividerNum)%Name)// &
            //        ' '//TRIM(cNumericFieldNames(22))//' is greater than 0.2 meters, which could cause inaccuracies in zone cooling energy.')
            //    END IF
        }
    }

    void SearchWindow5DataFile(EnergyPlusData &state,
                               fs::path const &DesiredFilePath,            // File path that contains the Window5 constructions.
                               std::string const &DesiredConstructionName, // Name that will be searched for in the Window5 data file
                               bool &ConstructionFound,                    // True if DesiredConstructionName is in the Window5 data file
                               bool &EOFonFile,                            // True if EOF during file read
                               bool &ErrorsFound                           // True if there is a problem with the entry requested from the data file
    )
    {

        // SUBROUTINE INFORMATION:
        //       AUTHOR         Fred Winkelmann
        //       DATE WRITTEN   August 2001
        //       MODIFIED       June 2002, FW: do all reallocation here for constructions found on
        //                        data file; 1 new construction of entry has one glazing system;
        //                        2 new constructions if entry has two glazing systems.
        //                      Nov 2002, FW: skip read of mullion data line if one glazing system;
        //                        add error messages for bad data; increase length of input line
        //                        from 132 to 200 to handle case where Window5 puts in extra blanks
        //                        in gas data line.
        //                      Feb 2007, LKL: Add more checks on Window5DataFile
        //                      Jan 2008, LKL: Change Edge/Cond ratio check.

        // PURPOSE OF THIS SUBROUTINE:
        // Searches the WINDOW5 data file for a window with the name "DesiredConstructionName,"
        // which is the name of an idf Construction input using CONSTRUCTION FROM WINDOW5 DATA FILE.
        // (The WINDOW5 data file contains data for one or more complete windows --
        // glazing, frame, mullion, and divider.
        // WINDOW5 writes the data file for export to EnergyPlus so that an annual energy
        // analysis can be done on exactly the same window without having to re-input into
        // EnergyPlus.)

        // If a match is found, a Construction is created and the Material objects associated with
        // the Construction are created. If there is an associated frame or
        // divider in the Window5 data file for this Construction, a FrameAndDivider object will
        // also be created.

        // If the window on the data file has two glazing systems, a second Construction (and its
        // associated materials) corresponding to the second glazing system is created.

        // Using/Aliasing
        using namespace DataStringGlobals;
        using DataSystemVariables::CheckForActualFilePath;
        using General::POLYF; // POLYF       ! Polynomial in cosine of angle of incidence

        // SUBROUTINE PARAMETER DEFINITIONS:
        Array1D_string const NumName(5, {"1", "2", "3", "4", "5"});

        // SUBROUTINE LOCAL VARIABLE DECLARATIONS:
        int FileLineCount;            // counter for number of lines read (used in some error messages)
        Array1D_string DataLine(100); // Array of data lines
        std::string WindowNameInW5DataFile;
        std::string W5Name;
        Array1D_string GasName(3);      // Gas name from data file
        std::string LayerName;          // Layer name from data file
        std::string MullionOrientation; // Horizontal, vertical or none
        int LineNum;
        Array1D_int NGlass(2);              // Number of glass layers in glazing system
        Array2D_int NumGases(4, 2);         // Number of gases in each gap of a glazing system
        Array2D_int MaterNumSysGlass(5, 2); // Material numbers for glazing system / glass combinations
        Array2D_int MaterNumSysGap(4, 2);   // Material numbers for glazing system / gap combinations
        int TotMaterialsPrev;               // Number of materials before adding ones from W5DataFile
        int TotFrameDividerPrev;            // Number of FrameAndDivider objects before adding ones from W5DataFile
        Array1D_int NGaps(2);               // Number of gaps in window construction
        int NGlSys;                         // Number of glazing systems (normally 1, but 2 for mullioned window
        //  with two different glazing systems
        int loop;      // DO loop counter
        int ILine;     // Line counter
        int ConstrNum; // Construction number
        int IGlass;    // Glass layer counter
        int IGap;      // Gap counter
        int IGas;      // Gas counter
        //  INTEGER            :: ICoeff              ! Gas property coefficient counter
        int IGlSys;   // Glazing system counter
        int MaterNum; // Material number
        int MatNum;
        int FrDivNum;                 // FrameDivider number
        Array1D<Real64> WinHeight(2); // Height, width for glazing system (m)
        Array1D<Real64> WinWidth(2);
        Array1D<Real64> UValCenter(2);      // Center of glass U-value (W/m2-K) for glazing system
        Array1D<Real64> SCCenter(2);        // Center of glass shading coefficient for glazing system
        Array1D<Real64> SHGCCenter(2);      // Center of glass solar heat gain coefficient for glazing system
        Array1D<Real64> TVisCenter(2);      // Center of glass visible transmittance for glazing system
        Array1D<Real64> Tsol(11);           // Solar transmittance vs incidence angle; diffuse trans.
        Array2D<Real64> AbsSol(11, 5);      // Solar absorptance vs inc. angle in each glass layer
        Array1D<Real64> Rfsol(11);          // Front solar reflectance vs inc. angle
        Array1D<Real64> Rbsol(11);          // Back solar reflectance vs inc. angle
        Array1D<Real64> Tvis(11);           // Visible transmittance vs inc. angle
        Array1D<Real64> Rfvis(11);          // Front visible reflectance vs inc. angle
        Array1D<Real64> Rbvis(11);          // Back visible reflectance vs inc. angle
        Array1D<Real64> CosPhiIndepVar(10); // Cosine of incidence angle from 0 to 90 deg in 10 deg increments
        int IPhi;                           // Incidence angle counter
        Real64 Phi;                         // Incidence angle (deg)
        Array1D<Real64> CosPhi(10);         // Cosine of incidence angle
        Array1D<Real64> tsolFit(10);        // Fitted solar transmittance vs incidence angle
        Array1D<Real64> tvisFit(10);        // Fitted visible transmittance vs incidence angle
        Array1D<Real64> rfsolFit(10);       // Fitted solar front reflectance vs incidence angle
        Array2D<Real64> solabsFit(5, 10);   // Fitted solar absorptance vs incidence angle for each glass layer
        Array1D_string DividerType(2);      // Divider type: DividedLite or Suspended
        Real64 FrameWidth;
        Real64 MullionWidth;
        Real64 FrameProjectionOut;
        Real64 FrameProjectionIn;
        Real64 FrameConductance;
        Real64 FrEdgeToCenterGlCondRatio;
        Real64 FrameSolAbsorp;
        Real64 FrameVisAbsorp;
        Real64 FrameEmis;
        Array1D_int HorDividers(2);  // For divider: number horizontal for each glazing system
        Array1D_int VertDividers(2); // For divider: number vertical for each glazing system
        Array1D<Real64> DividerWidth(2);
        Array1D<Real64> DividerProjectionOut(2);
        Array1D<Real64> DividerProjectionIn(2);
        Array1D<Real64> DividerConductance(2);
        Array1D<Real64> DivEdgeToCenterGlCondRatio(2);
        Array1D<Real64> DividerSolAbsorp(2);
        Array1D<Real64> DividerVisAbsorp(2);
        Array1D<Real64> DividerEmis(2);
        std::string::size_type endcol;

        // Object Data

        // In the following four gas-related data sets, the first
        //  index is gas type (1=air, 2=Argon, 3=Krypton, 4=Xenon)
        //  and the second index gives a,b,c in the expression
        //  property value = a + bT(K) + cT(K)**2, where T is mean
        //  gap temperature in deg K.

        ConstructionFound = false;
        // ErrorsFound = .FALSE.
        EOFonFile = false;
        std::string contextString = "HeatBalanceManager::SearchWindow5DataFile: ";

        state.files.TempFullFilePath.filePath = CheckForActualFilePath(state, DesiredFilePath, contextString);

        // INQUIRE(FILE=TRIM(DesiredFileName), EXIST=exists)
        if (state.files.TempFullFilePath.filePath.empty()) {
            ShowFatalError(state, "Program terminates due to these conditions.");
        }

        auto W5DataFile = state.files.TempFullFilePath.open(state, "SearchWindow5DataFile");
        auto NextLine = W5DataFile.readLine();
        endcol = len(NextLine.data);
        if (endcol > 0) {
            if (int(NextLine.data[endcol - 1]) == DataSystemVariables::iUnicode_end) {
                ShowSevereError(state,
                                format("SearchWindow5DataFile: For \"{}\" in {} fiile, appears to be a Unicode or binary file.",
                                       DesiredConstructionName,
                                       DesiredFilePath.string()));
                ShowContinueError(state, "...This file cannot be read by this program. Please save as PC or Unix file and try again");
                ShowFatalError(state, "Program terminates due to previous condition.");
            }
        }
        W5DataFile.rewind();
        FileLineCount = 0;

        NextLine = W5DataFile.readLine();
        if (NextLine.eof) goto Label1000;
        ++FileLineCount;
        if (!has_prefixi(NextLine.data, "WINDOW5")) {
            ShowSevereError(state, format("HeatBalanceManager: SearchWindow5DataFile: Error in Data File={}", DesiredFilePath.string()));
            ShowFatalError(
                state,
                format("Error reading Window5 Data File: first word of window entry is \"{}\", should be Window5.", NextLine.data.substr(0, 7)));
        }

    Label10:;
        for (LineNum = 2; LineNum <= 5; ++LineNum) {
            NextLine = W5DataFile.readLine();
            if (NextLine.eof) goto Label1000;
            DataLine(LineNum) = NextLine.data;
            ++FileLineCount;
        }

        // Get window name and check for match
        W5Name = std::string{DataLine(4).substr(19)};
<<<<<<< HEAD
        WindowNameInW5DataFile = Util::MakeUPPERCase(W5Name);
=======
        WindowNameInW5DataFile = UtilityRoutines::makeUPPER(W5Name);
>>>>>>> 07b51a2c
        if (DesiredConstructionName != WindowNameInW5DataFile) {
            // Doesn't match; read through file until next window entry is found
        Label20:;
            NextLine = W5DataFile.readLine();
            if (NextLine.eof) goto Label1000;
            ++FileLineCount;
            if (!has_prefixi(NextLine.data, "WINDOW5")) goto Label20;
            // Beginning of next window entry found
            goto Label10;
        } else {
            // Match found
            ConstructionFound = true;

            // Create Material:WindowGlass, Material:WindowGas, Construction
            // and WindowFrameAndDividerObjects for this window

            NextLine = W5DataFile.readLine();
            if (NextLine.eof) goto Label1000;
            ++FileLineCount;
            bool error = false;
            NGlSys = static_cast<int>(Util::ProcessNumber(NextLine.data.substr(19), error));
            if (NGlSys <= 0 || NGlSys > 2 || error) {
                ShowFatalError(
                    state,
                    format("Construction={} from the Window5 data file cannot be used: it has {} glazing systems; only 1 or 2 are allowed.",
                           DesiredConstructionName,
                           NGlSys));
            }
            NextLine = W5DataFile.readLine();
            if (NextLine.eof) goto Label1000;
            ++FileLineCount;
            for (IGlSys = 1; IGlSys <= NGlSys; ++IGlSys) {
                NextLine = W5DataFile.readLine();
                if (NextLine.eof) goto Label1000;
                ++FileLineCount;

                const bool succeeded = readList(NextLine.data.substr(19),
                                                WinHeight(IGlSys),
                                                WinWidth(IGlSys),
                                                NGlass(IGlSys),
                                                UValCenter(IGlSys),
                                                SCCenter(IGlSys),
                                                SHGCCenter(IGlSys),
                                                TVisCenter(IGlSys));
                if (!succeeded) {
                    ShowSevereError(
                        state,
                        format("HeatBalanceManager: SearchWindow5DataFile: Error in Read of glazing system values. For glazing system={}", IGlSys));
                    ShowContinueError(state, format("Line (~{}) in error (first 100 characters)={}", FileLineCount, NextLine.data.substr(0, 100)));
                    ErrorsFound = true;
                }
                if (WinHeight(IGlSys) == 0.0 || WinWidth(IGlSys) == 0.0) {
                    ShowSevereError(state,
                                    format("HeatBalanceManager: SearchWindow5DataFile: Construction={} from the Window5 data file cannot be used: it "
                                           "has window height or width = 0 for glazing system {}",
                                           DesiredConstructionName,
                                           IGlSys));
                    ErrorsFound = true;
                }
                if (NGlass(IGlSys) <= 0 || NGlass(IGlSys) > 4) {
                    ShowSevereError(state,
                                    format("HeatBalanceManager: SearchWindow5DataFile: Construction={} from the Window5 data file cannot be used: it "
                                           "has 0 or more than 4 glass layers in glazing system {}",
                                           DesiredConstructionName,
                                           IGlSys));
                    ErrorsFound = true;
                }
                if (UValCenter(IGlSys) <= 0.0) {
                    ShowSevereError(state,
                                    format("HeatBalanceManager: SearchWindow5DataFile: Construction={} from the Window5 data file cannot be used: it "
                                           "has Center-of-Glass U-value <= 0 in glazing system {}",
                                           DesiredConstructionName,
                                           IGlSys));
                    ErrorsFound = true;
                }
                if (SCCenter(IGlSys) <= 0.0) {
                    ShowWarningError(
                        state,
                        format("HeatBalanceManager: SearchWindow5DataFile: Construction={} from the Window5 data file has flawed data: it "
                               "has a Shading Coefficient <= 0 in glazing system {}",
                               DesiredConstructionName,
                               IGlSys));
                }
                if (SHGCCenter(IGlSys) <= 0.0) {
                    ShowWarningError(
                        state,
                        format("HeatBalanceManager: SearchWindow5DataFile: Construction={} from the Window5 data file has flawed data: it "
                               "has a SHGC <= 0 in glazing system {}",
                               DesiredConstructionName,
                               IGlSys));
                }
                WinHeight(IGlSys) *= 0.001;
                WinWidth(IGlSys) *= 0.001;
            }
            for (LineNum = 1; LineNum <= 11; ++LineNum) {
                NextLine = W5DataFile.readLine();
                if (NextLine.eof) goto Label1000;
                DataLine(LineNum) = NextLine.data;
            }

            // Mullion width and orientation
            MullionWidth = 0.0;
            MullionOrientation = "Vertical";
            if (NGlSys == 2) {
                error = false;
                MullionWidth = Util::ProcessNumber(DataLine(10).substr(19), error);
                if (error) {
                    ShowSevereError(state, "HeatBalanceManager: SearchWindow5DataFile: Error in Read of Mullion Width.");
                    ShowContinueError(state,
                                      format("Line (~{}) in error (first 100 characters)={}", FileLineCount + 10, DataLine(10).substr(0, 100)));
                    ErrorsFound = true;
                }
                MullionWidth *= 0.001;
                MullionOrientation = Util::ProcessNumber(DataLine(10).substr(88), error);
                if (error) {
                    ShowSevereError(state, "HeatBalanceManager: SearchWindow5DataFile: Error in Read of Mullion Orientation.");
                    ShowContinueError(state,
                                      format("Line (~{}) in error (first 100 characters)={}", FileLineCount + 10, DataLine(10).substr(0, 100)));
                    ErrorsFound = true;
                }
            }

            // Frame data; if there are two glazing systems, the frame is assumed to be
            // the same for both.
            FrameWidth = 0.0;
            FrameProjectionOut = 0.0;
            FrameProjectionIn = 0.0;
            FrameConductance = 0.0;
            FrEdgeToCenterGlCondRatio = 0.0;
            FrameSolAbsorp = 0.0;
            FrameVisAbsorp = 0.0;
            FrameEmis = 0.0;
            const bool succeeded = readList(DataLine(11).substr(19),
                                            FrameWidth,
                                            FrameProjectionOut,
                                            FrameProjectionIn,
                                            FrameConductance,
                                            FrEdgeToCenterGlCondRatio,
                                            FrameSolAbsorp,
                                            FrameVisAbsorp,
                                            FrameEmis);
            if (!succeeded) {
                ShowSevereError(state, "HeatBalanceManager: SearchWindow5DataFile: Error in Read of frame data values.");
                ShowContinueError(state, format("Line (~{}) in error (first 100 characters)={}", FileLineCount + 11, DataLine(11).substr(0, 100)));
                ErrorsFound = true;
            }
            if (FrameWidth > 0.0) {
                if (FrameConductance <= 0.0) {
                    ShowSevereError(state,
                                    format("HeatBalanceManager: SearchWindow5DataFile: Construction={} from the Window5 data file cannot be used: it "
                                           "has Frame Conductance <= 0.0",
                                           DesiredConstructionName));
                    ErrorsFound = true;
                }
                // Relax this check for Window5 data: 1/28/2008.
                //        IF(FrEdgeToCenterGlCondRatio < 1.0) THEN
                //            CALL ShowSevereError(state, 'HeatBalanceManager: SearchWindow5DataFile: Construction='//TRIM(DesiredConstructionName)//
                //            & ' from the Window5 data file cannot be used: it has Frame Edge-of-Glass Conduction Ratio < 1.0')
                //          ErrorsFound = .TRUE.
                //        END IF
                if (FrameSolAbsorp < 0.0 || FrameSolAbsorp > 1.0) {
                    ShowSevereError(state,
                                    "HeatBalanceManager: SearchWindow5DataFile: Construction=" + DesiredConstructionName +
                                        " from the Window5 data file cannot be used: it has Frame Solar Absorptance < 0.0 or > 1.0");
                    ErrorsFound = true;
                }
                if (FrameEmis <= 0.0 || FrameEmis >= 1.0) {
                    ShowSevereError(
                        state,
                        format("HeatBalanceManager: SearchWindow5DataFile: Construction={} from the Window5 data file cannot be used: it has "
                               "Frame Emissivity <= 0.0 or >= 1.0",
                               DesiredConstructionName));
                    ErrorsFound = true;
                }
            }
            FrameWidth *= 0.001;
            FrameProjectionOut *= 0.001;
            FrameProjectionIn *= 0.001;
            FileLineCount += 11;

            NextLine = W5DataFile.readLine();
            if (NextLine.eof) goto Label1000;
            ++FileLineCount;

            // Divider data for each glazing system
            for (IGlSys = 1; IGlSys <= NGlSys; ++IGlSys) {
                NextLine = W5DataFile.readLine();
                if (NextLine.eof) goto Label1000;
                ++FileLineCount;

                const bool dividerReadSucceeded = readList(NextLine.data.substr(19),
                                                           DividerWidth(IGlSys),
                                                           DividerProjectionOut(IGlSys),
                                                           DividerProjectionIn(IGlSys),
                                                           DividerConductance(IGlSys),
                                                           DivEdgeToCenterGlCondRatio(IGlSys),
                                                           DividerSolAbsorp(IGlSys),
                                                           DividerVisAbsorp(IGlSys),
                                                           DividerEmis(IGlSys),
                                                           DividerType(IGlSys),
                                                           HorDividers(IGlSys),
                                                           VertDividers(IGlSys));
                if (!dividerReadSucceeded) {
                    ShowSevereError(
                        state,
                        format("HeatBalanceManager: SearchWindow5DataFile: Error in Read of divider data values. For Glazing System={}", IGlSys));
                    ShowContinueError(state,
                                      format("Line (~{}) in error (first 100 characters)={}", FileLineCount + 11, NextLine.data.substr(0, 100)));
                    ErrorsFound = true;
                }
                uppercase(DividerType(IGlSys));
                if (DividerWidth(IGlSys) > 0.0) {
                    if (HorDividers(IGlSys) == 0 && VertDividers(IGlSys) == 0) {
                        ShowSevereError(
                            state,
                            format("HeatBalanceManager: SearchWindow5DataFile: Construction={} from the Window5 data file cannot be used:",
                                   DesiredConstructionName));
                        ShowContinueError(
                            state, format("glazing system {} has a divider but number of horizontal and vertical divider elements = 0", IGlSys));
                        ErrorsFound = true;
                    }
                    if (DividerConductance(IGlSys) <= 0.0) {
                        ShowSevereError(
                            state,
                            format("HeatBalanceManager: SearchWindow5DataFile: Construction={} from the Window5 data file cannot be used:",
                                   DesiredConstructionName));
                        ShowContinueError(state, format("glazing system {} has Divider Conductance <= 0.0", IGlSys));
                        ErrorsFound = true;
                    }
                    if (DivEdgeToCenterGlCondRatio(IGlSys) < 1.0) {
                        ShowSevereError(
                            state,
                            format("HeatBalanceManager: SearchWindow5DataFile: Construction={} from the Window5 data file cannot be used:",
                                   DesiredConstructionName));
                        ShowContinueError(state, format("glazing system {} has Divider Edge-Of-Glass Conduction Ratio < 1.0", IGlSys));
                        ErrorsFound = true;
                    }
                    if (DividerSolAbsorp(IGlSys) < 0.0 || DividerSolAbsorp(IGlSys) > 1.0) {
                        ShowSevereError(
                            state,
                            format("HeatBalanceManager: SearchWindow5DataFile: Construction={} from the Window5 data file cannot be used:",
                                   DesiredConstructionName));
                        ShowContinueError(state, format("glazing system {} has Divider Solar Absorptance < 0.0 or > 1.0", IGlSys));
                        ErrorsFound = true;
                    }
                    if (DividerEmis(IGlSys) <= 0.0 || DividerEmis(IGlSys) >= 1.0) {
                        ShowSevereError(
                            state,
                            format("HeatBalanceManager: SearchWindow5DataFile: Construction={} from the Window5 data file cannot be used:",
                                   DesiredConstructionName));
                        ShowContinueError(state, format("glazing system {} has Divider Emissivity <= 0.0 or >= 1.0", IGlSys));
                        ErrorsFound = true;
                    }
                    if (DividerType(IGlSys) != "DIVIDEDLITE" && DividerType(IGlSys) != "SUSPENDED") {
                        ShowSevereError(
                            state,
                            format("HeatBalanceManager: SearchWindow5DataFile: Construction={} from the Window5 data file cannot be used:",
                                   DesiredConstructionName));
                        ShowContinueError(
                            state,
                            format("glazing system {} has Divider Type = {}; it should be DIVIDEDLITE or SUSPENDED.", IGlSys, DividerType(IGlSys)));
                        ErrorsFound = true;
                    }
                }
                DividerWidth(IGlSys) *= 0.001;
                if (DividerType(IGlSys) == "DIVIDEDLITE") {
                    DividerProjectionOut(IGlSys) *= 0.001;
                    DividerProjectionIn(IGlSys) *= 0.001;
                } else {
                    DividerProjectionOut(IGlSys) = 0.0;
                    DividerProjectionIn(IGlSys) = 0.0;
                }
            }

            if (ErrorsFound)
                ShowFatalError(state,
                               format("HeatBalanceManager: SearchWindow5DataFile: Construction={} from the Window5 data file cannot be used because "
                                      "of above errors",
                                      DesiredConstructionName));

            TotMaterialsPrev = state.dataMaterial->TotMaterials;
            for (IGlSys = 1; IGlSys <= NGlSys; ++IGlSys) {
                NGaps(IGlSys) = NGlass(IGlSys) - 1;
                state.dataMaterial->TotMaterials += NGlass(IGlSys) + NGaps(IGlSys);
            }

            // Create Material objects

            // reallocate Material type

            state.dataHeatBal->NominalR.redimension(state.dataMaterial->TotMaterials, 0.0);

            // Initialize new materials
            for (loop = TotMaterialsPrev + 1; loop <= state.dataMaterial->TotMaterials; ++loop) {
                auto *thisMaterial = new Material::MaterialChild;
                state.dataMaterial->Material.push_back(thisMaterial);
            }

            // Glass objects
            NextLine = W5DataFile.readLine();
            if (NextLine.eof) goto Label1000;
            ++FileLineCount;
            MaterNum = TotMaterialsPrev;
            for (IGlSys = 1; IGlSys <= NGlSys; ++IGlSys) {
                for (IGlass = 1; IGlass <= NGlass(IGlSys); ++IGlass) {
                    ++MaterNum;
                    auto *thisMaterial = new Material::MaterialChild;
                    state.dataMaterial->Material(MaterNum) = thisMaterial;
                    MaterNumSysGlass(IGlass, IGlSys) = MaterNum;
                    thisMaterial->group = Material::Group::WindowGlass;
                    NextLine = W5DataFile.readLine();
                    ++FileLineCount;

                    readList(NextLine.data.substr(25),
                             thisMaterial->Thickness,
                             thisMaterial->Conductivity,
                             thisMaterial->Trans,
                             thisMaterial->ReflectSolBeamFront,
                             thisMaterial->ReflectSolBeamBack,
                             thisMaterial->TransVis,
                             thisMaterial->ReflectVisBeamFront,
                             thisMaterial->ReflectVisBeamBack,
                             thisMaterial->TransThermal,
                             thisMaterial->AbsorpThermalFront,
                             thisMaterial->AbsorpThermalBack,
                             LayerName);

                    thisMaterial->Thickness *= 0.001;
                    if (thisMaterial->Thickness <= 0.0) {
                    }
                    if (NGlSys == 1) {
                        thisMaterial->Name = "W5:" + DesiredConstructionName + ":GLASS" + NumName(IGlass);
                    } else {
                        thisMaterial->Name = "W5:" + DesiredConstructionName + ':' + NumName(IGlSys) + ":GLASS" + NumName(IGlass);
                    }
                    thisMaterial->Roughness = Material::SurfaceRoughness::VerySmooth;
                    thisMaterial->AbsorpThermal = thisMaterial->AbsorpThermalBack;
                    if (thisMaterial->Thickness <= 0.0) {
                        ShowSevereError(state,
                                        format("SearchWindow5DataFile: Material=\"{}\" has thickness of 0.0.  Will be set to thickness = .001 but "
                                               "inaccuracies may result.",
                                               thisMaterial->Name));
                        ShowContinueError(state, format("Line being read={}", NextLine.data));
                        ShowContinueError(state, format("Thickness field starts at column 26={}", NextLine.data.substr(25)));
                        thisMaterial->Thickness = 0.001;
                    }
                }
            }

            // Gap objects
            NextLine = W5DataFile.readLine();
            if (NextLine.eof) goto Label1000;
            ++FileLineCount;
            for (IGlSys = 1; IGlSys <= NGlSys; ++IGlSys) {
                for (IGap = 1; IGap <= NGaps(IGlSys); ++IGap) {
                    ++MaterNum;
                    state.dataMaterial->Material(MaterNum) = new Material::MaterialChild;
                    auto *thisMaterial = state.dataMaterial->Material(MaterNum);
                    MaterNumSysGap(IGap, IGlSys) = MaterNum;
                    NextLine = W5DataFile.readLine();
                    ++FileLineCount;
                    readList(NextLine.data.substr(23), thisMaterial->Thickness, NumGases(IGap, IGlSys));
                    if (NGlSys == 1) {
                        thisMaterial->Name = "W5:" + DesiredConstructionName + ":GAP" + NumName(IGap);
                    } else {
                        thisMaterial->Name = "W5:" + DesiredConstructionName + ':' + NumName(IGlSys) + ":GAP" + NumName(IGap);
                    }
                    thisMaterial->Thickness *= 0.001;
                    thisMaterial->Roughness = Material::SurfaceRoughness::MediumRough; // Unused
                }
            }

            NextLine = W5DataFile.readLine();
            if (NextLine.eof) goto Label1000;
            ++FileLineCount;
            for (IGlSys = 1; IGlSys <= NGlSys; ++IGlSys) {
                for (IGap = 1; IGap <= NGaps(IGlSys); ++IGap) {
                    MaterNum = MaterNumSysGap(IGap, IGlSys);
                    auto *thisMaterial = dynamic_cast<Material::MaterialChild *>(state.dataMaterial->Material(MaterNum));
                    assert(thisMaterial != nullptr);
                    thisMaterial->NumberOfGasesInMixture = NumGases(IGap, IGlSys);
                    thisMaterial->group = Material::Group::WindowGas;
                    if (NumGases(IGap, IGlSys) > 1) thisMaterial->group = Material::Group::WindowGasMixture;
                    for (IGas = 1; IGas <= NumGases(IGap, IGlSys); ++IGas) {
                        NextLine = W5DataFile.readLine();
                        ++FileLineCount;
                        readList(NextLine.data.substr(19),
                                 GasName(IGas),
                                 thisMaterial->GasFract(IGas),
                                 thisMaterial->GasWght(IGas),
                                 thisMaterial->GasCon(_, IGas),
                                 thisMaterial->GasVis(_, IGas),
                                 thisMaterial->GasCp(_, IGas));
                        // Nominal resistance of gap at room temperature (based on first gas in mixture)
                        state.dataHeatBal->NominalR(MaterNum) =
                            thisMaterial->Thickness /
                            (thisMaterial->GasCon(1, 1) + thisMaterial->GasCon(2, 1) * 300.0 + thisMaterial->GasCon(3, 1) * 90000.0);
                    }
                }
            }

            // Construction objects

            // reallocate Construct types
            state.dataHeatBal->TotConstructs += NGlSys;
            state.dataConstruction->Construct.redimension(state.dataHeatBal->TotConstructs);
            state.dataHeatBal->NominalRforNominalUCalculation.redimension(state.dataHeatBal->TotConstructs);
            state.dataHeatBal->NominalU.redimension(state.dataHeatBal->TotConstructs);
            state.dataHeatBal->NominalUBeforeAdjusted.redimension(state.dataHeatBal->TotConstructs);
            state.dataHeatBal->CoeffAdjRatio.redimension(state.dataHeatBal->TotConstructs) = 1.0;

            // these Construct arrays dimensioned based on MaxSolidWinLayers
            for (int i = (state.dataHeatBal->TotConstructs - NGlSys + 1); i <= state.dataHeatBal->TotConstructs; ++i) {
                auto &e = state.dataConstruction->Construct(i);
                e.setArraysBasedOnMaxSolidWinLayers(state);
            }

            NextLine = W5DataFile.readLine();
            if (NextLine.eof) goto Label1000;
            ++FileLineCount;

            // Pre-calculate constants
            for (IPhi = 1; IPhi <= 10; ++IPhi) {
                CosPhiIndepVar(IPhi) = std::cos((IPhi - 1) * 10.0 * Constant::DegToRadians);
            }

            // Pre-calculate constants
            for (IPhi = 1; IPhi <= 10; ++IPhi) {
                Phi = double(IPhi - 1) * 10.0;
                CosPhi(IPhi) = std::cos(Phi * Constant::DegToRadians);
                if (std::abs(CosPhi(IPhi)) < 0.0001) CosPhi(IPhi) = 0.0;
            }

            for (IGlSys = 1; IGlSys <= NGlSys; ++IGlSys) {
                ConstrNum = state.dataHeatBal->TotConstructs - NGlSys + IGlSys;
                auto &thisConstruct = state.dataConstruction->Construct(ConstrNum);
                if (IGlSys == 1) {
                    thisConstruct.Name = DesiredConstructionName;
                } else {
                    thisConstruct.Name = DesiredConstructionName + ":2";
                }
                for (loop = 1; loop <= Construction::MaxLayersInConstruct; ++loop) {
                    thisConstruct.LayerPoint(loop) = 0;
                }
                thisConstruct.InsideAbsorpSolar = 0.0;
                thisConstruct.OutsideAbsorpSolar = 0.0;
                thisConstruct.DayltPropPtr = 0;
                thisConstruct.CTFCross.fill(0.0);
                thisConstruct.CTFFlux.fill(0.0);
                thisConstruct.CTFInside.fill(0.0);
                thisConstruct.CTFOutside.fill(0.0);
                thisConstruct.CTFSourceIn.fill(0.0);
                thisConstruct.CTFSourceOut.fill(0.0);
                thisConstruct.CTFTimeStep = 0.0;
                thisConstruct.CTFTSourceOut.fill(0.0);
                thisConstruct.CTFTSourceIn.fill(0.0);
                thisConstruct.CTFTSourceQ.fill(0.0);
                thisConstruct.CTFTUserOut.fill(0.0);
                thisConstruct.CTFTUserIn.fill(0.0);
                thisConstruct.CTFTUserSource.fill(0.0);
                thisConstruct.NumHistories = 0;
                thisConstruct.NumCTFTerms = 0;
                thisConstruct.UValue = 0.0;
                thisConstruct.SourceSinkPresent = false;
                thisConstruct.SolutionDimensions = 0;
                thisConstruct.SourceAfterLayer = 0;
                thisConstruct.TempAfterLayer = 0;
                thisConstruct.ThicknessPerpend = 0.0;
                thisConstruct.AbsDiff = 0.0;
                thisConstruct.AbsDiffBack = 0.0;
                thisConstruct.AbsDiffShade = 0.0;
                thisConstruct.AbsDiffBackShade = 0.0;
                thisConstruct.ShadeAbsorpThermal = 0.0;
                thisConstruct.AbsBeamShadeCoef = 0.0;
                thisConstruct.AbsDiffIn = 0.0;
                thisConstruct.AbsDiffOut = 0.0;
                thisConstruct.TransDiff = 0.0;
                thisConstruct.TransDiffVis = 0.0;
                thisConstruct.ReflectSolDiffBack = 0.0;
                thisConstruct.ReflectSolDiffFront = 0.0;
                thisConstruct.ReflectVisDiffBack = 0.0;
                thisConstruct.ReflectVisDiffFront = 0.0;
                thisConstruct.TransSolBeamCoef = 0.0;
                thisConstruct.TransVisBeamCoef = 0.0;
                thisConstruct.ReflSolBeamFrontCoef = 0.0;
                thisConstruct.ReflSolBeamBackCoef = 0.0;
                thisConstruct.W5FrameDivider = 0;
                thisConstruct.TotLayers = NGlass(IGlSys) + NGaps(IGlSys);
                thisConstruct.TotGlassLayers = NGlass(IGlSys);
                thisConstruct.TotSolidLayers = NGlass(IGlSys);

                for (int Layer = 1; Layer <= state.dataHeatBal->MaxSolidWinLayers; ++Layer) {
                    for (int index = 1; index <= DataSurfaces::MaxPolyCoeff; ++index) {
                        thisConstruct.AbsBeamCoef(Layer)(index) = 0.0;
                        thisConstruct.AbsBeamBackCoef(Layer)(index) = 0.0;
                    }
                }

                for (IGlass = 1; IGlass <= NGlass(IGlSys); ++IGlass) {
                    thisConstruct.LayerPoint(2 * IGlass - 1) = MaterNumSysGlass(IGlass, IGlSys);
                    if (IGlass < NGlass(IGlSys)) thisConstruct.LayerPoint(2 * IGlass) = MaterNumSysGap(IGlass, IGlSys);
                }

                thisConstruct.OutsideRoughness = Material::SurfaceRoughness::VerySmooth;
                thisConstruct.InsideAbsorpThermal =
                    dynamic_cast<Material::MaterialChild *>(state.dataMaterial->Material(TotMaterialsPrev + NGlass(IGlSys)))->AbsorpThermalBack;
                thisConstruct.OutsideAbsorpThermal =
                    dynamic_cast<Material::MaterialChild *>(state.dataMaterial->Material(TotMaterialsPrev + 1))->AbsorpThermalFront;
                thisConstruct.TypeIsWindow = true;
                thisConstruct.FromWindow5DataFile = true;
                thisConstruct.W5FileGlazingSysHeight = WinHeight(IGlSys);
                thisConstruct.W5FileGlazingSysWidth = WinWidth(IGlSys);
                if (Util::SameString(MullionOrientation, "Vertical")) {
                    thisConstruct.W5FileMullionOrientation = DataWindowEquivalentLayer::Orientation::Vertical;
                } else if (Util::SameString(MullionOrientation, "Horizontal")) {
                    thisConstruct.W5FileMullionOrientation = DataWindowEquivalentLayer::Orientation::Horizontal;
                } else {
                }
                thisConstruct.W5FileMullionWidth = MullionWidth;

                // Fill Construct with system transmission, reflection and absorption properties

                NextLine = W5DataFile.readLine();
                if (NextLine.eof) goto Label1000;
                ++FileLineCount;
                if (IGlSys == 1) {
                    NextLine = W5DataFile.readLine();
                    if (NextLine.eof) goto Label1000;
                    ++FileLineCount;
                }
                NextLine = W5DataFile.readLine();
                if (NextLine.eof) goto Label1000;
                ++FileLineCount;
                if (!readItem(NextLine.data.substr(5), Tsol)) {
                    ShowSevereError(state, "HeatBalanceManager: SearchWindow5DataFile: Error in Read of TSol values.");
                    ShowContinueError(state, format("Line (~{}) in error (first 100 characters)={}", FileLineCount, NextLine.data.substr(0, 100)));
                    ErrorsFound = true;
                } else if (any_lt(Tsol, 0.0) || any_gt(Tsol, 1.0)) {
                    ShowSevereError(state, "HeatBalanceManager: SearchWindow5DataFile: Error in Read of TSol values. (out of range [0,1])");
                    ShowContinueError(state, format("Line (~{}) in error (first 100 characters)={}", FileLineCount, NextLine.data.substr(0, 100)));
                    ErrorsFound = true;
                }
                for (IGlass = 1; IGlass <= NGlass(IGlSys); ++IGlass) {
                    NextLine = W5DataFile.readLine();
                    ++FileLineCount;
                    if (!readItem(NextLine.data.substr(5), AbsSol(_, IGlass))) {
                        ShowSevereError(state,
                                        format("HeatBalanceManager: SearchWindow5DataFile: Error in Read of AbsSol values. For Glass={}", IGlass));
                        ShowContinueError(state,
                                          format("Line (~{}) in error (first 100 characters)={}", FileLineCount, NextLine.data.substr(0, 100)));
                        ErrorsFound = true;
                    } else if (any_lt(AbsSol(_, IGlass), 0.0) || any_gt(AbsSol(_, IGlass), 1.0)) {
                        ShowSevereError(
                            state,
                            format("HeatBalanceManager: SearchWindow5DataFile: Error in Read of AbsSol values. (out of range [0,1]) For Glass={}",
                                   IGlass));
                        ShowContinueError(state,
                                          format("Line (~{}) in error (first 100 characters)={}", FileLineCount, NextLine.data.substr(0, 100)));
                        ErrorsFound = true;
                    }
                }
                for (ILine = 1; ILine <= 5; ++ILine) {
                    NextLine = W5DataFile.readLine();
                    DataLine(ILine) = NextLine.data;
                }

                if (!readItem(DataLine(1).substr(5), Rfsol)) {
                    ShowSevereError(state, "HeatBalanceManager: SearchWindow5DataFile: Error in Read of RfSol values.");
                    ShowContinueError(state, format("Line (~{}) in error (first 100 characters)={}", FileLineCount + 1, DataLine(1).substr(0, 100)));
                    ErrorsFound = true;
                } else if (any_lt(Rfsol, 0.0) || any_gt(Rfsol, 1.0)) {
                    ShowSevereError(state, "HeatBalanceManager: SearchWindow5DataFile: Error in Read of RfSol values. (out of range [0,1])");
                    ShowContinueError(state, format("Line (~{}) in error (first 100 characters)={}", FileLineCount + 1, DataLine(1).substr(0, 100)));
                    ErrorsFound = true;
                }

                if (!readItem(DataLine(2).substr(5), Rbsol)) {
                    ShowSevereError(state, "HeatBalanceManager: SearchWindow5DataFile: Error in Read of RbSol values.");
                    ShowContinueError(state, format("Line (~{}) in error (first 100 characters)={}", FileLineCount + 2, DataLine(2).substr(0, 100)));
                    ErrorsFound = true;
                } else if (any_lt(Rbsol, 0.0) || any_gt(Rbsol, 1.0)) {
                    ShowSevereError(state, "HeatBalanceManager: SearchWindow5DataFile: Error in Read of RbSol values. (out of range [0,1])");
                    ShowContinueError(state, format("Line (~{}) in error (first 100 characters)={}", FileLineCount + 2, DataLine(2).substr(0, 100)));
                    ErrorsFound = true;
                }
                if (!readItem(DataLine(3).substr(5), Tvis)) {
                    ShowSevereError(state, "HeatBalanceManager: SearchWindow5DataFile: Error in Read of Tvis values.");
                    ShowContinueError(state, format("Line (~{}) in error (first 100 characters)={}", FileLineCount + 3, DataLine(3).substr(0, 100)));
                    ErrorsFound = true;
                } else if (any_lt(Tvis, 0.0) || any_gt(Tvis, 1.0)) {
                    ShowSevereError(state, "HeatBalanceManager: SearchWindow5DataFile: Error in Read of Tvis values. (out of range [0,1])");
                    ShowContinueError(state, format("Line (~{}) in error (first 100 characters)={}", FileLineCount + 3, DataLine(3).substr(0, 100)));
                    ErrorsFound = true;
                }
                if (!readItem(DataLine(4).substr(5), Rfvis)) {
                    ShowSevereError(state, "HeatBalanceManager: SearchWindow5DataFile: Error in Read of Rfvis values.");
                    ShowContinueError(state, format("Line (~{}) in error (first 100 characters)={}", FileLineCount + 4, DataLine(4).substr(0, 100)));
                    ErrorsFound = true;
                } else if (any_lt(Rfvis, 0.0) || any_gt(Rfvis, 1.0)) {
                    ShowSevereError(state, "HeatBalanceManager: SearchWindow5DataFile: Error in Read of Rfvis values. (out of range [0,1])");
                    ShowContinueError(state, format("Line (~{}) in error (first 100 characters)={}", FileLineCount + 4, DataLine(4).substr(0, 100)));
                    ErrorsFound = true;
                }
                if (!readItem(DataLine(5).substr(5), Rbvis)) {
                    ShowSevereError(state, "HeatBalanceManager: SearchWindow5DataFile: Error in Read of Rbvis values.");
                    ShowContinueError(state, format("Line (~{}) in error (first 100 characters)={}", FileLineCount + 5, DataLine(5).substr(0, 100)));
                    ErrorsFound = true;
                } else if (any_lt(Rbvis, 0.0) || any_gt(Rbvis, 1.0)) {
                    ShowSevereError(state, "HeatBalanceManager: SearchWindow5DataFile: Error in Read of Rbvis values. (out of range [0,1])");
                    ShowContinueError(state, format("Line (~{}) in error (first 100 characters)={}", FileLineCount + 5, DataLine(5).substr(0, 100)));
                    ErrorsFound = true;
                }
                FileLineCount += 5;

                if (ErrorsFound)
                    ShowFatalError(
                        state,
                        format("HeatBalanceManager: SearchWindow5DataFile: Construction={} from the Window5 data file cannot be used because "
                               "of above errors",
                               DesiredConstructionName));

                // Hemis
                thisConstruct.TransDiff = Tsol(11);
                thisConstruct.TransDiffVis = Tvis(11);
                thisConstruct.ReflectSolDiffFront = Rfsol(11);
                thisConstruct.ReflectSolDiffBack = Rbsol(11);
                thisConstruct.ReflectVisDiffFront = Rfvis(11);
                thisConstruct.ReflectVisDiffBack = Rbvis(11);

                WindowManager::W5LsqFit(CosPhiIndepVar, Tsol, 6, 1, 10, thisConstruct.TransSolBeamCoef);
                WindowManager::W5LsqFit(CosPhiIndepVar, Tvis, 6, 1, 10, thisConstruct.TransVisBeamCoef);
                WindowManager::W5LsqFit(CosPhiIndepVar, Rfsol, 6, 1, 10, thisConstruct.ReflSolBeamFrontCoef);
                for (IGlass = 1; IGlass <= NGlass(IGlSys); ++IGlass) {
                    WindowManager::W5LsqFit(CosPhiIndepVar, AbsSol(_, IGlass), 6, 1, 10, thisConstruct.AbsBeamCoef(IGlass));
                }

                // For comparing fitted vs. input distribution in incidence angle
                for (IPhi = 1; IPhi <= 10; ++IPhi) {
                    tsolFit(IPhi) = POLYF(CosPhi(IPhi), thisConstruct.TransSolBeamCoef);
                    tvisFit(IPhi) = POLYF(CosPhi(IPhi), thisConstruct.TransVisBeamCoef);
                    rfsolFit(IPhi) = POLYF(CosPhi(IPhi), thisConstruct.ReflSolBeamFrontCoef);
                    for (IGlass = 1; IGlass <= NGlass(IGlSys); ++IGlass) {
                        solabsFit(IGlass, IPhi) = POLYF(CosPhi(IPhi), thisConstruct.AbsBeamCoef(IGlass));
                    }
                }
                // end

                // NominalRforNominalUCalculation of this construction (actually the total resistance of all of its layers; gas layer
                // conductivity here ignores convective effects in gap.)
                state.dataHeatBal->NominalRforNominalUCalculation(ConstrNum) = 0.0;
                for (loop = 1; loop <= NGlass(IGlSys) + NGaps(IGlSys); ++loop) {
                    MatNum = thisConstruct.LayerPoint(loop);
                    auto const *thisMaterial = dynamic_cast<Material::MaterialChild *>(state.dataMaterial->Material(MatNum));
                    assert(thisMaterial != nullptr);
                    if (thisMaterial->group == Material::Group::WindowGlass) {
                        state.dataHeatBal->NominalRforNominalUCalculation(ConstrNum) += thisMaterial->Thickness / thisMaterial->Conductivity;
                    } else if (thisMaterial->group == Material::Group::WindowGas || thisMaterial->group == Material::Group::WindowGasMixture) {
                        // If mixture, use conductivity of first gas in mixture
                        state.dataHeatBal->NominalRforNominalUCalculation(ConstrNum) +=
                            thisMaterial->Thickness /
                            (thisMaterial->GasCon(1, 1) + thisMaterial->GasCon(2, 1) * 300.0 + thisMaterial->GasCon(3, 1) * 90000.0);
                    }
                }

            } // End of loop over glazing systems

            // WindowFrameAndDivider objects

            TotFrameDividerPrev = state.dataHeatBal->TotFrameDivider;
            for (IGlSys = 1; IGlSys <= NGlSys; ++IGlSys) {
                if (FrameWidth > 0.0 || DividerWidth(IGlSys) > 0.0) {
                    ++state.dataHeatBal->TotFrameDivider;
                    state.dataConstruction->Construct(state.dataHeatBal->TotConstructs - NGlSys + IGlSys).W5FrameDivider =
                        state.dataHeatBal->TotFrameDivider;
                }
            }

            if (state.dataHeatBal->TotFrameDivider > TotFrameDividerPrev) {
                state.dataSurface->FrameDivider.redimension(state.dataHeatBal->TotFrameDivider);
            }

            for (IGlSys = 1; IGlSys <= NGlSys; ++IGlSys) {
                if (FrameWidth > 0.0 || DividerWidth(IGlSys) > 0.0) {
                    FrDivNum = state.dataConstruction->Construct(state.dataHeatBal->TotConstructs - NGlSys + IGlSys).W5FrameDivider;
                    state.dataSurface->FrameDivider(FrDivNum).FrameWidth = FrameWidth;
                    state.dataSurface->FrameDivider(FrDivNum).FrameProjectionOut = FrameProjectionOut;
                    state.dataSurface->FrameDivider(FrDivNum).FrameProjectionIn = FrameProjectionIn;
                    state.dataSurface->FrameDivider(FrDivNum).FrameConductance = FrameConductance;
                    state.dataSurface->FrameDivider(FrDivNum).FrEdgeToCenterGlCondRatio = FrEdgeToCenterGlCondRatio;
                    state.dataSurface->FrameDivider(FrDivNum).FrameSolAbsorp = FrameSolAbsorp;
                    state.dataSurface->FrameDivider(FrDivNum).FrameVisAbsorp = FrameVisAbsorp;
                    state.dataSurface->FrameDivider(FrDivNum).FrameEmis = FrameEmis;
                    state.dataSurface->FrameDivider(FrDivNum).FrameEdgeWidth = 0.06355; // 2.5 in
                    if (Util::SameString(MullionOrientation, "Vertical")) {
                        state.dataSurface->FrameDivider(FrDivNum).MullionOrientation = DataWindowEquivalentLayer::Orientation::Vertical;
                    } else if (Util::SameString(MullionOrientation, "Horizontal")) {
                        state.dataSurface->FrameDivider(FrDivNum).MullionOrientation = DataWindowEquivalentLayer::Orientation::Horizontal;
                    }
                    if (Util::SameString(DividerType(IGlSys), "DividedLite")) {
                        state.dataSurface->FrameDivider(FrDivNum).DividerType = DataSurfaces::FrameDividerType::DividedLite;
                    } else if (Util::SameString(DividerType(IGlSys), "Suspended")) {
                        state.dataSurface->FrameDivider(FrDivNum).DividerType = DataSurfaces::FrameDividerType::Suspended;
                    }
                    state.dataSurface->FrameDivider(FrDivNum).DividerWidth = DividerWidth(IGlSys);
                    state.dataSurface->FrameDivider(FrDivNum).HorDividers = HorDividers(IGlSys);
                    state.dataSurface->FrameDivider(FrDivNum).VertDividers = VertDividers(IGlSys);
                    state.dataSurface->FrameDivider(FrDivNum).DividerProjectionOut = DividerProjectionOut(IGlSys);
                    state.dataSurface->FrameDivider(FrDivNum).DividerProjectionIn = DividerProjectionIn(IGlSys);
                    state.dataSurface->FrameDivider(FrDivNum).DividerConductance = DividerConductance(IGlSys);
                    state.dataSurface->FrameDivider(FrDivNum).DivEdgeToCenterGlCondRatio = DivEdgeToCenterGlCondRatio(IGlSys);
                    state.dataSurface->FrameDivider(FrDivNum).DividerSolAbsorp = DividerSolAbsorp(IGlSys);
                    state.dataSurface->FrameDivider(FrDivNum).DividerVisAbsorp = DividerVisAbsorp(IGlSys);
                    state.dataSurface->FrameDivider(FrDivNum).DividerEmis = DividerEmis(IGlSys);
                    state.dataSurface->FrameDivider(FrDivNum).DividerEdgeWidth = 0.06355; // 2.5 in
                    if (NGlSys == 1) {
                        state.dataSurface->FrameDivider(FrDivNum).Name = "W5:" + DesiredConstructionName;
                    } else {
                        state.dataSurface->FrameDivider(FrDivNum).Name = "W5:" + DesiredConstructionName + ':' + NumName(IGlSys);
                    }
                }
            }

            if (FrameWidth > 0.0 && DividerWidth(1) > 0.0) {
                DisplayString(state, "--Construction and associated frame and divider found");
            } else if (FrameWidth > 0.0) {
                DisplayString(state, "--Construction and associated frame found");
            } else if (DividerWidth(1) > 0.0) {
                DisplayString(state, "--Construction and associated divider found");
            } else {
                DisplayString(state, "--Construction without frame or divider found");
            }
        }

        return;

    Label1000:;
        EOFonFile = true;
    }

    void SetStormWindowControl(EnergyPlusData &state)
    {

        // SUBROUTINE INFORMATION:
        //       AUTHOR         Fred Winkelmann
        //       DATE WRITTEN   Jan 2004

        // PURPOSE OF THIS SUBROUTINE:
        // Sets the storm window flag for each window, which is:
        //  -1: if storm window is not applicable (this will always be the value for interior
        //        windows since storm windows can only be applied to exterior windows
        //   0: if the window has a storm window but it is off
        //   1: if the window has a storm window and it is on

        // A "storm window" is a single layer of exterior glass separated from the main window by air gap.
        // Whether the storm window is in place is determined by the following values, which
        // which are specified in the Storm Window object for the window:
        //  -Month that Storm Window Is Put On
        //  -Day of Month that Storm Window Is Put On
        //  -Month that Storm Window Is Taken Off
        //  -Day of Month that Storm Window Is Taken Off

        int StormWinFlag; // Storm window flag; this routine sets the following values:
        //   0: if the storm window is off this time step
        //   1: if the storm window is on this time step

        state.dataHeatBal->StormWinChangeThisDay = false;

        for (int StormWinNum = 1; StormWinNum <= state.dataSurface->TotStormWin; ++StormWinNum) {
            int SurfNum = state.dataSurface->StormWindow(StormWinNum).BaseWindowNum;
            state.dataSurface->SurfWinStormWinFlagPrevDay(SurfNum) = state.dataSurface->SurfWinStormWinFlag(SurfNum);
            int DateOff = state.dataSurface->StormWindow(StormWinNum).DateOff - 1;
            // Note: Dateon = Dateoff is not allowed and will have produced an error in getinput.
            if (DateOff == 0) DateOff = 366;
            if (General::BetweenDates(state.dataEnvrn->DayOfYear_Schedule, state.dataSurface->StormWindow(StormWinNum).DateOn, DateOff)) {
                StormWinFlag = 1;
            } else {
                StormWinFlag = 0;
            }
            state.dataSurface->SurfWinStormWinFlag(SurfNum) = StormWinFlag;
            if (state.dataGlobal->BeginSimFlag) state.dataSurface->SurfWinStormWinFlagPrevDay(SurfNum) = StormWinFlag;
            if (state.dataSurface->SurfWinStormWinFlag(SurfNum) != state.dataSurface->SurfWinStormWinFlagPrevDay(SurfNum))
                state.dataHeatBal->StormWinChangeThisDay = true;
        }
    }

    void CreateFCfactorConstructions(EnergyPlusData &state,
                                     int &ConstrNum,   // Counter for Constructions
                                     bool &ErrorsFound // If errors found in input
    )
    {

        // SUBROUTINE INFORMATION:
        //       AUTHOR         Tianzhen Hong
        //       DATE WRITTEN   July 2009

        // PURPOSE OF THIS SUBROUTINE:
        // This subroutine goes through each construction defined with Ffactor or Cfactor method,
        // and creates a construction (concrete + insulation) used in the heat transfer calculation.
        // This subroutine only gets called once in the GetConstructionData subroutine

        // ASHRAE Handbook Fundamental 2005
        // Thermal resistance of the inside air film, m2.K/W. Average of 0.14 (heat flow up) and 0.11 (heat flow down)
        Real64 constexpr Rfilm_in(0.125);
        // Thermal resistance of the outside air film used in calculating the Ffactor, m2.K/W. 0.17/5.678
        Real64 constexpr Rfilm_out(0.03);

        // SUBROUTINE LOCAL VARIABLE DECLARATIONS:
        int ConstructNumAlpha;             // Number of construction alpha names being passed
        int DummyNumProp;                  // dummy variable for properties being passed
        int IOStat;                        // IO Status when calling get input subroutine
        Array1D_string ConstructAlphas(1); // Construction Alpha names defined
        Array1D<Real64> DummyProps(4);     // Temporary array to transfer construction properties

        int TotFfactorConstructs; // Number of slabs-on-grade or underground floor constructions defined with F factors
        int TotCfactorConstructs; // Number of underground wall constructions defined with C factors

        Real64 Ffactor;          // Ffactor in W/m-K, applies to deltaT of outside - indoor air temperature
        Real64 Cfactor;          // Cfactor in W/m2-K, does not include soil or air films
        Real64 Area;             // floor area in m2
        Real64 PerimeterExposed; // perimeter exposed in m
        Real64 Height;           // Height of the underground wall in m

        Real64 Reff;          // Effective thermal resistance, m2.K/W
        Real64 Rcon;          // Concrete layer thermal resistance, m2.K/W
        Real64 Rfic;          // Thermal resistance of the fictitious material, m2.K/W
        int MaterNum;         // Material index
        Real64 Rsoilequ;      // Effective R-value of soil for underground walls
        int iFCConcreteLayer; // Layer pointer to the materials array

        // First get the concrete layer
        iFCConcreteLayer = Util::FindItemInPtrList("~FC_Concrete", state.dataMaterial->Material);
        Rcon = state.dataMaterial->Material(iFCConcreteLayer)->Resistance;

        // Count number of constructions defined with Ffactor or Cfactor method
        TotFfactorConstructs = state.dataInputProcessing->inputProcessor->getNumObjectsFound(state, "Construction:FfactorGroundFloor");
        TotCfactorConstructs = state.dataInputProcessing->inputProcessor->getNumObjectsFound(state, "Construction:CfactorUndergroundWall");

        if (TotFfactorConstructs > 0) {
            state.dataHeatBal->NoFfactorConstructionsUsed = false;
        }

        if (TotCfactorConstructs > 0) {
            state.dataHeatBal->NoCfactorConstructionsUsed = false;
        }

        // First create ground floor constructions defined with F factor method if any
        state.dataHeatBalMgr->CurrentModuleObject = "Construction:FfactorGroundFloor";

        // Loop through all constructs defined with Ffactor method
        for (int Loop = 1; Loop <= TotFfactorConstructs; ++Loop) {

            // Get the object names for each construction from the input processor
            state.dataInputProcessing->inputProcessor->getObjectItem(state,
                                                                     state.dataHeatBalMgr->CurrentModuleObject,
                                                                     Loop,
                                                                     ConstructAlphas,
                                                                     ConstructNumAlpha,
                                                                     DummyProps,
                                                                     DummyNumProp,
                                                                     IOStat,
                                                                     state.dataIPShortCut->lNumericFieldBlanks,
                                                                     state.dataIPShortCut->lAlphaFieldBlanks,
                                                                     state.dataIPShortCut->cAlphaFieldNames,
                                                                     state.dataIPShortCut->cNumericFieldNames);
            if (GlobalNames::VerifyUniqueInterObjectName(state,
                                                         state.dataHeatBalMgr->UniqueConstructNames,
                                                         ConstructAlphas(1),
                                                         state.dataHeatBalMgr->CurrentModuleObject,
                                                         state.dataIPShortCut->cAlphaFieldNames(1),
                                                         ErrorsFound)) {
                continue;
            }

            ++ConstrNum;

            auto &thisConstruct = state.dataConstruction->Construct(ConstrNum);
            thisConstruct.Name = ConstructAlphas(1);
            thisConstruct.TypeIsFfactorFloor = true;

            Ffactor = DummyProps(1);
            Area = DummyProps(2);
            PerimeterExposed = DummyProps(3);

            thisConstruct.Area = Area;
            thisConstruct.PerimeterExposed = PerimeterExposed;
            thisConstruct.FFactor = Ffactor;

            if (Ffactor <= 0.0) {
                ShowSevereError(state,
                                format("{}=\"{}\" has {} <= 0.0, must be > 0.0.",
                                       state.dataHeatBalMgr->CurrentModuleObject,
                                       ConstructAlphas(1),
                                       state.dataIPShortCut->cNumericFieldNames(1)));
                ShowContinueError(state, format("Entered value=[{:.2R}]", Ffactor));
                ErrorsFound = true;
            }

            if (Area <= 0.0) {
                ShowSevereError(state,
                                format("{}=\"{}\" has {} <= 0.0, must be > 0.0.",
                                       state.dataHeatBalMgr->CurrentModuleObject,
                                       ConstructAlphas(1),
                                       state.dataIPShortCut->cNumericFieldNames(2)));
                ShowContinueError(state, format("Entered value=[{:.2R}]", Area));
                ErrorsFound = true;
            }

            if (PerimeterExposed < 0.0) {
                ShowSevereError(state,
                                format("{}=\"{}\" has {} <= 0.0, must be > 0.0.",
                                       state.dataHeatBalMgr->CurrentModuleObject,
                                       ConstructAlphas(1),
                                       state.dataIPShortCut->cNumericFieldNames(3)));
                ShowContinueError(state, format("Entered value=[{:.2R}]", PerimeterExposed));
                ErrorsFound = true;
            }

            // The construction has two layers which have been created in GetMaterialData
            thisConstruct.TotLayers = 2;

            // The concrete is the inside layer
            thisConstruct.LayerPoint(2) = iFCConcreteLayer;

            // The fictitious insulation is the outside layer
            MaterNum = Util::FindItemInPtrList(format("~FC_Insulation_{}", Loop), state.dataMaterial->Material);
            thisConstruct.LayerPoint(1) = MaterNum;

            // Calculate the thermal resistance of the fictitious insulation layer
            // effective thermal resistance excludes inside and outside air films
            if (PerimeterExposed > 0.0) {
                Reff = Area / (PerimeterExposed * Ffactor) - Rfilm_in - Rfilm_out;
            } else { // PerimeterExposed = 0 for underground floor, assume R-1000 (IP)
                Reff = 177.0;
            }

            Rfic = Reff - Rcon;
            if (Rfic <= 0.0) {
                ShowSevereError(
                    state,
                    format("{}=\"{}\" has calculated R value <= 0.0, must be > 0.0.", state.dataHeatBalMgr->CurrentModuleObject, ConstructAlphas(1)));
                ShowContinueError(state, format("Calculated value=[{:.2R}] Check definition.", Rfic));
                ErrorsFound = true;
            }

            state.dataMaterial->Material(MaterNum)->Resistance = Rfic;
            state.dataHeatBal->NominalR(MaterNum) = Rfic;

            // excluding thermal resistance of inside or outside air film
            // 1/Reff gets reported as the "U-Factor no Film" in the summary report Envelope Summary | Opaque Exterior
            state.dataHeatBal->NominalRforNominalUCalculation(ConstrNum) = Reff;
        }

        // Then create underground wall constructions defined with C factor method if any
        state.dataHeatBalMgr->CurrentModuleObject = "Construction:CfactorUndergroundWall";

        for (int Loop = 1; Loop <= TotCfactorConstructs; ++Loop) { // Loop through all constructs defined with Ffactor method

            // Get the object names for each construction from the input processor
            state.dataInputProcessing->inputProcessor->getObjectItem(state,
                                                                     state.dataHeatBalMgr->CurrentModuleObject,
                                                                     Loop,
                                                                     ConstructAlphas,
                                                                     ConstructNumAlpha,
                                                                     DummyProps,
                                                                     DummyNumProp,
                                                                     IOStat,
                                                                     state.dataIPShortCut->lNumericFieldBlanks,
                                                                     state.dataIPShortCut->lAlphaFieldBlanks,
                                                                     state.dataIPShortCut->cAlphaFieldNames,
                                                                     state.dataIPShortCut->cNumericFieldNames);
            if (GlobalNames::VerifyUniqueInterObjectName(state,
                                                         state.dataHeatBalMgr->UniqueConstructNames,
                                                         ConstructAlphas(1),
                                                         state.dataHeatBalMgr->CurrentModuleObject,
                                                         state.dataIPShortCut->cAlphaFieldNames(1),
                                                         ErrorsFound)) {
                continue;
            }

            ++ConstrNum;

            auto &thisConstruct = state.dataConstruction->Construct(ConstrNum);
            thisConstruct.Name = ConstructAlphas(1);
            thisConstruct.TypeIsCfactorWall = true;

            Cfactor = DummyProps(1);
            Height = DummyProps(2);

            thisConstruct.Height = Height;
            thisConstruct.CFactor = Cfactor;

            if (Cfactor <= 0.0) {
                ShowSevereError(state,
                                format("{} {} has {} <= 0.0, must be > 0.0.",
                                       state.dataHeatBalMgr->CurrentModuleObject,
                                       ConstructAlphas(1),
                                       state.dataIPShortCut->cNumericFieldNames(1)));
                ShowContinueError(state, format("Entered value=[{:.2R}]", Cfactor));
                ErrorsFound = true;
            }

            if (Height <= 0.0) {
                ShowSevereError(state,
                                format("{} {} has {} <= 0.0, must be > 0.0.",
                                       state.dataHeatBalMgr->CurrentModuleObject,
                                       ConstructAlphas(1),
                                       state.dataIPShortCut->cNumericFieldNames(2)));
                ShowContinueError(state, format("Entered value=[{:.2R}]", Height));
                ErrorsFound = true;
            }

            // The construction has two layers which have been created in GetMaterialData
            thisConstruct.TotLayers = 2;

            // The concrete is the inside layer
            thisConstruct.LayerPoint(2) = iFCConcreteLayer;

            // The fictitious insulation is the outside layer
            MaterNum =
                Util::FindItemInPtrList("~FC_Insulation_" + fmt::to_string(Loop + TotFfactorConstructs), state.dataMaterial->Material);
            thisConstruct.LayerPoint(1) = MaterNum;

            // CR 8886 Rsoil should be in SI unit. From ASHRAE 90.1-2010 SI
            if (Height <= 0.25) {
                Rsoilequ = 0.12; // m2K/W
            } else if (Height >= 2.5) {
                Rsoilequ = 0.92;
            } else { // regression from ASHRAE 90.1-2010 SI TABLE C6.10.1 Effective R-Value of Soil, R2 = 0.9967
                Rsoilequ = 0.0607 + 0.3479 * Height;
            }

            // effective thermal resistance excludes inside and outside air films
            Reff = 1.0 / Cfactor + Rsoilequ; // Cfactor does not include air films

            Rfic = Reff - Rcon;
            if (Rfic <= 0) {
                ShowSevereError(
                    state,
                    format("{}=\"{}\" has calculated R value <= 0.0, must be > 0.0.", state.dataHeatBalMgr->CurrentModuleObject, ConstructAlphas(1)));
                ShowContinueError(state, format("Calculated value=[{:.2R}] Check definition.", Rfic));
                ErrorsFound = true;
            }

            state.dataMaterial->Material(MaterNum)->Resistance = Rfic;
            state.dataHeatBal->NominalR(MaterNum) = Rfic;

            // Reff includes the wall itself and soil, but excluding thermal resistance of inside or outside air film
            // 1/Reff gets reported as the "U-Factor no Film" in the summary report Envelope Summary | Opaque Exterior
            state.dataHeatBal->NominalRforNominalUCalculation(ConstrNum) = Reff;
        }
    }

    void CreateAirBoundaryConstructions(EnergyPlusData &state,
                                        int &constrNum,   // Counter for Constructions
                                        bool &errorsFound // If errors found in input
    )
    {
        auto &cCurrentModuleObject = state.dataIPShortCut->cCurrentModuleObject;
        cCurrentModuleObject = "Construction:AirBoundary";
        static constexpr std::string_view RoutineName = "CreateAirBoundaryConstructions";
        int numAirBoundaryConstructs = state.dataInputProcessing->inputProcessor->getNumObjectsFound(state, cCurrentModuleObject);
        if (numAirBoundaryConstructs > 0) {
            auto const instances = state.dataInputProcessing->inputProcessor->epJSON.find(cCurrentModuleObject);
            if (instances == state.dataInputProcessing->inputProcessor->epJSON.end()) {
                // Cannot imagine how you would have numAirBoundaryConstructs > 0 and yet the instances is empty
                // this would indicate a major problem in the input processor, not a problem here
                // I'll still catch this with errorsFound but I cannot make a unit test for it so excluding the line from coverage
                ShowSevereError(state,
                                format("{}: Somehow getNumObjectsFound was > 0 but epJSON.find found 0", cCurrentModuleObject)); // LCOV_EXCL_LINE
                errorsFound = true;                                                                                              // LCOV_EXCL_LINE
            }
            auto &instancesValue = instances.value();
            for (auto instance = instancesValue.begin(); instance != instancesValue.end(); ++instance) {
                auto const &fields = instance.value();
                std::string const &thisObjectName = instance.key();
                state.dataInputProcessing->inputProcessor->markObjectAsUsed(cCurrentModuleObject, thisObjectName);

                if (GlobalNames::VerifyUniqueInterObjectName(
                        state, state.dataHeatBalMgr->UniqueConstructNames, thisObjectName, cCurrentModuleObject, "Name", errorsFound)) {
                    continue;
                }

                ++constrNum;
                auto &thisConstruct = state.dataConstruction->Construct(constrNum);

<<<<<<< HEAD
                thisConstruct.Name = Util::MakeUPPERCase(thisObjectName);
=======
                thisConstruct.Name = UtilityRoutines::makeUPPER(thisObjectName);
>>>>>>> 07b51a2c
                thisConstruct.TypeIsAirBoundary = true;
                thisConstruct.IsUsedCTF = false;

                // Air Exchange Method
                std::string airMethod = "None";
                if (fields.find("air_exchange_method") != fields.end()) {
                    airMethod = fields.at("air_exchange_method").get<std::string>();
                }
                if (Util::SameString(airMethod, "SimpleMixing")) {
                    thisConstruct.TypeIsAirBoundaryMixing = true;
                    if (fields.find("simple_mixing_air_changes_per_hour") != fields.end()) {
                        thisConstruct.AirBoundaryACH = fields.at("simple_mixing_air_changes_per_hour").get<Real64>();
                    } else {
                        if (!state.dataInputProcessing->inputProcessor->getDefaultValue(
                                state, cCurrentModuleObject, "simple_mixing_air_changes_per_hour", thisConstruct.AirBoundaryACH)) {
                            errorsFound = true;
                        }
                    }
                    if (fields.find("simple_mixing_schedule_name") != fields.end()) {
                        const std::string &schedName = fields.at("simple_mixing_schedule_name").get<std::string>();
<<<<<<< HEAD
                        thisConstruct.AirBoundaryMixingSched = ScheduleManager::GetScheduleIndex(state, Util::MakeUPPERCase(schedName));
=======
                        thisConstruct.AirBoundaryMixingSched = ScheduleManager::GetScheduleIndex(state, UtilityRoutines::makeUPPER(schedName));
>>>>>>> 07b51a2c
                        if (thisConstruct.AirBoundaryMixingSched == 0) {
                            ShowSevereError(state,
                                            format("{}{}=\"{}\", invalid (not found) Simple Mixing Schedule Name=\"{}\".",
                                                   RoutineName,
                                                   cCurrentModuleObject,
                                                   thisConstruct.Name,
                                                   schedName));
                            errorsFound = true;
                        }
                    } else {
                        thisConstruct.AirBoundaryMixingSched = ScheduleManager::ScheduleAlwaysOn;
                    }
                }
            }
        }
    }

    void GetScheduledSurfaceGains(EnergyPlusData &state, bool &ErrorsFound) // If errors found in input
    {

        // SUBROUTINE INFORMATION:
        //       AUTHOR         Simon Vidanovic
        //       DATE WRITTEN   June 2013

        // PURPOSE OF THIS SUBROUTINE:
        // Loads scheduled surface gains for solar incident on interior side of the surfaces and absorbed solar energy in
        // window layers

        // SUBROUTINE PARAMETER DEFINITIONS:
        constexpr const char *RoutineName("GetScheduledSurfaceGains: ");

        // SUBROUTINE LOCAL VARIABLE DECLARATIONS:
        int NumArgs;
        int NumAlpha;
        int NumNumeric;
        int Loop;
        int IOStat;
        int SurfNum;
        int ConstrNum;
        int ScheduleNum;

        //-----------------------------------------------------------------------
        //                SurfaceProperty:SolarIncidentInside
        //-----------------------------------------------------------------------
        auto &cCurrentModuleObject = state.dataIPShortCut->cCurrentModuleObject;
        cCurrentModuleObject = "SurfaceProperty:SolarIncidentInside";

        // Check if IDD definition is correct
        state.dataInputProcessing->inputProcessor->getObjectDefMaxArgs(state, cCurrentModuleObject, NumArgs, NumAlpha, NumNumeric);
        if (NumAlpha != 4) {
            ShowSevereError(
                state,
                format("{}{}: Object Definition indicates not = 4 Alpha Objects, Number Indicated={}", RoutineName, cCurrentModuleObject, NumAlpha));
            ErrorsFound = true;
        }

        state.dataSurface->TotSurfIncSolSSG = state.dataInputProcessing->inputProcessor->getNumObjectsFound(state, cCurrentModuleObject);
        if (state.dataSurface->TotSurfIncSolSSG > 0) {
            if (!allocated(state.dataSurface->SurfIncSolSSG)) {
                state.dataSurface->SurfIncSolSSG.allocate(state.dataSurface->TotSurfIncSolSSG);
            }

            for (Loop = 1; Loop <= state.dataSurface->TotSurfIncSolSSG; ++Loop) {
                state.dataInputProcessing->inputProcessor->getObjectItem(state,
                                                                         cCurrentModuleObject,
                                                                         Loop,
                                                                         state.dataIPShortCut->cAlphaArgs,
                                                                         NumAlpha,
                                                                         state.dataIPShortCut->rNumericArgs,
                                                                         NumNumeric,
                                                                         IOStat,
                                                                         state.dataIPShortCut->lNumericFieldBlanks,
                                                                         state.dataIPShortCut->lAlphaFieldBlanks,
                                                                         state.dataIPShortCut->cAlphaFieldNames,
                                                                         state.dataIPShortCut->cNumericFieldNames);

                state.dataSurface->SurfIncSolSSG(Loop).Name = state.dataIPShortCut->cAlphaArgs(1);

                // Assign surface number
                SurfNum = Util::FindItemInList(state.dataIPShortCut->cAlphaArgs(2), state.dataSurface->Surface);
                if (SurfNum == 0) {
                    ShowSevereError(state,
                                    format("{}{}=\"{}, object. Illegal value for {} has been found.",
                                           RoutineName,
                                           cCurrentModuleObject,
                                           state.dataIPShortCut->cAlphaArgs(1),
                                           state.dataIPShortCut->cAlphaFieldNames(2)));
                    ShowContinueError(
                        state,
                        format("{} entered value = \"{}\" no corresponding surface (ref BuildingSurface:Detailed) has been found in the input file.",
                               state.dataIPShortCut->cAlphaFieldNames(2),
                               state.dataIPShortCut->cAlphaArgs(2)));
                    ErrorsFound = true;
                } else {
                    state.dataSurface->SurfIncSolSSG(Loop).SurfPtr = SurfNum;
                    if (state.dataSurface->UseRepresentativeSurfaceCalculations) {
                        int repSurfNum = state.dataSurface->Surface(SurfNum).RepresentativeCalcSurfNum;
                        if (repSurfNum != SurfNum) {
                            // Do not use representative surfaces

                            // remove surface from representative constituent list
                            auto &vec = state.dataSurface->Surface(repSurfNum).ConstituentSurfaceNums;
                            vec.erase(std::remove(vec.begin(), vec.end(), SurfNum), vec.end());

                            // reset representative surface number
                            state.dataSurface->Surface(SurfNum).RepresentativeCalcSurfNum = SurfNum;
                        }
                    }
                }

                // Assign construction number
                ConstrNum = Util::FindItemInList(state.dataIPShortCut->cAlphaArgs(3), state.dataConstruction->Construct);
                if (ConstrNum == 0) {
                    ShowSevereError(state,
                                    format("{}{}=\"{}, object. Illegal value for {} has been found.",
                                           RoutineName,
                                           cCurrentModuleObject,
                                           state.dataIPShortCut->cAlphaArgs(1),
                                           state.dataIPShortCut->cAlphaFieldNames(3)));
                    ShowContinueError(
                        state,
                        format("{} entered value = \"{}\" no corresponding construction (ref Construction) has been found in the input file.",
                               state.dataIPShortCut->cAlphaFieldNames(3),
                               state.dataIPShortCut->cAlphaArgs(3)));
                    ErrorsFound = true;
                } else {
                    state.dataSurface->SurfIncSolSSG(Loop).ConstrPtr = ConstrNum;
                }

                // Assign schedule number
                ScheduleNum = ScheduleManager::GetScheduleIndex(state, state.dataIPShortCut->cAlphaArgs(4));
                if (ScheduleNum == 0) {
                    ShowSevereError(state,
                                    format("{}{}=\"{}, object. Illegal value for {} has been found.",
                                           RoutineName,
                                           cCurrentModuleObject,
                                           state.dataIPShortCut->cAlphaArgs(1),
                                           state.dataIPShortCut->cAlphaFieldNames(4)));
                    ShowContinueError(state,
                                      format("{} entered value = \"{}\" no corresponding schedule has been found in the input file.",
                                             state.dataIPShortCut->cAlphaFieldNames(4),
                                             state.dataIPShortCut->cAlphaArgs(4)));
                    ErrorsFound = true;
                } else {
                    state.dataSurface->SurfIncSolSSG(Loop).SchedPtr = ScheduleNum;
                }
            }
        }

        //-----------------------------------------------------------------------
        //                SurfaceProperty:SolarIncidentInside
        //-----------------------------------------------------------------------
        cCurrentModuleObject = "ComplexFenestrationProperty:SolarAbsorbedLayers";

        state.dataSurface->TotFenLayAbsSSG = state.dataInputProcessing->inputProcessor->getNumObjectsFound(state, cCurrentModuleObject);
        if (state.dataSurface->TotFenLayAbsSSG > 0) {
            if (!allocated(state.dataSurface->FenLayAbsSSG)) {
                state.dataSurface->FenLayAbsSSG.allocate(state.dataSurface->TotFenLayAbsSSG);
            }

            for (Loop = 1; Loop <= state.dataSurface->TotFenLayAbsSSG; ++Loop) {
                state.dataInputProcessing->inputProcessor->getObjectItem(state,
                                                                         cCurrentModuleObject,
                                                                         Loop,
                                                                         state.dataIPShortCut->cAlphaArgs,
                                                                         NumAlpha,
                                                                         state.dataIPShortCut->rNumericArgs,
                                                                         NumNumeric,
                                                                         IOStat,
                                                                         state.dataIPShortCut->lNumericFieldBlanks,
                                                                         state.dataIPShortCut->lAlphaFieldBlanks,
                                                                         state.dataIPShortCut->cAlphaFieldNames,
                                                                         state.dataIPShortCut->cNumericFieldNames);

                state.dataSurface->FenLayAbsSSG(Loop).Name = state.dataIPShortCut->cAlphaArgs(1);

                // Assign surface number
                SurfNum = Util::FindItemInList(state.dataIPShortCut->cAlphaArgs(2), state.dataSurface->Surface);
                if (SurfNum == 0) {
                    ShowSevereError(state,
                                    format("{}{}=\"{}, object. Illegal value for {} has been found.",
                                           RoutineName,
                                           cCurrentModuleObject,
                                           state.dataIPShortCut->cAlphaArgs(1),
                                           state.dataIPShortCut->cAlphaFieldNames(2)));
                    ShowContinueError(
                        state,
                        format("{} entered value = \"{}\" no corresponding surface (ref BuildingSurface:Detailed) has been found in the input file.",
                               state.dataIPShortCut->cAlphaFieldNames(2),
                               state.dataIPShortCut->cAlphaArgs(2)));
                    ErrorsFound = true;
                } else {
                    state.dataSurface->FenLayAbsSSG(Loop).SurfPtr = SurfNum;
                }

                // Assign construction number
                ConstrNum = Util::FindItemInList(state.dataIPShortCut->cAlphaArgs(3), state.dataConstruction->Construct);
                auto const &thisConstruct = state.dataConstruction->Construct(ConstrNum);
                if (ConstrNum == 0) {
                    ShowSevereError(state,
                                    format("{}{}=\"{}, object. Illegal value for {} has been found.",
                                           RoutineName,
                                           cCurrentModuleObject,
                                           state.dataIPShortCut->cAlphaArgs(1),
                                           state.dataIPShortCut->cAlphaFieldNames(3)));
                    ShowContinueError(
                        state,
                        format("{} entered value = \"{}\" no corresponding construction (ref Construction) has been found in the input file.",
                               state.dataIPShortCut->cAlphaFieldNames(3),
                               state.dataIPShortCut->cAlphaArgs(3)));
                    ErrorsFound = true;
                } else {
                    state.dataSurface->FenLayAbsSSG(Loop).ConstrPtr = ConstrNum;
                    int NumOfScheduledLayers = NumAlpha - 3;
                    bool NumOfLayersMatch = false;
                    // Check if number of layers in construction matches number of layers in schedule surface gains object
                    if (NumOfScheduledLayers == thisConstruct.TotSolidLayers) {
                        NumOfLayersMatch = true;
                    }

                    if (!NumOfLayersMatch) {
                        ShowSevereError(
                            state,
                            format("{}{}=\"{}, object. Number of scheduled surface gains for each layer does not match number of layers in "
                                   "referenced construction.",
                                   RoutineName,
                                   cCurrentModuleObject,
                                   state.dataIPShortCut->cAlphaArgs(1)));
                        ShowContinueError(state,
                                          format("{} have {} schedule layers and {} have {} layers.",
                                                 state.dataIPShortCut->cAlphaArgs(1),
                                                 NumOfScheduledLayers,
                                                 state.dataIPShortCut->cAlphaArgs(3),
                                                 thisConstruct.TotSolidLayers));
                        ErrorsFound = true;
                    }

                    if (!allocated(state.dataSurface->FenLayAbsSSG(Loop).SchedPtrs)) {
                        state.dataSurface->FenLayAbsSSG(Loop).SchedPtrs.allocate(NumOfScheduledLayers);
                    }

                    state.dataSurface->FenLayAbsSSG(Loop).NumOfSched = NumOfScheduledLayers;

                    for (int i = 1; i <= NumOfScheduledLayers; ++i) {
                        ScheduleNum = ScheduleManager::GetScheduleIndex(state, state.dataIPShortCut->cAlphaArgs(i + 3));
                        if (ScheduleNum == 0) {
                            ShowSevereError(state,
                                            format("{}{}=\"{}, object. Illegal value for {} has been found.",
                                                   RoutineName,
                                                   cCurrentModuleObject,
                                                   state.dataIPShortCut->cAlphaArgs(1),
                                                   state.dataIPShortCut->cAlphaFieldNames(NumOfScheduledLayers + 3)));
                            ShowContinueError(state,
                                              format("{} entered value = \"{}\" no corresponding schedule has been found in the input file.",
                                                     state.dataIPShortCut->cAlphaFieldNames(NumOfScheduledLayers + 3),
                                                     state.dataIPShortCut->cAlphaArgs(NumOfScheduledLayers + 3)));
                            ErrorsFound = true;
                        } else {
                            state.dataSurface->FenLayAbsSSG(Loop).SchedPtrs(i) = ScheduleNum;
                        }
                    }
                }
            }
        }

        // Check if scheduled surface gains are assigined to each surface in every zone.  If not then warning message to user will be
        // issued
        if ((state.dataSurface->TotSurfIncSolSSG > 0) || (state.dataSurface->TotFenLayAbsSSG > 0)) {
            for (int iZone = 1; iZone <= state.dataGlobal->NumOfZones; ++iZone) {
                CheckScheduledSurfaceGains(state, iZone);
            }
        }
    }

    void CheckScheduledSurfaceGains(EnergyPlusData &state, int const ZoneNum) // Zone number for which error check will be performed
    {

        // SUBROUTINE INFORMATION:
        //       AUTHOR         Simon Vidanovic
        //       DATE WRITTEN   July 2013

        // PURPOSE OF THIS SUBROUTINE:
        // Check if all surfaces within zone are scheduled with surface gains. If not all surfaces within zone are scheduled,
        // warning message will be issued and program will continue to execute.

        // SUBROUTINE LOCAL VARIABLE DECLARATIONS:
        int SchedPtr; // scheduled surface gains pointer

        bool ZoneUnscheduled = false; // true if all surfaces in the zone are unscheduled
        bool ZoneScheduled = false;   // true if all surfaces in the zone are scheduled

        bool firstZoneSurface = true;
        for (int spaceNum : state.dataHeatBal->Zone(ZoneNum).spaceIndexes) {
            auto const &thisSpace = state.dataHeatBal->space(spaceNum);
            for (int iSurf = thisSpace.HTSurfaceFirst; iSurf <= thisSpace.HTSurfaceLast; ++iSurf) {
                int iConst = state.dataSurface->Surface(iSurf).Construction;
                if (state.dataSurface->Surface(iSurf).Class == DataSurfaces::SurfaceClass::Window) {
                    SchedPtr = SolarShading::WindowScheduledSolarAbs(state, iSurf, iConst);
                } else {
                    SchedPtr = SolarShading::SurfaceScheduledSolarInc(state, iSurf, iConst);
                }
                if (firstZoneSurface) {
                    if (SchedPtr != 0) {
                        ZoneScheduled = true;
                        ZoneUnscheduled = false;
                    } else {
                        ZoneScheduled = false;
                        ZoneUnscheduled = true;
                    }
                    firstZoneSurface = false;
                } else {
                    if (SchedPtr != 0) {
                        ZoneUnscheduled = false;
                    } else {
                        ZoneScheduled = false;
                    }
                }
            }
        }
        if ((!ZoneScheduled) && (!ZoneUnscheduled)) {
            // zone is not scheduled nor unscheduled
            ShowWarningError(state,
                             format("Zone {} does not have all surfaces scheduled with surface gains.", state.dataHeatBal->Zone(ZoneNum).Name));
            ShowContinueError(state,
                              "If at least one surface in the zone is scheduled with surface gains, then all other surfaces within the same zone "
                              "should be scheduled as well.");
            for (int spaceNum : state.dataHeatBal->Zone(ZoneNum).spaceIndexes) {
                auto const &thisSpace = state.dataHeatBal->space(spaceNum);
                for (int iSurf = thisSpace.HTSurfaceFirst; iSurf <= thisSpace.HTSurfaceLast; ++iSurf) {
                    int iConst = state.dataSurface->Surface(iSurf).Construction;
                    if (state.dataSurface->Surface(iSurf).Class == DataSurfaces::SurfaceClass::Window) {
                        SchedPtr = SolarShading::WindowScheduledSolarAbs(state, iSurf, iConst);
                    } else {
                        SchedPtr = SolarShading::SurfaceScheduledSolarInc(state, iSurf, iConst);
                    }

                    if (SchedPtr == 0) {
                        ShowContinueError(state, format("Surface {} does not have scheduled surface gains.", state.dataSurface->Surface(iSurf).Name));
                    }
                }
            }
        }
    }

    void CreateTCConstructions(EnergyPlusData &state, [[maybe_unused]] bool &ErrorsFound) // If errors found in input
    {

        // SUBROUTINE INFORMATION:
        //       AUTHOR         Tianzhen Hong
        //       DATE WRITTEN   January 2009

        // PURPOSE OF THIS SUBROUTINE:
        // This subroutine goes through each TC master construction and creates a complete series
        // of the slave thermochromic constructions.
        // This subroutine only gets called once in the GetHeatBalanceInput subroutine
        //  after materials, constructions and building geometry data are read.

        int NumNewConst = 0;
        for (int Loop = 1; Loop <= state.dataHeatBal->TotConstructs; ++Loop) {
            if (state.dataConstruction->Construct(Loop).TCFlag == 1) {
                auto const *thisMaterial =
                    dynamic_cast<Material::MaterialChild *>(state.dataMaterial->Material(state.dataConstruction->Construct(Loop).TCLayer));
                assert(thisMaterial != nullptr);
                int iTCG = thisMaterial->TCParent;
                if (iTCG == 0) continue; // hope this was caught already
                int iMat = state.dataHeatBal->TCGlazings(iTCG).NumGlzMat;
                for (int iTC = 1; iTC <= iMat; ++iTC) {
                    ++NumNewConst;
                }
            }
        }

        if (NumNewConst == 0) return; // no need to go further

        // Increase Construct() and copy the extra constructions
        state.dataConstruction->Construct.redimension(state.dataHeatBal->TotConstructs + NumNewConst);
        state.dataHeatBal->NominalRforNominalUCalculation.redimension(state.dataHeatBal->TotConstructs + NumNewConst);
        state.dataHeatBal->NominalU.redimension(state.dataHeatBal->TotConstructs + NumNewConst);
        state.dataHeatBal->NominalUBeforeAdjusted.redimension(state.dataHeatBal->TotConstructs + NumNewConst);
        state.dataHeatBal->CoeffAdjRatio.redimension(state.dataHeatBal->TotConstructs + NumNewConst) = 1.0;

        NumNewConst = state.dataHeatBal->TotConstructs;
        for (int Loop = 1; Loop <= state.dataHeatBal->TotConstructs; ++Loop) {
            if (state.dataConstruction->Construct(Loop).TCFlag == 1) {
                auto const *thisMaterial =
                    dynamic_cast<Material::MaterialChild *>(state.dataMaterial->Material(state.dataConstruction->Construct(Loop).TCLayer));
                assert(thisMaterial != nullptr);
                int iTCG = thisMaterial->TCParent;
                if (iTCG == 0) continue; // hope this was caught already
                int iMat = state.dataHeatBal->TCGlazings(iTCG).NumGlzMat;
                for (int iTC = 1; iTC <= iMat; ++iTC) {
                    ++NumNewConst;
                    state.dataConstruction->Construct(NumNewConst) = state.dataConstruction->Construct(Loop); // copy data
                    state.dataConstruction->Construct(NumNewConst).Name =
                        format("{}_TC_{:.0R}", state.dataConstruction->Construct(Loop).Name, state.dataHeatBal->TCGlazings(iTCG).SpecTemp(iTC));
                    state.dataConstruction->Construct(NumNewConst).TCLayer = state.dataHeatBal->TCGlazings(iTCG).LayerPoint(iTC);
                    state.dataConstruction->Construct(NumNewConst).LayerPoint(state.dataConstruction->Construct(Loop).TCLayerID) =
                        state.dataConstruction->Construct(NumNewConst).TCLayer;
                    state.dataConstruction->Construct(NumNewConst).TCFlag = 1;
                    state.dataConstruction->Construct(NumNewConst).TCMasterConst = Loop;
                    state.dataConstruction->Construct(NumNewConst).TCLayerID = state.dataConstruction->Construct(Loop).TCLayerID;
                    state.dataConstruction->Construct(NumNewConst).TCGlassID = state.dataConstruction->Construct(Loop).TCGlassID;
                    state.dataConstruction->Construct(NumNewConst).TypeIsWindow = true;
                }
            }
        }
        state.dataHeatBal->TotConstructs = NumNewConst;
    }

    void SetupSimpleWindowGlazingSystem(EnergyPlusData &state, int &MaterNum)
    {

        // SUBROUTINE INFORMATION:
        //       AUTHOR         B. Griffith
        //       DATE WRITTEN   January 2009

        // PURPOSE OF THIS SUBROUTINE:
        // Convert simple window performance indices into all the properties needed to
        // describe a single, equivalent glass layer

        // METHODOLOGY EMPLOYED:
        // The simple window indices are converted to a single materal layer using a "block model"

        // REFERENCES:
        // draft paper by Arasteh, Kohler, and Griffith

        // SUBROUTINE LOCAL VARIABLE DECLARATIONS:
        Real64 Riw(0.0);            // thermal resistance of interior film coefficient under winter conditions (m2-K/W)
        Real64 Row(0.0);            // theraml resistance of exterior film coefficient under winter conditions (m2-K/W)
        Real64 Rlw(0.0);            // thermal resistance of block model layer (m2-K/W)
        Real64 Ris(0.0);            // thermal resistance of interior film coefficient under summer conditions (m2-K/W)
        Real64 Ros(0.0);            // theraml resistance of exterior film coefficient under summer conditions (m2-K/W)
        Real64 InflowFraction(0.0); // inward flowing fraction for SHGC, intermediate value non dimensional
        Real64 SolarAbsorb(0.0);    // solar aborptance
        bool ErrorsFound(false);
        Real64 TsolLowSide(0.0);      // intermediate solar transmission for interpolating
        Real64 TsolHiSide(0.0);       // intermediate solar transmission for interpolating
        Real64 DeltaSHGCandTsol(0.0); // intermediate difference
        Real64 RLowSide(0.0);
        Real64 RHiSide(0.0);

        auto *thisMaterial = dynamic_cast<Material::MaterialChild *>(state.dataMaterial->Material(MaterNum));
        assert(thisMaterial != nullptr);
        // first fill out defaults
        thisMaterial->GlassSpectralDataPtr = 0;
        thisMaterial->SolarDiffusing = false;
        thisMaterial->Roughness = Material::SurfaceRoughness::VerySmooth;
        thisMaterial->TransThermal = 0.0;
        thisMaterial->AbsorpThermalBack = 0.84;
        thisMaterial->AbsorpThermalFront = 0.84;
        thisMaterial->AbsorpThermal = thisMaterial->AbsorpThermalBack;

        // step 1. Determine U-factor without film coefficients
        // Simple window model has its own correlation for film coefficients (m2-K/W) under Winter conditions as function of U-factor
        if (thisMaterial->SimpleWindowUfactor < 5.85) {
            Riw = 1.0 / (0.359073 * std::log(thisMaterial->SimpleWindowUfactor) + 6.949915);
        } else {
            Riw = 1.0 / (1.788041 * thisMaterial->SimpleWindowUfactor - 2.886625);
        }
        Row = 1.0 / (0.025342 * thisMaterial->SimpleWindowUfactor + 29.163853);

        // determine 1/U without film coefficients
        Rlw = (1.0 / thisMaterial->SimpleWindowUfactor) - Riw - Row;
        if (Rlw <= 0.0) { // U factor of film coefficients is better than user input.
            Rlw = max(Rlw, 0.001);
            ShowWarningError(state,
                             format("WindowMaterial:SimpleGlazingSystem: {} has U-factor higher than that provided by surface film resistances, "
                                    "Check value of U-factor",
                                    thisMaterial->Name));
        }

        // Step 2. determine layer thickness.

        if ((1.0 / Rlw) > 7.0) {
            thisMaterial->Thickness = 0.002;
        } else {
            thisMaterial->Thickness = 0.05914 - (0.00714 / Rlw);
        }

        // Step 3. determine effective conductivity

        thisMaterial->Conductivity = thisMaterial->Thickness / Rlw;
        if (thisMaterial->Conductivity > 0.0) {
            state.dataHeatBal->NominalR(MaterNum) = Rlw;
            thisMaterial->Resistance = Rlw;
        } else {
            ErrorsFound = true;
            ShowSevereError(
                state,
                format("WindowMaterial:SimpleGlazingSystem: {} has Conductivity <= 0.0, must be >0.0, Check value of U-factor", thisMaterial->Name));
        }

        // step 4. determine solar transmission (revised to 10-1-2009 version from LBNL.)

        if (thisMaterial->SimpleWindowUfactor > 4.5) {

            if (thisMaterial->SimpleWindowSHGC < 0.7206) {

                thisMaterial->Trans = 0.939998 * pow_2(thisMaterial->SimpleWindowSHGC) + 0.20332 * thisMaterial->SimpleWindowSHGC;
            } else { // >= 0.7206

                thisMaterial->Trans = 1.30415 * thisMaterial->SimpleWindowSHGC - 0.30515;
            }

        } else if (thisMaterial->SimpleWindowUfactor < 3.4) {

            if (thisMaterial->SimpleWindowSHGC <= 0.15) {
                thisMaterial->Trans = 0.41040 * thisMaterial->SimpleWindowSHGC;
            } else { // > 0.15
                thisMaterial->Trans = 0.085775 * pow_2(thisMaterial->SimpleWindowSHGC) + 0.963954 * thisMaterial->SimpleWindowSHGC - 0.084958;
            }
        } else { // interpolate. 3.4 <= Ufactor <= 4.5

            if (thisMaterial->SimpleWindowSHGC < 0.7206) {
                TsolHiSide = 0.939998 * pow_2(thisMaterial->SimpleWindowSHGC) + 0.20332 * thisMaterial->SimpleWindowSHGC;
            } else { // >= 0.7206
                TsolHiSide = 1.30415 * thisMaterial->SimpleWindowSHGC - 0.30515;
            }

            if (thisMaterial->SimpleWindowSHGC <= 0.15) {
                TsolLowSide = 0.41040 * thisMaterial->SimpleWindowSHGC;
            } else { // > 0.15
                TsolLowSide = 0.085775 * pow_2(thisMaterial->SimpleWindowSHGC) + 0.963954 * thisMaterial->SimpleWindowSHGC - 0.084958;
            }

            thisMaterial->Trans = ((thisMaterial->SimpleWindowUfactor - 3.4) / (4.5 - 3.4)) * (TsolHiSide - TsolLowSide) + TsolLowSide;
        }
        if (thisMaterial->Trans < 0.0) thisMaterial->Trans = 0.0;

        // step 5.  determine solar reflectances

        DeltaSHGCandTsol = thisMaterial->SimpleWindowSHGC - thisMaterial->Trans;

        if (thisMaterial->SimpleWindowUfactor > 4.5) {

            Ris = 1.0 / (29.436546 * pow_3(DeltaSHGCandTsol) - 21.943415 * pow_2(DeltaSHGCandTsol) + 9.945872 * DeltaSHGCandTsol + 7.426151);
            Ros = 1.0 / (2.225824 * DeltaSHGCandTsol + 20.577080);
        } else if (thisMaterial->SimpleWindowUfactor < 3.4) {

            Ris = 1.0 / (199.8208128 * pow_3(DeltaSHGCandTsol) - 90.639733 * pow_2(DeltaSHGCandTsol) + 19.737055 * DeltaSHGCandTsol + 6.766575);
            Ros = 1.0 / (5.763355 * DeltaSHGCandTsol + 20.541528);
        } else { // interpolate. 3.4 <= Ufactor <= 4.5
            // inside first
            RLowSide = 1.0 / (199.8208128 * pow_3(DeltaSHGCandTsol) - 90.639733 * pow_2(DeltaSHGCandTsol) + 19.737055 * DeltaSHGCandTsol + 6.766575);
            RHiSide = 1.0 / (29.436546 * pow_3(DeltaSHGCandTsol) - 21.943415 * pow_2(DeltaSHGCandTsol) + 9.945872 * DeltaSHGCandTsol + 7.426151);
            Ris = ((thisMaterial->SimpleWindowUfactor - 3.4) / (4.5 - 3.4)) * (RLowSide - RHiSide) + RLowSide;
            // then outside
            RLowSide = 1.0 / (5.763355 * DeltaSHGCandTsol + 20.541528);
            RHiSide = 1.0 / (2.225824 * DeltaSHGCandTsol + 20.577080);
            Ros = ((thisMaterial->SimpleWindowUfactor - 3.4) / (4.5 - 3.4)) * (RLowSide - RHiSide) + RLowSide;
        }

        InflowFraction = (Ros + 0.5 * Rlw) / (Ros + Rlw + Ris);

        SolarAbsorb = (thisMaterial->SimpleWindowSHGC - thisMaterial->Trans) / InflowFraction;
        thisMaterial->ReflectSolBeamBack = 1.0 - thisMaterial->Trans - SolarAbsorb;
        thisMaterial->ReflectSolBeamFront = thisMaterial->ReflectSolBeamBack;

        // step 6. determine visible properties.
        if (thisMaterial->SimpleWindowVTinputByUser) {
            thisMaterial->TransVis = thisMaterial->SimpleWindowVisTran;
            thisMaterial->ReflectVisBeamBack =
                -0.7409 * pow_3(thisMaterial->TransVis) + 1.6531 * pow_2(thisMaterial->TransVis) - 1.2299 * thisMaterial->TransVis + 0.4545;
            if (thisMaterial->TransVis + thisMaterial->ReflectVisBeamBack >= 1.0) {
                thisMaterial->ReflectVisBeamBack = 0.999 - thisMaterial->TransVis;
            }

            thisMaterial->ReflectVisBeamFront =
                -0.0622 * pow_3(thisMaterial->TransVis) + 0.4277 * pow_2(thisMaterial->TransVis) - 0.4169 * thisMaterial->TransVis + 0.2399;
            if (thisMaterial->TransVis + thisMaterial->ReflectVisBeamFront >= 1.0) {
                thisMaterial->ReflectVisBeamFront = 0.999 - thisMaterial->TransVis;
            }
        } else {
            thisMaterial->TransVis = thisMaterial->Trans;
            thisMaterial->ReflectVisBeamBack = thisMaterial->ReflectSolBeamBack;
            thisMaterial->ReflectVisBeamFront = thisMaterial->ReflectSolBeamFront;
        }

        // step 7. The dependence on incident angle is in subroutine TransAndReflAtPhi

        // step 8.  Hemispherical terms are averaged using standard method

        if (ErrorsFound) {
            ShowFatalError(state, "Program halted because of input problem(s) in WindowMaterial:SimpleGlazingSystem");
        }
    }

    void SetupComplexFenestrationMaterialInput(EnergyPlusData &state,
                                               int &MaterNum, // num of material items thus far
                                               bool &ErrorsFound)
    {

        // SUBROUTINE INFORMATION:
        //       AUTHOR         Simon Vidanovic
        //       DATE WRITTEN   March 2012
        //       MODIFIED       May 2013 (Simon Vidanovic)

        // PURPOSE OF THIS SUBROUTINE:
        // get input for complex fenestration materials

        // METHODOLOGY EMPLOYED:
        // usual GetInput processing.

        // SUBROUTINE PARAMETER DEFINITIONS
        constexpr const char *RoutineName("SetupComplexFenestrationMaterialInput: ");

        // SUBROUTINE LOCAL VARIABLE DECLARATIONS:
        Array1D_string MaterialNames(5);   // Number of Material Alpha names defined
        Array1D<Real64> MaterialProps(27); // Temporary array to transfer material properties
        int NumAlphas;                     // Number of Alphas for each GetObjectItem call
        int NumNumbers;                    // Number of Numbers for each GetObjectItem call
        int IOStatus;                      // Used in GetObjectItem

        // Reading WindowGap:SupportPillar
        auto &cCurrentModuleObject = state.dataIPShortCut->cCurrentModuleObject;
        cCurrentModuleObject = "WindowGap:SupportPillar";
        state.dataHeatBal->W7SupportPillars = state.dataInputProcessing->inputProcessor->getNumObjectsFound(state, cCurrentModuleObject);
        state.dataHeatBal->SupportPillar.allocate(state.dataHeatBal->W7SupportPillars);
        for (int Loop = 1; Loop <= state.dataHeatBal->W7SupportPillars; ++Loop) {
            state.dataInputProcessing->inputProcessor->getObjectItem(state,
                                                                     cCurrentModuleObject,
                                                                     Loop,
                                                                     state.dataIPShortCut->cAlphaArgs,
                                                                     NumAlphas,
                                                                     state.dataIPShortCut->rNumericArgs,
                                                                     NumNumbers,
                                                                     IOStatus,
                                                                     state.dataIPShortCut->lNumericFieldBlanks,
                                                                     state.dataIPShortCut->lAlphaFieldBlanks,
                                                                     state.dataIPShortCut->cAlphaFieldNames,
                                                                     state.dataIPShortCut->cNumericFieldNames);

            state.dataHeatBal->SupportPillar(Loop).Name = state.dataIPShortCut->cAlphaArgs(1);
            state.dataHeatBal->SupportPillar(Loop).Spacing = state.dataIPShortCut->rNumericArgs(1);
            state.dataHeatBal->SupportPillar(Loop).Radius = state.dataIPShortCut->rNumericArgs(2);

            if (state.dataIPShortCut->rNumericArgs(1) <= 0.0) {
                ErrorsFound = true;
                ShowSevereError(state,
                                format("{}{}=\"{}, object. Illegal value for {} has been found.",
                                       RoutineName,
                                       cCurrentModuleObject,
                                       state.dataIPShortCut->cAlphaArgs(1),
                                       state.dataIPShortCut->cNumericFieldNames(1)));
                ShowContinueError(state,
                                  format("{} must be > 0, entered value = {:.2R}",
                                         state.dataIPShortCut->cNumericFieldNames(1),
                                         state.dataIPShortCut->rNumericArgs(1)));
            }

            if (state.dataIPShortCut->rNumericArgs(2) <= 0.0) {
                ErrorsFound = true;
                ShowSevereError(state,
                                format("{}{}=\"{}, object. Illegal value for {} has been found.",
                                       RoutineName,
                                       cCurrentModuleObject,
                                       state.dataIPShortCut->cAlphaArgs(1),
                                       state.dataIPShortCut->cNumericFieldNames(2)));
                ShowContinueError(state,
                                  format("{} must be > 0, entered value = {:.2R}",
                                         state.dataIPShortCut->cNumericFieldNames(2),
                                         state.dataIPShortCut->rNumericArgs(2)));
            }
        }

        // Reading WindowGap:DeflectionState
        cCurrentModuleObject = "WindowGap:DeflectionState";
        state.dataHeatBal->W7DeflectionStates = state.dataInputProcessing->inputProcessor->getNumObjectsFound(state, cCurrentModuleObject);
        state.dataHeatBal->DeflectionState.allocate(state.dataHeatBal->W7DeflectionStates);
        for (int Loop = 1; Loop <= state.dataHeatBal->W7DeflectionStates; ++Loop) {
            state.dataInputProcessing->inputProcessor->getObjectItem(state,
                                                                     cCurrentModuleObject,
                                                                     Loop,
                                                                     state.dataIPShortCut->cAlphaArgs,
                                                                     NumAlphas,
                                                                     state.dataIPShortCut->rNumericArgs,
                                                                     NumNumbers,
                                                                     IOStatus,
                                                                     state.dataIPShortCut->lNumericFieldBlanks,
                                                                     state.dataIPShortCut->lAlphaFieldBlanks,
                                                                     state.dataIPShortCut->cAlphaFieldNames,
                                                                     state.dataIPShortCut->cNumericFieldNames);

            state.dataHeatBal->DeflectionState(Loop).Name = state.dataIPShortCut->cAlphaArgs(1);
            state.dataHeatBal->DeflectionState(Loop).DeflectedThickness = state.dataIPShortCut->rNumericArgs(1);
            if (state.dataIPShortCut->rNumericArgs(1) < 0.0) {
                ErrorsFound = true;
                ShowSevereError(state,
                                format("{}{}=\"{}, object. Illegal value for {} has been found.",
                                       RoutineName,
                                       cCurrentModuleObject,
                                       state.dataIPShortCut->cAlphaArgs(1),
                                       state.dataIPShortCut->cNumericFieldNames(1)));
                ShowContinueError(state,
                                  format("{} must be >= 0, entered value = {:.2R}",
                                         state.dataIPShortCut->cNumericFieldNames(1),
                                         state.dataIPShortCut->rNumericArgs(1)));
            }
        }

        // Reading WindowMaterial:Gap

        cCurrentModuleObject = "WindowMaterial:Gap";
        state.dataHeatBal->W7MaterialGaps = state.dataInputProcessing->inputProcessor->getNumObjectsFound(state, cCurrentModuleObject);
        // ALLOCATE(DeflectionState(W7DeflectionStates))
        for (int Loop = 1; Loop <= state.dataHeatBal->W7MaterialGaps; ++Loop) {
            state.dataInputProcessing->inputProcessor->getObjectItem(state,
                                                                     cCurrentModuleObject,
                                                                     Loop,
                                                                     state.dataIPShortCut->cAlphaArgs,
                                                                     NumAlphas,
                                                                     state.dataIPShortCut->rNumericArgs,
                                                                     NumNumbers,
                                                                     IOStatus,
                                                                     state.dataIPShortCut->lNumericFieldBlanks,
                                                                     state.dataIPShortCut->lAlphaFieldBlanks,
                                                                     state.dataIPShortCut->cAlphaFieldNames,
                                                                     state.dataIPShortCut->cNumericFieldNames);
            if (GlobalNames::VerifyUniqueInterObjectName(state,
                                                         state.dataHeatBalMgr->UniqueMaterialNames,
                                                         state.dataIPShortCut->cAlphaArgs(1),
                                                         state.dataHeatBalMgr->CurrentModuleObject,
                                                         state.dataIPShortCut->cAlphaFieldNames(1),
                                                         ErrorsFound)) {
                ShowContinueError(state, "...All Material names must be unique regardless of subtype.");
                continue;
            }

            ++MaterNum;
            auto *thisMaterial = new Material::MaterialChild;
            state.dataMaterial->Material(MaterNum) = thisMaterial;
            thisMaterial->group = Material::Group::ComplexWindowGap;
            thisMaterial->Roughness = Material::SurfaceRoughness::Rough;
            thisMaterial->ROnly = true;

            thisMaterial->Name = state.dataIPShortCut->cAlphaArgs(1);

            thisMaterial->Thickness = state.dataIPShortCut->rNumericArgs(1);
            if (state.dataIPShortCut->rNumericArgs(1) <= 0.0) {
                ErrorsFound = true;
                ShowSevereError(state,
                                format("{}{}=\"{}, object. Illegal value for {} has been found.",
                                       RoutineName,
                                       cCurrentModuleObject,
                                       state.dataIPShortCut->cAlphaArgs(1),
                                       state.dataIPShortCut->cNumericFieldNames(1)));
                ShowContinueError(
                    state,
                    format("{} must be > 0, entered {:.2R}", state.dataIPShortCut->cNumericFieldNames(1), state.dataIPShortCut->rNumericArgs(1)));
            }

            thisMaterial->Pressure = state.dataIPShortCut->rNumericArgs(2);
            if (state.dataIPShortCut->rNumericArgs(2) <= 0.0) {
                ErrorsFound = true;
                ShowSevereError(state,
                                format("{}{}=\"{}, object. Illegal value for {} has been found.",
                                       RoutineName,
                                       cCurrentModuleObject,
                                       state.dataIPShortCut->cAlphaArgs(1),
                                       state.dataIPShortCut->cNumericFieldNames(2)));
                ShowContinueError(
                    state,
                    format("{} must be > 0, entered {:.2R}", state.dataIPShortCut->cNumericFieldNames(2), state.dataIPShortCut->rNumericArgs(2)));
            }

            if (!state.dataIPShortCut->lAlphaFieldBlanks(2)) {
                thisMaterial->GasPointer = Util::FindItemInPtrList(state.dataIPShortCut->cAlphaArgs(2), state.dataMaterial->Material);
            } else {
                ShowSevereError(state,
                                format("{}{}=\"{}, object. Illegal value for {} has been found.",
                                       RoutineName,
                                       cCurrentModuleObject,
                                       state.dataIPShortCut->cAlphaArgs(1),
                                       state.dataIPShortCut->cAlphaFieldNames(1)));
                ShowContinueError(state, format("{} does not have assigned WindowMaterial:Gas or WindowMaterial:GasMixutre.", cCurrentModuleObject));
            }
            if (!state.dataIPShortCut->lAlphaFieldBlanks(3)) {
                thisMaterial->DeflectionStatePtr =
                    Util::FindItemInList(state.dataIPShortCut->cAlphaArgs(3), state.dataHeatBal->DeflectionState);
            }
            if (!state.dataIPShortCut->lAlphaFieldBlanks(4)) {
                thisMaterial->SupportPillarPtr =
                    Util::FindItemInList(state.dataIPShortCut->cAlphaArgs(4), state.dataHeatBal->SupportPillar);
            }
        }

        // Reading WindowMaterial:ComplexShade
        cCurrentModuleObject = "WindowMaterial:ComplexShade";
        state.dataMaterial->TotComplexShades = state.dataInputProcessing->inputProcessor->getNumObjectsFound(state, cCurrentModuleObject);

        if (state.dataMaterial->TotComplexShades > 0) {
            state.dataMaterial->ComplexShade.allocate(
                state.dataMaterial->TotComplexShades); // Allocate the array Size to the number of complex shades
        }

        for (int Loop = 1; Loop <= state.dataMaterial->TotComplexShades; ++Loop) {
            state.dataInputProcessing->inputProcessor->getObjectItem(state,
                                                                     cCurrentModuleObject,
                                                                     Loop,
                                                                     state.dataIPShortCut->cAlphaArgs,
                                                                     NumAlphas,
                                                                     state.dataIPShortCut->rNumericArgs,
                                                                     NumNumbers,
                                                                     IOStatus,
                                                                     state.dataIPShortCut->lNumericFieldBlanks,
                                                                     state.dataIPShortCut->lAlphaFieldBlanks,
                                                                     state.dataIPShortCut->cAlphaFieldNames,
                                                                     state.dataIPShortCut->cNumericFieldNames);

            ++MaterNum;
            auto *thisMaterial = new Material::MaterialChild;
            state.dataMaterial->Material(MaterNum) = thisMaterial;
            thisMaterial->group = Material::Group::ComplexWindowShade;
            thisMaterial->Roughness = Material::SurfaceRoughness::Rough;
            thisMaterial->ROnly = true;

            // Assign pointer to ComplexShade
            thisMaterial->ComplexShadePtr = Loop;

            thisMaterial->Name = state.dataIPShortCut->cAlphaArgs(1);
            state.dataMaterial->ComplexShade(Loop).Name = state.dataIPShortCut->cAlphaArgs(1);

            {
                std::string const &SELECT_CASE_var = state.dataIPShortCut->cAlphaArgs(2);

                if (SELECT_CASE_var == "OTHERSHADINGTYPE") {
                    state.dataMaterial->ComplexShade(Loop).LayerType = TARCOGParams::TARCOGLayerType::DIFFSHADE;
                } else if (SELECT_CASE_var == "VENETIANHORIZONTAL") {
                    state.dataMaterial->ComplexShade(Loop).LayerType = TARCOGParams::TARCOGLayerType::VENETBLIND_HORIZ;
                } else if (SELECT_CASE_var == "VENETIANVERTICAL") {
                    state.dataMaterial->ComplexShade(Loop).LayerType = TARCOGParams::TARCOGLayerType::VENETBLIND_VERT;
                } else if (SELECT_CASE_var == "WOVEN") {
                    state.dataMaterial->ComplexShade(Loop).LayerType = TARCOGParams::TARCOGLayerType::WOVSHADE;
                } else if (SELECT_CASE_var == "PERFORATED") {
                    state.dataMaterial->ComplexShade(Loop).LayerType = TARCOGParams::TARCOGLayerType::PERFORATED;
                } else if (SELECT_CASE_var == "BSDF") {
                    state.dataMaterial->ComplexShade(Loop).LayerType = TARCOGParams::TARCOGLayerType::BSDF;
                } else {
                    ErrorsFound = true;
                    ShowSevereError(state,
                                    format("{}{}=\"{}, object. Illegal value for {} has been found.",
                                           RoutineName,
                                           cCurrentModuleObject,
                                           state.dataIPShortCut->cAlphaArgs(1),
                                           state.dataIPShortCut->cAlphaFieldNames(2)));
                    ShowContinueError(state,
                                      format("{} entered value = \"{}\" should be OtherShadingType, Venetian, Woven, Perforated or BSDF.",
                                             state.dataIPShortCut->cAlphaFieldNames(2),
                                             state.dataIPShortCut->cAlphaArgs(2)));
                }
            }

            state.dataMaterial->ComplexShade(Loop).Thickness = state.dataIPShortCut->rNumericArgs(1);
            thisMaterial->Thickness = state.dataIPShortCut->rNumericArgs(1);
            state.dataMaterial->ComplexShade(Loop).Conductivity = state.dataIPShortCut->rNumericArgs(2);
            thisMaterial->Conductivity = state.dataIPShortCut->rNumericArgs(2);
            state.dataMaterial->ComplexShade(Loop).IRTransmittance = state.dataIPShortCut->rNumericArgs(3);
            state.dataMaterial->ComplexShade(Loop).FrontEmissivity = state.dataIPShortCut->rNumericArgs(4);
            state.dataMaterial->ComplexShade(Loop).BackEmissivity = state.dataIPShortCut->rNumericArgs(5);

            // Simon: in heat balance radiation exchange routines AbsorpThermal is used
            // and program will crash if value is not assigned.  Not sure if this is correct
            // or some additional calculation is necessary. Simon TODO
            thisMaterial->AbsorpThermal = state.dataIPShortCut->rNumericArgs(5);
            thisMaterial->AbsorpThermalFront = state.dataIPShortCut->rNumericArgs(4);
            thisMaterial->AbsorpThermalBack = state.dataIPShortCut->rNumericArgs(5);

            state.dataMaterial->ComplexShade(Loop).TopOpeningMultiplier = state.dataIPShortCut->rNumericArgs(6);
            state.dataMaterial->ComplexShade(Loop).BottomOpeningMultiplier = state.dataIPShortCut->rNumericArgs(7);
            state.dataMaterial->ComplexShade(Loop).LeftOpeningMultiplier = state.dataIPShortCut->rNumericArgs(8);
            state.dataMaterial->ComplexShade(Loop).RightOpeningMultiplier = state.dataIPShortCut->rNumericArgs(9);
            state.dataMaterial->ComplexShade(Loop).FrontOpeningMultiplier = state.dataIPShortCut->rNumericArgs(10);

            state.dataMaterial->ComplexShade(Loop).SlatWidth = state.dataIPShortCut->rNumericArgs(11);
            state.dataMaterial->ComplexShade(Loop).SlatSpacing = state.dataIPShortCut->rNumericArgs(12);
            state.dataMaterial->ComplexShade(Loop).SlatThickness = state.dataIPShortCut->rNumericArgs(13);
            state.dataMaterial->ComplexShade(Loop).SlatAngle = state.dataIPShortCut->rNumericArgs(14);
            state.dataMaterial->ComplexShade(Loop).SlatConductivity = state.dataIPShortCut->rNumericArgs(15);
            state.dataMaterial->ComplexShade(Loop).SlatCurve = state.dataIPShortCut->rNumericArgs(16);

            if (state.dataIPShortCut->rNumericArgs(1) <= 0.0) {
                ErrorsFound = true;
                ShowSevereError(state,
                                format("{}{}=\"{}, object. Illegal value for {} has been found.",
                                       RoutineName,
                                       cCurrentModuleObject,
                                       state.dataIPShortCut->cAlphaArgs(1),
                                       state.dataIPShortCut->cNumericFieldNames(1)));
                ShowContinueError(state,
                                  format("{} must be > 0, entered value = {:.2R}",
                                         state.dataIPShortCut->cNumericFieldNames(1),
                                         state.dataIPShortCut->rNumericArgs(1)));
            }

            if (state.dataIPShortCut->rNumericArgs(2) <= 0.0) {
                ErrorsFound = true;
                ShowSevereError(state,
                                format("{}{}=\"{}, object. Illegal value for {} has been found.",
                                       RoutineName,
                                       cCurrentModuleObject,
                                       state.dataIPShortCut->cAlphaArgs(1),
                                       state.dataIPShortCut->cNumericFieldNames(2)));
                ShowContinueError(state,
                                  format("{} must be > 0, entered value = {:.2R}",
                                         state.dataIPShortCut->cNumericFieldNames(2),
                                         state.dataIPShortCut->rNumericArgs(2)));
            }

            if ((state.dataIPShortCut->rNumericArgs(3) < 0.0) || (state.dataIPShortCut->rNumericArgs(3) > 1.0)) {
                ErrorsFound = true;
                ShowSevereError(state,
                                format("{}{}=\"{}, object. Illegal value for {} has been found.",
                                       RoutineName,
                                       cCurrentModuleObject,
                                       state.dataIPShortCut->cAlphaArgs(1),
                                       state.dataIPShortCut->cNumericFieldNames(3)));
                ShowContinueError(state,
                                  format("{} value must be >= 0 and <= 1, entered value = {:.2R}",
                                         state.dataIPShortCut->cNumericFieldNames(3),
                                         state.dataIPShortCut->rNumericArgs(3)));
            }

            if ((state.dataIPShortCut->rNumericArgs(4) <= 0.0) || (state.dataIPShortCut->rNumericArgs(4) > 1.0)) {
                ErrorsFound = true;
                ShowSevereError(state,
                                format("{}{}=\"{}, object. Illegal value for {} has been found.",
                                       RoutineName,
                                       cCurrentModuleObject,
                                       state.dataIPShortCut->cAlphaArgs(1),
                                       state.dataIPShortCut->cNumericFieldNames(4)));
                ShowContinueError(state,
                                  format("{} value must be >= 0 and <= 1, entered value = {:.2R}",
                                         state.dataIPShortCut->cNumericFieldNames(4),
                                         state.dataIPShortCut->rNumericArgs(4)));
            }

            if ((state.dataIPShortCut->rNumericArgs(5) <= 0.0) || (state.dataIPShortCut->rNumericArgs(5) > 1.0)) {
                ErrorsFound = true;
                ShowSevereError(state,
                                format("{}{}=\"{}, object. Illegal value for {} has been found.",
                                       RoutineName,
                                       cCurrentModuleObject,
                                       state.dataIPShortCut->cAlphaArgs(1),
                                       state.dataIPShortCut->cNumericFieldNames(5)));
                ShowContinueError(state,
                                  format("{} value must be >= 0 and <= 1, entered value = {:.2R}",
                                         state.dataIPShortCut->cNumericFieldNames(5),
                                         state.dataIPShortCut->rNumericArgs(5)));
            }

            if ((state.dataIPShortCut->rNumericArgs(6) < 0.0) || (state.dataIPShortCut->rNumericArgs(6) > 1.0)) {
                ErrorsFound = true;
                ShowSevereError(state,
                                format("{}{}=\"{}, object. Illegal value for {} has been found.",
                                       RoutineName,
                                       cCurrentModuleObject,
                                       state.dataIPShortCut->cAlphaArgs(1),
                                       state.dataIPShortCut->cNumericFieldNames(6)));
                ShowContinueError(state,
                                  format("{} must be >= 0 or <= 1, entered value = {:.2R}",
                                         state.dataIPShortCut->cNumericFieldNames(6),
                                         state.dataIPShortCut->rNumericArgs(6)));
            }

            if ((state.dataIPShortCut->rNumericArgs(7) < 0.0) || (state.dataIPShortCut->rNumericArgs(7) > 1.0)) {
                ErrorsFound = true;
                ShowSevereError(state,
                                format("{}{}=\"{}, object. Illegal value for {} has been found.",
                                       RoutineName,
                                       cCurrentModuleObject,
                                       state.dataIPShortCut->cAlphaArgs(1),
                                       state.dataIPShortCut->cNumericFieldNames(7)));
                ShowContinueError(state,
                                  format("{} must be >=0 or <=1, entered {:.2R}",
                                         state.dataIPShortCut->cNumericFieldNames(7),
                                         state.dataIPShortCut->rNumericArgs(7)));
            }

            if ((state.dataIPShortCut->rNumericArgs(8) < 0.0) || (state.dataIPShortCut->rNumericArgs(8) > 1.0)) {
                ErrorsFound = true;
                ShowSevereError(state,
                                format("{}{}=\"{}, object. Illegal value for {} has been found.",
                                       RoutineName,
                                       cCurrentModuleObject,
                                       state.dataIPShortCut->cAlphaArgs(1),
                                       state.dataIPShortCut->cNumericFieldNames(8)));
                ShowContinueError(state,
                                  format("{} must be >=0 or <=1, entered value = {:.2R}",
                                         state.dataIPShortCut->cNumericFieldNames(8),
                                         state.dataIPShortCut->rNumericArgs(8)));
            }

            if ((state.dataIPShortCut->rNumericArgs(9) < 0.0) || (state.dataIPShortCut->rNumericArgs(9) > 1.0)) {
                ErrorsFound = true;
                ShowSevereError(state,
                                format("{}{}=\"{}, object. Illegal value for {} has been found.",
                                       RoutineName,
                                       cCurrentModuleObject,
                                       state.dataIPShortCut->cAlphaArgs(1),
                                       state.dataIPShortCut->cNumericFieldNames(9)));
                ShowContinueError(state,
                                  format("{} must be >=0 or <=1, entered value = {:.2R}",
                                         state.dataIPShortCut->cNumericFieldNames(9),
                                         state.dataIPShortCut->rNumericArgs(9)));
            }

            if ((state.dataIPShortCut->rNumericArgs(10) < 0.0) || (state.dataIPShortCut->rNumericArgs(10) > 1.0)) {
                ErrorsFound = true;
                ShowSevereError(state,
                                format("{}{}=\"{}, object. Illegal value for {} has been found.",
                                       RoutineName,
                                       cCurrentModuleObject,
                                       state.dataIPShortCut->cAlphaArgs(1),
                                       state.dataIPShortCut->cNumericFieldNames(10)));
                ShowContinueError(state,
                                  format("{} must be >=0 or <=1, entered value = {:.2R}",
                                         state.dataIPShortCut->cNumericFieldNames(10),
                                         state.dataIPShortCut->rNumericArgs(10)));
            }

            if ((state.dataMaterial->ComplexShade(Loop).LayerType == TARCOGParams::TARCOGLayerType::VENETBLIND_HORIZ) ||
                (state.dataMaterial->ComplexShade(Loop).LayerType == TARCOGParams::TARCOGLayerType::VENETBLIND_HORIZ)) {
                if (state.dataIPShortCut->rNumericArgs(11) <= 0.0) {
                    ErrorsFound = true;
                    ShowSevereError(state,
                                    format("{}{}=\"{}, object. Illegal value for {} has been found.",
                                           RoutineName,
                                           cCurrentModuleObject,
                                           state.dataIPShortCut->cAlphaArgs(1),
                                           state.dataIPShortCut->cNumericFieldNames(11)));
                    ShowContinueError(state,
                                      format("{} must be >0, entered value = {:.2R}",
                                             state.dataIPShortCut->cNumericFieldNames(11),
                                             state.dataIPShortCut->rNumericArgs(11)));
                }

                if (state.dataIPShortCut->rNumericArgs(12) <= 0.0) {
                    ErrorsFound = true;
                    ShowSevereError(state,
                                    format("{}{}=\"{}, object. Illegal value for {} has been found.",
                                           RoutineName,
                                           cCurrentModuleObject,
                                           state.dataIPShortCut->cAlphaArgs(1),
                                           state.dataIPShortCut->cNumericFieldNames(12)));
                    ShowContinueError(state,
                                      format("{} must be >0, entered value = {:.2R}",
                                             state.dataIPShortCut->cNumericFieldNames(12),
                                             state.dataIPShortCut->rNumericArgs(12)));
                }

                if (state.dataIPShortCut->rNumericArgs(13) <= 0.0) {
                    ErrorsFound = true;
                    ShowSevereError(state,
                                    format("{}{}=\"{}, object. Illegal value for {} has been found.",
                                           RoutineName,
                                           cCurrentModuleObject,
                                           state.dataIPShortCut->cAlphaArgs(1),
                                           state.dataIPShortCut->cNumericFieldNames(13)));
                    ShowContinueError(state,
                                      format("{} must be >0, entered value = {:.2R}",
                                             state.dataIPShortCut->cNumericFieldNames(13),
                                             state.dataIPShortCut->rNumericArgs(13)));
                }

                if ((state.dataIPShortCut->rNumericArgs(14) < -90.0) || (state.dataIPShortCut->rNumericArgs(14) > 90.0)) {
                    ErrorsFound = true;
                    ShowSevereError(state,
                                    format("{}{}=\"{}, object. Illegal value for {} has been found.",
                                           RoutineName,
                                           cCurrentModuleObject,
                                           state.dataIPShortCut->cAlphaArgs(1),
                                           state.dataIPShortCut->cNumericFieldNames(14)));
                    ShowContinueError(state,
                                      format("{} must be >=-90 and <=90, entered value = {:.2R}",
                                             state.dataIPShortCut->cNumericFieldNames(14),
                                             state.dataIPShortCut->rNumericArgs(14)));
                }

                if (state.dataIPShortCut->rNumericArgs(15) <= 0.0) {
                    ErrorsFound = true;
                    ShowSevereError(state,
                                    format("{}{}=\"{}, object. Illegal value for {} has been found.",
                                           RoutineName,
                                           cCurrentModuleObject,
                                           state.dataIPShortCut->cAlphaArgs(1),
                                           state.dataIPShortCut->cNumericFieldNames(15)));
                    ShowContinueError(state,
                                      format("{} must be >0, entered value = {:.2R}",
                                             state.dataIPShortCut->cNumericFieldNames(15),
                                             state.dataIPShortCut->rNumericArgs(15)));
                }

                if ((state.dataIPShortCut->rNumericArgs(16) < 0.0) ||
                    ((state.dataIPShortCut->rNumericArgs(16) > 0.0) &&
                     (state.dataIPShortCut->rNumericArgs(16) < (state.dataIPShortCut->rNumericArgs(11) / 2)))) {
                    ErrorsFound = true;
                    ShowSevereError(state,
                                    format("{}{}=\"{}, object. Illegal value for {} has been found.",
                                           RoutineName,
                                           cCurrentModuleObject,
                                           state.dataIPShortCut->cAlphaArgs(1),
                                           state.dataIPShortCut->cNumericFieldNames(16)));
                    ShowContinueError(state,
                                      format("{} must be =0 or greater than SlatWidth/2, entered value = {:.2R}",
                                             state.dataIPShortCut->cNumericFieldNames(16),
                                             state.dataIPShortCut->rNumericArgs(16)));
                }
            }

            if (ErrorsFound) ShowFatalError(state, "Error in complex fenestration material input.");
        }
    }

    void SetupComplexFenestrationStateInput(EnergyPlusData &state,
                                            int &ConstrNum, // num of construction items thus far
                                            bool &ErrorsFound)
    {

        // SUBROUTINE INFORMATION:
        //       AUTHOR         B. Griffith
        //       DATE WRITTEN   June 2010
        //       MODIFIED       January 2012 (Simon Vidanovic)
        //       MODIFIED       May 2012 (Simon Vidanovic)

        // PURPOSE OF THIS SUBROUTINE:
        // get input for complex fenestration construction

        // METHODOLOGY EMPLOYED:
        // usual GetInput processing.  Matrix input from MatrixDataManager

        // SUBROUTINE PARAMETER DEFINITIONS:
        constexpr const char *RoutineName("SetupComlexFenestrationStateInput: ");

        // SUBROUTINE LOCAL VARIABLE DECLARATIONS:
        int NumAlphas;  // Number of Alphas for each GetObjectItem call
        int NumNumbers; // Number of Numbers for each GetObjectItem call
        int TotalArgs;  // Number of fields for each GetObjectItem call
        int IOStatus;   // Used in GetObjectItem
        int NumRows;    // temporary size of matrix
        int NumCols;    // temporary size of matrix
        int NBasis;     // temporary number of elements in basis
        int AlphaIndex;
        int ThermalModelNum;     // number of thermal model parameters object
        int NumOfTotalLayers;    // total number of layers in the construction
        int NumOfOpticalLayers;  // number of optical layers in the construction (excluding gasses and gas mixtures)
        int currentOpticalLayer; // current optical layer number.  This is important since optical structures should
        // be loaded only with optical layers

        // When reading Construction:ComplexFenestrationState, there is a call of GetMatrix2D which also uses same
        // variables from DataIPShortCuts.  Since this can cause some errors in reading, it is important
        // to declare local variables for reading Construction:ComplexFenestrationState object(s)
        Array1D_string locAlphaFieldNames;
        Array1D_string locNumericFieldNames;
        Array1D_bool locNumericFieldBlanks;
        Array1D_bool locAlphaFieldBlanks;
        Array1D_string locAlphaArgs;
        Array1D<Real64> locNumericArgs;
        std::string locCurrentModuleObject;
        auto &cCurrentModuleObject = state.dataIPShortCut->cCurrentModuleObject;
        // Reading WindowThermalModel:Params
        cCurrentModuleObject = "WindowThermalModel:Params";
        state.dataBSDFWindow->TotThermalModels = state.dataInputProcessing->inputProcessor->getNumObjectsFound(state, cCurrentModuleObject);
        state.dataMaterial->WindowThermalModel.allocate(state.dataBSDFWindow->TotThermalModels);

        for (int Loop = 1; Loop <= state.dataBSDFWindow->TotThermalModels; ++Loop) {
            state.dataInputProcessing->inputProcessor->getObjectItem(state,
                                                                     cCurrentModuleObject,
                                                                     Loop,
                                                                     state.dataIPShortCut->cAlphaArgs,
                                                                     NumAlphas,
                                                                     state.dataIPShortCut->rNumericArgs,
                                                                     NumNumbers,
                                                                     IOStatus,
                                                                     state.dataIPShortCut->lNumericFieldBlanks,
                                                                     _,
                                                                     state.dataIPShortCut->cAlphaFieldNames,
                                                                     state.dataIPShortCut->cNumericFieldNames);

            state.dataMaterial->WindowThermalModel(Loop).Name = state.dataIPShortCut->cAlphaArgs(1);

            state.dataMaterial->WindowThermalModel(Loop).SDScalar = state.dataIPShortCut->rNumericArgs(1);
            if ((state.dataIPShortCut->rNumericArgs(1) < 0.0) || (state.dataIPShortCut->rNumericArgs(1) > 1.0)) {
                ErrorsFound = true;
                ShowSevereError(state,
                                format("{}{}=\"{}, object. Illegal value for {} has been found.",
                                       RoutineName,
                                       cCurrentModuleObject,
                                       state.dataIPShortCut->cAlphaArgs(1),
                                       state.dataIPShortCut->cNumericFieldNames(1)));
                ShowContinueError(state,
                                  format("{} should be >= 0.0 and <= 1.0, entered value = {:.2R}",
                                         state.dataIPShortCut->cNumericFieldNames(1),
                                         state.dataIPShortCut->rNumericArgs(1)));
            }

            {
                std::string const &SELECT_CASE_var = state.dataIPShortCut->cAlphaArgs(2);
                if (SELECT_CASE_var == "ISO15099") {
                    state.dataMaterial->WindowThermalModel(Loop).CalculationStandard = TARCOGGassesParams::Stdrd::ISO15099;
                } else if (SELECT_CASE_var == "EN673DECLARED") {
                    state.dataMaterial->WindowThermalModel(Loop).CalculationStandard = TARCOGGassesParams::Stdrd::EN673;
                } else if (SELECT_CASE_var == "EN673DESIGN") {
                    state.dataMaterial->WindowThermalModel(Loop).CalculationStandard = TARCOGGassesParams::Stdrd::EN673Design;
                } else {
                    ErrorsFound = true;
                    ShowSevereError(state,
                                    format("{}{}=\"{}, object. Illegal value for {} has been found.",
                                           RoutineName,
                                           cCurrentModuleObject,
                                           state.dataIPShortCut->cAlphaArgs(1),
                                           state.dataIPShortCut->cAlphaFieldNames(2)));
                    ShowContinueError(state,
                                      format("{} entered value = \"{}\" should be ISO15099, EN673Declared or EN673Design.",
                                             state.dataIPShortCut->cAlphaFieldNames(2),
                                             state.dataIPShortCut->cAlphaArgs(2)));
                }
            }

            {
                std::string const &SELECT_CASE_var = state.dataIPShortCut->cAlphaArgs(3);
                if (SELECT_CASE_var == "ISO15099") {
                    state.dataMaterial->WindowThermalModel(Loop).ThermalModel = TARCOGParams::TARCOGThermalModel::ISO15099;
                } else if (SELECT_CASE_var == "SCALEDCAVITYWIDTH") {
                    state.dataMaterial->WindowThermalModel(Loop).ThermalModel = TARCOGParams::TARCOGThermalModel::SCW;
                } else if (SELECT_CASE_var == "CONVECTIVESCALARMODEL_NOSDTHICKNESS") {
                    state.dataMaterial->WindowThermalModel(Loop).ThermalModel = TARCOGParams::TARCOGThermalModel::CSM;
                } else if (SELECT_CASE_var == "CONVECTIVESCALARMODEL_WITHSDTHICKNESS") {
                    state.dataMaterial->WindowThermalModel(Loop).ThermalModel = TARCOGParams::TARCOGThermalModel::CSM_WithSDThickness;
                } else {
                    ErrorsFound = true;
                    ShowSevereError(state,
                                    format("{}{}=\"{}, object. Illegal value for {} has been found.",
                                           RoutineName,
                                           cCurrentModuleObject,
                                           state.dataIPShortCut->cAlphaArgs(1),
                                           state.dataIPShortCut->cAlphaFieldNames(3)));
                    ShowContinueError(
                        state,
                        format("{} entered value = \"{}\" should be ISO15099, ScaledCavityWidth, ConvectiveScalarModel_NoSDThickness or "
                               "ConvectiveScalarModel_WithSDThickness.",
                               state.dataIPShortCut->cAlphaFieldNames(3),
                               state.dataIPShortCut->cAlphaArgs(3)));
                }
            }

            {
                std::string const &SELECT_CASE_var = state.dataIPShortCut->cAlphaArgs(4);
                if (SELECT_CASE_var == "NODEFLECTION") {
                    state.dataMaterial->WindowThermalModel(Loop).DeflectionModel = TARCOGParams::DeflectionCalculation::NONE;
                } else if (SELECT_CASE_var == "TEMPERATUREANDPRESSUREINPUT") {
                    state.dataMaterial->WindowThermalModel(Loop).DeflectionModel = TARCOGParams::DeflectionCalculation::TEMPERATURE;
                } else if (SELECT_CASE_var == "MEASUREDDEFLECTION") {
                    state.dataMaterial->WindowThermalModel(Loop).DeflectionModel = TARCOGParams::DeflectionCalculation::GAP_WIDTHS;
                } else {
                    ErrorsFound = true;
                    ShowSevereError(state,
                                    format("{}{}=\"{}, object. Illegal value for {} has been found.",
                                           RoutineName,
                                           cCurrentModuleObject,
                                           state.dataIPShortCut->cAlphaArgs(1),
                                           state.dataIPShortCut->cAlphaFieldNames(4)));
                    ShowContinueError(state,
                                      format("{} entered value = \"{}\" should be NoDeflection, TemperatureAndPressureInput or MeasuredDeflection.",
                                             state.dataIPShortCut->cAlphaFieldNames(4),
                                             state.dataIPShortCut->cAlphaArgs(4)));
                }
            }

            if (state.dataMaterial->WindowThermalModel(Loop).DeflectionModel == TARCOGParams::DeflectionCalculation::TEMPERATURE) {
                state.dataMaterial->WindowThermalModel(Loop).VacuumPressureLimit = state.dataIPShortCut->rNumericArgs(2);
                if (state.dataIPShortCut->rNumericArgs(2) <= 0.0) {
                    ErrorsFound = true;
                    ShowSevereError(state,
                                    format("{}{}=\"{}, object. Illegal value for {} has been found.",
                                           RoutineName,
                                           cCurrentModuleObject,
                                           state.dataIPShortCut->cAlphaArgs(1),
                                           state.dataIPShortCut->cNumericFieldNames(2)));
                    ShowContinueError(state,
                                      format("{} must be > 0, entered value = {:.2R}",
                                             state.dataIPShortCut->cNumericFieldNames(2),
                                             state.dataIPShortCut->rNumericArgs(2)));
                }

                state.dataMaterial->WindowThermalModel(Loop).InitialTemperature = state.dataIPShortCut->rNumericArgs(3);
                if (state.dataIPShortCut->rNumericArgs(3) <= 0.0) {
                    ErrorsFound = true;
                    ShowSevereError(state,
                                    format("{}{}=\"{}, object. Illegal value for {} has been found.",
                                           RoutineName,
                                           cCurrentModuleObject,
                                           state.dataIPShortCut->cAlphaArgs(1),
                                           state.dataIPShortCut->cNumericFieldNames(3)));
                    ShowContinueError(state,
                                      format("{} must be > 0, entered value = {:.2R}",
                                             state.dataIPShortCut->cNumericFieldNames(3),
                                             state.dataIPShortCut->rNumericArgs(3)));
                }

                state.dataMaterial->WindowThermalModel(Loop).InitialPressure = state.dataIPShortCut->rNumericArgs(4);
                if (state.dataIPShortCut->rNumericArgs(4) <= 0.0) {
                    ErrorsFound = true;
                    ShowSevereError(state,
                                    format("{}{}=\"{}, object. Illegal value for {} has been found.",
                                           RoutineName,
                                           cCurrentModuleObject,
                                           state.dataIPShortCut->cAlphaArgs(1),
                                           state.dataIPShortCut->cNumericFieldNames(4)));
                    ShowContinueError(state,
                                      format("{} must be > 0, entered value = {:.2R}",
                                             state.dataIPShortCut->cNumericFieldNames(4),
                                             state.dataIPShortCut->rNumericArgs(4)));
                }
            }

        } // DO Loop = 1, TotThermalModels

        // Reading Construction:ComplexFenestrationState
        locCurrentModuleObject = "Construction:ComplexFenestrationState";
        state.dataBSDFWindow->TotComplexFenStates = state.dataInputProcessing->inputProcessor->getNumObjectsFound(state, locCurrentModuleObject);

        state.dataInputProcessing->inputProcessor->getObjectDefMaxArgs(state, locCurrentModuleObject, TotalArgs, NumAlphas, NumNumbers);
        if (!allocated(locAlphaFieldNames)) locAlphaFieldNames.allocate(NumAlphas);
        if (!allocated(locNumericFieldNames)) locNumericFieldNames.allocate(NumNumbers);
        if (!allocated(locNumericFieldBlanks)) locNumericFieldBlanks.allocate(NumNumbers);
        if (!allocated(locAlphaFieldBlanks)) locAlphaFieldBlanks.allocate(NumAlphas);
        if (!allocated(locAlphaArgs)) locAlphaArgs.allocate(NumAlphas);
        if (!allocated(locNumericArgs)) locNumericArgs.allocate(NumNumbers);

        state.dataBSDFWindow->FirstBSDF = ConstrNum + 1; // Location of first BSDF construction input (They will be consecutive)
        for (int Loop = 1; Loop <= state.dataBSDFWindow->TotComplexFenStates; ++Loop) {
            state.dataInputProcessing->inputProcessor->getObjectItem(state,
                                                                     locCurrentModuleObject,
                                                                     Loop,
                                                                     locAlphaArgs,
                                                                     NumAlphas,
                                                                     locNumericArgs,
                                                                     NumNumbers,
                                                                     IOStatus,
                                                                     locNumericFieldBlanks,
                                                                     _,
                                                                     locAlphaFieldNames,
                                                                     locNumericFieldNames);
            if (GlobalNames::VerifyUniqueInterObjectName(state,
                                                         state.dataHeatBalMgr->UniqueConstructNames,
                                                         locAlphaArgs(1),
                                                         state.dataHeatBalMgr->CurrentModuleObject,
                                                         locAlphaFieldNames(1),
                                                         ErrorsFound)) {
                continue;
            }
            ++ConstrNum;
            auto &thisConstruct = state.dataConstruction->Construct(ConstrNum);
            // Simon TODO: This is to be confirmed.  If this is just initial value, then we might want to make better guess
            state.dataHeatBal->NominalRforNominalUCalculation(ConstrNum) = 0.1;
            // Simon TODO: If I do not put this, then it is considered that surface is NOT window
            thisConstruct.TransDiff = 0.1; // This is a place holder to flag
            // the construction as a window until
            // the correct value is entered in WindowComplexManager

            // Now override the deraults as appropriate
            thisConstruct.Name = locAlphaArgs(1);

            //    ALLOCATE(Construct(ConstrNum)%BSDFInput)

            // Construct(ConstrNum)%BSDFInput%ThermalConstruction = ThConstNum

            {
                std::string const &SELECT_CASE_var = locAlphaArgs(2); // Basis Type Keyword
                if (SELECT_CASE_var == "LBNLWINDOW") {
                    thisConstruct.BSDFInput.BasisType = DataBSDFWindow::Basis::WINDOW;
                } else if (SELECT_CASE_var == "USERDEFINED") {
                    thisConstruct.BSDFInput.BasisType = DataBSDFWindow::Basis::Custom;
                } else {
                    // throw error
                    ErrorsFound = true;
                    ShowSevereError(state,
                                    format("{}{}=\"{}, object. Illegal value for {} has been found.",
                                           RoutineName,
                                           cCurrentModuleObject,
                                           locAlphaArgs(1),
                                           locAlphaFieldNames(2)));
                    ShowContinueError(state,
                                      format("{} entered value=\"{}\" should be LBNLWindow or UserDefined.", locAlphaFieldNames(2), locAlphaArgs(2)));
                }
            }

            {
                std::string const &SELECT_CASE_var = locAlphaArgs(3); // Basis Symmetry Keyword
                if (SELECT_CASE_var == "AXISYMMETRIC") {
                    thisConstruct.BSDFInput.BasisSymmetryType = DataBSDFWindow::BasisSymmetry::Axisymmetric;
                } else if (SELECT_CASE_var == "NONE") {
                    thisConstruct.BSDFInput.BasisSymmetryType = DataBSDFWindow::BasisSymmetry::None;
                } else {
                    // throw error
                    ErrorsFound = true;
                    ShowSevereError(state,
                                    format("{}{}=\"{}, object. Illegal value for {} has been found.",
                                           RoutineName,
                                           cCurrentModuleObject,
                                           locAlphaArgs(1),
                                           locAlphaFieldNames(3)));
                    ShowContinueError(state,
                                      format("{} entered value = \"{}\" should be Axisymmetric or None.", locAlphaFieldNames(3), locAlphaArgs(3)));
                }
            }

            // Simon: Assign thermal model number
            ThermalModelNum = Util::FindItemInList(locAlphaArgs(4), state.dataMaterial->WindowThermalModel);
            if (ThermalModelNum == 0) {
                ShowSevereError(state,
                                format("{}{}=\"{}, object. Illegal value for {} has been found.",
                                       RoutineName,
                                       cCurrentModuleObject,
                                       locAlphaArgs(1),
                                       locAlphaFieldNames(4)));
                ShowContinueError(
                    state,
                    format("{} entered value = \"{}\" no corresponding thermal model (WindowThermalModel:Params) found in the input file.",
                           locAlphaFieldNames(4),
                           locAlphaArgs(4)));
            } else {
                thisConstruct.BSDFInput.ThermalModel = ThermalModelNum;
            }

            // ***************************************************************************************
            // Basis matrix
            // ***************************************************************************************
            thisConstruct.BSDFInput.BasisMatIndex = MatrixDataManager::MatrixIndex(state, locAlphaArgs(5));
            MatrixDataManager::Get2DMatrixDimensions(state, thisConstruct.BSDFInput.BasisMatIndex, NumRows, NumCols);
            thisConstruct.BSDFInput.BasisMatNrows = NumRows;
            thisConstruct.BSDFInput.BasisMatNcols = NumCols;

            if (NumCols != 2 && NumCols != 1) {
                ErrorsFound = true;
                ShowSevereError(state,
                                format("{}{}=\"{}, object. Illegal value for {} has been found.",
                                       RoutineName,
                                       cCurrentModuleObject,
                                       locAlphaArgs(1),
                                       locAlphaFieldNames(5)));
                ShowContinueError(state,
                                  format("{} entered value=\"{}\" invalid matrix dimensions.  Basis matrix dimension can only be 2 x 1.",
                                         locAlphaFieldNames(5),
                                         locAlphaArgs(5)));
            }
            thisConstruct.BSDFInput.BasisMat.allocate(NumCols, NumRows);
            MatrixDataManager::Get2DMatrix(state, thisConstruct.BSDFInput.BasisMatIndex, thisConstruct.BSDFInput.BasisMat);
            if (thisConstruct.BSDFInput.BasisType == DataBSDFWindow::Basis::WINDOW)
                WindowComplexManager::CalculateBasisLength(state, thisConstruct.BSDFInput, ConstrNum, thisConstruct.BSDFInput.NBasis);

            // determine number of layers and optical layers
            NumOfTotalLayers = (NumAlphas - 9) / 3;
            thisConstruct.TotLayers = NumOfTotalLayers;

            NumOfOpticalLayers = NumOfTotalLayers / 2 + 1;

            thisConstruct.BSDFInput.NumLayers = NumOfOpticalLayers;
            thisConstruct.BSDFInput.Layer.allocate(NumOfOpticalLayers);

            // check for incomplete field set
            if (mod((NumAlphas - 9), 3) != 0) {
                // throw warning if incomplete field set
                ErrorsFound = true;
                ShowSevereError(state,
                                format("{}{}=\"{}, object. Incomplete field set found.", RoutineName, locCurrentModuleObject, locAlphaArgs(1)));
                ShowContinueError(state, format("{} is missing some of the layers or/and gaps.", locAlphaArgs(1)));
            }

            if (thisConstruct.BSDFInput.BasisSymmetryType == DataBSDFWindow::BasisSymmetry::None) {
                // Non-Symmetric basis

                NBasis = thisConstruct.BSDFInput.NBasis;

                // *******************************************************************************
                // Solar front transmittance
                // *******************************************************************************
                thisConstruct.BSDFInput.SolFrtTransIndex = MatrixDataManager::MatrixIndex(state, locAlphaArgs(6));
                MatrixDataManager::Get2DMatrixDimensions(state, thisConstruct.BSDFInput.SolFrtTransIndex, NumRows, NumCols);
                thisConstruct.BSDFInput.SolFrtTransNrows = NumRows;
                thisConstruct.BSDFInput.SolFrtTransNcols = NumCols;

                if (NumRows != NBasis) {
                    ErrorsFound = true;
                    ShowSevereError(
                        state,
                        format("{}{}=\"{}, object. Illegal matrix size has been found.", RoutineName, locCurrentModuleObject, locAlphaArgs(1)));
                    ShowContinueError(
                        state,
                        format("Solar front transmittance matrix \"{}\" is not the same size as it is defined by basis definition. Basis "
                               "size is defined by Matrix:TwoDimension = \"{}\".",
                               locAlphaArgs(6),
                               locAlphaArgs(5)));
                }

                if (NumRows != NumCols) {
                    ErrorsFound = true;
                    ShowSevereError(
                        state, format("{}{}=\"{}\", object. Invalid BSDF matrix dimensions.", RoutineName, locCurrentModuleObject, locAlphaArgs(1)));
                    ShowContinueError(
                        state, format("Solar front transmittance matrix \"{}\" must have the same number of rows and columns.", locAlphaArgs(6)));
                }

                if (thisConstruct.BSDFInput.BasisType == DataBSDFWindow::Basis::Custom) {
                    thisConstruct.BSDFInput.NBasis = NumRows; // For custom basis, no rows in transmittance
                                                              // matrix defines the basis length
                }

                thisConstruct.BSDFInput.SolFrtTrans.allocate(NumCols, NumRows);
                if (thisConstruct.BSDFInput.SolFrtTransIndex == 0) {
                    ErrorsFound = true;
                    ShowSevereError(state,
                                    format("{}{}=\"{}, object. Referenced Matrix:TwoDimension is missing from the input file.",
                                           RoutineName,
                                           locCurrentModuleObject,
                                           locAlphaArgs(1)));
                    ShowContinueError(
                        state, format("Solar front transmittance Matrix:TwoDimension = \"{}\" is missing from the input file.", locAlphaArgs(6)));
                } else {
                    MatrixDataManager::Get2DMatrix(state, thisConstruct.BSDFInput.SolFrtTransIndex, thisConstruct.BSDFInput.SolFrtTrans);
                }

                // *******************************************************************************
                // Solar back reflectance
                // *******************************************************************************
                thisConstruct.BSDFInput.SolBkReflIndex = MatrixDataManager::MatrixIndex(state, locAlphaArgs(7));
                MatrixDataManager::Get2DMatrixDimensions(state, thisConstruct.BSDFInput.SolBkReflIndex, NumRows, NumCols);
                thisConstruct.BSDFInput.SolBkReflNrows = NumRows;
                thisConstruct.BSDFInput.SolBkReflNcols = NumCols;

                if (NumRows != NBasis) {
                    ErrorsFound = true;
                    ShowSevereError(
                        state,
                        format("{}{}=\"{}, object. Illegal matrix size has been found.", RoutineName, locCurrentModuleObject, locAlphaArgs(1)));
                    ShowContinueError(
                        state,
                        format("Solar back reflectance matrix \"{}\" is not the same size as it is defined by basis definition. Basis size "
                               "is defined by Matrix:TwoDimension = \"{}\".",
                               locAlphaArgs(7),
                               locAlphaArgs(5)));
                }

                if (NumRows != NumCols) {
                    ErrorsFound = true;
                    ShowSevereError(
                        state, format("{}{}=\"{}\", object. Invalid BSDF matrix dimensions.", RoutineName, locCurrentModuleObject, locAlphaArgs(1)));
                    ShowContinueError(state,
                                      format("Solar bakc reflectance matrix \"{}\" must have the same number of rows and columns.", locAlphaArgs(7)));
                }

                thisConstruct.BSDFInput.SolBkRefl.allocate(NumCols, NumRows);
                if (thisConstruct.BSDFInput.SolBkReflIndex == 0) {
                    ErrorsFound = true;
                    ShowSevereError(state,
                                    format("{}{}=\"{}, object. Referenced Matrix:TwoDimension is missing from the input file.",
                                           RoutineName,
                                           locCurrentModuleObject,
                                           locAlphaArgs(1)));
                    ShowContinueError(state,
                                      format("Solar back reflectance Matrix:TwoDimension = \"{}\" is missing from the input file.", locAlphaArgs(7)));
                } else {
                    MatrixDataManager::Get2DMatrix(state, thisConstruct.BSDFInput.SolBkReflIndex, thisConstruct.BSDFInput.SolBkRefl);
                }

                // *******************************************************************************
                // Visible front transmittance
                // *******************************************************************************
                thisConstruct.BSDFInput.VisFrtTransIndex = MatrixDataManager::MatrixIndex(state, locAlphaArgs(8));
                MatrixDataManager::Get2DMatrixDimensions(state, thisConstruct.BSDFInput.VisFrtTransIndex, NumRows, NumCols);
                thisConstruct.BSDFInput.VisFrtTransNrows = NumRows;
                thisConstruct.BSDFInput.VisFrtTransNcols = NumCols;

                if (NumRows != NBasis) {
                    ErrorsFound = true;
                    ShowSevereError(
                        state,
                        format("{}{}=\"{}, object. Illegal matrix size has been found.", RoutineName, locCurrentModuleObject, locAlphaArgs(1)));
                    ShowContinueError(
                        state,
                        format("Visible front transmittance matrix \"{}\" is not the same size as it is defined by basis definition. Basis "
                               "size is defined by Matrix:TwoDimension = \"{}\".",
                               locAlphaArgs(8),
                               locAlphaArgs(5)));
                }

                if (NumRows != NumCols) {
                    ErrorsFound = true;
                    ShowSevereError(
                        state, format("{}{}=\"{}\", object. Invalid BSDF matrix dimensions.", RoutineName, locCurrentModuleObject, locAlphaArgs(1)));
                    ShowContinueError(
                        state, format("Visible front transmittance matrix \"{}\" must have the same number of rows and columns.", locAlphaArgs(8)));
                }

                thisConstruct.BSDFInput.VisFrtTrans.allocate(NumCols, NumRows);
                if (thisConstruct.BSDFInput.VisFrtTransIndex == 0) {
                    ErrorsFound = true;
                    ShowSevereError(state,
                                    format("{}{}=\"{}, object. Referenced Matrix:TwoDimension is missing from the input file.",
                                           RoutineName,
                                           cCurrentModuleObject,
                                           locAlphaArgs(1)));
                    ShowContinueError(
                        state, format("Visible front transmittance Matrix:TwoDimension = \"{}\" is missing from the input file.", locAlphaArgs(8)));
                } else {
                    MatrixDataManager::Get2DMatrix(state, thisConstruct.BSDFInput.VisFrtTransIndex, thisConstruct.BSDFInput.VisFrtTrans);
                }

                // *******************************************************************************
                // Visible back reflectance
                // *******************************************************************************
                thisConstruct.BSDFInput.VisBkReflIndex = MatrixDataManager::MatrixIndex(state, locAlphaArgs(9));
                MatrixDataManager::Get2DMatrixDimensions(state, thisConstruct.BSDFInput.VisBkReflIndex, NumRows, NumCols);
                thisConstruct.BSDFInput.VisBkReflNrows = NumRows;
                thisConstruct.BSDFInput.VisBkReflNcols = NumCols;

                if (NumRows != NBasis) {
                    ErrorsFound = true;
                    ShowSevereError(
                        state,
                        format("{}{}=\"{}, object. Illegal matrix size has been found.", RoutineName, locCurrentModuleObject, locAlphaArgs(1)));
                    ShowContinueError(
                        state,
                        format("Visible back reflectance matrix \"{}\" is not the same size as it is defined by basis definition. Basis "
                               "size is defined by Matrix:TwoDimension = \"{}\".",
                               locAlphaArgs(9),
                               locAlphaArgs(5)));
                }

                if (NumRows != NumCols) {
                    ErrorsFound = true;
                    ShowSevereError(
                        state, format("{}{}=\"{}\", object. Invalid BSDF matrix dimensions.", RoutineName, locCurrentModuleObject, locAlphaArgs(1)));
                    ShowContinueError(state,
                                      format("Visible back reflectance \"{}\" must have the same number of rows and columns.", locAlphaArgs(9)));
                }

                thisConstruct.BSDFInput.VisBkRefl.allocate(NumCols, NumRows);
                if (thisConstruct.BSDFInput.VisBkReflIndex == 0) {
                    ErrorsFound = true;
                    ShowSevereError(state,
                                    format("{}{}=\"{}, object. Referenced Matrix:TwoDimension is missing from the input file.",
                                           RoutineName,
                                           locCurrentModuleObject,
                                           locAlphaArgs(1)));
                    ShowContinueError(
                        state, format("Visble back reflectance Matrix:TwoDimension = \"{}\" is missing from the input file.", locAlphaArgs(9)));
                } else {
                    MatrixDataManager::Get2DMatrix(state, thisConstruct.BSDFInput.VisBkReflIndex, thisConstruct.BSDFInput.VisBkRefl);
                }

                // ALLOCATE(Construct(ConstrNum)%BSDFInput%Layer(NumOfOpticalLayers))
                for (int Layer = 1; Layer <= thisConstruct.TotLayers; ++Layer) {
                    AlphaIndex = 9 + (Layer * 3) - 2;
                    currentOpticalLayer = int(Layer / 2) + 1;
                    // Material info is contained in the thermal construct
                    thisConstruct.LayerPoint(Layer) = Util::FindItemInPtrList(locAlphaArgs(AlphaIndex), state.dataMaterial->Material);

                    // Simon: Load only if optical layer
                    if (mod(Layer, 2) != 0) {
                        thisConstruct.BSDFInput.Layer(currentOpticalLayer).MaterialIndex = thisConstruct.LayerPoint(Layer);

                        ++AlphaIndex;
                        // *******************************************************************************
                        // Front absorptance matrix
                        // *******************************************************************************
                        thisConstruct.BSDFInput.Layer(currentOpticalLayer).FrtAbsIndex =
                            MatrixDataManager::MatrixIndex(state, locAlphaArgs(AlphaIndex));
                        MatrixDataManager::Get2DMatrixDimensions(
                            state, thisConstruct.BSDFInput.Layer(currentOpticalLayer).FrtAbsIndex, NumRows, NumCols);

                        if (NumRows != 1) {
                            ErrorsFound = true;
                            ShowSevereError(
                                state,
                                format("{}{} = \"{}\", object. Incorrect matrix dimension.", RoutineName, locCurrentModuleObject, locAlphaArgs(1)));
                            ShowContinueError(state,
                                              format("Front absorbtance Matrix:TwoDimension = \"{}\" for layer {} must have only one row.",
                                                     locAlphaArgs(AlphaIndex),
                                                     currentOpticalLayer));
                        }

                        if (NumCols != NBasis) {
                            ErrorsFound = true;
                            ShowSevereError(
                                state,
                                format("{}{} = \"{}\", object. Incorrect matrix dimension.", RoutineName, locCurrentModuleObject, locAlphaArgs(1)));
                            ShowContinueError(state,
                                              format("Front absorbtance Matrix:TwoDimension = \"{}\" for layer {} must have same number of columns "
                                                     "as it is defined by basis matrix.",
                                                     locAlphaArgs(AlphaIndex),
                                                     currentOpticalLayer));
                            ShowContinueError(
                                state,
                                format("Matrix has {} number of columns, while basis definition specifies {} number of columns.", NumCols, NBasis));
                        }

                        thisConstruct.BSDFInput.Layer(currentOpticalLayer).AbsNcols = NumCols;
                        thisConstruct.BSDFInput.Layer(currentOpticalLayer).FrtAbs.allocate(NumCols, NumRows);
                        if (thisConstruct.BSDFInput.Layer(currentOpticalLayer).FrtAbsIndex == 0) {
                            ErrorsFound = true;
                            ShowSevereError(state,
                                            format("{}{}=\"{}, object. Referenced Matrix:TwoDimension is missing from the input file.",
                                                   RoutineName,
                                                   locCurrentModuleObject,
                                                   locAlphaArgs(1)));
                            ShowContinueError(state,
                                              format("Front absorbtance Matrix:TwoDimension = \"{}\" for layer {} is missing from the input file.",
                                                     locAlphaArgs(AlphaIndex),
                                                     currentOpticalLayer));
                        } else {
                            MatrixDataManager::Get2DMatrix(state,
                                                           thisConstruct.BSDFInput.Layer(currentOpticalLayer).FrtAbsIndex,
                                                           thisConstruct.BSDFInput.Layer(currentOpticalLayer).FrtAbs);
                        }

                        ++AlphaIndex;
                        // *******************************************************************************
                        // Back absorptance matrix
                        // *******************************************************************************
                        thisConstruct.BSDFInput.Layer(currentOpticalLayer).BkAbsIndex =
                            MatrixDataManager::MatrixIndex(state, locAlphaArgs(AlphaIndex));
                        MatrixDataManager::Get2DMatrixDimensions(
                            state, thisConstruct.BSDFInput.Layer(currentOpticalLayer).BkAbsIndex, NumRows, NumCols);

                        if (NumRows != 1) {
                            ErrorsFound = true;
                            ShowSevereError(
                                state,
                                format("{}{} = \"{}\", object. Incorrect matrix dimension.", RoutineName, locCurrentModuleObject, locAlphaArgs(1)));
                            ShowContinueError(state,
                                              format("Back absorbtance Matrix:TwoDimension = \"{}\" for layer {} must have only one row.",
                                                     locAlphaArgs(AlphaIndex),
                                                     currentOpticalLayer));
                        }

                        if (NumCols != NBasis) {
                            ErrorsFound = true;
                            ShowSevereError(
                                state,
                                format("{}{} = \"{}\", object. Incorrect matrix dimension.", RoutineName, locCurrentModuleObject, locAlphaArgs(1)));
                            ShowContinueError(state,
                                              format("Back absorbtance Matrix:TwoDimension = \"{}\" for layer {} must have same number of columns as "
                                                     "it is defined by basis matrix.",
                                                     locAlphaArgs(AlphaIndex),
                                                     currentOpticalLayer));
                            ShowContinueError(
                                state,
                                format("Matrix has {} number of columns, while basis definition specifies {} number of columns.", NumCols, NBasis));
                        }

                        thisConstruct.BSDFInput.Layer(currentOpticalLayer).BkAbs.allocate(NumCols, NumRows);
                        if (thisConstruct.BSDFInput.Layer(currentOpticalLayer).BkAbsIndex == 0) {
                            ErrorsFound = true;
                            ShowSevereError(state,
                                            format("{}{}=\"{}, object. Referenced Matrix:TwoDimension is missing from the input file.",
                                                   RoutineName,
                                                   locCurrentModuleObject,
                                                   locAlphaArgs(1)));
                            ShowContinueError(state,
                                              format("Back absorbtance Matrix:TwoDimension = \"{}\" for layer {} is missing from the input file.",
                                                     locAlphaArgs(AlphaIndex),
                                                     currentOpticalLayer));
                        } else {
                            MatrixDataManager::Get2DMatrix(state,
                                                           thisConstruct.BSDFInput.Layer(currentOpticalLayer).BkAbsIndex,
                                                           thisConstruct.BSDFInput.Layer(currentOpticalLayer).BkAbs);
                        }
                    } // if (Mod(Layer, 2) <> 0) then
                }
            } else {
                // Axisymmetric basis
                NBasis = thisConstruct.BSDFInput.NBasis; // Basis length has already been calculated
                state.dataBSDFWindow->BSDFTempMtrx.allocate(NBasis, 1);

                // *******************************************************************************
                // Solar front transmittance
                // *******************************************************************************
                thisConstruct.BSDFInput.SolFrtTransIndex = MatrixDataManager::MatrixIndex(state, locAlphaArgs(6));
                MatrixDataManager::Get2DMatrixDimensions(state, thisConstruct.BSDFInput.SolFrtTransIndex, NumRows, NumCols);
                thisConstruct.BSDFInput.SolFrtTransNrows = NBasis;
                thisConstruct.BSDFInput.SolFrtTransNcols = NBasis;

                if (NumRows != NBasis) {
                    ErrorsFound = true;
                    ShowSevereError(
                        state,
                        format("{}{}=\"{}, object. Illegal matrix size has been found.", RoutineName, locCurrentModuleObject, locAlphaArgs(1)));
                    ShowContinueError(
                        state,
                        format("Solar front transmittance matrix \"{}\" is not the same size as it is defined by basis definition. Basis "
                               "size is defined by Matrix:TwoDimension = \"{}\".",
                               locAlphaArgs(6),
                               locAlphaArgs(5)));
                }

                if (NumRows != NumCols) {
                    ErrorsFound = true;
                    ShowSevereError(
                        state, format("{}{}=\"{}\", object. Invalid BSDF matrix dimensions.", RoutineName, locCurrentModuleObject, locAlphaArgs(1)));
                    ShowContinueError(
                        state, format("Solar front transmittance matrix \"{}\" must have the same number of rows and columns.", locAlphaArgs(6)));
                }

                thisConstruct.BSDFInput.SolFrtTrans.allocate(NBasis, NBasis);
                if (thisConstruct.BSDFInput.SolFrtTransIndex == 0) {
                    ErrorsFound = true;
                    ShowSevereError(state,
                                    format("{}{}=\"{}, object. Referenced Matrix:TwoDimension is missing from the input file.",
                                           RoutineName,
                                           locCurrentModuleObject,
                                           locAlphaArgs(1)));
                    ShowContinueError(
                        state, format("Solar front transmittance Matrix:TwoDimension = \"{}\" is missing from the input file.", locAlphaArgs(6)));
                } else {
                    MatrixDataManager::Get2DMatrix(state, thisConstruct.BSDFInput.SolFrtTransIndex, state.dataBSDFWindow->BSDFTempMtrx);

                    thisConstruct.BSDFInput.SolFrtTrans = 0.0;
                    for (int I = 1; I <= NBasis; ++I) {
                        thisConstruct.BSDFInput.SolFrtTrans(I, I) = state.dataBSDFWindow->BSDFTempMtrx(I, 1);
                    }
                }

                // *******************************************************************************
                // Solar back reflectance
                // *******************************************************************************
                thisConstruct.BSDFInput.SolBkReflIndex = MatrixDataManager::MatrixIndex(state, locAlphaArgs(7));
                MatrixDataManager::Get2DMatrixDimensions(state, thisConstruct.BSDFInput.SolBkReflIndex, NumRows, NumCols);
                thisConstruct.BSDFInput.SolBkReflNrows = NBasis;
                thisConstruct.BSDFInput.SolBkReflNcols = NBasis;

                if (NumRows != NBasis) {
                    ErrorsFound = true;
                    ShowSevereError(
                        state,
                        format("{}{}=\"{}, object. Illegal matrix size has been found.", RoutineName, locCurrentModuleObject, locAlphaArgs(1)));
                    ShowContinueError(
                        state,
                        format("Solar back reflectance matrix \"{}\" is not the same size as it is defined by basis definition. Basis size "
                               "is defined by Matrix:TwoDimension = \"{}\".",
                               locAlphaArgs(7),
                               locAlphaArgs(5)));
                }

                if (NumRows != NumCols) {
                    ErrorsFound = true;
                    ShowSevereError(
                        state, format("{}{}=\"{}\", object. Invalid BSDF matrix dimensions.", RoutineName, locCurrentModuleObject, locAlphaArgs(1)));
                    ShowContinueError(state,
                                      format("Solar back reflectance matrix \"{}\" must have the same number of rows and columns.", locAlphaArgs(7)));
                }

                thisConstruct.BSDFInput.SolBkRefl.allocate(NBasis, NBasis);
                if (thisConstruct.BSDFInput.SolBkReflIndex == 0) {
                    ErrorsFound = true;
                    ShowSevereError(state,
                                    format("{}{}=\"{}, object. Referenced Matrix:TwoDimension is missing from the input file.",
                                           RoutineName,
                                           locCurrentModuleObject,
                                           locAlphaArgs(1)));
                    ShowContinueError(state,
                                      format("Solar back reflectance Matrix:TwoDimension = \"{}\" is missing from the input file.", locAlphaArgs(7)));
                } else {
                    MatrixDataManager::Get2DMatrix(state, thisConstruct.BSDFInput.SolBkReflIndex, state.dataBSDFWindow->BSDFTempMtrx);
                    thisConstruct.BSDFInput.SolBkRefl = 0.0;
                    for (int I = 1; I <= NBasis; ++I) {
                        thisConstruct.BSDFInput.SolBkRefl(I, I) = state.dataBSDFWindow->BSDFTempMtrx(I, 1);
                    }
                }

                // *******************************************************************************
                // Visible front transmittance
                // *******************************************************************************
                thisConstruct.BSDFInput.VisFrtTransIndex = MatrixDataManager::MatrixIndex(state, locAlphaArgs(8));
                MatrixDataManager::Get2DMatrixDimensions(state, thisConstruct.BSDFInput.VisFrtTransIndex, NumRows, NumCols);
                thisConstruct.BSDFInput.VisFrtTransNrows = NBasis;
                thisConstruct.BSDFInput.VisFrtTransNcols = NBasis;

                if (NumRows != NBasis) {
                    ErrorsFound = true;
                    ShowSevereError(
                        state,
                        format("{}{}=\"{}, object. Illegal matrix size has been found.", RoutineName, locCurrentModuleObject, locAlphaArgs(1)));
                    ShowContinueError(
                        state,
                        format("Visible front transmittance matrix \"{}\" is not the same size as it is defined by basis definition. Basis "
                               "size is defined by Matrix:TwoDimension = \"{}\".",
                               locAlphaArgs(8),
                               locAlphaArgs(5)));
                }

                if (NumRows != NumCols) {
                    ErrorsFound = true;
                    ShowSevereError(
                        state, format("{}{}=\"{}\", object. Invalid BSDF matrix dimensions.", RoutineName, locCurrentModuleObject, locAlphaArgs(1)));
                    ShowContinueError(
                        state, format("Visible front transmittance matrix \"{}\" must have the same number of rows and columns.", locAlphaArgs(8)));
                }

                thisConstruct.BSDFInput.VisFrtTrans.allocate(NBasis, NBasis);
                if (thisConstruct.BSDFInput.VisFrtTransIndex == 0) {
                    ErrorsFound = true;
                    ShowSevereError(state,
                                    format("{}{}=\"{}, object. Referenced Matrix:TwoDimension is missing from the input file.",
                                           RoutineName,
                                           locCurrentModuleObject,
                                           locAlphaArgs(1)));
                    ShowContinueError(
                        state, format("Visible front transmittance Matrix:TwoDimension = \"{}\" is missing from the input file.", locAlphaArgs(8)));
                } else {
                    MatrixDataManager::Get2DMatrix(state, thisConstruct.BSDFInput.VisFrtTransIndex, state.dataBSDFWindow->BSDFTempMtrx);
                    thisConstruct.BSDFInput.VisFrtTrans = 0.0;
                    for (int I = 1; I <= NBasis; ++I) {
                        thisConstruct.BSDFInput.VisFrtTrans(I, I) = state.dataBSDFWindow->BSDFTempMtrx(I, 1);
                    }
                }

                // *******************************************************************************
                // Visible back reflectance
                // *******************************************************************************
                thisConstruct.BSDFInput.VisBkReflIndex = MatrixDataManager::MatrixIndex(state, locAlphaArgs(9));
                MatrixDataManager::Get2DMatrixDimensions(state, thisConstruct.BSDFInput.VisBkReflIndex, NumRows, NumCols);
                thisConstruct.BSDFInput.VisBkReflNrows = NBasis;
                thisConstruct.BSDFInput.VisBkReflNcols = NBasis;

                if (NumRows != NBasis) {
                    ErrorsFound = true;
                    ShowSevereError(
                        state,
                        format("{}{}=\"{}, object. Illegal matrix size has been found.", RoutineName, locCurrentModuleObject, locAlphaArgs(1)));
                    ShowContinueError(
                        state,
                        format("Visible back reflectance matrix \"{}\" is not the same size as it is defined by basis definition. Basis "
                               "size is defined by Matrix:TwoDimension = \"{}\".",
                               locAlphaArgs(9),
                               locAlphaArgs(5)));
                }

                if (NumRows != NumCols) {
                    ErrorsFound = true;
                    ShowSevereError(
                        state, format("{}{}=\"{}\", object. Invalid BSDF matrix dimensions.", RoutineName, locCurrentModuleObject, locAlphaArgs(1)));
                    ShowContinueError(
                        state, format("Visible back reflectance matrix \"{}\" must have the same number of rows and columns.", locAlphaArgs(9)));
                }

                thisConstruct.BSDFInput.VisBkRefl.allocate(NBasis, NBasis);
                if (thisConstruct.BSDFInput.VisBkReflIndex == 0) {
                    ErrorsFound = true;
                    ShowSevereError(state,
                                    format("{}{}=\"{}, object. Referenced Matrix:TwoDimension is missing from the input file.",
                                           RoutineName,
                                           locCurrentModuleObject,
                                           locAlphaArgs(1)));
                    ShowContinueError(
                        state, format("Visible back reflectance Matrix:TwoDimension = \"{}\" is missing from the input file.", locAlphaArgs(9)));
                } else {
                    MatrixDataManager::Get2DMatrix(state, thisConstruct.BSDFInput.VisBkReflIndex, state.dataBSDFWindow->BSDFTempMtrx);
                    thisConstruct.BSDFInput.VisBkRefl = 0.0;
                    for (int I = 1; I <= NBasis; ++I) {
                        thisConstruct.BSDFInput.VisBkRefl(I, I) = state.dataBSDFWindow->BSDFTempMtrx(I, 1);
                    }
                }

                // determine number of layers
                // Construct(ConstrNum)%TotLayers = (NumAlphas - 9)/3

                // check for incomplete field set
                // IF (Mod((NumAlphas - 9), 3) /= 0) Then
                // throw warning if incomplete field set
                //  CALL ShowWarningError(state, 'Construction:ComplexFenestrationState: Axisymmetric properties have incomplete field &
                //   & set')
                // ENDIF

                // ALLOCATE(Construct(ConstrNum)%BSDFInput%Layer(NumOfOpticalLayers))
                for (int Layer = 1; Layer <= thisConstruct.TotLayers; ++Layer) {

                    if (mod(Layer, 2) != 0) {
                        thisConstruct.BSDFInput.Layer(currentOpticalLayer).MaterialIndex = thisConstruct.LayerPoint(Layer);

                        // *******************************************************************************
                        // Front absorptance matrix
                        // *******************************************************************************
                        ++AlphaIndex;
                        thisConstruct.BSDFInput.Layer(currentOpticalLayer).FrtAbsIndex =
                            MatrixDataManager::MatrixIndex(state, locAlphaArgs(AlphaIndex));
                        MatrixDataManager::Get2DMatrixDimensions(
                            state, thisConstruct.BSDFInput.Layer(currentOpticalLayer).FrtAbsIndex, NumRows, NumCols);

                        if (NumRows != 1) {
                            ErrorsFound = true;
                            ShowSevereError(
                                state,
                                format("{}{} = \"{}\", object. Incorrect matrix dimension.", RoutineName, locCurrentModuleObject, locAlphaArgs(1)));
                            ShowContinueError(state,
                                              format("Front absorbtance Matrix:TwoDimension = \"{}\" for layer {} must have only one row.",
                                                     locAlphaArgs(AlphaIndex),
                                                     currentOpticalLayer));
                        }

                        if (NumCols != NBasis) {
                            ErrorsFound = true;
                            ShowSevereError(
                                state,
                                format("{}{} = \"{}\", object. Incorrect matrix dimension.", RoutineName, locCurrentModuleObject, locAlphaArgs(1)));
                            ShowContinueError(state,
                                              format("Front absorbtance Matrix:TwoDimension = \"{}\" for layer {} must have same number of columns "
                                                     "as it is defined by basis matrix.",
                                                     locAlphaArgs(AlphaIndex),
                                                     currentOpticalLayer));
                            ShowContinueError(
                                state,
                                format("Matrix has {} number of columns, while basis definition specifies {} number of columns.", NumCols, NBasis));
                        }

                        thisConstruct.BSDFInput.Layer(currentOpticalLayer).AbsNcols = NumCols;
                        thisConstruct.BSDFInput.Layer(currentOpticalLayer).FrtAbs.allocate(NumCols, NumRows);

                        if (thisConstruct.BSDFInput.Layer(currentOpticalLayer).FrtAbsIndex == 0) {
                            ErrorsFound = true;
                            ShowSevereError(state,
                                            format("{}{}=\"{}, object. Referenced Matrix:TwoDimension is missing from the input file.",
                                                   RoutineName,
                                                   locCurrentModuleObject,
                                                   locAlphaArgs(1)));
                            ShowContinueError(state,
                                              format("Front absorbtance Matrix:TwoDimension = \"{}\" for layer {} is missing from the input file.",
                                                     locAlphaArgs(AlphaIndex),
                                                     currentOpticalLayer));
                        } else {
                            MatrixDataManager::Get2DMatrix(state,
                                                           thisConstruct.BSDFInput.Layer(currentOpticalLayer).FrtAbsIndex,
                                                           thisConstruct.BSDFInput.Layer(currentOpticalLayer).FrtAbs);
                        }

                        // *******************************************************************************
                        // Back absorptance matrix
                        // *******************************************************************************
                        ++AlphaIndex;
                        thisConstruct.BSDFInput.Layer(currentOpticalLayer).BkAbsIndex =
                            MatrixDataManager::MatrixIndex(state, locAlphaArgs(AlphaIndex));
                        MatrixDataManager::Get2DMatrixDimensions(
                            state, thisConstruct.BSDFInput.Layer(currentOpticalLayer).BkAbsIndex, NumRows, NumCols);

                        if (NumRows != 1) {
                            ErrorsFound = true;
                            ShowSevereError(
                                state,
                                format("{}{} = \"{}\", object. Incorrect matrix dimension.", RoutineName, locCurrentModuleObject, locAlphaArgs(1)));
                            ShowContinueError(state,
                                              format("Back absorbtance Matrix:TwoDimension = \"{}\" for layer {} must have only one row.",
                                                     locAlphaArgs(AlphaIndex),
                                                     currentOpticalLayer));
                        }

                        if (NumCols != NBasis) {
                            ErrorsFound = true;
                            ShowSevereError(
                                state,
                                format("{}{} = \"{}\", object. Incorrect matrix dimension.", RoutineName, locCurrentModuleObject, locAlphaArgs(1)));
                            ShowContinueError(state,
                                              format("Back absorbtance Matrix:TwoDimension = \"{}\" for layer {} must have same number of columns as "
                                                     "it is defined by basis matrix.",
                                                     locAlphaArgs(AlphaIndex),
                                                     currentOpticalLayer));
                            ShowContinueError(
                                state,
                                format("Matrix has {} number of columns, while basis definition specifies {} number of columns.", NumCols, NBasis));
                        }

                        thisConstruct.BSDFInput.Layer(currentOpticalLayer).BkAbs.allocate(NumCols, NumRows);

                        if (thisConstruct.BSDFInput.Layer(currentOpticalLayer).BkAbsIndex == 0) {
                            ErrorsFound = true;
                            ShowSevereError(state,
                                            format("{}{}=\"{}, object. Referenced Matrix:TwoDimension is missing from the input file.",
                                                   RoutineName,
                                                   locCurrentModuleObject,
                                                   locAlphaArgs(1)));
                            ShowContinueError(state,
                                              format("Back absorbtance Matrix:TwoDimension = \"{}\" for layer {} is missing from the input file.",
                                                     locAlphaArgs(AlphaIndex),
                                                     currentOpticalLayer));
                        } else {
                            MatrixDataManager::Get2DMatrix(state,
                                                           thisConstruct.BSDFInput.Layer(currentOpticalLayer).BkAbsIndex,
                                                           thisConstruct.BSDFInput.Layer(currentOpticalLayer).BkAbs);
                        }
                    } // if (Mod(Layer, 2) <> 0) then
                }

                state.dataBSDFWindow->BSDFTempMtrx.deallocate();
            }
            thisConstruct.TypeIsWindow = true;
            thisConstruct.WindowTypeBSDF = true;
        }

        // Do not forget to deallocate localy allocated variables
        if (allocated(locAlphaFieldNames)) locAlphaFieldNames.deallocate();
        if (allocated(locNumericFieldNames)) locNumericFieldNames.deallocate();
        if (allocated(locNumericFieldBlanks)) locNumericFieldBlanks.deallocate();
        if (allocated(locAlphaFieldBlanks)) locAlphaFieldBlanks.deallocate();
        if (allocated(locAlphaArgs)) locAlphaArgs.deallocate();
        if (allocated(locNumericArgs)) locNumericArgs.deallocate();

        if (ErrorsFound) ShowFatalError(state, "Error in complex fenestration input.");
    }

    void InitConductionTransferFunctions(EnergyPlusData &state)
    {
        bool ErrorsFound(false); // Flag for input error condition
        bool DoCTFErrorReport(false);
        for (auto &construction : state.dataConstruction->Construct) {
            construction.calculateTransferFunction(state, ErrorsFound, DoCTFErrorReport);
            if (construction.NumHistories > 1) {
                state.dataHeatBal->SimpleCTFOnly = false;
            }
            if (construction.NumCTFTerms > state.dataHeatBal->MaxCTFTerms) {
                state.dataHeatBal->MaxCTFTerms = construction.NumCTFTerms;
            }
        }
        if (state.dataHeatBal->AnyInternalHeatSourceInInput) {
            state.dataHeatBal->SimpleCTFOnly = false;
        }

        bool InitCTFDoReport;
        General::ScanForReports(state, "Constructions", InitCTFDoReport, "Constructions");
        if (InitCTFDoReport || DoCTFErrorReport) {
            print(state.files.eio,
                  "! <Construction CTF>,Construction Name,Index,#Layers,#CTFs,Time Step {{hours}},ThermalConductance "
                  "{{w/m2-K}},OuterThermalAbsorptance,InnerThermalAbsorptance,OuterSolarAbsorptance,InnerSolarAbsorptance,Roughness\n");
            print(state.files.eio,
                  "! <Material CTF Summary>,Material Name,Thickness {{m}},Conductivity {{w/m-K}},Density {{kg/m3}},Specific Heat "
                  "{{J/kg-K}},ThermalResistance {{m2-K/w}}\n");
            print(state.files.eio, "! <Material:Air>,Material Name,ThermalResistance {{m2-K/w}}\n");
            print(state.files.eio, "! <CTF>,Time,Outside,Cross,Inside,Flux (except final one)\n");

            int cCounter = 0; // just used to keep construction index in output report
            for (auto &construction : state.dataConstruction->Construct) {
                cCounter++;
                if (!construction.IsUsedCTF) continue;
                construction.reportTransferFunction(state, cCounter);
            }
        }

        if (ErrorsFound) {
            ShowFatalError(state, "Program terminated for reasons listed (InitConductionTransferFunctions)");
        }
    }

} // namespace HeatBalanceManager

} // namespace EnergyPlus<|MERGE_RESOLUTION|>--- conflicted
+++ resolved
@@ -1110,11 +1110,7 @@
                                                                      state.dataIPShortCut->cNumericFieldNames);
             if (NumAlpha > 0) {
                 {
-<<<<<<< HEAD
-                    int FlowTypeNum = getEnumerationValue(DataHeatBalance::AdjustmentTypeNamesUC, Util::MakeUPPERCase(AlphaName(1)));
-=======
-                    int FlowTypeNum = getEnumValue(DataHeatBalance::AdjustmentTypeNamesUC, UtilityRoutines::makeUPPER(AlphaName(1)));
->>>>>>> 07b51a2c
+                    int FlowTypeNum = getEnumValue(DataHeatBalance::AdjustmentTypeNamesUC, Util::makeUPPER(AlphaName(1)));
                     state.dataHeatBal->ZoneAirMassFlow.ZoneFlowAdjustment = static_cast<DataHeatBalance::AdjustmentType>(FlowTypeNum);
                     AlphaName(1) = DataHeatBalance::AdjustmentTypeNamesCC[FlowTypeNum];
                     DataHeatBalance::AdjustmentType ZoneFlowAdjustment = state.dataHeatBal->ZoneAirMassFlow.ZoneFlowAdjustment;
@@ -1138,11 +1134,7 @@
             }
             if (NumAlpha > 1) {
                 {
-<<<<<<< HEAD
-                    int FlowTypeNum = getEnumerationValue(DataHeatBalance::InfiltrationFlowTypeNamesUC, Util::MakeUPPERCase(AlphaName(2)));
-=======
-                    int FlowTypeNum = getEnumValue(DataHeatBalance::InfiltrationFlowTypeNamesUC, UtilityRoutines::makeUPPER(AlphaName(2)));
->>>>>>> 07b51a2c
+                    int FlowTypeNum = getEnumValue(DataHeatBalance::InfiltrationFlowTypeNamesUC, Util::makeUPPER(AlphaName(2)));
                     state.dataHeatBal->ZoneAirMassFlow.InfiltrationTreatment = static_cast<DataHeatBalance::InfiltrationFlow>(FlowTypeNum);
                     AlphaName(2) = DataHeatBalance::InfiltrationFlowTypeNamesCC[FlowTypeNum];
                     if (state.dataHeatBal->ZoneAirMassFlow.InfiltrationTreatment == DataHeatBalance::InfiltrationFlow::Add ||
@@ -1170,12 +1162,7 @@
             } else {
                 if (NumAlpha > 2) {
                     {
-<<<<<<< HEAD
-                        int FlowTypeNum =
-                            getEnumerationValue(DataHeatBalance::InfiltrationZoneTypeNamesUC, Util::MakeUPPERCase(AlphaName(3)));
-=======
-                        int FlowTypeNum = getEnumValue(DataHeatBalance::InfiltrationZoneTypeNamesUC, UtilityRoutines::makeUPPER(AlphaName(3)));
->>>>>>> 07b51a2c
+                        int FlowTypeNum = getEnumValue(DataHeatBalance::InfiltrationZoneTypeNamesUC, Util::makeUPPER(AlphaName(3)));
                         state.dataHeatBal->ZoneAirMassFlow.InfiltrationForZones = static_cast<DataHeatBalance::InfiltrationZoneType>(FlowTypeNum);
                         AlphaName(3) = DataHeatBalance::InfiltrationZoneTypeNamesCC[FlowTypeNum];
                         if (state.dataHeatBal->ZoneAirMassFlow.InfiltrationForZones == DataHeatBalance::InfiltrationZoneType::Invalid) {
@@ -1715,15 +1702,9 @@
             auto &instancesValue = instances.value();
             for (auto instance = instancesValue.begin(); instance != instancesValue.end(); ++instance) {
                 auto const &fields = instance.value();
-<<<<<<< HEAD
-                std::string const thisObjectName = Util::MakeUPPERCase(instance.key());
-
-                std::string construction_name = Util::MakeUPPERCase(fields.at("construction_name").get<std::string>());
-=======
-                std::string const thisObjectName = UtilityRoutines::makeUPPER(instance.key());
-
-                std::string construction_name = UtilityRoutines::makeUPPER(fields.at("construction_name").get<std::string>());
->>>>>>> 07b51a2c
+                std::string const thisObjectName = Util::makeUPPER(instance.key());
+
+                std::string construction_name = Util::makeUPPER(fields.at("construction_name").get<std::string>());
                 int source_after_layer_number = fields.at("thermal_source_present_after_layer_number").get<int>();
                 int calculation_after_layer_number = fields.at("temperature_calculation_requested_after_layer_number").get<int>();
                 int ctf_dimensions = fields.at("dimensions_for_the_ctf_calculation").get<int>();
@@ -2585,11 +2566,7 @@
                 ++spaceNum;
                 auto const &objectFields = instance.value();
                 auto &thisSpace = state.dataHeatBal->space(spaceNum);
-<<<<<<< HEAD
-                thisSpace.Name = Util::MakeUPPERCase(instance.key());
-=======
-                thisSpace.Name = UtilityRoutines::makeUPPER(instance.key());
->>>>>>> 07b51a2c
+                thisSpace.Name = Util::makeUPPER(instance.key());
                 ip->markObjectAsUsed(cCurrentModuleObject, instance.key());
                 std::string zoneName = ip->getAlphaFieldValue(objectFields, objectSchemaProps, "zone_name");
                 thisSpace.CeilingHeight = ip->getRealFieldValue(objectFields, objectSchemaProps, "ceiling_height");
@@ -2648,11 +2625,7 @@
                 ++spaceListNum;
                 auto const &objectFields = instance.value();
                 auto &thisSpaceList = state.dataHeatBal->spaceList(spaceListNum);
-<<<<<<< HEAD
-                thisSpaceList.Name = Util::MakeUPPERCase(instance.key());
-=======
-                thisSpaceList.Name = UtilityRoutines::makeUPPER(instance.key());
->>>>>>> 07b51a2c
+                thisSpaceList.Name = Util::makeUPPER(instance.key());
                 ip->markObjectAsUsed(cCurrentModuleObject, instance.key());
 
                 if (Util::FindItemInList(thisSpaceList.Name, state.dataHeatBal->Zone) > 0) {
@@ -3928,11 +3901,7 @@
 
         // Get window name and check for match
         W5Name = std::string{DataLine(4).substr(19)};
-<<<<<<< HEAD
-        WindowNameInW5DataFile = Util::MakeUPPERCase(W5Name);
-=======
-        WindowNameInW5DataFile = UtilityRoutines::makeUPPER(W5Name);
->>>>>>> 07b51a2c
+        WindowNameInW5DataFile = Util::makeUPPER(W5Name);
         if (DesiredConstructionName != WindowNameInW5DataFile) {
             // Doesn't match; read through file until next window entry is found
         Label20:;
@@ -5018,11 +4987,7 @@
                 ++constrNum;
                 auto &thisConstruct = state.dataConstruction->Construct(constrNum);
 
-<<<<<<< HEAD
-                thisConstruct.Name = Util::MakeUPPERCase(thisObjectName);
-=======
-                thisConstruct.Name = UtilityRoutines::makeUPPER(thisObjectName);
->>>>>>> 07b51a2c
+                thisConstruct.Name = Util::makeUPPER(thisObjectName);
                 thisConstruct.TypeIsAirBoundary = true;
                 thisConstruct.IsUsedCTF = false;
 
@@ -5043,11 +5008,7 @@
                     }
                     if (fields.find("simple_mixing_schedule_name") != fields.end()) {
                         const std::string &schedName = fields.at("simple_mixing_schedule_name").get<std::string>();
-<<<<<<< HEAD
-                        thisConstruct.AirBoundaryMixingSched = ScheduleManager::GetScheduleIndex(state, Util::MakeUPPERCase(schedName));
-=======
-                        thisConstruct.AirBoundaryMixingSched = ScheduleManager::GetScheduleIndex(state, UtilityRoutines::makeUPPER(schedName));
->>>>>>> 07b51a2c
+                        thisConstruct.AirBoundaryMixingSched = ScheduleManager::GetScheduleIndex(state, Util::makeUPPER(schedName));
                         if (thisConstruct.AirBoundaryMixingSched == 0) {
                             ShowSevereError(state,
                                             format("{}{}=\"{}\", invalid (not found) Simple Mixing Schedule Name=\"{}\".",
