// EnergyPlus, Copyright (c) 1996-2021, The Board of Trustees of the University of Illinois,
// The Regents of the University of California, through Lawrence Berkeley National Laboratory
// (subject to receipt of any required approvals from the U.S. Dept. of Energy), Oak Ridge
// National Laboratory, managed by UT-Battelle, Alliance for Sustainable Energy, LLC, and other
// contributors. All rights reserved.
//
// NOTICE: This Software was developed under funding from the U.S. Department of Energy and the
// U.S. Government consequently retains certain rights. As such, the U.S. Government has been
// granted for itself and others acting on its behalf a paid-up, nonexclusive, irrevocable,
// worldwide license in the Software to reproduce, distribute copies to the public, prepare
// derivative works, and perform publicly and display publicly, and to permit others to do so.
//
// Redistribution and use in source and binary forms, with or without modification, are permitted
// provided that the following conditions are met:
//
// (1) Redistributions of source code must retain the above copyright notice, this list of
//     conditions and the following disclaimer.
//
// (2) Redistributions in binary form must reproduce the above copyright notice, this list of
//     conditions and the following disclaimer in the documentation and/or other materials
//     provided with the distribution.
//
// (3) Neither the name of the University of California, Lawrence Berkeley National Laboratory,
//     the University of Illinois, U.S. Dept. of Energy nor the names of its contributors may be
//     used to endorse or promote products derived from this software without specific prior
//     written permission.
//
// (4) Use of EnergyPlus(TM) Name. If Licensee (i) distributes the software in stand-alone form
//     without changes from the version obtained under this License, or (ii) Licensee makes a
//     reference solely to the software portion of its product, Licensee must refer to the
//     software as "EnergyPlus version X" software, where "X" is the version number Licensee
//     obtained under this License and may not use a different name for the software. Except as
//     specifically required in this Section (4), Licensee shall not use in a company name, a
//     product name, in advertising, publicity, or other promotional activities any name, trade
//     name, trademark, logo, or other designation of "EnergyPlus", "E+", "e+" or confusingly
//     similar designation, without the U.S. Department of Energy's prior written consent.
//
// THIS SOFTWARE IS PROVIDED BY THE COPYRIGHT HOLDERS AND CONTRIBUTORS "AS IS" AND ANY EXPRESS OR
// IMPLIED WARRANTIES, INCLUDING, BUT NOT LIMITED TO, THE IMPLIED WARRANTIES OF MERCHANTABILITY
// AND FITNESS FOR A PARTICULAR PURPOSE ARE DISCLAIMED. IN NO EVENT SHALL THE COPYRIGHT OWNER OR
// CONTRIBUTORS BE LIABLE FOR ANY DIRECT, INDIRECT, INCIDENTAL, SPECIAL, EXEMPLARY, OR
// CONSEQUENTIAL DAMAGES (INCLUDING, BUT NOT LIMITED TO, PROCUREMENT OF SUBSTITUTE GOODS OR
// SERVICES; LOSS OF USE, DATA, OR PROFITS; OR BUSINESS INTERRUPTION) HOWEVER CAUSED AND ON ANY
// THEORY OF LIABILITY, WHETHER IN CONTRACT, STRICT LIABILITY, OR TORT (INCLUDING NEGLIGENCE OR
// OTHERWISE) ARISING IN ANY WAY OUT OF THE USE OF THIS SOFTWARE, EVEN IF ADVISED OF THE
// POSSIBILITY OF SUCH DAMAGE.

// C++ Headers
#include <cmath>

// ObjexxFCL Headers
#include <ObjexxFCL/Array.functions.hh>
#include <ObjexxFCL/Fmath.hh>

// EnergyPlus Headers
#include <EnergyPlus/Autosizing/CoolingCapacitySizing.hh>
#include <EnergyPlus/BranchNodeConnections.hh>
#include <EnergyPlus/ChilledCeilingPanelSimple.hh>
#include <EnergyPlus/Data/EnergyPlusData.hh>
#include <EnergyPlus/DataEnvironment.hh>
#include <EnergyPlus/DataHVACGlobals.hh>
#include <EnergyPlus/DataHeatBalFanSys.hh>
#include <EnergyPlus/DataHeatBalSurface.hh>
#include <EnergyPlus/DataHeatBalance.hh>
#include <EnergyPlus/DataIPShortCuts.hh>
#include <EnergyPlus/DataSizing.hh>
#include <EnergyPlus/DataSurfaces.hh>
#include <EnergyPlus/DataZoneEnergyDemands.hh>
#include <EnergyPlus/DataZoneEquipment.hh>
#include <EnergyPlus/FluidProperties.hh>
#include <EnergyPlus/GeneralRoutines.hh>
#include <EnergyPlus/HeatBalanceIntRadExchange.hh>
#include <EnergyPlus/HeatBalanceSurfaceManager.hh>
#include <EnergyPlus/InputProcessing/InputProcessor.hh>
#include <EnergyPlus/NodeInputManager.hh>
#include <EnergyPlus/OutputProcessor.hh>
#include <EnergyPlus/Plant/DataPlant.hh>
#include <EnergyPlus/PlantUtilities.hh>
#include <EnergyPlus/Psychrometrics.hh>
#include <EnergyPlus/ScheduleManager.hh>

namespace EnergyPlus::CoolingPanelSimple {

    // Module -- (ref: Object: ZoneHVAC:CoolingPanel:RadiantConvective:Water)

    // Module containing the routines dealing with the simple (chilled ceiling) cooling panels

    // MODULE INFORMATION:
    //       AUTHOR         Rick Strand
    //       DATE WRITTEN   Aug 2014

    // PURPOSE OF THIS MODULE:
    // The purpose of this module is to simulate simple chilled ceiling panels.  It is similar to
    // hot water radiant/convective baseboard units and the code for this model used that model as
    // a starting point.

    // REFERENCES:
    // Existing code for hot water baseboard models (radiant-convective variety)

    // USE STATEMENTS:
    // MODULE PARAMETER DEFINITIONS
    std::string const cCMO_CoolingPanel_Simple("ZoneHVAC:CoolingPanel:RadiantConvective:Water");

    void SimCoolingPanel(EnergyPlusData &state, std::string const &EquipName,
                         int const ActualZoneNum,
                         int const ControlledZoneNum,
                         bool const FirstHVACIteration,
                         Real64 &PowerMet,
                         int &CompIndex)
    {

        // SUBROUTINE INFORMATION:
        //       AUTHOR         Rick Strand
        //       DATE WRITTEN   Aug 2014

        // PURPOSE OF THIS SUBROUTINE:
        // This subroutine simulates the simple cooling (chilled ceiling) panel.  It borrows heavily
        // from the hot water radiant-convective baseboard model code.

        // REFERENCES:
        // Existing code for hot water baseboard models (radiant-convective variety)

        // Using/Aliasing
        using DataLoopNode::Node;
        using DataPlant::TypeOf_CoolingPanel_Simple;

        // SUBROUTINE LOCAL VARIABLE DECLARATIONS:
        int CoolingPanelNum; // Index of unit in baseboard array
        Real64 QZnReq;       // Zone load not yet satisfied
        Real64 MaxWaterFlow;
        Real64 MinWaterFlow;

        if (state.dataChilledCeilingPanelSimple->GetInputFlag) {
            GetCoolingPanelInput(state);
            state.dataChilledCeilingPanelSimple->GetInputFlag = false;
        }

        // Find the correct Baseboard Equipment
        if (CompIndex == 0) {
            CoolingPanelNum = UtilityRoutines::FindItemInList(EquipName, state.dataChilledCeilingPanelSimple->CoolingPanel, &CoolingPanelParams::EquipID, state.dataChilledCeilingPanelSimple->NumCoolingPanels);
            if (CoolingPanelNum == 0) {
                ShowFatalError(state, "SimCoolingPanelSimple: Unit not found=" + EquipName);
            }
            CompIndex = CoolingPanelNum;
        } else {
            CoolingPanelNum = CompIndex;
            if (CoolingPanelNum > state.dataChilledCeilingPanelSimple->NumCoolingPanels || CoolingPanelNum < 1) {
                ShowFatalError(state,
                               format("SimCoolingPanelSimple:  Invalid CompIndex passed={}, Number of Units={}, Entered Unit name={}",
                                      CoolingPanelNum,
                                      state.dataChilledCeilingPanelSimple->NumCoolingPanels,
                                      EquipName));
            }
            if (state.dataChilledCeilingPanelSimple->CheckEquipName(CoolingPanelNum)) {
                if (EquipName != state.dataChilledCeilingPanelSimple->CoolingPanel(CoolingPanelNum).EquipID) {
                    ShowFatalError(state,
                                   format("SimCoolingPanelSimple: Invalid CompIndex passed={}, Unit name={}, stored Unit Name for that index={}",
                                          CoolingPanelNum,
                                          EquipName,
                                          state.dataChilledCeilingPanelSimple->CoolingPanel(CoolingPanelNum).EquipID));
                }
                state.dataChilledCeilingPanelSimple->CheckEquipName(CoolingPanelNum) = false;
            }
        }

        if (CompIndex > 0) {

            auto &ThisCP(state.dataChilledCeilingPanelSimple->CoolingPanel(CoolingPanelNum));

            InitCoolingPanel(state, CoolingPanelNum, ControlledZoneNum, FirstHVACIteration);

            QZnReq = state.dataZoneEnergyDemand->ZoneSysEnergyDemand(ActualZoneNum).RemainingOutputReqToCoolSP;

            // On the first HVAC iteration the system values are given to the controller, but after that
            // the demand limits are in place and there needs to be feedback to the Zone Equipment
            if (FirstHVACIteration) {
                MaxWaterFlow = ThisCP.WaterMassFlowRateMax;
                MinWaterFlow = 0.0;
            } else {
                MaxWaterFlow = Node(ThisCP.WaterInletNode).MassFlowRateMaxAvail;
                MinWaterFlow = Node(ThisCP.WaterInletNode).MassFlowRateMinAvail;
            }

            {
                auto const SELECT_CASE_var(ThisCP.EquipType);

                if (SELECT_CASE_var == TypeOf_CoolingPanel_Simple) { // 'ZoneHVAC:CoolingPanel:RadiantConvective:Water'
                    ThisCP.CalcCoolingPanel(state, CoolingPanelNum);
                } else {
                    ShowSevereError(state, "SimCoolingPanelSimple: Errors in CoolingPanel=" + state.dataChilledCeilingPanelSimple->CoolingPanel(CoolingPanelNum).EquipID);
                    ShowContinueError(state,
                                      format("Invalid or unimplemented equipment type={}",
                                             state.dataChilledCeilingPanelSimple->CoolingPanel(CoolingPanelNum).EquipType));
                    ShowFatalError(state, "Preceding condition causes termination.");
                }
            }

            PowerMet = ThisCP.TotPower;

            UpdateCoolingPanel(state, CoolingPanelNum);

            state.dataChilledCeilingPanelSimple->CoolingPanel(CoolingPanelNum).ReportCoolingPanel();

        } else {
            ShowFatalError(state, "SimCoolingPanelSimple: Unit not found=" + EquipName);
        }
    }

    void GetCoolingPanelInput(EnergyPlusData &state)
    {

        // SUBROUTINE INFORMATION:
        //       AUTHOR         Rick Strand
        //       DATE WRITTEN   Aug 2014

        // PURPOSE OF THIS SUBROUTINE:
        // This subroutine gets the input for the simple cooling panel units.

        // METHODOLOGY EMPLOYED:
        // Standard input processor calls--started from Daeho's radiant-convective water baseboard model.

        // Using/Aliasing
        using BranchNodeConnections::TestCompSet;
        using DataLoopNode::NodeConnectionType_Inlet;
        using DataLoopNode::NodeConnectionType_Outlet;
        using DataLoopNode::NodeType_Water;
        using DataLoopNode::ObjectIsNotParent;
        using DataPlant::TypeOf_CoolingPanel_Simple;
        using NodeInputManager::GetOnlySingleNode;
        using ScheduleManager::GetScheduleIndex;
        using namespace DataIPShortCuts;

        // SUBROUTINE PARAMETER DEFINITIONS:
        static std::string const RoutineName("GetCoolingPanelInput:");
        Real64 const MaxFraction(1.0);
        Real64 const MinFraction(0.0);
        Real64 const MaxWaterTempAvg(30.0);       // Maximum limit of average water temperature in degree C
        Real64 const MinWaterTempAvg(0.0);        // Minimum limit of average water temperature in degree C
        Real64 const MaxWaterFlowRate(10.0);      // Maximum limit of water volume flow rate in m3/s
        Real64 const MinWaterFlowRate(0.00001);   // Minimum limit of water volume flow rate in m3/s
        Real64 const WaterMassFlowDefault(0.063); // Default water mass flow rate in kg/s
        int const MinDistribSurfaces(1);          // Minimum number of surfaces that a baseboard heater can radiate to
        Real64 const MinThrottlingRange(0.5);     // Smallest throttling range allowed in degrees Celsius
        static std::string const MeanAirTemperature("MeanAirTemperature");
        static std::string const MeanRadiantTemperature("MeanRadiantTemperature");
        static std::string const OperativeTemperature("OperativeTemperature");
        static std::string const OutsideAirDryBulbTemperature("OutdoorDryBulbTemperature");
        static std::string const OutsideAirWetBulbTemperature("OutdoorWetBulbTemperature");
        static std::string const ZoneTotalLoad("ZoneTotalLoad");
        static std::string const ZoneConvectiveLoad("ZoneConvectiveLoad");
        static std::string const Off("Off");
        static std::string const SimpleOff("SimpleOff");
        static std::string const VariableOff("VariableOff");

        // SUBROUTINE LOCAL VARIABLE DECLARATIONS:
        Real64 AllFracsSummed; // Sum of the fractions radiant
        int CoolingPanelNum;   // Cooling panel number
        int CoolPanelNumI;     // For loop index
        int NumAlphas;         // Number of Alphas for each GetobjectItem call
        int NumNumbers;        // Number of Numbers for each GetobjectItem call
        int SurfNum;           // Surface number Do loop counter
        int IOStat;
        bool ErrorsFound(false); // If errors detected in input

        state.dataChilledCeilingPanelSimple->NumCoolingPanels = inputProcessor->getNumObjectsFound(state, cCMO_CoolingPanel_Simple);

        // Count total number of baseboard units

        state.dataChilledCeilingPanelSimple->CoolingPanel.allocate(state.dataChilledCeilingPanelSimple->NumCoolingPanels);
        state.dataChilledCeilingPanelSimple->CoolingPanelSysNumericFields.allocate(state.dataChilledCeilingPanelSimple->NumCoolingPanels);
        state.dataChilledCeilingPanelSimple->CheckEquipName.allocate(state.dataChilledCeilingPanelSimple->NumCoolingPanels);
        state.dataChilledCeilingPanelSimple->CheckEquipName = true;

        // Get the data from the user input related to cooling panels
        for (CoolingPanelNum = 1; CoolingPanelNum <= state.dataChilledCeilingPanelSimple->NumCoolingPanels; ++CoolingPanelNum) {

            inputProcessor->getObjectItem(state,
                                          cCMO_CoolingPanel_Simple,
                                          CoolingPanelNum,
                                          cAlphaArgs,
                                          NumAlphas,
                                          rNumericArgs,
                                          NumNumbers,
                                          IOStat,
                                          lNumericFieldBlanks,
                                          lAlphaFieldBlanks,
                                          cAlphaFieldNames,
                                          cNumericFieldNames);
            UtilityRoutines::IsNameEmpty(state, cAlphaArgs(1), cCurrentModuleObject, ErrorsFound);

            state.dataChilledCeilingPanelSimple->CoolingPanelSysNumericFields(CoolingPanelNum).FieldNames.allocate(NumNumbers);
            state.dataChilledCeilingPanelSimple->CoolingPanelSysNumericFields(CoolingPanelNum).FieldNames = "";
            state.dataChilledCeilingPanelSimple->CoolingPanelSysNumericFields(CoolingPanelNum).FieldNames = cNumericFieldNames;

            if (CoolingPanelNum > 1) {
                for (CoolPanelNumI = 2; CoolPanelNumI <= state.dataChilledCeilingPanelSimple->NumCoolingPanels; ++CoolPanelNumI) {
                    if (cAlphaArgs(1) == state.dataChilledCeilingPanelSimple->CoolingPanel(CoolPanelNumI).EquipID) {
                        ErrorsFound = true;
                        ShowSevereError(state, cAlphaArgs(1) + " is used as a name for more than one simple COOLING PANEL.");
                        ShowContinueError(state, "This is not allowed.");
                    }
                }
            }

            auto &ThisCP(state.dataChilledCeilingPanelSimple->CoolingPanel(CoolingPanelNum));
            ThisCP.EquipID = cAlphaArgs(1);                // Name of this simple cooling panel
            ThisCP.EquipType = TypeOf_CoolingPanel_Simple; //'ZoneHVAC:CoolingPanel:RadiantConvective:Water'

            // Get schedule
            ThisCP.Schedule = cAlphaArgs(2);
            if (lAlphaFieldBlanks(2)) {
                ThisCP.SchedPtr = DataGlobalConstants::ScheduleAlwaysOn;
            } else {
                ThisCP.SchedPtr = GetScheduleIndex(state, cAlphaArgs(2));
                if (ThisCP.SchedPtr == 0) {
                    ShowSevereError(state, RoutineName + cCMO_CoolingPanel_Simple + "=\"" + cAlphaArgs(1) + "\", " + cAlphaFieldNames(2) + "=\"" +
                                    cAlphaArgs(2) + "\" not found.");
                    ErrorsFound = true;
                }
            }

            // Get inlet node number
            ThisCP.WaterInletNode = GetOnlySingleNode(state,
                cAlphaArgs(3), ErrorsFound, cCMO_CoolingPanel_Simple, cAlphaArgs(1), NodeType_Water, NodeConnectionType_Inlet, 1, ObjectIsNotParent);

            // Get outlet node number
            ThisCP.WaterOutletNode = GetOnlySingleNode(state,
                cAlphaArgs(4), ErrorsFound, cCMO_CoolingPanel_Simple, cAlphaArgs(1), NodeType_Water, NodeConnectionType_Outlet, 1, ObjectIsNotParent);
            TestCompSet(state, cCMO_CoolingPanel_Simple, cAlphaArgs(1), cAlphaArgs(3), cAlphaArgs(4), "Chilled Water Nodes");

            ThisCP.RatedWaterTemp = rNumericArgs(1);
            if (ThisCP.RatedWaterTemp > MaxWaterTempAvg + 0.001) {
                ShowWarningError(state, RoutineName + cCMO_CoolingPanel_Simple + "=\"" + cAlphaArgs(1) + "\", " + cNumericFieldNames(1) +
                                 " was higher than the allowable maximum.");
                ShowContinueError(state, format("...reset to maximum value=[{:.2R}].", MaxWaterTempAvg));
                ThisCP.RatedWaterTemp = MaxWaterTempAvg;
            } else if (ThisCP.RatedWaterTemp < MinWaterTempAvg - 0.001) {
                ShowWarningError(state, RoutineName + cCMO_CoolingPanel_Simple + "=\"" + cAlphaArgs(1) + "\", " + cNumericFieldNames(1) +
                                 " was lower than the allowable minimum.");
                ShowContinueError(state, format("...reset to minimum value=[{:.2R}].", MinWaterTempAvg));
                ThisCP.RatedWaterTemp = MinWaterTempAvg;
            }

            ThisCP.RatedZoneAirTemp = rNumericArgs(2);
            if (ThisCP.RatedZoneAirTemp > MaxWaterTempAvg + 0.001) {
                ShowWarningError(state, RoutineName + cCMO_CoolingPanel_Simple + "=\"" + cAlphaArgs(1) + "\", " + cNumericFieldNames(2) +
                                 " was higher than the allowable maximum.");
                ShowContinueError(state, format("...reset to maximum value=[{:.2R}].", MaxWaterTempAvg));
                ThisCP.RatedZoneAirTemp = MaxWaterTempAvg;
            } else if (ThisCP.RatedZoneAirTemp < MinWaterTempAvg - 0.001) {
                ShowWarningError(state, RoutineName + cCMO_CoolingPanel_Simple + "=\"" + cAlphaArgs(1) + "\", " + cNumericFieldNames(2) +
                                 " was lower than the allowable minimum.");
                ShowContinueError(state, format("...reset to minimum value=[{:.2R}].", MinWaterTempAvg));
                ThisCP.RatedZoneAirTemp = MinWaterTempAvg;
            }

            ThisCP.RatedWaterFlowRate = rNumericArgs(3);
            if (ThisCP.RatedWaterFlowRate < 0.00001 || ThisCP.RatedWaterFlowRate > 10.0) {
                ShowWarningError(state, RoutineName + cCMO_CoolingPanel_Simple + "=\"" + cAlphaArgs(1) + "\", " + cNumericFieldNames(2) +
                                 " is an invalid Standard Water mass flow rate.");
                ShowContinueError(state, format("...reset to a default value=[{:.1R}].", WaterMassFlowDefault));
                ThisCP.RatedWaterFlowRate = WaterMassFlowDefault;
            }

            if (UtilityRoutines::SameString(cAlphaArgs(5), "CoolingDesignCapacity")) {
                ThisCP.CoolingCapMethod = DataSizing::CoolingDesignCapacity;
                if (!lNumericFieldBlanks(4)) {
                    ThisCP.ScaledCoolingCapacity = rNumericArgs(4);
                    if (ThisCP.ScaledCoolingCapacity < 0.0 && ThisCP.ScaledCoolingCapacity != DataSizing::AutoSize) {
                        ShowSevereError(state, cCMO_CoolingPanel_Simple + " = " + ThisCP.EquipID);
                        ShowContinueError(state, format("Illegal {} = {:.7T}", cNumericFieldNames(4), rNumericArgs(4)));
                        ErrorsFound = true;
                    }
                } else {
                    if ((!lAlphaFieldBlanks(6)) || (!lAlphaFieldBlanks(7))) {
                        ShowSevereError(state, cCMO_CoolingPanel_Simple + " = " + ThisCP.EquipID);
                        ShowContinueError(state, "Input for " + cAlphaFieldNames(5) + " = " + cAlphaArgs(5));
                        ShowContinueError(state, "Blank field not allowed for " + cNumericFieldNames(4));
                        ErrorsFound = true;
                    }
                }
            } else if (UtilityRoutines::SameString(cAlphaArgs(5), "CapacityPerFloorArea")) {
                ThisCP.CoolingCapMethod = DataSizing::CapacityPerFloorArea;
                if (!lNumericFieldBlanks(5)) {
                    ThisCP.ScaledCoolingCapacity = rNumericArgs(5);
                    if (ThisCP.CoolingCapMethod <= 0.0) {
                        ShowSevereError(state, cCMO_CoolingPanel_Simple + " = " + ThisCP.EquipID);
                        ShowContinueError(state, "Input for " + cAlphaFieldNames(5) + " = " + cAlphaArgs(5));
                        ShowContinueError(state, format("Illegal {} = {:.7T}", cNumericFieldNames(5), rNumericArgs(5)));
                        ErrorsFound = true;
                    } else if (ThisCP.ScaledCoolingCapacity == DataSizing::AutoSize) {
                        ShowSevereError(state, cCMO_CoolingPanel_Simple + " = " + ThisCP.EquipID);
                        ShowContinueError(state, "Input for " + cAlphaFieldNames(5) + " = " + cAlphaArgs(5));
                        ShowContinueError(state, "Illegal " + cNumericFieldNames(5) + " = Autosize");
                        ErrorsFound = true;
                    }
                } else {
                    ShowSevereError(state, cCMO_CoolingPanel_Simple + " = " + ThisCP.EquipID);
                    ShowContinueError(state, "Input for " + cAlphaFieldNames(5) + " = " + cAlphaArgs(5));
                    ShowContinueError(state, "Blank field not allowed for " + cNumericFieldNames(5));
                    ErrorsFound = true;
                }
            } else if (UtilityRoutines::SameString(cAlphaArgs(5), "FractionOfAutosizedCoolingCapacity")) {
                ThisCP.CoolingCapMethod = DataSizing::FractionOfAutosizedCoolingCapacity;
                if (!lNumericFieldBlanks(6)) {
                    ThisCP.ScaledCoolingCapacity = rNumericArgs(6);
                    if (ThisCP.ScaledCoolingCapacity < 0.0) {
                        ShowSevereError(state, cCMO_CoolingPanel_Simple + " = " + ThisCP.EquipID);
                        ShowContinueError(state, format("Illegal {} = {:.7T}", cNumericFieldNames(6), rNumericArgs(6)));
                        ErrorsFound = true;
                    }
                } else {
                    ShowSevereError(state, cCMO_CoolingPanel_Simple + " = " + ThisCP.EquipID);
                    ShowContinueError(state, "Input for " + cAlphaFieldNames(5) + " = " + cAlphaArgs(5));
                    ShowContinueError(state, "Blank field not allowed for " + cNumericFieldNames(6));
                    ErrorsFound = true;
                }
            } else {
                ShowSevereError(state, cCMO_CoolingPanel_Simple + " = " + ThisCP.EquipID);
                ShowContinueError(state, "Illegal " + cAlphaFieldNames(5) + " = " + cAlphaArgs(5));
                ErrorsFound = true;
            }

            ThisCP.WaterVolFlowRateMax = rNumericArgs(7);
            if ((ThisCP.WaterVolFlowRateMax <= MinWaterFlowRate) && ThisCP.WaterVolFlowRateMax != DataSizing::AutoSize) {
                ShowWarningError(state, RoutineName + cCMO_CoolingPanel_Simple + "=\"" + cAlphaArgs(1) + "\", " + cNumericFieldNames(7) +
                                 " was less than the allowable minimum.");
                ShowContinueError(state, format("...reset to minimum value=[{:.2R}].", MinWaterFlowRate));
                ThisCP.WaterVolFlowRateMax = MinWaterFlowRate;
            } else if (ThisCP.WaterVolFlowRateMax > MaxWaterFlowRate) {
                ShowWarningError(state, RoutineName + cCMO_CoolingPanel_Simple + "=\"" + cAlphaArgs(1) + "\", " + cNumericFieldNames(7) +
                                 " was higher than the allowable maximum.");
                ShowContinueError(state, format("...reset to maximum value=[{:.2R}].", MaxWaterFlowRate));
                ThisCP.WaterVolFlowRateMax = MaxWaterFlowRate;
            }

            // Process the temperature control type
            if (UtilityRoutines::SameString(cAlphaArgs(6), MeanAirTemperature)) {
                ThisCP.ControlType = Control::MAT;
            } else if (UtilityRoutines::SameString(cAlphaArgs(6), MeanRadiantTemperature)) {
                ThisCP.ControlType = Control::MRT;
            } else if (UtilityRoutines::SameString(cAlphaArgs(6), OperativeTemperature)) {
                ThisCP.ControlType = Control::Operative;
            } else if (UtilityRoutines::SameString(cAlphaArgs(6), OutsideAirDryBulbTemperature)) {
                ThisCP.ControlType = Control::ODB;
            } else if (UtilityRoutines::SameString(cAlphaArgs(6), OutsideAirWetBulbTemperature)) {
                ThisCP.ControlType = Control::OWB;
            } else if (UtilityRoutines::SameString(cAlphaArgs(6), ZoneTotalLoad)) {
                ThisCP.ControlType = Control::ZoneTotalLoad;
            } else if (UtilityRoutines::SameString(cAlphaArgs(6), ZoneConvectiveLoad)) {
                ThisCP.ControlType = Control::ZoneConvectiveLoad;
            } else {
                ShowWarningError(state, "Invalid " + cAlphaFieldNames(6) + " =" + cAlphaArgs(6));
                ShowContinueError(state, "Occurs in " + RoutineName + " = " + cAlphaArgs(1));
                ShowContinueError(state, "Control reset to MAT control for this Simple Cooling Panel.");
                ThisCP.ControlType = Control::MAT;
            }

            ThisCP.ColdThrottlRange = rNumericArgs(8);
            if (ThisCP.ColdThrottlRange < MinThrottlingRange) {
                ShowWarningError(state, cCMO_CoolingPanel_Simple + "Cooling throttling range too small, reset to 0.5");
                ShowContinueError(state, "Occurs in Cooling Panel=" + ThisCP.EquipID);
                ThisCP.ColdThrottlRange = MinThrottlingRange;
            }

            ThisCP.ColdSetptSched = cAlphaArgs(7);
            ThisCP.ColdSetptSchedPtr = GetScheduleIndex(state, ThisCP.ColdSetptSched);
            if ((ThisCP.ColdSetptSchedPtr == 0) && (!lAlphaFieldBlanks(7))) {
                ShowSevereError(state, cAlphaFieldNames(7) + " not found: " + ThisCP.ColdSetptSched);
                ShowContinueError(state, "Occurs in " + RoutineName + " = " + cAlphaArgs(1));
                ErrorsFound = true;
            }

            if (UtilityRoutines::SameString(cAlphaArgs(8), Off)) {
                ThisCP.CondCtrlType = CondCtrl::NONE;
            } else if (UtilityRoutines::SameString(cAlphaArgs(8), SimpleOff)) {
                ThisCP.CondCtrlType = CondCtrl::SIMPLEOFF;
            } else if (UtilityRoutines::SameString(cAlphaArgs(8), VariableOff)) {
                ThisCP.CondCtrlType = CondCtrl::VARIEDOFF;
            } else {
                ThisCP.CondCtrlType = CondCtrl::SIMPLEOFF;
            }

            ThisCP.CondDewPtDeltaT = rNumericArgs(9);

            ThisCP.FracRadiant = rNumericArgs(10);
            if (ThisCP.FracRadiant < MinFraction) {
                ShowWarningError(state, RoutineName + cCMO_CoolingPanel_Simple + "=\"" + cAlphaArgs(1) + "\", " + cNumericFieldNames(10) +
                                 " was lower than the allowable minimum.");
                ShowContinueError(state, format("...reset to minimum value=[{:.2R}].", MinFraction));
                ThisCP.FracRadiant = MinFraction;
            }
            if (ThisCP.FracRadiant > MaxFraction) {
                ShowWarningError(state, RoutineName + cCMO_CoolingPanel_Simple + "=\"" + cAlphaArgs(1) + "\", " + cNumericFieldNames(10) +
                                 " was higher than the allowable maximum.");
                ShowContinueError(state, format("...reset to maximum value=[{:.2R}].", MaxFraction));
                ThisCP.FracRadiant = MaxFraction;
            }

            // Remaining fraction is added to the zone as convective heat transfer
            AllFracsSummed = ThisCP.FracRadiant;
            if (AllFracsSummed > MaxFraction) {
                ShowWarningError(state, RoutineName + cCMO_CoolingPanel_Simple + "=\"" + cAlphaArgs(1) +
                                 "\", Fraction Radiant was higher than the allowable maximum.");
                ThisCP.FracRadiant = MaxFraction;
                ThisCP.FracConvect = 0.0;
            } else {
                ThisCP.FracConvect = 1.0 - AllFracsSummed;
            }

            ThisCP.FracDistribPerson = rNumericArgs(11);
            if (ThisCP.FracDistribPerson < MinFraction) {
                ShowWarningError(state, RoutineName + cCMO_CoolingPanel_Simple + "=\"" + cAlphaArgs(1) + "\", " + cNumericFieldNames(11) +
                                 " was lower than the allowable minimum.");
                ShowContinueError(state, format("...reset to minimum value=[{:.3R}].", MinFraction));
                ThisCP.FracDistribPerson = MinFraction;
            }
            if (ThisCP.FracDistribPerson > MaxFraction) {
                ShowWarningError(state, RoutineName + cCMO_CoolingPanel_Simple + "=\"" + cAlphaArgs(1) + "\", " + cNumericFieldNames(11) +
                                 " was higher than the allowable maximum.");
                ShowContinueError(state, format("...reset to maximum value=[{:.3R}].", MaxFraction));
                ThisCP.FracDistribPerson = MaxFraction;
            }

            ThisCP.TotSurfToDistrib = NumNumbers - 11;
            if ((ThisCP.TotSurfToDistrib < MinDistribSurfaces) && (ThisCP.FracRadiant > MinFraction)) {
                ShowSevereError(state, RoutineName + cCMO_CoolingPanel_Simple + "=\"" + cAlphaArgs(1) +
                                "\", the number of surface/radiant fraction groups entered was less than the allowable minimum.");
                ShowContinueError(state, format("...the minimum that must be entered=[{}].", MinDistribSurfaces));
                ErrorsFound = true;
                ThisCP.TotSurfToDistrib = 0; // error
            }

            ThisCP.SurfaceName.allocate(ThisCP.TotSurfToDistrib);
            ThisCP.SurfaceName = "";
            ThisCP.SurfacePtr.allocate(ThisCP.TotSurfToDistrib);
            ThisCP.SurfacePtr = 0;
            ThisCP.FracDistribToSurf.allocate(ThisCP.TotSurfToDistrib);
            ThisCP.FracDistribToSurf = 0.0;

            // search zone equipment list structure for zone index
            for (int ctrlZone = 1; ctrlZone <= state.dataGlobal->NumOfZones; ++ctrlZone) {
                for (int zoneEquipTypeNum = 1; zoneEquipTypeNum <= state.dataZoneEquip->ZoneEquipList(ctrlZone).NumOfEquipTypes; ++zoneEquipTypeNum) {
                    if (state.dataZoneEquip->ZoneEquipList(ctrlZone).EquipType_Num(zoneEquipTypeNum) == DataZoneEquipment::CoolingPanel_Num &&
                        state.dataZoneEquip->ZoneEquipList(ctrlZone).EquipName(zoneEquipTypeNum) == ThisCP.EquipID) {
                        ThisCP.ZonePtr = ctrlZone;
                    }
                }
            }
            if (ThisCP.ZonePtr <= 0) {
                ShowSevereError(state, RoutineName + cCMO_CoolingPanel_Simple + "=\"" + ThisCP.EquipID +
                    "\" is not on any ZoneHVAC:EquipmentList.");
                ErrorsFound = true;
                continue;
            }

            AllFracsSummed = ThisCP.FracDistribPerson;
            for (SurfNum = 1; SurfNum <= ThisCP.TotSurfToDistrib; ++SurfNum) {
                ThisCP.SurfaceName(SurfNum) = cAlphaArgs(SurfNum + 8);
                ThisCP.SurfacePtr(SurfNum) = HeatBalanceIntRadExchange::GetRadiantSystemSurface(state,
                    cCMO_CoolingPanel_Simple, ThisCP.EquipID, ThisCP.ZonePtr, ThisCP.SurfaceName(SurfNum), ErrorsFound);
                ThisCP.FracDistribToSurf(SurfNum) = rNumericArgs(SurfNum + 11);
                if (ThisCP.FracDistribToSurf(SurfNum) > MaxFraction) {
                    ShowWarningError(state, RoutineName + cCMO_CoolingPanel_Simple + "=\"" + cAlphaArgs(1) + "\", " + cNumericFieldNames(SurfNum + 8) +
                                     "was greater than the allowable maximum.");
                    ShowContinueError(state, format("...reset to maximum value=[{:.2R}].", MaxFraction));
                    ThisCP.TotSurfToDistrib = MaxFraction;
                }
                if (ThisCP.FracDistribToSurf(SurfNum) < MinFraction) {
                    ShowWarningError(state, RoutineName + cCMO_CoolingPanel_Simple + "=\"" + cAlphaArgs(1) + "\", " + cNumericFieldNames(SurfNum + 8) +
                                     "was less than the allowable minimum.");
                    ShowContinueError(state, format("...reset to maximum value=[{:.2R}].", MinFraction));
                    ThisCP.TotSurfToDistrib = MinFraction;
                }
                if (ThisCP.SurfacePtr(SurfNum) != 0) {
                    state.dataSurface->Surface(ThisCP.SurfacePtr(SurfNum)).IntConvSurfGetsRadiantHeat = true;
                }

                AllFracsSummed += ThisCP.FracDistribToSurf(SurfNum);
            } // Surfaces

            if (AllFracsSummed > (MaxFraction + 0.01)) {
                ShowSevereError(state, RoutineName + cCMO_CoolingPanel_Simple + "=\"" + cAlphaArgs(1) +
                                "\", Summed radiant fractions for people + surface groups > 1.0");
                ErrorsFound = true;
            }
            if ((AllFracsSummed < (MaxFraction - 0.01)) &&
                (ThisCP.FracRadiant > MinFraction)) { // User didn't distribute all of the | radiation warn that some will be lost
                ShowSevereError(state, RoutineName + cCMO_CoolingPanel_Simple + "=\"" + cAlphaArgs(1) +
                                "\", Summed radiant fractions for people + surface groups < 1.0");
                ShowContinueError(state, "This would result in some of the radiant energy delivered by the high temp radiant heater being lost.");
                ShowContinueError(state,
                                  format("The sum of all radiation fractions to surfaces = {:.5T}", (AllFracsSummed - ThisCP.FracDistribPerson)));
                ShowContinueError(state, format("The radiant fraction to people = {:.5T}", ThisCP.FracDistribPerson));
                ShowContinueError(state, format("So, all radiant fractions including surfaces and people = {:.5T}", AllFracsSummed));
                ShowContinueError(state,
                                  format("This means that the fraction of radiant energy that would be lost from the high temperature radiant heater "
                                         "would be = {:.5T}",
                                         (1.0 - AllFracsSummed)));
                ShowContinueError(state, "Please check and correct this so that all radiant energy is accounted for in " + cCMO_CoolingPanel_Simple + " = " +
                                  cAlphaArgs(1));
                ErrorsFound = true;
            }
        }

        if (ErrorsFound) {
            ShowFatalError(state, RoutineName + cCMO_CoolingPanel_Simple + "Errors found getting input. Program terminates.");
        }

        // Setup Report variables for the Coils
        for (CoolingPanelNum = 1; CoolingPanelNum <= state.dataChilledCeilingPanelSimple->NumCoolingPanels; ++CoolingPanelNum) {
            // CurrentModuleObject='ZoneHVAC:CoolingPanel:RadiantConvective:Water'
            SetupOutputVariable(state, "Cooling Panel Total Cooling Rate",
                                OutputProcessor::Unit::W,
                                state.dataChilledCeilingPanelSimple->CoolingPanel(CoolingPanelNum).Power,
                                "System",
                                "Average",
                                state.dataChilledCeilingPanelSimple->CoolingPanel(CoolingPanelNum).EquipID);
            SetupOutputVariable(state, "Cooling Panel Total System Cooling Rate",
                                OutputProcessor::Unit::W,
                                state.dataChilledCeilingPanelSimple->CoolingPanel(CoolingPanelNum).TotPower,
                                "System",
                                "Average",
                                state.dataChilledCeilingPanelSimple->CoolingPanel(CoolingPanelNum).EquipID);
            SetupOutputVariable(state, "Cooling Panel Convective Cooling Rate",
                                OutputProcessor::Unit::W,
                                state.dataChilledCeilingPanelSimple->CoolingPanel(CoolingPanelNum).ConvPower,
                                "System",
                                "Average",
                                state.dataChilledCeilingPanelSimple->CoolingPanel(CoolingPanelNum).EquipID);
            SetupOutputVariable(state, "Cooling Panel Radiant Cooling Rate",
                                OutputProcessor::Unit::W,
                                state.dataChilledCeilingPanelSimple->CoolingPanel(CoolingPanelNum).RadPower,
                                "System",
                                "Average",
                                state.dataChilledCeilingPanelSimple->CoolingPanel(CoolingPanelNum).EquipID);

            SetupOutputVariable(state, "Cooling Panel Total Cooling Energy",
                                OutputProcessor::Unit::J,
                                state.dataChilledCeilingPanelSimple->CoolingPanel(CoolingPanelNum).Energy,
                                "System",
                                "Sum",
                                state.dataChilledCeilingPanelSimple->CoolingPanel(CoolingPanelNum).EquipID,
                                _,
                                "ENERGYTRANSFER",
                                "COOLINGPANEL",
                                _,
                                "System");
            SetupOutputVariable(state, "Cooling Panel Total System Cooling Energy",
                                OutputProcessor::Unit::J,
                                state.dataChilledCeilingPanelSimple->CoolingPanel(CoolingPanelNum).TotEnergy,
                                "System",
                                "Sum",
                                state.dataChilledCeilingPanelSimple->CoolingPanel(CoolingPanelNum).EquipID,
                                _,
                                "ENERGYTRANSFER",
                                "COOLINGPANEL",
                                _,
                                "System");
            SetupOutputVariable(state, "Cooling Panel Convective Cooling Energy",
                                OutputProcessor::Unit::J,
                                state.dataChilledCeilingPanelSimple->CoolingPanel(CoolingPanelNum).ConvEnergy,
                                "System",
                                "Sum",
                                state.dataChilledCeilingPanelSimple->CoolingPanel(CoolingPanelNum).EquipID);
            SetupOutputVariable(state, "Cooling Panel Radiant Cooling Energy",
                                OutputProcessor::Unit::J,
                                state.dataChilledCeilingPanelSimple->CoolingPanel(CoolingPanelNum).RadEnergy,
                                "System",
                                "Sum",
                                state.dataChilledCeilingPanelSimple->CoolingPanel(CoolingPanelNum).EquipID);

            SetupOutputVariable(state, "Cooling Panel Water Mass Flow Rate",
                                OutputProcessor::Unit::kg_s,
                                state.dataChilledCeilingPanelSimple->CoolingPanel(CoolingPanelNum).WaterMassFlowRate,
                                "System",
                                "Average",
                                state.dataChilledCeilingPanelSimple->CoolingPanel(CoolingPanelNum).EquipID);
            SetupOutputVariable(state, "Cooling Panel Water Inlet Temperature",
                                OutputProcessor::Unit::C,
                                state.dataChilledCeilingPanelSimple->CoolingPanel(CoolingPanelNum).WaterInletTemp,
                                "System",
                                "Average",
                                state.dataChilledCeilingPanelSimple->CoolingPanel(CoolingPanelNum).EquipID);
            SetupOutputVariable(state, "Cooling Panel Water Outlet Temperature",
                                OutputProcessor::Unit::C,
                                state.dataChilledCeilingPanelSimple->CoolingPanel(CoolingPanelNum).WaterOutletTemp,
                                "System",
                                "Average",
                                state.dataChilledCeilingPanelSimple->CoolingPanel(CoolingPanelNum).EquipID);
        }
    }

    void InitCoolingPanel(EnergyPlusData &state, int const CoolingPanelNum, int const ControlledZoneNumSub, bool const FirstHVACIteration)
    {

        // SUBROUTINE INFORMATION:
        //       AUTHOR         Rick Strand
        //       DATE WRITTEN   Sept 2014

        // PURPOSE OF THIS SUBROUTINE:
        // This subroutine initializes the cooling panel units, and determines the UA values during simulation.

        // METHODOLOGY EMPLOYED:
        // The initialization subrotines borrowed from other sources and heat exchanger formulation for cooling panel.

        // REFERENCES:
        // Incropera and DeWitt, Fundamentals of Heat and Mass Transfer

        // Using/Aliasing
        using DataLoopNode::Node;
        using DataZoneEquipment::CheckZoneEquipmentList;
        using FluidProperties::GetDensityGlycol;
        using FluidProperties::GetSpecificHeatGlycol;
        using PlantUtilities::InitComponentNodes;
        using PlantUtilities::ScanPlantLoopsForObject;

        // SUBROUTINE PARAMETER DEFINITIONS:
        static std::string const RoutineName("ChilledCeilingPanelSimple:InitCoolingPanel");

        // SUBROUTINE LOCAL VARIABLE DECLARATIONS:
        static Array1D_bool MyEnvrnFlag;
        int Loop;
        int ZoneNode;
        int ZoneNum;
        Real64 rho; // local fluid density
        Real64 Cp;  // local fluid specific heat
        bool errFlag;

        // Do the one time initializations
        if (state.dataChilledCeilingPanelSimple->MyOneTimeFlag) {

            // Initialize the environment and sizing flags
            MyEnvrnFlag.allocate(state.dataChilledCeilingPanelSimple->NumCoolingPanels);
            state.dataChilledCeilingPanelSimple->ZeroSourceSumHATsurf.allocate(state.dataGlobal->NumOfZones);
            state.dataChilledCeilingPanelSimple->ZeroSourceSumHATsurf = 0.0;
            state.dataChilledCeilingPanelSimple->CoolingPanelSource.allocate(state.dataChilledCeilingPanelSimple->NumCoolingPanels);
            state.dataChilledCeilingPanelSimple->CoolingPanelSource = 0.0;
            state.dataChilledCeilingPanelSimple->CoolingPanelSrcAvg.allocate(state.dataChilledCeilingPanelSimple->NumCoolingPanels);
            state.dataChilledCeilingPanelSimple->CoolingPanelSrcAvg = 0.0;
            state.dataChilledCeilingPanelSimple->LastCoolingPanelSrc.allocate(state.dataChilledCeilingPanelSimple->NumCoolingPanels);
            state.dataChilledCeilingPanelSimple->LastCoolingPanelSrc = 0.0;
            state.dataChilledCeilingPanelSimple->LastSysTimeElapsed.allocate(state.dataChilledCeilingPanelSimple->NumCoolingPanels);
            state.dataChilledCeilingPanelSimple->LastSysTimeElapsed = 0.0;
            state.dataChilledCeilingPanelSimple->LastTimeStepSys.allocate(state.dataChilledCeilingPanelSimple->NumCoolingPanels);
            state.dataChilledCeilingPanelSimple->LastTimeStepSys = 0.0;
            state.dataChilledCeilingPanelSimple->SetLoopIndexFlag.allocate(state.dataChilledCeilingPanelSimple->NumCoolingPanels);
            state.dataChilledCeilingPanelSimple->MySizeFlagCoolPanel.allocate(state.dataChilledCeilingPanelSimple->NumCoolingPanels);
            state.dataChilledCeilingPanelSimple->MySizeFlagCoolPanel = true;
            MyEnvrnFlag = true;
            state.dataChilledCeilingPanelSimple->MyOneTimeFlag = false;
            state.dataChilledCeilingPanelSimple->SetLoopIndexFlag = true;
        }

        auto &ThisCP(state.dataChilledCeilingPanelSimple->CoolingPanel(CoolingPanelNum));
        auto &ThisInNode(Node(ThisCP.WaterInletNode));

        if (ThisCP.ZonePtr <= 0) ThisCP.ZonePtr = state.dataZoneEquip->ZoneEquipConfig(ControlledZoneNumSub).ActualZoneNum;

        // Need to check all units to see if they are on ZoneHVAC:EquipmentList or issue warning
        if (!state.dataChilledCeilingPanelSimple->ZoneEquipmentListChecked && state.dataZoneEquip->ZoneEquipInputsFilled) {
            state.dataChilledCeilingPanelSimple->ZoneEquipmentListChecked = true;
            for (Loop = 1; Loop <= state.dataChilledCeilingPanelSimple->NumCoolingPanels; ++Loop) {
                if (CheckZoneEquipmentList(state, cCMO_CoolingPanel_Simple, ThisCP.EquipID)) continue;
                ShowSevereError(state, "InitCoolingPanel: Unit=[" + cCMO_CoolingPanel_Simple + ',' + ThisCP.EquipID +
                                "] is not on any ZoneHVAC:EquipmentList.  It will not be simulated.");
            }
        }

        if (state.dataChilledCeilingPanelSimple->SetLoopIndexFlag(CoolingPanelNum)) {
            if (allocated(state.dataPlnt->PlantLoop)) {
                errFlag = false;
                ScanPlantLoopsForObject(state,
                    ThisCP.EquipID, ThisCP.EquipType, ThisCP.LoopNum, ThisCP.LoopSideNum, ThisCP.BranchNum, ThisCP.CompNum, errFlag, _, _, _, _, _);
                if (errFlag) {
                    ShowFatalError(state, "InitCoolingPanel: Program terminated for previous conditions.");
                }
                state.dataChilledCeilingPanelSimple->SetLoopIndexFlag(CoolingPanelNum) = false;
            }
        }

        if (!state.dataGlobal->SysSizingCalc) {
            if (state.dataChilledCeilingPanelSimple->MySizeFlagCoolPanel(CoolingPanelNum) && !state.dataChilledCeilingPanelSimple->SetLoopIndexFlag(CoolingPanelNum)) {
                // for each cooling panel do the sizing once.
                SizeCoolingPanel(state, CoolingPanelNum);
                state.dataChilledCeilingPanelSimple->MySizeFlagCoolPanel(CoolingPanelNum) = false;

                // set design mass flow rates
                if (ThisCP.WaterInletNode > 0) {
                    rho = GetDensityGlycol(
                        state, state.dataPlnt->PlantLoop(ThisCP.LoopNum).FluidName, DataGlobalConstants::CWInitConvTemp, state.dataPlnt->PlantLoop(ThisCP.LoopNum).FluidIndex, RoutineName);
                    ThisCP.WaterMassFlowRateMax = rho * ThisCP.WaterVolFlowRateMax;
                    InitComponentNodes(0.0,
                                       ThisCP.WaterMassFlowRateMax,
                                       ThisCP.WaterInletNode,
                                       ThisCP.WaterOutletNode,
                                       ThisCP.LoopNum,
                                       ThisCP.LoopSideNum,
                                       ThisCP.BranchNum,
                                       ThisCP.CompNum);
                }
            }
        }

        // Do the Begin Environment initializations
        if (state.dataGlobal->BeginEnvrnFlag && MyEnvrnFlag(CoolingPanelNum)) {
            // Initialize

            rho = GetDensityGlycol(state, state.dataPlnt->PlantLoop(ThisCP.LoopNum).FluidName, DataGlobalConstants::InitConvTemp, state.dataPlnt->PlantLoop(ThisCP.LoopNum).FluidIndex, RoutineName);

            ThisCP.WaterMassFlowRateMax = rho * ThisCP.WaterVolFlowRateMax;

            InitComponentNodes(0.0,
                               ThisCP.WaterMassFlowRateMax,
                               ThisCP.WaterInletNode,
                               ThisCP.WaterOutletNode,
                               ThisCP.LoopNum,
                               ThisCP.LoopSideNum,
                               ThisCP.BranchNum,
                               ThisCP.CompNum);

            ThisInNode.Temp = 7.0;

            Cp = GetSpecificHeatGlycol(state, state.dataPlnt->PlantLoop(ThisCP.LoopNum).FluidName, ThisInNode.Temp, state.dataPlnt->PlantLoop(ThisCP.LoopNum).FluidIndex, RoutineName);

            ThisInNode.Enthalpy = Cp * ThisInNode.Temp;
            ThisInNode.Quality = 0.0;
            ThisInNode.Press = 0.0;
            ThisInNode.HumRat = 0.0;

            state.dataChilledCeilingPanelSimple->ZeroSourceSumHATsurf = 0.0;
            state.dataChilledCeilingPanelSimple->CoolingPanelSource = 0.0;
            state.dataChilledCeilingPanelSimple->CoolingPanelSrcAvg = 0.0;
            state.dataChilledCeilingPanelSimple->LastCoolingPanelSrc = 0.0;
            state.dataChilledCeilingPanelSimple->LastSysTimeElapsed = 0.0;
            state.dataChilledCeilingPanelSimple->LastTimeStepSys = 0.0;

            MyEnvrnFlag(CoolingPanelNum) = false;
        }

        if (!state.dataGlobal->BeginEnvrnFlag) {
            MyEnvrnFlag(CoolingPanelNum) = true;
        }

        if (state.dataGlobal->BeginTimeStepFlag && FirstHVACIteration) {
            ZoneNum = ThisCP.ZonePtr;
            state.dataChilledCeilingPanelSimple->ZeroSourceSumHATsurf(ZoneNum) = SumHATsurf(state, ZoneNum);
            state.dataChilledCeilingPanelSimple->CoolingPanelSrcAvg(CoolingPanelNum) = 0.0;
            state.dataChilledCeilingPanelSimple->LastCoolingPanelSrc(CoolingPanelNum) = 0.0;
            state.dataChilledCeilingPanelSimple->LastSysTimeElapsed(CoolingPanelNum) = 0.0;
            state.dataChilledCeilingPanelSimple->LastTimeStepSys(CoolingPanelNum) = 0.0;
        }

        // Do the every time step initializations
        ZoneNode = state.dataZoneEquip->ZoneEquipConfig(ControlledZoneNumSub).ZoneNode;
        ThisCP.WaterMassFlowRate = ThisInNode.MassFlowRate;
        ThisCP.WaterInletTemp = ThisInNode.Temp;
        ThisCP.WaterInletEnthalpy = ThisInNode.Enthalpy;
        ThisCP.TotPower = 0.0;
        ThisCP.Power = 0.0;
        ThisCP.ConvPower = 0.0;
        ThisCP.RadPower = 0.0;
        ThisCP.TotEnergy = 0.0;
        ThisCP.Energy = 0.0;
        ThisCP.ConvEnergy = 0.0;
        ThisCP.RadEnergy = 0.0;
    }

    void SizeCoolingPanel(EnergyPlusData &state, int const CoolingPanelNum)
    {
        // SUBROUTINE INFORMATION:
        //       AUTHOR         Rick Strand
        //       DATE WRITTEN   Sept 2016

        // PURPOSE OF THIS SUBROUTINE:
        // This subroutine sizes the simple chilled ceiling panel.  The process used here
        // was derived from the low temperature radiant system model and adapted for
        // cooling only.

        using DataHVACGlobals::AutoCalculateSizing;
        using DataHVACGlobals::CoolingCapacitySizing;
        using DataHVACGlobals::SmallLoad;
        using DataSizing::AutoSize;
        using DataSizing::CapacityPerFloorArea;
        using DataSizing::CoolingDesignCapacity;
        using DataSizing::FractionOfAutosizedCoolingCapacity;
        using FluidProperties::GetDensityGlycol;
        using FluidProperties::GetSpecificHeatGlycol;
        using PlantUtilities::MyPlantSizingIndex;
        using PlantUtilities::RegisterPlantCompDesignFlow;

        // SUBROUTINE PARAMETER DEFINITIONS:
        static std::string const RoutineName("SizeCoolingPanel");

        // SUBROUTINE LOCAL VARIABLE DECLARATIONS:
        bool ErrorsFound(false);  // If errors detected in input
        std::string CompName;     // component name
        std::string CompType;     // component type
        bool IsAutoSize(false);   // Indicator to autosize
        Real64 DesCoilLoad;       // design autosized or user specified capacity
        int SizingMethod;         // Integer representation of sizing method name (e.g. CoolingCapacitySizing, HeatingCapacitySizing)
        int FieldNum = 1;         // IDD numeric field number where input field description is found
        bool PrintFlag;           // TRUE when sizing information is reported in the eio file
        std::string SizingString; // input field sizing description (e.g., Nominal Capacity)
        Real64 TempSize;          // autosized value of coil input field
        int CapSizingMethod(0);   // capacity sizing methods (HeatingDesignCapacity, CapacityPerFloorArea, FractionOfAutosizedCoolingCapacity, and
                                  // FractionOfAutosizedHeatingCapacity )
        int PltSizCoolNum(0);     // index of plant sizing object for 1st cooling loop
        Real64 rho;
        Real64 Cp;
        Real64 WaterVolFlowMaxCoolDes(0.0);  // Design chilled water flow for reporting
        Real64 WaterVolFlowMaxCoolUser(0.0); // User hard-sized chilled water flow for reporting

        DesCoilLoad = 0.0;
        state.dataSize->DataScalableCapSizingON = false;

        auto &ThisCP(state.dataChilledCeilingPanelSimple->CoolingPanel(CoolingPanelNum));
        auto &ZoneEqSizing(state.dataSize->ZoneEqSizing);

        CompType = "ZoneHVAC:CoolingPanel:RadiantConvective:Water";
        CompName = ThisCP.EquipID;

        IsAutoSize = false;
        if (ThisCP.ScaledCoolingCapacity == AutoSize) {
            IsAutoSize = true;
        }

        if (state.dataSize->CurZoneEqNum > 0) {

            SizingMethod = CoolingCapacitySizing;
            FieldNum = 4;
            PrintFlag = true;
            bool errorsFound = false;
            SizingString = state.dataChilledCeilingPanelSimple->CoolingPanelSysNumericFields(CoolingPanelNum).FieldNames(FieldNum) + " [W]";
            CapSizingMethod = ThisCP.CoolingCapMethod;
            ZoneEqSizing(state.dataSize->CurZoneEqNum).SizingMethod(SizingMethod) = CapSizingMethod;

            if (!IsAutoSize && !state.dataSize->ZoneSizingRunDone) { // simulation continue
                if (CapSizingMethod == CoolingDesignCapacity && ThisCP.ScaledCoolingCapacity > 0.0) {
                    TempSize = ThisCP.ScaledCoolingCapacity;
                    CoolingCapacitySizer sizerCoolingCapacity;
                    sizerCoolingCapacity.initializeWithinEP(state, CompType, CompName, PrintFlag, RoutineName);
                    DesCoilLoad = sizerCoolingCapacity.size(state, TempSize, errorsFound);
                } else if (CapSizingMethod == CapacityPerFloorArea) {
                    state.dataSize->DataScalableCapSizingON = true;
                    TempSize = ThisCP.ScaledCoolingCapacity * state.dataHeatBal->Zone(ThisCP.ZonePtr).FloorArea;
                    CoolingCapacitySizer sizerCoolingCapacity;
                    sizerCoolingCapacity.initializeWithinEP(state, CompType, CompName, PrintFlag, RoutineName);
                    DesCoilLoad = sizerCoolingCapacity.size(state, TempSize, errorsFound);
                    state.dataSize->DataScalableCapSizingON = false;
                } else if (CapSizingMethod == FractionOfAutosizedCoolingCapacity) {
                    if (ThisCP.WaterVolFlowRateMax == AutoSize) {
                        ShowSevereError(state, RoutineName + ": auto-sizing cannot be done for " + CompType + " = " + ThisCP.EquipID + "\".");
                        ShowContinueError(state, "The \"SimulationControl\" object must have the field \"Do Zone Sizing Calculation\" set to Yes when the "
                                          "Cooling Design Capacity Method = \"FractionOfAutosizedCoolingCapacity\".");
                        ErrorsFound = true;
                    }
                }
            } else { // Autosize or hard-size with sizing run
                if (CapSizingMethod == CoolingDesignCapacity || CapSizingMethod == CapacityPerFloorArea ||
                    CapSizingMethod == FractionOfAutosizedCoolingCapacity) {
                    if (CapSizingMethod == CoolingDesignCapacity) {
                        if (state.dataSize->ZoneSizingRunDone) {
                            CheckZoneSizing(state, CompType, CompName);
                            SizingMethod = AutoCalculateSizing;
                            state.dataSize->DataConstantUsedForSizing = state.dataSize->FinalZoneSizing(state.dataSize->CurZoneEqNum).NonAirSysDesCoolLoad;
                            state.dataSize->DataFractionUsedForSizing = 1.0;
                        }
                        if (ThisCP.ScaledCoolingCapacity == AutoSize) {
                            TempSize = AutoSize;
                        } else {
                            TempSize = ThisCP.ScaledCoolingCapacity;
                        }
                    } else if (CapSizingMethod == CapacityPerFloorArea) {
                        if (state.dataSize->ZoneSizingRunDone) {
                            CheckZoneSizing(state, CompType, CompName);
                            ZoneEqSizing(state.dataSize->CurZoneEqNum).CoolingCapacity = true;
                            ZoneEqSizing(state.dataSize->CurZoneEqNum).DesCoolingLoad = state.dataSize->FinalZoneSizing(state.dataSize->CurZoneEqNum).NonAirSysDesCoolLoad;
                        }
                        TempSize = ThisCP.ScaledCoolingCapacity * state.dataHeatBal->Zone(ThisCP.ZonePtr).FloorArea;
                        state.dataSize->DataScalableCapSizingON = true;
                    } else if (CapSizingMethod == FractionOfAutosizedCoolingCapacity) {
                        CheckZoneSizing(state, CompType, CompName);
                        ZoneEqSizing(state.dataSize->CurZoneEqNum).CoolingCapacity = true;
                        ZoneEqSizing(state.dataSize->CurZoneEqNum).DesCoolingLoad = state.dataSize->FinalZoneSizing(state.dataSize->CurZoneEqNum).NonAirSysDesCoolLoad;
                        TempSize = ZoneEqSizing(state.dataSize->CurZoneEqNum).DesCoolingLoad * ThisCP.ScaledCoolingCapacity;
                        state.dataSize->DataScalableCapSizingON = true;

                    } else {
                        TempSize = ThisCP.ScaledCoolingCapacity;
                    }
                    CoolingCapacitySizer sizerCoolingCapacity;
                    sizerCoolingCapacity.initializeWithinEP(state, CompType, CompName, PrintFlag, RoutineName);
                    DesCoilLoad = sizerCoolingCapacity.size(state, TempSize, errorsFound);
                    state.dataSize->DataConstantUsedForSizing = 0.0;
                    state.dataSize->DataFractionUsedForSizing = 0.0;
                    state.dataSize->DataScalableCapSizingON = false;
                } else {
                    DesCoilLoad = 0.0;
                }
            }
            // finally cooling capacity is saved in this variable
            ThisCP.ScaledCoolingCapacity = DesCoilLoad;
        }

        IsAutoSize = false;
        if (ThisCP.WaterVolFlowRateMax == AutoSize) {
            IsAutoSize = true;
        }
        if (state.dataSize->CurZoneEqNum > 0) {
            if (!IsAutoSize && !state.dataSize->ZoneSizingRunDone) { // simulation continue
                if (ThisCP.WaterVolFlowRateMax > 0.0) {
                    BaseSizer::reportSizerOutput(state, CompType, ThisCP.EquipID, "User-Specified Maximum Cold Water Flow [m3/s]", ThisCP.WaterVolFlowRateMax);
                }
            } else { // Autosize or hard-size with sizing run
                if (ThisCP.WaterInletNode > 0 && ThisCP.WaterOutletNode > 0) {
                    PltSizCoolNum = MyPlantSizingIndex(state, CompType, ThisCP.EquipID, ThisCP.WaterInletNode, ThisCP.WaterOutletNode, ErrorsFound);
                    if (PltSizCoolNum > 0) {
                        if (DesCoilLoad >= SmallLoad) {
                            rho = GetDensityGlycol(state, state.dataPlnt->PlantLoop(ThisCP.LoopNum).FluidName, 5., state.dataPlnt->PlantLoop(ThisCP.LoopNum).FluidIndex, RoutineName);
                            Cp = GetSpecificHeatGlycol(state, state.dataPlnt->PlantLoop(ThisCP.LoopNum).FluidName, 5.0, state.dataPlnt->PlantLoop(ThisCP.LoopNum).FluidIndex, RoutineName);
                            WaterVolFlowMaxCoolDes = DesCoilLoad / (state.dataSize->PlantSizData(PltSizCoolNum).DeltaT * Cp * rho);
                        } else {
                            WaterVolFlowMaxCoolDes = 0.0;
                        }
                    } else {
                        ShowSevereError(state, "Autosizing of water flow requires a cooling loop Sizing:Plant object");
                        ShowContinueError(state, "Occurs in ZoneHVAC:CoolingPanel:RadiantConvective:Water Object=" + ThisCP.EquipID);
                        ErrorsFound = true;
                    }
                }

                if (IsAutoSize) {
                    ThisCP.WaterVolFlowRateMax = WaterVolFlowMaxCoolDes;
                    BaseSizer::reportSizerOutput(state, CompType, ThisCP.EquipID, "Design Size Maximum Cold Water Flow [m3/s]", WaterVolFlowMaxCoolDes);
                } else { // hard-size with sizing data
                    if (ThisCP.WaterVolFlowRateMax > 0.0 && WaterVolFlowMaxCoolDes > 0.0) {
                        WaterVolFlowMaxCoolUser = ThisCP.WaterVolFlowRateMax;
                        BaseSizer::reportSizerOutput(state, CompType,
                                           ThisCP.EquipID,
                                           "Design Size Maximum Cold Water Flow [m3/s]",
                                           WaterVolFlowMaxCoolDes,
                                           "User-Specified Maximum Cold Water Flow [m3/s]",
                                           WaterVolFlowMaxCoolUser);
                        if (state.dataGlobal->DisplayExtraWarnings) {
                            if ((std::abs(WaterVolFlowMaxCoolDes - WaterVolFlowMaxCoolUser) / WaterVolFlowMaxCoolUser) > state.dataSize->AutoVsHardSizingThreshold) {
                                ShowMessage(state,
                                    "SizeCoolingPanel: Potential issue with equipment sizing for ZoneHVAC:CoolingPanel:RadiantConvective:Water = \"" +
                                    ThisCP.EquipID + "\".");
                                ShowContinueError(state, format("User-Specified Maximum Cool Water Flow of {:.5R} [m3/s]", WaterVolFlowMaxCoolUser));
                                ShowContinueError(
                                    state, format("differs from Design Size Maximum Cool Water Flow of {:.5R} [m3/s]", WaterVolFlowMaxCoolDes));
                                ShowContinueError(state, "This may, or may not, indicate mismatched component sizes.");
                                ShowContinueError(state, "Verify that the value entered is intended and is consistent with other components.");
                            }
                        }
                    }
                }
            }
        }

        RegisterPlantCompDesignFlow(state, ThisCP.WaterInletNode, ThisCP.WaterVolFlowRateMax);

        bool SizeCoolingPanelUASuccess;
        SizeCoolingPanelUASuccess = ThisCP.SizeCoolingPanelUA(state);
        if (!SizeCoolingPanelUASuccess) ShowFatalError(state, "SizeCoolingPanelUA: Program terminated for previous conditions.");
    }

    bool CoolingPanelParams::SizeCoolingPanelUA(EnergyPlusData &state)
    {

        // SUBROUTINE INFORMATION:
        //       AUTHOR         Rick Strand
        //       DATE WRITTEN   June 2017

        // PURPOSE OF THIS SUBROUTINE:
        // This subroutine sizes UA value for the simple chilled ceiling panel.

        // Return value
        bool SizeCoolingPanelUA;

        // These initializations are mainly the calculation of the UA value for the heat exchanger formulation of the simple cooling panel
        Real64 Cp;
        Real64 MDot;
        Real64 MDotXCp;
        Real64 Qrated;
        Real64 Tinletr;
        Real64 Tzoner;
        Real64 RatCapToTheoMax; // Ratio of unit capacity to theoretical maximum output based on rated parameters

        SizeCoolingPanelUA = true;
        Cp = 4120.0; // Just an approximation, don't need to get an exact number
        MDot = this->RatedWaterFlowRate;
        MDotXCp = Cp * MDot;
        Qrated = this->ScaledCoolingCapacity;
        Tinletr = this->RatedWaterTemp;
        Tzoner = this->RatedZoneAirTemp;
        if (std::abs(Tinletr - Tzoner) < 0.5) {
            RatCapToTheoMax = std::abs(Qrated) / (MDotXCp * 0.5); // Avoid a divide by zero error
        } else {
            RatCapToTheoMax = std::abs(Qrated) / (MDotXCp * std::abs(Tinletr - Tzoner));
        }
        if ((RatCapToTheoMax < 1.1) && (RatCapToTheoMax > 0.9999)) {
            // close to unity with some graciousness given in case the approximation of Cp causes a problem
            RatCapToTheoMax = 0.9999;
        } else if (RatCapToTheoMax >= 1.1) {
            ShowSevereError(state, "SizeCoolingPanelUA: Unit=[" + cCMO_CoolingPanel_Simple + ',' + this->EquipID +
                            "] has a cooling capacity that is greater than the maximum possible value.");
            ShowContinueError(state, "The result of this is that a UA value is impossible to calculate.");
            ShowContinueError(state, "Check the rated input for temperatures, flow, and capacity for this unit.");
            ShowContinueError(state, "The ratio of the capacity to the rated theoretical maximum must be less than unity.");
            ShowContinueError(state, "The most likely cause for this is probably either the capacity (whether autosized or hardwired) being too high, the "
                              "rated flow being too low, rated temperatures being too close to each other, or all of those reasons.");
            ShowContinueError(state, "Compare the rated capacity in your input to the product of the rated mass flow rate, Cp of water, and the difference "
                              "between the rated temperatures.");
            ShowContinueError(state,
                "If the rated capacity is higher than this product, then the cooling panel would violate the Second Law of Thermodynamics.");
            SizeCoolingPanelUA = false;
            this->UA = 1.0;
        }
        if (Tinletr >= Tzoner) {
            ShowSevereError(state, "SizeCoolingPanelUA: Unit=[" + cCMO_CoolingPanel_Simple + ',' + this->EquipID +
                            "] has a rated water temperature that is higher than the rated zone temperature.");
            ShowContinueError(state, "Such a situation would not lead to cooling and thus the rated water or zone temperature or both should be adjusted.");
            SizeCoolingPanelUA = false;
            this->UA = 1.0;
        } else {
            this->UA = -MDotXCp * log(1.0 - RatCapToTheoMax);
            if (this->UA <= 0.0) {
                ShowSevereError(state, "SizeCoolingPanelUA: Unit=[" + cCMO_CoolingPanel_Simple + ',' + this->EquipID +
                                "] has a zero or negative calculated UA value.");
                ShowContinueError(state,
                    "This is not allowed.  Please check the rated input parameters for this device to ensure that the values are correct.");
                SizeCoolingPanelUA = false;
            }
        }

        return SizeCoolingPanelUA;
    }

    void CoolingPanelParams::CalcCoolingPanel(EnergyPlusData &state, int const CoolingPanelNum)
    {
        // SUBROUTINE INFORMATION:
        //       AUTHOR         Rick Strand
        //       DATE WRITTEN   Sept 2014

        // PURPOSE OF THIS SUBROUTINE:
        // This subroutine calculates both the convective and radiant heat transfer rate
        // for the simple cooling panel.  The process used here was derived from the hot
        // water baseboard radiant/convective heater and adapted for cooling.

        // REFERENCES:
        // Existing code for hot water baseboard models (radiant-convective variety)
        // Incropera and DeWitt, Fundamentals of Heat and Mass Transfer

        // Using/Aliasing
        using DataHVACGlobals::SmallLoad;
        using DataLoopNode::Node;
        using FluidProperties::GetSpecificHeatGlycol;

        using PlantUtilities::SetComponentFlowRate;
        using Psychrometrics::PsyTdpFnWPb;
        using ScheduleManager::GetCurrentScheduleValue;

        // SUBROUTINE PARAMETER DEFINITIONS:
        Real64 const MinFrac(0.0005); // Minimum fraction that delivers radiant heats to surfaces
        int const Maxiter(20);        // Maximum number of iterations to achieve tolerance
        Real64 const IterTol(0.005);  // Tolerance of 0.5%
        static std::string const RoutineName("CalcCoolingPanel");

        // SUBROUTINE LOCAL VARIABLE DECLARATIONS:
        int ZoneNum;
        int iter;
        Real64 RadHeat;
        Real64 CoolingPanelCool;
        Real64 waterInletTemp;
        Real64 waterOutletTemp;
        Real64 waterMassFlowRate;
        Real64 waterMassFlowRateMax;
        Real64 CapacitanceWater;
        Real64 NTU;
        Real64 Effectiveness;
        Real64 QZnReq;
        Real64 Cp;
        Real64 Tzone;
        Real64 Xr;
        Real64 MCpEpsAct;
        Real64 MCpEpsLow;
        Real64 MCpEpsHigh;
        Real64 MdotLow;
        Real64 MdotHigh;
        Real64 FracGuess;
        Real64 MdotGuess;
        Real64 MCpEpsGuess;
        Real64 ControlTemp;
        Real64 SetPointTemp;
        Real64 OffTempCool;
        Real64 FullOnTempCool;
        Real64 MassFlowFrac;
        Real64 DewPointTemp;
        Real64 LoadMet;
        bool CoolingPanelOn;
        bool ModifiedWaterInletTemp;

        ModifiedWaterInletTemp = false;
        ZoneNum = this->ZonePtr;
        QZnReq = state.dataZoneEnergyDemand->ZoneSysEnergyDemand(ZoneNum).RemainingOutputReqToCoolSP;
        waterInletTemp = this->WaterInletTemp;
        waterOutletTemp = waterInletTemp;
        waterMassFlowRateMax = this->WaterMassFlowRateMax;
        Xr = this->FracRadiant;

        if (GetCurrentScheduleValue(state, this->SchedPtr) > 0) {
            CoolingPanelOn = true;
        } else {
            CoolingPanelOn = false;
        }
        // Calculate the "zone" temperature for determining the output of the cooling panel
        Tzone = Xr * state.dataHeatBal->MRT(ZoneNum) + ((1.0 - Xr) * state.dataHeatBalFanSys->MAT(ZoneNum));

        // Logical controls: if the WaterInletTemperature is higher than Tzone, do not run the panel
        if (waterInletTemp >= Tzone) CoolingPanelOn = false;

        // Condensation Controls based on dewpoint temperature of the zone.
        // The assumption here is that condensation might take place if the inlet water temperature
        // is below the dewpoint temperature of the space.  This assumption is made because we are
        // probably dealing with a metal panel and the surface temperature of the panel will be very
        // close to the inlet water temperature in certain places.  Thus, if the water inlet temperature
        // is below the dewpoint temperature, then we might have condensation.  We need to deal with this
        // possibility based on the user selected method.  The good news here is that we don't have to
        // iterate like in the low temperature radiant systems because the inlet water condition is known
        // not calculated.  So, we can deal with this upfront rather than after calculation and then more
        // iteration.
        DewPointTemp = PsyTdpFnWPb(state, state.dataHeatBalFanSys->ZoneAirHumRat(ZoneNum), state.dataEnvrn->OutBaroPress);

        if (waterInletTemp < (DewPointTemp + this->CondDewPtDeltaT) && (CoolingPanelOn)) {

            // Condensation is possible so invoke the three possible ways of handling this based on the user's choice...

            if (this->CondCtrlType == CondCtrl::NONE) {
                // Condensation control is "off" which means don't do anything, simply let it run and ignore condensation
            } else if (this->CondCtrlType == CondCtrl::SIMPLEOFF) {
                // For "simple off", simply turn the simple cooling panel off to avoid condensation
                waterMassFlowRate = 0.0;
                CoolingPanelOn = false;
                // Produce a warning message so that user knows the system was shut-off due to potential for condensation
                if (!state.dataGlobal->WarmupFlag) {
                    if (this->CondErrIndex == 0) { // allow errors up to number of radiant systems
                        ShowWarningMessage(state, cCMO_CoolingPanel_Simple + " [" + this->EquipID +
                                           "] inlet water temperature below dew-point temperature--potential for condensation exists");
                        ShowContinueError(state, "Flow to the simple cooling panel will be shut-off to avoid condensation");
                        ShowContinueError(state, format("Water inlet temperature = {:.2R}", waterInletTemp));
                        ShowContinueError(state, format("Zone dew-point temperature + safety delta T= {:.2R}", DewPointTemp + this->CondDewPtDeltaT));
                        ShowContinueErrorTimeStamp(state, "");
                        ShowContinueError(
                            state, format("Note that a {:.4R} C safety was chosen in the input for the shut-off criteria", this->CondDewPtDeltaT));
                    }
                    ShowRecurringWarningErrorAtEnd(state, cCMO_CoolingPanel_Simple + " [" + this->EquipID + "] condensation shut-off occurrence continues.",
                                                   this->CondErrIndex,
                                                   DewPointTemp,
                                                   DewPointTemp,
                                                   _,
                                                   "C",
                                                   "C");
                }

            } else if (this->CondCtrlType == CondCtrl::VARIEDOFF) {
                // Varied off is the most complex because it tries to run by reducing the inlet temperature
                // As a result of this, there is some bypass/recirculation that has to take place.
                // We might not have enough flow rate to meet whatever load we have, but at least
                // the system is still running at some partial load and avoiding condensation.
                waterInletTemp = DewPointTemp + this->CondDewPtDeltaT;
                ModifiedWaterInletTemp = true;
            }
        }

        // The next IF block is to find the mass flow rate based on what type of control the user has requested.  Load based controls
        // vary the flow to meet the zone load calculated by the user-defined thermostat.  Temperature based controls vary the flow
        // based on a comparison between the control temperature and the setpoint schedule and throttling range.

        if ((this->ControlType == Control::ZoneTotalLoad) || (this->ControlType == Control::ZoneConvectiveLoad)) {

            if (QZnReq < -SmallLoad && !state.dataZoneEnergyDemand->CurDeadBandOrSetback(ZoneNum) && (CoolingPanelOn)) {

                Cp = GetSpecificHeatGlycol(state, state.dataPlnt->PlantLoop(this->LoopNum).FluidName, waterInletTemp, state.dataPlnt->PlantLoop(this->LoopNum).FluidIndex, RoutineName);

                // Find the actual load: this parameter modifies what the response of the system should be.  For total load control, the system tries
                // to meet the QZnReq.  For convective load control, the convective output of the device equals QZnReq which means that the load on
                // the panel is higher as is its output.  Total load control will miss the setpoint temperature but will likely get there with time.
                // Convective load control will hit the setpoint short term better but will result in overcooling in the long run probably.
                if (this->ControlType == Control::ZoneConvectiveLoad) {
                    QZnReq = QZnReq / this->FracConvect;
                }

                // Now for a small amount of iteration.  Try to find the value of mass flow rate that will come the closest to giving
                // the proper value for MCpEpsAct.  Limit iterations to avoid too much time wasting.
                MCpEpsAct = QZnReq / (waterInletTemp - Tzone);
                MCpEpsLow = 0.0;
                MdotLow = 0.0;
                MCpEpsHigh = waterMassFlowRateMax * Cp * (1.0 - exp(-this->UA / (waterMassFlowRateMax * Cp)));
                MdotHigh = waterMassFlowRateMax;
                if (MCpEpsAct <= MCpEpsLow) {
                    MCpEpsAct = MCpEpsLow;
                    waterMassFlowRate = 0.0;
                    Node(this->WaterInletNode).MassFlowRate = 0.0;
                    CoolingPanelOn = false;
                } else if (MCpEpsAct >= MCpEpsHigh) {
                    MCpEpsAct = MCpEpsHigh;
                    waterMassFlowRate = waterMassFlowRateMax;
                    Node(this->WaterInletNode).MassFlowRate = waterMassFlowRateMax;
                } else {
                    for (iter = 1; iter <= Maxiter; ++iter) {
                        FracGuess = (MCpEpsAct - MCpEpsLow) / (MCpEpsHigh - MCpEpsLow);
                        MdotGuess = MdotHigh * FracGuess;
                        MCpEpsGuess = MdotGuess * Cp * (1.0 - exp(-this->UA / (MdotGuess * Cp)));
                        if (MCpEpsGuess <= MCpEpsAct) {
                            MCpEpsLow = MCpEpsGuess;
                            MdotLow = MdotGuess;
                        } else { // MCpEpsGuess > MCpEpsAct
                            MCpEpsHigh = MCpEpsGuess;
                            MdotHigh = MdotGuess;
                        }
                        if (((MCpEpsAct - MCpEpsGuess) / MCpEpsAct) <= IterTol) {
                            waterMassFlowRate = MdotGuess;
                            Node(this->WaterInletNode).MassFlowRate = waterMassFlowRate;
                            break;
                        }
                    }
                }

            } else {
                CoolingPanelOn = false;
            }

        } else { // temperature control rather than zone load control

            if (CoolingPanelOn) {

                this->SetCoolingPanelControlTemp(state, ControlTemp, ZoneNum);

                SetPointTemp = GetCurrentScheduleValue(state, this->ColdSetptSchedPtr);
                OffTempCool = SetPointTemp - 0.5 * this->ColdThrottlRange;
                FullOnTempCool = SetPointTemp + 0.5 * this->ColdThrottlRange;

                if (ControlTemp <= OffTempCool) {
                    MassFlowFrac = 0.0;
                    CoolingPanelOn = false;
                } else if (ControlTemp >= FullOnTempCool) {
                    MassFlowFrac = 1.0;
                } else {
                    MassFlowFrac = (ControlTemp - OffTempCool) / this->ColdThrottlRange;
                    if (MassFlowFrac < MinFrac) MassFlowFrac = MinFrac;
                }

                waterMassFlowRate = MassFlowFrac * waterMassFlowRateMax;
            }
        }

        if (CoolingPanelOn) {
            SetComponentFlowRate(state,
                waterMassFlowRate, this->WaterInletNode, this->WaterOutletNode, this->LoopNum, this->LoopSideNum, this->BranchNum, this->CompNum);
            if (waterMassFlowRate <= 0.0) CoolingPanelOn = false;
        }

        if (CoolingPanelOn) {
            // Now simulate the system...
            Cp = GetSpecificHeatGlycol(state, state.dataPlnt->PlantLoop(this->LoopNum).FluidName, waterInletTemp, state.dataPlnt->PlantLoop(this->LoopNum).FluidIndex, RoutineName);
            Effectiveness = 1.0 - exp(-this->UA / (waterMassFlowRate * Cp));
            if (Effectiveness <= 0.0) {
                Effectiveness = 0.0;
            } else if (Effectiveness >= 1.0) {
                Effectiveness = 1.0;
            }
            CoolingPanelCool = (Effectiveness)*waterMassFlowRate * Cp * (waterInletTemp - Tzone);
            waterOutletTemp = this->WaterInletTemp - (CoolingPanelCool / (waterMassFlowRate * Cp));
            RadHeat = CoolingPanelCool * this->FracRadiant;
            state.dataChilledCeilingPanelSimple->CoolingPanelSource(CoolingPanelNum) = RadHeat;

            if (this->FracRadiant <= MinFrac) {
                LoadMet = CoolingPanelCool;
            } else {

                // Now, distribute the radiant energy of all systems to the appropriate surfaces, to people, and the air
                DistributeCoolingPanelRadGains(state);
                // Now "simulate" the system by recalculating the heat balances
                HeatBalanceSurfaceManager::CalcHeatBalanceOutsideSurf(state, ZoneNum);

                HeatBalanceSurfaceManager::CalcHeatBalanceInsideSurf(state, ZoneNum);

                // Here an assumption is made regarding radiant heat transfer to people.
                // While the radiant heat transfer to people array will be used by the thermal comfort
                // routines, the energy transfer to people would get lost from the perspective
                // of the heat balance.  So, to avoid this net loss of energy which clearly
                // gets added to the zones, we must account for it somehow.  This assumption
                // that all energy radiated to people is converted to convective energy is
                // not very precise, but at least it conserves energy. The system impact to heat balance
                // should include this.
                LoadMet = (SumHATsurf(state, ZoneNum) - state.dataChilledCeilingPanelSimple->ZeroSourceSumHATsurf(ZoneNum)) + (CoolingPanelCool * this->FracConvect) +
                          (RadHeat * this->FracDistribPerson);
            }
            this->WaterOutletEnthalpy = this->WaterInletEnthalpy - CoolingPanelCool / waterMassFlowRate;

        } else { // cooling panel off
            CapacitanceWater = 0.0;
            NTU = 0.0;
            Effectiveness = 0.0;
            waterOutletTemp = waterInletTemp;
            CoolingPanelCool = 0.0;
            LoadMet = 0.0;
            RadHeat = 0.0;
            waterMassFlowRate = 0.0;
            state.dataChilledCeilingPanelSimple->CoolingPanelSource(CoolingPanelNum) = 0.0;
            this->WaterOutletEnthalpy = this->WaterInletEnthalpy;
        }

        this->WaterOutletTemp = waterOutletTemp;
        this->WaterMassFlowRate = waterMassFlowRate;
        this->TotPower = LoadMet;
        this->Power = CoolingPanelCool;
        this->ConvPower = CoolingPanelCool - RadHeat;
        this->RadPower = RadHeat;
    }

    void CoolingPanelParams::SetCoolingPanelControlTemp(EnergyPlusData &state, Real64 &ControlTemp, int const ZoneNum)
    {

        // SUBROUTINE INFORMATION:
        //       AUTHOR         Rick Strand
        //       DATE WRITTEN   July 2016

        // METHODOLOGY EMPLOYED:
        // This subroutine sets the control temperature for the simple cooling panel.

        // Using/Aliasing

        {
            auto const SELECT_CASE_var(this->ControlType);
            if (SELECT_CASE_var == Control::MAT) {
                ControlTemp = state.dataHeatBalFanSys->MAT(ZoneNum);
            } else if (SELECT_CASE_var == Control::MRT) {
                ControlTemp = state.dataHeatBal->MRT(ZoneNum);
            } else if (SELECT_CASE_var == Control::Operative) {
                ControlTemp = 0.5 * (state.dataHeatBalFanSys->MAT(ZoneNum) + state.dataHeatBal->MRT(ZoneNum));
            } else if (SELECT_CASE_var == Control::ODB) {
                ControlTemp = state.dataHeatBal->Zone(ZoneNum).OutDryBulbTemp;
            } else if (SELECT_CASE_var == Control::OWB) {
                ControlTemp = state.dataHeatBal->Zone(ZoneNum).OutWetBulbTemp;
            } else { // Should never get here
                ControlTemp = state.dataHeatBalFanSys->MAT(ZoneNum);
                ShowSevereError(state, "Illegal control type in cooling panel system: " + this->EquipID);
                ShowFatalError(state, "Preceding condition causes termination.");
            }
        }
    }

    void UpdateCoolingPanel(EnergyPlusData &state, int const CoolingPanelNum)
    {

        // SUBROUTINE INFORMATION:
        //       AUTHOR         Rick Strand
        //       DATE WRITTEN   Sept 2014
        //                      February 2001
        //       MODIFIED       Aug 2007 Daeho Kang (Add the update of radiant source)

        // REFERENCES:
        // Existing code for hot water baseboard models (radiant-convective variety)

        // Using/Aliasing
        using DataHVACGlobals::SysTimeElapsed;
        using DataHVACGlobals::TimeStepSys;
        using DataLoopNode::Node;
        using PlantUtilities::SafeCopyPlantNode;

        // SUBROUTINE LOCAL VARIABLE DECLARATIONS:
        int WaterInletNode;
        int WaterOutletNode;

        // First, update the running average if necessary...
        if (state.dataChilledCeilingPanelSimple->LastSysTimeElapsed(CoolingPanelNum) == SysTimeElapsed) {
            state.dataChilledCeilingPanelSimple->CoolingPanelSrcAvg(CoolingPanelNum) -= state.dataChilledCeilingPanelSimple->LastCoolingPanelSrc(CoolingPanelNum) * state.dataChilledCeilingPanelSimple->LastTimeStepSys(CoolingPanelNum) / state.dataGlobal->TimeStepZone;
        }
        // Update the running average and the "last" values with the current values of the appropriate variables
        state.dataChilledCeilingPanelSimple->CoolingPanelSrcAvg(CoolingPanelNum) += state.dataChilledCeilingPanelSimple->CoolingPanelSource(CoolingPanelNum) * TimeStepSys / state.dataGlobal->TimeStepZone;

        state.dataChilledCeilingPanelSimple->LastCoolingPanelSrc(CoolingPanelNum) = state.dataChilledCeilingPanelSimple->CoolingPanelSource(CoolingPanelNum);
        state.dataChilledCeilingPanelSimple->LastSysTimeElapsed(CoolingPanelNum) = SysTimeElapsed;
        state.dataChilledCeilingPanelSimple->LastTimeStepSys(CoolingPanelNum) = TimeStepSys;

        auto &ThisCP(state.dataChilledCeilingPanelSimple->CoolingPanel(CoolingPanelNum));

        WaterInletNode = ThisCP.WaterInletNode;
        WaterOutletNode = ThisCP.WaterOutletNode;

        auto &ThisInNode(Node(WaterInletNode));
        auto &ThisOutNode(Node(WaterOutletNode));

        // Set the outlet water nodes for the panel
        SafeCopyPlantNode(state, WaterInletNode, WaterOutletNode);
        ThisOutNode.Temp = ThisCP.WaterOutletTemp;
        ThisOutNode.Enthalpy = ThisCP.WaterOutletEnthalpy;
        ThisInNode.MassFlowRate = ThisCP.WaterMassFlowRate;
        ThisOutNode.MassFlowRate = ThisCP.WaterMassFlowRate;
        ThisInNode.MassFlowRateMax = ThisCP.WaterMassFlowRateMax;
        ThisOutNode.MassFlowRateMax = ThisCP.WaterMassFlowRateMax;
    }

    void UpdateCoolingPanelSourceValAvg(EnergyPlusData &state,
                                        bool &CoolingPanelSysOn) // .TRUE. if the radiant system has run this zone time step
    {

        // SUBROUTINE INFORMATION:
        //       AUTHOR         Rick Strand
        //       DATE WRITTEN   Sept 2014

        // PURPOSE OF THIS SUBROUTINE:
        // To transfer the average value of the heat source over the entire
        // zone time step back to the heat balance routines so that the heat
        // balance algorithms can simulate one last time with the average source
        // to maintain some reasonable amount of continuity and energy balance
        // in the temperature and flux histories.

        // METHODOLOGY EMPLOYED:
        // All of the record keeping for the average term is done in the Update
        // routine so the only other thing that this subroutine does is check to
        // see if the system was even on.  If any average term is non-zero, then
        // one or more of the radiant systems was running.

        // REFERENCES:
        // Existing code for hot water baseboard models (radiant-convective variety)

        // SUBROUTINE LOCAL VARIABLE DECLARATIONS:
        int CoolingPanelNum; // DO loop counter for surface index


        CoolingPanelSysOn = false;

        // If this was never allocated, then there are no radiant systems in this input file (just RETURN)
        if (!allocated(state.dataChilledCeilingPanelSimple->CoolingPanelSrcAvg)) return;

        // If it was allocated, then we have to check to see if this was running at all...
        for (CoolingPanelNum = 1; CoolingPanelNum <= state.dataChilledCeilingPanelSimple->NumCoolingPanels; ++CoolingPanelNum) {
            if (state.dataChilledCeilingPanelSimple->CoolingPanelSrcAvg(CoolingPanelNum) != 0.0) {
                CoolingPanelSysOn = true;
                break; // DO loop
            }
        }

        state.dataChilledCeilingPanelSimple->CoolingPanelSource = state.dataChilledCeilingPanelSimple->CoolingPanelSrcAvg;

        DistributeCoolingPanelRadGains(state); // CoolingPanelRadSource has been modified so we need to redistribute gains
    }

    void DistributeCoolingPanelRadGains(EnergyPlusData &state)
    {

        // SUBROUTINE INFORMATION:
        //       AUTHOR         Rick Strand
        //       DATE WRITTEN   Sept 2014

        // PURPOSE OF THIS SUBROUTINE:
        // To distribute the gains from the hot water basebaord heater
        // as specified in the user input file.  This includes distribution
        // of long wavelength radiant gains to surfaces and "people."

        // METHODOLOGY EMPLOYED:
        // We must cycle through all of the radiant systems because each
        // surface could feel the effect of more than one radiant system.
        // Note that the energy radiated to people is assumed to affect them
        // but them it is assumed to be convected to the air.

        // REFERENCES:
        // Existing code for hot water baseboard models (radiant-convective variety)

        // Using/Aliasing
        using DataHeatBalFanSys::MaxRadHeatFlux;
<<<<<<< HEAD
        using DataSurfaces::Surface;
=======
        using DataHeatBalFanSys::QCoolingPanelSurf;
        using DataHeatBalFanSys::QCoolingPanelToPerson;
>>>>>>> acf6f6ab

        // SUBROUTINE PARAMETER DEFINITIONS:
        Real64 const SmallestArea(0.001); // Smallest area in meters squared (to avoid a divide by zero)

        // SUBROUTINE LOCAL VARIABLE DECLARATIONS:
        int RadSurfNum;           // Counter for surfaces receiving radiation from radiant heater
        int CoolingPanelNum;      // Counter for the baseboard
        int SurfNum;              // Pointer to the Surface derived type
        int ZoneNum;              // Pointer to the Zone derived type
        Real64 ThisSurfIntensity; // temporary for W/m2 term for rad on a surface

        // Initialize arrays
        state.dataHeatBalFanSys->QCoolingPanelSurf = 0.0;
        state.dataHeatBalFanSys->QCoolingPanelToPerson = 0.0;

        for (CoolingPanelNum = 1; CoolingPanelNum <= state.dataChilledCeilingPanelSimple->NumCoolingPanels; ++CoolingPanelNum) {

            auto &ThisCP(state.dataChilledCeilingPanelSimple->CoolingPanel(CoolingPanelNum));

            ZoneNum = ThisCP.ZonePtr;
            if (ZoneNum <= 0) continue;
            state.dataHeatBalFanSys->QCoolingPanelToPerson(ZoneNum) += state.dataChilledCeilingPanelSimple->CoolingPanelSource(CoolingPanelNum) * ThisCP.FracDistribPerson;

            for (RadSurfNum = 1; RadSurfNum <= ThisCP.TotSurfToDistrib; ++RadSurfNum) {
                SurfNum = ThisCP.SurfacePtr(RadSurfNum);
                auto &ThisSurf(state.dataSurface->Surface(SurfNum));
                if (ThisSurf.Area > SmallestArea) {
                    ThisSurfIntensity = (state.dataChilledCeilingPanelSimple->CoolingPanelSource(CoolingPanelNum) * ThisCP.FracDistribToSurf(RadSurfNum) / ThisSurf.Area);
                    state.dataHeatBalFanSys->QCoolingPanelSurf(SurfNum) += ThisSurfIntensity;
                    // CR 8074, trap for excessive intensity (throws off surface balance )
                    if (ThisSurfIntensity > MaxRadHeatFlux) {
                        ShowSevereError(state, "DistributeCoolingPanelRadGains:  excessive thermal radiation heat flux intensity detected");
                        ShowContinueError(state, "Surface = " + ThisSurf.Name);
                        ShowContinueError(state, format("Surface area = {:.3R} [m2]", ThisSurf.Area));
                        ShowContinueError(state, "Occurs in " + cCMO_CoolingPanel_Simple + " = " + ThisCP.EquipID);
                        ShowContinueError(state, format("Radiation intensity = {:.2R} [W/m2]", ThisSurfIntensity));
                        ShowContinueError(state, "Assign a larger surface area or more surfaces in " + cCMO_CoolingPanel_Simple);
                        ShowFatalError(state, "DistributeCoolingPanelRadGains:  excessive thermal radiation heat flux intensity detected");
                    }
                } else {
                    ShowSevereError(state, "DistributeCoolingPanelRadGains:  surface not large enough to receive thermal radiation heat flux");
                    ShowContinueError(state, "Surface = " + ThisSurf.Name);
                    ShowContinueError(state, format("Surface area = {:.3R} [m2]", ThisSurf.Area));
                    ShowContinueError(state, "Occurs in " + cCMO_CoolingPanel_Simple + " = " + ThisCP.EquipID);
                    ShowContinueError(state, "Assign a larger surface area or more surfaces in " + cCMO_CoolingPanel_Simple);
                    ShowFatalError(state, "DistributeCoolingPanelRadGains:  surface not large enough to receive thermal radiation heat flux");
                }
            }
        }
    }

    void CoolingPanelParams::ReportCoolingPanel()
    {

        // SUBROUTINE INFORMATION:
        //       AUTHOR         Rick Strand
        //       DATE WRITTEN   Aug 2014

        // REFERENCES:
        // Existing code for hot water baseboard models (radiant-convective variety)

        using DataHVACGlobals::TimeStepSys;

        // All of the power numbers are negative for cooling.  This is because they will have a negative
        // or cooling impact on the surfaces/zones.  However, the output variables are noted as cooling.
        // So, their sign should be positive if actually cooling and we need to reverse the sign here.
        // This should not have an impact on any of the internal variables or the heat balances because
        // those use other variables.
        this->TotPower = -this->TotPower;
        this->Power = -this->Power;
        this->ConvPower = -this->ConvPower;
        this->RadPower = -this->RadPower;

        this->TotEnergy = this->TotPower * TimeStepSys * DataGlobalConstants::SecInHour;
        this->Energy = this->Power * TimeStepSys * DataGlobalConstants::SecInHour;
        this->ConvEnergy = this->ConvPower * TimeStepSys * DataGlobalConstants::SecInHour;
        this->RadEnergy = this->RadPower * TimeStepSys * DataGlobalConstants::SecInHour;
    }

    Real64 SumHATsurf(EnergyPlusData &state, int const ZoneNum) // Zone number
    {

        // FUNCTION INFORMATION:
        //       AUTHOR         Rick Strand
        //       DATE WRITTEN   Aug 2014

        // PURPOSE OF THIS FUNCTION:
        // This function calculates the zone sum of Hc*Area*Tsurf.  It replaces the old SUMHAT.
        // The SumHATsurf code below is also in the CalcZoneSums subroutine in ZoneTempPredictorCorrector
        // and should be updated accordingly.

        // REFERENCES:
        // Existing code for hot water baseboard models (radiant-convective variety)

        // Using/Aliasing
        using DataHeatBalSurface::TempSurfInTmp;
        using DataSurfaces::WinShadingType;

        // Return value
        Real64 SumHATsurf;

        // FUNCTION LOCAL VARIABLE DECLARATIONS:
        int SurfNum; // Surface number
        Real64 Area; // Effective surface area
        SumHATsurf = 0.0;

        for (SurfNum = state.dataHeatBal->Zone(ZoneNum).HTSurfaceFirst; SurfNum <= state.dataHeatBal->Zone(ZoneNum).HTSurfaceLast; ++SurfNum) {

            auto &ThisSurf(state.dataSurface->Surface(SurfNum));

            Area = ThisSurf.Area;

            if (ThisSurf.Class == DataSurfaces::SurfaceClass::Window) {

                if (ANY_INTERIOR_SHADE_BLIND(state.dataSurface->SurfWinShadingFlag(SurfNum))) {
                    // The area is the shade or blind area = the sum of the glazing area and the divider area (which is zero if no divider)
                    Area += state.dataSurface->SurfWinDividerArea(SurfNum);
                }

                if (state.dataSurface->SurfWinFrameArea(SurfNum) > 0.0) {
                    // Window frame contribution
                    SumHATsurf += state.dataHeatBal->HConvIn(SurfNum) * state.dataSurface->SurfWinFrameArea(SurfNum) * (1.0 + state.dataSurface->SurfWinProjCorrFrIn(SurfNum)) * state.dataSurface->SurfWinFrameTempSurfIn(SurfNum);
                }

                if (state.dataSurface->SurfWinDividerArea(SurfNum) > 0.0 && !ANY_INTERIOR_SHADE_BLIND(state.dataSurface->SurfWinShadingFlag(SurfNum))) {
                    // Window divider contribution (only from shade or blind for window with divider and interior shade or blind)
                    SumHATsurf +=
                        state.dataHeatBal->HConvIn(SurfNum) * state.dataSurface->SurfWinDividerArea(SurfNum) * (1.0 + 2.0 * state.dataSurface->SurfWinProjCorrDivIn(SurfNum)) * state.dataSurface->SurfWinDividerTempSurfIn(SurfNum);
                }
            }

            SumHATsurf += state.dataHeatBal->HConvIn(SurfNum) * Area * TempSurfInTmp(SurfNum);
        }

        return SumHATsurf;
    }

} // namespace EnergyPlus<|MERGE_RESOLUTION|>--- conflicted
+++ resolved
@@ -1573,12 +1573,6 @@
 
         // Using/Aliasing
         using DataHeatBalFanSys::MaxRadHeatFlux;
-<<<<<<< HEAD
-        using DataSurfaces::Surface;
-=======
-        using DataHeatBalFanSys::QCoolingPanelSurf;
-        using DataHeatBalFanSys::QCoolingPanelToPerson;
->>>>>>> acf6f6ab
 
         // SUBROUTINE PARAMETER DEFINITIONS:
         Real64 const SmallestArea(0.001); // Smallest area in meters squared (to avoid a divide by zero)
