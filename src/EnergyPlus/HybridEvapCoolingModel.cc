--- conflicted
+++ resolved
@@ -786,17 +786,10 @@
           SystemLatentHeatingRate(0.0), SystemLatentHeatingEnergy(0.0), SupplyFanElectricPower(0.0), SupplyFanElectricEnergy(0.0),
           SecondaryFuelConsumptionRate(0.0), SecondaryFuelConsumption(0.0), ThirdFuelConsumptionRate(0.0), ThirdFuelConsumption(0.0),
           WaterConsumptionRate(0.0), WaterConsumption(0.0), QSensZoneOut(0), QLatentZoneOut(0), QLatentZoneOutMass(0), ExternalStaticPressure(0.0),
-<<<<<<< HEAD
-          RequestedHumdificationMass(0.0), RequestedHumdificationLoad(0.0), RequestedHumdificationEnergy(0.0), RequestedDeHumdificationMass(0.0),
-          RequestedDeHumdificationLoad(0.0), RequestedDeHumdificationEnergy(0.0), RequestedLoadToHeatingSetpoint(0.0),
+          RequestedHumidificationMass(0.0), RequestedHumidificationLoad(0.0), RequestedHumidificationEnergy(0.0), RequestedDeHumidificationMass(0.0),
+          RequestedDeHumidificationLoad(0.0), RequestedDeHumidificationEnergy(0.0), RequestedLoadToHeatingSetpoint(0.0),
           RequestedLoadToCoolingSetpoint(0.0),
           PrimaryMode(0), PrimaryModeRuntimeFraction(0.0), averageOSAF(0), ErrorCode(0), InletNode(0), OutletNode(0),
-=======
-          RequestedHumidificationMass(0.0), RequestedHumidificationLoad(0.0), RequestedHumidificationEnergy(0.0), RequestedDeHumidificationMass(0.0),
-          RequestedDeHumidificationLoad(0.0), RequestedDeHumidificationEnergy(0.0), RequestedLoadToHeatingSetpoint(0.0),
-          RequestedLoadToCoolingSetpoint(0.0), TsaMin_schedule_pointer(0), TsaMax_schedule_pointer(0), RHsaMin_schedule_pointer(0),
-          RHsaMax_schedule_pointer(0), PrimaryMode(0), PrimaryModeRuntimeFraction(0.0), averageOSAF(0), ErrorCode(0), InletNode(0), OutletNode(0),
->>>>>>> acda84e3
           SecondaryInletNode(0), SecondaryOutletNode(0), FinalElectricalPower(0.0), FinalElectricalEnergy(0.0), InletMassFlowRate(0.0),
           InletTemp(0.0), InletWetBulbTemp(0.0), InletHumRat(0.0), InletEnthalpy(0.0), InletPressure(0.0), InletRH(0.0),
           OutletVolumetricFlowRate(0.0), OutletMassFlowRate(0.0), PowerLossToAir(0.0), FanHeatTemp(0.0), OutletTemp(0.0), OutletWetBulbTemp(0.0),
