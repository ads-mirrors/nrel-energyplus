// EnergyPlus, Copyright (c) 1996-2022, The Board of Trustees of the University of Illinois,
// The Regents of the University of California, through Lawrence Berkeley National Laboratory
// (subject to receipt of any required approvals from the U.S. Dept. of Energy), Oak Ridge
// National Laboratory, managed by UT-Battelle, Alliance for Sustainable Energy, LLC, and other
// contributors. All rights reserved.
//
// NOTICE: This Software was developed under funding from the U.S. Department of Energy and the
// U.S. Government consequently retains certain rights. As such, the U.S. Government has been
// granted for itself and others acting on its behalf a paid-up, nonexclusive, irrevocable,
// worldwide license in the Software to reproduce, distribute copies to the public, prepare
// derivative works, and perform publicly and display publicly, and to permit others to do so.
//
// Redistribution and use in source and binary forms, with or without modification, are permitted
// provided that the following conditions are met:
//
// (1) Redistributions of source code must retain the above copyright notice, this list of
//     conditions and the following disclaimer.
//
// (2) Redistributions in binary form must reproduce the above copyright notice, this list of
//     conditions and the following disclaimer in the documentation and/or other materials
//     provided with the distribution.
//
// (3) Neither the name of the University of California, Lawrence Berkeley National Laboratory,
//     the University of Illinois, U.S. Dept. of Energy nor the names of its contributors may be
//     used to endorse or promote products derived from this software without specific prior
//     written permission.
//
// (4) Use of EnergyPlus(TM) Name. If Licensee (i) distributes the software in stand-alone form
//     without changes from the version obtained under this License, or (ii) Licensee makes a
//     reference solely to the software portion of its product, Licensee must refer to the
//     software as "EnergyPlus version X" software, where "X" is the version number Licensee
//     obtained under this License and may not use a different name for the software. Except as
//     specifically required in this Section (4), Licensee shall not use in a company name, a
//     product name, in advertising, publicity, or other promotional activities any name, trade
//     name, trademark, logo, or other designation of "EnergyPlus", "E+", "e+" or confusingly
//     similar designation, without the U.S. Department of Energy's prior written consent.
//
// THIS SOFTWARE IS PROVIDED BY THE COPYRIGHT HOLDERS AND CONTRIBUTORS "AS IS" AND ANY EXPRESS OR
// IMPLIED WARRANTIES, INCLUDING, BUT NOT LIMITED TO, THE IMPLIED WARRANTIES OF MERCHANTABILITY
// AND FITNESS FOR A PARTICULAR PURPOSE ARE DISCLAIMED. IN NO EVENT SHALL THE COPYRIGHT OWNER OR
// CONTRIBUTORS BE LIABLE FOR ANY DIRECT, INDIRECT, INCIDENTAL, SPECIAL, EXEMPLARY, OR
// CONSEQUENTIAL DAMAGES (INCLUDING, BUT NOT LIMITED TO, PROCUREMENT OF SUBSTITUTE GOODS OR
// SERVICES; LOSS OF USE, DATA, OR PROFITS; OR BUSINESS INTERRUPTION) HOWEVER CAUSED AND ON ANY
// THEORY OF LIABILITY, WHETHER IN CONTRACT, STRICT LIABILITY, OR TORT (INCLUDING NEGLIGENCE OR
// OTHERWISE) ARISING IN ANY WAY OUT OF THE USE OF THIS SOFTWARE, EVEN IF ADVISED OF THE
// POSSIBILITY OF SUCH DAMAGE.

#ifndef DataSizing_hh_INCLUDED
#define DataSizing_hh_INCLUDED

// ObjexxFCL Headers
#include <ObjexxFCL/Array1D.hh>
#include <ObjexxFCL/Array2D.hh>

// EnergyPlus Headers
#include <EnergyPlus/Data/BaseData.hh>
#include <EnergyPlus/DataGlobals.hh>
#include <EnergyPlus/DataHVACGlobals.hh>
#include <EnergyPlus/EPVector.hh>
#include <EnergyPlus/EnergyPlus.hh>

namespace EnergyPlus {

// Forward declarations
struct EnergyPlusData;

namespace DataSizing {

    enum class OAFlowCalcMethod
    // parameters for outside air flow method
    {
        Invalid = -1,
        PerPerson,    // set the outdoor air flow rate based on number of people in the zone
        PerZone,      // sum the outdoor air flow rate per zone based on user input
        PerArea,      // sum the outdoor air flow rate based on zone area
        ACH,          // sum the outdoor air flow rate based on number of air changes for the zone
        Sum,          // sum the outdoor air flow rate of the people component and the space floor area component
        Max,          // use the maximum of the outdoor air flow rate of the people component and the space floor area component
        IAQProcedure, // Use ASHRAE Standard 62.1-2007 IAQP to calculate the zone level outdoor air flow rates
        PCOccSch,     // ProportionalControlBasedOnOccupancySchedule, Use ASHRAE Standard 62.1-2004 or Trane Engineer's newsletter (volume 34-5) to
                      // calculate the zone level outdoor air flow rates based on scheduled occupancy
        PCDesOcc,     // ProportionalControlBasedOnDesignOccupancy, Use ASHRAE Standard 62.1-2004 or Trane Engineer's newsletter (volume 34-5) to
                      // calculate the zone level outdoor air flow rates based on design occupancy
        Num
    };

    constexpr std::array<std::string_view, static_cast<int>(OAFlowCalcMethod::Num)> OAFlowCalcMethodNames{
        "Flow/Person",
        "Flow/Zone",
        "Flow/Area",
        "AirChanges/Hour",
        "Sum",
        "Maximum",
        "IndoorAirQualityProcedure",
        "ProportionalControlBasedOnOccupancySchedule",
        "ProportionalControlBasedOnDesignOccupancy"};

    // parameters for outside air
    constexpr int AllOA(1);
    constexpr int MinOA(2);

    // parameters for loop fluid type
    constexpr int HeatingLoop(1);
    constexpr int CoolingLoop(2);
    constexpr int CondenserLoop(3);
    constexpr int SteamLoop(4);

    // parameters for sizing
    constexpr int NonCoincident(1);
    constexpr int Coincident(2);

    // parameters for Cooling Peak Load Type
    enum class PeakLoad
    {
        Invalid = -1,
        SensibleCooling,
        TotalCooling,
        Num
    };

    // parameters for Central Cooling Capacity Control Method
    enum class CapacityControl
    {
        Invalid = -1,
        VAV,
        Bypass,
        VT,
        OnOff,
        Num
    };

    // parameters for supply air flow rate method
    constexpr int SupplyAirTemperature(1);
    constexpr int TemperatureDifference(2);
    constexpr int SupplyAirHumidityRatio(3);
    constexpr int HumidityRatioDifference(4);

    // parameters for sizing
    constexpr int FromDDCalc(1);
    constexpr int InpDesAirFlow(2);
    constexpr int DesAirFlowWithLim(3);

    constexpr int DOANeutralSup(1);
    constexpr int DOANeutralDehumSup(2);
    constexpr int DOACoolSup(3);

    // parameters for Type of Load to Size On
    enum class LoadSizing
    {
        Invalid = -1,
        Sensible,
        Latent,
        Total,
        Ventilation,
        Num
    };

    // parameter for autosize
    constexpr Real64 AutoSize(-99999.0);

    // parameter for (time-of-peak) sizing format
    static constexpr std::string_view PeakHrMinFmt("{:02}:{:02}:00");

    // Zone Outdoor Air Method
    constexpr int ZOAM_ProportionalControlDesOcc(9); // Use ASHRAE Standard 62.1-2004 or Trane Engineer's newsletter (volume 34-5)
    // to calculate the zone level outdoor air flow rates based on design occupancy

    enum class SysOAMethod
    {
        Invalid = -1,
        ZoneSum, // Sum the outdoor air flow rates of all zones
        VRP,     // Use ASHRAE Standard 62.1-2007 to calculate the system level outdoor air flow rates
        IAQP,    // Use ASHRAE Standard 62.1-2007 IAQP to calculate the system level outdoor air flow rates based on the CO2 setpoint
        ProportionalControlSchOcc, // Use ASHRAE Standard 62.1-2004 or Trane Engineer's newsletter (volume 34-5) to calculate the system level outdoor
                                   // air flow rates based on scheduled occupancy
        IAQPGC,  // Use ASHRAE Standard 62.1-2004 IAQP to calculate the system level outdoor air flow rates based on the generic contaminant setpoint
        IAQPCOM, // Take the maximum outdoor air rate from both CO2 and generic contaminant controls based on the generic contaminant setpoint
        ProportionalControlDesOcc, // Use ASHRAE Standard 62.1-2004 or Trane Engineer's newsletter (volume 34-5) to calculate the system level outdoor
                                   // air flow rates based on design occupancy
        ProportionalControlDesOARate, // Calculate the system level outdoor air flow rates based on design OA rate
        SP,   // Use the ASHRAE Standard 62.1 Simplified Procedure to calculate the system level outdoor air flow rates considering the zone air
              // distribution effectiveness and the system ventilation efficiency
        VRPL, // Use ASHRAE Standard 62.1-2007 to calculate the system level outdoor air flow rates
        Num
    };

    // Zone HVAC Equipment Supply Air Sizing Option
    constexpr int None(1);
    constexpr int SupplyAirFlowRate(2);
    constexpr int FlowPerFloorArea(3);
    constexpr int FractionOfAutosizedCoolingAirflow(4);
    constexpr int FractionOfAutosizedHeatingAirflow(5);
    constexpr int FlowPerCoolingCapacity(6);
    constexpr int FlowPerHeatingCapacity(7);

    constexpr int CoolingDesignCapacity(8);
    constexpr int HeatingDesignCapacity(9);
    constexpr int CapacityPerFloorArea(10);
    constexpr int FractionOfAutosizedCoolingCapacity(11);
    constexpr int FractionOfAutosizedHeatingCapacity(12);

    constexpr int NoSizingFactorMode(101);
    constexpr int GlobalHeatingSizingFactorMode(102);
    constexpr int GlobalCoolingSizingFactorMode(103);
    constexpr int LoopComponentSizingFactorMode(104);

    enum class ZoneFanPlacement
    {
        Invalid = -1,
        NotSet,
        BlowThru,
        DrawThru,
        Num
    };

    enum class ZoneSizing
    {
        Invalid = -1,
        Sensible,
        Latent,
        SensibleAndLatent,
        SensibleOnly,
        Num
    };
    constexpr std::array<std::string_view, static_cast<int>(ZoneSizing::Num)> ZoneSizingMethodNamesUC{
        "SENSIBLE LOAD", "LATENT LOAD", "SENSIBLE AND LATENT LOAD", "SENSIBLE LOAD ONLY NO LATENT LOAD"};

    // Types

    struct ZoneSizingInputData
    {
        // Members
        std::string ZoneName;  // name of a zone
        int ZoneNum;           // index of the zone
        int ZnCoolDgnSAMethod; // choice of how to get zone cooling design air temperature;
        //  1 = specify supply air temperature,
        //  2 = calculate from the temperature difference
        int ZnHeatDgnSAMethod; // choice of how to get zone heating design air temperature;
        //  1 = specify supply air temperature,
        //  2 = calculate from the temperature difference
        Real64 CoolDesTemp;              // zone design cooling supply air temperature [C]
        Real64 HeatDesTemp;              // zone design heating supply air temperature [C]
        Real64 CoolDesTempDiff;          // zone design cooling supply air temperature difference [deltaC]
        Real64 HeatDesTempDiff;          // zone design heating supply air temperature difference [deltaC]
        Real64 CoolDesHumRat;            // zone design cooling supply air humidity ratio [kgWater/kgDryAir]
        Real64 HeatDesHumRat;            // zone design heating supply air humidity ratio [kgWater/kgDryAir]
        std::string DesignSpecOAObjName; // name of the DesignSpecification:OutdoorAir or DesignSpecification:OutdoorAir:SpaceList object
        int CoolAirDesMethod;            // choice of how to get zone cooling design air flow rates;
        //  1 = calc from des day simulation; 2 = m3/s per zone, user input
        //  3 = apply limits to air flow rate from DD calc
        Real64 DesCoolAirFlow;           // design zone supply air flow rate [m3/s]
        Real64 DesCoolMinAirFlowPerArea; // design cooling minimum air flow rate per zone area [m3/s / m2]
        Real64 DesCoolMinAirFlow;        // design cooling minimum air flow rate [m3/s]
        Real64 DesCoolMinAirFlowFrac;    // design cooling minimum air flow rate fraction
        //  (of the cooling design air flow rate)
        int HeatAirDesMethod; // choice of how to get zone heating design air flow rates;
        //  1 = calc from des day simulation; 2 = m3/s per zone, user input
        //  3 = apply limits to air flow rate from DD calc
        Real64 DesHeatAirFlow;           // design zone heating supply air flow rate [m3/s]
        Real64 DesHeatMaxAirFlowPerArea; // design heating maximum air flow rate per zone area [m3/s / m2]
        Real64 DesHeatMaxAirFlow;        // design heating maximum air flow rate [m3/s]
        Real64 DesHeatMaxAirFlowFrac;    // design heating maximum air flow rate fraction
        //  (of the cooling design air flow rate)
        Real64 HeatSizingFactor; // the zone heating sizing ratio
        Real64 CoolSizingFactor; // the zone cooling sizing ratio
        Real64 ZoneADEffCooling;
        Real64 ZoneADEffHeating;
        std::string ZoneAirDistEffObjName; // name of the zone air distribution effectiveness object name
        int ZoneAirDistributionIndex;      // index to the zone air distribution object
        int ZoneDesignSpecOAIndex;         // index to the zone design spec OA object
        Real64 ZoneSecondaryRecirculation; // the zone secondary air recirculation fraction
        Real64 ZoneVentilationEff;         // zone ventilation efficiency
        bool AccountForDOAS;               // False: do nothing; True: calculate the effect of a DOA system on the zone sizing arrays
        int DOASControlStrategy;           // 1=supply neutral ventilation air; 2=supply neutral dehumidified ventilation air;
        // 3=supply cold ventilation air
        Real64 DOASLowSetpoint;  // Dedicated Outside Air Low Setpoint for Design [C]
        Real64 DOASHighSetpoint; // Dedicated Outside Air High Setpoint for Design [C]

        // zone latent sizing inputs
        bool zoneLatentSizing = false;
        Real64 zoneRHDehumidifySetPoint = 50.0;
        Real64 zoneRHHumidifySetPoint = 50.0;
        Real64 LatentCoolDesHumRat = 0.0;                  // zone design dehumidification supply air humidity ratio [kgw/kga]
        Real64 CoolDesHumRatDiff = 0.005;                  // zone design cooling supply air humidity ratio difference [deltakgw/kga]
        Real64 LatentHeatDesHumRat = 0.0;                  // zone design humidification supply air humidity ratio [kgw/kga]
        Real64 HeatDesHumRatDiff = 0.005;                  // zone design heating supply air humidity ratio temperature difference [deltakgw/kga]
        int ZnLatCoolDgnSAMethod = 0;                      // choice of how to get zone latent cooling design air humidity ratio;
        int ZnLatHeatDgnSAMethod = 0;                      // choice of how to get zone latent heating design air humidity ratio;
        int zoneRHDehumidifySchIndex = 0;                  // index to zone RH dehumidifying schedule used for zone sizing
        int zoneRHHumidifySchIndex = 0;                    // index to zone RH humidifying schedule used for zone sizing
        ZoneSizing zoneSizingMethod = ZoneSizing::Invalid; // load to sizing on: sensible, latent, sensibleandlatent, sensibleonlynolatent

        // Default Constructor
        ZoneSizingInputData()
            : ZoneNum(0), ZnCoolDgnSAMethod(0), ZnHeatDgnSAMethod(0), CoolDesTemp(0.0), HeatDesTemp(0.0), CoolDesTempDiff(0.0), HeatDesTempDiff(0.0),
              CoolDesHumRat(0.0), HeatDesHumRat(0.0), CoolAirDesMethod(0), DesCoolAirFlow(0.0), DesCoolMinAirFlowPerArea(0.0), DesCoolMinAirFlow(0.0),
              DesCoolMinAirFlowFrac(0.0), HeatAirDesMethod(0), DesHeatAirFlow(0.0), DesHeatMaxAirFlowPerArea(0.0), DesHeatMaxAirFlow(0.0),
              DesHeatMaxAirFlowFrac(0.0), HeatSizingFactor(0.0), CoolSizingFactor(0.0), ZoneADEffCooling(1.0), ZoneADEffHeating(1.0),
              ZoneAirDistributionIndex(0), ZoneDesignSpecOAIndex(0), ZoneSecondaryRecirculation(0.0), ZoneVentilationEff(0.0), AccountForDOAS(false),
              DOASControlStrategy(0), DOASLowSetpoint(0.0), DOASHighSetpoint(0.0)
        {
        }
    };

    struct ZoneSizingData
    {
        // Members
        std::string ZoneName;   // name of a zone
        std::string ADUName;    // Terminal Unit Name (air distribution unit or direct air unit) - only assigned for TermUnitFinalZoneSizing
        std::string CoolDesDay; // name of a cooling design day
        std::string HeatDesDay; // name of a heating design day
        int ZnCoolDgnSAMethod;  // choice of how to get zone cooling design air temperature;
        //  1 = specify supply air temperature,
        //  2 = calculate from the temperature difference
        int ZnHeatDgnSAMethod; // choice of how to get zone heating design air temperature;
        //  1 = specify supply air temperature,
        //  2 = calculate from the temperature difference
        Real64 CoolDesTemp;           // zone design cooling supply air temperature [C]
        Real64 HeatDesTemp;           // zone design heating supply air temperature [C]
        Real64 CoolDesTempDiff;       // zone design cooling supply air temperature difference [deltaC]
        Real64 HeatDesTempDiff;       // zone design heating supply air temperature difference [deltaC]
        Real64 CoolDesHumRat;         // zone design cooling supply air humidity ratio [kgWater/kgDryAir]
        Real64 HeatDesHumRat;         // zone design heating supply air humidity ratio [kgWater/kgDryAir]
        int ZoneAirDistributionIndex; // index to DesignSpecification:ZoneAirDistribution object
        int ZoneDesignSpecOAIndex;    // index to DesignSpecification:OutdoorAir object
        Real64 DesOAFlowPPer;         // design outside air flow per person in zone [m3/s] (average for zone across spaces)
        Real64 DesOAFlowPerArea;      // design outside air flow per zone area [m3/s / m2] (average for zone across spaces)
        int CoolAirDesMethod;         // choice of how to get zone cooling design air flow rates;
        //  1 = calc from des day simulation; 2 = m3/s per zone, user input
        //  3 = apply limits to air flow rate from DD calc
        Real64 InpDesCoolAirFlow;        // design zone supply air flow rate [m3/s]
        Real64 DesCoolMinAirFlowPerArea; // design cooling minimum air flow rate per zone area [m3/s / m2]
        Real64 DesCoolMinAirFlow;        // design cooling minimum air flow rate [m3/s]
        Real64 DesCoolMinAirFlowFrac;    // design cooling minimum air flow rate fraction
        //  (of the cooling design air flow rate)
        int HeatAirDesMethod; // choice of how to get zone heating design air flow rates;
        //  1 = calc from des day simulation; 2 = m3/s per zone, user input
        //  3 = apply limits to air flow rate from DD calc
        Real64 InpDesHeatAirFlow;        // design zone heating supply air flow rate [m3/s]
        Real64 DesHeatMaxAirFlowPerArea; // design heating maximum air flow rate per zone area [m3/s / m2]
        Real64 DesHeatMaxAirFlow;        // design heating maximum air flow rate [m3/s]
        Real64 DesHeatMaxAirFlowFrac;    // design heating maximum air flow rate fraction
        //  (of the cooling design air flow rate)
        Real64 HeatSizingFactor; // the zone heating sizing ratio
        Real64 CoolSizingFactor; // the zone cooling sizing ratio
        bool AccountForDOAS;     // False: do nothing; True: calculate the effect of a DOA system on the zone sizing arrays
        int DOASControlStrategy; // 1=supply neutral ventilation air; 2=supply neutral dehumidified ventilation air;
        // 3=supply cold ventilation air
        Real64 DOASLowSetpoint;         // Dedicated Outside Air Low Setpoint for Design [C]
        Real64 DOASHighSetpoint;        // Dedicated Outside Air High Setpoint for Design [C]
        int ZoneNum;                    // index into the Zone data array (in DataHeatBalance)
        Real64 DesHeatMassFlow;         // zone design heating air mass flow rate [kg/s]
        Real64 DesHeatMassFlowNoOA;     // zone design heating air mass flow rate without applying MinOA as a limit [kg/s]
        Real64 DesHeatOAFlowFrac;       // zone design heating OA air volume fraction [-]
        bool EMSOverrideDesHeatMassOn;  // true if EMS is acting on this structure
        Real64 EMSValueDesHeatMassFlow; // Value EMS directing to use for Design Heating air mass flow [kg/s]
        Real64 DesCoolMassFlow;         // zone design cooling air mass flow rate [kg/s]
        Real64 DesCoolMassFlowNoOA;     // zone design cooling air mass flow rate without applying MinOA as a limit [kg/s]
        Real64 DesCoolOAFlowFrac;       // zone design cooling OA air volume fraction [-]
        bool EMSOverrideDesCoolMassOn;  // true if EMS is acting on this structure
        Real64 EMSValueDesCoolMassFlow; // Value EMS directing to use for Design Cooling air mass flow [kg/s]
        Real64 DesHeatLoad;             // zone design heating load including sizing factor and scaled to match airflow sizing [W]
        Real64 NonAirSysDesHeatLoad;    // base zone design heating load including sizing factor [W]
        bool EMSOverrideDesHeatLoadOn;  // true if EMS is acting on this structure
        Real64 EMSValueDesHeatLoad;     // Value EMS directing to use for zone design heating load  [W]
        Real64 DesCoolLoad;             // zone design cooling load including sizing factor and scaled to match airflow sizing [W]
        Real64 NonAirSysDesCoolLoad;    // base zone design cooling load including sizing factor [W]
        bool EMSOverrideDesCoolLoadOn;  // true if EMS is acting on this structure
        Real64 EMSValueDesCoolLoad;     // Value EMS directing to use for zone design cooling load  [W]
        Real64 DesHeatDens;             // zone design heating air density [kg/m3]
        Real64 DesCoolDens;             // zone design cooling air density [kg/m3]
        Real64 DesHeatVolFlow;          // zone design heating air volume flow rate including sizing factor and scaled to match airflow sizing [m3/s]
        Real64 DesHeatVolFlowNoOA;      // zone design heating air volume flow rate including sizing factor and scaled to match airflow sizing without
                                        // MinOA limit [m3/s]
        Real64 NonAirSysDesHeatVolFlow; // base zone design heating air volume flow rate including sizing factor [m3/s]
        bool EMSOverrideDesHeatVolOn;   // true if EMS is acting on this structure
        Real64 EMSValueDesHeatVolFlow;  // Value EMS directing to use for Design Heating air volume flow [m3/s]
        Real64 DesCoolVolFlow;          // zone design cooling air volume flow rate [m3/s]
        Real64 DesCoolVolFlowNoOA;      // zone design cooling air volume flow rate without applying MinOA as a limit [m3/s]
        Real64 NonAirSysDesCoolVolFlow; // base zone design cooling air volume flow rate including sizing factor [m3/s]
        bool EMSOverrideDesCoolVolOn;   // true if EMS is acting on this structure
        Real64 EMSValueDesCoolVolFlow;  // Value EMS directing to use for Design cooling air volume flow [m3/s]
        Real64 DesHeatVolFlowMax;       // zone design heating maximum air volume flow rate [m3/s]
        Real64 DesCoolVolFlowMin;       // zone design cooling minimum air volume flow rate [m3/s]
        Real64 DesHeatCoilInTemp;       // zone heating coil design air inlet temperature [C]
        Real64 DesCoolCoilInTemp;       // zone cooling coil design air inlet temperature [C]
        Real64 DesHeatCoilInHumRat;     // zone heating coil design air inlet humidity ratio [kg/kg]
        Real64 DesCoolCoilInHumRat;     // zone cooling coil design air inlet humidity ratio [kg/kg]
        Real64 DesHeatCoilInTempTU;     // zone heating coil design air inlet temperature (supply air)([C]
        Real64 DesCoolCoilInTempTU;     // zone cooling coil design air inlet temperature (supply air)[C]
        Real64 DesHeatCoilInHumRatTU;   // zone heating coil design air inlet humidity ratio  [kg/kg]
        Real64 DesCoolCoilInHumRatTU;   // zone cooling coil design air inlet humidity ratio  [kg/kg]
        Real64 HeatMassFlow;            // current zone heating air mass flow rate (HVAC time step)
        Real64 CoolMassFlow;            // current zone cooling air mass flow rate (HVAC time step)
        Real64 HeatLoad;                // current zone heating load (HVAC time step)
        Real64 CoolLoad;                // current zone heating load (HVAC time step)
        Real64 HeatZoneTemp;            // current zone temperature (heating, time step)
        Real64 HeatOutTemp;             // current outdoor temperature (heating, time step)
        Real64 HeatZoneRetTemp;         // current zone return temperature (heating, time step)
        Real64 HeatTstatTemp;           // current zone thermostat temperature (heating, time step)
        Real64 CoolZoneTemp;            // current zone temperature (cooling, time step)
        Real64 CoolOutTemp;             // current Outdoor temperature (cooling, time step)
        Real64 CoolZoneRetTemp;         // current zone return temperature (cooling, time step)
        Real64 CoolTstatTemp;           // current zone thermostat temperature (cooling, time step)
        Real64 HeatZoneHumRat;          // current zone humidity ratio (heating, time step)
        Real64 CoolZoneHumRat;          // current zone humidity ratio (cooling, time step)
        Real64 HeatOutHumRat;           // current outdoor humidity ratio (heating, time step)
        Real64 CoolOutHumRat;           // current outdoor humidity ratio (cooling, time step)
        Real64 ZoneTempAtHeatPeak;      // zone temp at max heating [C]
        Real64 ZoneRetTempAtHeatPeak;   // zone return temp at max heating [C]
        Real64 OutTempAtHeatPeak;       // outdoor temperature at max heating [C]
        Real64 ZoneTempAtCoolPeak;      // zone temp at max cooling [C]
        Real64 ZoneRetTempAtCoolPeak;   // zone return temp at max cooling [C]
        Real64 OutTempAtCoolPeak;       // outdoor temperature at max cooling [C]
        Real64 ZoneHumRatAtHeatPeak;    // zone humidity ratio at max heating [kg/kg]
        Real64 ZoneHumRatAtCoolPeak;    // zone humidity ratio at max cooling [kg/kg]
        Real64 OutHumRatAtHeatPeak;     // outdoor humidity at max heating [kg/kg]
        Real64 OutHumRatAtCoolPeak;     // outdoor humidity at max cooling [kg/kg]
        int TimeStepNumAtHeatMax;       // time step number (in day) at Heating peak
        int TimeStepNumAtCoolMax;       // time step number (in day) at cooling peak
        int HeatDDNum;                  // design day index of design day causing heating peak
        int CoolDDNum;                  // design day index of design day causing cooling peak
        std::string cHeatDDDate;        // date of design day causing heating peak
        std::string cCoolDDDate;        // date of design day causing cooling peak
        Real64 MinOA;                   // design minimum outside air in m3/s
        Real64 DesCoolMinAirFlow2;      // design cooling minimum air flow rate [m3/s] derived from DesCoolMinAirFlowPerArea
        Real64 DesHeatMaxAirFlow2;      // design heating maximum air flow rate [m3/s] derived from DesHeatMaxAirFlowPerArea
        Array1D<Real64> HeatFlowSeq;    // daily sequence of zone heating air mass flow rate (zone time step) [kg/s]
        Array1D<Real64> HeatFlowSeqNoOA;    // daily sequence of zone heating air mass flow rate (zone time step) without MinOA limit [kg/s]
        Array1D<Real64> CoolFlowSeq;        // daily sequence of zone cooling air mass flow rate (zone time step) [kg/s]
        Array1D<Real64> CoolFlowSeqNoOA;    // daily sequence of zone cooling air mass flow rate (zone time step) without MinOA limit [kg/s]
        Array1D<Real64> HeatLoadSeq;        // daily sequence of zone heating load (zone time step)
        Array1D<Real64> CoolLoadSeq;        // daily sequence of zone cooling load (zone time step)
        Array1D<Real64> HeatZoneTempSeq;    // daily sequence of zone temperatures (heating, zone time step)
        Array1D<Real64> HeatOutTempSeq;     // daily sequence of outdoor temperatures (heating, zone time step)
        Array1D<Real64> HeatZoneRetTempSeq; // daily sequence of zone return temperatures (heating, zone time step)
        Array1D<Real64> HeatTstatTempSeq;   // daily sequence of zone thermostat temperatures (heating, zone time step)
        Array1D<Real64> DesHeatSetPtSeq;    // daily sequence of indoor set point temperatures (zone time step)
        Array1D<Real64> CoolZoneTempSeq;    // daily sequence of zone temperatures (cooling, zone time step)
        Array1D<Real64> CoolOutTempSeq;     // daily sequence of outdoor temperatures (cooling, zone time step)
        Array1D<Real64> CoolZoneRetTempSeq; // daily sequence of zone return temperatures (cooling, zone time step)
        Array1D<Real64> CoolTstatTempSeq;   // daily sequence of zone thermostat temperatures (cooling, zone time step)
        Array1D<Real64> DesCoolSetPtSeq;    // daily sequence of indoor set point temperatures (zone time step)
        Array1D<Real64> HeatZoneHumRatSeq;  // daily sequence of zone humidity ratios (heating, zone time step)
        Array1D<Real64> CoolZoneHumRatSeq;  // daily sequence of zone humidity ratios (cooling, zone time step)
        Array1D<Real64> HeatOutHumRatSeq;   // daily sequence of outdoor humidity ratios (heating, zone time step)
        Array1D<Real64> CoolOutHumRatSeq;   // daily sequence of outdoor humidity ratios (cooling, zone time step)
        Real64 ZoneADEffCooling;            // the zone air distribution effectiveness in cooling mode
        Real64 ZoneADEffHeating;            // the zone air distribution effectiveness in heating mode
        Real64 ZoneSecondaryRecirculation;  // the zone secondary air recirculation fraction
        Real64 ZoneVentilationEff;          // zone ventilation efficiency
        Real64 ZonePrimaryAirFraction;      // the zone primary air fraction for cooling based calculations
        Real64 ZonePrimaryAirFractionHtg;   // the zone primary air fraction for heating based calculations
        Real64 ZoneOAFracCooling;           // OA fraction in cooling mode
        Real64 ZoneOAFracHeating;           // OA fraction in heating mode
        Real64 TotalOAFromPeople;           // Zone OA required due to people
        Real64 TotalOAFromArea;             // Zone OA required based on floor area
        Real64 TotPeopleInZone;             // total number of people in the zone
        Real64 TotalZoneFloorArea;          // total zone floor area
        Real64 ZonePeakOccupancy;           // zone peak occupancy based on max schedule value
        Real64 SupplyAirAdjustFactor;       // supply air adjustment factor for next time step if OA is capped
        Real64 ZpzClgByZone;                // OA Std 62.1 required fraction in cooling mode ? should this be ZdzClgByZone
        Real64 ZpzHtgByZone;                // OA Std 62.1 required fraction in heating mode ? should this be ZdzHtgByZone
        Real64 VozClgByZone;      // value of required cooling vent to zone, used in 62.1 tabular report, already includes people diversity term
        Real64 VozHtgByZone;      // value of required heating vent to zone, used in 62.1 tabular report, already includes people diversity term
        Real64 DOASHeatLoad;      // current heating load from DOAS supply air [W]
        Real64 DOASCoolLoad;      // current cooling load from DOAS supply air [W]
        Real64 DOASHeatAdd;       // current heat addition rate from DOAS supply air [W]
        Real64 DOASLatAdd;        // current latent heat addition rate from DOAS supply air [W]
        Real64 DOASSupMassFlow;   // current mass flow rate of DOAS supply air [kg/s]
        Real64 DOASSupTemp;       // current DOAS supply air temperature [C]
        Real64 DOASSupHumRat;     // current DOAS supply air humidity ratio [kgWater/kgDryAir]
        Real64 DOASTotCoolLoad;   // current total cooling load imposed by DOAS supply air [W]
        bool VpzMinByZoneSPSized; // is Vpz_min sized using the 62.1 Standard Simplified Procedure
        Array1D<Real64> DOASHeatLoadSeq;    // daily sequence of zone DOAS heating load (zone time step) [W]
        Array1D<Real64> DOASCoolLoadSeq;    // daily sequence of zone DOAS cooling load (zone time step) [W]
        Array1D<Real64> DOASHeatAddSeq;     // daily sequence of zone DOAS heat addition rate (zone time step) [W]
        Array1D<Real64> DOASLatAddSeq;      // daily sequence of zone DOAS latent heat addition rate (zone time step) [W]
        Array1D<Real64> DOASSupMassFlowSeq; // daily sequence of zone DOAS supply mass flow rate (zone time step) [Kg/s]
        Array1D<Real64> DOASSupTempSeq;     // daily sequence of zone DOAS supply temperature (zone time step) [C]
        Array1D<Real64> DOASSupHumRatSeq;   // daily sequence of zone DOAS supply humidity ratio (zone time step) [kgWater/kgDryAir]
        Array1D<Real64> DOASTotCoolLoadSeq; // daily sequence of zone DOAS total cooling load (zone time step) [W]

        // Latent heat variables
        Real64 HeatLoadNoDOAS = 0.0;                       // current zone heating load no DOAS (HVAC time step)
        Real64 CoolLoadNoDOAS = 0.0;                       // current zone heating load no DOAS (HVAC time step)
        Real64 DesHeatLoadNoDOAS = 0.0;                    // design zone heating load no DOAS (HVAC time step)
        Real64 DesCoolLoadNoDOAS = 0.0;                    // design zone heating load no DOAS (HVAC time step)
        Real64 HeatLatentLoad = 0.0;                       // current zone humidification load (HVAC time step)
        Real64 CoolLatentLoad = 0.0;                       // current zone dehumidification load (HVAC time step)
        Real64 HeatLatentLoadNoDOAS = 0.0;                 // current zone humidification load without DOAS (HVAC time step)
        Real64 CoolLatentLoadNoDOAS = 0.0;                 // current zone dehumidification load without DOAS (HVAC time step)
        Real64 ZoneHeatLatentMassFlow = 0.0;               // current mass flow rate required to meet humidification load [kg/s]
        Real64 ZoneCoolLatentMassFlow = 0.0;               // current mass flow rate required to meet dehumidification load [kg/s]
        Real64 ZoneHeatLatentVolFlow = 0.0;                // current volume flow rate required to meet humidification load [m3/s]
        Real64 ZoneCoolLatentVolFlow = 0.0;                // current volume flow rate required to meet dehumidification load [m3/s]
        Real64 DesLatentHeatLoad = 0.0;                    // design zone humidification load (HVAC time step)
        Real64 DesLatentCoolLoad = 0.0;                    // design zone dehumidification load (HVAC time step)
        Real64 DesLatentHeatLoadNoDOAS = 0.0;              // design zone humidification load no DOAS (HVAC time step)
        Real64 DesLatentCoolLoadNoDOAS = 0.0;              // design zone dehumidification load no DOAS (HVAC time step)
        Real64 DesLatentHeatMassFlow = 0.0;                // design mass flow rate required to meet humidification load [kg/s]
        Real64 DesLatentCoolMassFlow = 0.0;                // design mass flow rate required to meet dehumidification load [kg/s]
        Real64 DesLatentHeatVolFlow = 0.0;                 // design volume flow rate required to meet humidification load [kg/s]
        Real64 DesLatentCoolVolFlow = 0.0;                 // design volume flow rate required to meet dehumidification load [kg/s]
        Real64 ZoneTempAtLatentCoolPeak = 0.0;             // zone temp at max latent cooling [C]
        Real64 OutTempAtLatentCoolPeak = 0.0;              // outdoor temp at max latent cooling [C]
        Real64 ZoneHumRatAtLatentCoolPeak = 0.0;           // zone humrat at max latent cooling [kg/kg]
        Real64 OutHumRatAtLatentCoolPeak = 0.0;            // outdoor humrat at max latent cooling [kg/kg]
        Real64 ZoneTempAtLatentHeatPeak = 0.0;             // zone temp at max latent heating [C]
        Real64 OutTempAtLatentHeatPeak = 0.0;              // outdoor temp at max latent heating [C]
        Real64 ZoneHumRatAtLatentHeatPeak = 0.0;           // zone humrat at max latent heating [kg/kg]
        Real64 OutHumRatAtLatentHeatPeak = 0.0;            // outdoor humrat at max latent heating [kg/kg]
        Real64 DesLatentHeatCoilInTemp = 0.0;              // zone latent heating coil design air inlet temperature [C]
        Real64 DesLatentCoolCoilInTemp = 0.0;              // zone latent cooling coil design air inlet temperature [C]
        Real64 DesLatentHeatCoilInHumRat = 0.0;            // zone latent heating coil design air inlet humidity ratio [kg/kg]
        Real64 DesLatentCoolCoilInHumRat = 0.0;            // zone latent cooling coil design air inlet humidity ratio [kg/kg]
        int TimeStepNumAtLatentHeatMax = 0;                // time step number (in day) at heating peak
        int TimeStepNumAtLatentCoolMax = 0;                // time step number (in day) at cooling peak
        int TimeStepNumAtLatentHeatNoDOASMax = 0;          // time step number (in day) at latent heating peak without DOAS
        int TimeStepNumAtLatentCoolNoDOASMax = 0;          // time step number (in day) at Latent cooling peak without DOAS
        int LatentHeatDDNum = 0;                           // design day index of design day causing heating peak
        int LatentCoolDDNum = 0;                           // design day index of design day causing cooling peak
        int LatentHeatNoDOASDDNum = 0;                     // design day index of design day causing latent heating peak with no DOAS
        int LatentCoolNoDOASDDNum = 0;                     // design day index of design day causing latent cooling peak with no DOAS
        std::string cLatentHeatDDDate;                     // date of design day causing heating peak
        std::string cLatentCoolDDDate;                     // date of design day causing cooling peak
        int TimeStepNumAtHeatNoDOASMax = 0;                // time step number (in day) at Heating peak without DOAS
        int TimeStepNumAtCoolNoDOASMax = 0;                // time step number (in day) at cooling peak without DOAS
        int HeatNoDOASDDNum = 0;                           // design day index of design day causing heating peak without DOAS
        int CoolNoDOASDDNum = 0;                           // design day index of design day causing cooling peak without DOAS
        std::string cHeatNoDOASDDDate;                     // date of design day causing heating peak without DOAS
        std::string cCoolNoDOASDDDate;                     // date of design day causing cooling peak without DOAS
        Array1D<Real64> HeatLoadNoDOASSeq;                 // daily sequence of zone heating load No DOAS (zone time step)
        Array1D<Real64> CoolLoadNoDOASSeq;                 // daily sequence of zone cooling load No DOAS (zone time step)
        Array1D<Real64> LatentHeatLoadSeq;                 // daily sequence of zone latent heating load (zone time step) [W]
        Array1D<Real64> LatentCoolLoadSeq;                 // daily sequence of zone latent cooling load (zone time step) [W]
        Array1D<Real64> HeatLatentLoadNoDOASSeq;           // daily sequence of zone latent heating load No DOAS (zone time step) [W]
        Array1D<Real64> CoolLatentLoadNoDOASSeq;           // daily sequence of zone latent cooling load No DOAS (zone time step) [W]
        Array1D<Real64> LatentCoolFlowSeq;                 // daily sequence of zone latent cooling supply mass flow rate (zone time step) [Kg/s]
        Array1D<Real64> LatentHeatFlowSeq;                 // daily sequence of zone latent heating supply mass flow rate (zone time step) [Kg/s]
        bool zoneLatentSizing = false;                     // trigger to do RH control during zone sizing
        Real64 zoneRHDehumidifySetPoint = 50.0;            // RH dehumidifying set point used during sizing, default to 50%
        int zoneRHDehumidifySchIndex = 0;                  // index to zone RH dehumidifying schedule used for zone sizing
        Real64 zoneRHHumidifySetPoint = 50.0;              // RH humidifying set point used during sizing, default to 50%
        int zoneRHHumidifySchIndex = 0;                    // index to zone RH humidifying schedule used for zone sizing
        Real64 LatentCoolDesHumRat = 0.0;                  // zone design dehumidification supply air humidity ratio [kgw/kga]
        Real64 CoolDesHumRatDiff = 0.005;                  // zone design cooling supply air humidity ratio difference [deltakgw/kga]
        Real64 LatentHeatDesHumRat = 0.0;                  // zone design humidification supply air humidity ratio [kgw/kga]
        Real64 HeatDesHumRatDiff = 0.005;                  // zone design heating supply air humidity ratio temperature difference [deltakgw/kga]
        int ZnLatCoolDgnSAMethod = 0;                      // choice of how to get zone latent cooling design air humidity ratio;
        int ZnLatHeatDgnSAMethod = 0;                      // choice of how to get zone latent heating design air humidity ratio;
        Real64 ZoneRetTempAtLatentCoolPeak = 0.0;          // zone return temp at latent cooling peak time step
        Real64 ZoneRetTempAtLatentHeatPeak = 0.0;          // zone return temp at latent heating peak time step
        std::string CoolNoDOASDesDay;                      // name of a cooling design day without DOAS
        std::string HeatNoDOASDesDay;                      // name of a heating design day without DOAS
        std::string LatCoolDesDay;                         // name of a cooling design day
        std::string LatHeatDesDay;                         // name of a heating design day
        std::string LatCoolNoDOASDesDay;                   // name of a cooling design day without DOAS
        std::string LatHeatNoDOASDesDay;                   // name of a heating design day without DOAS
        ZoneSizing zoneSizingMethod = ZoneSizing::Invalid; // load to sizing on: sensible, latent, sensibleandlatent, sensibleonlynolatent
        std::string CoolSizingType;                        // string reported to eio, Cooling or Latent Cooling
        std::string HeatSizingType;                        // string reported to eio, Heating or Latent Heating

        // Default Constructor
        ZoneSizingData()
            : ZnCoolDgnSAMethod(0), ZnHeatDgnSAMethod(0), CoolDesTemp(0.0), HeatDesTemp(0.0), CoolDesTempDiff(0.0), HeatDesTempDiff(0.0),
              CoolDesHumRat(0.0), HeatDesHumRat(0.0), ZoneAirDistributionIndex(0), ZoneDesignSpecOAIndex(0), DesOAFlowPPer(0.0),
              DesOAFlowPerArea(0.0), CoolAirDesMethod(0), InpDesCoolAirFlow(0.0), DesCoolMinAirFlowPerArea(0.0), DesCoolMinAirFlow(0.0),
              DesCoolMinAirFlowFrac(0.0), HeatAirDesMethod(0), InpDesHeatAirFlow(0.0), DesHeatMaxAirFlowPerArea(0.0), DesHeatMaxAirFlow(0.0),
              DesHeatMaxAirFlowFrac(0.0), HeatSizingFactor(0.0), CoolSizingFactor(0.0), AccountForDOAS(false), DOASControlStrategy(0),
              DOASLowSetpoint(0.0), DOASHighSetpoint(0.0), ZoneNum(0), DesHeatMassFlow(0.0), DesHeatMassFlowNoOA(0.0), DesHeatOAFlowFrac(0.0),
              EMSOverrideDesHeatMassOn(false), EMSValueDesHeatMassFlow(0.0), DesCoolMassFlow(0.0), DesCoolMassFlowNoOA(0.0), DesCoolOAFlowFrac(0.0),
              EMSOverrideDesCoolMassOn(false), EMSValueDesCoolMassFlow(0.0), DesHeatLoad(0.0), NonAirSysDesHeatLoad(0.0),
              EMSOverrideDesHeatLoadOn(false), EMSValueDesHeatLoad(0.0), DesCoolLoad(0.0), NonAirSysDesCoolLoad(0.0), EMSOverrideDesCoolLoadOn(false),
              EMSValueDesCoolLoad(0.0), DesHeatDens(0.0), DesCoolDens(0.0), DesHeatVolFlow(0.0), DesHeatVolFlowNoOA(0.0),
              NonAirSysDesHeatVolFlow(0.0), EMSOverrideDesHeatVolOn(false), EMSValueDesHeatVolFlow(0.0), DesCoolVolFlow(0.0), DesCoolVolFlowNoOA(0.0),
              NonAirSysDesCoolVolFlow(0.0), EMSOverrideDesCoolVolOn(false), EMSValueDesCoolVolFlow(0.0), DesHeatVolFlowMax(0.0),
              DesCoolVolFlowMin(0.0), DesHeatCoilInTemp(0.0), DesCoolCoilInTemp(0.0), DesHeatCoilInHumRat(0.0), DesCoolCoilInHumRat(0.0),
              DesHeatCoilInTempTU(0.0), DesCoolCoilInTempTU(0.0), DesHeatCoilInHumRatTU(0.0), DesCoolCoilInHumRatTU(0.0), HeatMassFlow(0.0),
              CoolMassFlow(0.0), HeatLoad(0.0), CoolLoad(0.0), HeatZoneTemp(0.0), HeatOutTemp(0.0), HeatZoneRetTemp(0.0), HeatTstatTemp(0.0),
              CoolZoneTemp(0.0), CoolOutTemp(0.0), CoolZoneRetTemp(0.0), CoolTstatTemp(0.0), HeatZoneHumRat(0.0), CoolZoneHumRat(0.0),
              HeatOutHumRat(0.0), CoolOutHumRat(0.0), ZoneTempAtHeatPeak(0.0), ZoneRetTempAtHeatPeak(0.0), OutTempAtHeatPeak(0.0),
              ZoneTempAtCoolPeak(0.0), ZoneRetTempAtCoolPeak(0.0), OutTempAtCoolPeak(0.0), ZoneHumRatAtHeatPeak(0.0), ZoneHumRatAtCoolPeak(0.0),
              OutHumRatAtHeatPeak(0.0), OutHumRatAtCoolPeak(0.0), TimeStepNumAtHeatMax(0), TimeStepNumAtCoolMax(0), HeatDDNum(0), CoolDDNum(0),
              MinOA(0.0), DesCoolMinAirFlow2(0.0), DesHeatMaxAirFlow2(0.0), ZoneADEffCooling(1.0), ZoneADEffHeating(1.0),
              ZoneSecondaryRecirculation(0.0), ZoneVentilationEff(0.0), ZonePrimaryAirFraction(0.0), ZonePrimaryAirFractionHtg(0.0),
              ZoneOAFracCooling(0.0), ZoneOAFracHeating(0.0), TotalOAFromPeople(0.0), TotalOAFromArea(0.0), TotPeopleInZone(0.0),
              TotalZoneFloorArea(0.0), ZonePeakOccupancy(0.0), SupplyAirAdjustFactor(1.0), ZpzClgByZone(0.0), ZpzHtgByZone(0.0), VozClgByZone(0.0),
              VozHtgByZone(0.0), DOASHeatLoad(0.0), DOASCoolLoad(0.0), DOASHeatAdd(0.0), DOASLatAdd(0.0), DOASSupMassFlow(0.0), DOASSupTemp(0.0),
              DOASSupHumRat(0.0), DOASTotCoolLoad(0.0), VpzMinByZoneSPSized(false)
        {
        }

        void scaleZoneCooling(Real64 ratio // Scaling ratio
        );
        void scaleZoneHeating(Real64 ratio // Scaling ratio
        );
        void zeroMemberData();
        void allocateMemberArrays(int numOfTimeStepInDay);
    };

    struct TermUnitSizingData
    {
        // Members
        int CtrlZoneNum;               // Controlled zone number (index to FinalZoneSizing, etc.)
        std::string ADUName;           // Terminal Unit Name (air distribution unit or direct air unit)
        Real64 AirVolFlow;             // design air vol flow rate for single duct terminal unit [m3/s]
        Real64 MaxHWVolFlow;           // design Hot Water vol flow for single duct terminal unit [m3/s]
        Real64 MaxSTVolFlow;           // design Steam vol flow rate for single duct terminal unit [m3/s]
        Real64 MaxCWVolFlow;           // design Cold Water vol flow for single duct terminal unit [m3/s]
        Real64 MinFlowFrac;            // design minimum flow fraction for a terminal unit
        Real64 InducRat;               // design induction ratio for a terminal unit
        bool InducesPlenumAir;         // True if secondary air comes from the plenum
        Real64 ReheatAirFlowMult;      // multiplier for air flow in reheat coil UA calculation
        Real64 ReheatLoadMult;         // multiplier for load in reheat coil UA calculation
        Real64 DesCoolingLoad;         // design cooling load used for zone equipment [W]
        Real64 DesHeatingLoad;         // design heating load used for zone equipment [W]
        Real64 SpecDesSensCoolingFrac; // Fraction of Design Sensible Cooling Load from DesignSpecification:AirTerminal:Sizing
        Real64 SpecDesCoolSATRatio;    // Cooling Design Supply Air Temperature Difference Ratio from DesignSpecification:AirTerminal:Sizing
        Real64 SpecDesSensHeatingFrac; // Fraction of Design Sensible Heating Load from DesignSpecification:AirTerminal:Sizing
        Real64 SpecDesHeatSATRatio;    // Heating Design Supply Air Temperature Difference Ratio from DesignSpecification:AirTerminal:Sizing
        Real64 SpecMinOAFrac;          // Fraction of Minimum Outdoor Air Flow from DesignSpecification:AirTerminal:Sizing

        // Default Constructor
        TermUnitSizingData()
            : CtrlZoneNum(0), AirVolFlow(0.0), MaxHWVolFlow(0.0), MaxSTVolFlow(0.0), MaxCWVolFlow(0.0), MinFlowFrac(0.0), InducRat(0.0),
              InducesPlenumAir(false), ReheatAirFlowMult(1.0), ReheatLoadMult(1.0), DesCoolingLoad(0.0), DesHeatingLoad(0.0),
              SpecDesSensCoolingFrac(1.0), SpecDesCoolSATRatio(1.0), SpecDesSensHeatingFrac(1.0), SpecDesHeatSATRatio(1.0), SpecMinOAFrac(1.0)
        {
        }

        Real64 applyTermUnitSizingCoolFlow(Real64 coolFlowWithOA, // Cooling flow rate with MinOA limit applied
                                           Real64 coolFlowNoOA    // Cooling flow rate without MinOA limit applied
        );

        Real64 applyTermUnitSizingHeatFlow(Real64 heatFlowWithOA, // Heating flow rate with MinOA limit applied
                                           Real64 heatFlowNoOA    // Heating flow rate without MinOA limit applied
        );
    };

    struct ZoneEqSizingData // data saved from zone eq component sizing and passed to subcomponents
    {
        // Members
        Real64 AirVolFlow;            // design air vol flow rate for zone equipment unit [m3/s]
        Real64 MaxHWVolFlow;          // design Hot Water vol flow for zone equipment unit [m3/s]
        Real64 MaxCWVolFlow;          // design Cold Water vol flow for zone equipment unit [m3/s]
        Real64 OAVolFlow;             // design outside air flow for zone equipment unit [m3/s]
        Real64 ATMixerVolFlow;        // design ventilation air flow rate from air terminal mixer (central DOAS) [m3/s]
        Real64 ATMixerCoolPriDryBulb; // design ventilation drybulb temperature from air terminal mixer during cooling (central DOAS) [C]
        Real64 ATMixerCoolPriHumRat;  // design ventilation humidity ratio from air terminal mixer during cooling (central DOAS) [kgWater/kgDryAir]
        Real64 ATMixerHeatPriDryBulb; // design ventilation drybulb temperature from air terminal mixer during heating (central DOAS) [C]
        Real64 ATMixerHeatPriHumRat;  // design ventilation humidity ratio from air terminal mixer during heating (central DOAS) [kgWater/kgDryAir]
        Real64 DesCoolingLoad;        // design cooling load used for zone equipment [W]
        Real64 DesHeatingLoad;        // design heating load used for zone equipment [W]
        Real64 CoolingAirVolFlow;     // design cooling air vol flow rate for equipment[m3/s]
        Real64 HeatingAirVolFlow;     // design heating air vol flow rate for equipment[m3/s]
        Real64 SystemAirVolFlow;      // design heating air vol flow rate for equipment[m3/s]
        bool AirFlow;                 // TRUE if AirloopHVAC system air flow rate is calculated
        bool CoolingAirFlow;          // TRUE if AirloopHVAC system cooling air flow rate is calculated
        bool HeatingAirFlow;          // TRUE if AirloopHVAC system heating air flow rate is calculated
        bool SystemAirFlow;           // TRUE if AirloopHVAC system heating air flow rate is calculated
        bool Capacity;                // TRUE if AirloopHVAC system capacity is calculated
        bool CoolingCapacity;         // TRUE if AirloopHVAC system cooling capacity is calculated
        bool HeatingCapacity;         // TRUE if AirloopHVAC system heating capacity is calculated
        bool SystemCapacity;          // TRUE if AirloopHVAC system heating capacity is calculated
        bool DesignSizeFromParent;    // TRUE if design size is set by parent object - normally false, set to true for special cases e.g. ERV
        int HVACSizingIndex;          // index to DesignSpecification:ZoneHVAC:Sizing
        Array1D_int SizingMethod;    // supply air flow rate sizing method (SupplyAirFlowRate, FlowPerFloorArea, FractionOfAutosizedCoolingAirflow and
                                     // FractionOfAutosizedHeatingAirflow)
        Array1D_int CapSizingMethod; // capacity sizing methods (HeatingDesignCapacity, CoolingDesignCapacity, CapacityPerFloorArea,
                                     // FractionOfAutosizedCoolingCapacity and FractionOfAutosizedHeatingCapacity )

        // Default Constructor
        ZoneEqSizingData()
            : AirVolFlow(0.0), MaxHWVolFlow(0.0), MaxCWVolFlow(0.0), OAVolFlow(0.0),
              ATMixerVolFlow(0.0),         // design ventilation air flow rate from air terminal mixer (central DOAS) [m3/s]
              ATMixerCoolPriDryBulb(0.0),  // design air terminal mixer cooling outlet temperature [C]
              ATMixerCoolPriHumRat(0.0),   // design air terminal mixer cooling outlet humidity ratio [kgWater/kgDryAir]
              ATMixerHeatPriDryBulb(0.0),  // design air terminal mixer heating outlet temperature [C]
              ATMixerHeatPriHumRat(0.0),   // design air terminal mixer heating outlet humidity ratio [kgWater/kgDryAir]
              DesCoolingLoad(0.0),         // design cooling load used for zone equipment [W]
              DesHeatingLoad(0.0),         // design heating load used for zone equipment [W]
              CoolingAirVolFlow(0.0),      // design cooling air vol flow rate for equipment[m3/s]
              HeatingAirVolFlow(0.0),      // design heating air vol flow rate for equipment[m3/s]
              SystemAirVolFlow(0.0),       // design heating air vol flow rate for equipment[m3/s]
              AirFlow(false),              // TRUE if AirloopHVAC system air flow rate is calculated
              CoolingAirFlow(false),       // TRUE if AirloopHVAC system cooling air flow rate is calculated
              HeatingAirFlow(false),       // TRUE if AirloopHVAC system heating air flow rate is calculated
              SystemAirFlow(false),        // TRUE if AirloopHVAC system heating air flow rate is calculated
              Capacity(false),             // TRUE if AirloopHVAC system capacity is calculated
              CoolingCapacity(false),      // TRUE if AirloopHVAC system cooling capacity is calculated
              HeatingCapacity(false),      // TRUE if AirloopHVAC system heating capacity is calculated
              SystemCapacity(false),       // TRUE if AirloopHVAC system heating capacity is calculated
              DesignSizeFromParent(false), // TRUE if design size is set by parent object - normally false, set to true for special cases e.g. ERV
              HVACSizingIndex(0)           // index to DesignSpecification:ZoneHVAC:Sizing
        {
        }
    };

    // Data Structure for Zone HVAC sizing, referenced by various ZoneHVAC Equipment
    struct ZoneHVACSizingData
    {
        // Members
        std::string Name;
        int CoolingSAFMethod;           // - Method for cooling supply air flow rate sizing calculation (SupplyAirFlowRate,FlowPerFloorArea,
                                        // FractionOfAutoSizedCoolingValue, FlowPerCoolingCapacity)
        int HeatingSAFMethod;           // - Method for heating supply air flow rate sizing calculation (SupplyAirFlowRate,FlowPerFloorArea,
                                        // FractionOfAutoSizedHeatingValue, FlowPerHeatingCapacity,
        int NoCoolHeatSAFMethod;        // - Method for supply air flow sizing during no cooling and heating calculation (SupplyAirFlowRate,
                                        // FractionOfAutoSizedCoolingValue, FractionOfAutoSizedHeatingValue)
        int CoolingCapMethod;           // - Method for cooling capacity scaledsizing calculation (CoolingDesignCapacity, CapacityPerFloorArea,
                                        // FractionOfAutosizedHeatingCapacity)
        int HeatingCapMethod;           // - Method for heatiing capacity scaledsizing calculation (HeatingDesignCapacity, CapacityPerFloorArea,
                                        // FracOfAutosizedHeatingCapacity)
        Real64 MaxCoolAirVolFlow;       // - maximum cooling supply air flow rate, m3/s
        Real64 MaxHeatAirVolFlow;       // - maximum heating supply air flow rate, m3/s
        Real64 MaxNoCoolHeatAirVolFlow; // - maximum supply air flow rate when no cooling or heating, m3/s
        Real64 ScaledCoolingCapacity;   // - scaled maximum cooling capacity of zone HVAC equipment, W
        Real64 ScaledHeatingCapacity;   // - scaled maximum heating capacity of zone HVAC equipment, W
        bool RequestAutoSize;           // - true if autosizing is requested

        // Default Constructor
        ZoneHVACSizingData()
            : CoolingSAFMethod(0), HeatingSAFMethod(0), NoCoolHeatSAFMethod(0), CoolingCapMethod(0), HeatingCapMethod(0), MaxCoolAirVolFlow(0.0),
              MaxHeatAirVolFlow(0.0), MaxNoCoolHeatAirVolFlow(0.0), ScaledCoolingCapacity(0.0), ScaledHeatingCapacity(0.0), RequestAutoSize(false)
        {
        }
    };

    // Data Structure for air terminal sizing, referenced by ZoneHVAC:AirDistributionUnit
    struct AirTerminalSizingSpecData
    {
        // Members
        std::string Name;
        Real64 DesSensCoolingFrac; // Fraction of Design Sensible Cooling Load
        Real64 DesCoolSATRatio;    // Cooling Design Supply Air Temperature Difference Ratio
        Real64 DesSensHeatingFrac; // Fraction of Design Sensible Heating Load
        Real64 DesHeatSATRatio;    // Heating Design Supply Air Temperature Difference Ratio
        Real64 MinOAFrac;          // Fraction of Minimum Outdoor Air Flow

        // Default Constructor
        AirTerminalSizingSpecData() : DesSensCoolingFrac(1.0), DesCoolSATRatio(1.0), DesSensHeatingFrac(1.0), DesHeatSATRatio(1.0), MinOAFrac(1.0)
        {
        }
    };

    struct SystemSizingInputData
    {
        // Members
        std::string AirPriLoopName;        // name of an AirLoopHVAC object
        int AirLoopNum;                    // index number of air loop
        LoadSizing loadSizing;             // type of load to size on sensible, latent, total, ventilation
        int SizingOption;                  // 1 = noncoincident, 2 = coincident
        int CoolOAOption;                  // 1 = use 100% outside air; 2 = use min OA; for cooling sizing
        int HeatOAOption;                  // 1 = use 100% outside air; 2 = use min OA; for heating sizing
        Real64 DesOutAirVolFlow;           // design (minimum) outside air flow rate [m3/s]
        Real64 SysAirMinFlowRat;           // minimum system air flow ratio for heating, Central Heating Maximum System Air Flow Ratio
        bool SysAirMinFlowRatWasAutoSized; // true if central heating maximum system air flow ratio was autosize on input
        Real64 PreheatTemp;                // preheat design set temperature [C]
        Real64 PrecoolTemp;                // precool design set temperature [C]
        Real64 PreheatHumRat;              // preheat design humidity ratio [kg water/kg dry air]
        Real64 PrecoolHumRat;              // precool design humidity ratio [kg water/kg dry air]
        Real64 CoolSupTemp;                // cooling design supply air temperature [C]
        Real64 HeatSupTemp;                // heating design supply air temperature [C]
        Real64 CoolSupHumRat;              // cooling design supply air humidity ratio [kg water/kg dry air]
        Real64 HeatSupHumRat;              // heating design supply air humidity ratio [kg water/kg dry air]
        int CoolAirDesMethod;              // choice of how to get system cooling design air flow rates;
        //  1 = calc from des day simulation; 2=m3/s per system, user input
        Real64 DesCoolAirFlow; // design system supply air flow rate for cooling[m3/s]
        int HeatAirDesMethod;  // choice of how to get system heating design air flow rates;
        //  1 = calc from des day simulation; 2=m3/s per zone, user input
        Real64 DesHeatAirFlow;           // design system heating supply air flow rate [m3/s]
        int ScaleCoolSAFMethod;          // choice of how to get system cooling scalable air flow rates; // (FlowPerFloorArea,
                                         // FractionOfAutosizedCoolingAirflow, FlowPerCoolingCapacity)
        int ScaleHeatSAFMethod;          // choice of how to get system heating scalable air flow rates; // (FlowPerFloorArea,
                                         // FractionOfAutosizedCoolingAirflow, FractionOfAutosizedHeatingAirflow, FlowPerHeatingCapacity)
        SysOAMethod SystemOAMethod;      // System Outdoor Air Method; 1 = SOAM_ZoneSum, 2 = SOAM_VRP, 9 = SOAM_SP
        Real64 MaxZoneOAFraction;        // maximum value of min OA for zones served by system
        bool OAAutoSized;                // Set to true if design OA vol flow is set to 'autosize' in Sizing:System
        int CoolingCapMethod;            // - Method for cooling capacity scaledsizing calculation (CoolingDesignCapacity, CapacityPerFloorArea,
                                         // FractionOfAutosizedCoolingCapacity)
        int HeatingCapMethod;            // - Method for heatiing capacity scaledsizing calculation (HeatingDesignCapacity, CapacityPerFloorArea,
                                         // FracOfAutosizedHeatingCapacity)
        Real64 ScaledCoolingCapacity;    // - scaled maximum cooling capacity of cooling coil in an air loop
        Real64 ScaledHeatingCapacity;    // - scaled maximum heating capacity of cooling coil in an air loop
        Real64 FloorAreaOnAirLoopCooled; // total floor of cooled zones served by an airloop
        Real64 FloorAreaOnAirLoopHeated; // total floor of heated zones served by an airloop
        Real64 FlowPerFloorAreaCooled;   // ratio of cooling supply air flow rate to total floor area of cooled zones served by an airloop
        Real64 FlowPerFloorAreaHeated;   // ratio of cooling supply air flow rate to total floor area of cooled zones served by an airloop
        Real64 FractionOfAutosizedCoolingAirflow; // fraction of of cooling supply air flow rate an airloop
        Real64 FractionOfAutosizedHeatingAirflow; // fraction of of heating supply air flow rate an airloop
        Real64 FlowPerCoolingCapacity;            // ratio of cooling supply air flow rate to cooling capacity of an airloop
        Real64 FlowPerHeatingCapacity;            // ratio of heating supply air flow rate to heating capacity of an airloop
<<<<<<< HEAD
        PeakLoad peakLoad;                        // Type of peak to size cooling coils on SensibleCooling or TotalCooling
        int CoolCapControl;                       // type of control of cooling coil  1=VAV; 2=Bypass; 3=VT; 4=OnOff
=======
        int CoolingPeakLoadType;                  // Type of peak to size cooling coils on   1=SensibleCoolingLoad; 2=TotalCoolingLoad
        CapacityControl CoolCapControl;           // type of control of cooling coil  VAV, Bypass, VT, OnOff
>>>>>>> cfa458e0
        Real64 OccupantDiversity;                 // occupant diversity

        // Default Constructor
        SystemSizingInputData()
<<<<<<< HEAD
            : AirLoopNum(0), loadSizing(LoadSizing::Invalid), SizingOption(0), CoolOAOption(0), HeatOAOption(0), DesOutAirVolFlow(0.0),
              SysAirMinFlowRat(0.0), SysAirMinFlowRatWasAutoSized(false), PreheatTemp(0.0), PrecoolTemp(0.0), PreheatHumRat(0.0), PrecoolHumRat(0.0),
              CoolSupTemp(0.0), HeatSupTemp(0.0), CoolSupHumRat(0.0), HeatSupHumRat(0.0), CoolAirDesMethod(0), DesCoolAirFlow(0.0),
              HeatAirDesMethod(0), DesHeatAirFlow(0.0), ScaleCoolSAFMethod(0), ScaleHeatSAFMethod(0), SystemOAMethod(SysOAMethod::Invalid),
              MaxZoneOAFraction(0.0), OAAutoSized(false), CoolingCapMethod(0), HeatingCapMethod(0), ScaledCoolingCapacity(0.0),
              ScaledHeatingCapacity(0.0), FloorAreaOnAirLoopCooled(0.0), FloorAreaOnAirLoopHeated(0.0), FlowPerFloorAreaCooled(0.0),
              FlowPerFloorAreaHeated(0.0), FractionOfAutosizedCoolingAirflow(1.0), FractionOfAutosizedHeatingAirflow(1.0),
              FlowPerCoolingCapacity(0.0), FlowPerHeatingCapacity(0.0), peakLoad(PeakLoad::Invalid), CoolCapControl(0), OccupantDiversity(0.0)
=======
            : AirLoopNum(0), LoadSizeType(0), SizingOption(0), CoolOAOption(0), HeatOAOption(0), DesOutAirVolFlow(0.0), SysAirMinFlowRat(0.0),
              SysAirMinFlowRatWasAutoSized(false), PreheatTemp(0.0), PrecoolTemp(0.0), PreheatHumRat(0.0), PrecoolHumRat(0.0), CoolSupTemp(0.0),
              HeatSupTemp(0.0), CoolSupHumRat(0.0), HeatSupHumRat(0.0), CoolAirDesMethod(0), DesCoolAirFlow(0.0), HeatAirDesMethod(0),
              DesHeatAirFlow(0.0), ScaleCoolSAFMethod(0), ScaleHeatSAFMethod(0), SystemOAMethod(SysOAMethod::Invalid), MaxZoneOAFraction(0.0),
              OAAutoSized(false), CoolingCapMethod(0), HeatingCapMethod(0), ScaledCoolingCapacity(0.0), ScaledHeatingCapacity(0.0),
              FloorAreaOnAirLoopCooled(0.0), FloorAreaOnAirLoopHeated(0.0), FlowPerFloorAreaCooled(0.0), FlowPerFloorAreaHeated(0.0),
              FractionOfAutosizedCoolingAirflow(1.0), FractionOfAutosizedHeatingAirflow(1.0), FlowPerCoolingCapacity(0.0),
              FlowPerHeatingCapacity(0.0), CoolingPeakLoadType(0), // wfb
              CoolCapControl(CapacityControl::Invalid)             // wfb
>>>>>>> cfa458e0
        {
        }
    };

    struct SystemSizingData // Contains data for system sizing
    {
        // Members
        std::string AirPriLoopName;        // name of an AirLoopHVAC object
        std::string CoolDesDay;            // name of a cooling design day
        std::string HeatDesDay;            // name of a heating design day
        LoadSizing loadSizing;             // type of load to size on Sensible, Latent, Total, Ventilation
        int SizingOption;                  // 1 = noncoincident, 2 = coincident.
        int CoolOAOption;                  // 1 = use 100% outside air; 2 = use min OA; for cooling sizing
        int HeatOAOption;                  // 1 = use 100% outside air; 2 = use min OA; for heating sizing
        Real64 DesOutAirVolFlow;           // design (minimum) outside air flow rate [m3/s]
        Real64 SysAirMinFlowRat;           // minimum system air flow ratio for heating, Central Heating Maximum System Air Flow Ratio
        bool SysAirMinFlowRatWasAutoSized; // true if central heating maximum system air flow ratio was autosize on input
        Real64 PreheatTemp;                // preheat design set temperature
        Real64 PrecoolTemp;                // precool design set temperature [C]
        Real64 PreheatHumRat;              // preheat design humidity ratio [kg water/kg dry air]
        Real64 PrecoolHumRat;              // precool design humidity ratio [kg water/kg dry air]
        Real64 CoolSupTemp;                // cooling design supply air temperature [C]
        Real64 HeatSupTemp;                // heating design supply air temperature[C]
        Real64 CoolSupHumRat;              // cooling design supply air humidity ratio [kg water/kg dry air]
        Real64 HeatSupHumRat;              // heating design supply air humidity ratio [kg water/kg dry air]
        int CoolAirDesMethod;              // choice of how to get system design cooling air flow rates;
        //  1 = calc from des day simulation; 2=m3/s per system, user input
        int HeatAirDesMethod; // choice of how to get system design heating air flow rates;
        //  1 = calc from des day simulation; 2=m3/s per system, user input
        Real64 InpDesCoolAirFlow;              // input design system supply air flow rate [m3/s]
        Real64 InpDesHeatAirFlow;              // input design system heating supply air flow rate [m3/s]
        Real64 CoinCoolMassFlow;               // coincident peak cooling mass flow rate [kg/s]
        bool EMSOverrideCoinCoolMassFlowOn;    // If true, EMS to change coincident peak cooling mass flow rate
        Real64 EMSValueCoinCoolMassFlow;       // Value EMS wants for coincident peak cooling mass flow rate [kg/s]
        Real64 CoinHeatMassFlow;               // coincident peak heating mass flow rate [kg/s]
        bool EMSOverrideCoinHeatMassFlowOn;    // If true, EMS to set coincident peak heating mass flow rate
        Real64 EMSValueCoinHeatMassFlow;       // Value EMS wants for coincident peak heating mass flow rate [kg/s]
        Real64 NonCoinCoolMassFlow;            // noncoincident peak cooling mass flow rate [kg/s]
        bool EMSOverrideNonCoinCoolMassFlowOn; // true, EMS to set noncoincident peak cooling mass flow rate
        Real64 EMSValueNonCoinCoolMassFlow;    // Value EMS for noncoincident peak cooling mass flow rate [kg/s]
        Real64 NonCoinHeatMassFlow;            // noncoincident peak heating mass flow rate [kg/s]
        bool EMSOverrideNonCoinHeatMassFlowOn; // true, EMS to set noncoincident peak heating mass flow rate
        Real64 EMSValueNonCoinHeatMassFlow;    // Value EMS for noncoincident peak heating mass flow rate [kg/s]
        Real64 DesMainVolFlow;                 // design main supply duct volume flow [m3/s]
        bool EMSOverrideDesMainVolFlowOn;      // If true, EMS is acting to change DesMainVolFlow
        Real64 EMSValueDesMainVolFlow;         // Value EMS providing for design main supply duct volume flow [m3/s]
        Real64 DesHeatVolFlow;                 // design heat supply duct volume flow [m3/s]
        bool EMSOverrideDesHeatVolFlowOn;      // If true, EMS is acting to change DesCoolVolFlow
        Real64 EMSValueDesHeatVolFlow;         // Value EMS providing for design cool  supply duct volume flow [m3/s]
        Real64 DesCoolVolFlow;                 // design cool  supply duct volume flow [m3/s]
        bool EMSOverrideDesCoolVolFlowOn;      // If true, EMS is acting to change DesCoolVolFlow
        Real64 EMSValueDesCoolVolFlow;         // Value EMS providing for design cool  supply duct volume flow [m3/s]
        Real64 SensCoolCap;                    // design sensible cooling capacity [W]
        Real64 TotCoolCap;                     // design total cooling capacity [W]
        Real64 HeatCap;                        // design heating capacity [W]
        Real64 PreheatCap;                     // design preheat capacity [W]
        Real64 MixTempAtCoolPeak;              // design mixed air temperature for cooling [C]
        Real64 MixHumRatAtCoolPeak;            // design mixed air hum ratio for cooling [kg water/kg dry air]
        Real64 RetTempAtCoolPeak;              // design return air temperature for cooling [C]
        Real64 RetHumRatAtCoolPeak;            // design return air hum ratio for cooling [kg water/kg dry air]
        Real64 OutTempAtCoolPeak;              // design outside air temperature for cooling [C]
        Real64 OutHumRatAtCoolPeak;            // design outside air hum ratio for cooling [kg water/kg dry air]
        Real64 MassFlowAtCoolPeak;             // air mass flow rate at the cooling peak [kg/s]
        Real64 HeatMixTemp;                    // design mixed air temperature for heating [C]
        Real64 HeatMixHumRat;                  // design mixed air hum ratio for heating [kg water/kg dry air]
        Real64 HeatRetTemp;                    // design return air temperature for heating [C]
        Real64 HeatRetHumRat;                  // design return air hum ratio for heating [kg water/kg dry air]
        Real64 HeatOutTemp;                    // design outside air temperature for heating [C]
        Real64 HeatOutHumRat;                  // design outside air hum ratio for Heating [kg water/kg dry air]
        Real64 DesCoolVolFlowMin;              // design minimum system cooling flow rate [m3/s]
        Array1D<Real64> HeatFlowSeq;           // daily sequence of system heating air mass flow rate
        //  (zone time step)
        Array1D<Real64> SumZoneHeatLoadSeq; // daily sequence of zones summed heating load [W]
        //  (zone time step)
        Array1D<Real64> CoolFlowSeq; // daily sequence of system cooling air mass flow rate
        //  (zone time step)
        Array1D<Real64> SumZoneCoolLoadSeq; // daily sequence of zones summed cooling load [W]
        //  (zone time step)
        Array1D<Real64> CoolZoneAvgTempSeq; // daily sequence of zones flow weighted average temperature [C]
        //  (zone time step)
        Array1D<Real64> HeatZoneAvgTempSeq; // daily sequence of zones flow weighted average temperature [C]
        //  (zone time step)
        Array1D<Real64> SensCoolCapSeq; // daily sequence of system sensible cooling capacity
        //  (zone time step)
        Array1D<Real64> TotCoolCapSeq; // daily sequence of system total cooling capacity
        //  (zone time step)
        Array1D<Real64> HeatCapSeq;        // daily sequence of system heating capacity [zone time step]
        Array1D<Real64> PreheatCapSeq;     // daily sequence of system preheat capacity [zone time step]
        Array1D<Real64> SysCoolRetTempSeq; // daily sequence of system cooling return temperatures [C]
        //  [zone time step]
        Array1D<Real64> SysCoolRetHumRatSeq; // daily sequence of system cooling return humidity ratios
        //  [kg water/kg dry air] [zone time step]
        Array1D<Real64> SysHeatRetTempSeq; // daily sequence of system heating return temperatures [C]
        //   [zone time step]
        Array1D<Real64> SysHeatRetHumRatSeq; // daily sequence of system heating return humidity ratios
        //  [kg water/kg dry air] [zone time step]
        Array1D<Real64> SysCoolOutTempSeq; // daily sequence of system cooling outside temperatures [C]
        //  [zone time step]
        Array1D<Real64> SysCoolOutHumRatSeq; // daily sequence of system cooling outside humidity ratios
        //  [kg water/kg dry air] [zone time step]
        Array1D<Real64> SysHeatOutTempSeq; // daily sequence of system heating outside temperatures [C]
        //  [zone time step]
        Array1D<Real64> SysHeatOutHumRatSeq; // daily sequence of system heating outside humidity ratios
        //   [kg water/kg dry air] [zone time step]
        Array1D<Real64> SysDOASHeatAddSeq; // daily sequence of heat addition rate from DOAS supply air [W]
        Array1D<Real64> SysDOASLatAddSeq;  // daily sequence of latent heat addition rate from DOAS supply air [W]
        SysOAMethod SystemOAMethod;        // System Outdoor Air Method; 1 = SOAM_ZoneSum, 2 = SOAM_VRP, 9 = SOAM_SP
        Real64 MaxZoneOAFraction;          // maximum value of min OA for zones served by system
        Real64 SysUncOA;                   // uncorrected system outdoor air flow based on zone people and zone area
        bool OAAutoSized;                  // Set to true if design OA vol flow is set to 'autosize'
        int ScaleCoolSAFMethod; // choice of how to get system cooling scalable air flow rates; (FlowPerFloorArea, FractionOfAutosizedCoolingAirflow,
                                // FlowPerCoolingCapacity)
        int ScaleHeatSAFMethod; // choice of how to get system heating scalable air flow rates; (FlowPerFloorArea, FractionOfAutosizedCoolingAirflow,
                                // FractionOfAutosizedHeatingAirflow, FlowPerHeatingCapacity)
        int CoolingCapMethod;   // - Method for cooling capacity scaledsizing calculation (CoolingDesignCapacity, CapacityPerFloorArea,
                                // FractionOfAutosizedCoolingCapacity)
        int HeatingCapMethod;   // - Method for heatiing capacity scaledsizing calculation (HeatingDesignCapacity, CapacityPerFloorArea,
                                // FracOfAutosizedHeatingCapacity)
        Real64 ScaledCoolingCapacity;              // - scaled maximum cooling capacity of cooling coil in an air loop
        Real64 ScaledHeatingCapacity;              // - scaled maximum heating capacity of cooling coil in an air loop
        Real64 FloorAreaOnAirLoopCooled;           // total floor of cooled zones served by an airloop
        Real64 FloorAreaOnAirLoopHeated;           // total floor of heated zones served by an airloop
        Real64 FlowPerFloorAreaCooled;             // ratio of cooling supply air flow rate to total floor area of cooled zones served by an airloop
        Real64 FlowPerFloorAreaHeated;             // ratio of cooling supply air flow rate to total floor area of cooled zones served by an airloop
        Real64 FractionOfAutosizedCoolingAirflow;  // fraction of of cooling supply air flow rate an airloop
        Real64 FractionOfAutosizedHeatingAirflow;  // fraction of of heating supply air flow rate an airloop
        Real64 FlowPerCoolingCapacity;             // ratio of cooling supply air flow rate to cooling capacity of an airloop
        Real64 FlowPerHeatingCapacity;             // ratio of heating supply air flow rate to heating capacity of an airloop
        Real64 FractionOfAutosizedCoolingCapacity; // fraction of of cooling total capacity
        Real64 FractionOfAutosizedHeatingCapacity; // fraction of of heating total capacity
        Real64 CoolingTotalCapacity;               // system total cooling capacity
        Real64 HeatingTotalCapacity;               // system total heating capacity
<<<<<<< HEAD
        PeakLoad peakLoad;                         // Type of peak to size cooling coils on SensibleCooling or TotalCooling
        int CoolCapControl;                        // type of control of cooling coil  1=VAV; 2=Bypass; 3=VT; 4=OnOff
=======
        int CoolingPeakLoadType;                   // Type of peak to size cooling coils on   1=SensibleCoolingLoad; 2=TotalCooligLoad
        CapacityControl CoolCapControl;            // type of control of cooling coil  VAV, Bypass, VT, OnOff
>>>>>>> cfa458e0
        bool sysSizeHeatingDominant;
        bool sysSizeCoolingDominant;

        Real64 CoinCoolCoilMassFlow; // coincident volume flow at time of cooling coil sensible+latent peak [m3/s]
        Real64 CoinHeatCoilMassFlow; // coincident volume flow at time of heating coil sensible peak [m3/s]
        Real64 DesCoolCoilVolFlow;   // design cooling air volume flow rate at time of coil sens+latent peak [m3/s]
        Real64 DesHeatCoilVolFlow;   // design heating air volume flow rate at time of coil sens peak [m3/s]
        Real64 DesMainCoilVolFlow;   // design main supply duct volume flow at time of coil peak [m3/s]
        // These are for reporting purposes

        int SysHeatCoilTimeStepPk; // timestep in day of heating coil peak
        int SysHeatAirTimeStepPk;  // timestep in day of heating airflow peak
        int HeatDDNum;             // index of design day for heating
        int CoolDDNum;             // index of design day for cooling

        Real64 SysCoolCoinSpaceSens; // sum of zone space sensible cooling loads at coincident peak
        Real64 SysHeatCoinSpaceSens; //  sum of zone space sensible heating loads at coincident peak
        Real64 SysDesCoolLoad;       // system peak load with coincident
        int SysCoolLoadTimeStepPk;   // timestep in day of cooling load peak
        Real64 SysDesHeatLoad;       // system peak load with coincident
        int SysHeatLoadTimeStepPk;   // timestep in day of cooling load peak
        // Default Constructor
        SystemSizingData()
            : loadSizing(LoadSizing::Invalid), SizingOption(0), CoolOAOption(0), HeatOAOption(0), DesOutAirVolFlow(0.0), SysAirMinFlowRat(0.0),
              SysAirMinFlowRatWasAutoSized(false), PreheatTemp(0.0), PrecoolTemp(0.0), PreheatHumRat(0.0), PrecoolHumRat(0.0), CoolSupTemp(0.0),
              HeatSupTemp(0.0), CoolSupHumRat(0.0), HeatSupHumRat(0.0), CoolAirDesMethod(0), HeatAirDesMethod(0), InpDesCoolAirFlow(0.0),
              InpDesHeatAirFlow(0.0), CoinCoolMassFlow(0.0), EMSOverrideCoinCoolMassFlowOn(false), EMSValueCoinCoolMassFlow(0.0),
              CoinHeatMassFlow(0.0), EMSOverrideCoinHeatMassFlowOn(false), EMSValueCoinHeatMassFlow(0.0), NonCoinCoolMassFlow(0.0),
              EMSOverrideNonCoinCoolMassFlowOn(false), EMSValueNonCoinCoolMassFlow(0.0), NonCoinHeatMassFlow(0.0),
              EMSOverrideNonCoinHeatMassFlowOn(false), EMSValueNonCoinHeatMassFlow(0.0), DesMainVolFlow(0.0), EMSOverrideDesMainVolFlowOn(false),
              EMSValueDesMainVolFlow(0.0), DesHeatVolFlow(0.0), EMSOverrideDesHeatVolFlowOn(false), EMSValueDesHeatVolFlow(0.0), DesCoolVolFlow(0.0),
              EMSOverrideDesCoolVolFlowOn(false), EMSValueDesCoolVolFlow(0.0), SensCoolCap(0.0), TotCoolCap(0.0), HeatCap(0.0), PreheatCap(0.0),
              MixTempAtCoolPeak(0.0), MixHumRatAtCoolPeak(0.0), RetTempAtCoolPeak(0.0), RetHumRatAtCoolPeak(0.0), OutTempAtCoolPeak(0.0),
              OutHumRatAtCoolPeak(0.0), MassFlowAtCoolPeak(0.0), HeatMixTemp(0.0), HeatMixHumRat(0.0), HeatRetTemp(0.0), HeatRetHumRat(0.0),
              HeatOutTemp(0.0), HeatOutHumRat(0.0), DesCoolVolFlowMin(0.0), SystemOAMethod(SysOAMethod::Invalid), MaxZoneOAFraction(0.0),
              SysUncOA(0.0), OAAutoSized(false), ScaleCoolSAFMethod(0), ScaleHeatSAFMethod(0), CoolingCapMethod(0), HeatingCapMethod(0),
              ScaledCoolingCapacity(0.0), ScaledHeatingCapacity(0.0), FloorAreaOnAirLoopCooled(0.0), FloorAreaOnAirLoopHeated(0.0),
              FlowPerFloorAreaCooled(0.0), FlowPerFloorAreaHeated(0.0), FractionOfAutosizedCoolingAirflow(1.0),
              FractionOfAutosizedHeatingAirflow(1.0), FlowPerCoolingCapacity(0.0), FlowPerHeatingCapacity(0.0),
              FractionOfAutosizedCoolingCapacity(1.0), FractionOfAutosizedHeatingCapacity(1.0), CoolingTotalCapacity(0.0), HeatingTotalCapacity(0.0),
<<<<<<< HEAD
              peakLoad(PeakLoad::Invalid), // wfb
              CoolCapControl(0), sysSizeHeatingDominant(false), sysSizeCoolingDominant(false), CoinCoolCoilMassFlow(0.0), CoinHeatCoilMassFlow(0.0),
              DesCoolCoilVolFlow(0.0), DesHeatCoilVolFlow(0.0), DesMainCoilVolFlow(0.0), SysHeatCoilTimeStepPk(0), SysHeatAirTimeStepPk(0),
              HeatDDNum(0), CoolDDNum(0), SysCoolCoinSpaceSens(0.0), SysHeatCoinSpaceSens(0.0), SysDesCoolLoad(0.0), SysCoolLoadTimeStepPk(0),
              SysDesHeatLoad(0.0), SysHeatLoadTimeStepPk(0)
=======
              CoolingPeakLoadType(0), // wfb
              CoolCapControl(CapacityControl::Invalid), sysSizeHeatingDominant(false), sysSizeCoolingDominant(false), CoinCoolCoilMassFlow(0.0),
              CoinHeatCoilMassFlow(0.0), DesCoolCoilVolFlow(0.0), DesHeatCoilVolFlow(0.0), DesMainCoilVolFlow(0.0), SysHeatCoilTimeStepPk(0),
              SysHeatAirTimeStepPk(0), HeatDDNum(0), CoolDDNum(0), SysCoolCoinSpaceSens(0.0), SysHeatCoinSpaceSens(0.0), SysDesCoolLoad(0.0),
              SysCoolLoadTimeStepPk(0), SysDesHeatLoad(0.0), SysHeatLoadTimeStepPk(0)
>>>>>>> cfa458e0
        {
        }
    };

    struct SysSizPeakDDNumData
    {
        // Members
        int SensCoolPeakDD;                // design day containing the sensible cooling peak
        std::string cSensCoolPeakDDDate;   // date string of design day causing sensible cooling peak
        int TotCoolPeakDD;                 // design day containing total cooling peak
        std::string cTotCoolPeakDDDate;    // date string of design day causing total cooling peak
        int CoolFlowPeakDD;                // design day containing the cooling air flow peak
        std::string cCoolFlowPeakDDDate;   // date string of design day causing cooling air flow peak
        int HeatPeakDD;                    // design day containing the heating peak
        std::string cHeatPeakDDDate;       // date string of design day causing heating peak
        Array1D<int> TimeStepAtSensCoolPk; // time step of the sensible cooling peak
        Array1D<int> TimeStepAtTotCoolPk;  // time step of the total cooling peak
        Array1D<int> TimeStepAtCoolFlowPk; // time step of the cooling air flow peak
        Array1D<int> TimeStepAtHeatPk;     // time step of the heating peak

        // Default Constructor
        SysSizPeakDDNumData() : SensCoolPeakDD(0), TotCoolPeakDD(0), CoolFlowPeakDD(0), HeatPeakDD(0)
        {
        }
    };

    struct PlantSizingData
    {
        // Members
        std::string PlantLoopName; // name of PLANT LOOP or CONDENSER LOOP object
        int LoopType;              // type of loop: 1=heating, 2=cooling, 3=condenser
        Real64 ExitTemp;           // loop design exit (supply) temperature [C]
        Real64 DeltaT;             // loop design temperature drop (or rise) [DelK]
        int ConcurrenceOption;     // sizing option for coincident or noncoincident
        int NumTimeStepsInAvg;     // number of zone timesteps in the averaging window for coincident plant flow
        int SizingFactorOption;    // option for what sizing factor to apply
        // Calculated
        Real64 DesVolFlowRate;  // loop design flow rate in m3/s
        bool VolFlowSizingDone; // flag to indicate when this loop has finished sizing flow rate
        Real64 PlantSizFac;     // hold the loop and pump sizing factor

        // Default Constructor
        PlantSizingData()
            : LoopType(0), ExitTemp(0.0), DeltaT(0.0), ConcurrenceOption(1), NumTimeStepsInAvg(0), SizingFactorOption(101), DesVolFlowRate(0.0),
              VolFlowSizingDone(false), PlantSizFac(1.0)
        {
        }
    };

    // based on ZoneSizingData but only have member variables that are related to the CheckSum/
    struct FacilitySizingData
    {
        // Members
        int CoolDDNum;                    // design day index of design day causing heating peak
        int HeatDDNum;                    // design day index of design day causing heating peak
        int TimeStepNumAtCoolMax;         // time step number (in day) at cooling peak
        Array1D<Real64> DOASHeatAddSeq;   // daily sequence of zone DOAS heat addition rate (zone time step) [W]
        Array1D<Real64> DOASLatAddSeq;    // daily sequence of zone DOAS latent heat addition rate (zone time step) [W]
        Array1D<Real64> CoolOutHumRatSeq; // daily sequence of outdoor humidity ratios (cooling, zone time step)
        Array1D<Real64> CoolOutTempSeq;   // daily sequence of outdoor temperatures (cooling, zone time step)
        Array1D<Real64> CoolZoneTempSeq;  // daily sequence of zone temperatures (cooling, zone time step)
        Array1D<Real64> CoolLoadSeq;      // daily sequence of cooling load (cooling, zone time step)
        Real64 DesCoolLoad;               // zone design cooling load [W]
        int TimeStepNumAtHeatMax;         // time step number (in day) at Heating peak
        Array1D<Real64> HeatOutHumRatSeq; // daily sequence of outdoor humidity ratios (heating, zone time step)
        Array1D<Real64> HeatOutTempSeq;   // daily sequence of outdoor temperatures (heating, zone time step)
        Array1D<Real64> HeatZoneTempSeq;  // daily sequence of zone temperatures (heating, zone time step)
        Array1D<Real64> HeatLoadSeq;      // daily sequence of heating load (cooling, zone time step)
        Real64 DesHeatLoad;               // zone design heating load [W]

        // Default Constructor
        FacilitySizingData() : CoolDDNum(0), HeatDDNum(0), TimeStepNumAtCoolMax(0), DesCoolLoad(0.0), TimeStepNumAtHeatMax(0), DesHeatLoad(0.0)
        {
        }
    };

    struct DesDayWeathData
    {
        // Members
        std::string DateString; // date of design day weather values
        Array1D<Real64> Temp;   // design day temperatures at the major time step
        Array1D<Real64> HumRat; // design day humidity ratios at the major time step
        Array1D<Real64> Press;  // design day barometric pressure at the major time step
    };

    struct CompDesWaterFlowData // design water flow rate for components that use water as an
    {
        // Members
        //  energy source or sink
        int SupNode;           // water inlet node number (condenser side for water / water)
        Real64 DesVolFlowRate; // water design flow rate [m3/s]

        // Default Constructor
        CompDesWaterFlowData() : SupNode(0), DesVolFlowRate(0.0)
        {
        }

        // Member Constructor
        CompDesWaterFlowData(int SupNode,          // water inlet node number (condenser side for water / water)
                             Real64 DesVolFlowRate // water design flow rate [m3/s]
                             )
            : SupNode(SupNode), DesVolFlowRate(DesVolFlowRate)
        {
        }
    };

    struct OARequirementsData
    {
        // Holds complete data for a single DesignSpecification:OutdoorAir object or
        // a list of indexes from a DesignSpecification:OutdoorAir:SpaceList object
        std::string Name;                     // Name of DesignSpecification:OutdoorAir or DesignSpecification:OutdoorAir:SpaceList object
        int numDSOA = 0;                      // Number of DesignSpecification:OutdoorAir objects for this instance (zero if not a list)
        EPVector<int> dsoaIndexes;            // Indexes to DesignSpecification:OutdoorAir objects (if this is a DSOA:SpaceList object)
        EPVector<std::string> dsoaSpaceNames; // Names of spaces if this is a (if this is a DSOA:SpaceList object)
        EPVector<int> dsoaSpaceIndexes;       // Indexes to Spaces (if this is a DSOA:SpaceList object)
        OAFlowCalcMethod OAFlowMethod;        // - Method for OA flow calculation (Flow/Person, Flow/Zone, Flow/Area, FlowACH, Sum, Maximum)
        Real64 OAFlowPerPerson = 0.0;         // - OA requirement per person
        Real64 OAFlowPerArea = 0.0;           // - OA requirement per zone area
        Real64 OAFlowPerZone = 0.0;           // - OA requirement per zone
        Real64 OAFlowACH = 0.0;               // - OA requirement per zone per hour
        int OAFlowFracSchPtr = DataGlobalConstants::ScheduleAlwaysOn; // - Fraction schedule applied to total OA requirement
        int OAPropCtlMinRateSchPtr =
            DataGlobalConstants::ScheduleAlwaysOn; // - Fraction schedule applied to Proportional Control Minimum Outdoor Air Flow Rate
        int CO2MaxMinLimitErrorCount = 0;          // Counter when max CO2 concentration < min CO2 concentration for SOAM_ProportionalControlSchOcc
        int CO2MaxMinLimitErrorIndex = 0;          // Index for max CO2 concentration < min CO2 concentration recurring error message for
                                                   // SOAM_ProportionalControlSchOcc
        int CO2GainErrorCount = 0;                 // Counter when CO2 generation from people is zero for SOAM_ProportionalControlSchOcc
        int CO2GainErrorIndex = 0; // Index for recurring error message when CO2 generation from people is zero for SOAM_ProportionalControlSchOcc
        bool myEnvrnFlag = true;

        Real64 desFlowPerZoneArea(EnergyPlusData &state,
                                  int const actualZoneNum // Zone index
        );

        Real64 desFlowPerZonePerson(EnergyPlusData &state,
                                    int const actualZoneNum // Zone index
        );

        Real64 calcOAFlowRate(EnergyPlusData &state,
                              int ActualZoneNum,           // Zone index
                              bool UseOccSchFlag,          // Zone occupancy schedule will be used instead of using total zone occupancy
                              bool UseMinOASchFlag,        // Use min OA schedule in DesignSpecification:OutdoorAir object
                              bool const PerPersonNotSet,  // when calculation should not include occupants (e.g., dual duct)
                              bool const MaxOAVolFlowFlag, // TRUE when calculation uses occupancy schedule  (e.g., dual duct)
                              int const spaceNum = 0       // Space index (if applicable)
        );
    };

    struct ZoneAirDistributionData
    {
        // Members
        std::string Name;
        std::string ZoneADEffSchName;      // - Zone air distribution effectiveness schedule name
        Real64 ZoneADEffCooling;           // - Zone air distribution effectiveness in cooling mode
        Real64 ZoneADEffHeating;           // - Zone air distribution effectiveness in heating mode
        Real64 ZoneSecondaryRecirculation; // - Zone air secondary recirculation ratio
        int ZoneADEffSchPtr;               // - Zone air distribution effectiveness schedule index
        Real64 ZoneVentilationEff;         // Zone ventilation effectiveness

        // Default Constructor
        ZoneAirDistributionData()
            : ZoneADEffCooling(1.0), ZoneADEffHeating(1.0), ZoneSecondaryRecirculation(0.0), ZoneADEffSchPtr(0), ZoneVentilationEff(0.0)
        {
        }

        Real64 calculateEz(EnergyPlusData &state, int ZoneNum); // Zone index
    };

    // Resets Data globals so that previously set variables are not used in other equipment models
    void resetHVACSizingGlobals(EnergyPlusData &state,
                                int curZoneEqNum,
                                int curSysNum,
                                bool &firstPassFlag // Can be set to false during the routine
    );

    void GetCoilDesFlowT(EnergyPlusData &state,
                         int SysNum,           // central air system index
                         Real64 CpAir,         // specific heat to be used in calculations [J/kgC]
                         Real64 &DesFlow,      // returned design mass flow [kg/s]
                         Real64 &DesExitTemp,  // returned design coil exit temperature [kg/s]
                         Real64 &DesExitHumRat // returned design coil exit humidity ratio [kg/kg]
    );

    Real64 calcDesignSpecificationOutdoorAir(EnergyPlusData &state,
                                             int const DSOAPtr,          // Pointer to DesignSpecification:OutdoorAir object
                                             int const ActualZoneNum,    // Zone index
                                             bool const UseOccSchFlag,   // Zone occupancy schedule will be used instead of using total zone occupancy
                                             bool const UseMinOASchFlag, // Use min OA schedule in DesignSpecification:OutdoorAir object
                                             bool const PerPersonNotSet = false, // when calculation should not include occupants (e.g., dual duct)
                                             bool const MaxOAVolFlowFlag = false // TRUE when calculation uses occupancy schedule  (e.g., dual duct)
    );

} // namespace DataSizing

struct SizingData : BaseGlobalStruct
{
    int NumOARequirements = 0;      // Number of OA Requirements objects
    int NumZoneAirDistribution = 0; // Number of zone air distribution objects
    int NumZoneSizingInput = 0;     // Number of Zone Sizing objects
    int NumSysSizInput = 0;         // Number of System Sizing objects
    int NumPltSizInput = 0;         // Number of Plant Sizing objects
    int CurSysNum = 0;              // Current Air System index (0 if not in air loop)
    int CurOASysNum = 0;            // Current outside air system index (0 if not in OA Sys)
    int CurZoneEqNum = 0;           // Current Zone Equipment index (0 if not simulating ZoneEq)
    int CurTermUnitSizingNum = 0;   // Current terminal unit sizing index for TermUnitSizing and TermUnitFinalZoneSizing
    int CurBranchNum = 0;           // Index of branch being simulated (or 0 if not air loop)
    DataHVACGlobals::AirDuctType CurDuctType = DataHVACGlobals::AirDuctType::Invalid; // Duct type of current branch
    int CurLoopNum = 0;                                                               // the current plant loop index
    int CurCondLoopNum = 0;                                                           // the current condenser loop number
    int CurEnvirNumSimDay = 0;                                                        // current environment number for day simulated
    int CurOverallSimDay = 0;                                                         // current day of simulation
    int NumTimeStepsInAvg = 0;                       // number of time steps in the averaging window for the design flow and load sequences
    int SaveNumPlantComps = 0;                       // Number of components using water as an energy source or sink (e.g. water coils)
    int DataTotCapCurveIndex = 0;                    // index to total capacity as a function of temperature curve
    Real64 DataTotCapCurveValue = 0;                 // value of total capacity as a function of temperature curve for CoilVRF_FluidTCtrl_*
    int DataPltSizCoolNum = 0;                       // index to cooling plant sizing data
    int DataPltSizHeatNum = 0;                       // index to heating plant sizing data
    int DataWaterLoopNum = 0;                        // index to plant water loop
    int DataCoilNum = 0;                             // index to coil object
    int DataFanOpMode = 0;                           // fan operating mode (ContFanCycCoil or CycFanCycCoil)
    bool DataCoilIsSuppHeater = false;               // TRUE if heating coil used as supplemental heater
    bool DataIsDXCoil = false;                       // TRUE if direct-expansion coil
    bool DataAutosizable = true;                     // TRUE if component is autosizable
    bool DataEMSOverrideON = false;                  // boolean determines if user relies on EMS to override autosizing
    bool DataScalableSizingON = false;               // boolean determines scalable flow sizing is specified
    bool DataScalableCapSizingON = false;            // boolean determines scalable capacity sizing is specified
    bool DataSysScalableFlowSizingON = false;        // boolean determines scalable system flow sizing is specified
    bool DataSysScalableCapSizingON = false;         // boolean determines scalable system capacity sizing is specified
    bool SysSizingRunDone = false;                   // True if a system sizing run is successfully completed.
    bool TermUnitSingDuct = false;                   // TRUE if a non-induction single duct terminal unit
    bool TermUnitPIU = false;                        // TRUE if a powered induction terminal unit
    bool TermUnitIU = false;                         // TRUE if an unpowered induction terminal unit
    bool ZoneEqFanCoil = false;                      // TRUE if a 4 pipe fan coil unit is being simulated
    bool ZoneEqOutdoorAirUnit = false;               // TRUE if an OutdoorAirUnit is being simulated
    bool ZoneEqUnitHeater = false;                   // TRUE if a unit heater is being simulated
    bool ZoneEqUnitVent = false;                     // TRUE if a unit ventilator unit is being simulated
    bool ZoneEqVentedSlab = false;                   // TRUE if a ventilated slab is being simulated
    bool ZoneEqDXCoil = false;                       // TRUE if a ZoneHVAC DX coil is being simulated
    bool ZoneEqUnitarySys = false;                   // TRUE if a zone UnitarySystem is being simulated
    bool ZoneCoolingOnlyFan = false;                 // TRUE if a ZoneHVAC DX cooling coil is only coil in parent
    bool ZoneHeatingOnlyFan = false;                 // TRUE if zone unit only does heating and contains a fam (such as Unit Heater)
    bool ZoneSizingRunDone = false;                  // True if a zone sizing run has been successfully completed.
    bool DataErrorsFound = false;                    // used for simulation termination when errors are found
    bool DataDXCoolsLowSpeedsAutozize = false;       // true allows reporting lower speed CoilCoolingCurveFits Autosize
    Real64 AutoVsHardSizingThreshold = 0.1;          // criteria threshold used to determine if user hard size and autosize disagree 10%
    Real64 AutoVsHardSizingDeltaTempThreshold = 1.5; // temperature criteria threshold for autosize versus hard size [C]
    Real64 DataCoilSizingAirInTemp = 0.0;            // saves sizing data for use in coil object reporting
    Real64 DataCoilSizingAirInHumRat = 0.0;          // saves sizing data for use in coil object reporting
    Real64 DataCoilSizingAirOutTemp = 0.0;           // saves sizing data for use in coil object reporting
    Real64 DataCoilSizingAirOutHumRat = 0.0;         // saves sizing data for use in coil object reporting
    Real64 DataCoilSizingFanCoolLoad = 0.0;          // saves sizing data for use in coil object reporting
    Real64 DataCoilSizingCapFT = 1.0;                // saves sizing data for use in coil object reporting
    bool DataDesAccountForFanHeat = true;            // include fan heat when true
    Real64 DataDesInletWaterTemp = 0.0;              // coil inlet water temperature used for warning messages
    Real64 DataDesInletAirHumRat = 0.0;              // coil inlet air humidity ratio used for warning messages
    Real64 DataDesInletAirTemp = 0.0;                // coil inlet air temperature used for warning messages
    Real64 DataDesOutletAirTemp = 0.0;               // coil outlet air temperature used for sizing
    Real64 DataDesOutletAirHumRat = 0.0;             // coil air outlet humidity ratio used in sizing calculations [kg water / kg dry air]
    Real64 DataCoolCoilCap = 0.0;                    // cooling coil capacity used for sizing with scalable inputs [W]
    Real64 DataFlowUsedForSizing = 0.0;              // air flow rate used for sizing with scalable inputs [m3/s]
    Real64 DataAirFlowUsedForSizing = 0.0;           // air flow rate used for sizing with scalable inputs [m3/s]
    Real64 DataWaterFlowUsedForSizing = 0.0;         // water flow rate used for sizing with scalable inputs [m3/s]
    Real64 DataCapacityUsedForSizing = 0.0;          // capacity used for sizing with scalable inputs [W]
    Real64 DataDesignCoilCapacity = 0.0;             // calculated capacity of coil at end of UA calculation
    Real64 DataHeatSizeRatio = 1.0;                  // heating coil size as a ratio of cooling coil capacity
    Real64 DataEMSOverride = 0.0;                    // value of EMS variable used to override autosizing
    Real64 DataBypassFrac = 0.0;                     // value of bypass fraction for Coil:Cooling:DX:TwoStageWithHumidityControlMode coils
    Real64 DataFracOfAutosizedCoolingAirflow = 1.0;  // fraction of design cooling supply air flow rate
    Real64 DataFracOfAutosizedHeatingAirflow = 1.0;  // fraction of design heating supply air flow rate
    Real64 DataFlowPerCoolingCapacity = 0.0;         // cooling supply air flow per unit cooling capacity
    Real64 DataFlowPerHeatingCapacity = 0.0;         // heating supply air flow per unit heating capacity
    Real64 DataFracOfAutosizedCoolingCapacity = 1.0; // fraction of autosized cooling capacity
    Real64 DataFracOfAutosizedHeatingCapacity = 1.0; // fraction of autosized heating capacit
    Real64 DataAutosizedCoolingCapacity = 0.0;       // Autosized cooling capacity used for multiplying flow per capacity to get flow rate
    Real64 DataAutosizedHeatingCapacity = 0.0;       // Autosized heating capacit used for multiplying flow per capacity to get flow rate
    Real64 DataConstantUsedForSizing = 0.0;          // base value used for sizing inputs that are ratios of other inputs
    Real64 DataFractionUsedForSizing = 0.0;          // fractional value of base value used for sizing inputs that are ratios of other inputs
    Real64 DataNonZoneNonAirloopValue = 0.0;         // used when equipment is not located in a zone or airloop
    Real64 DataSizingFraction = 1.0;                 // used when ratios of sizing is required
    int DataZoneUsedForSizing = 0;                   // pointer to control zone for air loop equipment
    int DataZoneNumber = 0;                          // a pointer to a served by zoneHVAC equipment
    int NumZoneHVACSizing = 0;                       // Number of design specification zone HVAC sizing objects
    int NumAirTerminalSizingSpec = 0;                // Number of design specfication air terminal sizing objects
    int NumAirTerminalUnits = 0;                     // Number of air terminal units (same as total number of zone inlet nodes)
    Real64 DXCoolCap = 0.0;                          // The rated cooling capacity of a DX unit.
    Real64 GlobalHeatSizingFactor = 0.0;             // the global heating sizing ratio
    Real64 GlobalCoolSizingFactor = 0.0;             // the global cooling sizing ratio
    Real64 SuppHeatCap = 0.0;                        // the heating capacity of the supplemental heater in a unitary system
    Real64 UnitaryHeatCap = 0.0;                     // the heating capacity of a unitary system
    Array1D<Real64> ZoneSizThermSetPtHi;             // highest zone thermostat setpoint during zone sizing calcs
    Array1D<Real64> ZoneSizThermSetPtLo;             // lowest zone thermostat setpoint during zone sizing calcs
    Array1D_string CoolPeakDateHrMin;                // date:hr:min of cooling peak
    Array1D_string HeatPeakDateHrMin;                // date:hr:min of heating peak
    Array1D_string LatCoolPeakDateHrMin;             // date:hr:min of latent cooling peak
    Array1D_string LatHeatPeakDateHrMin;             // date:hr:min of latent heating peak
    char SizingFileColSep;                           // Character to separate columns in sizing outputs
    int DataDesicDehumNum = 0;                       // index to desiccant dehumidifier
    bool DataDesicRegCoil = false;                   // TRUE if heating coil desiccant regeneration coil
    bool HRFlowSizingFlag = false;                   // True, if it is a heat recovery heat exchanger flow sizing
    Real64 DataWaterCoilSizCoolDeltaT = 0.0;         // used for sizing cooling coil water design flow rate
    Real64 DataWaterCoilSizHeatDeltaT = 0.0;         // used for sizing heating coil water design flow rate
    bool DataNomCapInpMeth = false;                  // True if heating coil is sized by CoilPerfInpMeth == NomCa
    int DataFanEnumType = -1;                        // Fan type used during sizing
    int DataFanIndex = -1;                           // Fan index used during sizing
    DataSizing::ZoneFanPlacement DataFanPlacement = DataSizing::ZoneFanPlacement::NotSet; // identifies location of fan wrt coil
    int DataDXSpeedNum = 0;
    int DataCoolCoilType = -1;
    int DataCoolCoilIndex = -1;
    EPVector<DataSizing::OARequirementsData> OARequirements;
    EPVector<DataSizing::ZoneAirDistributionData> ZoneAirDistribution;
    EPVector<DataSizing::ZoneSizingInputData> ZoneSizingInput;    // Input data for zone sizing
    Array2D<DataSizing::ZoneSizingData> ZoneSizing;               // Data for zone sizing (all data, all design)
    EPVector<DataSizing::ZoneSizingData> FinalZoneSizing;         // Final data for zone sizing including effects
    Array2D<DataSizing::ZoneSizingData> CalcZoneSizing;           // Data for zone sizing (all data)
    EPVector<DataSizing::ZoneSizingData> CalcFinalZoneSizing;     // Final data for zone sizing (calculated only)
    EPVector<DataSizing::ZoneSizingData> TermUnitFinalZoneSizing; // Final data for sizing terminal units (indexed per terminal unit)
    EPVector<DataSizing::SystemSizingInputData> SysSizInput;      // Input data array for system sizing object
    Array2D<DataSizing::SystemSizingData> SysSizing;              // Data array for system sizing (all data)
    EPVector<DataSizing::SystemSizingData> FinalSysSizing;        // Data array for system sizing (max heat/cool)
    EPVector<DataSizing::SystemSizingData> CalcSysSizing;         // Data array for system sizing (max heat/cool)
    EPVector<DataSizing::SysSizPeakDDNumData> SysSizPeakDDNum;    // data array for peak des day indices
    EPVector<DataSizing::TermUnitSizingData> TermUnitSizing;      // Data added in sizing routines (indexed per terminal unit)
    EPVector<DataSizing::ZoneEqSizingData> ZoneEqSizing;          // Data added in zone eq component sizing routines
    EPVector<DataSizing::ZoneEqSizingData> UnitarySysEqSizing;    // Data added in unitary system sizing routines
    EPVector<DataSizing::ZoneEqSizingData> OASysEqSizing;         // Data added in unitary system sizing routines
    EPVector<DataSizing::PlantSizingData> PlantSizData;           // Input data array for plant sizing
    EPVector<DataSizing::DesDayWeathData> DesDayWeath;            // design day weather saved at major time step
    EPVector<DataSizing::CompDesWaterFlowData> CompDesWaterFlow;  // array to store components' design water flow
    EPVector<DataSizing::ZoneHVACSizingData> ZoneHVACSizing;      // Input data for zone HVAC sizing
    EPVector<DataSizing::AirTerminalSizingSpecData>
        AirTerminalSizingSpec;                                   // Input data for zone HVAC sizing used only for Facility Load Component Summary
    EPVector<DataSizing::FacilitySizingData> CalcFacilitySizing; // Data for zone sizing
    DataSizing::FacilitySizingData CalcFinalFacilitySizing;      // Final data for zone sizing
    Array1D<Real64> VbzByZone;                                   // saved value of ZoneOAUnc which is Vbz used in 62.1 tabular report
    Array1D<Real64> VdzClgByZone;    // saved value of cooling based ZoneSA which is Vdz used in 62.1 tabular report (also used for zone level Vps)
    Array1D<Real64> VdzMinClgByZone; // minimum discharge flow for cooling, Vdz includes secondary and primary flows for dual path
    Array1D<Real64> VdzHtgByZone;    // saved value of heating based ZoneSA which is Vdz used in 62.1 tabular report (also used for zone level Vps)
    Array1D<Real64> VdzMinHtgByZone; // minimum discharge flow for heating, Vdz includes secondary and primary flows for dual path
    Array1D<Real64> ZdzClgByZone;    // minimum discharge outdoor-air fraction for cooling
    Array1D<Real64> ZdzHtgByZone;    // minimum discharge outdoor-air fraction for heating
    Array1D<Real64> VpzClgByZone;    // saved value of cooling based ZonePA which is Vpz used in 62.1 tabular report
    Array1D<Real64> VpzMinClgByZone; // saved value of minimum cooling based ZonePA which is VpzClg-min used in 62.1 tabular report
    Array1D<Real64> VpzHtgByZone;    // saved value of heating based ZonePA which is Vpz used in 62.1 tabular report
    Array1D<Real64> VpzMinHtgByZone; // saved value of minimum heating based ZonePA which is VpzHtg-min used in 62.1 tabular report
    Array1D<Real64> VpzClgSumBySys;  // sum of saved value of cooling based ZonePA which is Vpz-sum used in 62.1 tabular report
    Array1D<Real64> VpzHtgSumBySys;  // sum of saved value of heating based ZonePA which is Vpz-sum used in 62.1 tabular report
    Array1D<Real64> PzSumBySys;      // sum of design people for system, Pz_sum
    Array1D<Real64> PsBySys;         // sum of peak concurrent people by system, Ps
    Array1D<Real64> DBySys;          // Population Diversity by system
    Array1D<Real64> SumRpxPzBySys;   // Sum of per person OA times number of people by system, No D yet
    Array1D<Real64> SumRaxAzBySys;   // sum of per area OA time zone area by system, does not get altered by D
    Array1D<std::string> PeakPsOccurrenceDateTimeStringBySys;    // string describing when Ps peak occurs
    Array1D<std::string> PeakPsOccurrenceEnvironmentStringBySys; // string describing Environment when Ps peak occurs
    Array1D<Real64> VouBySys;                                    // uncorrected system outdoor air requirement, for std 62.1 VRP
    Array1D<Real64> VpsClgBySys;                                 // System primary airflow Vps, for cooling for std 62.1 VRP
    Array1D<Real64> VpsHtgBySys;                                 // system primary airflow Vps, for heating for std 62.1 VRP
    Array1D<Real64> FaByZoneHeat;                                // saved value of Fa used in 62.1 tabular report
    Array1D<Real64> FbByZoneCool;                                // saved value of Fb used in 62.1 tabular report
    Array1D<Real64> FbByZoneHeat;                                // saved value of Fb used in 62.1 tabular report
    Array1D<Real64> FcByZoneCool;                                // saved value of Fc used in 62.1 tabular report
    Array1D<Real64> FcByZoneHeat;                                // saved value of Fc used in 62.1 tabular report
    Array1D<Real64> XsBySysCool;                                 // saved value of Xs used in 62.1 tabular report
    Array1D<Real64> XsBySysHeat;                                 // saved value of Xs used in 62.1 tabular report
    Array1D<Real64> EvzByZoneCool;                               // saved value of Evz (zone vent effy) used in 62.1 tabular report
    Array1D<Real64> EvzByZoneHeat;                               // saved value of Evz (zone vent effy) used in 62.1 tabular report
    Array1D<Real64> EvzByZoneCoolPrev;                           // saved value of Evz (zone vent effy) used in 62.1 tabular report
    Array1D<Real64> EvzByZoneHeatPrev;                           // saved value of Evz (zone vent effy) used in 62.1 tabular report
    Array1D<Real64> VotClgBySys;     // saved value of cooling ventilation required at primary AHU, used in 62.1 tabular report
    Array1D<Real64> VotHtgBySys;     // saved value of heating ventilation required at primary AHU, used in 62.1 tabular report
    Array1D<Real64> VozSumClgBySys;  // saved value of cooling ventilation required at clg zones
    Array1D<Real64> VozSumHtgBySys;  // saved value of cooling ventilation required at htg zones
    Array1D<Real64> TotCoolCapTemp;  // scratch variable used for calculating peak load [W]
    Array1D<Real64> EvzMinBySysHeat; // saved value of EvzMin used in 62.1 tabular report
    Array1D<Real64> EvzMinBySysCool; // saved value of EvzMin used in 62.1 tabular report
    Array1D<Real64> FaByZoneCool;    // triggers allocation in UpdateSysSizing
    Array1D<Real64> SensCoolCapTemp; // triggers allocation in UpdateSysSizing

    void clear_state() override
    {
        new (this) SizingData();
    }
};

} // namespace EnergyPlus

#endif<|MERGE_RESOLUTION|>--- conflicted
+++ resolved
@@ -749,7 +749,7 @@
         // Members
         std::string AirPriLoopName;        // name of an AirLoopHVAC object
         int AirLoopNum;                    // index number of air loop
-        LoadSizing loadSizing;             // type of load to size on sensible, latent, total, ventilation
+        LoadSizing loadSizingType;         // type of load to size on sensible, latent, total, ventilation
         int SizingOption;                  // 1 = noncoincident, 2 = coincident
         int CoolOAOption;                  // 1 = use 100% outside air; 2 = use min OA; for cooling sizing
         int HeatOAOption;                  // 1 = use 100% outside air; 2 = use min OA; for heating sizing
@@ -791,37 +791,21 @@
         Real64 FractionOfAutosizedHeatingAirflow; // fraction of of heating supply air flow rate an airloop
         Real64 FlowPerCoolingCapacity;            // ratio of cooling supply air flow rate to cooling capacity of an airloop
         Real64 FlowPerHeatingCapacity;            // ratio of heating supply air flow rate to heating capacity of an airloop
-<<<<<<< HEAD
-        PeakLoad peakLoad;                        // Type of peak to size cooling coils on SensibleCooling or TotalCooling
-        int CoolCapControl;                       // type of control of cooling coil  1=VAV; 2=Bypass; 3=VT; 4=OnOff
-=======
-        int CoolingPeakLoadType;                  // Type of peak to size cooling coils on   1=SensibleCoolingLoad; 2=TotalCoolingLoad
+        PeakLoad coolingPeakLoad;                 // Type of peak to size cooling coils on SensibleCooling or TotalCooling
         CapacityControl CoolCapControl;           // type of control of cooling coil  VAV, Bypass, VT, OnOff
->>>>>>> cfa458e0
         Real64 OccupantDiversity;                 // occupant diversity
 
         // Default Constructor
         SystemSizingInputData()
-<<<<<<< HEAD
-            : AirLoopNum(0), loadSizing(LoadSizing::Invalid), SizingOption(0), CoolOAOption(0), HeatOAOption(0), DesOutAirVolFlow(0.0),
+            : AirLoopNum(0), loadSizingType(LoadSizing::Invalid), SizingOption(0), CoolOAOption(0), HeatOAOption(0), DesOutAirVolFlow(0.0),
               SysAirMinFlowRat(0.0), SysAirMinFlowRatWasAutoSized(false), PreheatTemp(0.0), PrecoolTemp(0.0), PreheatHumRat(0.0), PrecoolHumRat(0.0),
               CoolSupTemp(0.0), HeatSupTemp(0.0), CoolSupHumRat(0.0), HeatSupHumRat(0.0), CoolAirDesMethod(0), DesCoolAirFlow(0.0),
               HeatAirDesMethod(0), DesHeatAirFlow(0.0), ScaleCoolSAFMethod(0), ScaleHeatSAFMethod(0), SystemOAMethod(SysOAMethod::Invalid),
               MaxZoneOAFraction(0.0), OAAutoSized(false), CoolingCapMethod(0), HeatingCapMethod(0), ScaledCoolingCapacity(0.0),
               ScaledHeatingCapacity(0.0), FloorAreaOnAirLoopCooled(0.0), FloorAreaOnAirLoopHeated(0.0), FlowPerFloorAreaCooled(0.0),
               FlowPerFloorAreaHeated(0.0), FractionOfAutosizedCoolingAirflow(1.0), FractionOfAutosizedHeatingAirflow(1.0),
-              FlowPerCoolingCapacity(0.0), FlowPerHeatingCapacity(0.0), peakLoad(PeakLoad::Invalid), CoolCapControl(0), OccupantDiversity(0.0)
-=======
-            : AirLoopNum(0), LoadSizeType(0), SizingOption(0), CoolOAOption(0), HeatOAOption(0), DesOutAirVolFlow(0.0), SysAirMinFlowRat(0.0),
-              SysAirMinFlowRatWasAutoSized(false), PreheatTemp(0.0), PrecoolTemp(0.0), PreheatHumRat(0.0), PrecoolHumRat(0.0), CoolSupTemp(0.0),
-              HeatSupTemp(0.0), CoolSupHumRat(0.0), HeatSupHumRat(0.0), CoolAirDesMethod(0), DesCoolAirFlow(0.0), HeatAirDesMethod(0),
-              DesHeatAirFlow(0.0), ScaleCoolSAFMethod(0), ScaleHeatSAFMethod(0), SystemOAMethod(SysOAMethod::Invalid), MaxZoneOAFraction(0.0),
-              OAAutoSized(false), CoolingCapMethod(0), HeatingCapMethod(0), ScaledCoolingCapacity(0.0), ScaledHeatingCapacity(0.0),
-              FloorAreaOnAirLoopCooled(0.0), FloorAreaOnAirLoopHeated(0.0), FlowPerFloorAreaCooled(0.0), FlowPerFloorAreaHeated(0.0),
-              FractionOfAutosizedCoolingAirflow(1.0), FractionOfAutosizedHeatingAirflow(1.0), FlowPerCoolingCapacity(0.0),
-              FlowPerHeatingCapacity(0.0), CoolingPeakLoadType(0), // wfb
-              CoolCapControl(CapacityControl::Invalid)             // wfb
->>>>>>> cfa458e0
+              FlowPerCoolingCapacity(0.0), FlowPerHeatingCapacity(0.0), coolingPeakLoad(PeakLoad::Invalid), CoolCapControl(CapacityControl::Invalid),
+              OccupantDiversity(0.0)
         {
         }
     };
@@ -832,7 +816,7 @@
         std::string AirPriLoopName;        // name of an AirLoopHVAC object
         std::string CoolDesDay;            // name of a cooling design day
         std::string HeatDesDay;            // name of a heating design day
-        LoadSizing loadSizing;             // type of load to size on Sensible, Latent, Total, Ventilation
+        LoadSizing loadSizingType;         // type of load to size on Sensible, Latent, Total, Ventilation
         int SizingOption;                  // 1 = noncoincident, 2 = coincident.
         int CoolOAOption;                  // 1 = use 100% outside air; 2 = use min OA; for cooling sizing
         int HeatOAOption;                  // 1 = use 100% outside air; 2 = use min OA; for heating sizing
@@ -954,13 +938,8 @@
         Real64 FractionOfAutosizedHeatingCapacity; // fraction of of heating total capacity
         Real64 CoolingTotalCapacity;               // system total cooling capacity
         Real64 HeatingTotalCapacity;               // system total heating capacity
-<<<<<<< HEAD
-        PeakLoad peakLoad;                         // Type of peak to size cooling coils on SensibleCooling or TotalCooling
-        int CoolCapControl;                        // type of control of cooling coil  1=VAV; 2=Bypass; 3=VT; 4=OnOff
-=======
-        int CoolingPeakLoadType;                   // Type of peak to size cooling coils on   1=SensibleCoolingLoad; 2=TotalCooligLoad
+        PeakLoad coolingPeakLoad;                  // Type of peak to size cooling coils on SensibleCooling or TotalCooling
         CapacityControl CoolCapControl;            // type of control of cooling coil  VAV, Bypass, VT, OnOff
->>>>>>> cfa458e0
         bool sysSizeHeatingDominant;
         bool sysSizeCoolingDominant;
 
@@ -984,7 +963,7 @@
         int SysHeatLoadTimeStepPk;   // timestep in day of cooling load peak
         // Default Constructor
         SystemSizingData()
-            : loadSizing(LoadSizing::Invalid), SizingOption(0), CoolOAOption(0), HeatOAOption(0), DesOutAirVolFlow(0.0), SysAirMinFlowRat(0.0),
+            : loadSizingType(LoadSizing::Invalid), SizingOption(0), CoolOAOption(0), HeatOAOption(0), DesOutAirVolFlow(0.0), SysAirMinFlowRat(0.0),
               SysAirMinFlowRatWasAutoSized(false), PreheatTemp(0.0), PrecoolTemp(0.0), PreheatHumRat(0.0), PrecoolHumRat(0.0), CoolSupTemp(0.0),
               HeatSupTemp(0.0), CoolSupHumRat(0.0), HeatSupHumRat(0.0), CoolAirDesMethod(0), HeatAirDesMethod(0), InpDesCoolAirFlow(0.0),
               InpDesHeatAirFlow(0.0), CoinCoolMassFlow(0.0), EMSOverrideCoinCoolMassFlowOn(false), EMSValueCoinCoolMassFlow(0.0),
@@ -1001,19 +980,10 @@
               FlowPerFloorAreaCooled(0.0), FlowPerFloorAreaHeated(0.0), FractionOfAutosizedCoolingAirflow(1.0),
               FractionOfAutosizedHeatingAirflow(1.0), FlowPerCoolingCapacity(0.0), FlowPerHeatingCapacity(0.0),
               FractionOfAutosizedCoolingCapacity(1.0), FractionOfAutosizedHeatingCapacity(1.0), CoolingTotalCapacity(0.0), HeatingTotalCapacity(0.0),
-<<<<<<< HEAD
-              peakLoad(PeakLoad::Invalid), // wfb
-              CoolCapControl(0), sysSizeHeatingDominant(false), sysSizeCoolingDominant(false), CoinCoolCoilMassFlow(0.0), CoinHeatCoilMassFlow(0.0),
-              DesCoolCoilVolFlow(0.0), DesHeatCoilVolFlow(0.0), DesMainCoilVolFlow(0.0), SysHeatCoilTimeStepPk(0), SysHeatAirTimeStepPk(0),
-              HeatDDNum(0), CoolDDNum(0), SysCoolCoinSpaceSens(0.0), SysHeatCoinSpaceSens(0.0), SysDesCoolLoad(0.0), SysCoolLoadTimeStepPk(0),
-              SysDesHeatLoad(0.0), SysHeatLoadTimeStepPk(0)
-=======
-              CoolingPeakLoadType(0), // wfb
-              CoolCapControl(CapacityControl::Invalid), sysSizeHeatingDominant(false), sysSizeCoolingDominant(false), CoinCoolCoilMassFlow(0.0),
-              CoinHeatCoilMassFlow(0.0), DesCoolCoilVolFlow(0.0), DesHeatCoilVolFlow(0.0), DesMainCoilVolFlow(0.0), SysHeatCoilTimeStepPk(0),
-              SysHeatAirTimeStepPk(0), HeatDDNum(0), CoolDDNum(0), SysCoolCoinSpaceSens(0.0), SysHeatCoinSpaceSens(0.0), SysDesCoolLoad(0.0),
-              SysCoolLoadTimeStepPk(0), SysDesHeatLoad(0.0), SysHeatLoadTimeStepPk(0)
->>>>>>> cfa458e0
+              coolingPeakLoad(PeakLoad::Invalid), CoolCapControl(CapacityControl::Invalid), sysSizeHeatingDominant(false),
+              sysSizeCoolingDominant(false), CoinCoolCoilMassFlow(0.0), CoinHeatCoilMassFlow(0.0), DesCoolCoilVolFlow(0.0), DesHeatCoilVolFlow(0.0),
+              DesMainCoilVolFlow(0.0), SysHeatCoilTimeStepPk(0), SysHeatAirTimeStepPk(0), HeatDDNum(0), CoolDDNum(0), SysCoolCoinSpaceSens(0.0),
+              SysHeatCoinSpaceSens(0.0), SysDesCoolLoad(0.0), SysCoolLoadTimeStepPk(0), SysDesHeatLoad(0.0), SysHeatLoadTimeStepPk(0)
         {
         }
     };
