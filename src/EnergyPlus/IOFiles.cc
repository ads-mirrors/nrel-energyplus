// EnergyPlus, Copyright (c) 1996-2023, The Board of Trustees of the University of Illinois,
// The Regents of the University of California, through Lawrence Berkeley National Laboratory
// (subject to receipt of any required approvals from the U.S. Dept. of Energy), Oak Ridge
// National Laboratory, managed by UT-Battelle, Alliance for Sustainable Energy, LLC, and other
// contributors. All rights reserved.
//
// NOTICE: This Software was developed under funding from the U.S. Department of Energy and the
// U.S. Government consequently retains certain rights. As such, the U.S. Government has been
// granted for itself and others acting on its behalf a paid-up, nonexclusive, irrevocable,
// worldwide license in the Software to reproduce, distribute copies to the public, prepare
// derivative works, and perform publicly and display publicly, and to permit others to do so.
//
// Redistribution and use in source and binary forms, with or without modification, are permitted
// provided that the following conditions are met:
//
// (1) Redistributions of source code must retain the above copyright notice, this list of
//     conditions and the following disclaimer.
//
// (2) Redistributions in binary form must reproduce the above copyright notice, this list of
//     conditions and the following disclaimer in the documentation and/or other materials
//     provided with the distribution.
//
// (3) Neither the name of the University of California, Lawrence Berkeley National Laboratory,
//     the University of Illinois, U.S. Dept. of Energy nor the names of its contributors may be
//     used to endorse or promote products derived from this software without specific prior
//     written permission.
//
// (4) Use of EnergyPlus(TM) Name. If Licensee (i) distributes the software in stand-alone form
//     without changes from the version obtained under this License, or (ii) Licensee makes a
//     reference solely to the software portion of its product, Licensee must refer to the
//     software as "EnergyPlus version X" software, where "X" is the version number Licensee
//     obtained under this License and may not use a different name for the software. Except as
//     specifically required in this Section (4), Licensee shall not use in a company name, a
//     product name, in advertising, publicity, or other promotional activities any name, trade
//     name, trademark, logo, or other designation of "EnergyPlus", "E+", "e+" or confusingly
//     similar designation, without the U.S. Department of Energy's prior written consent.
//
// THIS SOFTWARE IS PROVIDED BY THE COPYRIGHT HOLDERS AND CONTRIBUTORS "AS IS" AND ANY EXPRESS OR
// IMPLIED WARRANTIES, INCLUDING, BUT NOT LIMITED TO, THE IMPLIED WARRANTIES OF MERCHANTABILITY
// AND FITNESS FOR A PARTICULAR PURPOSE ARE DISCLAIMED. IN NO EVENT SHALL THE COPYRIGHT OWNER OR
// CONTRIBUTORS BE LIABLE FOR ANY DIRECT, INDIRECT, INCIDENTAL, SPECIAL, EXEMPLARY, OR
// CONSEQUENTIAL DAMAGES (INCLUDING, BUT NOT LIMITED TO, PROCUREMENT OF SUBSTITUTE GOODS OR
// SERVICES; LOSS OF USE, DATA, OR PROFITS; OR BUSINESS INTERRUPTION) HOWEVER CAUSED AND ON ANY
// THEORY OF LIABILITY, WHETHER IN CONTRACT, STRICT LIABILITY, OR TORT (INCLUDING NEGLIGENCE OR
// OTHERWISE) ARISING IN ANY WAY OUT OF THE USE OF THIS SOFTWARE, EVEN IF ADVISED OF THE
// POSSIBILITY OF SUCH DAMAGE.

#include <EnergyPlus/IOFiles.hh>

#include "Data/EnergyPlusData.hh"
#include "DataStringGlobals.hh"
#include "FileSystem.hh"
#include "InputProcessing/InputProcessor.hh"
#include "ResultsFramework.hh"
#include "UtilityRoutines.hh"
#include <embedded/EmbeddedEpJSONSchema.hh>

#include <algorithm>
#include <fmt/format.h>
#include <memory>
#include <stdexcept>

namespace EnergyPlus {

InputFile &InputFile::ensure_open(EnergyPlusData &state, const std::string &caller, bool output_to_file)
{
    if (!good()) {
        open(false, output_to_file);
    }
    if (!good()) {
        ShowFatalError(state, fmt::format("{}: Could not open file {} for input (read).", caller, filePath.string()));
    }
    return *this;
}

bool InputFile::good() const noexcept
{
    if (is) {
        return is->good();
    } else {
        return false;
    }
}

void InputFile::close()
{
    is.reset();
}

InputFile::ReadResult<std::string> InputFile::readLine() noexcept
{
    if (!is) {
        return {"", true, false};
    }

    std::string line;
    if (std::getline(*is, line)) {
        if (!line.empty() && line.back() == '\r') {
            line.pop_back();
        }
        // Use operator bool, see ReadResult::good() docstring
        return {std::move(line), is->eof(), bool(is)};
    } else {
        return {"", is->eof(), false};
    }
}

std::string InputFile::readFile()
{
    std::string result(file_size, '\0');
    is->read(result.data(), file_size);
    return result;
}

nlohmann::json InputFile::readJSON()
{
    FileSystem::FileTypes const ext = FileSystem::getFileType(filePath);
    switch (ext) {
    case FileSystem::FileTypes::EpJSON:
    case FileSystem::FileTypes::JSON:
    case FileSystem::FileTypes::GLHE:
        return nlohmann::json::parse(*is, nullptr, true, true);
    case FileSystem::FileTypes::CBOR:
        return nlohmann::json::from_cbor(*is);
    case FileSystem::FileTypes::MsgPack:
        return nlohmann::json::from_msgpack(*is);
    case FileSystem::FileTypes::UBJSON:
        return nlohmann::json::from_ubjson(*is);
    case FileSystem::FileTypes::BSON:
        return nlohmann::json::from_bson(*is);
    default:
        throw FatalError("Invalid file extension. Must be epJSON, JSON, or other experimental extensions");
    }
}

InputFile::InputFile(fs::path FilePath) : filePath(std::move(FilePath))
{
}

std::ostream::pos_type InputFile::position() const noexcept
{
    return is->tellg();
}

void InputFile::open(bool, bool)
{
    file_size = fs::file_size(filePath);
    // basic_fstream is a template, it has no problem with wchar_t (which filePath.c_str() returns on Windows)
    is = std::make_unique<std::fstream>(filePath.c_str(), std::ios_base::in | std::ios_base::binary);
    // is->imbue(std::locale("C"));
}

std::string InputFile::error_state_to_string() const
{
    const std::istream::iostate state = rdstate();

    if (!is_open()) {
        return "file not opened'";
    }

    if (state == std::ios_base::failbit) {
        return "io operation failed";
    } else if (state == std::ios_base::badbit) {
        return "irrecoverable stream error";
    } else if (state == std::ios_base::eofbit) {
        return "end of file reached";
    } else {
        return "no error";
    }
}

std::istream::iostate InputFile::rdstate() const noexcept
{
    if (is) {
        return is->rdstate();
    } else {
        return std::ios_base::badbit;
    }
}

bool InputFile::is_open() const noexcept
{
    if (is) {
        auto *ss = dynamic_cast<std::ifstream *>(is.get());
        if (ss) {
            return ss->is_open();
        } else {
            return true;
        }
    } else {
        return false;
    }
}

void InputFile::backspace() noexcept
{
    if (is) {
        is->clear();
        std::streamoff g1(is->tellg()); // Current position
        is->seekg(0, std::ios::beg);    // Beginning of file
        std::streampos const g0(is->tellg());
        is->seekg(g1, std::ios::beg); // Restore position
        if (g1 > g0) --g1;
        while (g1 > g0) {
            is->seekg(--g1, std::ios::beg); // Backup by 1
            if (is->peek() == '\n') {       // Found end of previous record
                is->seekg(++g1, std::ios::beg);
                break;
            }
        }
    }
}

InputOutputFile &InputOutputFile::ensure_open(EnergyPlusData &state, const std::string &caller, bool output_to_file)
{
    if (!good()) {
        open(false, output_to_file);
    }
    if (!good()) {
        ShowFatalError(state, fmt::format("{}: Could not open file {} for output (write).", caller, filePath.string()));
    }
    return *this;
}

bool InputOutputFile::good() const
{
    if (os && print_to_dev_null && os->bad()) { // badbit is set
        return true;
    } else if (os) {
        return os->good();
    } else {
        return false;
    }
}

void InputOutputFile::close()
{
    os.reset();
}

void InputOutputFile::del()
{
    if (os) {
        os.reset();
        FileSystem::removeFile(filePath);
    }
}

void InputOutputFile::open_as_stringstream()
{
    os = std::make_unique<std::stringstream>();
}

void InputOutputFile::flush()
{
    if (os) {
        os->flush();
    }
}

std::string InputOutputFile::get_output()
{
    auto *ss = dynamic_cast<std::stringstream *>(os.get());
    if (ss) {
        return ss->str();
    } else {
        return "";
    }
}

InputOutputFile::InputOutputFile(fs::path FilePath, const bool DefaultToStdout) : filePath{std::move(FilePath)}, defaultToStdOut{DefaultToStdout}
{
}

std::ostream::pos_type InputOutputFile::position() const noexcept
{
    return os->tellg();
}

void InputOutputFile::open(const bool forAppend, bool output_to_file)
{
    auto appendMode = [=]() {
        if (forAppend) {
            return std::ios_base::app;
        } else {
            return std::ios_base::trunc;
        }
    }();
    if (!output_to_file) {
        os = std::make_unique<std::iostream>(nullptr);
        // os->imbue(std::locale("C"));
        print_to_dev_null = true;
    } else {
        os = std::make_unique<std::fstream>(filePath.c_str(), std::ios_base::in | std::ios_base::out | appendMode);
        // os->imbue(std::locale("C"));
        print_to_dev_null = false;
    }
}

std::vector<std::string> InputOutputFile::getLines()
{
    if (os) {
        // avoid saving and reloading the file by simply reading the current input stream
        os->flush();
        const size_t last_pos = os->tellg();
        std::string line;
        std::vector<std::string> lines;
        os->seekg(0);

        while (std::getline(*os, line)) {
            lines.push_back(line);
        }

        // after getline is done, we're at eof/fail bit
        os->clear();
        os->seekg(last_pos);
        return lines;
    }
    return std::vector<std::string>();
}

void IOFiles::OutputControl::getInput(EnergyPlusData &state)
{
    auto &ip = state.dataInputProcessing->inputProcessor;
    auto const instances = ip->epJSON.find("OutputControl:Files");
    if (instances != ip->epJSON.end()) {

        auto find_input = [=, &state](nlohmann::json const &fields, std::string const &field_name) -> std::string {
            std::string input;
            auto found = fields.find(field_name);
            if (found != fields.end()) {
                input = found.value().get<std::string>();
<<<<<<< HEAD
                input = Util::MakeUPPERCase(input);
=======
                input = UtilityRoutines::makeUPPER(input);
>>>>>>> 07b51a2c
            } else {
                state.dataInputProcessing->inputProcessor->getDefaultValue(state, "OutputControl:Files", field_name, input);
            }
            return input;
        };

        auto boolean_choice = [=, &state](std::string const &input) -> bool {
            if (input == "YES") {
                return true;
            } else if (input == "NO") {
                return false;
            }
            ShowFatalError(state, "Invalid boolean Yes/No choice input");
            return true;
        };

        auto &instancesValue = instances.value();
        for (auto instance = instancesValue.begin(); instance != instancesValue.end(); ++instance) {
            auto const &fields = instance.value();

            ip->markObjectAsUsed("OutputControl:Files", instance.key());

            { // "output_csv"
                csv = boolean_choice(find_input(fields, "output_csv"));
            }
            { // "output_mtr"
                mtr = boolean_choice(find_input(fields, "output_mtr"));
            }
            { // "output_eso"
                eso = boolean_choice(find_input(fields, "output_eso"));
            }
            { // "output_eio"
                eio = boolean_choice(find_input(fields, "output_eio"));
            }
            { // "output_audit"
                audit = boolean_choice(find_input(fields, "output_audit"));
            }
            { // "output_zone_sizing"
                zsz = boolean_choice(find_input(fields, "output_zone_sizing"));
            }
            { // "output_system_sizing"
                ssz = boolean_choice(find_input(fields, "output_system_sizing"));
            }
            { // "output_dxf"
                dxf = boolean_choice(find_input(fields, "output_dxf"));
            }
            { // "output_bnd"
                bnd = boolean_choice(find_input(fields, "output_bnd"));
            }
            { // "output_rdd"
                rdd = boolean_choice(find_input(fields, "output_rdd"));
            }
            { // "output_mdd"
                mdd = boolean_choice(find_input(fields, "output_mdd"));
            }
            { // "output_mtd"
                mtd = boolean_choice(find_input(fields, "output_mtd"));
            }
            { // "output_end"
                end = boolean_choice(find_input(fields, "output_end"));
            }
            { // "output_shd"
                shd = boolean_choice(find_input(fields, "output_shd"));
            }
            { // "output_dfs"
                dfs = boolean_choice(find_input(fields, "output_dfs"));
            }
            { // "output_glhe"
                glhe = boolean_choice(find_input(fields, "output_glhe"));
            }
            { // "output_delightin"
                delightin = boolean_choice(find_input(fields, "output_delightin"));
            }
            { // "output_delighteldmp"
                delighteldmp = boolean_choice(find_input(fields, "output_delighteldmp"));
            }
            { // "output_delightdfdmp"
                delightdfdmp = boolean_choice(find_input(fields, "output_delightdfdmp"));
            }
            { // "output_edd"
                edd = boolean_choice(find_input(fields, "output_edd"));
            }
            { // "output_dbg"
                dbg = boolean_choice(find_input(fields, "output_dbg"));
            }
            { // "output_perflog"
                perflog = boolean_choice(find_input(fields, "output_perflog"));
            }
            { // "output_sln"
                sln = boolean_choice(find_input(fields, "output_sln"));
            }
            { // "output_sci"
                sci = boolean_choice(find_input(fields, "output_sci"));
            }
            { // "output_wrl"
                wrl = boolean_choice(find_input(fields, "output_wrl"));
            }
            { // "output_screen"
                screen = boolean_choice(find_input(fields, "output_screen"));
            }
            { // "output_tarcog"
                tarcog = boolean_choice(find_input(fields, "output_tarcog"));
            }
            { // "output_extshd"
                extshd = boolean_choice(find_input(fields, "output_extshd"));
            }
            { // "json"
                json = boolean_choice(find_input(fields, "output_json"));
            }
            { // "tabular"
                tabular = boolean_choice(find_input(fields, "output_tabular"));
            }
            { // "sqlite"
                sqlite = boolean_choice(find_input(fields, "output_sqlite"));
            }
        }
    }

    auto const timestamp_instances = ip->epJSON.find("OutputControl:Timestamp");
    if (timestamp_instances != ip->epJSON.end()) {
        auto const &instancesValue = timestamp_instances.value();
        for (auto instance = instancesValue.begin(); instance != instancesValue.end(); ++instance) {
            auto const &fields = instance.value();
            ip->markObjectAsUsed("OutputControl:Timestamp", instance.key());

            auto item = fields.find("iso_8601_format");
            if (item != fields.end()) {
                state.dataResultsFramework->resultsFramework->setISO8601(item->get<std::string>() == "Yes");
            }

            item = fields.find("timestamp_at_beginning_of_interval");
            if (item != fields.end()) {
                state.dataResultsFramework->resultsFramework->setBeginningOfInterval(item->get<std::string>() == "Yes");
            }
        }
    }
}

void IOFiles::flushAll()
{

    audit.flush();
    eio.flush();
    eso.flush();
    zsz.flush();
    ssz.flush();
    map.flush();
    mtr.flush();
    bnd.flush();
    rdd.flush();
    mdd.flush();
    debug.flush();
    dfs.flush();
    mtd.flush();
    edd.flush();
    shade.flush();
    csv.flush();

    if (err_stream) {
        err_stream->flush();
    }
}

} // namespace EnergyPlus

template std::string EnergyPlus::format<EnergyPlus::FormatSyntax::Fortran, int>(std::string_view, int &&);
template std::string EnergyPlus::format<EnergyPlus::FormatSyntax::Fortran, const char *const &>(std::string_view, const char *const &);
template std::string EnergyPlus::format<EnergyPlus::FormatSyntax::Fortran, int &, std::string &>(std::string_view, int &, std::string &);
template std::string EnergyPlus::format<EnergyPlus::FormatSyntax::Fortran, std::string &, std::string &, std::string &, double &>(
    std::string_view, std::string &, std::string &, std::string &, double &);
template std::string EnergyPlus::format<EnergyPlus::FormatSyntax::Fortran, const std::string_view &>(std::string_view, const std::string_view &);
template std::string EnergyPlus::format<EnergyPlus::FormatSyntax::Fortran, const std::string_view &, std::string &>(std::string_view,
                                                                                                                    const std::string_view &,
                                                                                                                    std::string &);
template std::string
EnergyPlus::format<EnergyPlus::FormatSyntax::Fortran, std::string &, double &, double &>(std::string_view, std::string &, double &, double &);
template std::string
EnergyPlus::format<EnergyPlus::FormatSyntax::Fortran, std::string &, std::string &, int &>(std::string_view, std::string &, std::string &, int &);
template std::string
EnergyPlus::format<EnergyPlus::FormatSyntax::Fortran, double &, double &, double &>(std::string_view, double &, double &, double &);
template std::string EnergyPlus::format<EnergyPlus::FormatSyntax::Fortran, double &, std::string &>(std::string_view, double &, std::string &);
template std::string EnergyPlus::format<EnergyPlus::FormatSyntax::Fortran, std::string &>(std::string_view, std::string &);
template std::string EnergyPlus::format<EnergyPlus::FormatSyntax::Fortran, const int &, int &>(std::string_view, const int &, int &);
template std::string EnergyPlus::format<EnergyPlus::FormatSyntax::Fortran, double>(std::string_view, double &&);
template std::string EnergyPlus::format<EnergyPlus::FormatSyntax::Fortran, int &, int &>(std::string_view, int &, int &);
template std::string EnergyPlus::format<EnergyPlus::FormatSyntax::Fortran, const double &>(std::string_view, const double &);
template std::string EnergyPlus::format<EnergyPlus::FormatSyntax::Fortran, std::string &, int &>(std::string_view, std::string &, int &);
template std::string EnergyPlus::format<EnergyPlus::FormatSyntax::Fortran, std::string &, std::string &, double &>(std::string_view,
                                                                                                                   std::string &,
                                                                                                                   std::string &,
                                                                                                                   double &);
template std::string EnergyPlus::format<EnergyPlus::FormatSyntax::Fortran, std::string &, double &, std::string &, double &>(
    std::string_view, std::string &, double &, std::string &, double &);
template std::string EnergyPlus::format<EnergyPlus::FormatSyntax::Fortran, const int &>(std::string_view, const int &);
template std::string EnergyPlus::format<EnergyPlus::FormatSyntax::Fortran, int &, const std::string &, std::string &>(std::string_view,
                                                                                                                      int &,
                                                                                                                      const std::string &,
                                                                                                                      std::string &);
template std::string
EnergyPlus::format<EnergyPlus::FormatSyntax::Fortran, int &, int &, const std::string &>(std::string_view, int &, int &, const std::string &);
template std::string
EnergyPlus::format<EnergyPlus::FormatSyntax::Fortran, int &, int &, std::string_view &>(std::string_view, int &, int &, std::string_view &);
template std::string EnergyPlus::format<EnergyPlus::FormatSyntax::Fortran, int &, std::string_view &, std::string &>(std::string_view,
                                                                                                                     int &,
                                                                                                                     std::string_view &,
                                                                                                                     std::string &);
template std::string EnergyPlus::format<EnergyPlus::FormatSyntax::Fortran, double &, double &>(std::string_view, double &, double &);
template std::string EnergyPlus::format<EnergyPlus::FormatSyntax::Fortran, int &>(std::string_view, int &);
template std::string EnergyPlus::format<EnergyPlus::FormatSyntax::Fortran, std::string &, double &>(std::string_view, std::string &, double &);
template std::string EnergyPlus::format<EnergyPlus::FormatSyntax::Fortran, double &>(std::string_view, double &);<|MERGE_RESOLUTION|>--- conflicted
+++ resolved
@@ -330,11 +330,7 @@
             auto found = fields.find(field_name);
             if (found != fields.end()) {
                 input = found.value().get<std::string>();
-<<<<<<< HEAD
-                input = Util::MakeUPPERCase(input);
-=======
-                input = UtilityRoutines::makeUPPER(input);
->>>>>>> 07b51a2c
+                input = Util::makeUPPER(input);
             } else {
                 state.dataInputProcessing->inputProcessor->getDefaultValue(state, "OutputControl:Files", field_name, input);
             }
