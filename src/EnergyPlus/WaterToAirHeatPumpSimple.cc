// EnergyPlus, Copyright (c) 1996-2025, The Board of Trustees of the University of Illinois,
// The Regents of the University of California, through Lawrence Berkeley National Laboratory
// (subject to receipt of any required approvals from the U.S. Dept. of Energy), Oak Ridge
// National Laboratory, managed by UT-Battelle, Alliance for Sustainable Energy, LLC, and other
// contributors. All rights reserved.
//
// NOTICE: This Software was developed under funding from the U.S. Department of Energy and the
// U.S. Government consequently retains certain rights. As such, the U.S. Government has been
// granted for itself and others acting on its behalf a paid-up, nonexclusive, irrevocable,
// worldwide license in the Software to reproduce, distribute copies to the public, prepare
// derivative works, and perform publicly and display publicly, and to permit others to do so.
//
// Redistribution and use in source and binary forms, with or without modification, are permitted
// provided that the following conditions are met:
//
// (1) Redistributions of source code must retain the above copyright notice, this list of
//     conditions and the following disclaimer.
//
// (2) Redistributions in binary form must reproduce the above copyright notice, this list of
//     conditions and the following disclaimer in the documentation and/or other materials
//     provided with the distribution.
//
// (3) Neither the name of the University of California, Lawrence Berkeley National Laboratory,
//     the University of Illinois, U.S. Dept. of Energy nor the names of its contributors may be
//     used to endorse or promote products derived from this software without specific prior
//     written permission.
//
// (4) Use of EnergyPlus(TM) Name. If Licensee (i) distributes the software in stand-alone form
//     without changes from the version obtained under this License, or (ii) Licensee makes a
//     reference solely to the software portion of its product, Licensee must refer to the
//     software as "EnergyPlus version X" software, where "X" is the version number Licensee
//     obtained under this License and may not use a different name for the software. Except as
//     specifically required in this Section (4), Licensee shall not use in a company name, a
//     product name, in advertising, publicity, or other promotional activities any name, trade
//     name, trademark, logo, or other designation of "EnergyPlus", "E+", "e+" or confusingly
//     similar designation, without the U.S. Department of Energy's prior written consent.
//
// THIS SOFTWARE IS PROVIDED BY THE COPYRIGHT HOLDERS AND CONTRIBUTORS "AS IS" AND ANY EXPRESS OR
// IMPLIED WARRANTIES, INCLUDING, BUT NOT LIMITED TO, THE IMPLIED WARRANTIES OF MERCHANTABILITY
// AND FITNESS FOR A PARTICULAR PURPOSE ARE DISCLAIMED. IN NO EVENT SHALL THE COPYRIGHT OWNER OR
// CONTRIBUTORS BE LIABLE FOR ANY DIRECT, INDIRECT, INCIDENTAL, SPECIAL, EXEMPLARY, OR
// CONSEQUENTIAL DAMAGES (INCLUDING, BUT NOT LIMITED TO, PROCUREMENT OF SUBSTITUTE GOODS OR
// SERVICES; LOSS OF USE, DATA, OR PROFITS; OR BUSINESS INTERRUPTION) HOWEVER CAUSED AND ON ANY
// THEORY OF LIABILITY, WHETHER IN CONTRACT, STRICT LIABILITY, OR TORT (INCLUDING NEGLIGENCE OR
// OTHERWISE) ARISING IN ANY WAY OUT OF THE USE OF THIS SOFTWARE, EVEN IF ADVISED OF THE
// POSSIBILITY OF SUCH DAMAGE.

// C++ Headers
#include <cmath>

// ObjexxFCL Headers
#include <ObjexxFCL/Array.functions.hh>

// EnergyPlus Headers
#include <EnergyPlus/Autosizing/Base.hh>
#include <EnergyPlus/BranchNodeConnections.hh>
#include <EnergyPlus/CurveManager.hh>
#include <EnergyPlus/Data/EnergyPlusData.hh>
#include <EnergyPlus/DataAirSystems.hh>
#include <EnergyPlus/DataContaminantBalance.hh>
#include <EnergyPlus/DataEnvironment.hh>
#include <EnergyPlus/DataHeatBalance.hh>
#include <EnergyPlus/DataLoopNode.hh>
#include <EnergyPlus/DataPrecisionGlobals.hh>
#include <EnergyPlus/DataSizing.hh>
#include <EnergyPlus/Fans.hh>
#include <EnergyPlus/FluidProperties.hh>
#include <EnergyPlus/General.hh>
#include <EnergyPlus/GeneralRoutines.hh>
#include <EnergyPlus/GlobalNames.hh>
#include <EnergyPlus/InputProcessing/InputProcessor.hh>
#include <EnergyPlus/NodeInputManager.hh>
#include <EnergyPlus/OutputProcessor.hh>
#include <EnergyPlus/OutputReportPredefined.hh>
#include <EnergyPlus/PlantUtilities.hh>
#include <EnergyPlus/Psychrometrics.hh>
#include <EnergyPlus/UtilityRoutines.hh>
#include <EnergyPlus/WaterThermalTanks.hh>
#include <EnergyPlus/WaterToAirHeatPumpSimple.hh>

namespace EnergyPlus {

namespace WaterToAirHeatPumpSimple {

    // Module containing the Water to Air Heat Pump simulation routines

    // MODULE INFORMATION:
    //       AUTHOR         Arun Shenoy
    //       DATE WRITTEN   Nov 2003
    //       MODIFIED       Brent Griffith, Sept 2010 plant upgrades
    //       RE-ENGINEERED  Kenneth Tang (Jan 2005)

    // PURPOSE OF THIS MODULE:
    // To encapsulate the data and algorithms required to
    // manage the Water to Air Heat Pump Simple Component

    // METHODOLOGY EMPLOYED:

    // REFERENCES:
    // (1) Lash.T.A.,1992.Simulation and Analysis of a Water Loop Heat Pump System.
    // M.S. Thesis, University of Illinois at Urbana Champaign.
    // (2) Shenoy, Arun. 2004. Simulation, Modeling and Analysis of Water to Air Heat Pump.
    // State Energy Simulation Program. M.S. Thesis, Department of Mechanical and Aerospace Engineering,
    // Oklahoma State University. (downloadable from www.hvac.okstate.edu)
    // (3) Tang,C.C.. 2005. Modeling Packaged Heat Pumps in a Quasi-Steady
    // State Energy Simulation Program. M.S. Thesis, Department of Mechanical and Aerospace Engineering,
    // Oklahoma State University. (downloadable from www.hvac.okstate.edu)

    void SimWatertoAirHPSimple(EnergyPlusData &state,
                               std::string_view CompName, // Coil Name
                               int &CompIndex,            // Index for Component name
                               Real64 const SensLoad,     // Sensible demand load [W]
                               Real64 const LatentLoad,   // Latent demand load [W]
                               HVAC::FanOp const fanOp,   // Continuous fan OR cycling compressor
                               HVAC::CompressorOp const compressorOp,
                               Real64 const PartLoadRatio,
                               bool const FirstHVACIteration,
                               Real64 const OnOffAirFlowRatio // ratio of comp on to comp off air flow rate
    )
    {

        //       AUTHOR         Arun Shenoy
        //       DATE WRITTEN   Nov 2003
        //       RE-ENGINEERED  Kenneth Tang (Jan 2005)

        // PURPOSE OF THIS SUBROUTINE:
        // This subroutine manages Simple Water to Air Heat Pump component simulation.

        // REFERENCES:
        // (1) Lash.T.A.,1992.Simulation and Analysis of a Water Loop Heat Pump System.
        // M.S. Thesis, University of Illinois at Urbana Champaign.
        // (2) Shenoy, Arun. 2004. Simulation, Modeling and Analysis of Water to Air Heat Pump.
        // State Energy Simulation Program. M.S. Thesis, Department of Mechanical and Aerospace Engineering,
        // Oklahoma State University. (downloadable from www.hvac.okstate.edu)
        // (3) Tang,C.C.. 2005. Modeling Packaged Heat Pumps in a Quasi-Steady
        // State Energy Simulation Program. M.S. Thesis, Department of Mechanical and Aerospace Engineering,
        // Oklahoma State University. (downloadable from www.hvac.okstate.edu)

        // percent on-time (on-time/cycle time)
        // shut off after compressor cycle off  [s]

        // SUBROUTINE LOCAL VARIABLE DECLARATIONS:
        int HPNum; // The WatertoAirHP that you are currently loading input into

        // Obtains and Allocates WatertoAirHP related parameters from input file
        if (state.dataWaterToAirHeatPumpSimple->GetCoilsInputFlag) { // First time subroutine has been entered
            GetSimpleWatertoAirHPInput(state);
            state.dataWaterToAirHeatPumpSimple->GetCoilsInputFlag = false;
        }

        if (CompIndex == 0) {
            HPNum = Util::FindItemInList(CompName, state.dataWaterToAirHeatPumpSimple->SimpleWatertoAirHP);
            if (HPNum == 0) {
                ShowFatalError(state, format("WaterToAirHPSimple not found= {}", CompName));
            }
            CompIndex = HPNum;
        } else {
            HPNum = CompIndex;
            if (HPNum > state.dataWaterToAirHeatPumpSimple->NumWatertoAirHPs || HPNum < 1) {
                ShowFatalError(state,
                               format("SimWatertoAirHPSimple: Invalid CompIndex passed={}, Number of Water to Air HPs={}, WaterToAir HP name={}",
                                      HPNum,
                                      state.dataWaterToAirHeatPumpSimple->NumWatertoAirHPs,
                                      CompName));
            }
            if (!CompName.empty() && CompName != state.dataWaterToAirHeatPumpSimple->SimpleWatertoAirHP(HPNum).Name) {
                ShowFatalError(
                    state,
                    format("SimWatertoAirHPSimple: Invalid CompIndex passed={}, WaterToAir HP name={}, stored WaterToAir HP Name for that index={}",
                           HPNum,
                           CompName,
                           state.dataWaterToAirHeatPumpSimple->SimpleWatertoAirHP(HPNum).Name));
            }
        }

        SimWatertoAirHPSimple(state,
                              HPNum,
                              SensLoad, 
                              LatentLoad,
                              fanOp,
                              compressorOp,
                              PartLoadRatio,
                              FirstHVACIteration,
                              OnOffAirFlowRatio);

    }
  
    void SimWatertoAirHPSimple(EnergyPlusData &state,
                               int const hpNum,
                               Real64 const SensLoad,     // Sensible demand load [W]
                               Real64 const LatentLoad,   // Latent demand load [W]
                               HVAC::FanOp const fanOp,   // Continuous fan OR cycling compressor
                               HVAC::CompressorOp const compressorOp,
                               Real64 const PartLoadRatio,
                               bool const FirstHVACIteration,
                               Real64 const OnOffAirFlowRatio // ratio of comp on to comp off air flow rate
    )
    {
        auto const &simpleWAHP = state.dataWaterToAirHeatPumpSimple->SimpleWatertoAirHP(hpNum);

        if (simpleWAHP.coilPlantType == DataPlant::PlantEquipmentType::CoilWAHPCoolingEquationFit) {
            // Cooling mode
            InitSimpleWatertoAirHP(state, hpNum, SensLoad, LatentLoad, fanOp, OnOffAirFlowRatio, FirstHVACIteration);
            CalcHPCoolingSimple(state, hpNum, fanOp, SensLoad, LatentLoad, compressorOp, PartLoadRatio, OnOffAirFlowRatio);
            UpdateSimpleWatertoAirHP(state, hpNum);
        } else if (simpleWAHP.coilPlantType == DataPlant::PlantEquipmentType::CoilWAHPHeatingEquationFit) {
            // Heating mode
            InitSimpleWatertoAirHP(state, hpNum, SensLoad, DataPrecisionGlobals::constant_zero, fanOp, OnOffAirFlowRatio, FirstHVACIteration);
            CalcHPHeatingSimple(state, hpNum, fanOp, SensLoad, compressorOp, PartLoadRatio, OnOffAirFlowRatio);
            UpdateSimpleWatertoAirHP(state, hpNum);
        } else {
            ShowFatalError(state, "SimWatertoAirHPSimple: WatertoAir heatpump not in either HEATING or COOLING mode");
        }
    }

    void GetSimpleWatertoAirHPInput(EnergyPlusData &state)
    {

        // SUBROUTINE INFORMATION:
        //       AUTHOR         Arun Shenoy
        //       DATE WRITTEN   Nov 2003
        //       RE-ENGINEERED  Kenneth Tang (Jan 2005)

        // PURPOSE OF THIS SUBROUTINE:
        // Obtains input data for HPs and stores it in HP data structures

        // METHODOLOGY EMPLOYED:
        // Uses "Get" routines to read in data.

        // REFERENCES:
        // (1) Lash.T.A.,1992.Simulation and Analysis of a Water loop Heat Pump System.
        // M.S. Thesis, University of Illinois at Urbana Champaign.
        // (2) Shenoy, Arun. 2004. Simulation, Modeling and Analysis of Water to Air Heat Pump.
        // State Energy Simulation Program. M.S. Thesis, Department of Mechanical and Aerospace Engineering,
        // Oklahoma State University. (downloadable from www.hvac.okstate.edu)
        // (3) Tang,C.C.. 2005. Modeling Packaged Heat Pumps in a Quasi-Steady
        // State Energy Simulation Program. M.S. Thesis, Department of Mechanical and Aerospace Engineering,
        // Oklahoma State University. (downloadable from www.hvac.okstate.edu)

        // SUBROUTINE PARAMETER DEFINITIONS:
        static constexpr std::string_view RoutineName("GetSimpleWatertoAirHPInput: "); // include trailing blank space
        static constexpr std::string_view routineName = "GetSimpleWatertoAirHPInput";

        // SUBROUTINE LOCAL VARIABLE DECLARATIONS:
        int HPNum;           // The Water to Air HP that you are currently loading input into
        int NumCool;         // Counter for cooling coil
        int NumHeat;         // Counter for heating coil
        int WatertoAirHPNum; // Counter
        int NumAlphas;       // Number of variables in String format
        int NumNums;         // Number of variables in Numeric format
        int NumParams;       // Total number of input fields
        int MaxNums(0);      // Maximum number of numeric input fields
        int MaxAlphas(0);    // Maximum number of alpha input fields
        int IOStat;
        bool ErrorsFound(false);         // If errors detected in input
        std::string CurrentModuleObject; // for ease in getting objects
        Array1D_string AlphArray;        // Alpha input items for object
        Array1D_string cAlphaFields;     // Alpha field names
        Array1D_string cNumericFields;   // Numeric field names
        Array1D<Real64> NumArray;        // Numeric input items for object
        Array1D_bool lAlphaBlanks;       // Logical array, alpha field input BLANK = .TRUE.
        Array1D_bool lNumericBlanks;     // Logical array, numeric field input BLANK = .TRUE.

        NumCool = state.dataInputProcessing->inputProcessor->getNumObjectsFound(state, "Coil:Cooling:WaterToAirHeatPump:EquationFit");
        NumHeat = state.dataInputProcessing->inputProcessor->getNumObjectsFound(state, "Coil:Heating:WaterToAirHeatPump:EquationFit");
        state.dataWaterToAirHeatPumpSimple->NumWatertoAirHPs = NumCool + NumHeat;
        HPNum = 0;

        if (state.dataWaterToAirHeatPumpSimple->NumWatertoAirHPs <= 0) {
            ShowSevereError(state, "No Equipment found in SimWatertoAirHPSimple");
            ErrorsFound = true;
        }

        // Allocate Arrays
        if (state.dataWaterToAirHeatPumpSimple->NumWatertoAirHPs > 0) {
            state.dataWaterToAirHeatPumpSimple->SimpleWatertoAirHP.allocate(state.dataWaterToAirHeatPumpSimple->NumWatertoAirHPs);
            state.dataWaterToAirHeatPumpSimple->SimpleHPTimeStepFlag.dimension(state.dataWaterToAirHeatPumpSimple->NumWatertoAirHPs, true);
            state.dataHeatBal->HeatReclaimSimple_WAHPCoil.allocate(state.dataWaterToAirHeatPumpSimple->NumWatertoAirHPs);
        }

        state.dataInputProcessing->inputProcessor->getObjectDefMaxArgs(
            state, "Coil:Cooling:WaterToAirHeatPump:EquationFit", NumParams, NumAlphas, NumNums);
        MaxNums = max(MaxNums, NumNums);
        MaxAlphas = max(MaxAlphas, NumAlphas);
        state.dataInputProcessing->inputProcessor->getObjectDefMaxArgs(
            state, "Coil:Heating:WaterToAirHeatPump:EquationFit", NumParams, NumAlphas, NumNums);
        MaxNums = max(MaxNums, NumNums);
        MaxAlphas = max(MaxAlphas, NumAlphas);
        AlphArray.allocate(MaxAlphas);
        cAlphaFields.allocate(MaxAlphas);
        lAlphaBlanks.dimension(MaxAlphas, true);
        cNumericFields.allocate(MaxNums);
        lNumericBlanks.dimension(MaxNums, true);
        NumArray.dimension(MaxNums, 0.0);

        // Get the data for cooling coil
        CurrentModuleObject = "Coil:Cooling:WaterToAirHeatPump:EquationFit";

        for (WatertoAirHPNum = 1; WatertoAirHPNum <= NumCool; ++WatertoAirHPNum) {

            ++HPNum;
            auto &simpleWAHP(state.dataWaterToAirHeatPumpSimple->SimpleWatertoAirHP(HPNum));
            state.dataInputProcessing->inputProcessor->getObjectItem(state,
                                                                     CurrentModuleObject,
                                                                     HPNum,
                                                                     AlphArray,
                                                                     NumAlphas,
                                                                     NumArray,
                                                                     NumNums,
                                                                     IOStat,
                                                                     lNumericBlanks,
                                                                     lAlphaBlanks,
                                                                     cAlphaFields,
                                                                     cNumericFields);

            ErrorObjectHeader eoh{routineName, CurrentModuleObject, AlphArray(1)};

            // ErrorsFound will be set to True if problem was found, left untouched otherwise
            GlobalNames::VerifyUniqueCoilName(state, CurrentModuleObject, AlphArray(1), ErrorsFound, format("{} Name", CurrentModuleObject));
            simpleWAHP.Name = AlphArray(1);
            simpleWAHP.coilType = HVAC::CoilType::CoolingWAHPSimple;
            simpleWAHP.coilPlantType = DataPlant::PlantEquipmentType::CoilWAHPCoolingEquationFit;
            simpleWAHP.coilReportNum = ReportCoilSelection::getReportIndex(state, simpleWAHP.Name, simpleWAHP.coilType);
            
            simpleWAHP.RatedAirVolFlowRate = NumArray(1);
            simpleWAHP.RatedWaterVolFlowRate = NumArray(2);
            simpleWAHP.RatedCapCoolTotal = NumArray(3);
            simpleWAHP.RatedCapCoolSens = NumArray(4);
            simpleWAHP.RatedCOPCoolAtRatedCdts = NumArray(5);
            simpleWAHP.RatedEntWaterTemp = NumArray(6);
            simpleWAHP.RatedEntAirDrybulbTemp = NumArray(7);
            simpleWAHP.RatedEntAirWetbulbTemp = NumArray(8);

            if (lAlphaBlanks(6)) {
                ShowSevereEmptyField(state, eoh, cAlphaFields(6));
                ErrorsFound = true;
            } else if ((simpleWAHP.TotalCoolCapCurve = Curve::GetCurve(state, AlphArray(6))) == nullptr) {
                ShowSevereItemNotFound(state, eoh, cAlphaFields(6), AlphArray(6));
                ErrorsFound = true;
            } else if (simpleWAHP.TotalCoolCapCurve->numDims != 4) {
                Curve::ShowSevereCurveDims(state, eoh, cAlphaFields(6), AlphArray(6), "4", simpleWAHP.TotalCoolCapCurve->numDims);
                ErrorsFound = true;
            }

            if (lAlphaBlanks(7)) {
                ShowSevereEmptyField(state, eoh, cAlphaFields(7));
                ErrorsFound = true;
            } else if ((simpleWAHP.SensCoolCapCurve = Curve::GetCurve(state, AlphArray(7))) == nullptr) {
                ShowSevereItemNotFound(state, eoh, cAlphaFields(7), AlphArray(7));
                ErrorsFound = true;
            } else if (simpleWAHP.SensCoolCapCurve->numDims != 5) {
                Curve::ShowSevereCurveDims(state, eoh, cAlphaFields(7), AlphArray(7), "5", simpleWAHP.SensCoolCapCurve->numDims);
                ErrorsFound = true;
            }

            if (lAlphaBlanks(8)) {
                ShowSevereEmptyField(state, eoh, cAlphaFields(8));
                ErrorsFound = true;
            } else if ((simpleWAHP.CoolPowCurve = Curve::GetCurve(state, AlphArray(8))) == nullptr) {
                ShowSevereItemNotFound(state, eoh, cAlphaFields(8), AlphArray(8));
                ErrorsFound = true;
            } else if (simpleWAHP.CoolPowCurve->numDims != 4) {
                Curve::ShowSevereCurveDims(state, eoh, cAlphaFields(8), AlphArray(8), "4", simpleWAHP.CoolPowCurve->numDims);
                ErrorsFound = true;
            }

            if (lAlphaBlanks(9)) {
                ShowSevereEmptyField(state, eoh, cAlphaFields(9));
                ErrorsFound = true;
            } else if ((simpleWAHP.PLFCurve = Curve::GetCurve(state, AlphArray(9))) == nullptr) {
                ShowSevereItemNotFound(state, eoh, cAlphaFields(9), AlphArray(9));
                ErrorsFound = true;
            } else if (simpleWAHP.PLFCurve->numDims != 1) {
                Curve::ShowSevereCurveDims(state, eoh, cAlphaFields(9), AlphArray(9), "1", simpleWAHP.PLFCurve->numDims);
                ErrorsFound = true;
            } else {

                //     Test PLF curve minimum and maximum. Cap if less than 0.7 or greater than 1.0.
                Real64 MinCurveVal = 999.0;
                Real64 MaxCurveVal = -999.0;
                Real64 CurveInput = 0.0;
                Real64 MinCurvePLR{0.0};
                Real64 MaxCurvePLR{0.0};

                while (CurveInput <= 1.0) {
                    Real64 CurveVal = simpleWAHP.PLFCurve->value(state, CurveInput);
                    if (CurveVal < MinCurveVal) {
                        MinCurveVal = CurveVal;
                        MinCurvePLR = CurveInput;
                    }
                    if (CurveVal > MaxCurveVal) {
                        MaxCurveVal = CurveVal;
                        MaxCurvePLR = CurveInput;
                    }
                    CurveInput += 0.01;
                }
                if (MinCurveVal < 0.7) {
                    ShowWarningError(state, format("{}{}=\"{}\", invalid", RoutineName, CurrentModuleObject, simpleWAHP.Name));
                    ShowContinueError(state, format("...{}=\"{}\" has out of range values.", cAlphaFields(9), AlphArray(9)));
                    ShowContinueError(state,
                                      format("...Curve minimum must be >= 0.7, curve min at PLR = {:.2T} is {:.3T}", MinCurvePLR, MinCurveVal));
                    ShowContinueError(state, "...Setting curve minimum to 0.7 and simulation continues.");
                    Curve::SetCurveOutputMinValue(state, simpleWAHP.PLFCurve->Num, ErrorsFound, 0.7);
                }

                if (MaxCurveVal > 1.0) {
                    ShowWarningError(state, format("{}{}=\"{}\", invalid", RoutineName, CurrentModuleObject, simpleWAHP.Name));
                    ShowContinueError(state, format("...{} = {} has out of range value.", cAlphaFields(9), AlphArray(9)));
                    ShowContinueError(state,
                                      format("...Curve maximum must be <= 1.0, curve max at PLR = {:.2T} is {:.3T}", MaxCurvePLR, MaxCurveVal));
                    ShowContinueError(state, "...Setting curve maximum to 1.0 and simulation continues.");
                    Curve::SetCurveOutputMaxValue(state, simpleWAHP.PLFCurve->Num, ErrorsFound, 1.0);
                }
            }

            CheckSimpleWAHPRatedCurvesOutputs(state, simpleWAHP.Name);
            simpleWAHP.Twet_Rated = NumArray(9);
            simpleWAHP.Gamma_Rated = NumArray(10);
            simpleWAHP.MaxONOFFCyclesperHour = NumArray(11);
            simpleWAHP.LatentCapacityTimeConstant = NumArray(12);
            simpleWAHP.FanDelayTime = NumArray(13);

            state.dataHeatBal->HeatReclaimSimple_WAHPCoil(WatertoAirHPNum).Name = simpleWAHP.Name;
            state.dataHeatBal->HeatReclaimSimple_WAHPCoil(WatertoAirHPNum).SourceType = CurrentModuleObject;

            simpleWAHP.WaterInletNodeNum = GetOnlySingleNode(state,
                                                             AlphArray(2),
                                                             ErrorsFound,
                                                             DataLoopNode::ConnectionObjectType::CoilCoolingWaterToAirHeatPumpEquationFit,
                                                             simpleWAHP.Name,
                                                             DataLoopNode::NodeFluidType::Water,
                                                             DataLoopNode::ConnectionType::Inlet,
                                                             NodeInputManager::CompFluidStream::Secondary,
                                                             DataLoopNode::ObjectIsNotParent);
            simpleWAHP.WaterOutletNodeNum = GetOnlySingleNode(state,
                                                              AlphArray(3),
                                                              ErrorsFound,
                                                              DataLoopNode::ConnectionObjectType::CoilCoolingWaterToAirHeatPumpEquationFit,
                                                              simpleWAHP.Name,
                                                              DataLoopNode::NodeFluidType::Water,
                                                              DataLoopNode::ConnectionType::Outlet,
                                                              NodeInputManager::CompFluidStream::Secondary,
                                                              DataLoopNode::ObjectIsNotParent);
            simpleWAHP.AirInletNodeNum = GetOnlySingleNode(state,
                                                           AlphArray(4),
                                                           ErrorsFound,
                                                           DataLoopNode::ConnectionObjectType::CoilCoolingWaterToAirHeatPumpEquationFit,
                                                           simpleWAHP.Name,
                                                           DataLoopNode::NodeFluidType::Air,
                                                           DataLoopNode::ConnectionType::Inlet,
                                                           NodeInputManager::CompFluidStream::Primary,
                                                           DataLoopNode::ObjectIsNotParent);
            simpleWAHP.AirOutletNodeNum = GetOnlySingleNode(state,
                                                            AlphArray(5),
                                                            ErrorsFound,
                                                            DataLoopNode::ConnectionObjectType::CoilCoolingWaterToAirHeatPumpEquationFit,
                                                            simpleWAHP.Name,
                                                            DataLoopNode::NodeFluidType::Air,
                                                            DataLoopNode::ConnectionType::Outlet,
                                                            NodeInputManager::CompFluidStream::Primary,
                                                            DataLoopNode::ObjectIsNotParent);

            BranchNodeConnections::TestCompSet(state, CurrentModuleObject, simpleWAHP.Name, AlphArray(2), AlphArray(3), "Water Nodes");
            BranchNodeConnections::TestCompSet(state, CurrentModuleObject, simpleWAHP.Name, AlphArray(4), AlphArray(5), "Air Nodes");

            // Setup Report variables for the cooling coil
            // CurrentModuleObject = "Coil:Cooling:WaterToAirHeatPump:EquationFit"
            SetupOutputVariable(state,
                                "Cooling Coil Electricity Energy",
                                Constant::Units::J,
                                simpleWAHP.Energy,
                                OutputProcessor::TimeStepType::System,
                                OutputProcessor::StoreType::Sum,
                                simpleWAHP.Name,
                                Constant::eResource::Electricity,
                                OutputProcessor::Group::HVAC,
                                OutputProcessor::EndUseCat::Cooling);
            SetupOutputVariable(state,
                                "Cooling Coil Total Cooling Energy",
                                Constant::Units::J,
                                simpleWAHP.EnergyLoadTotal,
                                OutputProcessor::TimeStepType::System,
                                OutputProcessor::StoreType::Sum,
                                simpleWAHP.Name,
                                Constant::eResource::EnergyTransfer,
                                OutputProcessor::Group::HVAC,
                                OutputProcessor::EndUseCat::CoolingCoils);
            SetupOutputVariable(state,
                                "Cooling Coil Sensible Cooling Energy",
                                Constant::Units::J,
                                simpleWAHP.EnergySensible,
                                OutputProcessor::TimeStepType::System,
                                OutputProcessor::StoreType::Sum,
                                simpleWAHP.Name);
            SetupOutputVariable(state,
                                "Cooling Coil Latent Cooling Energy",
                                Constant::Units::J,
                                simpleWAHP.EnergyLatent,
                                OutputProcessor::TimeStepType::System,
                                OutputProcessor::StoreType::Sum,
                                simpleWAHP.Name);
            SetupOutputVariable(state,
                                "Cooling Coil Source Side Heat Transfer Energy",
                                Constant::Units::J,
                                simpleWAHP.EnergySource,
                                OutputProcessor::TimeStepType::System,
                                OutputProcessor::StoreType::Sum,
                                simpleWAHP.Name,
                                Constant::eResource::PlantLoopCoolingDemand,
                                OutputProcessor::Group::HVAC,
                                OutputProcessor::EndUseCat::CoolingCoils);

            // create predefined report entries
            OutputReportPredefined::PreDefTableEntry(state, state.dataOutRptPredefined->pdchCoolCoilType, simpleWAHP.Name, CurrentModuleObject);
            OutputReportPredefined::PreDefTableEntry(
                state, state.dataOutRptPredefined->pdchCoolCoilTotCap, simpleWAHP.Name, simpleWAHP.RatedCapCoolTotal);
            OutputReportPredefined::PreDefTableEntry(
                state, state.dataOutRptPredefined->pdchCoolCoilSensCap, simpleWAHP.Name, simpleWAHP.RatedCapCoolSens);
            OutputReportPredefined::PreDefTableEntry(
                state, state.dataOutRptPredefined->pdchCoolCoilLatCap, simpleWAHP.Name, simpleWAHP.RatedCapCoolTotal - simpleWAHP.RatedCapCoolSens);
            OutputReportPredefined::PreDefTableEntry(
                state, state.dataOutRptPredefined->pdchCoolCoilSHR, simpleWAHP.Name, simpleWAHP.RatedCapCoolSens / simpleWAHP.RatedCapCoolTotal);
            OutputReportPredefined::PreDefTableEntry(
                state, state.dataOutRptPredefined->pdchCoolCoilNomEff, simpleWAHP.Name, simpleWAHP.RatedPowerCool / simpleWAHP.RatedCapCoolTotal);

            OutputReportPredefined::PreDefTableEntry(state, state.dataOutRptPredefined->pdchWAHPType, simpleWAHP.Name, CurrentModuleObject);
        }

        // Get the data for heating coil
        CurrentModuleObject = "Coil:Heating:WaterToAirHeatPump:EquationFit";

        for (WatertoAirHPNum = 1; WatertoAirHPNum <= NumHeat; ++WatertoAirHPNum) {

            ++HPNum;
            auto &simpleWAHP(state.dataWaterToAirHeatPumpSimple->SimpleWatertoAirHP(HPNum));
            state.dataInputProcessing->inputProcessor->getObjectItem(state,
                                                                     CurrentModuleObject,
                                                                     WatertoAirHPNum,
                                                                     AlphArray,
                                                                     NumAlphas,
                                                                     NumArray,
                                                                     NumNums,
                                                                     IOStat,
                                                                     lNumericBlanks,
                                                                     lAlphaBlanks,
                                                                     cAlphaFields,
                                                                     cNumericFields);

            ErrorObjectHeader eoh{routineName, CurrentModuleObject, AlphArray(1)};

            // ErrorsFound will be set to True if problem was found, left untouched otherwise
            GlobalNames::VerifyUniqueCoilName(state, CurrentModuleObject, AlphArray(1), ErrorsFound, format("{} Name", CurrentModuleObject));
            simpleWAHP.Name = AlphArray(1);
            simpleWAHP.coilType = HVAC::CoilType::HeatingWAHPSimple;
            simpleWAHP.coilPlantType = DataPlant::PlantEquipmentType::CoilWAHPHeatingEquationFit;
            simpleWAHP.coilReportNum = ReportCoilSelection::getReportIndex(state, simpleWAHP.Name, simpleWAHP.coilType);
            
            simpleWAHP.RatedAirVolFlowRate = NumArray(1);
            simpleWAHP.RatedWaterVolFlowRate = NumArray(2);
            simpleWAHP.RatedCapHeat = NumArray(3);
            simpleWAHP.RatedCOPHeatAtRatedCdts = NumArray(4);
            simpleWAHP.RatedEntWaterTemp = NumArray(5);
            simpleWAHP.RatedEntAirDrybulbTemp = NumArray(6);
            simpleWAHP.RatioRatedHeatRatedTotCoolCap = NumArray(7);

            if (lAlphaBlanks(6)) {
                ShowSevereEmptyField(state, eoh, cAlphaFields(6));
                ErrorsFound = true;
            } else if ((simpleWAHP.HeatCapCurve = Curve::GetCurve(state, AlphArray(6))) == nullptr) {
                ShowSevereItemNotFound(state, eoh, cAlphaFields(6), AlphArray(6));
                ErrorsFound = true;
            } else if (simpleWAHP.HeatCapCurve->numDims != 4) {
                Curve::ShowSevereCurveDims(state, eoh, cAlphaFields(6), AlphArray(6), "4", simpleWAHP.HeatCapCurve->numDims);
                ErrorsFound = true;
            }

            if (lAlphaBlanks(7)) {
                ShowSevereEmptyField(state, eoh, cAlphaFields(7));
                ErrorsFound = true;
            } else if ((simpleWAHP.HeatPowCurve = Curve::GetCurve(state, AlphArray(7))) == nullptr) {
                ShowSevereItemNotFound(state, eoh, cAlphaFields(7), AlphArray(7));
                ErrorsFound = true;
            } else if (simpleWAHP.HeatPowCurve->numDims != 4) {
                Curve::ShowSevereCurveDims(state, eoh, cAlphaFields(7), AlphArray(7), "4", simpleWAHP.HeatPowCurve->numDims);
                ErrorsFound = true;
            }

            if (lAlphaBlanks(8)) {
                ShowSevereEmptyField(state, eoh, cAlphaFields(8));
                ErrorsFound = true;
            } else if ((simpleWAHP.PLFCurve = Curve::GetCurve(state, AlphArray(8))) == nullptr) {
                ShowSevereItemNotFound(state, eoh, cAlphaFields(8), AlphArray(8));
                ErrorsFound = true;
            } else if (simpleWAHP.PLFCurve->numDims != 1) {
                Curve::ShowSevereCurveDims(state, eoh, cAlphaFields(8), AlphArray(8), "1", simpleWAHP.PLFCurve->numDims);
                ErrorsFound = true;
            } else {
                //     Test PLF curve minimum and maximum. Cap if less than 0.7 or greater than 1.0.
                Real64 MinCurveVal = 999.0;
                Real64 MaxCurveVal = -999.0;
                Real64 CurveInput = 0.0;
                Real64 MinCurvePLR{0.0};
                Real64 MaxCurvePLR{0.0};

                while (CurveInput <= 1.0) {
                    Real64 CurveVal = simpleWAHP.PLFCurve->value(state, CurveInput);
                    if (CurveVal < MinCurveVal) {
                        MinCurveVal = CurveVal;
                        MinCurvePLR = CurveInput;
                    } else if (CurveVal > MaxCurveVal) {
                        MaxCurveVal = CurveVal;
                        MaxCurvePLR = CurveInput;
                    }
                    CurveInput += 0.01;
                }

                if (MinCurveVal < 0.7) {
                    ShowWarningError(state, format("{}{}=\"{}\", invalid", RoutineName, CurrentModuleObject, simpleWAHP.Name));
                    ShowContinueError(state, format("...{}=\"{}\" has out of range values.", cAlphaFields(8), AlphArray(8)));
                    ShowContinueError(state,
                                      format("...Curve minimum must be >= 0.7, curve min at PLR = {:.2T} is {:.3T}", MinCurvePLR, MinCurveVal));
                    ShowContinueError(state, "...Setting curve minimum to 0.7 and simulation continues.");
                    Curve::SetCurveOutputMinValue(state, simpleWAHP.PLFCurve->Num, ErrorsFound, 0.7);
                }

                if (MaxCurveVal > 1.0) {
                    ShowWarningError(state, format("{}{}=\"{}\", invalid", RoutineName, CurrentModuleObject, simpleWAHP.Name));
                    ShowContinueError(state, format("...{} = {} has out of range value.", cAlphaFields(8), AlphArray(8)));
                    ShowContinueError(state,
                                      format("...Curve maximum must be <= 1.0, curve max at PLR = {:.2T} is {:.3T}", MaxCurvePLR, MaxCurveVal));
                    ShowContinueError(state, "...Setting curve maximum to 1.0 and simulation continues.");
                    Curve::SetCurveOutputMaxValue(state, simpleWAHP.PLFCurve->Num, ErrorsFound, 1.0);
                }
            }

            CheckSimpleWAHPRatedCurvesOutputs(state, simpleWAHP.Name);
            simpleWAHP.WaterInletNodeNum = GetOnlySingleNode(state,
                                                             AlphArray(2),
                                                             ErrorsFound,
                                                             DataLoopNode::ConnectionObjectType::CoilHeatingWaterToAirHeatPumpEquationFit,
                                                             simpleWAHP.Name,
                                                             DataLoopNode::NodeFluidType::Water,
                                                             DataLoopNode::ConnectionType::Inlet,
                                                             NodeInputManager::CompFluidStream::Secondary,
                                                             DataLoopNode::ObjectIsNotParent);
            simpleWAHP.WaterOutletNodeNum = GetOnlySingleNode(state,
                                                              AlphArray(3),
                                                              ErrorsFound,
                                                              DataLoopNode::ConnectionObjectType::CoilHeatingWaterToAirHeatPumpEquationFit,
                                                              simpleWAHP.Name,
                                                              DataLoopNode::NodeFluidType::Water,
                                                              DataLoopNode::ConnectionType::Outlet,
                                                              NodeInputManager::CompFluidStream::Secondary,
                                                              DataLoopNode::ObjectIsNotParent);
            simpleWAHP.AirInletNodeNum = GetOnlySingleNode(state,
                                                           AlphArray(4),
                                                           ErrorsFound,
                                                           DataLoopNode::ConnectionObjectType::CoilHeatingWaterToAirHeatPumpEquationFit,
                                                           simpleWAHP.Name,
                                                           DataLoopNode::NodeFluidType::Air,
                                                           DataLoopNode::ConnectionType::Inlet,
                                                           NodeInputManager::CompFluidStream::Primary,
                                                           DataLoopNode::ObjectIsNotParent);
            simpleWAHP.AirOutletNodeNum = GetOnlySingleNode(state,
                                                            AlphArray(5),
                                                            ErrorsFound,
                                                            DataLoopNode::ConnectionObjectType::CoilHeatingWaterToAirHeatPumpEquationFit,
                                                            simpleWAHP.Name,
                                                            DataLoopNode::NodeFluidType::Air,
                                                            DataLoopNode::ConnectionType::Outlet,
                                                            NodeInputManager::CompFluidStream::Primary,
                                                            DataLoopNode::ObjectIsNotParent);

            BranchNodeConnections::TestCompSet(state, CurrentModuleObject, simpleWAHP.Name, AlphArray(2), AlphArray(3), "Water Nodes");
            BranchNodeConnections::TestCompSet(state, CurrentModuleObject, simpleWAHP.Name, AlphArray(4), AlphArray(5), "Air Nodes");

            // CurrentModuleObject = "Coil:Cooling:WaterToAirHeatPump:EquationFit"
            SetupOutputVariable(state,
                                "Heating Coil Electricity Energy",
                                Constant::Units::J,
                                simpleWAHP.Energy,
                                OutputProcessor::TimeStepType::System,
                                OutputProcessor::StoreType::Sum,
                                simpleWAHP.Name,
                                Constant::eResource::Electricity,
                                OutputProcessor::Group::HVAC,
                                OutputProcessor::EndUseCat::Heating);
            SetupOutputVariable(state,
                                "Heating Coil Heating Energy",
                                Constant::Units::J,
                                simpleWAHP.EnergyLoadTotal,
                                OutputProcessor::TimeStepType::System,
                                OutputProcessor::StoreType::Sum,
                                simpleWAHP.Name,
                                Constant::eResource::EnergyTransfer,
                                OutputProcessor::Group::HVAC,
                                OutputProcessor::EndUseCat::HeatingCoils);
            SetupOutputVariable(state,
                                "Heating Coil Source Side Heat Transfer Energy",
                                Constant::Units::J,
                                simpleWAHP.EnergySource,
                                OutputProcessor::TimeStepType::System,
                                OutputProcessor::StoreType::Sum,
                                simpleWAHP.Name,
                                Constant::eResource::PlantLoopHeatingDemand,
                                OutputProcessor::Group::HVAC,
                                OutputProcessor::EndUseCat::HeatingCoils);

            // create predefined report entries
            OutputReportPredefined::PreDefTableEntry(state, state.dataOutRptPredefined->pdchHeatCoilType, simpleWAHP.Name, CurrentModuleObject);
            OutputReportPredefined::PreDefTableEntry(state, state.dataOutRptPredefined->pdchHeatCoilNomCap, simpleWAHP.Name, simpleWAHP.RatedCapHeat);
            OutputReportPredefined::PreDefTableEntry(
                state, state.dataOutRptPredefined->pdchHeatCoilNomEff, simpleWAHP.Name, simpleWAHP.RatedPowerHeat / simpleWAHP.RatedCapHeat);

            OutputReportPredefined::PreDefTableEntry(state, state.dataOutRptPredefined->pdchWAHPType, simpleWAHP.Name, CurrentModuleObject);
        }

        AlphArray.deallocate();
        cAlphaFields.deallocate();
        lAlphaBlanks.deallocate();
        cNumericFields.deallocate();
        lNumericBlanks.deallocate();
        NumArray.deallocate();

        if (ErrorsFound) {
            ShowFatalError(state, format("{} Errors found getting input. Program terminates.", RoutineName));
        }

        for (HPNum = 1; HPNum <= state.dataWaterToAirHeatPumpSimple->NumWatertoAirHPs; ++HPNum) {
            auto &simpleWAHP(state.dataWaterToAirHeatPumpSimple->SimpleWatertoAirHP(HPNum));
            if (simpleWAHP.coilPlantType == DataPlant::PlantEquipmentType::CoilWAHPCoolingEquationFit) {
                // COOLING COIL  Setup Report variables for the Heat Pump
                SetupOutputVariable(state,
                                    "Cooling Coil Electricity Rate",
                                    Constant::Units::W,
                                    simpleWAHP.Power,
                                    OutputProcessor::TimeStepType::System,
                                    OutputProcessor::StoreType::Average,
                                    simpleWAHP.Name);
                SetupOutputVariable(state,
                                    "Cooling Coil Total Cooling Rate",
                                    Constant::Units::W,
                                    simpleWAHP.QLoadTotal,
                                    OutputProcessor::TimeStepType::System,
                                    OutputProcessor::StoreType::Average,
                                    simpleWAHP.Name);
                SetupOutputVariable(state,
                                    "Cooling Coil Sensible Cooling Rate",
                                    Constant::Units::W,
                                    simpleWAHP.QSensible,
                                    OutputProcessor::TimeStepType::System,
                                    OutputProcessor::StoreType::Average,
                                    simpleWAHP.Name);
                SetupOutputVariable(state,
                                    "Cooling Coil Latent Cooling Rate",
                                    Constant::Units::W,
                                    simpleWAHP.QLatent,
                                    OutputProcessor::TimeStepType::System,
                                    OutputProcessor::StoreType::Average,
                                    simpleWAHP.Name);
                SetupOutputVariable(state,
                                    "Cooling Coil Source Side Heat Transfer Rate",
                                    Constant::Units::W,
                                    simpleWAHP.QSource,
                                    OutputProcessor::TimeStepType::System,
                                    OutputProcessor::StoreType::Average,
                                    simpleWAHP.Name);
                SetupOutputVariable(state,
                                    "Cooling Coil Part Load Ratio",
                                    Constant::Units::None,
                                    simpleWAHP.PartLoadRatio,
                                    OutputProcessor::TimeStepType::System,
                                    OutputProcessor::StoreType::Average,
                                    simpleWAHP.Name);
                SetupOutputVariable(state,
                                    "Cooling Coil Runtime Fraction",
                                    Constant::Units::None,
                                    simpleWAHP.RunFrac,
                                    OutputProcessor::TimeStepType::System,
                                    OutputProcessor::StoreType::Average,
                                    simpleWAHP.Name);

                SetupOutputVariable(state,
                                    "Cooling Coil Air Mass Flow Rate",
                                    Constant::Units::kg_s,
                                    simpleWAHP.AirMassFlowRate,
                                    OutputProcessor::TimeStepType::System,
                                    OutputProcessor::StoreType::Average,
                                    simpleWAHP.Name);
                SetupOutputVariable(state,
                                    "Cooling Coil Air Inlet Temperature",
                                    Constant::Units::C,
                                    simpleWAHP.InletAirDBTemp,
                                    OutputProcessor::TimeStepType::System,
                                    OutputProcessor::StoreType::Average,
                                    simpleWAHP.Name);
                SetupOutputVariable(state,
                                    "Cooling Coil Air Inlet Humidity Ratio",
                                    Constant::Units::kgWater_kgDryAir,
                                    simpleWAHP.InletAirHumRat,
                                    OutputProcessor::TimeStepType::System,
                                    OutputProcessor::StoreType::Average,
                                    simpleWAHP.Name);
                SetupOutputVariable(state,
                                    "Cooling Coil Air Outlet Temperature",
                                    Constant::Units::C,
                                    simpleWAHP.OutletAirDBTemp,
                                    OutputProcessor::TimeStepType::System,
                                    OutputProcessor::StoreType::Average,
                                    simpleWAHP.Name);
                SetupOutputVariable(state,
                                    "Cooling Coil Air Outlet Humidity Ratio",
                                    Constant::Units::kgWater_kgDryAir,
                                    simpleWAHP.OutletAirHumRat,
                                    OutputProcessor::TimeStepType::System,
                                    OutputProcessor::StoreType::Average,
                                    simpleWAHP.Name);
                SetupOutputVariable(state,
                                    "Cooling Coil Source Side Mass Flow Rate",
                                    Constant::Units::kg_s,
                                    simpleWAHP.WaterMassFlowRate,
                                    OutputProcessor::TimeStepType::System,
                                    OutputProcessor::StoreType::Average,
                                    simpleWAHP.Name);
                SetupOutputVariable(state,
                                    "Cooling Coil Source Side Inlet Temperature",
                                    Constant::Units::C,
                                    simpleWAHP.InletWaterTemp,
                                    OutputProcessor::TimeStepType::System,
                                    OutputProcessor::StoreType::Average,
                                    simpleWAHP.Name);
                SetupOutputVariable(state,
                                    "Cooling Coil Source Side Outlet Temperature",
                                    Constant::Units::C,
                                    simpleWAHP.OutletWaterTemp,
                                    OutputProcessor::TimeStepType::System,
                                    OutputProcessor::StoreType::Average,
                                    simpleWAHP.Name);

            } else if (simpleWAHP.coilPlantType == DataPlant::PlantEquipmentType::CoilWAHPHeatingEquationFit) {
                // HEATING COIL Setup Report variables for the Heat Pump
                SetupOutputVariable(state,
                                    "Heating Coil Electricity Rate",
                                    Constant::Units::W,
                                    simpleWAHP.Power,
                                    OutputProcessor::TimeStepType::System,
                                    OutputProcessor::StoreType::Average,
                                    simpleWAHP.Name);
                SetupOutputVariable(state,
                                    "Heating Coil Heating Rate",
                                    Constant::Units::W,
                                    simpleWAHP.QLoadTotal,
                                    OutputProcessor::TimeStepType::System,
                                    OutputProcessor::StoreType::Average,
                                    simpleWAHP.Name);
                SetupOutputVariable(state,
                                    "Heating Coil Sensible Heating Rate",
                                    Constant::Units::W,
                                    simpleWAHP.QSensible,
                                    OutputProcessor::TimeStepType::System,
                                    OutputProcessor::StoreType::Average,
                                    simpleWAHP.Name);

                SetupOutputVariable(state,
                                    "Heating Coil Source Side Heat Transfer Rate",
                                    Constant::Units::W,
                                    simpleWAHP.QSource,
                                    OutputProcessor::TimeStepType::System,
                                    OutputProcessor::StoreType::Average,
                                    simpleWAHP.Name);
                SetupOutputVariable(state,
                                    "Heating Coil Part Load Ratio",
                                    Constant::Units::None,
                                    simpleWAHP.PartLoadRatio,
                                    OutputProcessor::TimeStepType::System,
                                    OutputProcessor::StoreType::Average,
                                    simpleWAHP.Name);
                SetupOutputVariable(state,
                                    "Heating Coil Runtime Fraction",
                                    Constant::Units::None,
                                    simpleWAHP.RunFrac,
                                    OutputProcessor::TimeStepType::System,
                                    OutputProcessor::StoreType::Average,
                                    simpleWAHP.Name);

                SetupOutputVariable(state,
                                    "Heating Coil Air Mass Flow Rate",
                                    Constant::Units::kg_s,
                                    simpleWAHP.AirMassFlowRate,
                                    OutputProcessor::TimeStepType::System,
                                    OutputProcessor::StoreType::Average,
                                    simpleWAHP.Name);
                SetupOutputVariable(state,
                                    "Heating Coil Air Inlet Temperature",
                                    Constant::Units::C,
                                    simpleWAHP.InletAirDBTemp,
                                    OutputProcessor::TimeStepType::System,
                                    OutputProcessor::StoreType::Average,
                                    simpleWAHP.Name);
                SetupOutputVariable(state,
                                    "Heating Coil Air Inlet Humidity Ratio",
                                    Constant::Units::kgWater_kgDryAir,
                                    simpleWAHP.InletAirHumRat,
                                    OutputProcessor::TimeStepType::System,
                                    OutputProcessor::StoreType::Average,
                                    simpleWAHP.Name);
                SetupOutputVariable(state,
                                    "Heating Coil Air Outlet Temperature",
                                    Constant::Units::C,
                                    simpleWAHP.OutletAirDBTemp,
                                    OutputProcessor::TimeStepType::System,
                                    OutputProcessor::StoreType::Average,
                                    simpleWAHP.Name);
                SetupOutputVariable(state,
                                    "Heating Coil Air Outlet Humidity Ratio",
                                    Constant::Units::kgWater_kgDryAir,
                                    simpleWAHP.OutletAirHumRat,
                                    OutputProcessor::TimeStepType::System,
                                    OutputProcessor::StoreType::Average,
                                    simpleWAHP.Name);
                SetupOutputVariable(state,
                                    "Heating Coil Source Side Mass Flow Rate",
                                    Constant::Units::kg_s,
                                    simpleWAHP.WaterMassFlowRate,
                                    OutputProcessor::TimeStepType::System,
                                    OutputProcessor::StoreType::Average,
                                    simpleWAHP.Name);
                SetupOutputVariable(state,
                                    "Heating Coil Source Side Inlet Temperature",
                                    Constant::Units::C,
                                    simpleWAHP.InletWaterTemp,
                                    OutputProcessor::TimeStepType::System,
                                    OutputProcessor::StoreType::Average,
                                    simpleWAHP.Name);
                SetupOutputVariable(state,
                                    "Heating Coil Source Side Outlet Temperature",
                                    Constant::Units::C,
                                    simpleWAHP.OutletWaterTemp,
                                    OutputProcessor::TimeStepType::System,
                                    OutputProcessor::StoreType::Average,
                                    simpleWAHP.Name);
            }
        }
    }

    // Beginning Initialization Section of the Module
    //******************************************************************************

    void InitSimpleWatertoAirHP(EnergyPlusData &state,
                                int const HPNum,                                 // Current HPNum under simulation
                                Real64 const SensLoad,                           // Control zone sensible load[W]
                                Real64 const LatentLoad,                         // Control zone latent load[W]
                                [[maybe_unused]] HVAC::FanOp const fanOp,        // fan operating mode
                                [[maybe_unused]] Real64 const OnOffAirFlowRatio, // ratio of compressor on flow to average flow over time step
                                bool const FirstHVACIteration                    // Iteration flag
    )
    {

        // SUBROUTINE INFORMATION:
        //       AUTHOR         Arun Shenoy
        //       DATE WRITTEN   Nov 2003
        //       RE-ENGINEERED  Kenneth Tang (Jan 2005)

        // PURPOSE OF THIS SUBROUTINE:
        // This subroutine is for initializations of the Simple Water to Air HP Components.

        // METHODOLOGY EMPLOYED:
        // Uses the status flags to trigger initializations.

        // SUBROUTINE PARAMETER DEFINITIONS:
        static constexpr std::string_view RoutineName("InitSimpleWatertoAirHP");

        // SUBROUTINE LOCAL VARIABLE DECLARATIONS:
        int AirInletNode;            // Node Number of the air inlet
        int WaterInletNode;          // Node Number of the Water inlet
        Real64 RatedAirMassFlowRate; // coil rated air mass flow rates
        Real64 rho;                  // local fluid density
        bool errFlag;

        if (state.dataWaterToAirHeatPumpSimple->MyOneTimeFlag) {
            // initialize the environment and sizing flags
            state.dataWaterToAirHeatPumpSimple->MySizeFlag.allocate(state.dataWaterToAirHeatPumpSimple->NumWatertoAirHPs);
            state.dataWaterToAirHeatPumpSimple->MyEnvrnFlag.allocate(state.dataWaterToAirHeatPumpSimple->NumWatertoAirHPs);
            state.dataWaterToAirHeatPumpSimple->MyPlantScanFlag.allocate(state.dataWaterToAirHeatPumpSimple->NumWatertoAirHPs);
            state.dataWaterToAirHeatPumpSimple->MySizeFlag = true;
            state.dataWaterToAirHeatPumpSimple->MyEnvrnFlag = true;
            state.dataWaterToAirHeatPumpSimple->MyPlantScanFlag = true;
            state.dataWaterToAirHeatPumpSimple->MyOneTimeFlag = false;
        }

        auto &simpleWatertoAirHP(state.dataWaterToAirHeatPumpSimple->SimpleWatertoAirHP(HPNum));

        if (state.dataWaterToAirHeatPumpSimple->MyPlantScanFlag(HPNum) && allocated(state.dataPlnt->PlantLoop)) {
            errFlag = false;
            PlantUtilities::ScanPlantLoopsForObject(
                state, simpleWatertoAirHP.Name, simpleWatertoAirHP.coilPlantType, simpleWatertoAirHP.plantLoc, errFlag, _, _, _, _, _);
            if (errFlag) {
                ShowFatalError(state, "InitSimpleWatertoAirHP: Program terminated for previous conditions.");
            }
            state.dataWaterToAirHeatPumpSimple->MyPlantScanFlag(HPNum) = false;
        }

        if (state.dataWaterToAirHeatPumpSimple->MySizeFlag(HPNum)) {
            if (!state.dataGlobal->SysSizingCalc && !state.dataWaterToAirHeatPumpSimple->MyPlantScanFlag(HPNum)) {
                // do the sizing once.
                SizeHVACWaterToAir(state, HPNum);
                state.dataWaterToAirHeatPumpSimple->MySizeFlag(HPNum) = false;
            }
        }

        if (FirstHVACIteration) {
            if (state.dataWaterToAirHeatPumpSimple->SimpleHPTimeStepFlag(HPNum)) {
                if (simpleWatertoAirHP.coilPlantType == DataPlant::PlantEquipmentType::CoilWAHPCoolingEquationFit) {
                    if (simpleWatertoAirHP.CompanionHeatingCoilNum > 0) {
                        if (simpleWatertoAirHP.WaterFlowMode) {
                            simpleWatertoAirHP.LastOperatingMode = HVAC::Cooling;
                            state.dataWaterToAirHeatPumpSimple->SimpleWatertoAirHP(simpleWatertoAirHP.CompanionHeatingCoilNum).LastOperatingMode =
                                HVAC::Cooling;
                        } else if (state.dataWaterToAirHeatPumpSimple->SimpleWatertoAirHP(simpleWatertoAirHP.CompanionHeatingCoilNum).WaterFlowMode) {
                            simpleWatertoAirHP.LastOperatingMode = HVAC::Heating;
                            state.dataWaterToAirHeatPumpSimple->SimpleWatertoAirHP(simpleWatertoAirHP.CompanionHeatingCoilNum).LastOperatingMode =
                                HVAC::Heating;
                        }
                        state.dataWaterToAirHeatPumpSimple->SimpleHPTimeStepFlag(simpleWatertoAirHP.CompanionHeatingCoilNum) = false;
                    } else {
                        if (simpleWatertoAirHP.WaterFlowMode) {
                            simpleWatertoAirHP.LastOperatingMode = HVAC::Cooling;
                        }
                    }
                    state.dataWaterToAirHeatPumpSimple->SimpleHPTimeStepFlag(HPNum) = false;
                } else {
                    // it is a heating coil
                    if (simpleWatertoAirHP.CompanionCoolingCoilNum > 0) {
                        if (simpleWatertoAirHP.WaterFlowMode) {
                            simpleWatertoAirHP.LastOperatingMode = HVAC::Heating;
                            state.dataWaterToAirHeatPumpSimple->SimpleWatertoAirHP(simpleWatertoAirHP.CompanionCoolingCoilNum).LastOperatingMode =
                                HVAC::Heating;
                        } else if (state.dataWaterToAirHeatPumpSimple->SimpleWatertoAirHP(simpleWatertoAirHP.CompanionCoolingCoilNum).WaterFlowMode) {
                            simpleWatertoAirHP.LastOperatingMode = HVAC::Cooling;
                            state.dataWaterToAirHeatPumpSimple->SimpleWatertoAirHP(simpleWatertoAirHP.CompanionCoolingCoilNum).LastOperatingMode =
                                HVAC::Cooling;
                        }
                        state.dataWaterToAirHeatPumpSimple->SimpleHPTimeStepFlag(simpleWatertoAirHP.CompanionCoolingCoilNum) = false;
                    } else {
                        if (simpleWatertoAirHP.WaterFlowMode) {
                            simpleWatertoAirHP.LastOperatingMode = HVAC::Heating;
                        }
                    }
                    state.dataWaterToAirHeatPumpSimple->SimpleHPTimeStepFlag(HPNum) = false;
                }
            }
        } else {
            state.dataWaterToAirHeatPumpSimple->SimpleHPTimeStepFlag(HPNum) = true;
            if (simpleWatertoAirHP.coilPlantType == DataPlant::PlantEquipmentType::CoilWAHPCoolingEquationFit) {
                if (simpleWatertoAirHP.CompanionHeatingCoilNum > 0)
                    state.dataWaterToAirHeatPumpSimple->SimpleHPTimeStepFlag(simpleWatertoAirHP.CompanionHeatingCoilNum) = true;
            } else {
                if (simpleWatertoAirHP.CompanionCoolingCoilNum > 0)
                    state.dataWaterToAirHeatPumpSimple->SimpleHPTimeStepFlag(simpleWatertoAirHP.CompanionCoolingCoilNum) = true;
            }
        }

        // Do the Begin Environment initializations
        if (state.dataGlobal->BeginEnvrnFlag) {

            if (state.dataWaterToAirHeatPumpSimple->MyEnvrnFlag(HPNum) && !state.dataWaterToAirHeatPumpSimple->MyPlantScanFlag(HPNum)) {

                // Do the initializations to start simulation

                AirInletNode = simpleWatertoAirHP.AirInletNodeNum;
                WaterInletNode = simpleWatertoAirHP.WaterInletNodeNum;

                // Initialize all report variables to a known state at beginning of simulation
                simpleWatertoAirHP.AirVolFlowRate = 0.0;
                simpleWatertoAirHP.InletAirDBTemp = 0.0;
                simpleWatertoAirHP.InletAirHumRat = 0.0;
                simpleWatertoAirHP.OutletAirDBTemp = 0.0;
                simpleWatertoAirHP.OutletAirHumRat = 0.0;
                simpleWatertoAirHP.WaterVolFlowRate = 0.0;
                simpleWatertoAirHP.WaterMassFlowRate = 0.0;
                simpleWatertoAirHP.InletWaterTemp = 0.0;
                simpleWatertoAirHP.InletWaterEnthalpy = 0.0;
                simpleWatertoAirHP.OutletWaterEnthalpy = 0.0;
                simpleWatertoAirHP.OutletWaterTemp = 0.0;
                simpleWatertoAirHP.Power = 0.0;
                simpleWatertoAirHP.QLoadTotal = 0.0;
                simpleWatertoAirHP.QLoadTotalReport = 0.0;
                simpleWatertoAirHP.QSensible = 0.0;
                simpleWatertoAirHP.QLatent = 0.0;
                simpleWatertoAirHP.QSource = 0.0;
                simpleWatertoAirHP.Energy = 0.0;
                simpleWatertoAirHP.EnergyLoadTotal = 0.0;
                simpleWatertoAirHP.EnergySensible = 0.0;
                simpleWatertoAirHP.EnergyLatent = 0.0;
                simpleWatertoAirHP.EnergySource = 0.0;
                simpleWatertoAirHP.COP = 0.0;
                simpleWatertoAirHP.RunFrac = 0.0;
                simpleWatertoAirHP.PartLoadRatio = 0.0;

                if (simpleWatertoAirHP.RatedWaterVolFlowRate != DataSizing::AutoSize) {
                    rho =
                        state.dataPlnt->PlantLoop(simpleWatertoAirHP.plantLoc.loopNum).glycol->getDensity(state, Constant::InitConvTemp, RoutineName);

                    simpleWatertoAirHP.DesignWaterMassFlowRate = rho * simpleWatertoAirHP.RatedWaterVolFlowRate;
                    PlantUtilities::InitComponentNodes(state,
                                                       0.0,
                                                       simpleWatertoAirHP.DesignWaterMassFlowRate,
                                                       simpleWatertoAirHP.WaterInletNodeNum,
                                                       simpleWatertoAirHP.WaterOutletNodeNum);

                    if (simpleWatertoAirHP.coilType == HVAC::CoilType::HeatingWAHPSimple && simpleWatertoAirHP.CompanionCoolingCoilNum > 0) {
                        state.dataWaterToAirHeatPumpSimple->SimpleWatertoAirHP(simpleWatertoAirHP.CompanionCoolingCoilNum).DesignWaterMassFlowRate =
                            rho *
                            state.dataWaterToAirHeatPumpSimple->SimpleWatertoAirHP(simpleWatertoAirHP.CompanionCoolingCoilNum).RatedWaterVolFlowRate;
                        PlantUtilities::InitComponentNodes(
                            state,
                            0.0,
                            state.dataWaterToAirHeatPumpSimple->SimpleWatertoAirHP(simpleWatertoAirHP.CompanionCoolingCoilNum)
                                .DesignWaterMassFlowRate,
                            state.dataWaterToAirHeatPumpSimple->SimpleWatertoAirHP(simpleWatertoAirHP.CompanionCoolingCoilNum).WaterInletNodeNum,
                            state.dataWaterToAirHeatPumpSimple->SimpleWatertoAirHP(simpleWatertoAirHP.CompanionCoolingCoilNum).WaterOutletNodeNum);
                    }
                }

                simpleWatertoAirHP.SimFlag = true;

                state.dataWaterToAirHeatPumpSimple->MyEnvrnFlag(HPNum) = false;
            }

        } // End If for the Begin Environment initializations

        if (!state.dataGlobal->BeginEnvrnFlag) {
            state.dataWaterToAirHeatPumpSimple->MyEnvrnFlag(HPNum) = true;
        }

        // Do the following initializations (every time step): This should be the info from
        // the previous components outlets or the node data in this section.
        // First set the conditions for the air into the heat pump model

        // Set water and air inlet nodes

        AirInletNode = simpleWatertoAirHP.AirInletNodeNum;
        WaterInletNode = simpleWatertoAirHP.WaterInletNodeNum;

        if ((SensLoad != 0.0 || LatentLoad != 0.0) && (state.dataLoopNodes->Node(AirInletNode).MassFlowRate > 0.0)) {
            simpleWatertoAirHP.WaterMassFlowRate = simpleWatertoAirHP.DesignWaterMassFlowRate;

            simpleWatertoAirHP.AirMassFlowRate = state.dataLoopNodes->Node(AirInletNode).MassFlowRate;
            // If air flow is less than 25% rated flow. Then throw warning
            RatedAirMassFlowRate =
                simpleWatertoAirHP.RatedAirVolFlowRate * Psychrometrics::PsyRhoAirFnPbTdbW(state,
                                                                                           state.dataEnvrn->StdBaroPress,
                                                                                           state.dataLoopNodes->Node(AirInletNode).Temp,
                                                                                           state.dataLoopNodes->Node(AirInletNode).HumRat,
                                                                                           RoutineName);
            if (simpleWatertoAirHP.AirMassFlowRate < 0.25 * RatedAirMassFlowRate) {
                ShowRecurringWarningErrorAtEnd(state,
                                               "Actual air mass flow rate is smaller than 25% of water-to-air heat pump coil rated air flow rate.",
                                               state.dataWaterToAirHeatPumpSimple->AirflowErrPointer,
                                               simpleWatertoAirHP.AirMassFlowRate,
                                               simpleWatertoAirHP.AirMassFlowRate);
            }
            simpleWatertoAirHP.WaterFlowMode = true;
        } else { // heat pump is off
            simpleWatertoAirHP.WaterFlowMode = false;
            simpleWatertoAirHP.WaterMassFlowRate = 0.0;
            simpleWatertoAirHP.AirMassFlowRate = 0.0;
            if ((simpleWatertoAirHP.WaterCyclingMode) == HVAC::WaterFlow::Constant) {
                if (simpleWatertoAirHP.coilPlantType == DataPlant::PlantEquipmentType::CoilWAHPCoolingEquationFit) {
                    if (simpleWatertoAirHP.CompanionHeatingCoilNum > 0) {
                        if (state.dataWaterToAirHeatPumpSimple->SimpleWatertoAirHP(simpleWatertoAirHP.CompanionHeatingCoilNum).QLoadTotal > 0.0) {
                            // do nothing, there will be flow through this coil
                        } else if (simpleWatertoAirHP.LastOperatingMode == HVAC::Cooling) {
                            // set the flow rate to full design flow
                            simpleWatertoAirHP.WaterMassFlowRate = simpleWatertoAirHP.DesignWaterMassFlowRate;
                        }
                    } else {
                        if (simpleWatertoAirHP.LastOperatingMode == HVAC::Cooling) {
                            // set the flow rate to full design flow
                            simpleWatertoAirHP.WaterMassFlowRate = simpleWatertoAirHP.DesignWaterMassFlowRate;
                        }
                    }
                } else if (simpleWatertoAirHP.coilPlantType == DataPlant::PlantEquipmentType::CoilWAHPHeatingEquationFit) {
                    // It's a heating coil
                    if (simpleWatertoAirHP.CompanionCoolingCoilNum > 0) {
                        if (state.dataWaterToAirHeatPumpSimple->SimpleWatertoAirHP(simpleWatertoAirHP.CompanionCoolingCoilNum).QLoadTotal > 0.0) {
                            // do nothing, there will be flow through this coil
                        } else if (simpleWatertoAirHP.LastOperatingMode == HVAC::Heating) {
                            // set the flow rate to full design flow
                            simpleWatertoAirHP.WaterMassFlowRate = simpleWatertoAirHP.DesignWaterMassFlowRate;
                        }
                    } else {
                        if (simpleWatertoAirHP.LastOperatingMode == HVAC::Heating) {
                            // set the flow rate to full design flow
                            simpleWatertoAirHP.WaterMassFlowRate = simpleWatertoAirHP.DesignWaterMassFlowRate;
                        }
                    }
                }
            }
        }

        PlantUtilities::SetComponentFlowRate(state,
                                             simpleWatertoAirHP.WaterMassFlowRate,
                                             simpleWatertoAirHP.WaterInletNodeNum,
                                             simpleWatertoAirHP.WaterOutletNodeNum,
                                             simpleWatertoAirHP.plantLoc);

        simpleWatertoAirHP.InletAirDBTemp = state.dataLoopNodes->Node(AirInletNode).Temp;
        simpleWatertoAirHP.InletAirHumRat = state.dataLoopNodes->Node(AirInletNode).HumRat;
        simpleWatertoAirHP.InletAirEnthalpy = state.dataLoopNodes->Node(AirInletNode).Enthalpy;
        simpleWatertoAirHP.InletWaterTemp = state.dataLoopNodes->Node(WaterInletNode).Temp;
        simpleWatertoAirHP.InletWaterEnthalpy = state.dataLoopNodes->Node(WaterInletNode).Enthalpy;
        simpleWatertoAirHP.OutletWaterTemp = simpleWatertoAirHP.InletWaterTemp;
        simpleWatertoAirHP.OutletWaterEnthalpy = simpleWatertoAirHP.InletWaterEnthalpy;

        // Outlet variables
        simpleWatertoAirHP.Power = 0.0;
        simpleWatertoAirHP.QLoadTotal = 0.0;
        simpleWatertoAirHP.QLoadTotalReport = 0.0;
        simpleWatertoAirHP.QSensible = 0.0;
        simpleWatertoAirHP.QLatent = 0.0;
        simpleWatertoAirHP.QSource = 0.0;
        simpleWatertoAirHP.Energy = 0.0;
        simpleWatertoAirHP.EnergyLoadTotal = 0.0;
        simpleWatertoAirHP.EnergySensible = 0.0;
        simpleWatertoAirHP.EnergyLatent = 0.0;
        simpleWatertoAirHP.EnergySource = 0.0;
        simpleWatertoAirHP.COP = 0.0;
        state.dataHeatBal->HeatReclaimSimple_WAHPCoil(HPNum).AvailCapacity = 0.0;
    }

    void SizeHVACWaterToAir(EnergyPlusData &state, int const HPNum)
    {

        // SUBROUTINE INFORMATION:
        //       AUTHOR         Richard Raustad, FSEC
        //       DATE WRITTEN   June 2009
        //       MODIFIED       August 2013 Daeho Kang, add component sizing table entries

        // PURPOSE OF THIS SUBROUTINE:
        // This subroutine is for sizing WSHP Components for which nominal capacities
        // and flow rates have not been specified in the input

        // METHODOLOGY EMPLOYED:
        // Obtains heating capacities and flow rates from the zone or system sizing arrays.

        auto &simpleWatertoAirHP = state.dataWaterToAirHeatPumpSimple->SimpleWatertoAirHP(HPNum);

        // SUBROUTINE PARAMETER DEFINITIONS:
        static constexpr std::string_view RoutineName("SizeWaterToAirCoil");
        static constexpr std::string_view RoutineNameAlt("SizeHVACWaterToAir");

        // SUBROUTINE LOCAL VARIABLE DECLARATIONS:
        Real64 rhoair;
        Real64 MixTemp;                   // Mixed air temperature at cooling design conditions
        Real64 MixTempSys;                // Mixed air temperature at cooling design conditions at system air flow
        Real64 HeatMixTemp;               // Mixed air temperature at heating design conditions
        Real64 HeatMixTempSys;            // Mixed air temperature at heating design conditions at system air flow
        Real64 MixHumRat;                 // Mixed air humidity ratio at cooling design conditions
        Real64 MixHumRatSys;              // Mixed air humidity ratio at cooling design conditions at system air flow
        Real64 HeatMixHumRat;             // Mixed air humidity ratio at heating design conditions
        Real64 HeatMixHumRatSys;          // Mixed air humidity ratio at heating design conditions at system air flow
        Real64 MixEnth;                   // Mixed air enthalpy at cooling design conditions
        Real64 MixEnthSys;                // Mixed air enthalpy at cooling design conditions at system air flow
        Real64 MixWetBulb;                // Mixed air wet-bulb temperature at cooling design conditions
        Real64 RatedMixWetBulb = 0.0;     // Rated mixed air wetbulb temperature
        Real64 RatedMixDryBulb = 0.0;     // Rated mixed air drybulb temperature
        Real64 RatedHeatMixDryBulb = 0.0; // Rated mixed air drybulb temperature at heating design conditions
        Real64 SupTemp;                   // Supply air temperature at cooling design conditions
        Real64 HeatSupTemp;               // Supply air temperature at heating design conditions
        Real64 SupHumRat;                 // Supply air humidity ratio at cooling design conditions
        Real64 SupEnth;                   // Supply air enthalpy at cooling design conditions
        Real64 OutTemp;                   // Outdoor aur dry-bulb temperature at cooling design conditions
        Real64 ratioTDB;                  // Load-side dry-bulb temperature ratio at cooling design conditions
        Real64 HeatratioTDB;              // Load-side dry-bulb temperature ratio at heating design conditions
        Real64 ratioTWB;                  // Load-side wet-bulb temperature ratio at cooling design conditions
        Real64 ratioTS;                   // Source-side temperature ratio at cooling design conditions
        Real64 HeatratioTS;               // Source-side temperature ratio at heating design conditions
        Real64 RatedratioTDB;             // Rated cooling load-side dry-bulb temperature ratio
        Real64 RatedHeatratioTDB = 0.0;   // Rated cooling load-side dry-bulb temperature ratio
        Real64 RatedratioTWB;             // Rated cooling load-side wet-bulb temperature ratio
        Real64 RatedratioTS;              // Rated cooling source-side temperature ratio
        Real64 RatedHeatratioTS;          // Rated heating source-side temperature ratio
        Real64 OutAirFrac;                // Outdoor air fraction at cooling design conditions
        Real64 OutAirFracSys;             // Outdoor air fraction at cooling design conditions at system air flow
        Real64 HeatOutAirFrac;            // Outdoor air fraction at heating design conditions
        Real64 HeatOutAirFracSys;         // Outdoor air fraction at heating design conditions at system air flow
        Real64 VolFlowRate;
        Real64 CoolCapAtPeak;                  // Load on the cooling coil at cooling design conditions
        Real64 HeatCapAtPeak;                  // Load on the heating coil at heating design conditions
        Real64 PeakTotCapTempModFac = 1.0;     // Peak total cooling capacity curve modifier
        Real64 RatedTotCapTempModFac = 1.0;    // Rated total cooling capacity curve modifier
        Real64 PeakHeatCapTempModFac = 1.0;    // Peak heating capacity curve modifier
        Real64 DesignEntWaterTemp;             // Design entering coil water temperature
        Real64 SensCapAtPeak;                  // Sensible load on the cooling coil at cooling design conditions
        Real64 PeakSensCapTempModFac = 1.0;    // Peak sensible cooling capacity curve modifier
        Real64 RatedSensCapTempModFac = 1.0;   // Rated sensible cooling capacity curve modifier
        Real64 RatedHeatCapTempModFac = 1.0;   // Rated heating capacity curve modifier
        Real64 RatedCoolPowerTempModFac = 1.0; // Rated cooling power curve modifier
        Real64 RatedHeatPowerTempModFac = 1.0; // Rated heating power curve modifier
        Real64 RatedCapCoolTotalDesCDD;        // Rated total cooling coil capacity determined at cooling design conditions
        constexpr Real64 Tref(283.15);         // Refrence Temperature for performance curves,10C [K]
        int TimeStepNumAtMax;
        int DDNum;
        int PltSizNum;
        bool RatedCapCoolTotalAutoSized;
        bool RatedCapCoolSensAutoSized;
        bool ErrorsFound;
        Real64 SystemCapacity = 0.0;
        Real64 rho;
        Real64 Cp;
        bool IsAutoSize;                  // Indicator to autosize
        bool HardSizeNoDesRun;            // Indicator to hardsize and no sizing run
        Real64 RatedAirVolFlowRateDes;    // Autosized rated air flow for reporting
        Real64 CoolingAirVolFlowRateDes;  // Cooling desing day air flow
        Real64 HeatingAirVolFlowRateDes;  // Heating design day air flow
        Real64 RatedAirVolFlowRateUser;   // Hardsized rated air flow for reporting
        Real64 RatedCapCoolTotalDes;      // Autosized rated cooling capacity for reporting
        Real64 RatedCapCoolTotalUser;     // Hardsized rated cooling capacity for reporting
        Real64 RatedCapCoolSensDes;       // Autosized rated sensible cooling capacity for reporting
        Real64 RatedCapCoolSensUser;      // Hardsized rated sensible cooling capacity for reporting
        Real64 RatedCapHeatDes;           // Autosized rated heating capacity for reporting
        Real64 RatedCapHeatUser;          // Hardsized rated heating capacity for reporting
        Real64 RatedWaterVolFlowRateDes;  // Autosized rated water flow rate for reporting
        Real64 RatedWaterVolFlowRateUser; // Hardsized rated water flow rate for reporting
        Real64 RatedCapCoolHeatDD;        // Rated cooling coil capacity based on heating design conditions
        bool SizingDesRunThisAirSys;      // true if a particular air system had a Sizing:System object and system sizing done
        bool SizingDesRunThisZone;        // true if a particular zone had a Sizing:Zone object and zone sizing was done
        Real64 HeatdTratio = 1.0;         // Temperature difference across coil adjustment factor
        Real64 dHratio = 1.0;             // Enthalpy difference across coil adjustment factor
        Real64 HeatOAFrac;                // Outdoor air fraction at heating design conditions
        Real64 HeatOAFracSys;             // Outdoor air fraction at heating design conditions at system air flow
        Real64 HeatOATemp;                // Outdoor air temperature at heating design conditions
        Real64 OAFrac;                    // Outdooor air fraction
        Real64 OAFracSys;                 // Outdoor air fraction at system air flow
        Real64 OATemp;                    // Outdoor air temperature at cooling design conditions
        Real64 OAHumRat;                  // Humidity ratio at cooling design conditions

        PltSizNum = 0;
        ErrorsFound = false;
        IsAutoSize = false;
        if (state.dataSize->SysSizingRunDone || state.dataSize->ZoneSizingRunDone) {
            HardSizeNoDesRun = false;
        } else {
            HardSizeNoDesRun = true;
        }
        if (state.dataSize->CurSysNum > 0) {
            CheckThisAirSystemForSizing(state, state.dataSize->CurSysNum, SizingDesRunThisAirSys);
        } else {
            SizingDesRunThisAirSys = false;
        }
        if (state.dataSize->CurZoneEqNum > 0) {
            CheckThisZoneForSizing(state, state.dataSize->CurZoneEqNum, SizingDesRunThisZone);
        } else {
            SizingDesRunThisZone = false;
        }
        RatedAirVolFlowRateDes = 0.0;
        RatedAirVolFlowRateUser = 0.0;
        CoolingAirVolFlowRateDes = 0.0;
        HeatingAirVolFlowRateDes = 0.0;
        RatedCapCoolTotalDes = 0.0;
        RatedCapCoolTotalUser = 0.0;
        RatedCapCoolSensDes = 0.0;
        RatedCapCoolSensUser = 0.0;
        RatedCapHeatDes = 0.0;
        RatedCapHeatUser = 0.0;
        RatedWaterVolFlowRateDes = 0.0;
        RatedWaterVolFlowRateUser = 0.0;

        if (simpleWatertoAirHP.RatedAirVolFlowRate == DataSizing::AutoSize) {
            IsAutoSize = true;
        }
        if (state.dataSize->CurSysNum > 0) {
            if (!IsAutoSize && !SizingDesRunThisAirSys) { // Simulation continue
                HardSizeNoDesRun = true;
                if (simpleWatertoAirHP.RatedAirVolFlowRate > 0.0) {
                    BaseSizer::reportSizerOutput(
                        state,
                        HVAC::coilTypeNamesUC[(int)simpleWatertoAirHP.coilType],
                        simpleWatertoAirHP.Name,
                        "User-Specified Rated Air Flow Rate [m3/s]",
                        simpleWatertoAirHP.RatedAirVolFlowRate);
                }
            } else {
                CheckSysSizing(state,
                               HVAC::coilTypeNamesUC[(int)simpleWatertoAirHP.coilType],
                               simpleWatertoAirHP.Name);
                if (state.dataSize->FinalSysSizing(state.dataSize->CurSysNum).DesMainVolFlow >= HVAC::SmallAirVolFlow) {
                    RatedAirVolFlowRateDes = state.dataSize->FinalSysSizing(state.dataSize->CurSysNum).DesMainVolFlow;
                    CoolingAirVolFlowRateDes = state.dataSize->CalcSysSizing(state.dataSize->CurSysNum).DesCoolVolFlow;
                    HeatingAirVolFlowRateDes = state.dataSize->CalcSysSizing(state.dataSize->CurSysNum).DesHeatVolFlow;
                } else {
                    RatedAirVolFlowRateDes = 0.0;
                }
            }
        } else if (state.dataSize->CurZoneEqNum > 0) {
            if (!IsAutoSize && !SizingDesRunThisZone) { // Simulation continue
                HardSizeNoDesRun = true;
                if (simpleWatertoAirHP.RatedAirVolFlowRate > 0.0) {
                    BaseSizer::reportSizerOutput(
                        state,
                        HVAC::coilTypeNamesUC[(int)simpleWatertoAirHP.coilType],
                        simpleWatertoAirHP.Name,
                        "User-Specified Rated Air Flow Rate [m3/s]",
                        simpleWatertoAirHP.RatedAirVolFlowRate);
                }
            } else {
                CheckZoneSizing(state,
                                HVAC::coilTypeNamesUC[(int)simpleWatertoAirHP.coilType],
                                simpleWatertoAirHP.Name);
                RatedAirVolFlowRateDes = max(state.dataSize->FinalZoneSizing(state.dataSize->CurZoneEqNum).DesCoolVolFlow,
                                             state.dataSize->FinalZoneSizing(state.dataSize->CurZoneEqNum).DesHeatVolFlow);
                CoolingAirVolFlowRateDes = state.dataSize->FinalZoneSizing(state.dataSize->CurZoneEqNum).DesCoolVolFlow;
                HeatingAirVolFlowRateDes = state.dataSize->FinalZoneSizing(state.dataSize->CurZoneEqNum).DesHeatVolFlow;
                if (RatedAirVolFlowRateDes < HVAC::SmallAirVolFlow) {
                    RatedAirVolFlowRateDes = 0.0;
                }
            }
        }
        if (!HardSizeNoDesRun) {
            if (IsAutoSize) {
                simpleWatertoAirHP.RatedAirVolFlowRate = RatedAirVolFlowRateDes;
                BaseSizer::reportSizerOutput(
                    state,
                    HVAC::coilTypeNamesUC[(int)simpleWatertoAirHP.coilType],
                    simpleWatertoAirHP.Name,
                    "Design Size Rated Air Flow Rate [m3/s]",
                    RatedAirVolFlowRateDes);
            } else {
                if (simpleWatertoAirHP.RatedAirVolFlowRate > 0.0 && RatedAirVolFlowRateDes > 0.0 && !HardSizeNoDesRun) {
                    RatedAirVolFlowRateUser = simpleWatertoAirHP.RatedAirVolFlowRate;
                    BaseSizer::reportSizerOutput(
                        state,
                        HVAC::coilTypeNamesUC[(int)simpleWatertoAirHP.coilType],
                        simpleWatertoAirHP.Name,
                        "Design Size Rated Air Flow Rate [m3/s]",
                        RatedAirVolFlowRateDes,
                        "User-Specified Rated Air Flow Rate [m3/s]",
                        RatedAirVolFlowRateUser);
                    if (state.dataGlobal->DisplayExtraWarnings) {
                        if ((std::abs(RatedAirVolFlowRateDes - RatedAirVolFlowRateUser) / RatedAirVolFlowRateUser) >
                            state.dataSize->AutoVsHardSizingThreshold) {
                            ShowMessage(
                                state,
                                format("SizeHVACWaterToAir: Potential issue with equipment sizing for coil {} \"{}\"",
                                       HVAC::coilTypeNamesUC[(int)simpleWatertoAirHP.coilType],
                                       simpleWatertoAirHP.Name));
                            ShowContinueError(state, format("User-Specified Rated Air Volume Flow Rate of {:.5R} [m3/s]", RatedAirVolFlowRateUser));
                            ShowContinueError(state,
                                              format("differs from Design Size Rated Air Volume Flow Rate of {:.5R} [m3/s]", RatedAirVolFlowRateDes));
                            ShowContinueError(state, "This may, or may not, indicate mismatched component sizes.");
                            ShowContinueError(state, "Verify that the value entered is intended and is consistent with other components.");
                        }
                    }
                }
            }
        }

        RatedCapCoolTotalAutoSized = false;
        RatedCapCoolSensAutoSized = false;

        Real64 FanCoolLoad = 0.0;
        Real64 FanHeatLoad = FanCoolLoad;
        if (simpleWatertoAirHP.coilType == HVAC::CoilType::CoolingWAHPSimple) {
            // size rated total cooling capacity
            if (simpleWatertoAirHP.RatedCapCoolTotal == DataSizing::AutoSize) {
                RatedCapCoolTotalAutoSized = true;
            }
            if (SizingDesRunThisAirSys || SizingDesRunThisZone) HardSizeNoDesRun = false;
            if (state.dataSize->CurSysNum > 0) {
                if (!RatedCapCoolTotalAutoSized && !SizingDesRunThisAirSys) { // Simulation continue
                    HardSizeNoDesRun = true;
                    if (simpleWatertoAirHP.RatedCapCoolTotal > 0.0) {
                        BaseSizer::reportSizerOutput(
                            state,
                            HVAC::coilTypeNamesUC[(int)simpleWatertoAirHP.coilType],
                            simpleWatertoAirHP.Name,
                            "User-Specified Rated Total Cooling Capacity [W]",
                            simpleWatertoAirHP.RatedCapCoolTotal);
                    }
                } else {
                    CheckSysSizing(
                        state,
                        HVAC::coilTypeNamesUC[(int)simpleWatertoAirHP.coilType],
                        simpleWatertoAirHP.Name);
                    if (CoolingAirVolFlowRateDes > 0.0) {
                        VolFlowRate = CoolingAirVolFlowRateDes;
                    } else {
                        VolFlowRate = HeatingAirVolFlowRateDes; // system air flow
                    }
                    // cooling design day calculations
                    if (VolFlowRate >= HVAC::SmallAirVolFlow) {
                        auto const &finalSysSizing = state.dataSize->FinalSysSizing(state.dataSize->CurSysNum);
                        if (state.dataSize->CurOASysNum > 0) { // coil is in the OA stream
                            MixTemp = finalSysSizing.OutTempAtCoolPeak;
                            MixHumRat = finalSysSizing.OutHumRatAtCoolPeak;
                            SupTemp = finalSysSizing.PrecoolTemp;
                            SupHumRat = finalSysSizing.PrecoolHumRat;
                            MixTempSys = MixTemp;
                            MixHumRatSys = MixHumRat;
                        } else { // coil is on the main air loop
                            SupTemp = finalSysSizing.CoolSupTemp;
                            SupHumRat = finalSysSizing.CoolSupHumRat;
                            if (VolFlowRate > 0.0) {
                                OutAirFrac = finalSysSizing.DesOutAirVolFlow / VolFlowRate;
                                OutAirFracSys = finalSysSizing.DesOutAirVolFlow / RatedAirVolFlowRateDes;
                            } else {
                                OutAirFrac = 1.0;
                                OutAirFracSys = OutAirFrac;
                            }
                            OutAirFrac = min(1.0, max(0.0, OutAirFrac));
                            OutAirFracSys = min(1.0, max(0.0, OutAirFracSys));
                            if (state.dataAirSystemsData->PrimaryAirSystems(state.dataSize->CurSysNum).NumOACoolCoils ==
                                0) { // there is no precooling of the OA stream
                                MixTemp = finalSysSizing.MixTempAtCoolPeak;
                                MixHumRat = finalSysSizing.MixHumRatAtCoolPeak;
                                // calculate mixed air temperature with system airflow
                                MixTempSys =
                                    OutAirFracSys * finalSysSizing.OutTempAtCoolPeak + (1.0 - OutAirFracSys) * finalSysSizing.RetTempAtCoolPeak;
                                MixHumRatSys =
                                    OutAirFracSys * finalSysSizing.OutHumRatAtCoolPeak + (1.0 - OutAirFracSys) * finalSysSizing.RetHumRatAtCoolPeak;
                            } else { // there is precooling of OA stream
                                MixTemp = OutAirFrac * finalSysSizing.PrecoolTemp + (1.0 - OutAirFrac) * finalSysSizing.RetTempAtCoolPeak;
                                MixHumRat = OutAirFrac * finalSysSizing.PrecoolHumRat + (1.0 - OutAirFrac) * finalSysSizing.RetHumRatAtCoolPeak;
                                // calculate mixed air temperature with system airflow
                                MixTempSys = OutAirFracSys * finalSysSizing.PrecoolTemp + (1.0 - OutAirFracSys) * finalSysSizing.RetTempAtCoolPeak;
                                MixHumRatSys =
                                    OutAirFracSys * finalSysSizing.PrecoolHumRat + (1.0 - OutAirFracSys) * finalSysSizing.RetHumRatAtCoolPeak;
                            }
                        }
                        // supply air condition is capped with that of mixed air to avoid SHR > 1.0
                        SupTemp = min(MixTemp, SupTemp);
                        SupHumRat = min(MixHumRat, SupHumRat);
                        rhoair = Psychrometrics::PsyRhoAirFnPbTdbW(state, state.dataEnvrn->StdBaroPress, MixTemp, MixHumRat, RoutineName);
                        MixEnth = Psychrometrics::PsyHFnTdbW(MixTemp, MixHumRat);
                        MixEnthSys = Psychrometrics::PsyHFnTdbW(MixTempSys, MixHumRatSys);
                        SupEnth = Psychrometrics::PsyHFnTdbW(SupTemp, SupHumRat);
                        // determine the coil ratio of coil dT with system air flow to design heating air flow
                        dHratio = (SupEnth - MixEnthSys) / (SupEnth - MixEnth);
                        Real64 FanCoolLoad = 0.0;
                        if (state.dataSize->DataFanType != HVAC::FanType::Invalid && state.dataSize->DataFanIndex > 0) { // add fan heat to coil load
                            FanCoolLoad = state.dataFans->fans(state.dataSize->DataFanIndex)->getDesignHeatGain(state, VolFlowRate);

                            Real64 CpAir = Psychrometrics::PsyCpAirFnW(MixHumRat);
                            if (state.dataAirSystemsData->PrimaryAirSystems(state.dataSize->CurSysNum).supFanPlace == HVAC::FanPlace::BlowThru) {
                                MixTemp += FanCoolLoad / (CpAir * rhoair * VolFlowRate); // this is now the temperature entering the coil
                            } else if (state.dataAirSystemsData->PrimaryAirSystems(state.dataSize->CurSysNum).supFanPlace ==
                                       HVAC::FanPlace::DrawThru) {
                                SupTemp -= FanCoolLoad / (CpAir * rhoair * VolFlowRate); // this is now the temperature leaving the coil
                            }
                        }
                        CoolCapAtPeak = (rhoair * VolFlowRate * (MixEnth - SupEnth)) +
                                        FanCoolLoad; // load on the cooling coil which includes ventilation load and fan heat
                        CoolCapAtPeak = max(0.0, CoolCapAtPeak);
                        MixWetBulb = Psychrometrics::PsyTwbFnTdbWPb(state, MixTemp, MixHumRat, state.dataEnvrn->StdBaroPress, RoutineName);
                        RatedMixWetBulb = simpleWatertoAirHP.RatedEntAirWetbulbTemp;
                        // calculate temperatue ratio at design day peak conditions
                        ratioTWB = (MixWetBulb + state.dataWaterToAirHeatPumpSimple->CelsiustoKelvin) / Tref;
                        PltSizNum = PlantUtilities::MyPlantSizingIndex(
                            state,
                            HVAC::coilTypeNamesUC[(int)simpleWatertoAirHP.coilType],
                            simpleWatertoAirHP.Name,
                            simpleWatertoAirHP.WaterInletNodeNum,
                            simpleWatertoAirHP.WaterOutletNodeNum,
                            ErrorsFound,
                            false);
                        if (PltSizNum > 0) {
                            DesignEntWaterTemp = state.dataSize->PlantSizData(PltSizNum).ExitTemp;
                            ratioTS = (DesignEntWaterTemp + state.dataWaterToAirHeatPumpSimple->CelsiustoKelvin) / Tref;
                        } else {
                            ShowSevereError(state, "Autosizing of total cooling capacity requires a loop Sizing:Plant object");
                            ShowContinueError(state, "Autosizing also requires physical connection to a plant or condenser loop.");
                            ShowContinueError(state,
                                              format("Occurs in {} Object={}",
                                                     HVAC::coilTypeNamesUC[(int)simpleWatertoAirHP.coilType],
                                                     simpleWatertoAirHP.Name));
                            ratioTS = 0.0; // Clang complains it is used uninitialized if you don't give it a value
                            ErrorsFound = true;
                        }
                        // calculate temperatue ratio at rated conditions
                        RatedratioTWB = (RatedMixWetBulb + state.dataWaterToAirHeatPumpSimple->CelsiustoKelvin) / Tref;
                        RatedratioTS = (simpleWatertoAirHP.RatedEntWaterTemp + state.dataWaterToAirHeatPumpSimple->CelsiustoKelvin) / Tref;
                        // determine curve modifiers at peak and rated conditions
                        PeakTotCapTempModFac = simpleWatertoAirHP.TotalCoolCapCurve->value(state, ratioTWB, ratioTS, 1.0, 1.0);
                        RatedTotCapTempModFac = simpleWatertoAirHP.TotalCoolCapCurve->value(state, RatedratioTWB, RatedratioTS, 1.0, 1.0);
                        RatedCoolPowerTempModFac = simpleWatertoAirHP.CoolPowCurve->value(state, RatedratioTWB, RatedratioTS, 1.0, 1.0);
                        // calculate the rated total capacity based on peak conditions
                        // note: the rated total capacity can be different than the total capacity at
                        // rated conditions if the capacity curve isn't normalized at the rated
                        // conditions
                        RatedCapCoolTotalDes = (PeakTotCapTempModFac > 0.0) ? CoolCapAtPeak / PeakTotCapTempModFac : CoolCapAtPeak;
                        // reporting
                        ReportCoilSelection::setCoilEntAirTemp(
                             state, simpleWatertoAirHP.coilReportNum, MixTemp, state.dataSize->CurSysNum, state.dataSize->CurZoneEqNum);
                        ReportCoilSelection::setCoilEntAirHumRat(state, simpleWatertoAirHP.coilReportNum, MixHumRat);
                        ReportCoilSelection::setCoilLvgAirTemp(state, simpleWatertoAirHP.coilReportNum, SupTemp);
                        ReportCoilSelection::setCoilLvgAirHumRat(state, simpleWatertoAirHP.coilReportNum, SupHumRat);
                    } else {
                        RatedCapCoolTotalDes = 0.0;
                    }
                }
            } else if (state.dataSize->CurZoneEqNum > 0) {
                if (!RatedCapCoolTotalAutoSized && !SizingDesRunThisZone) { // Simulation continue
                    HardSizeNoDesRun = true;
                    if (simpleWatertoAirHP.RatedCapCoolTotal > 0.0) {
                        BaseSizer::reportSizerOutput(
                            state,
                            HVAC::coilTypeNamesUC[(int)simpleWatertoAirHP.coilType],
                            simpleWatertoAirHP.Name,
                            "User-Specified Rated Total Cooling Capacity [W]",
                            simpleWatertoAirHP.RatedCapCoolTotal);
                    }
                } else {
                    CheckZoneSizing(
                        state,
                        HVAC::coilTypeNamesUC[(int)simpleWatertoAirHP.coilType],
                        simpleWatertoAirHP.Name);
                    if (CoolingAirVolFlowRateDes > 0.0) {
                        VolFlowRate = CoolingAirVolFlowRateDes;
                    } else {
                        VolFlowRate = HeatingAirVolFlowRateDes; // system air flow
                    }
                    if (VolFlowRate >= HVAC::SmallAirVolFlow) {
                        // cooling design calculations
                        if (state.dataSize->ZoneEqDXCoil) {
                            if (state.dataSize->ZoneEqSizing(state.dataSize->CurZoneEqNum).OAVolFlow > 0.0) {
                                MixTemp = state.dataSize->FinalZoneSizing(state.dataSize->CurZoneEqNum).DesCoolCoilInTemp;
                                MixHumRat = state.dataSize->FinalZoneSizing(state.dataSize->CurZoneEqNum).DesCoolCoilInHumRat;
                                // calculate mixed air temperature and humidity with system airflow
                                OAFrac = state.dataSize->FinalZoneSizing(state.dataSize->CurZoneEqNum).MinOA / CoolingAirVolFlowRateDes;
                                OAFracSys = state.dataSize->FinalZoneSizing(state.dataSize->CurZoneEqNum).MinOA / RatedAirVolFlowRateDes;
                                OATemp = (state.dataSize->FinalZoneSizing(state.dataSize->CurZoneEqNum).DesCoolCoilInTemp -
                                          (1.0 - OAFrac) * state.dataSize->FinalZoneSizing(state.dataSize->CurZoneEqNum).ZoneTempAtCoolPeak) /
                                         OAFrac;
                                OAHumRat = (state.dataSize->FinalZoneSizing(state.dataSize->CurZoneEqNum).DesHeatCoilInHumRat -
                                            (1.0 - OAFrac) * state.dataSize->FinalZoneSizing(state.dataSize->CurZoneEqNum).ZoneHumRatAtHeatPeak) /
                                           OAFrac;
                                MixTempSys = OAFracSys * OATemp +
                                             (1.0 - OAFracSys) * state.dataSize->FinalZoneSizing(state.dataSize->CurZoneEqNum).ZoneTempAtCoolPeak;
                                MixHumRatSys = OAFracSys * OAHumRat +
                                               (1.0 - OAFracSys) * state.dataSize->FinalZoneSizing(state.dataSize->CurZoneEqNum).ZoneHumRatAtHeatPeak;
                            } else {
                                MixTemp = state.dataSize->FinalZoneSizing(state.dataSize->CurZoneEqNum).ZoneRetTempAtCoolPeak;
                                MixHumRat = state.dataSize->FinalZoneSizing(state.dataSize->CurZoneEqNum).ZoneHumRatAtCoolPeak;
                                MixTempSys = MixTemp;
                                MixHumRatSys = MixHumRat;
                            }
                        } else {
                            MixTemp = state.dataSize->FinalZoneSizing(state.dataSize->CurZoneEqNum).DesCoolCoilInTemp;
                            MixHumRat = state.dataSize->FinalZoneSizing(state.dataSize->CurZoneEqNum).DesCoolCoilInHumRat;
                            MixTempSys = MixTemp;
                            MixHumRatSys = MixHumRat;
                        }
                        SupTemp = state.dataSize->FinalZoneSizing(state.dataSize->CurZoneEqNum).CoolDesTemp;
                        SupHumRat = state.dataSize->FinalZoneSizing(state.dataSize->CurZoneEqNum).CoolDesHumRat;
                        // supply air condition is capped with that of mixed air to avoid SHR > 1.0
                        SupTemp = min(MixTemp, SupTemp);
                        SupHumRat = min(MixHumRat, SupHumRat);
                        TimeStepNumAtMax = state.dataSize->FinalZoneSizing(state.dataSize->CurZoneEqNum).TimeStepNumAtCoolMax;
                        DDNum = state.dataSize->FinalZoneSizing(state.dataSize->CurZoneEqNum).CoolDDNum;
                        if (DDNum > 0 && TimeStepNumAtMax > 0) {
                            OutTemp = state.dataSize->DesDayWeath(DDNum).Temp(TimeStepNumAtMax);
                        } else {
                            OutTemp = 0.0;
                        }
                        rhoair = Psychrometrics::PsyRhoAirFnPbTdbW(state, state.dataEnvrn->StdBaroPress, MixTemp, MixHumRat, RoutineName);
                        MixEnth = Psychrometrics::PsyHFnTdbW(MixTemp, MixHumRat);
                        MixEnthSys = Psychrometrics::PsyHFnTdbW(MixTempSys, MixHumRatSys);
                        SupEnth = Psychrometrics::PsyHFnTdbW(SupTemp, SupHumRat);
                        // determine the coil ratio of coil dH with system air flow to design heating air flow
                        dHratio = (SupEnth - MixEnthSys) / (SupEnth - MixEnth);
                        if (state.dataSize->DataFanType != HVAC::FanType::Invalid && state.dataSize->DataFanIndex > 0) { // add fan heat to coil load
                            FanCoolLoad = state.dataFans->fans(state.dataSize->DataFanIndex)->getDesignHeatGain(state, VolFlowRate);

                            Real64 CpAir = Psychrometrics::PsyCpAirFnW(MixHumRat);
                            if (state.dataSize->DataFanPlacement == HVAC::FanPlace::BlowThru) {
                                MixTemp += FanCoolLoad / (CpAir * rhoair * VolFlowRate); // this is now the temperature entering the coil
                            } else {
                                SupTemp -= FanCoolLoad / (CpAir * rhoair * VolFlowRate); // this is now the temperature leaving the coil
                            }
                        }
                        CoolCapAtPeak = (rhoair * VolFlowRate * (MixEnth - SupEnth)) +
                                        FanCoolLoad; // load on the cooling coil which includes ventilation load and fan heat
                        CoolCapAtPeak = max(0.0, CoolCapAtPeak);
                        MixWetBulb = Psychrometrics::PsyTwbFnTdbWPb(state, MixTemp, MixHumRat, state.dataEnvrn->StdBaroPress, RoutineName);
                        RatedMixWetBulb = simpleWatertoAirHP.RatedEntAirWetbulbTemp;
                        // calculate temperatue ratio at design day peak conditions
                        ratioTWB = (MixWetBulb + state.dataWaterToAirHeatPumpSimple->CelsiustoKelvin) / Tref;
                        PltSizNum = PlantUtilities::MyPlantSizingIndex(
                            state,
                            HVAC::coilTypeNames[(int)simpleWatertoAirHP.coilType],
                            simpleWatertoAirHP.Name,
                            simpleWatertoAirHP.WaterInletNodeNum,
                            simpleWatertoAirHP.WaterOutletNodeNum,
                            ErrorsFound,
                            false);
                        if (PltSizNum > 0) {
                            DesignEntWaterTemp = state.dataSize->PlantSizData(PltSizNum).ExitTemp;
                            ratioTS = (DesignEntWaterTemp + state.dataWaterToAirHeatPumpSimple->CelsiustoKelvin) / Tref;
                        } else {
                            ShowSevereError(state, "Autosizing of total cooling capacity requires a loop Sizing:Plant object");
                            ShowContinueError(state, "Autosizing also requires physical connection to a plant or condenser loop.");
                            ShowContinueError(state,
                                              format("Occurs in COIL:{}:WATERTOAIRHEATPUMP:EQUATIONFIT Object={}",
                                                     HVAC::coilTypeNamesUC[(int)simpleWatertoAirHP.coilType],
                                                     simpleWatertoAirHP.Name));
                            ratioTS = 0.0; // Clang complains it is used uninitialized if you don't give it a value
                            ErrorsFound = true;
                        }
                        // calculate temperatue ratio at rated conditions
                        RatedratioTWB = (RatedMixWetBulb + state.dataWaterToAirHeatPumpSimple->CelsiustoKelvin) / Tref;
                        RatedratioTS = (simpleWatertoAirHP.RatedEntWaterTemp + state.dataWaterToAirHeatPumpSimple->CelsiustoKelvin) / Tref;
                        // determine curve modifiers at peak and rated conditions
                        PeakTotCapTempModFac = simpleWatertoAirHP.TotalCoolCapCurve->value(state, ratioTWB, ratioTS, 1.0, 1.0);
                        RatedTotCapTempModFac = simpleWatertoAirHP.TotalCoolCapCurve->value(state, RatedratioTWB, RatedratioTS, 1.0, 1.0);
                        RatedCoolPowerTempModFac = simpleWatertoAirHP.CoolPowCurve->value(state, RatedratioTWB, RatedratioTS, 1.0, 1.0);
                        // calculate the rated total capacity based on peak conditions
                        // note: the rated total capacity can be different than the total capacity at
                        // rated conditions if the capacity curve isn't normalized at the rated
                        // conditions
                        RatedCapCoolTotalDes = (PeakTotCapTempModFac > 0.0) ? CoolCapAtPeak / PeakTotCapTempModFac : CoolCapAtPeak;
                        // reporting
                        ReportCoilSelection::setCoilEntAirTemp(
                            state, simpleWatertoAirHP.coilReportNum, MixTemp, state.dataSize->CurSysNum, state.dataSize->CurZoneEqNum);
                        ReportCoilSelection::setCoilEntAirHumRat(state, simpleWatertoAirHP.coilReportNum, MixHumRat);
                        ReportCoilSelection::setCoilLvgAirTemp(state, simpleWatertoAirHP.coilReportNum, SupTemp);
                        ReportCoilSelection::setCoilLvgAirHumRat(state, simpleWatertoAirHP.coilReportNum, SupHumRat);
                    } else {
                        RatedCapCoolTotalDes = 0.0;
                    }
                }
                if (RatedCapCoolTotalDes < HVAC::SmallLoad) {
                    RatedCapCoolTotalDes = 0.0;
                }
            }
            // size rated sensible cooling capacity
            if (simpleWatertoAirHP.RatedCapCoolSens == DataSizing::AutoSize && simpleWatertoAirHP.coilType == HVAC::CoilType::CoolingWAHPSimple) {
                RatedCapCoolSensAutoSized = true;
            }
            if (SizingDesRunThisAirSys || SizingDesRunThisZone) HardSizeNoDesRun = false;
            if (state.dataSize->CurSysNum > 0) {
                if (!RatedCapCoolSensAutoSized && !SizingDesRunThisAirSys) { // Simulation continue
                    HardSizeNoDesRun = true;
                    if (simpleWatertoAirHP.RatedCapCoolSens > 0.0) {
                        BaseSizer::reportSizerOutput(
                            state,
                            HVAC::coilTypeNamesUC[(int)simpleWatertoAirHP.coilType],
                            simpleWatertoAirHP.Name,
                            "User-Specified Rated Sensible Cooling Capacity [W]",
                            simpleWatertoAirHP.RatedCapCoolSens);
                    }
                } else {
                    CheckSysSizing(
                        state,
                        HVAC::coilTypeNames[(int)simpleWatertoAirHP.coilType],
                        simpleWatertoAirHP.Name);
                    if (CoolingAirVolFlowRateDes > 0.0) {
                        VolFlowRate = CoolingAirVolFlowRateDes;
                    } else {
                        VolFlowRate = HeatingAirVolFlowRateDes; // system air flow
                    }
                    if (VolFlowRate >= HVAC::SmallAirVolFlow) {
                        auto const &finalSysSizing = state.dataSize->FinalSysSizing(state.dataSize->CurSysNum);
                        if (state.dataSize->CurOASysNum > 0) { // coil is in the OA stream
                            MixTemp = finalSysSizing.OutTempAtCoolPeak;
                            MixHumRat = finalSysSizing.OutHumRatAtCoolPeak;
                            SupTemp = finalSysSizing.PrecoolTemp;
                            SupHumRat = finalSysSizing.PrecoolHumRat;
                        } else { // coil is on the main air loop
                            SupTemp = finalSysSizing.CoolSupTemp;
                            SupHumRat = finalSysSizing.CoolSupHumRat;
                            if (state.dataAirSystemsData->PrimaryAirSystems(state.dataSize->CurSysNum).NumOACoolCoils ==
                                0) { // there is no precooling of the OA stream
                                MixTemp = finalSysSizing.MixTempAtCoolPeak;
                                MixHumRat = finalSysSizing.MixHumRatAtCoolPeak;
                            } else { // there is precooling of OA stream
                                if (VolFlowRate > 0.0) {
                                    OutAirFrac = finalSysSizing.DesOutAirVolFlow / VolFlowRate;
                                } else {
                                    OutAirFrac = 1.0;
                                }
                                OutAirFrac = min(1.0, max(0.0, OutAirFrac));
                                MixTemp = OutAirFrac * finalSysSizing.PrecoolTemp + (1.0 - OutAirFrac) * finalSysSizing.RetTempAtCoolPeak;
                                MixHumRat = OutAirFrac * finalSysSizing.PrecoolHumRat + (1.0 - OutAirFrac) * finalSysSizing.RetHumRatAtCoolPeak;
                            }
                        }
                        // supply air condition is capped with that of mixed air to avoid SHR > 1.0
                        SupTemp = min(MixTemp, SupTemp);
                        SupHumRat = min(MixHumRat, SupHumRat);
                        OutTemp = finalSysSizing.OutTempAtCoolPeak;
                        rhoair = Psychrometrics::PsyRhoAirFnPbTdbW(state, state.dataEnvrn->StdBaroPress, MixTemp, MixHumRat, RoutineName);
                        MixEnth = Psychrometrics::PsyHFnTdbW(MixTemp, MixHumRat);
                        SupEnth = Psychrometrics::PsyHFnTdbW(SupTemp, MixHumRat);
                        Real64 FanCoolLoad = 0.0;
                        if (state.dataSize->DataFanType != HVAC::FanType::Invalid && state.dataSize->DataFanIndex > 0) { // add fan heat to coil load
                            FanCoolLoad = state.dataFans->fans(state.dataSize->DataFanIndex)->getDesignHeatGain(state, VolFlowRate);

                            Real64 CpAir = Psychrometrics::PsyCpAirFnW(MixHumRat);
                            if (state.dataAirSystemsData->PrimaryAirSystems(state.dataSize->CurSysNum).supFanPlace == HVAC::FanPlace::BlowThru) {
                                MixTemp += FanCoolLoad / (CpAir * rhoair * VolFlowRate); // this is now the temperature entering the coil
                            } else if (state.dataAirSystemsData->PrimaryAirSystems(state.dataSize->CurSysNum).supFanPlace ==
                                       HVAC::FanPlace::DrawThru) {
                                SupTemp -= FanCoolLoad / (CpAir * rhoair * VolFlowRate); // this is now the temperature leaving the coil
                            }
                        }
                        // Sensible capacity is calculated from enthalpy difference with constant humidity ratio, i.e.,
                        // there is only temperature difference between entering and leaving air enthalpy. Previously
                        // it was calculated using m.cp.dT
                        SensCapAtPeak = (rhoair * VolFlowRate * (MixEnth - SupEnth)) +
                                        FanCoolLoad; // load on the cooling coil which includes ventilation load and fan heat (sensible)
                        SensCapAtPeak = max(0.0, SensCapAtPeak);
                        MixWetBulb = Psychrometrics::PsyTwbFnTdbWPb(state, MixTemp, MixHumRat, state.dataEnvrn->StdBaroPress, RoutineName);
                        RatedMixWetBulb = simpleWatertoAirHP.RatedEntAirWetbulbTemp;
                        RatedMixDryBulb = simpleWatertoAirHP.RatedEntAirDrybulbTemp;
                        // calculate temperature ratios at design day peak conditions
                        ratioTDB = (MixTemp + state.dataWaterToAirHeatPumpSimple->CelsiustoKelvin) / Tref;
                        ratioTWB = (MixWetBulb + state.dataWaterToAirHeatPumpSimple->CelsiustoKelvin) / Tref;
                        PltSizNum = PlantUtilities::MyPlantSizingIndex(
                            state,
                            HVAC::coilTypeNamesUC[(int)simpleWatertoAirHP.coilType],
                            simpleWatertoAirHP.Name,
                            simpleWatertoAirHP.WaterInletNodeNum,
                            simpleWatertoAirHP.WaterOutletNodeNum,
                            ErrorsFound,
                            false);
                        if (PltSizNum > 0) {
                            DesignEntWaterTemp = state.dataSize->PlantSizData(PltSizNum).ExitTemp;
                            ratioTS = (DesignEntWaterTemp + state.dataWaterToAirHeatPumpSimple->CelsiustoKelvin) / Tref;
                        } else {
                            ShowSevereError(state, "Autosizing of sensible cooling capacity requires a loop Sizing:Plant object");
                            ShowContinueError(state, "Autosizing also requires physical connection to a plant or condenser loop.");
                            ShowContinueError(state,
                                              format("Occurs in COIL:{}:WATERTOAIRHEATPUMP:EQUATIONFIT Object={}",
                                                     HVAC::coilTypeNamesUC[(int)simpleWatertoAirHP.coilType],
                                                     simpleWatertoAirHP.Name));
                            ErrorsFound = true;
                        }
                        // calculate temperatue ratio at rated conditions
                        RatedratioTDB = (RatedMixDryBulb + state.dataWaterToAirHeatPumpSimple->CelsiustoKelvin) / Tref;
                        RatedratioTWB = (RatedMixWetBulb + state.dataWaterToAirHeatPumpSimple->CelsiustoKelvin) / Tref;
                        RatedratioTS = (simpleWatertoAirHP.RatedEntWaterTemp + state.dataWaterToAirHeatPumpSimple->CelsiustoKelvin) / Tref;
                        // determine curve modifiers at peak and rated conditions
                        PeakSensCapTempModFac = simpleWatertoAirHP.SensCoolCapCurve->value(state, ratioTDB, ratioTWB, ratioTS, 1.0, 1.0);
                        RatedSensCapTempModFac =
                            simpleWatertoAirHP.SensCoolCapCurve->value(state, RatedratioTDB, RatedratioTWB, RatedratioTS, 1.0, 1.0);
                        // calculate the rated sensible capacity based on peak conditions
                        // note: the rated sensible capacity can be different than the sensible capacity
                        // at rated conditions if the capacity curve isn't normalized at the rated
                        // conditions
                        RatedCapCoolSensDes = (PeakSensCapTempModFac > 0.0) ? SensCapAtPeak / PeakSensCapTempModFac : SensCapAtPeak;
                    } else {
                        RatedCapCoolSensDes = 0.0;
                    }
                }
            } else if (state.dataSize->CurZoneEqNum > 0) {
                if (!RatedCapCoolSensAutoSized && !SizingDesRunThisZone) { // Simulation continue
                    HardSizeNoDesRun = true;
                    if (simpleWatertoAirHP.RatedCapCoolSens > 0.0) {
                        BaseSizer::reportSizerOutput(
                            state,
                            HVAC::coilTypeNamesUC[(int)simpleWatertoAirHP.coilType],
                            simpleWatertoAirHP.Name,
                            "User-Specified Rated Sensible Cooling Capacity [W]",
                            simpleWatertoAirHP.RatedCapCoolSens);
                    }
                } else {
                    CheckZoneSizing(
                        state,
                        HVAC::coilTypeNamesUC[(int)simpleWatertoAirHP.coilType],
                        simpleWatertoAirHP.Name);
                    if (CoolingAirVolFlowRateDes > 0.0) {
                        VolFlowRate = CoolingAirVolFlowRateDes;
                    } else {
                        VolFlowRate = HeatingAirVolFlowRateDes; // system air flow
                    }
                    if (VolFlowRate >= HVAC::SmallAirVolFlow) {
                        if (state.dataSize->ZoneEqDXCoil) {
                            if (state.dataSize->ZoneEqSizing(state.dataSize->CurZoneEqNum).OAVolFlow > 0.0) {
                                MixTemp = state.dataSize->FinalZoneSizing(state.dataSize->CurZoneEqNum).DesCoolCoilInTemp;
                                MixHumRat = state.dataSize->FinalZoneSizing(state.dataSize->CurZoneEqNum).DesCoolCoilInHumRat;
                            } else {
                                MixTemp = state.dataSize->FinalZoneSizing(state.dataSize->CurZoneEqNum).ZoneRetTempAtCoolPeak;
                                MixHumRat = state.dataSize->FinalZoneSizing(state.dataSize->CurZoneEqNum).ZoneHumRatAtCoolPeak;
                            }
                        } else {
                            MixTemp = state.dataSize->FinalZoneSizing(state.dataSize->CurZoneEqNum).DesCoolCoilInTemp;
                            MixHumRat = state.dataSize->FinalZoneSizing(state.dataSize->CurZoneEqNum).DesCoolCoilInHumRat;
                        }
                        SupTemp = state.dataSize->FinalZoneSizing(state.dataSize->CurZoneEqNum).CoolDesTemp;
                        SupHumRat = state.dataSize->FinalZoneSizing(state.dataSize->CurZoneEqNum).CoolDesHumRat;
                        // supply air condition is capped with that of mixed air to avoid SHR > 1.0
                        SupTemp = min(MixTemp, SupTemp);
                        SupHumRat = min(MixHumRat, SupHumRat);
                        TimeStepNumAtMax = state.dataSize->FinalZoneSizing(state.dataSize->CurZoneEqNum).TimeStepNumAtCoolMax;
                        DDNum = state.dataSize->FinalZoneSizing(state.dataSize->CurZoneEqNum).CoolDDNum;
                        if (DDNum > 0 && TimeStepNumAtMax > 0) {
                            OutTemp = state.dataSize->DesDayWeath(DDNum).Temp(TimeStepNumAtMax);
                        } else {
                            OutTemp = 0.0;
                        }
                        rhoair = Psychrometrics::PsyRhoAirFnPbTdbW(state, state.dataEnvrn->StdBaroPress, MixTemp, MixHumRat, RoutineName);
                        MixEnth = Psychrometrics::PsyHFnTdbW(MixTemp, MixHumRat);
                        SupEnth = Psychrometrics::PsyHFnTdbW(SupTemp, MixHumRat);
                        Real64 FanCoolLoad = 0.0;
                        if (state.dataSize->DataFanType != HVAC::FanType::Invalid && state.dataSize->DataFanIndex > 0) { // add fan heat to coil load
                            FanCoolLoad = state.dataFans->fans(state.dataSize->DataFanIndex)->getDesignHeatGain(state, VolFlowRate);

                            Real64 CpAir = Psychrometrics::PsyCpAirFnW(MixHumRat);
                            if (state.dataSize->DataFanPlacement == HVAC::FanPlace::BlowThru) {
                                MixTemp += FanCoolLoad / (CpAir * rhoair * VolFlowRate); // this is now the temperature entering the coil
                            } else {
                                SupTemp -= FanCoolLoad / (CpAir * rhoair * VolFlowRate); // this is now the temperature leaving the coil
                            }
                        }
                        // Sensible capacity is calculated from enthalpy difference with constant humidity ratio, i.e.,
                        // there is only temperature difference between entering and leaving air enthalpy. Previously
                        // it was calculated using m.cp.dT
                        SensCapAtPeak = (rhoair * VolFlowRate * (MixEnth - SupEnth)) +
                                        FanCoolLoad; // load on the cooling coil which includes ventilation load and fan heat (sensible)
                        SensCapAtPeak = max(0.0, SensCapAtPeak);
                        MixWetBulb = Psychrometrics::PsyTwbFnTdbWPb(state, MixTemp, MixHumRat, state.dataEnvrn->StdBaroPress, RoutineName);
                        RatedMixWetBulb = simpleWatertoAirHP.RatedEntAirWetbulbTemp;
                        RatedMixDryBulb = simpleWatertoAirHP.RatedEntAirDrybulbTemp;
                        // calculate temperature ratios at design day peak conditions
                        ratioTDB = (MixTemp + state.dataWaterToAirHeatPumpSimple->CelsiustoKelvin) / Tref;
                        ratioTWB = (MixWetBulb + state.dataWaterToAirHeatPumpSimple->CelsiustoKelvin) / Tref;
                        PltSizNum = PlantUtilities::MyPlantSizingIndex(
                            state,
                            HVAC::coilTypeNamesUC[(int)simpleWatertoAirHP.coilType],
                            simpleWatertoAirHP.Name,
                            simpleWatertoAirHP.WaterInletNodeNum,
                            simpleWatertoAirHP.WaterOutletNodeNum,
                            ErrorsFound,
                            false);
                        if (PltSizNum > 0) {
                            DesignEntWaterTemp = state.dataSize->PlantSizData(PltSizNum).ExitTemp;
                            ratioTS = (DesignEntWaterTemp + state.dataWaterToAirHeatPumpSimple->CelsiustoKelvin) / Tref;
                        } else {
                            ShowSevereError(state, "Autosizing of sensible cooling capacity requires a loop Sizing:Plant object");
                            ShowContinueError(state, "Autosizing also requires physical connection to a plant or condenser loop.");
                            ShowContinueError(state,
                                              format("Occurs in COIL:{}:WATERTOAIRHEATPUMP:EQUATIONFIT Object={}",
                                                     HVAC::coilTypeNamesUC[(int)simpleWatertoAirHP.coilType],
                                                     simpleWatertoAirHP.Name));
                            ErrorsFound = true;
                        }
                        // calculate temperatue ratio at rated conditions
                        RatedratioTDB = (RatedMixDryBulb + state.dataWaterToAirHeatPumpSimple->CelsiustoKelvin) / Tref;
                        RatedratioTWB = (RatedMixWetBulb + state.dataWaterToAirHeatPumpSimple->CelsiustoKelvin) / Tref;
                        RatedratioTS = (simpleWatertoAirHP.RatedEntWaterTemp + state.dataWaterToAirHeatPumpSimple->CelsiustoKelvin) / Tref;
                        PeakSensCapTempModFac = simpleWatertoAirHP.SensCoolCapCurve->value(state, ratioTDB, ratioTWB, ratioTS, 1.0, 1.0);
                        RatedSensCapTempModFac =
                            simpleWatertoAirHP.SensCoolCapCurve->value(state, RatedratioTDB, RatedratioTWB, RatedratioTS, 1.0, 1.0);
                        // Check curve output when rated mixed air wetbulb is the design mixed air wetbulb
                        // calculate the rated sensible capacity based on peak conditions
                        // note: the rated sensible capacity can be different than the sensible capacity
                        // at rated conditions if the capacity curve isn't normalized at the rated
                        // conditions
                        RatedCapCoolSensDes = (PeakSensCapTempModFac > 0.0) ? SensCapAtPeak / PeakSensCapTempModFac : SensCapAtPeak;
                    } else {
                        RatedCapCoolSensDes = 0.0;
                    }
                }
            }
            if (RatedCapCoolSensDes < HVAC::SmallLoad) {
                RatedCapCoolSensDes = 0.0;
            }
            if (RatedCapCoolTotalAutoSized && RatedCapCoolSensAutoSized) {
                if (RatedCapCoolSensDes > RatedCapCoolTotalDes) {
                    RatedCapCoolTotalDes = RatedCapCoolSensDes;
                }
            }
            if (!HardSizeNoDesRun) {
                if (RatedCapCoolTotalAutoSized) {
                    if (simpleWatertoAirHP.CompanionHeatingCoilNum > 0) {
                        auto const &companionHeatingCoil =
                            state.dataWaterToAirHeatPumpSimple->SimpleWatertoAirHP(simpleWatertoAirHP.CompanionHeatingCoilNum);
                        if (companionHeatingCoil.coilPlantType == DataPlant::PlantEquipmentType::CoilWAHPHeatingEquationFit &&
                            companionHeatingCoil.RatedCapHeat > 0) {
                            // case 1: companion heating coil has a user-specified capacity
                            // or has already been sized
                            RatedCapCoolTotalDesCDD = RatedCapCoolTotalDes;
                            RatedCapCoolHeatDD = companionHeatingCoil.RatedCapHeatAtRatedCdts / companionHeatingCoil.RatioRatedHeatRatedTotCoolCap /
                                                 RatedTotCapTempModFac;
                            if (RatedCapCoolHeatDD > RatedCapCoolTotalDesCDD) {
                                // re-base the cooling capacity
                                RatedCapCoolTotalDes = RatedCapCoolHeatDD;

                                // adjust for system air flow -- capacity is based on heating design day calcs
                                // adjust by ratio of system to heating air flow rate and temperature delta across the coil at these different airflow
                                if (HeatingAirVolFlowRateDes > 0) {
                                    RatedCapCoolTotalDes *= (RatedAirVolFlowRateDes / HeatingAirVolFlowRateDes) * HeatdTratio;
                                }

                                if (RatedCapCoolSensAutoSized) {
                                    // adjust sensible capacity assuming that the SHR is constant
                                    RatedCapCoolSensDes *= RatedCapCoolTotalDes / RatedCapCoolTotalDesCDD;
                                }

                                simpleWatertoAirHP.RatedCapCoolTotal = RatedCapCoolTotalDes;
                                OutputReportPredefined::PreDefTableEntry(
                                    state, state.dataOutRptPredefined->pdchWAHPDD, simpleWatertoAirHP.Name, "Heating");
                            } else {
                                // adjust for system air flow -- capacity is based on cooling design day calcs
                                // adjust by ratio of system to cooling air flow rate and enthalpy delta across the coil at these different airflow
                                RatedCapCoolTotalDes *= (RatedAirVolFlowRateDes / CoolingAirVolFlowRateDes) * dHratio;

                                simpleWatertoAirHP.RatedCapCoolTotal = RatedCapCoolTotalDes;
                                OutputReportPredefined::PreDefTableEntry(
                                    state, state.dataOutRptPredefined->pdchWAHPDD, simpleWatertoAirHP.Name, "Cooling");
                            }
                            // Set the global DX cooling coil capacity variable for use by other objects
                            state.dataSize->DXCoolCap = simpleWatertoAirHP.RatedCapCoolTotal;
                        } else if (companionHeatingCoil.coilPlantType == DataPlant::PlantEquipmentType::CoilWAHPHeatingEquationFit &&
                                   companionHeatingCoil.RatedCapHeat == DataSizing::AutoSize) {
                            // case 2: companion heating coil has not already been sized
                            // we only pass the rated total cooling capacity determined
                            // based on cooling design day which is used to decide if the
                            // coil needs to be sized of the heating coil size
                            //
                            // no capcity adjustment based on system flow because the capacity could change
                            // once the heating coil has been sized
                            state.dataSize->DXCoolCap = RatedCapCoolTotalDes;
                        } else if (companionHeatingCoil.coilPlantType != DataPlant::PlantEquipmentType::CoilWAHPHeatingEquationFit) {
                            // case 3: companion heating coil is not of the "equationfit" type and hence doesn't use the rated heating to cooling
                            // coil capacity ratio
                            // adjust for system air flow -- capacity is based on cooling design day calcs
                            // adjust by ratio of system to cooling air flow rate and enthalpy delta across the coil at these different airflow
                            RatedCapCoolTotalDes *= (RatedAirVolFlowRateDes / CoolingAirVolFlowRateDes) * dHratio;
                            simpleWatertoAirHP.RatedCapCoolTotal = RatedCapCoolTotalDes;
                            // Set the global DX cooling coil capacity variable for use by other objects
                            state.dataSize->DXCoolCap = simpleWatertoAirHP.RatedCapCoolTotal;
                        }
                    } else {
                        // adjust for system air flow -- capacity is based on cooling design day calcs
                        // adjust by ratio of system to cooling air flow rate and enthalpy delta across the coil at these different airflow
                        RatedCapCoolTotalDes *= (RatedAirVolFlowRateDes / CoolingAirVolFlowRateDes) * dHratio;

                        simpleWatertoAirHP.RatedCapCoolTotal = RatedCapCoolTotalDes;
                        state.dataSize->DXCoolCap = simpleWatertoAirHP.RatedCapCoolTotal;
                    }
                    // size power
                    simpleWatertoAirHP.RatedCapCoolAtRatedCdts = RatedCapCoolTotalDes * RatedTotCapTempModFac;
                    simpleWatertoAirHP.RatedPowerCoolAtRatedCdts =
                        simpleWatertoAirHP.RatedCapCoolAtRatedCdts / simpleWatertoAirHP.RatedCOPCoolAtRatedCdts;
                    simpleWatertoAirHP.RatedPowerCool = simpleWatertoAirHP.RatedPowerCoolAtRatedCdts / RatedCoolPowerTempModFac;
                    if (simpleWatertoAirHP.RatedCapCoolTotal != DataSizing::AutoSize) {
                        BaseSizer::reportSizerOutput(
                            state,
                            HVAC::coilTypeNamesUC[(int)simpleWatertoAirHP.coilType],
                            simpleWatertoAirHP.Name,
                            "Design Size Rated Total Cooling Capacity [W]",
                            simpleWatertoAirHP.RatedCapCoolTotal);
                    }
                    OutputReportPredefined::PreDefTableEntry(
                        state, state.dataOutRptPredefined->pdchWAHPRatedAirDBT, simpleWatertoAirHP.Name, RatedMixDryBulb);
                    OutputReportPredefined::PreDefTableEntry(
                        state, state.dataOutRptPredefined->pdchWAHPRatedAirWBT, simpleWatertoAirHP.Name, RatedMixWetBulb);
                    OutputReportPredefined::PreDefTableEntry(
                        state, state.dataOutRptPredefined->pdchWAHPRatedWtrT, simpleWatertoAirHP.Name, simpleWatertoAirHP.RatedEntWaterTemp);
                } else { // Hardsized with sizing data
                    if (simpleWatertoAirHP.RatedCapCoolTotal > 0.0 && RatedCapCoolTotalDes > 0.0) {
                        RatedCapCoolTotalUser = simpleWatertoAirHP.RatedCapCoolTotal;
                        state.dataSize->DXCoolCap = simpleWatertoAirHP.RatedCapCoolTotal;
                        simpleWatertoAirHP.RatedPowerCool = simpleWatertoAirHP.RatedCapCoolTotal / simpleWatertoAirHP.RatedCOPCoolAtRatedCdts;
                        BaseSizer::reportSizerOutput(
                            state,
                            HVAC::coilTypeNames[(int)simpleWatertoAirHP.coilType],
                            simpleWatertoAirHP.Name,
                            "Design Size Rated Total Cooling Capacity [W]",
                            RatedCapCoolTotalDes,
                            "User-Specified Rated Total Cooling Capacity [W]",
                            RatedCapCoolTotalUser);
                        if (state.dataGlobal->DisplayExtraWarnings) {
                            if ((std::abs(RatedCapCoolTotalDes - RatedCapCoolTotalUser) / RatedCapCoolTotalUser) >
                                state.dataSize->AutoVsHardSizingThreshold) {
                                ShowMessage(
                                    state,
                                    format("SizeHVACWaterToAir: Potential issue with equipment sizing for coil {}:WATERTOAIRHEATPUMP:EQUATIONFIT {}",
                                           HVAC::coilTypeNames[(int)simpleWatertoAirHP.coilType],
                                           simpleWatertoAirHP.Name));
                                ShowContinueError(state, format("User-Specified Rated Total Cooling Capacity of {:.2R} [W]", RatedCapCoolTotalUser));
                                ShowContinueError(
                                    state, format("differs from Design Size Rated Total Cooling Capacity of {:.2R} [W]", RatedCapCoolTotalDes));
                                ShowContinueError(state, "This may, or may not, indicate mismatched component sizes.");
                                ShowContinueError(state, "Verify that the value entered is intended and is consistent with other components.");
                            }
                        }
                    }
                }
            } else {
                state.dataSize->DXCoolCap = simpleWatertoAirHP.RatedCapCoolTotal;
                // user provided inputs are assumed to be at rated conditions
                simpleWatertoAirHP.RatedPowerCool = simpleWatertoAirHP.RatedCapCoolTotal / simpleWatertoAirHP.RatedCOPCoolAtRatedCdts;
                simpleWatertoAirHP.RatedCapCoolAtRatedCdts = 0;
                simpleWatertoAirHP.RatedPowerCoolAtRatedCdts = 0;
            }
            if (simpleWatertoAirHP.RatedCapCoolTotal !=
                DataSizing::AutoSize) { // all cases except case 2 mentioned above (when EquationFit companion heating coil has not yet been sized)
                OutputReportPredefined::PreDefTableEntry(
                    state, state.dataOutRptPredefined->pdchCoolCoilTotCap, simpleWatertoAirHP.Name, simpleWatertoAirHP.RatedCapCoolTotal);
                OutputReportPredefined::PreDefTableEntry(state,
                                                         state.dataOutRptPredefined->pdchCoolCoilLatCap,
                                                         simpleWatertoAirHP.Name,
                                                         simpleWatertoAirHP.RatedCapCoolTotal - simpleWatertoAirHP.RatedCapCoolSens);
                if (simpleWatertoAirHP.RatedCapCoolTotal > 0) {
                    OutputReportPredefined::PreDefTableEntry(state,
                                                             state.dataOutRptPredefined->pdchCoolCoilSHR,
                                                             simpleWatertoAirHP.Name,
                                                             simpleWatertoAirHP.RatedCapCoolSens / simpleWatertoAirHP.RatedCapCoolTotal);
                } else {
                    OutputReportPredefined::PreDefTableEntry(state, state.dataOutRptPredefined->pdchCoolCoilSHR, simpleWatertoAirHP.Name, 0.0);
                }
                if (RatedCapCoolTotalAutoSized) {
                    OutputReportPredefined::PreDefTableEntry(state,
                                                             state.dataOutRptPredefined->pdchWAHPRatedCapAtRatedCdts,
                                                             simpleWatertoAirHP.Name,
                                                             simpleWatertoAirHP.RatedCapCoolAtRatedCdts);
                    if (simpleWatertoAirHP.CompanionHeatingCoilNum > 0) {
                        auto &companionHeatingCoil(
                            state.dataWaterToAirHeatPumpSimple->SimpleWatertoAirHP(simpleWatertoAirHP.CompanionHeatingCoilNum));
                        OutputReportPredefined::PreDefTableEntry(state, state.dataOutRptPredefined->pdchWAHPDD, companionHeatingCoil.Name, "Cooling");
                    }
                }
            } else {
                // set temporarily until companion heating coil is sized
                OutputReportPredefined::PreDefTableEntry(state, state.dataOutRptPredefined->pdchCoolCoilTotCap, simpleWatertoAirHP.Name, 0.0);
                OutputReportPredefined::PreDefTableEntry(state, state.dataOutRptPredefined->pdchCoolCoilLatCap, simpleWatertoAirHP.Name, 0.0);
                OutputReportPredefined::PreDefTableEntry(state, state.dataOutRptPredefined->pdchCoolCoilSHR, simpleWatertoAirHP.Name, 0.0);
                OutputReportPredefined::PreDefTableEntry(state, state.dataOutRptPredefined->pdchCoolCoilNomEff, simpleWatertoAirHP.Name, 0.0);
            }
            if (simpleWatertoAirHP.RatedCapCoolTotal != DataSizing::AutoSize) {
                ReportCoilSelection::setCoilCoolingCapacity(state,
                                                                                           simpleWatertoAirHP.coilReportNum,
                                                                                           simpleWatertoAirHP.RatedCapCoolTotal,
                                                                                           RatedCapCoolTotalAutoSized,
                                                                                           state.dataSize->CurSysNum,
                                                                                           state.dataSize->CurZoneEqNum,
                                                                                           state.dataSize->CurOASysNum,
                                                                                           FanCoolLoad,
                                                                                           PeakTotCapTempModFac,
                                                                                           -999.0,
                                                                                           -999.0);
            }
            if (!HardSizeNoDesRun) {
                if (RatedCapCoolSensAutoSized) {
                    simpleWatertoAirHP.RatedCapCoolSens = RatedCapCoolSensDes;
                    simpleWatertoAirHP.RatedCapCoolSensDesAtRatedCdts = RatedCapCoolSensDes * RatedSensCapTempModFac;
                    if (simpleWatertoAirHP.RatedCapCoolTotal != DataSizing::AutoSize) {
                        BaseSizer::reportSizerOutput(
                            state,
                            HVAC::coilTypeNamesUC[(int)simpleWatertoAirHP.coilType],
                            simpleWatertoAirHP.Name,
                            "Design Size Rated Sensible Cooling Capacity [W]",
                            RatedCapCoolSensDes);
                    }
                } else {
                    if (simpleWatertoAirHP.RatedCapCoolSens > 0.0 && RatedCapCoolSensDes > 0.0) {
                        RatedCapCoolSensUser = simpleWatertoAirHP.RatedCapCoolSens;
                        BaseSizer::reportSizerOutput(
                            state,
                            HVAC::coilTypeNamesUC[(int)simpleWatertoAirHP.coilType],
                            simpleWatertoAirHP.Name,
                            "Design Size Rated Sensible Cooling Capacity [W]",
                            RatedCapCoolSensDes,
                            "User-Specified Rated Sensible Cooling Capacity [W]",
                            RatedCapCoolSensUser);
                        if (state.dataGlobal->DisplayExtraWarnings) {
                            if ((std::abs(RatedCapCoolSensDes - RatedCapCoolSensUser) / RatedCapCoolSensUser) >
                                state.dataSize->AutoVsHardSizingThreshold) {
                                ShowMessage(
                                    state,
                                    format("SizeHVACWaterToAir: Potential issue with equipment sizing for coil {}:WATERTOAIRHEATPUMP:EQUATIONFIT {}",
                                           HVAC::coilTypeNamesUC[(int)simpleWatertoAirHP.coilType],
                                           simpleWatertoAirHP.Name));
                                ShowContinueError(state,
                                                  format("User-Specified Rated Sensible Cooling Capacity of {:.2R} [W]", RatedCapCoolSensUser));
                                ShowContinueError(
                                    state, format("differs from Design Size Rated Sensible Cooling Capacity of {:.2R} [W]", RatedCapCoolSensDes));
                                ShowContinueError(state, "This may, or may not, indicate mismatched component sizes.");
                                ShowContinueError(state, "Verify that the value entered is intended and is consistent with other components.");
                            }
                        }
                    }
                }
            }
            OutputReportPredefined::PreDefTableEntry(
                state, state.dataOutRptPredefined->pdchCoolCoilSensCap, simpleWatertoAirHP.Name, simpleWatertoAirHP.RatedCapCoolSens);
            OutputReportPredefined::PreDefTableEntry(state,
                                                     state.dataOutRptPredefined->pdchCoolCoilLatCap,
                                                     simpleWatertoAirHP.Name,
                                                     state.dataSize->DXCoolCap - simpleWatertoAirHP.RatedCapCoolSens);
            if (RatedCapCoolSensAutoSized) {

                OutputReportPredefined::PreDefTableEntry(state,
                                                         state.dataOutRptPredefined->pdchWAHPRatedSensCapAtRatedCdts,
                                                         simpleWatertoAirHP.Name,
                                                         simpleWatertoAirHP.RatedCapCoolSensDesAtRatedCdts);
            }
            if (simpleWatertoAirHP.RatedCapCoolTotal != 0.0) {
                OutputReportPredefined::PreDefTableEntry(state,
                                                         state.dataOutRptPredefined->pdchCoolCoilSHR,
                                                         simpleWatertoAirHP.Name,
                                                         simpleWatertoAirHP.RatedCapCoolSens / state.dataSize->DXCoolCap);
            } else {
                OutputReportPredefined::PreDefTableEntry(state, state.dataOutRptPredefined->pdchCoolCoilSHR, simpleWatertoAirHP.Name, 0.0);
            }
            // test autosized sensible and total cooling capacity for total > sensible
            if ((RatedCapCoolSensAutoSized && RatedCapCoolTotalAutoSized) || RatedCapCoolSensAutoSized) {
                if (simpleWatertoAirHP.RatedCapCoolSensDesAtRatedCdts > simpleWatertoAirHP.RatedCapCoolAtRatedCdts) {
                    ShowWarningError(state,  format("{} \"{}\"", HVAC::coilTypeNamesUC[(int)simpleWatertoAirHP.coilType], simpleWatertoAirHP.Name));
                    ShowContinueError(state, format("{}: Rated Sensible Cooling Capacity > Rated Total Cooling Capacity", RoutineName));
                    ShowContinueError(state, "Both of these capacity inputs have been autosized.");
                    ShowContinueError(
                        state,
                        format("Rated Sensible Cooling Capacity at Rated Conditions = {:.2T} W", simpleWatertoAirHP.RatedCapCoolSensDesAtRatedCdts));
                    ShowContinueError(
                        state, format("Rated Total Cooling Capacity at Rated Conditions    = {:.2T} W", simpleWatertoAirHP.RatedCapCoolAtRatedCdts));
                    ShowContinueError(state, "See eio file for further details.");
                    ShowContinueError(state, "Check Total and Sensible Cooling Capacity coefficients in curves to ensure they are accurate.");
                    ShowContinueError(state, "Check Zone and System Sizing objects to verify sizing inputs.");
                    ShowContinueError(state, "Sizing statistics:");
                    ShowContinueError(state, format("Rated entering Air Wet-Bulb Temperature = {:.3T} C", RatedMixWetBulb));
                    ShowContinueError(state, format("Peak entering Air Wet-Bulb Temperature = {:.3T} C", MixWetBulb));
                    ShowContinueError(state, format("Entering Water Temperature used = {:.3T} C", simpleWatertoAirHP.RatedEntWaterTemp));
                    ShowContinueError(state, "Design air and water flow rates = 1.0");
                    ShowContinueError(
                        state, format("Rated ratio of load-side air wet-bulb temperature to 283.15 C (Rated ratioTWB) = {:.3T}", RatedratioTWB));
                    ShowContinueError(
                        state, format("Rated ratio of source-side inlet water temperature to 283.15 C (Rated ratioTS)  = {:.3T}", RatedratioTS));
                    ShowContinueError(state,
                                      format("Peak ratio of load-side air wet-bulb temperature to 283.15 C (Peak ratioTWB) = {:.3T}", ratioTWB));
                    ShowContinueError(state,
                                      format("Peak ratio of source-side inlet water temperature to 283.15 C (Peak ratioTS)  = {:.3T}", ratioTS));
                    ShowContinueError(state, format("Rated Total Cooling Capacity Modifier = {:.5T}", RatedTotCapTempModFac));
                    ShowContinueError(state, format("Peak Design Total Cooling Capacity Modifier = {:.5T}", PeakTotCapTempModFac));
                    ShowContinueError(state, format("Rated Sensible Cooling Capacity Modifier = {:.5T}", RatedSensCapTempModFac));
                    ShowContinueError(state, format("Peak Design Sensible Cooling Capacity Modifier = {:.5T}", PeakSensCapTempModFac));
                    ShowContinueError(state,
                                      "...Rated Total Cooling Capacity at Rated Conditions = Total Peak Design Load * Rated Total "
                                      "Cooling Capacity Modifier  / "
                                      "Peak Design Total Cooling Capacity Modifier");
                    ShowContinueError(state,
                                      "...Rated Sensible Cooling Capacity at Rated Conditions = Peak Design Sensible Load * Rated "
                                      "Sensible Cooling "
                                      "Capacity Modifier  / Peak Design Sensible Cooling Capacity Modifier");
                    ShowContinueError(state, "Carefully review the Load Side Total, Sensible, and Latent heat transfer rates");
                    ShowContinueError(state, "... to ensure they meet the expected manufacturers performance specifications.");
                }
            } else if (RatedCapCoolTotalAutoSized) {
                if (simpleWatertoAirHP.RatedCapCoolSensDesAtRatedCdts > simpleWatertoAirHP.RatedCapCoolAtRatedCdts) {
                    ShowWarningError(state, format("{} \"{}\"", HVAC::coilTypeNamesUC[(int)simpleWatertoAirHP.coilType], simpleWatertoAirHP.Name));
                    ShowContinueError(state, format("{}: Rated Sensible Cooling Capacity > Rated Total Cooling Capacity", RoutineName));
                    ShowContinueError(state, "Only the Rated total capacity input is autosized, consider autosizing both inputs.");
                    ShowContinueError(state, format("Rated Sensible Cooling Capacity = {:.2T} W", simpleWatertoAirHP.RatedCapCoolSensDesAtRatedCdts));
                    ShowContinueError(state, format("Rated Total Cooling Capacity    = {:.2T} W", simpleWatertoAirHP.RatedCapCoolAtRatedCdts));
                    ShowContinueError(state, "See eio file for further details.");
                    ShowContinueError(state, "Check Total and Sensible Cooling Capacity coefficients in curves to ensure they are accurate.");
                    ShowContinueError(state, "Check Zone and System Sizing objects to verify sizing inputs.");
                    ShowContinueError(state, "Sizing statistics for Total Cooling Capacity:");
                    ShowContinueError(state, format("Rated entering Air Wet-Bulb Temperature = {:.3T} C", RatedMixWetBulb));
                    ShowContinueError(state, format("Peak entering Air Wet-Bulb Temperature = {:.3T} C", MixWetBulb));
                    ShowContinueError(state, format("Entering Water Temperature used = {:.3T} C", simpleWatertoAirHP.RatedEntWaterTemp));
                    ShowContinueError(state, "Design air and water flow rates = 1.0");
                    ShowContinueError(
                        state, format("Rated ratio of load-side air wet-bulb temperature to 283.15 C (Rated ratioTWB) = {:.3T}", RatedratioTWB));
                    ShowContinueError(
                        state, format("Rated ratio of source-side inlet water temperature to 283.15 C (Rated ratioTS)  = {:.3T}", RatedratioTS));
                    ShowContinueError(state,
                                      format("Peak ratio of load-side air wet-bulb temperature to 283.15 C (Peak ratioTWB) = {:.3T}", ratioTWB));
                    ShowContinueError(state,
                                      format("Peak ratio of source-side inlet water temperature to 283.15 C (Peak ratioTS)  = {:.3T}", ratioTS));
                    ShowContinueError(state, format("Rated Total Cooling Capacity Modifier = {:.5T}", RatedTotCapTempModFac));
                    ShowContinueError(state, format("Peak Design Total Cooling Capacity Modifier = {:.5T}", PeakTotCapTempModFac));
                    ShowContinueError(state,
                                      "...Rated Total Cooling Capacity at Rated Conditions = Total Peak Design Load * Rated Total "
                                      "Cooling Capacity Modifier  / "
                                      "Peak Design Total Cooling Capacity Modifier");
                    ShowContinueError(state,
                                      "...Rated Sensible Cooling Capacity at Rated Conditions = Peak Design Sensible Load * Rated "
                                      "Sensible Cooling "
                                      "Capacity Modifier  / Peak Design Sensible Cooling Capacity Modifier");
                    ShowContinueError(state, "Carefully review the Load Side Total, Sensible, and Latent heat transfer rates");
                    ShowContinueError(state, "... to ensure they meet the expected manufacturers performance specifications.");
                }
            }

        } // Cooling Coil

        if (simpleWatertoAirHP.coilType == HVAC::CoilType::HeatingWAHPSimple) {
            // size rated heating capacity
            IsAutoSize = false;
            if (simpleWatertoAirHP.RatedCapHeat == DataSizing::AutoSize) {
                IsAutoSize = true;
            }
            if (SizingDesRunThisAirSys || SizingDesRunThisZone) HardSizeNoDesRun = false;
            if (IsAutoSize) {
                if (state.dataSize->CurSysNum > 0) {
                    CheckSysSizing(
                        state,
                        HVAC::coilTypeNamesUC[(int)simpleWatertoAirHP.coilType],
                        simpleWatertoAirHP.Name);
                    if (HeatingAirVolFlowRateDes > 0.0) {
                        VolFlowRate = HeatingAirVolFlowRateDes;
                    } else {
                        VolFlowRate = CoolingAirVolFlowRateDes; // system air flow
                    }
                    // heating design day calculations
                    if (VolFlowRate >= HVAC::SmallAirVolFlow) {
                        auto const &finalSysSizing = state.dataSize->FinalSysSizing(state.dataSize->CurSysNum);
                        if (state.dataSize->CurOASysNum > 0) { // coil is in the OA stream
                            HeatMixTemp = finalSysSizing.HeatOutTemp;
                            HeatMixHumRat = finalSysSizing.HeatOutHumRat;
                            HeatSupTemp = finalSysSizing.PreheatTemp;
                        } else { // coil is on the main air loop
                            if (VolFlowRate > 0.0) {
                                HeatOutAirFrac = finalSysSizing.DesOutAirVolFlow / VolFlowRate;
                                HeatOutAirFracSys = finalSysSizing.DesOutAirVolFlow / RatedAirVolFlowRateDes;
                            } else {
                                HeatOutAirFrac = 1.0;
                                HeatOutAirFracSys = HeatOutAirFrac;
                            }
                            HeatOutAirFrac = min(1.0, max(0.0, HeatOutAirFrac));
                            HeatOutAirFracSys = min(1.0, max(0.0, HeatOutAirFracSys));
                            HeatSupTemp = finalSysSizing.HeatSupTemp;
                            if (state.dataAirSystemsData->PrimaryAirSystems(state.dataSize->CurSysNum).NumOAHeatCoils ==
                                0) { // there is no preheating of the OA stream
                                HeatMixTemp = HeatOutAirFrac * finalSysSizing.HeatOutTemp + (1.0 - HeatOutAirFrac) * finalSysSizing.HeatRetTemp;
                                HeatMixHumRat = HeatOutAirFrac * finalSysSizing.HeatOutHumRat + (1.0 - HeatOutAirFrac) * finalSysSizing.HeatRetHumRat;
                                // calculate mixed air temperature with system airflow
                                HeatMixTempSys =
                                    HeatOutAirFracSys * finalSysSizing.HeatOutTemp + (1.0 - HeatOutAirFracSys) * finalSysSizing.HeatRetTemp;
                                HeatMixHumRatSys =
                                    HeatOutAirFracSys * finalSysSizing.HeatOutHumRat + (1.0 - HeatOutAirFracSys) * finalSysSizing.HeatRetHumRat;
                            } else { // there is preheating of OA stream
                                HeatOutAirFrac = min(1.0, max(0.0, HeatOutAirFrac));
                                HeatMixTemp = HeatOutAirFrac * finalSysSizing.PreheatTemp + (1.0 - HeatOutAirFrac) * finalSysSizing.HeatRetTemp;
                                HeatMixHumRat = HeatOutAirFrac * finalSysSizing.PreheatHumRat + (1.0 - HeatOutAirFrac) * finalSysSizing.HeatRetHumRat;
                                // calculate mixed air temperature with system airflow
                                HeatMixTempSys =
                                    HeatOutAirFracSys * finalSysSizing.PreheatTemp + (1.0 - HeatOutAirFracSys) * finalSysSizing.HeatRetTemp;
                                HeatMixHumRatSys =
                                    HeatOutAirFracSys * finalSysSizing.PreheatHumRat + (1.0 - HeatOutAirFracSys) * finalSysSizing.HeatRetHumRat;
                            }
                            // determine the coil ratio of coil dT with system air flow to design heating air flow
                            HeatdTratio = (HeatSupTemp - HeatMixTempSys) / (HeatSupTemp - HeatMixTemp);
                        }
                        rhoair = Psychrometrics::PsyRhoAirFnPbTdbW(state, state.dataEnvrn->StdBaroPress, HeatMixTemp, HeatMixHumRat, RoutineName);
                        HeatCapAtPeak = rhoair * VolFlowRate * Psychrometrics::PsyCpAirFnW(DataPrecisionGlobals::constant_zero) *
                                        (HeatSupTemp - HeatMixTemp); // heating coil load
                        if (state.dataSize->DataFanType != HVAC::FanType::Invalid &&
                            state.dataSize->DataFanIndex > 0) { // remove fan heat to coil load
                            FanHeatLoad = state.dataFans->fans(state.dataSize->DataFanIndex)->getDesignHeatGain(state, VolFlowRate);

                            Real64 CpAir = Psychrometrics::PsyCpAirFnW(HeatMixHumRat);
                            if (state.dataAirSystemsData->PrimaryAirSystems(state.dataSize->CurSysNum).supFanPlace == HVAC::FanPlace::BlowThru) {
                                HeatMixTemp += FanHeatLoad / (CpAir * rhoair * VolFlowRate); // this is now the temperature entering the coil
                            } else if (state.dataAirSystemsData->PrimaryAirSystems(state.dataSize->CurSysNum).supFanPlace ==
                                       HVAC::FanPlace::DrawThru) {
                                HeatSupTemp -= FanHeatLoad / (CpAir * rhoair * VolFlowRate); // this is now the temperature leaving the coil
                            }
                        }
                        HeatCapAtPeak -= FanHeatLoad; // remove fan heat from heating coil load
                        HeatCapAtPeak = max(0.0, HeatCapAtPeak);
                        RatedHeatMixDryBulb = simpleWatertoAirHP.RatedEntAirDrybulbTemp;
                        // calculate temperatue ratio at design day peak conditions
                        HeatratioTDB = (HeatMixTemp + state.dataWaterToAirHeatPumpSimple->CelsiustoKelvin) / Tref;
                        PltSizNum = PlantUtilities::MyPlantSizingIndex(
                            state,
                            HVAC::coilTypeNamesUC[(int)simpleWatertoAirHP.coilType],
                            simpleWatertoAirHP.Name,
                            simpleWatertoAirHP.WaterInletNodeNum,
                            simpleWatertoAirHP.WaterOutletNodeNum,
                            ErrorsFound,
                            false);
                        if (PltSizNum > 0) {
                            DesignEntWaterTemp = state.dataSize->PlantSizData(PltSizNum).ExitTemp;
                            HeatratioTS = (DesignEntWaterTemp + state.dataWaterToAirHeatPumpSimple->CelsiustoKelvin) / Tref;
                        } else {
                            ShowSevereError(state, "Autosizing of heating capacity requires a loop Sizing:Plant object");
                            ShowContinueError(state, "Autosizing also requires physical connection to a plant or condenser loop.");
                            ShowContinueError(state,
                                              format("Occurs in {} Object={}",
                                                     HVAC::coilTypeNamesUC[(int)simpleWatertoAirHP.coilType],
                                                     simpleWatertoAirHP.Name));
                            HeatratioTS = 0.0; // Clang complains it is used uninitialized if you don't give it a value
                            ErrorsFound = true;
                        }
                        // calculate temperatue ratio at refrence conditions
                        RatedHeatratioTDB = (RatedHeatMixDryBulb + state.dataWaterToAirHeatPumpSimple->CelsiustoKelvin) / Tref;
                        RatedHeatratioTS = (simpleWatertoAirHP.RatedEntWaterTemp + state.dataWaterToAirHeatPumpSimple->CelsiustoKelvin) / Tref;
                        // determine curve modifiers at peak and rated conditions
                        PeakHeatCapTempModFac = simpleWatertoAirHP.HeatCapCurve->value(state, HeatratioTDB, HeatratioTS, 1.0, 1.0);
                        RatedHeatCapTempModFac = simpleWatertoAirHP.HeatCapCurve->value(state, RatedHeatratioTDB, RatedHeatratioTS, 1.0, 1.0);
                        // Check curve output when rated mixed air wetbulb is the design mixed air wetbulb
                        if (RatedHeatMixDryBulb == HeatMixTemp) {
                            if (RatedHeatCapTempModFac > 1.02 || RatedHeatCapTempModFac < 0.98) {
                                ShowWarningError(state,
                                                 format("{} Coil:Heating:WaterToAirHeatPump:EquationFit={}", RoutineName, simpleWatertoAirHP.Name));
                                ShowContinueError(state,
                                                  "Heating capacity as a function of temperature curve output is not equal to 1.0 (+ or - 2%) "
                                                  "at rated conditions.");
                                ShowContinueError(state, format("Curve output at rated conditions = {:.3T}", RatedHeatCapTempModFac));
                            }
                        }
                        // calculate the rated capacity based on peak conditions
                        // note: the rated capacity can be different than the capacity at
                        // rated conditions if the capacity curve isn't normalized at the
                        // rated conditions
                        RatedCapHeatDes = (PeakHeatCapTempModFac > 0.0) ? HeatCapAtPeak / PeakHeatCapTempModFac : HeatCapAtPeak;
                    } else {
                        RatedCapHeatDes = 0.0;
                        RatedHeatratioTS = 0.0; // Clang complains it is used uninitialized if you don't give it a value
                    }
                } else if (state.dataSize->CurZoneEqNum > 0) {
                    CheckZoneSizing(
                        state,
                        HVAC::coilTypeNamesUC[(int)simpleWatertoAirHP.coilType],
                        simpleWatertoAirHP.Name);
                    if (HeatingAirVolFlowRateDes > 0.0) {
                        VolFlowRate = HeatingAirVolFlowRateDes;
                    } else {
                        VolFlowRate = CoolingAirVolFlowRateDes; // system air flow
                    }
                    if (VolFlowRate >= HVAC::SmallAirVolFlow) {
                        if (state.dataSize->ZoneEqDXCoil) {
                            if (state.dataSize->ZoneEqSizing(state.dataSize->CurZoneEqNum).OAVolFlow > 0.0) {
                                HeatMixTemp = state.dataSize->FinalZoneSizing(state.dataSize->CurZoneEqNum).DesHeatCoilInTemp;
                                HeatMixHumRat = state.dataSize->FinalZoneSizing(state.dataSize->CurZoneEqNum).DesHeatCoilInHumRat;
                                // calculate mixed air temperature with system airflow
                                HeatOAFrac = state.dataSize->FinalZoneSizing(state.dataSize->CurZoneEqNum).MinOA / HeatingAirVolFlowRateDes;
                                HeatOAFracSys = state.dataSize->FinalZoneSizing(state.dataSize->CurZoneEqNum).MinOA / RatedAirVolFlowRateDes;
                                HeatOAFrac = min(1.0, max(0.0, HeatOAFrac));
                                HeatOAFracSys = min(1.0, max(0.0, HeatOAFracSys));
                                HeatOATemp = (state.dataSize->FinalZoneSizing(state.dataSize->CurZoneEqNum).DesHeatCoilInTemp -
                                              (1.0 - HeatOAFrac) * state.dataSize->FinalZoneSizing(state.dataSize->CurZoneEqNum).ZoneTempAtHeatPeak) /
                                             HeatOAFrac;
                                HeatMixTempSys =
                                    HeatOAFracSys * HeatOATemp +
                                    (1.0 - HeatOAFracSys) * state.dataSize->FinalZoneSizing(state.dataSize->CurZoneEqNum).ZoneTempAtHeatPeak;
                            } else {
                                HeatMixTemp = state.dataSize->FinalZoneSizing(state.dataSize->CurZoneEqNum).ZoneRetTempAtHeatPeak;
                                HeatMixHumRat = state.dataSize->FinalZoneSizing(state.dataSize->CurZoneEqNum).ZoneHumRatAtHeatPeak;
                                HeatMixTempSys = HeatMixTemp;
                            }
                        } else {
                            HeatMixTemp = state.dataSize->FinalZoneSizing(state.dataSize->CurZoneEqNum).DesHeatCoilInTemp;
                            HeatMixHumRat = state.dataSize->FinalZoneSizing(state.dataSize->CurZoneEqNum).DesHeatCoilInHumRat;
                            HeatMixTempSys = HeatMixTemp;
                        }
                        HeatSupTemp = state.dataSize->FinalZoneSizing(state.dataSize->CurZoneEqNum).HeatDesTemp;
                        // determine the coil ratio of coil dT with system air flow to design heating air flow
                        HeatdTratio = (HeatSupTemp - HeatMixTempSys) / (HeatSupTemp - HeatMixTemp);
                        rhoair = Psychrometrics::PsyRhoAirFnPbTdbW(state, state.dataEnvrn->StdBaroPress, HeatMixTemp, HeatMixHumRat, RoutineName);
                        HeatCapAtPeak = rhoair * VolFlowRate * Psychrometrics::PsyCpAirFnW(DataPrecisionGlobals::constant_zero) *
                                        (HeatSupTemp - HeatMixTemp);                                                     // heating coil load
                        if (state.dataSize->DataFanType != HVAC::FanType::Invalid && state.dataSize->DataFanIndex > 0) { // add fan heat to coil load
                            FanHeatLoad = state.dataFans->fans(state.dataSize->DataFanIndex)->getDesignHeatGain(state, VolFlowRate);

                            Real64 CpAir = Psychrometrics::PsyCpAirFnW(HeatMixHumRat);
                            if (state.dataSize->DataFanPlacement == HVAC::FanPlace::BlowThru) {
                                HeatMixTemp += FanHeatLoad / (CpAir * rhoair * VolFlowRate); // this is now the temperature entering the coil
                            } else {
                                HeatSupTemp -= FanHeatLoad / (CpAir * rhoair * VolFlowRate); // this is now the temperature leaving the coil
                            }
                        }
                        HeatCapAtPeak -= FanHeatLoad; // remove fan heat from heating coil load
                        HeatCapAtPeak = max(0.0, HeatCapAtPeak);
                        RatedHeatMixDryBulb = simpleWatertoAirHP.RatedEntAirDrybulbTemp;
                        // calculate temperatue ratio at design day peak conditions
                        HeatratioTDB = (HeatMixTemp + state.dataWaterToAirHeatPumpSimple->CelsiustoKelvin) / Tref;
                        PltSizNum = PlantUtilities::MyPlantSizingIndex(
                            state,
                            HVAC::coilTypeNamesUC[(int)simpleWatertoAirHP.coilType],
                            simpleWatertoAirHP.Name,
                            simpleWatertoAirHP.WaterInletNodeNum,
                            simpleWatertoAirHP.WaterOutletNodeNum,
                            ErrorsFound,
                            false);
                        if (PltSizNum > 0) {
                            DesignEntWaterTemp = state.dataSize->PlantSizData(PltSizNum).ExitTemp;
                            HeatratioTS = (DesignEntWaterTemp + state.dataWaterToAirHeatPumpSimple->CelsiustoKelvin) / Tref;
                        } else {
                            ShowSevereError(state, "Autosizing of heating capacity requires a loop Sizing:Plant object");
                            ShowContinueError(state, "Autosizing also requires physical connection to a plant or condenser loop.");
                            ShowContinueError(state,
                                              format("Occurs in {} Object={}",
                                                     HVAC::coilTypeNamesUC[(int)simpleWatertoAirHP.coilType],
                                                     simpleWatertoAirHP.Name));
                            HeatratioTS = 0.0; // Clang complains it is used uninitialized if you don't give it a value
                            ErrorsFound = true;
                        }
                        // calculate temperatue ratio at refrence conditions
                        RatedHeatratioTDB = (RatedHeatMixDryBulb + state.dataWaterToAirHeatPumpSimple->CelsiustoKelvin) / Tref;
                        RatedHeatratioTS = (simpleWatertoAirHP.RatedEntWaterTemp + state.dataWaterToAirHeatPumpSimple->CelsiustoKelvin) / Tref;
                        // determine curve modifiers at peak and rated conditions
                        PeakHeatCapTempModFac = simpleWatertoAirHP.HeatCapCurve->value(state, HeatratioTDB, HeatratioTS, 1.0, 1.0);
                        RatedHeatCapTempModFac = simpleWatertoAirHP.HeatCapCurve->value(state, RatedHeatratioTDB, RatedHeatratioTS, 1.0, 1.0);
                        RatedHeatPowerTempModFac = simpleWatertoAirHP.HeatPowCurve->value(state, RatedHeatratioTDB, RatedHeatratioTS, 1.0, 1.0);
                        // Check curve output when rated mixed air wetbulb is the design mixed air wetbulb
                        if (RatedHeatMixDryBulb == HeatMixTemp) {
                            if (RatedHeatCapTempModFac > 1.02 || RatedHeatCapTempModFac < 0.98) {
                                ShowWarningError(state,
                                                 format("{} Coil:Heating:WaterToAirHeatPump:EquationFit={}", RoutineName, simpleWatertoAirHP.Name));
                                ShowContinueError(state,
                                                  "Heating capacity as a function of temperature curve output is not equal to 1.0 (+ or - 2%) "
                                                  "at rated conditions.");
                                ShowContinueError(state, format("Curve output at rated conditions = {:.3T}", RatedHeatCapTempModFac));
                            }
                            if (RatedHeatPowerTempModFac > 1.02 || RatedHeatPowerTempModFac < 0.98) {
                                ShowWarningError(state,
                                                 format("{} Coil:Heating:WaterToAirHeatPump:EquationFit={}", RoutineName, simpleWatertoAirHP.Name));
                                ShowContinueError(state,
                                                  "Heating power consumption as a function of temperature curve output is not equal to "
                                                  "1.0 (+ or - 2%) at rated conditions.");
                                ShowContinueError(state, format("Curve output at rated conditions = {:.3T}", RatedHeatPowerTempModFac));
                            }
                        }
                        // calculate the rated capacity based on peak conditions
                        // note: the rated capacity can be different than the capacity at
                        // rated conditions if the capacity curve isn't normalized at the
                        // rated conditions
                        RatedCapHeatDes = (PeakHeatCapTempModFac > 0.0) ? HeatCapAtPeak / PeakHeatCapTempModFac : HeatCapAtPeak;
                    } else {
                        RatedHeatratioTS = 0.0; // Clang complains it is used uninitialized if you don't give it a value
                        RatedCapHeatDes = 0.0;
                    }
                } else {
                    RatedHeatratioTS = 0.0; // Clang complains it is used uninitialized if you don't give it a value
                }

                // determine adjusted cooling and heating coil capacity
                simpleWatertoAirHP.RatedCapHeatAtRatedCdts = RatedCapHeatDes * RatedHeatCapTempModFac;
                if (simpleWatertoAirHP.CompanionCoolingCoilNum > 0) {
                    auto &companionCoolingCoil(state.dataWaterToAirHeatPumpSimple->SimpleWatertoAirHP(simpleWatertoAirHP.CompanionCoolingCoilNum));
                    if (companionCoolingCoil.coilPlantType == DataPlant::PlantEquipmentType::CoilWAHPCoolingEquationFit &&
                        companionCoolingCoil.RatedCapCoolTotal == DataSizing::AutoSize) {
                        // case 1: companion coil is also of EquationFit type and is being autosized
                        RatedCapCoolTotalDes = state.dataSize->DXCoolCap;
                        RatedTotCapTempModFac = companionCoolingCoil.RatedCapCoolAtRatedCdts / RatedCapCoolTotalDes;
                        RatedCapCoolHeatDD =
                            simpleWatertoAirHP.RatedCapHeatAtRatedCdts / simpleWatertoAirHP.RatioRatedHeatRatedTotCoolCap / RatedTotCapTempModFac;
                        RatedCoolPowerTempModFac = companionCoolingCoil.RatedPowerCoolAtRatedCdts / companionCoolingCoil.RatedPowerCool;
                        if (RatedCapCoolHeatDD > RatedCapCoolTotalDes) {
                            // total cooling capacity
                            RatedCapCoolTotalDes = RatedCapCoolHeatDD;
                            // adjust for system air flow -- capacity is based on heating design day calcs
                            // adjust by ratio of system to heating air flow rate and temperature delta across the coil at these different airflow
                            if (HeatingAirVolFlowRateDes > 0) {
                                RatedCapCoolTotalDes *= (RatedAirVolFlowRateDes / HeatingAirVolFlowRateDes) * HeatdTratio;
                            }
                            // calculate ajustment factor over previous capacity for sensible capacity adjustment
                            Real64 CapCoolAdjFac = RatedCapCoolTotalDes / state.dataSize->DXCoolCap;
                            // update cooling coil rated capacity after adjustments based on heating coil size
                            state.dataSize->DXCoolCap = RatedCapCoolTotalDes;
                            // sensible cooling capacity
                            RatedCapCoolSensDes = companionCoolingCoil.RatedCapCoolSens * CapCoolAdjFac; // Assume that SHR stays the same
                            companionCoolingCoil.RatedCapCoolSensDesAtRatedCdts *= CapCoolAdjFac;
                            companionCoolingCoil.RatedCapCoolSens = RatedCapCoolSensDes;
                            // update Water-to-Air Heat Pumps output reports
                            OutputReportPredefined::PreDefTableEntry(state,
                                                                     state.dataOutRptPredefined->pdchWAHPRatedSensCapAtRatedCdts,
                                                                     companionCoolingCoil.Name,
                                                                     companionCoolingCoil.RatedCapCoolSensDesAtRatedCdts);
                            OutputReportPredefined::PreDefTableEntry(
                                state, state.dataOutRptPredefined->pdchWAHPDD, companionCoolingCoil.Name, "Heating");
                            OutputReportPredefined::PreDefTableEntry(
                                state, state.dataOutRptPredefined->pdchWAHPDD, simpleWatertoAirHP.Name, "Heating");
                            // update Cooling Coils output reports
                            OutputReportPredefined::PreDefTableEntry(state,
                                                                     state.dataOutRptPredefined->pdchCoolCoilLatCap,
                                                                     companionCoolingCoil.Name,
                                                                     RatedCapCoolTotalDes - RatedCapCoolSensDes);
                            OutputReportPredefined::PreDefTableEntry(state,
                                                                     state.dataOutRptPredefined->pdchCoolCoilSHR,
                                                                     companionCoolingCoil.Name,
                                                                     RatedCapCoolSensDes / RatedCapCoolTotalDes);
                            OutputReportPredefined::PreDefTableEntry(
                                state, state.dataOutRptPredefined->pdchCoolCoilSensCap, companionCoolingCoil.Name, RatedCapCoolSensDes);
                        } else {
                            OutputReportPredefined::PreDefTableEntry(
                                state, state.dataOutRptPredefined->pdchWAHPDD, companionCoolingCoil.Name, "Cooling");
                            OutputReportPredefined::PreDefTableEntry(
                                state, state.dataOutRptPredefined->pdchWAHPDD, simpleWatertoAirHP.Name, "Cooling");
                        }
                        RatedCapHeatDes =
                            RatedCapCoolTotalDes * RatedTotCapTempModFac * simpleWatertoAirHP.RatioRatedHeatRatedTotCoolCap / RatedHeatCapTempModFac;
                        companionCoolingCoil.RatedCapCoolTotal = RatedCapCoolTotalDes;
                        companionCoolingCoil.RatedCapCoolAtRatedCdts = RatedCapCoolTotalDes * RatedTotCapTempModFac;
                        companionCoolingCoil.RatedPowerCoolAtRatedCdts =
                            companionCoolingCoil.RatedCapCoolAtRatedCdts / companionCoolingCoil.RatedCOPCoolAtRatedCdts;
                        companionCoolingCoil.RatedPowerCool = companionCoolingCoil.RatedPowerCoolAtRatedCdts / RatedCoolPowerTempModFac;
                        // update Water-to-Air Heat Pumps output reports
                        OutputReportPredefined::PreDefTableEntry(state,
                                                                 state.dataOutRptPredefined->pdchWAHPRatedCapAtRatedCdts,
                                                                 companionCoolingCoil.Name,
                                                                 companionCoolingCoil.RatedCapCoolAtRatedCdts);
                        // update Cooling Coils output reports
                        OutputReportPredefined::PreDefTableEntry(
                            state, state.dataOutRptPredefined->pdchCoolCoilTotCap, companionCoolingCoil.Name, RatedCapCoolTotalDes);
                        BaseSizer::reportSizerOutput(
                            state,
                            HVAC::coilTypeNamesUC[(int)companionCoolingCoil.coilType],
                            companionCoolingCoil.Name,
                            "Design Size Rated Total Cooling Capacity [W]",
                            companionCoolingCoil.RatedCapCoolTotal);
                        BaseSizer::reportSizerOutput(
                            state,
                            HVAC::coilTypeNamesUC[(int)companionCoolingCoil.coilType],
                            companionCoolingCoil.Name,
                            "Design Size Rated Sensible Cooling Capacity [W]",
                            companionCoolingCoil.RatedCapCoolSens);
                    } else if (companionCoolingCoil.coilPlantType ==
                               DataPlant::PlantEquipmentType::CoilWAHPCoolingEquationFit) { // case 2: companion coil is of EquationFit type but is
                                                                                            // not autosized
                        RatedCapHeatDes = companionCoolingCoil.RatedCapCoolTotal * simpleWatertoAirHP.RatioRatedHeatRatedTotCoolCap;
                    } else { // case 3: companion type is different than EquationFit
                        RatedCapHeatDes = state.dataSize->DXCoolCap;
                    }
                }
                // heating capacity final determination
                simpleWatertoAirHP.RatedCapHeat = RatedCapHeatDes;
                simpleWatertoAirHP.RatedCapHeatAtRatedCdts = RatedCapHeatDes * RatedHeatCapTempModFac;

                // heating power calculations
                RatedHeatPowerTempModFac = simpleWatertoAirHP.HeatPowCurve->value(state, RatedHeatratioTDB, RatedHeatratioTS, 1.0, 1.0);
                simpleWatertoAirHP.RatedPowerHeat =
                    simpleWatertoAirHP.RatedCapHeatAtRatedCdts / (simpleWatertoAirHP.RatedCOPHeatAtRatedCdts * RatedHeatPowerTempModFac);

                // update reports
                OutputReportPredefined::PreDefTableEntry(state,
                                                         state.dataOutRptPredefined->pdchWAHPRatedCapAtRatedCdts,
                                                         simpleWatertoAirHP.Name,
                                                         simpleWatertoAirHP.RatedCapHeatAtRatedCdts);
                OutputReportPredefined::PreDefTableEntry(
                    state, state.dataOutRptPredefined->pdchWAHPRatedAirDBT, simpleWatertoAirHP.Name, RatedHeatMixDryBulb);
                OutputReportPredefined::PreDefTableEntry(
                    state, state.dataOutRptPredefined->pdchWAHPRatedWtrT, simpleWatertoAirHP.Name, simpleWatertoAirHP.RatedEntWaterTemp);
                BaseSizer::reportSizerOutput(
                    state,
                    HVAC::coilTypeNamesUC[(int)simpleWatertoAirHP.coilType],
                    simpleWatertoAirHP.Name,
                    "Design Size Rated Heating Capacity [W]",
                    simpleWatertoAirHP.RatedCapHeat);
                OutputReportPredefined::PreDefTableEntry(
                    state, state.dataOutRptPredefined->pdchHeatCoilNomCap, simpleWatertoAirHP.Name, simpleWatertoAirHP.RatedCapHeat);
                if (simpleWatertoAirHP.RatedCapHeat != 0.0) {
                    OutputReportPredefined::PreDefTableEntry(state,
                                                             state.dataOutRptPredefined->pdchHeatCoilNomEff,
                                                             simpleWatertoAirHP.Name,
                                                             simpleWatertoAirHP.RatedPowerHeat / simpleWatertoAirHP.RatedCapHeat);
                } else {
                    OutputReportPredefined::PreDefTableEntry(state, state.dataOutRptPredefined->pdchHeatCoilNomEff, simpleWatertoAirHP.Name, 0.0);
                }
            } else {
                if (simpleWatertoAirHP.RatedCapHeat > 0.0 && RatedCapHeatDes > 0.0 && !HardSizeNoDesRun) {
                    RatedCapHeatUser = simpleWatertoAirHP.RatedCapHeat;
                    BaseSizer::reportSizerOutput(
                        state,
                        HVAC::coilTypeNamesUC[(int)simpleWatertoAirHP.coilType],
                        simpleWatertoAirHP.Name,
                        "Design Size Rated Heating Capacity [W]",
                        RatedCapHeatDes,
                        "User-Specified Rated Heating Capacity [W]",
                        RatedCapHeatUser);
                    if (state.dataGlobal->DisplayExtraWarnings) {
                        if ((std::abs(RatedCapHeatDes - RatedCapHeatUser) / RatedCapHeatUser) > state.dataSize->AutoVsHardSizingThreshold) {
                            ShowMessage(
                                state,
                                format("SizeHVACWaterToAir: Potential issue with equipment sizing for coil {} {}",
                                       HVAC::coilTypeNamesUC[(int)simpleWatertoAirHP.coilType],
                                       simpleWatertoAirHP.Name));
                            ShowContinueError(state, format("User-Specified Rated Heating Capacity of {:.2R} [W]", RatedCapHeatUser));
                            ShowContinueError(state, format("differs from Design Size Rated Heating Capacity of {:.2R} [W]", RatedCapHeatDes));
                            ShowContinueError(state, "This may, or may not, indicate mismatched component sizes.");
                            ShowContinueError(state, "Verify that the value entered is intended and is consistent with other components.");
                        }
                    }
                } else {
                    if (simpleWatertoAirHP.RatedCapHeat > 0.0) {
                        RatedCapHeatUser = simpleWatertoAirHP.RatedCapHeat;
                        BaseSizer::reportSizerOutput(
                            state,
                            HVAC::coilTypeNamesUC[(int)simpleWatertoAirHP.coilType],
                            simpleWatertoAirHP.Name,
                            "User-Specified Rated Heating Capacity [W]",
                            RatedCapHeatUser);
                    }
                }

                // user provided inputs are assumed to be at rated conditions
                simpleWatertoAirHP.RatedPowerHeat = simpleWatertoAirHP.RatedCapHeat / simpleWatertoAirHP.RatedCOPHeatAtRatedCdts;
                simpleWatertoAirHP.RatedCapHeatAtRatedCdts = 0;   // not sure why these are set = 0, should be RatedCapHeat?
                simpleWatertoAirHP.RatedPowerHeatAtRatedCdts = 0; // should be RatedPowerHeat?
            }
            // Check that heat pump heating capacity is within 20% of cooling capacity. Check only for heating coil and report both.
            if (simpleWatertoAirHP.coilType == HVAC::CoilType::HeatingWAHPSimple && simpleWatertoAirHP.CompanionCoolingCoilNum > 0) {
                auto &companionCoolingCoil(state.dataWaterToAirHeatPumpSimple->SimpleWatertoAirHP(simpleWatertoAirHP.CompanionCoolingCoilNum));
                if (companionCoolingCoil.RatedCapCoolTotal > 0.0) {

                    if (std::abs(companionCoolingCoil.RatedCapCoolTotal - simpleWatertoAirHP.RatedCapHeat) / companionCoolingCoil.RatedCapCoolTotal >
                        0.2) {

                        ShowWarningError(state, format("{} {}", HVAC::coilTypeNamesUC[(int)simpleWatertoAirHP.coilType], simpleWatertoAirHP.Name));
                        ShowContinueError(state,
                                          format("...used with {} {}",
                                                 HVAC::coilTypeNamesUC[(int)companionCoolingCoil.coilType],
                                                 companionCoolingCoil.Name));
                        ShowContinueError(state, "...heating capacity is disproportionate (> 20% different) to total cooling capacity");
                        ShowContinueError(state, format("...heating capacity = {:.3T} W", simpleWatertoAirHP.RatedCapHeat));
                        ShowContinueError(state, format("...cooling capacity = {:.3T} W", companionCoolingCoil.RatedCapCoolTotal));
                    }
                }
            }

            ReportCoilSelection::setCoilHeatingCapacity(
                state,
                simpleWatertoAirHP.coilReportNum,
                RatedCapHeatDes,
                IsAutoSize,
                state.dataSize->CurSysNum,
                state.dataSize->CurZoneEqNum,
                state.dataSize->CurOASysNum,
                FanCoolLoad,
                1.0, // RatedHeatCapTempModFac,
                -999.0,
                -999.0);

        } // Heating

        // size/report rated efficiency and power
        if (simpleWatertoAirHP.coilType == HVAC::CoilType::CoolingWAHPSimple) {
            if (simpleWatertoAirHP.RatedPowerCool > 0) {
                OutputReportPredefined::PreDefTableEntry(state,
                                                         state.dataOutRptPredefined->pdchCoolCoilNomEff,
                                                         simpleWatertoAirHP.Name,
                                                         simpleWatertoAirHP.RatedCapCoolTotal / simpleWatertoAirHP.RatedPowerCool);
            }
            if (IsAutoSize) {
                OutputReportPredefined::PreDefTableEntry(state,
                                                         state.dataOutRptPredefined->pdchWAHPRatedPowerAtRatedCdts,
                                                         simpleWatertoAirHP.Name,
                                                         simpleWatertoAirHP.RatedPowerCoolAtRatedCdts);
                if (simpleWatertoAirHP.RatedPowerCoolAtRatedCdts > 0) {
                    OutputReportPredefined::PreDefTableEntry(state,
                                                             state.dataOutRptPredefined->pdchWAHPRatedCOPAtRatedCdts,
                                                             simpleWatertoAirHP.Name,
                                                             simpleWatertoAirHP.RatedCapCoolAtRatedCdts /
                                                                 simpleWatertoAirHP.RatedPowerCoolAtRatedCdts);
                }
            }
        } else if (simpleWatertoAirHP.coilType == HVAC::CoilType::HeatingWAHPSimple) {
            // heating coil power
            simpleWatertoAirHP.RatedPowerHeatAtRatedCdts = simpleWatertoAirHP.RatedCapHeatAtRatedCdts / simpleWatertoAirHP.RatedCOPHeatAtRatedCdts;
            if (simpleWatertoAirHP.RatedPowerHeat > 0) {
                OutputReportPredefined::PreDefTableEntry(state,
                                                         state.dataOutRptPredefined->pdchHeatCoilNomEff,
                                                         simpleWatertoAirHP.Name,
                                                         simpleWatertoAirHP.RatedCapHeat / simpleWatertoAirHP.RatedPowerHeat);
            }
            if (IsAutoSize) {
                OutputReportPredefined::PreDefTableEntry(state,
                                                         state.dataOutRptPredefined->pdchWAHPRatedPowerAtRatedCdts,
                                                         simpleWatertoAirHP.Name,
                                                         simpleWatertoAirHP.RatedPowerHeatAtRatedCdts);
                if (simpleWatertoAirHP.RatedPowerHeatAtRatedCdts > 0) {
                    OutputReportPredefined::PreDefTableEntry(state,
                                                             state.dataOutRptPredefined->pdchWAHPRatedCOPAtRatedCdts,
                                                             simpleWatertoAirHP.Name,
                                                             simpleWatertoAirHP.RatedCapHeatAtRatedCdts /
                                                                 simpleWatertoAirHP.RatedPowerHeatAtRatedCdts);
                }
            }
            // re-calculate companion coil power
            if (simpleWatertoAirHP.CompanionCoolingCoilNum > 0) {
                auto &companionCoolingCoil(state.dataWaterToAirHeatPumpSimple->SimpleWatertoAirHP(simpleWatertoAirHP.CompanionCoolingCoilNum));
                companionCoolingCoil.RatedPowerCoolAtRatedCdts =
                    companionCoolingCoil.RatedCapCoolAtRatedCdts / companionCoolingCoil.RatedCOPCoolAtRatedCdts;
                if (companionCoolingCoil.RatedCapCoolTotal > 0) {
                    OutputReportPredefined::PreDefTableEntry(state,
                                                             state.dataOutRptPredefined->pdchCoolCoilNomEff,
                                                             companionCoolingCoil.Name,
                                                             companionCoolingCoil.RatedCapCoolTotal / companionCoolingCoil.RatedPowerCool);
                    if (IsAutoSize) {
                        OutputReportPredefined::PreDefTableEntry(state,
                                                                 state.dataOutRptPredefined->pdchWAHPRatedPowerAtRatedCdts,
                                                                 companionCoolingCoil.Name,
                                                                 companionCoolingCoil.RatedPowerCoolAtRatedCdts);
                        if (companionCoolingCoil.RatedPowerCoolAtRatedCdts > 0) {
                            OutputReportPredefined::PreDefTableEntry(state,
                                                                     state.dataOutRptPredefined->pdchWAHPRatedCOPAtRatedCdts,
                                                                     companionCoolingCoil.Name,
                                                                     companionCoolingCoil.RatedCapCoolAtRatedCdts /
                                                                         companionCoolingCoil.RatedPowerCoolAtRatedCdts);
                        }
                    }
                }
            }
        }

        // Size water volumetric flow rate
        IsAutoSize = false;
        if (simpleWatertoAirHP.RatedWaterVolFlowRate == DataSizing::AutoSize) {
            IsAutoSize = true;
        }

        //   WSHP condenser can be on either a plant loop or condenser loop. Test each to find plant sizing number.
        //   first check to see if coil is connected to a plant loop, no warning on this CALL
        if (IsAutoSize) {
            PltSizNum = PlantUtilities::MyPlantSizingIndex(
                state,
                HVAC::coilTypeNames[(int)simpleWatertoAirHP.coilType],
                simpleWatertoAirHP.Name,
                simpleWatertoAirHP.WaterInletNodeNum,
                simpleWatertoAirHP.WaterOutletNodeNum,
                ErrorsFound,
                false);

            if (PltSizNum > 0) {
                rho = state.dataPlnt->PlantLoop(simpleWatertoAirHP.plantLoc.loopNum)
                          .glycol->getDensity(state, state.dataSize->PlantSizData(PltSizNum).ExitTemp, RoutineNameAlt);
                Cp = state.dataPlnt->PlantLoop(simpleWatertoAirHP.plantLoc.loopNum)
                         .glycol->getSpecificHeat(state, state.dataSize->PlantSizData(PltSizNum).ExitTemp, RoutineNameAlt);

                if (simpleWatertoAirHP.coilType == HVAC::CoilType::HeatingWAHPSimple) {
                    RatedWaterVolFlowRateDes = simpleWatertoAirHP.RatedCapHeat / (state.dataSize->PlantSizData(PltSizNum).DeltaT * Cp * rho);
                } else if (simpleWatertoAirHP.coilType == HVAC::CoilType::CoolingWAHPSimple) {
                    //       use companion heating coil capacity to calculate volumetric flow rate
                    if (simpleWatertoAirHP.CompanionHeatingCoilNum > 0) {
                        auto const &companionHeatingCoil =
                            state.dataWaterToAirHeatPumpSimple->SimpleWatertoAirHP(simpleWatertoAirHP.CompanionHeatingCoilNum);
                        if (companionHeatingCoil.RatedCapHeat == DataSizing::AutoSize) {
                            SystemCapacity = simpleWatertoAirHP.RatedCapCoolTotal; // but you should use condenser capacity?
                        } else {
                            SystemCapacity = companionHeatingCoil.RatedCapHeat;
                        }
                    } else {
                        SystemCapacity = simpleWatertoAirHP.RatedCapCoolAtRatedCdts; // RatedCapCoolTotal ? * (1 + 1/COP) ?
                    }

                    RatedWaterVolFlowRateDes = SystemCapacity / (state.dataSize->PlantSizData(PltSizNum).DeltaT * Cp * rho);
                }
            } else {
                ShowSevereError(state, "Autosizing of water flow requires a loop Sizing:Plant object");
                ShowContinueError(state, "Autosizing also requires physical connection to a plant or condenser loop.");
                ShowContinueError(state, format("Occurs in  Object={}", HVAC::coilTypeNamesUC[(int)simpleWatertoAirHP.coilType], simpleWatertoAirHP.Name));
                ErrorsFound = true;
            }

            if (SystemCapacity != DataSizing::AutoSize) {
                simpleWatertoAirHP.RatedWaterVolFlowRate = RatedWaterVolFlowRateDes;
                BaseSizer::reportSizerOutput(
                    state,
                    HVAC::coilTypeNamesUC[(int)simpleWatertoAirHP.coilType],
                    simpleWatertoAirHP.Name,
                    "Design Size Rated Water Flow Rate [m3/s]",
                    RatedWaterVolFlowRateDes);
                if (simpleWatertoAirHP.coilType == HVAC::CoilType::HeatingWAHPSimple && simpleWatertoAirHP.CompanionCoolingCoilNum > 0) {
                    auto &companionCoolingCoil(state.dataWaterToAirHeatPumpSimple->SimpleWatertoAirHP(simpleWatertoAirHP.CompanionCoolingCoilNum));
                    companionCoolingCoil.RatedWaterVolFlowRate = RatedWaterVolFlowRateDes;
                    BaseSizer::reportSizerOutput(
                        state,
                        HVAC::coilTypeNamesUC[(int)companionCoolingCoil.coilType],
                        companionCoolingCoil.Name,
                        "Design Size Rated Water Flow Rate [m3/s]",
                        RatedWaterVolFlowRateDes);
                } else if (simpleWatertoAirHP.coilType == HVAC::CoilType::CoolingWAHPSimple && simpleWatertoAirHP.CompanionHeatingCoilNum > 0) {
                    auto &companionHeatingCoil(state.dataWaterToAirHeatPumpSimple->SimpleWatertoAirHP(simpleWatertoAirHP.CompanionHeatingCoilNum));
                    companionHeatingCoil.RatedWaterVolFlowRate = RatedWaterVolFlowRateDes;
                    BaseSizer::reportSizerOutput(
                        state,
                        HVAC::coilTypeNamesUC[(int)companionHeatingCoil.coilType],
                        companionHeatingCoil.Name,
                        "Design Size Rated Water Flow Rate [m3/s]",
                        RatedWaterVolFlowRateDes);
                }
            }
        } else {
            if (simpleWatertoAirHP.RatedWaterVolFlowRate > 0.0 && RatedWaterVolFlowRateDes > 0.0) {
                RatedWaterVolFlowRateUser = simpleWatertoAirHP.RatedWaterVolFlowRate;
                BaseSizer::reportSizerOutput(
                    state,
                    HVAC::coilTypeNames[(int)simpleWatertoAirHP.coilType],
                    simpleWatertoAirHP.Name,
                    "Design Size Rated Water Flow Rate [m3/s]",
                    RatedWaterVolFlowRateDes,
                    "User-Specified Rated Water Flow Rate [m3/s]",
                    RatedWaterVolFlowRateUser);
                if (state.dataGlobal->DisplayExtraWarnings) {
                    if ((std::abs(RatedWaterVolFlowRateDes - RatedWaterVolFlowRateUser) / RatedWaterVolFlowRateUser) >
                        state.dataSize->AutoVsHardSizingThreshold) {
                        ShowMessage(state,
                                    format("SizeHVACWaterToAir: Potential issue with equipment sizing for coil {}:WATERTOAIRHEATPUMP:EQUATIONFIT {}",
                                           simpleWatertoAirHP.coilType,
                                           simpleWatertoAirHP.Name));
                        ShowContinueError(state, format("User-Specified Rated Water Flow Rate of {:.5R} [m3/s]", RatedWaterVolFlowRateUser));
                        ShowContinueError(state, format("differs from Design Size Rated Water Flow Rate of {:.5R} [m3/s]", RatedWaterVolFlowRateDes));
                        ShowContinueError(state, "This may, or may not, indicate mismatched component sizes.");
                        ShowContinueError(state, "Verify that the value entered is intended and is consistent with other components.");
                    }
                }
            }
        }

        // Save component design water volumetric flow rate.
        // Use 1/2 flow since both cooling and heating coil will save flow yet only 1 will operate at a time
        if (simpleWatertoAirHP.RatedWaterVolFlowRate > 0.0) {
            if (simpleWatertoAirHP.coilType == HVAC::CoilType::HeatingWAHPSimple) {
                PlantUtilities::RegisterPlantCompDesignFlow(
                    state, simpleWatertoAirHP.WaterInletNodeNum, 0.5 * simpleWatertoAirHP.RatedWaterVolFlowRate);
                if (simpleWatertoAirHP.CompanionCoolingCoilNum > 0) {
                    auto &companionCoolingCoil(state.dataWaterToAirHeatPumpSimple->SimpleWatertoAirHP(simpleWatertoAirHP.CompanionCoolingCoilNum));
                    PlantUtilities::RegisterPlantCompDesignFlow(
                        state, companionCoolingCoil.WaterInletNodeNum, 0.5 * simpleWatertoAirHP.RatedWaterVolFlowRate);
                }
            } else if (simpleWatertoAirHP.coilType == HVAC::CoilType::CoolingWAHPSimple) {
                PlantUtilities::RegisterPlantCompDesignFlow(
                    state, simpleWatertoAirHP.WaterInletNodeNum, 0.5 * simpleWatertoAirHP.RatedWaterVolFlowRate);
            }
        }
    }

    void CalcHPCoolingSimple(EnergyPlusData &state,
                             int const HPNum,                                // Heat Pump Number
                             HVAC::FanOp const fanOp,                        // Fan/Compressor cycling scheme indicator
                             [[maybe_unused]] Real64 const SensDemand,       // Cooling Sensible Demand [W] !unused1208
                             [[maybe_unused]] Real64 const LatentDemand,     // Cooling Latent Demand [W]
                             HVAC::CompressorOp const compressorOp,          // compressor operation flag
                             Real64 const PartLoadRatio,                     // compressor part load ratio
                             [[maybe_unused]] Real64 const OnOffAirFlowRatio // ratio of compressor on flow to average flow over time step
    )
    {

        //       AUTHOR         Arun Shenoy
        //       DATE WRITTEN   Jan 2004
        //       RE-ENGINEERED  Kenneth Tang (Jan 2005)

        // PURPOSE OF THIS SUBROUTINE:
        // This subroutine is for simulating the cooling mode of the Water to Air HP Simple

        // METHODOLOGY EMPLOYED:
        // Simulate the heat pump performance using the coefficients in quadlinear and quintlinear curves and rated conditions
        // If the LatDegradModelSimFlag is enabled, the coil will be simulated twice:
        // (1)first simulation at the rated conditions (2) second simulation at the
        // actual operating conditions. Then call CalcEffectiveSHR and the effective SHR
        // is adjusted.
        // If the LatDegradModelSimFlag is disabled, the cooling coil is only simulated
        // once at the actual operating conditions.
        // Finally, adjust the heat pump outlet conditions based on the PartLoadRatio
        // and RuntimeFrac.

        // REFERENCES:
        // (1) Lash.T.A.,1992.Simulation and Analysis of a Water Loop Heat Pump System.
        // M.S. Thesis, University of Illinois at Urbana Champaign.
        // (2) Shenoy, Arun. 2004. Simulation, Modeling and Analysis of Water to Air Heat Pump.
        // State Energy Simulation Program. M.S. Thesis, Department of Mechanical and Aerospace Engineering,
        // Oklahoma State University. (downloadable from www.hvac.okstate.edu)
        // (3) Tang,C.C.. 2005. Modeling Packaged Heat Pumps in a Quasi-Steady
        // State Energy Simulation Program. M.S. Thesis, Department of Mechanical and Aerospace Engineering,
        // Oklahoma State University. (downloadable from www.hvac.okstate.edu)
        // (4) Henderson, H.I., K. Rengarajan.1996. A Model to Predict the Latent
        // Capacity of Air Conditioners and Heat Pumps at Part-Load Conditions
        // with Constant Fan Operation ASHRAE Transactions 102 (1), pp. 266-274.

        Real64 TimeStepSysSec = state.dataHVACGlobal->TimeStepSysSec;

        // SUBROUTINE PARAMETER DEFINITIONS:
        constexpr Real64 Tref(283.15); // Reference Temperature for performance curves,10C [K]
        static constexpr std::string_view RoutineName("CalcHPCoolingSimple");
        static constexpr std::string_view RoutineNameSourceSideInletTemp("CalcHPCoolingSimple:SourceSideInletTemp");

        Real64 TotalCapRated;              // Rated Total Cooling Capacity [W]
        Real64 SensCapRated;               // Rated Sensible Cooling Capacity [W]
        Real64 CoolPowerRated;             // Rated Cooling Power Input[W]
        Real64 AirVolFlowRateRated;        // Rated Air Volumetric Flow Rate [m3/s]
        Real64 WaterVolFlowRateRated;      // Rated Water Volumetric Flow Rate [m3/s]
        Real64 Twet_Rated;                 // Twet at rated conditions (coil air flow rate and air temperatures), sec
        Real64 Gamma_Rated;                // Gamma at rated conditions (coil air flow rate and air temperatures)
        Real64 SHRss;                      // Sensible heat ratio at steady state
        Real64 SHReff;                     // Effective sensible heat ratio at part-load condition
        Real64 ratioTDB;                   // Ratio of the inlet air dry bulb temperature to the rated conditions
        Real64 ratioTWB;                   // Ratio of the inlet air wet bulb temperature to the rated conditions
        Real64 ratioTS;                    // Ratio of the source side(water) inlet temperature to the rated conditions
        Real64 ratioVL;                    // Ratio of the air flow rate to the rated conditions
        Real64 ratioVS;                    // Ratio of the water flow rate to the rated conditions
        Real64 CpWater;                    // Specific heat of water [J/kg_C]
        Real64 CpAir;                      // Specific heat of air [J/kg_C]
        Real64 LoadSideFullMassFlowRate;   // Load Side Full Load Mass Flow Rate [kg/s]
        Real64 LoadSideFullOutletEnthalpy; // Load Side Full Load Outlet Air Enthalpy [J/kg]

        bool LatDegradModelSimFlag;      // Latent degradation model simulation flag
        int NumIteration;                // Iteration Counter
        Real64 LoadSideInletDBTemp_Unit; // calc conditions for unit
        Real64 LoadSideInletWBTemp_Unit; // calc conditions for unit
        Real64 LoadSideInletHumRat_Unit; // calc conditions for unit
        Real64 LoadSideInletEnth_Unit;   // calc conditions for unit
        Real64 CpAir_Unit;               // calc conditions for unit

        if (state.dataWaterToAirHeatPumpSimple->firstTime) {
            // Set indoor air conditions to the rated condition
            state.dataWaterToAirHeatPumpSimple->LoadSideInletDBTemp_Init = 26.7;
            state.dataWaterToAirHeatPumpSimple->LoadSideInletHumRat_Init = 0.0111;
            state.dataWaterToAirHeatPumpSimple->LoadSideInletEnth_Init = Psychrometrics::PsyHFnTdbW(
                state.dataWaterToAirHeatPumpSimple->LoadSideInletDBTemp_Init, state.dataWaterToAirHeatPumpSimple->LoadSideInletHumRat_Init);
            state.dataWaterToAirHeatPumpSimple->CpAir_Init =
                Psychrometrics::PsyCpAirFnW(state.dataWaterToAirHeatPumpSimple->LoadSideInletHumRat_Init);
            state.dataWaterToAirHeatPumpSimple->firstTime = false;
        }
        state.dataWaterToAirHeatPumpSimple->LoadSideInletWBTemp_Init =
            Psychrometrics::PsyTwbFnTdbWPb(state,
                                           state.dataWaterToAirHeatPumpSimple->LoadSideInletDBTemp_Init,
                                           state.dataWaterToAirHeatPumpSimple->LoadSideInletHumRat_Init,
                                           state.dataEnvrn->OutBaroPress,
                                           RoutineName);

        //  LOAD LOCAL VARIABLES FROM DATA STRUCTURE (for code readability)

        auto &simpleWatertoAirHP(state.dataWaterToAirHeatPumpSimple->SimpleWatertoAirHP(HPNum));

        TotalCapRated = simpleWatertoAirHP.RatedCapCoolTotal;
        SensCapRated = simpleWatertoAirHP.RatedCapCoolSens;
        CoolPowerRated = simpleWatertoAirHP.RatedPowerCool;
        AirVolFlowRateRated = simpleWatertoAirHP.RatedAirVolFlowRate;
        WaterVolFlowRateRated = simpleWatertoAirHP.RatedWaterVolFlowRate;

        Twet_Rated = simpleWatertoAirHP.Twet_Rated;
        Gamma_Rated = simpleWatertoAirHP.Gamma_Rated;

        if (fanOp == HVAC::FanOp::Continuous) {
            LoadSideFullMassFlowRate = simpleWatertoAirHP.AirMassFlowRate;
        } else {
            // default to cycling fan, cycling compressor, full load air flow
            if (PartLoadRatio > 0.0) {
                LoadSideFullMassFlowRate = simpleWatertoAirHP.AirMassFlowRate / PartLoadRatio;
            } else {
                LoadSideFullMassFlowRate = 0.0;
            }
        }
        state.dataWaterToAirHeatPumpSimple->SourceSideMassFlowRate = simpleWatertoAirHP.WaterMassFlowRate;
        state.dataWaterToAirHeatPumpSimple->SourceSideInletTemp = simpleWatertoAirHP.InletWaterTemp;
        state.dataWaterToAirHeatPumpSimple->SourceSideInletEnth = simpleWatertoAirHP.InletWaterEnthalpy;
        CpWater = state.dataPlnt->PlantLoop(simpleWatertoAirHP.plantLoc.loopNum)
                      .glycol->getSpecificHeat(state, state.dataWaterToAirHeatPumpSimple->SourceSideInletTemp, RoutineNameSourceSideInletTemp);

        // Check for flows, do not perform simulation if no flow in load side or source side.
        if (state.dataWaterToAirHeatPumpSimple->SourceSideMassFlowRate <= 0.0 || LoadSideFullMassFlowRate <= 0.0) {
            simpleWatertoAirHP.SimFlag = false;
            return;
        } else {
            simpleWatertoAirHP.SimFlag = true;
        }

        if (compressorOp == HVAC::CompressorOp::Off) {
            simpleWatertoAirHP.SimFlag = false;
            return;
        }

        // Calculate Part Load Factor and Runtime Fraction
        Real64 PLF = 1.0; // part load factor as a function of PLR, RTF = PLR / PLF
        if (simpleWatertoAirHP.PLFCurve != nullptr) {
            PLF = simpleWatertoAirHP.PLFCurve->value(state, PartLoadRatio); // Calculate part-load factor
        }
        if (fanOp == HVAC::FanOp::Cycling) {
            state.dataHVACGlobal->OnOffFanPartLoadFraction = PLF;
        }
        simpleWatertoAirHP.RunFrac = PartLoadRatio / PLF;

        // Loop the calculation at least once depending whether the latent degradation model
        // is enabled. 1st iteration to calculate the QLatent(rated) at (TDB,TWB)indoorair=(26.7C,19.4C)
        // and 2nd iteration to calculate the  QLatent(actual)
        if ((simpleWatertoAirHP.RunFrac >= 1.0) || (Twet_Rated <= 0.0) || (Gamma_Rated <= 0.0)) {
            LatDegradModelSimFlag = false;
            // Set NumIteration=1 so that latent model would quit after 1 simulation with the actual condition
            NumIteration = 1;
        } else {
            LatDegradModelSimFlag = true;
            // Set NumIteration=0 so that latent model would simulate twice with rated and actual condition
            NumIteration = 0;
        }

        // Set indoor air conditions to the actual condition
        LoadSideInletDBTemp_Unit = simpleWatertoAirHP.InletAirDBTemp;
        LoadSideInletHumRat_Unit = simpleWatertoAirHP.InletAirHumRat;
        LoadSideInletWBTemp_Unit =
            Psychrometrics::PsyTwbFnTdbWPb(state, LoadSideInletDBTemp_Unit, LoadSideInletHumRat_Unit, state.dataEnvrn->OutBaroPress, RoutineName);
        LoadSideInletEnth_Unit = simpleWatertoAirHP.InletAirEnthalpy;
        CpAir_Unit = Psychrometrics::PsyCpAirFnW(LoadSideInletHumRat_Unit);

        while (true) {
            ++NumIteration;
            if (NumIteration == 1) {
                // Set indoor air conditions to the rated conditions
                state.dataWaterToAirHeatPumpSimple->LoadSideInletDBTemp = state.dataWaterToAirHeatPumpSimple->LoadSideInletDBTemp_Init;
                state.dataWaterToAirHeatPumpSimple->LoadSideInletHumRat = state.dataWaterToAirHeatPumpSimple->LoadSideInletHumRat_Init;
                state.dataWaterToAirHeatPumpSimple->LoadSideInletWBTemp = state.dataWaterToAirHeatPumpSimple->LoadSideInletWBTemp_Init;
                state.dataWaterToAirHeatPumpSimple->LoadSideInletEnth = state.dataWaterToAirHeatPumpSimple->LoadSideInletEnth_Init;
                CpAir = state.dataWaterToAirHeatPumpSimple->CpAir_Init;
            } else {
                // Set indoor air conditions to the actual condition
                state.dataWaterToAirHeatPumpSimple->LoadSideInletDBTemp = LoadSideInletDBTemp_Unit;
                state.dataWaterToAirHeatPumpSimple->LoadSideInletHumRat = LoadSideInletHumRat_Unit;
                state.dataWaterToAirHeatPumpSimple->LoadSideInletWBTemp = LoadSideInletWBTemp_Unit;
                state.dataWaterToAirHeatPumpSimple->LoadSideInletEnth = LoadSideInletEnth_Unit;
                CpAir = CpAir_Unit;
            }

            ratioTDB = ((state.dataWaterToAirHeatPumpSimple->LoadSideInletDBTemp + state.dataWaterToAirHeatPumpSimple->CelsiustoKelvin) / Tref);
            ratioTWB = ((state.dataWaterToAirHeatPumpSimple->LoadSideInletWBTemp + state.dataWaterToAirHeatPumpSimple->CelsiustoKelvin) / Tref);
            ratioTS = ((state.dataWaterToAirHeatPumpSimple->SourceSideInletTemp + state.dataWaterToAirHeatPumpSimple->CelsiustoKelvin) / Tref);
            ratioVL = (LoadSideFullMassFlowRate /
                       (AirVolFlowRateRated * Psychrometrics::PsyRhoAirFnPbTdbW(state,
                                                                                state.dataEnvrn->StdBaroPress,
                                                                                state.dataWaterToAirHeatPumpSimple->LoadSideInletDBTemp,
                                                                                state.dataWaterToAirHeatPumpSimple->LoadSideInletHumRat,
                                                                                RoutineName)));

            if (simpleWatertoAirHP.DesignWaterMassFlowRate > 0.0) {
                ratioVS = (state.dataWaterToAirHeatPumpSimple->SourceSideMassFlowRate) / (simpleWatertoAirHP.DesignWaterMassFlowRate);
            } else {
                ratioVS = 0.0;
            }

            simpleWatertoAirHP.QLoadTotal = TotalCapRated * simpleWatertoAirHP.TotalCoolCapCurve->value(state, ratioTWB, ratioTS, ratioVL, ratioVS);
            simpleWatertoAirHP.QSensible =
                SensCapRated * simpleWatertoAirHP.SensCoolCapCurve->value(state, ratioTDB, ratioTWB, ratioTS, ratioVL, ratioVS);
            state.dataWaterToAirHeatPumpSimple->Winput =
                CoolPowerRated * simpleWatertoAirHP.CoolPowCurve->value(state, ratioTWB, ratioTS, ratioVL, ratioVS);

            // Check if the Sensible Load is greater than the Total Cooling Load
            if (simpleWatertoAirHP.QSensible > simpleWatertoAirHP.QLoadTotal) {
                simpleWatertoAirHP.QSensible = simpleWatertoAirHP.QLoadTotal;
            }

            if (LatDegradModelSimFlag) {
                // Calculate for SHReff using the Latent Degradation Model
                if (NumIteration == 1) {
                    state.dataWaterToAirHeatPumpSimple->QLatRated = simpleWatertoAirHP.QLoadTotal - simpleWatertoAirHP.QSensible;
                } else if (NumIteration == 2) {
                    state.dataWaterToAirHeatPumpSimple->QLatActual = simpleWatertoAirHP.QLoadTotal - simpleWatertoAirHP.QSensible;
                    SHRss = simpleWatertoAirHP.QSensible / simpleWatertoAirHP.QLoadTotal;
                    SHReff = CalcEffectiveSHR(state,
                                              HPNum,
                                              SHRss,
                                              fanOp,
                                              simpleWatertoAirHP.RunFrac,
                                              state.dataWaterToAirHeatPumpSimple->QLatRated,
                                              state.dataWaterToAirHeatPumpSimple->QLatActual,
                                              state.dataWaterToAirHeatPumpSimple->LoadSideInletDBTemp,
                                              state.dataWaterToAirHeatPumpSimple->LoadSideInletWBTemp);
                    //       Update sensible capacity based on effective SHR
                    simpleWatertoAirHP.QSensible = simpleWatertoAirHP.QLoadTotal * SHReff;
                    break;
                }
            } else {
                // Assume SHReff=SHRss
                SHReff = simpleWatertoAirHP.QSensible / simpleWatertoAirHP.QLoadTotal;
                break;
            }
        }

        // calculate coil outlet state variables
        LoadSideFullOutletEnthalpy = state.dataWaterToAirHeatPumpSimple->LoadSideInletEnth - simpleWatertoAirHP.QLoadTotal / LoadSideFullMassFlowRate;
        state.dataWaterToAirHeatPumpSimple->LoadSideOutletDBTemp =
            state.dataWaterToAirHeatPumpSimple->LoadSideInletDBTemp - simpleWatertoAirHP.QSensible / (LoadSideFullMassFlowRate * CpAir);
        state.dataWaterToAirHeatPumpSimple->LoadSideOutletHumRat =
            Psychrometrics::PsyWFnTdbH(state, state.dataWaterToAirHeatPumpSimple->LoadSideOutletDBTemp, LoadSideFullOutletEnthalpy, RoutineName);
        // Actual outlet conditions are "average" for time step
        if (fanOp == HVAC::FanOp::Continuous) {
            // continuous fan, cycling compressor
            simpleWatertoAirHP.OutletAirEnthalpy =
                PartLoadRatio * LoadSideFullOutletEnthalpy + (1.0 - PartLoadRatio) * state.dataWaterToAirHeatPumpSimple->LoadSideInletEnth;
            simpleWatertoAirHP.OutletAirHumRat = PartLoadRatio * state.dataWaterToAirHeatPumpSimple->LoadSideOutletHumRat +
                                                 (1.0 - PartLoadRatio) * state.dataWaterToAirHeatPumpSimple->LoadSideInletHumRat;
            simpleWatertoAirHP.OutletAirDBTemp = Psychrometrics::PsyTdbFnHW(simpleWatertoAirHP.OutletAirEnthalpy, simpleWatertoAirHP.OutletAirHumRat);
        } else {
            // default to cycling fan, cycling compressor
            simpleWatertoAirHP.OutletAirEnthalpy = LoadSideFullOutletEnthalpy;
            simpleWatertoAirHP.OutletAirHumRat = state.dataWaterToAirHeatPumpSimple->LoadSideOutletHumRat;
            simpleWatertoAirHP.OutletAirDBTemp = state.dataWaterToAirHeatPumpSimple->LoadSideOutletDBTemp;
        }

        // scale heat transfer rates to PLR and power to RTF
        simpleWatertoAirHP.QLoadTotal *= PartLoadRatio;
        simpleWatertoAirHP.QLoadTotalReport = simpleWatertoAirHP.AirMassFlowRate *
                                              (state.dataWaterToAirHeatPumpSimple->LoadSideInletEnth -
                                               Psychrometrics::PsyHFnTdbW(simpleWatertoAirHP.OutletAirDBTemp,
                                                                          simpleWatertoAirHP.OutletAirHumRat)); // Why doesn't this match QLoadTotal?
        simpleWatertoAirHP.QSensible *= PartLoadRatio;
        state.dataWaterToAirHeatPumpSimple->Winput *= simpleWatertoAirHP.RunFrac;
        simpleWatertoAirHP.QSource = simpleWatertoAirHP.QLoadTotalReport + state.dataWaterToAirHeatPumpSimple->Winput;
        state.dataHeatBal->HeatReclaimSimple_WAHPCoil(HPNum).AvailCapacity = simpleWatertoAirHP.QSource;

        //  Add power to global variable so power can be summed by parent object
        state.dataHVACGlobal->DXElecCoolingPower = state.dataWaterToAirHeatPumpSimple->Winput;

        DataHeatBalance::HeatReclaimDataBase &HeatReclaim = state.dataHeatBal->HeatReclaimSimple_WAHPCoil(HPNum);
        HeatReclaim.WaterHeatingDesuperheaterReclaimedHeatTotal = 0.0;
        if (allocated(HeatReclaim.WaterHeatingDesuperheaterReclaimedHeat)) {
            for (auto &num : HeatReclaim.WaterHeatingDesuperheaterReclaimedHeat)
                HeatReclaim.WaterHeatingDesuperheaterReclaimedHeatTotal += num;
        }
        simpleWatertoAirHP.QSource -= HeatReclaim.WaterHeatingDesuperheaterReclaimedHeatTotal;

        // Update heat pump data structure
        simpleWatertoAirHP.Power = state.dataWaterToAirHeatPumpSimple->Winput;
        simpleWatertoAirHP.QLoadTotal = simpleWatertoAirHP.QLoadTotalReport;
        simpleWatertoAirHP.QLatent = simpleWatertoAirHP.QLoadTotalReport - simpleWatertoAirHP.QSensible;
        simpleWatertoAirHP.Energy = state.dataWaterToAirHeatPumpSimple->Winput * TimeStepSysSec;
        simpleWatertoAirHP.EnergyLoadTotal = simpleWatertoAirHP.QLoadTotalReport * TimeStepSysSec;
        simpleWatertoAirHP.EnergySensible = simpleWatertoAirHP.QSensible * TimeStepSysSec;
        simpleWatertoAirHP.EnergyLatent = (simpleWatertoAirHP.QLoadTotalReport - simpleWatertoAirHP.QSensible) * TimeStepSysSec;
        simpleWatertoAirHP.EnergySource = simpleWatertoAirHP.QSource * TimeStepSysSec;
        if (simpleWatertoAirHP.RunFrac == 0.0) {
            simpleWatertoAirHP.COP = 0.0;
        } else {
            simpleWatertoAirHP.COP = simpleWatertoAirHP.QLoadTotalReport / state.dataWaterToAirHeatPumpSimple->Winput;
        }
        simpleWatertoAirHP.PartLoadRatio = PartLoadRatio;

        if ((simpleWatertoAirHP.WaterCyclingMode) == HVAC::WaterFlow::Cycling) {
            // plant can lock flow at coil water inlet node, use design flow multiplied by PLR to calculate water mass flow rate
            simpleWatertoAirHP.WaterMassFlowRate = simpleWatertoAirHP.DesignWaterMassFlowRate * PartLoadRatio;
            PlantUtilities::SetComponentFlowRate(state,
                                                 simpleWatertoAirHP.WaterMassFlowRate,
                                                 simpleWatertoAirHP.WaterInletNodeNum,
                                                 simpleWatertoAirHP.WaterOutletNodeNum,
                                                 simpleWatertoAirHP.plantLoc);
            if (simpleWatertoAirHP.WaterMassFlowRate > 0.0) {
                simpleWatertoAirHP.OutletWaterTemp = state.dataWaterToAirHeatPumpSimple->SourceSideInletTemp +
                                                     simpleWatertoAirHP.QSource / (simpleWatertoAirHP.WaterMassFlowRate * CpWater);
                simpleWatertoAirHP.OutletWaterEnthalpy =
                    state.dataWaterToAirHeatPumpSimple->SourceSideInletEnth + simpleWatertoAirHP.QSource / simpleWatertoAirHP.WaterMassFlowRate;
            }
        } else {
            if ((simpleWatertoAirHP.WaterCyclingMode) == HVAC::WaterFlow::Constant) {
                if (simpleWatertoAirHP.WaterFlowMode) {
                    simpleWatertoAirHP.WaterMassFlowRate = simpleWatertoAirHP.DesignWaterMassFlowRate;
                    PlantUtilities::SetComponentFlowRate(state,
                                                         simpleWatertoAirHP.WaterMassFlowRate,
                                                         simpleWatertoAirHP.WaterInletNodeNum,
                                                         simpleWatertoAirHP.WaterOutletNodeNum,
                                                         simpleWatertoAirHP.plantLoc);
                } else {
                    simpleWatertoAirHP.WaterMassFlowRate = state.dataWaterToAirHeatPumpSimple->SourceSideMassFlowRate;
                }
            } else {
                simpleWatertoAirHP.WaterMassFlowRate = state.dataWaterToAirHeatPumpSimple->SourceSideMassFlowRate;
            }
            simpleWatertoAirHP.OutletWaterTemp = state.dataWaterToAirHeatPumpSimple->SourceSideInletTemp +
                                                 simpleWatertoAirHP.QSource / (state.dataWaterToAirHeatPumpSimple->SourceSideMassFlowRate * CpWater);
            simpleWatertoAirHP.OutletWaterEnthalpy = state.dataWaterToAirHeatPumpSimple->SourceSideInletEnth +
                                                     simpleWatertoAirHP.QSource / state.dataWaterToAirHeatPumpSimple->SourceSideMassFlowRate;
        }
    }

    void CalcHPHeatingSimple(EnergyPlusData &state,
                             int const HPNum,                                // Heat Pump Number
                             HVAC::FanOp const fanOp,                        // Fan/Compressor cycling scheme indicator
                             [[maybe_unused]] Real64 const SensDemand,       // Sensible Demand [W] !unused1208
                             HVAC::CompressorOp const compressorOp,          // compressor operation flag
                             Real64 const PartLoadRatio,                     // compressor part load ratio
                             [[maybe_unused]] Real64 const OnOffAirFlowRatio // ratio of compressor on flow to average flow over time step
    )
    {

        //       AUTHOR         Arun Shenoy
        //       DATE WRITTEN   Jan 2004
        //       RE-ENGINEERED  Kenneth Tang (Jan 2005)

        // PURPOSE OF THIS SUBROUTINE:
        // This subroutine is for simulating the heating mode of the Water to Air HP Simple

        // METHODOLOGY EMPLOYED:
        // Simulate the heat pump performance using the coefficients in quadlinear and quintlinear curves and rated conditions
        // Finally, adjust the heat pump outlet conditions based on the PartLoadRatio
        // and RuntimeFrac.

        // REFERENCES:
        // (1) Lash.T.A.,1992.Simulation and Analysis of a Water Loop Heat Pump System.
        // M.S. Thesis, University of Illinois at Urbana Champaign.
        // (2) Shenoy, Arun. 2004. Simulation, Modeling and Analysis of Water to Air Heat Pump.
        // State Energy Simulation Program. M.S. Thesis, Department of Mechanical and Aerospace Engineering,
        // Oklahoma State University. (downloadable from www.hvac.okstate.edu)
        // (3) Tang,C.C.. 2005. Modeling Packaged Heat Pumps in a Quasi-Steady
        // State Energy Simulation Program. M.S. Thesis, Department of Mechanical and Aerospace Engineering,
        // Oklahoma State University. (downloadable from www.hvac.okstate.edu)

        Real64 TimeStepSysSec = state.dataHVACGlobal->TimeStepSysSec;

        // SUBROUTINE PARAMETER DEFINITIONS:
        Real64 constexpr Tref(283.15); // Reference Temperature for performance curves,10C [K]
        static constexpr std::string_view RoutineName("CalcHPHeatingSimple");
        static constexpr std::string_view RoutineNameSourceSideInletTemp("CalcHPHeatingSimple:SourceSideInletTemp");

        Real64 HeatCapRated;               // Rated Heating Capacity [W]
        Real64 HeatPowerRated;             // Rated Heating Power Input[W]
        Real64 AirVolFlowRateRated;        // Rated Air Volumetric Flow Rate [m3/s]
        Real64 WaterVolFlowRateRated;      // Rated Water Volumetric Flow Rate [m3/s]
        Real64 ratioTDB;                   // Ratio of the inlet air dry bulb temperature to the rated conditions
        Real64 ratioTS;                    // Ratio of the source side (water) inlet temperature to the rated conditions
        Real64 ratioVL;                    // Ratio of the load side flow rate to the rated conditions
        Real64 ratioVS;                    // Ratio of the source side flow rate to the rated conditions
        Real64 CpWater;                    // Specific heat of water [J/kg_C]
        Real64 CpAir;                      // Specific heat of air [J/kg_C]
        Real64 LoadSideFullMassFlowRate;   // Load Side Full Load Mass Flow Rate [kg/s]
        Real64 LoadSideFullOutletEnthalpy; // Load Side Full Load Outlet Air Enthalpy [J/kg]

        //  LOAD LOCAL VARIABLES FROM DATA STRUCTURE (for code readability)

        auto &simpleWatertoAirHP(state.dataWaterToAirHeatPumpSimple->SimpleWatertoAirHP(HPNum));

        HeatCapRated = simpleWatertoAirHP.RatedCapHeat;
        HeatPowerRated = simpleWatertoAirHP.RatedPowerHeat;
        AirVolFlowRateRated = simpleWatertoAirHP.RatedAirVolFlowRate;
        WaterVolFlowRateRated = simpleWatertoAirHP.RatedWaterVolFlowRate;
        if (fanOp == HVAC::FanOp::Continuous) {
            LoadSideFullMassFlowRate = simpleWatertoAirHP.AirMassFlowRate;
        } else {
            // default to cycling fan, cycling compressor, full load air flow
            if (PartLoadRatio > 0.0) {
                LoadSideFullMassFlowRate = simpleWatertoAirHP.AirMassFlowRate / PartLoadRatio;
            } else {
                LoadSideFullMassFlowRate = 0.0;
            }
        }
        state.dataWaterToAirHeatPumpSimple->LoadSideInletDBTemp = simpleWatertoAirHP.InletAirDBTemp;
        state.dataWaterToAirHeatPumpSimple->LoadSideInletHumRat = simpleWatertoAirHP.InletAirHumRat;

        state.dataWaterToAirHeatPumpSimple->LoadSideInletWBTemp =
            Psychrometrics::PsyTwbFnTdbWPb(state,
                                           state.dataWaterToAirHeatPumpSimple->LoadSideInletDBTemp,
                                           state.dataWaterToAirHeatPumpSimple->LoadSideInletHumRat,
                                           state.dataEnvrn->OutBaroPress,
                                           RoutineName);
        state.dataWaterToAirHeatPumpSimple->LoadSideInletEnth = simpleWatertoAirHP.InletAirEnthalpy;
        CpAir = Psychrometrics::PsyCpAirFnW(state.dataWaterToAirHeatPumpSimple->LoadSideInletHumRat);
        state.dataWaterToAirHeatPumpSimple->SourceSideMassFlowRate = simpleWatertoAirHP.WaterMassFlowRate;
        state.dataWaterToAirHeatPumpSimple->SourceSideInletTemp = simpleWatertoAirHP.InletWaterTemp;
        state.dataWaterToAirHeatPumpSimple->SourceSideInletEnth = simpleWatertoAirHP.InletWaterEnthalpy;
        CpWater = state.dataPlnt->PlantLoop(simpleWatertoAirHP.plantLoc.loopNum)
                      .glycol->getSpecificHeat(state, state.dataWaterToAirHeatPumpSimple->SourceSideInletTemp, RoutineNameSourceSideInletTemp);

        // Check for flows, do not perform simulation if no flow in load side or source side.
        if (state.dataWaterToAirHeatPumpSimple->SourceSideMassFlowRate <= 0.0 || LoadSideFullMassFlowRate <= 0.0) {
            simpleWatertoAirHP.SimFlag = false;
            return;
        } else {
            simpleWatertoAirHP.SimFlag = true;
        }

        if (compressorOp == HVAC::CompressorOp::Off) {
            simpleWatertoAirHP.SimFlag = false;
            return;
        }

        // Calculate Part Load Factor and Runtime Fraction
        Real64 PLF = 1.0; // part load factor as a function of PLR, RTF = PLR / PLF
        if (simpleWatertoAirHP.PLFCurve != nullptr) {
            PLF = simpleWatertoAirHP.PLFCurve->value(state, PartLoadRatio); // Calculate part-load factor
        }
        if (fanOp == HVAC::FanOp::Cycling) {
            state.dataHVACGlobal->OnOffFanPartLoadFraction = PLF;
        }
        simpleWatertoAirHP.RunFrac = PartLoadRatio / PLF;

        ratioTDB = ((state.dataWaterToAirHeatPumpSimple->LoadSideInletDBTemp + state.dataWaterToAirHeatPumpSimple->CelsiustoKelvin) / Tref);
        ratioTS = ((state.dataWaterToAirHeatPumpSimple->SourceSideInletTemp + state.dataWaterToAirHeatPumpSimple->CelsiustoKelvin) / Tref);
        ratioVL = (LoadSideFullMassFlowRate /
                   (AirVolFlowRateRated * Psychrometrics::PsyRhoAirFnPbTdbW(state,
                                                                            state.dataEnvrn->StdBaroPress,
                                                                            state.dataWaterToAirHeatPumpSimple->LoadSideInletDBTemp,
                                                                            state.dataWaterToAirHeatPumpSimple->LoadSideInletHumRat,
                                                                            RoutineName)));
        if (simpleWatertoAirHP.DesignWaterMassFlowRate > 0.0) {
            ratioVS = (state.dataWaterToAirHeatPumpSimple->SourceSideMassFlowRate) / (simpleWatertoAirHP.DesignWaterMassFlowRate);
        } else {
            ratioVS = 0.0;
        }

        simpleWatertoAirHP.QLoadTotal = HeatCapRated * simpleWatertoAirHP.HeatCapCurve->value(state, ratioTDB, ratioTS, ratioVL, ratioVS);
        simpleWatertoAirHP.QSensible = simpleWatertoAirHP.QLoadTotal;
        state.dataWaterToAirHeatPumpSimple->Winput =
            HeatPowerRated * simpleWatertoAirHP.HeatPowCurve->value(state, ratioTDB, ratioTS, ratioVL, ratioVS);

        // calculate coil outlet state variables
        LoadSideFullOutletEnthalpy = state.dataWaterToAirHeatPumpSimple->LoadSideInletEnth + simpleWatertoAirHP.QLoadTotal / LoadSideFullMassFlowRate;
        state.dataWaterToAirHeatPumpSimple->LoadSideOutletDBTemp =
            state.dataWaterToAirHeatPumpSimple->LoadSideInletDBTemp + simpleWatertoAirHP.QSensible / (LoadSideFullMassFlowRate * CpAir);
        state.dataWaterToAirHeatPumpSimple->LoadSideOutletHumRat =
            Psychrometrics::PsyWFnTdbH(state, state.dataWaterToAirHeatPumpSimple->LoadSideOutletDBTemp, LoadSideFullOutletEnthalpy, RoutineName);

        // Actual outlet conditions are "average" for time step
        if (fanOp == HVAC::FanOp::Continuous) {
            // continuous fan, cycling compressor
            simpleWatertoAirHP.OutletAirEnthalpy =
                PartLoadRatio * LoadSideFullOutletEnthalpy + (1.0 - PartLoadRatio) * state.dataWaterToAirHeatPumpSimple->LoadSideInletEnth;
            simpleWatertoAirHP.OutletAirHumRat = PartLoadRatio * state.dataWaterToAirHeatPumpSimple->LoadSideOutletHumRat +
                                                 (1.0 - PartLoadRatio) * state.dataWaterToAirHeatPumpSimple->LoadSideInletHumRat;
            simpleWatertoAirHP.OutletAirDBTemp = Psychrometrics::PsyTdbFnHW(simpleWatertoAirHP.OutletAirEnthalpy, simpleWatertoAirHP.OutletAirHumRat);
        } else {
            // default to cycling fan, cycling compressor
            simpleWatertoAirHP.OutletAirEnthalpy = LoadSideFullOutletEnthalpy;
            simpleWatertoAirHP.OutletAirHumRat = state.dataWaterToAirHeatPumpSimple->LoadSideOutletHumRat;
            simpleWatertoAirHP.OutletAirDBTemp = state.dataWaterToAirHeatPumpSimple->LoadSideOutletDBTemp;
        }

        // scale heat transfer rates to PLR and power to RTF
        simpleWatertoAirHP.QLoadTotal *= PartLoadRatio;
        simpleWatertoAirHP.QLoadTotalReport = simpleWatertoAirHP.QLoadTotal;
        simpleWatertoAirHP.QSensible *= PartLoadRatio;
        state.dataWaterToAirHeatPumpSimple->Winput *= simpleWatertoAirHP.RunFrac;
        simpleWatertoAirHP.QSource = simpleWatertoAirHP.QLoadTotalReport - state.dataWaterToAirHeatPumpSimple->Winput;

        //  Add power to global variable so power can be summed by parent object
        state.dataHVACGlobal->DXElecHeatingPower = state.dataWaterToAirHeatPumpSimple->Winput;

        // Update heat pump data structure
        simpleWatertoAirHP.Power = state.dataWaterToAirHeatPumpSimple->Winput;
        simpleWatertoAirHP.QLoadTotal = simpleWatertoAirHP.QLoadTotalReport;
        simpleWatertoAirHP.QSensible = simpleWatertoAirHP.QSensible;
        simpleWatertoAirHP.Energy = state.dataWaterToAirHeatPumpSimple->Winput * TimeStepSysSec;
        simpleWatertoAirHP.EnergyLoadTotal = simpleWatertoAirHP.QLoadTotalReport * TimeStepSysSec;
        simpleWatertoAirHP.EnergySensible = simpleWatertoAirHP.QSensible * TimeStepSysSec;
        simpleWatertoAirHP.EnergyLatent = 0.0;
        simpleWatertoAirHP.EnergySource = simpleWatertoAirHP.QSource * TimeStepSysSec;
        if (simpleWatertoAirHP.RunFrac == 0.0) {
            simpleWatertoAirHP.COP = 0.0;
        } else {
            simpleWatertoAirHP.COP = simpleWatertoAirHP.QLoadTotalReport / state.dataWaterToAirHeatPumpSimple->Winput;
        }
        simpleWatertoAirHP.PartLoadRatio = PartLoadRatio;

        if ((simpleWatertoAirHP.WaterCyclingMode) == HVAC::WaterFlow::Cycling) {
            // plant can lock flow at coil water inlet node, use design flow multiplied by PLR to calculate water mass flow rate
            simpleWatertoAirHP.WaterMassFlowRate = simpleWatertoAirHP.DesignWaterMassFlowRate * PartLoadRatio;
            PlantUtilities::SetComponentFlowRate(state,
                                                 simpleWatertoAirHP.WaterMassFlowRate,
                                                 simpleWatertoAirHP.WaterInletNodeNum,
                                                 simpleWatertoAirHP.WaterOutletNodeNum,
                                                 simpleWatertoAirHP.plantLoc);
            if (simpleWatertoAirHP.WaterMassFlowRate > 0.0) {
                simpleWatertoAirHP.OutletWaterTemp = state.dataWaterToAirHeatPumpSimple->SourceSideInletTemp -
                                                     simpleWatertoAirHP.QSource / (simpleWatertoAirHP.WaterMassFlowRate * CpWater);
                simpleWatertoAirHP.OutletWaterEnthalpy =
                    state.dataWaterToAirHeatPumpSimple->SourceSideInletEnth - simpleWatertoAirHP.QSource / simpleWatertoAirHP.WaterMassFlowRate;
            }
        } else {
            if ((simpleWatertoAirHP.WaterCyclingMode) == HVAC::WaterFlow::Constant) {
                if (simpleWatertoAirHP.WaterFlowMode) {
                    simpleWatertoAirHP.WaterMassFlowRate = simpleWatertoAirHP.DesignWaterMassFlowRate;
                    PlantUtilities::SetComponentFlowRate(state,
                                                         simpleWatertoAirHP.WaterMassFlowRate,
                                                         simpleWatertoAirHP.WaterInletNodeNum,
                                                         simpleWatertoAirHP.WaterOutletNodeNum,
                                                         simpleWatertoAirHP.plantLoc);
                } else {
                    simpleWatertoAirHP.WaterMassFlowRate = state.dataWaterToAirHeatPumpSimple->SourceSideMassFlowRate;
                }
            } else {
                simpleWatertoAirHP.WaterMassFlowRate = state.dataWaterToAirHeatPumpSimple->SourceSideMassFlowRate;
            }
            simpleWatertoAirHP.OutletWaterTemp = state.dataWaterToAirHeatPumpSimple->SourceSideInletTemp -
                                                 simpleWatertoAirHP.QSource / (state.dataWaterToAirHeatPumpSimple->SourceSideMassFlowRate * CpWater);
            simpleWatertoAirHP.OutletWaterEnthalpy = state.dataWaterToAirHeatPumpSimple->SourceSideInletEnth -
                                                     simpleWatertoAirHP.QSource / state.dataWaterToAirHeatPumpSimple->SourceSideMassFlowRate;
        }
    }

    void UpdateSimpleWatertoAirHP(EnergyPlusData &state, int const HPNum)
    {
        // SUBROUTINE INFORMATION:
        //       AUTHOR         Arun Shenoy
        //       DATE WRITTEN   Jan 2004
        //       RE-ENGINEERED  Kenneth Tang (Jan 2005)

        // PURPOSE OF THIS SUBROUTINE:
        // This subroutine updates the Water to Air Heat Pump outlet nodes.

        // METHODOLOGY EMPLOYED:
        // Data is moved from the HP data structure to the HP outlet nodes.

        Real64 TimeStepSysSec = state.dataHVACGlobal->TimeStepSysSec;

        // SUBROUTINE LOCAL VARIABLE DECLARATIONS:
        int AirInletNode;
        int WaterInletNode;
        int AirOutletNode;
        int WaterOutletNode;

        auto &simpleWatertoAirHP(state.dataWaterToAirHeatPumpSimple->SimpleWatertoAirHP(HPNum));

        if (!simpleWatertoAirHP.SimFlag) {
            // Heatpump is off; just pass through conditions
            simpleWatertoAirHP.Power = 0.0;
            simpleWatertoAirHP.QLoadTotal = 0.0;
            simpleWatertoAirHP.QLoadTotalReport = 0.0;
            simpleWatertoAirHP.QSensible = 0.0;
            simpleWatertoAirHP.QLatent = 0.0;
            simpleWatertoAirHP.QSource = 0.0;
            simpleWatertoAirHP.Energy = 0.0;
            simpleWatertoAirHP.EnergyLoadTotal = 0.0;
            simpleWatertoAirHP.EnergySensible = 0.0;
            simpleWatertoAirHP.EnergyLatent = 0.0;
            simpleWatertoAirHP.EnergySource = 0.0;
            simpleWatertoAirHP.COP = 0.0;
            simpleWatertoAirHP.RunFrac = 0.0;
            simpleWatertoAirHP.PartLoadRatio = 0.0;

            simpleWatertoAirHP.OutletAirDBTemp = simpleWatertoAirHP.InletAirDBTemp;
            simpleWatertoAirHP.OutletAirHumRat = simpleWatertoAirHP.InletAirHumRat;
            simpleWatertoAirHP.OutletAirEnthalpy = simpleWatertoAirHP.InletAirEnthalpy;
            simpleWatertoAirHP.OutletWaterTemp = simpleWatertoAirHP.InletWaterTemp;
            simpleWatertoAirHP.OutletWaterEnthalpy = simpleWatertoAirHP.InletWaterEnthalpy;
        }

        AirInletNode = simpleWatertoAirHP.AirInletNodeNum;
        WaterInletNode = simpleWatertoAirHP.WaterInletNodeNum;
        AirOutletNode = simpleWatertoAirHP.AirOutletNodeNum;
        WaterOutletNode = simpleWatertoAirHP.WaterOutletNodeNum;

        // Set the air outlet  nodes of the WatertoAirHPSimple
        state.dataLoopNodes->Node(AirOutletNode).MassFlowRate = state.dataLoopNodes->Node(AirInletNode).MassFlowRate;
        state.dataLoopNodes->Node(AirOutletNode).Temp = simpleWatertoAirHP.OutletAirDBTemp;
        state.dataLoopNodes->Node(AirOutletNode).HumRat = simpleWatertoAirHP.OutletAirHumRat;
        state.dataLoopNodes->Node(AirOutletNode).Enthalpy = simpleWatertoAirHP.OutletAirEnthalpy;

        // Set the air outlet nodes for properties that just pass through & not used
        state.dataLoopNodes->Node(AirOutletNode).Quality = state.dataLoopNodes->Node(AirInletNode).Quality;
        state.dataLoopNodes->Node(AirOutletNode).Press = state.dataLoopNodes->Node(AirInletNode).Press;
        state.dataLoopNodes->Node(AirOutletNode).MassFlowRateMin = state.dataLoopNodes->Node(AirInletNode).MassFlowRateMin;
        state.dataLoopNodes->Node(AirOutletNode).MassFlowRateMax = state.dataLoopNodes->Node(AirInletNode).MassFlowRateMax;
        state.dataLoopNodes->Node(AirOutletNode).MassFlowRateMinAvail = state.dataLoopNodes->Node(AirInletNode).MassFlowRateMinAvail;
        state.dataLoopNodes->Node(AirOutletNode).MassFlowRateMaxAvail = state.dataLoopNodes->Node(AirInletNode).MassFlowRateMaxAvail;

        // Set the water outlet node of the WatertoAirHPSimple
        // Set the water outlet nodes for properties that just pass through & not used
        PlantUtilities::SafeCopyPlantNode(state, WaterInletNode, WaterOutletNode);

        state.dataLoopNodes->Node(WaterOutletNode).Temp = simpleWatertoAirHP.OutletWaterTemp;
        state.dataLoopNodes->Node(WaterOutletNode).Enthalpy = simpleWatertoAirHP.OutletWaterEnthalpy;

        simpleWatertoAirHP.Energy = simpleWatertoAirHP.Power * TimeStepSysSec;
        simpleWatertoAirHP.EnergyLoadTotal = simpleWatertoAirHP.QLoadTotal * TimeStepSysSec;
        simpleWatertoAirHP.EnergySensible = simpleWatertoAirHP.QSensible * TimeStepSysSec;
        simpleWatertoAirHP.EnergyLatent = simpleWatertoAirHP.QLatent * TimeStepSysSec;
        simpleWatertoAirHP.EnergySource = simpleWatertoAirHP.QSource * TimeStepSysSec;

        if (state.dataContaminantBalance->Contaminant.CO2Simulation) {
            state.dataLoopNodes->Node(AirOutletNode).CO2 = state.dataLoopNodes->Node(AirInletNode).CO2;
        }
        if (state.dataContaminantBalance->Contaminant.GenericContamSimulation) {
            state.dataLoopNodes->Node(AirOutletNode).GenContam = state.dataLoopNodes->Node(AirInletNode).GenContam;
        }

        if (simpleWatertoAirHP.reportCoilFinalSizes) {
            if (!state.dataGlobal->WarmupFlag && !state.dataGlobal->DoingHVACSizingSimulations && !state.dataGlobal->DoingSizing) {

                if (simpleWatertoAirHP.coilType == HVAC::CoilType::CoolingWAHPSimple) {
                    ReportCoilSelection::setCoilFinalSizes(
                        state,
                        simpleWatertoAirHP.coilReportNum,
                        simpleWatertoAirHP.RatedCapCoolTotal,
                        simpleWatertoAirHP.RatedCapCoolSens,
                        simpleWatertoAirHP.RatedAirVolFlowRate,
                        simpleWatertoAirHP.RatedWaterVolFlowRate);
                } else if (simpleWatertoAirHP.coilType == HVAC::CoilType::HeatingWAHPSimple) {
                    ReportCoilSelection::setCoilFinalSizes(
                        state,
                        simpleWatertoAirHP.coilReportNum,
                        simpleWatertoAirHP.RatedCapHeat,
                        simpleWatertoAirHP.RatedCapHeat,
                        simpleWatertoAirHP.RatedAirVolFlowRate,
                        simpleWatertoAirHP.RatedWaterVolFlowRate);
                }
                simpleWatertoAirHP.reportCoilFinalSizes = false;
            }
        }
    }

    //        End of Update subroutines for the WatertoAirHP Module
    // *****************************************************************************

    Real64 CalcEffectiveSHR(EnergyPlusData &state,
                            int const HPNum,         // Index number for cooling coil
                            Real64 const SHRss,      // Steady-state sensible heat ratio
                            HVAC::FanOp const fanOp, // Fan/compressor cycling scheme indicator
                            Real64 const RTF,        // Compressor run-time fraction
                            Real64 const QLatRated,  // Rated latent capacity
                            Real64 const QLatActual, // Actual latent capacity
                            Real64 const EnteringDB, // Entering air dry-bulb temperature
                            Real64 const EnteringWB  // Entering air wet-bulb temperature
    )
    {

        // FUNCTION INFORMATION:
        //    AUTHOR         Richard Raustad, FSEC
        //    DATE WRITTEN   September 2003
        //    MODIFIED       Kenneth Tang (Aug 2004) Added capability for simulating FanOp::Cycling

        // PURPOSE OF THIS FUNCTION:
        //    Adjust sensible heat ratio to account for degradation of DX coil latent
        //    capacity at part-load (cycling) conditions.

        // METHODOLOGY EMPLOYED:
        //    With model parameters entered by the user, the part-load latent performance
        //    of a DX cooling coil is determined for a constant air flow system with
        //    a cooling coil that cycles on/off. The model calculates the time
        //    required for condensate to begin falling from the cooling coil.
        //    Runtimes greater than this are integrated to a "part-load" latent
        //    capacity which is used to determine the "part-load" sensible heat ratio.
        //    See reference below for additional details (linear decay model, Eq. 8b).

        //    For cycling fan operation, a modified version of Henderson and Rengarajan (1996)
        //    model is used by ultilizing the fan delay time as the time-off (or time duration
        //    for the re-evaporation of moisture from time coil). Refer to Tang, C.C. (2005)

        // REFERENCES:
        //    (1) Henderson, H.I., K. Rengarajan.1996. A Model to Predict the Latent
        //    Capacity of Air Conditioners and Heat Pumps at Part-Load Conditions
        //    with Constant Fan Operation ASHRAE Transactions 102 (1), pp. 266-274.
        //    (2) Tang,C.C.. 2005. Modeling Packaged Heat Pumps in a Quasi-Steady
        //    State Energy Simulation Program. M.S. Thesis, Department of Mechanical and Aerospace Engineering,
        //    Oklahoma State University. (downloadable from www.hvac.okstate.edu)

        // Return value
        Real64 SHReff; // Effective sensible heat ratio, includes degradation due to cycling effects

        // FUNCTION LOCAL VARIABLE DECLARATIONS:
        Real64 Twet; // Nominal time for condensate to begin leaving the coil's condensate drain line
        // at the current operating conditions (sec)
        Real64 Gamma; // Initial moisture evaporation rate divided by steady-state AC latent capacity
        // at the current operating conditions
        Real64 Twet_Rated;                 // Twet at rated conditions (coil air flow rate and air temperatures), sec
        Real64 Gamma_Rated;                // Gamma at rated conditions (coil air flow rate and air temperatures)
        Real64 Twet_max;                   // Maximum allowed value for Twet
        Real64 MaxONOFFCyclesperHour;      // Maximum cycling rate of heat pump [cycles/hr]
        Real64 LatentCapacityTimeConstant; // Latent capacity time constant [s]
        Real64 FanDelayTime;               // Fan delay time, time delay for the HP's fan to
        // shut off after compressor cycle off  [s]
        Real64 Ton;     // Coil on time (sec)
        Real64 Toff;    // Coil off time (sec)
        Real64 Toffa;   // Actual coil off time (sec). Equations valid for Toff <= (2.0 * Twet/Gamma)
        Real64 aa;      // Intermediate variable
        Real64 To1;     // Intermediate variable (first guess at To). To = time to the start of moisture removal
        Real64 To2;     // Intermediate variable (second guess at To). To = time to the start of moisture removal
        Real64 Error;   // Error for iteration (DO) loop
        Real64 LHRmult; // Latent Heat Ratio (LHR) multiplier. The effective latent heat ratio LHR = (1-SHRss)*LHRmult

        auto const &simpleWatertoAirHP = state.dataWaterToAirHeatPumpSimple->SimpleWatertoAirHP(HPNum);

        Twet_Rated = simpleWatertoAirHP.Twet_Rated;
        Gamma_Rated = simpleWatertoAirHP.Gamma_Rated;
        MaxONOFFCyclesperHour = simpleWatertoAirHP.MaxONOFFCyclesperHour;
        LatentCapacityTimeConstant = simpleWatertoAirHP.LatentCapacityTimeConstant;
        FanDelayTime = simpleWatertoAirHP.FanDelayTime;

        //  No moisture evaporation (latent degradation) occurs for runtime fraction of 1.0
        //  All latent degradation model parameters cause divide by 0.0 if not greater than 0.0
        //  Latent degradation model parameters initialize to 0.0 meaning no evaporation model used.
        if ((RTF >= 1.0) || (QLatRated == 0.0) || (QLatActual == 0.0) || (Twet_Rated <= 0.0) || (Gamma_Rated <= 0.0) ||
            (MaxONOFFCyclesperHour <= 0.0) || (LatentCapacityTimeConstant <= 0.0) || (RTF <= 0.0)) {
            SHReff = SHRss;
            return SHReff;
        }

        Twet_max = 9999.0; // high limit for Twet

        //  Calculate the model parameters at the actual operating conditions
        Twet = min(Twet_Rated * QLatRated / (QLatActual + 1.e-10), Twet_max);
        Gamma = Gamma_Rated * QLatRated * (EnteringDB - EnteringWB) / ((26.7 - 19.4) * QLatActual + 1.e-10);

        //  Calculate the compressor on and off times using a converntional thermostat curve
        Ton = 3600.0 / (4.0 * MaxONOFFCyclesperHour * (1.0 - RTF)); // duration of cooling coil on-cycle (sec)

        if ((fanOp == HVAC::FanOp::Cycling) && (FanDelayTime != 0.0)) {
            // For FanOp::Cycling, moisture is evaporated from the cooling coil back to the air stream
            // until the fan cycle off. Assume no evaporation from the coil after the fan shuts off.
            Toff = FanDelayTime;
        } else {
            // For FanOp::Continuous, moisture is evaporated from the cooling coil back to the air stream
            // for the entire heat pump off-cycle.
            Toff = 3600.0 / (4.0 * MaxONOFFCyclesperHour * RTF); // duration of cooling coil off-cycle (sec)
        }

        //  Cap Toff to meet the equation restriction
        if (Gamma > 0.0) {
            Toffa = min(Toff, 2.0 * Twet / Gamma);
        } else {
            Toffa = Toff;
        }

        //  Use sucessive substitution to solve for To
        aa = (Gamma * Toffa) - (0.25 / Twet) * pow_2(Gamma) * pow_2(Toffa);

        To1 = aa + LatentCapacityTimeConstant;
        Error = 1.0;
        while (Error > 0.001) {
            To2 = aa - LatentCapacityTimeConstant * (std::exp(-To1 / LatentCapacityTimeConstant) - 1.0);
            Error = std::abs((To2 - To1) / To1);
            To1 = To2;
        }

        //  Adjust Sensible Heat Ratio (SHR) using Latent Heat Ratio (LHR) multiplier
        //  Floating underflow errors occur when -Ton/LatentCapacityTimeConstant is a large negative number.
        //  Cap lower limit at -700 to avoid the underflow errors.
        aa = std::exp(max(-700.0, -Ton / LatentCapacityTimeConstant));
        //  Calculate latent heat ratio multiplier
        LHRmult = max(((Ton - To2) / (Ton + LatentCapacityTimeConstant * (aa - 1.0))), 0.0);

        //  Calculate part-load or "effective" sensible heat ratio
        SHReff = 1.0 - (1.0 - SHRss) * LHRmult;

        if (SHReff < SHRss) SHReff = SHRss; // Effective SHR can be less than the steady-state SHR
        if (SHReff > 1.0) SHReff = 1.0;     // Effective sensible heat ratio can't be greater than 1.0

        return SHReff;
    }
#ifdef OLD_API
    int GetCoilIndex(EnergyPlusData &state,
                     std::string const &CoilType, // must match coil types in this module
                     std::string const &CoilName, // must match coil names for the coil type
                     bool &ErrorsFound            // set to true if problem
    )
    {

        // FUNCTION INFORMATION:
        //       AUTHOR         R. Raustad
        //       DATE WRITTEN   August 2007

        // PURPOSE OF THIS FUNCTION:
        // This function looks up the coil capacity for the given coil and returns it.  If
        // incorrect coil type or name is given, ErrorsFound is returned as true and index is returned
        // as zero.

        // Return value
        int IndexNum; // returned index of matched coil

        // Obtains and Allocates WatertoAirHP related parameters from input file
        if (state.dataWaterToAirHeatPumpSimple->GetCoilsInputFlag) { // First time subroutine has been entered
            GetSimpleWatertoAirHPInput(state);
            state.dataWaterToAirHeatPumpSimple->GetCoilsInputFlag = false;
        }

        IndexNum = Util::FindItemInList(CoilName, state.dataWaterToAirHeatPumpSimple->SimpleWatertoAirHP);

        if (IndexNum == 0) {
            ShowSevereError(state, format(R"(Could not find CoilType="{}" with Name="{}")", CoilType, CoilName));
            ErrorsFound = true;
        }

        return IndexNum;
    }

    Real64 GetCoilCapacity(EnergyPlusData &state,
                           std::string const &CoilType, // must match coil types in this module
                           std::string const &CoilName, // must match coil names for the coil type
                           bool &ErrorsFound            // set to true if problem
    )
    {

        // FUNCTION INFORMATION:
        //       AUTHOR         Linda Lawrie
        //       DATE WRITTEN   February 2006

        // PURPOSE OF THIS FUNCTION:
        // This function looks up the coil capacity for the given coil and returns it.  If
        // incorrect coil type or name is given, ErrorsFound is returned as true and capacity is returned
        // as negative.

        // Return value
        Real64 CoilCapacity; // returned capacity of matched coil

        // FUNCTION LOCAL VARIABLE DECLARATIONS:
        int WhichCoil;

        // Obtains and Allocates WatertoAirHP related parameters from input file
        if (state.dataWaterToAirHeatPumpSimple->GetCoilsInputFlag) { // First time subroutine has been entered
            GetSimpleWatertoAirHPInput(state);
            state.dataWaterToAirHeatPumpSimple->GetCoilsInputFlag = false;
        }

        if (Util::SameString(CoilType, "COIL:COOLING:WATERTOAIRHEATPUMP:EQUATIONFIT") ||
            Util::SameString(CoilType, "COIL:HEATING:WATERTOAIRHEATPUMP:EQUATIONFIT")) {
            WhichCoil = Util::FindItemInList(CoilName, state.dataWaterToAirHeatPumpSimple->SimpleWatertoAirHP);
            if (WhichCoil != 0) {
                if (Util::SameString(CoilType, "COIL:HEATING:WATERTOAIRHEATPUMP:EQUATIONFIT")) {
                    CoilCapacity = state.dataWaterToAirHeatPumpSimple->SimpleWatertoAirHP(WhichCoil).RatedCapHeat;
                } else {
                    CoilCapacity = state.dataWaterToAirHeatPumpSimple->SimpleWatertoAirHP(WhichCoil).RatedCapCoolTotal;

                    int companionHeatingCoil = state.dataWaterToAirHeatPumpSimple->SimpleWatertoAirHP(WhichCoil).CompanionHeatingCoilNum;
                    if (companionHeatingCoil > 0) {
                        if (CoilCapacity == DataSizing::AutoSize &&
                            state.dataWaterToAirHeatPumpSimple->SimpleWatertoAirHP(companionHeatingCoil).coilPlantType ==
                                DataPlant::PlantEquipmentType::CoilWAHPHeatingEquationFit &&
                            state.dataWaterToAirHeatPumpSimple->SimpleWatertoAirHP(companionHeatingCoil).RatedCapHeat == DataSizing::AutoSize &&
                            state.dataSize->DXCoolCap > 0) {
                            // Heating coil has not yet been sized, returning the temporary cooling capacity
                            CoilCapacity = state.dataSize->DXCoolCap;
                        }
                    }
                }
            }
        } else {
            WhichCoil = 0;
        }

        if (WhichCoil == 0) {
            ShowSevereError(state, format(R"(Could not find CoilType="{}" with Name="{}")", CoilType, CoilName));
            ErrorsFound = true;
            CoilCapacity = -1000.0;
        }

        return CoilCapacity;
    }

    Real64 GetCoilAirFlowRate(EnergyPlusData &state,
                              std::string const &CoilType, // must match coil types in this module
                              std::string const &CoilName, // must match coil names for the coil type
                              bool &ErrorsFound            // set to true if problem
    )
    {

        // FUNCTION INFORMATION:
        //       AUTHOR         Richard Raustad, FSEC
        //       DATE WRITTEN   October 2011

        // PURPOSE OF THIS FUNCTION:
        // This function looks up the coil air flow rate for the given coil and returns it.  If
        // incorrect coil type or name is given, ErrorsFound is returned as true and capacity is returned
        // as negative.

        // Return value
        Real64 CoilAirFlowRate; // returned air volume flow rate of matched coil

        // FUNCTION LOCAL VARIABLE DECLARATIONS:
        int WhichCoil;

        // Obtains and Allocates WatertoAirHP related parameters from input file
        if (state.dataWaterToAirHeatPumpSimple->GetCoilsInputFlag) { // First time subroutine has been entered
            GetSimpleWatertoAirHPInput(state);
            state.dataWaterToAirHeatPumpSimple->GetCoilsInputFlag = false;
        }

        if (Util::SameString(CoilType, "COIL:COOLING:WATERTOAIRHEATPUMP:EQUATIONFIT") ||
            Util::SameString(CoilType, "COIL:HEATING:WATERTOAIRHEATPUMP:EQUATIONFIT")) {
            WhichCoil = Util::FindItemInList(CoilName, state.dataWaterToAirHeatPumpSimple->SimpleWatertoAirHP);
            if (WhichCoil != 0) {
                CoilAirFlowRate = state.dataWaterToAirHeatPumpSimple->SimpleWatertoAirHP(WhichCoil).RatedAirVolFlowRate;
            }
        } else {
            WhichCoil = 0;
        }

        if (WhichCoil == 0) {
            ShowSevereError(state, format(R"(Could not find CoilType="{}" with Name="{}")", CoilType, CoilName));
            ErrorsFound = true;
            CoilAirFlowRate = -1000.0;
        }

        return CoilAirFlowRate;
    }

    int GetCoilInletNode(EnergyPlusData &state,
                         std::string const &CoilType, // must match coil types in this module
                         std::string const &CoilName, // must match coil names for the coil type
                         bool &ErrorsFound            // set to true if problem
    )
    {

        // FUNCTION INFORMATION:
        //       AUTHOR         Linda Lawrie
        //       DATE WRITTEN   February 2006

        // PURPOSE OF THIS FUNCTION:
        // This function looks up the given coil and returns the inlet node.  If
        // incorrect coil type or name is given, ErrorsFound is returned as true and value is returned
        // as zero.

        // Return value
        int NodeNumber; // returned outlet node of matched coil

        // FUNCTION LOCAL VARIABLE DECLARATIONS:
        int WhichCoil;

        // Obtains and Allocates WatertoAirHP related parameters from input file
        if (state.dataWaterToAirHeatPumpSimple->GetCoilsInputFlag) { // First time subroutine has been entered
            GetSimpleWatertoAirHPInput(state);
            state.dataWaterToAirHeatPumpSimple->GetCoilsInputFlag = false;
        }

        WhichCoil = Util::FindItemInList(CoilName, state.dataWaterToAirHeatPumpSimple->SimpleWatertoAirHP);
        if (WhichCoil != 0) {
            NodeNumber = state.dataWaterToAirHeatPumpSimple->SimpleWatertoAirHP(WhichCoil).AirInletNodeNum;
        }

        if (WhichCoil == 0) {
            ShowSevereError(state, format(R"(Could not find CoilType="{}" with Name="{}")", CoilType, CoilName));
            ErrorsFound = true;
            NodeNumber = 0;
        }

        return NodeNumber;
    }

    int GetCoilOutletNode(EnergyPlusData &state,
                          std::string const &CoilType, // must match coil types in this module
                          std::string const &CoilName, // must match coil names for the coil type
                          bool &ErrorsFound            // set to true if problem
    )
    {

        // FUNCTION INFORMATION:
        //       AUTHOR         R. Raustad
        //       DATE WRITTEN   July 2007

        // PURPOSE OF THIS FUNCTION:
        // This function looks up the given coil and returns the outlet node.  If
        // incorrect coil type or name is given, ErrorsFound is returned as true and value is returned
        // as zero.

        // Return value
        int NodeNumber; // returned outlet node of matched coil

        // FUNCTION LOCAL VARIABLE DECLARATIONS:
        int WhichCoil;

        // Obtains and Allocates WatertoAirHP related parameters from input file
        if (state.dataWaterToAirHeatPumpSimple->GetCoilsInputFlag) { // First time subroutine has been entered
            GetSimpleWatertoAirHPInput(state);
            state.dataWaterToAirHeatPumpSimple->GetCoilsInputFlag = false;
        }

        WhichCoil = Util::FindItemInList(CoilName, state.dataWaterToAirHeatPumpSimple->SimpleWatertoAirHP);
        if (WhichCoil != 0) {
            NodeNumber = state.dataWaterToAirHeatPumpSimple->SimpleWatertoAirHP(WhichCoil).AirOutletNodeNum;
        }

        if (WhichCoil == 0) {
            ShowSevereError(state, format(R"(Could not find CoilType="{}" with Name="{}")", CoilType, CoilName));
            ErrorsFound = true;
            NodeNumber = 0;
        }

        return NodeNumber;
    }
#endif // OLD_API
  
    void SetSimpleWSHPData(EnergyPlusData &state,
                           int const SimpleWSHPNum,                         // Number of OA Controller
                           bool &ErrorsFound,                               // Set to true if certain errors found
                           HVAC::WaterFlow const WaterCyclingMode,          // the coil water flow mode (cycling, constant or constantondemand)
                           ObjexxFCL::Optional_int CompanionCoolingCoilNum, // Index to cooling coil for heating coil = SimpleWSHPNum
                           ObjexxFCL::Optional_int CompanionHeatingCoilNum  // Index to heating coil for cooling coil = SimpleWSHPNum
    )
    {

        // SUBROUTINE INFORMATION:
        //       AUTHOR         Richard Raustad
        //       DATE WRITTEN   June 2009

        // PURPOSE OF THIS SUBROUTINE:
        // This routine was designed to "push" information from a parent object to
        // this WSHP coil object.

        // Obtains and Allocates WatertoAirHP related parameters from input file
        if (state.dataWaterToAirHeatPumpSimple->GetCoilsInputFlag) { // First time subroutine has been entered
            GetSimpleWatertoAirHPInput(state);
            state.dataWaterToAirHeatPumpSimple->GetCoilsInputFlag = false;
        }

        if (SimpleWSHPNum <= 0 || SimpleWSHPNum > state.dataWaterToAirHeatPumpSimple->NumWatertoAirHPs) {
            ShowSevereError(state,
                            format("SetSimpleWSHPData: called with WSHP Coil Number out of range={} should be >0 and <{}",
                                   SimpleWSHPNum,
                                   state.dataWaterToAirHeatPumpSimple->NumWatertoAirHPs));
            ErrorsFound = true;
            return;
        }

        state.dataWaterToAirHeatPumpSimple->SimpleWatertoAirHP(SimpleWSHPNum).WaterCyclingMode = WaterCyclingMode;
        if (present(CompanionCoolingCoilNum)) {
            state.dataWaterToAirHeatPumpSimple->SimpleWatertoAirHP(SimpleWSHPNum).CompanionCoolingCoilNum = CompanionCoolingCoilNum;
            state.dataWaterToAirHeatPumpSimple->SimpleWatertoAirHP(CompanionCoolingCoilNum).CompanionHeatingCoilNum = SimpleWSHPNum;
            state.dataWaterToAirHeatPumpSimple->SimpleWatertoAirHP(CompanionCoolingCoilNum).WaterCyclingMode = WaterCyclingMode;
        }

        if (present(CompanionHeatingCoilNum)) {
            state.dataWaterToAirHeatPumpSimple->SimpleWatertoAirHP(SimpleWSHPNum).CompanionHeatingCoilNum = CompanionHeatingCoilNum;
            state.dataWaterToAirHeatPumpSimple->SimpleWatertoAirHP(CompanionHeatingCoilNum).CompanionCoolingCoilNum = SimpleWSHPNum;
            state.dataWaterToAirHeatPumpSimple->SimpleWatertoAirHP(CompanionHeatingCoilNum).WaterCyclingMode = WaterCyclingMode;
        }
    }

    void CheckSimpleWAHPRatedCurvesOutputs(EnergyPlusData &state, std::string const &CoilName)
    {
        constexpr Real64 Tref(283.15); // Refrence Temperature for performance curves,10C [K]
        static constexpr std::string_view RoutineName("CheckSimpleWAHPRatedCurvesOutputs");

        int WhichCoil = Util::FindItemInList(CoilName, state.dataWaterToAirHeatPumpSimple->SimpleWatertoAirHP);

<<<<<<< HEAD
        if (WhichCoil != 0) {
            if (state.dataWaterToAirHeatPumpSimple->SimpleWatertoAirHP(WhichCoil).coilType == HVAC::CoilType::CoolingWAHPSimple) {
                int TotalCoolCapCurveIndex = state.dataWaterToAirHeatPumpSimple->SimpleWatertoAirHP(WhichCoil).TotalCoolCapCurveIndex;
                int CoolPowCurveIndex = state.dataWaterToAirHeatPumpSimple->SimpleWatertoAirHP(WhichCoil).CoolPowCurveIndex;
                int SensCoolCapCurveIndex = state.dataWaterToAirHeatPumpSimple->SimpleWatertoAirHP(WhichCoil).SensCoolCapCurveIndex;
                if (state.dataWaterToAirHeatPumpSimple->SimpleWatertoAirHP(WhichCoil).RatedEntAirWetbulbTemp != DataSizing::AutoSize) {
                    Real64 RatedratioTWB = (state.dataWaterToAirHeatPumpSimple->SimpleWatertoAirHP(WhichCoil).RatedEntAirWetbulbTemp +
                                            state.dataWaterToAirHeatPumpSimple->CelsiustoKelvin) /
                                           Tref;
                    Real64 RatedratioTS = (state.dataWaterToAirHeatPumpSimple->SimpleWatertoAirHP(WhichCoil).RatedEntWaterTemp +
                                           state.dataWaterToAirHeatPumpSimple->CelsiustoKelvin) /
                                          Tref;
                    Real64 RatedTotCapTempModFac = Curve::CurveValue(state, TotalCoolCapCurveIndex, RatedratioTWB, RatedratioTS, 1.0, 1.0);
                    Real64 RatedCoolPowerTempModFac = Curve::CurveValue(state, CoolPowCurveIndex, RatedratioTWB, RatedratioTS, 1.0, 1.0);
                    if (RatedTotCapTempModFac > 1.02 || RatedTotCapTempModFac < 0.98) {
                        ShowWarningError(state,
                                         format("{}: Coil:Cooling:WaterToAirHeatPump:EquationFit=\"{}\"",
                                                std::string{RoutineName},
                                                state.dataWaterToAirHeatPumpSimple->SimpleWatertoAirHP(WhichCoil).Name));
                        ShowContinueError(state,
                                          "Total cooling capacity as a function of temperature curve output is not equal to 1.0 (+ or - 2%) "
                                          "at rated conditions.");
                        ShowContinueError(state, format("Curve output at rated conditions = {:.3T}", RatedTotCapTempModFac));
                    }
                    if (RatedCoolPowerTempModFac > 1.02 || RatedCoolPowerTempModFac < 0.98) {
                        ShowWarningError(state,
                                         format("{}: Coil:Cooling:WaterToAirHeatPump:EquationFit=\"{}\"",
                                                std::string{RoutineName},
                                                state.dataWaterToAirHeatPumpSimple->SimpleWatertoAirHP(WhichCoil).Name));
                        ShowContinueError(state,
                                          "Cooling power consumption as a function of temperature curve output is not equal to 1.0 (+ or - 2%) "
                                          "at rated conditions.");
                        ShowContinueError(state, format("Curve output at rated conditions = {:.3T}", RatedCoolPowerTempModFac));
                    }
                    if (state.dataWaterToAirHeatPumpSimple->SimpleWatertoAirHP(WhichCoil).RatedEntAirDrybulbTemp != DataSizing::AutoSize) {
                        Real64 RatedratioTDB = (state.dataWaterToAirHeatPumpSimple->SimpleWatertoAirHP(WhichCoil).RatedEntAirDrybulbTemp +
                                                state.dataWaterToAirHeatPumpSimple->CelsiustoKelvin) /
                                               Tref;
                        Real64 RatedSensCapTempModFac =
                            Curve::CurveValue(state, SensCoolCapCurveIndex, RatedratioTDB, RatedratioTWB, RatedratioTS, 1.0, 1.0);
                        if (RatedSensCapTempModFac > 1.02 || RatedSensCapTempModFac < 0.98) {
                            ShowWarningError(state,
                                             format("{}: Coil:Cooling:WaterToAirHeatPump:EquationFit=\"{}\"",
                                                    std::string{RoutineName},
                                                    state.dataWaterToAirHeatPumpSimple->SimpleWatertoAirHP(WhichCoil).Name));
                            ShowContinueError(state,
                                              "Sensible cooling capacity as a function of temperature curve output is not equal to 1.0 (+ or - 2%) "
                                              "at rated conditions.");
                            ShowContinueError(state, format("Curve output at rated conditions = {:.3T}", RatedSensCapTempModFac));
                        }
                    }
                }
            } else if (state.dataWaterToAirHeatPumpSimple->SimpleWatertoAirHP(WhichCoil).coilType == HVAC::CoilType::HeatingWAHPSimple) {
                if (state.dataWaterToAirHeatPumpSimple->SimpleWatertoAirHP(WhichCoil).RatedEntAirDrybulbTemp != DataSizing::AutoSize) {
                    int HeatCapCurveIndex = state.dataWaterToAirHeatPumpSimple->SimpleWatertoAirHP(WhichCoil).HeatCapCurveIndex;
                    int HeatPowCurveIndex = state.dataWaterToAirHeatPumpSimple->SimpleWatertoAirHP(WhichCoil).HeatPowCurveIndex;
                    Real64 RatedHeatratioTDB = (state.dataWaterToAirHeatPumpSimple->SimpleWatertoAirHP(WhichCoil).RatedEntAirDrybulbTemp +
                                                state.dataWaterToAirHeatPumpSimple->CelsiustoKelvin) /
                                               Tref;
                    Real64 RatedHeatratioTS = (state.dataWaterToAirHeatPumpSimple->SimpleWatertoAirHP(WhichCoil).RatedEntWaterTemp +
                                               state.dataWaterToAirHeatPumpSimple->CelsiustoKelvin) /
                                              Tref;
                    Real64 RatedHeatCapTempModFac = Curve::CurveValue(state, HeatCapCurveIndex, RatedHeatratioTDB, RatedHeatratioTS, 1.0, 1.0);
                    Real64 RatedHeatPowerTempModFac = Curve::CurveValue(state, HeatPowCurveIndex, RatedHeatratioTDB, RatedHeatratioTS, 1.0, 1.0);
                    if (RatedHeatCapTempModFac > 1.02 || RatedHeatCapTempModFac < 0.98) {
                        ShowWarningError(state,
                                         format("{}: Coil:Heating:WaterToAirHeatPump:EquationFit=\"{}\"",
                                                std::string{RoutineName},
                                                state.dataWaterToAirHeatPumpSimple->SimpleWatertoAirHP(WhichCoil).Name));
                        ShowContinueError(
                            state, "Heating capacity as a function of temperature curve output is not equal to 1.0 (+ or - 2%) at rated conditions.");
                        ShowContinueError(state, format("Curve output at rated conditions = {:.3T}", RatedHeatCapTempModFac));
                    }
                    if (RatedHeatPowerTempModFac > 1.02 || RatedHeatPowerTempModFac < 0.98) {
                        ShowWarningError(state,
                                         format("{}: Coil:Heating:WaterToAirHeatPump:EquationFit=\"{}\"",
                                                std::string{RoutineName},
                                                state.dataWaterToAirHeatPumpSimple->SimpleWatertoAirHP(WhichCoil).Name));
                        ShowContinueError(state,
                                          "Heating power consumption as a function of temperature curve output is not equal to 1.0 (+ or - 2%) at "
                                          "rated conditions.");
                        ShowContinueError(state, format("Curve output at rated conditions = {:.3T}", RatedHeatPowerTempModFac));
                    }
=======
        if (WhichCoil == 0) return;

        auto &wahp = state.dataWaterToAirHeatPumpSimple->SimpleWatertoAirHP(WhichCoil);
        if (wahp.WAHPType == WatertoAirHP::Cooling) {
            if (wahp.RatedEntAirWetbulbTemp != DataSizing::AutoSize) {
                Real64 RatedratioTWB = (wahp.RatedEntAirWetbulbTemp + Constant::Kelvin) / Tref;
                Real64 RatedratioTS = (wahp.RatedEntWaterTemp + Constant::Kelvin) / Tref;
                Real64 RatedTotCapTempModFac = wahp.TotalCoolCapCurve->value(state, RatedratioTWB, RatedratioTS, 1.0, 1.0);
                Real64 RatedCoolPowerTempModFac = wahp.CoolPowCurve->value(state, RatedratioTWB, RatedratioTS, 1.0, 1.0);
                if (RatedTotCapTempModFac > 1.02 || RatedTotCapTempModFac < 0.98) {
                    ShowWarningError(state, format("{}: Coil:Cooling:WaterToAirHeatPump:EquationFit=\"{}\"", RoutineName, wahp.Name));
                    ShowContinueError(state,
                                      "Total cooling capacity as a function of temperature curve output is not equal to 1.0 (+ or - 2%) "
                                      "at rated conditions.");
                    ShowContinueError(state, format("Curve output at rated conditions = {:.3T}", RatedTotCapTempModFac));
                }
                if (RatedCoolPowerTempModFac > 1.02 || RatedCoolPowerTempModFac < 0.98) {
                    ShowWarningError(state, format("{}: Coil:Cooling:WaterToAirHeatPump:EquationFit=\"{}\"", RoutineName, wahp.Name));
                    ShowContinueError(state,
                                      "Cooling power consumption as a function of temperature curve output is not equal to 1.0 (+ or - 2%) "
                                      "at rated conditions.");
                    ShowContinueError(state, format("Curve output at rated conditions = {:.3T}", RatedCoolPowerTempModFac));
                }
            }

            if (wahp.RatedEntAirDrybulbTemp != DataSizing::AutoSize) {
                Real64 RatedratioTDB = (wahp.RatedEntAirDrybulbTemp + Constant::Kelvin) / Tref;
                Real64 RatedratioTWB = (wahp.RatedEntAirWetbulbTemp + Constant::Kelvin) / Tref;
                Real64 RatedratioTS = (wahp.RatedEntWaterTemp + Constant::Kelvin) / Tref;

                Real64 RatedSensCapTempModFac = wahp.SensCoolCapCurve->value(state, RatedratioTDB, RatedratioTWB, RatedratioTS, 1.0, 1.0);
                if (RatedSensCapTempModFac > 1.02 || RatedSensCapTempModFac < 0.98) {
                    ShowWarningError(state, format("{}: Coil:Cooling:WaterToAirHeatPump:EquationFit=\"{}\"", RoutineName, wahp.Name));
                    ShowContinueError(state,
                                      "Sensible cooling capacity as a function of temperature curve output is not equal to 1.0 (+ or - 2%) "
                                      "at rated conditions.");
                    ShowContinueError(state, format("Curve output at rated conditions = {:.3T}", RatedSensCapTempModFac));
                }
            }

        } else if (wahp.WAHPType == WatertoAirHP::Heating) {
            if (wahp.RatedEntAirDrybulbTemp != DataSizing::AutoSize) {
                Real64 RatedHeatratioTDB = (wahp.RatedEntAirDrybulbTemp + Constant::Kelvin) / Tref;
                Real64 RatedHeatratioTS = (wahp.RatedEntWaterTemp + Constant::Kelvin) / Tref;
                Real64 RatedHeatCapTempModFac = wahp.HeatCapCurve->value(state, RatedHeatratioTDB, RatedHeatratioTS, 1.0, 1.0);
                Real64 RatedHeatPowerTempModFac = wahp.HeatPowCurve->value(state, RatedHeatratioTDB, RatedHeatratioTS, 1.0, 1.0);
                if (RatedHeatCapTempModFac > 1.02 || RatedHeatCapTempModFac < 0.98) {
                    ShowWarningError(state, format("{}: Coil:Heating:WaterToAirHeatPump:EquationFit=\"{}\"", RoutineName, wahp.Name));
                    ShowContinueError(
                        state, "Heating capacity as a function of temperature curve output is not equal to 1.0 (+ or - 2%) at rated conditions.");
                    ShowContinueError(state, format("Curve output at rated conditions = {:.3T}", RatedHeatCapTempModFac));
                }
                if (RatedHeatPowerTempModFac > 1.02 || RatedHeatPowerTempModFac < 0.98) {
                    ShowWarningError(state, format("{}: Coil:Heating:WaterToAirHeatPump:EquationFit=\"{}\"", RoutineName, wahp.Name));
                    ShowContinueError(state,
                                      "Heating power consumption as a function of temperature curve output is not equal to 1.0 (+ or - 2%) at "
                                      "rated conditions.");
                    ShowContinueError(state, format("Curve output at rated conditions = {:.3T}", RatedHeatPowerTempModFac));
>>>>>>> 92c844b7
                }
            }
        }
    }

    int GetCoilIndex(EnergyPlusData &state, std::string const &coilName)
    {
        // Obtains and Allocates WatertoAirHP related parameters from input file
        if (state.dataWaterToAirHeatPumpSimple->GetCoilsInputFlag) { // First time subroutine has been entered
            GetSimpleWatertoAirHPInput(state);
            state.dataWaterToAirHeatPumpSimple->GetCoilsInputFlag = false;
        }

        return Util::FindItemInList(coilName, state.dataWaterToAirHeatPumpSimple->SimpleWatertoAirHP);
    }

    Real64 GetCoilCapacity(EnergyPlusData &state, int const coilNum) 
    {
        // FUNCTION INFORMATION:
        //       AUTHOR         Linda Lawrie
        //       DATE WRITTEN   February 2006

        // PURPOSE OF THIS FUNCTION:
        // This function looks up the coil capacity for the given coil and returns it.  If
        // incorrect coil type or name is given, ErrorsFound is returned as true and capacity is returned
        // as negative.

        assert(coilNum > 0 && coilNum <= state.dataWaterToAirHeatPumpSimple->NumWatertoAirHPs);
        auto &coil = state.dataWaterToAirHeatPumpSimple->SimpleWatertoAirHP(coilNum);

        if (coil.coilType == HVAC::CoilType::HeatingWAHPSimple) {
            return coil.RatedCapHeat;
        } else {
            Real64 CoilCapacity = coil.RatedCapCoolTotal;

            if (coil.CompanionHeatingCoilNum > 0) {
                auto &companionHeatingCoil = state.dataWaterToAirHeatPumpSimple->SimpleWatertoAirHP(coil.CompanionHeatingCoilNum);
                if (CoilCapacity == DataSizing::AutoSize &&
                    companionHeatingCoil.coilPlantType == DataPlant::PlantEquipmentType::CoilWAHPHeatingEquationFit &&
                    companionHeatingCoil.RatedCapHeat == DataSizing::AutoSize &&
                    state.dataSize->DXCoolCap > 0) {
                    // Heating coil has not yet been sized, returning the temporary cooling capacity
                    return state.dataSize->DXCoolCap;
                }
            }
            return CoilCapacity;
        }
    }

    Real64 GetCoilAirFlowRate(EnergyPlusData &state, int const coilNum)
    {
        assert(coilNum > 0 && coilNum <= state.dataWaterToAirHeatPumpSimple->NumWatertoAirHPs);
        return state.dataWaterToAirHeatPumpSimple->SimpleWatertoAirHP(coilNum).RatedAirVolFlowRate;
    }

    int GetCoilAirInletNode(EnergyPlusData &state, int const coilNum)
    {
        assert(coilNum > 0 && coilNum <= state.dataWaterToAirHeatPumpSimple->NumWatertoAirHPs);
        return state.dataWaterToAirHeatPumpSimple->SimpleWatertoAirHP(coilNum).AirInletNodeNum;
    }

    int GetCoilAirOutletNode(EnergyPlusData &state, int const coilNum)
    {
        assert(coilNum > 0 && coilNum <= state.dataWaterToAirHeatPumpSimple->NumWatertoAirHPs);
        return state.dataWaterToAirHeatPumpSimple->SimpleWatertoAirHP(coilNum).AirOutletNodeNum;
    }
  
  
} // namespace WaterToAirHeatPumpSimple

} // namespace EnergyPlus<|MERGE_RESOLUTION|>--- conflicted
+++ resolved
@@ -3999,95 +3999,10 @@
 
         int WhichCoil = Util::FindItemInList(CoilName, state.dataWaterToAirHeatPumpSimple->SimpleWatertoAirHP);
 
-<<<<<<< HEAD
-        if (WhichCoil != 0) {
-            if (state.dataWaterToAirHeatPumpSimple->SimpleWatertoAirHP(WhichCoil).coilType == HVAC::CoilType::CoolingWAHPSimple) {
-                int TotalCoolCapCurveIndex = state.dataWaterToAirHeatPumpSimple->SimpleWatertoAirHP(WhichCoil).TotalCoolCapCurveIndex;
-                int CoolPowCurveIndex = state.dataWaterToAirHeatPumpSimple->SimpleWatertoAirHP(WhichCoil).CoolPowCurveIndex;
-                int SensCoolCapCurveIndex = state.dataWaterToAirHeatPumpSimple->SimpleWatertoAirHP(WhichCoil).SensCoolCapCurveIndex;
-                if (state.dataWaterToAirHeatPumpSimple->SimpleWatertoAirHP(WhichCoil).RatedEntAirWetbulbTemp != DataSizing::AutoSize) {
-                    Real64 RatedratioTWB = (state.dataWaterToAirHeatPumpSimple->SimpleWatertoAirHP(WhichCoil).RatedEntAirWetbulbTemp +
-                                            state.dataWaterToAirHeatPumpSimple->CelsiustoKelvin) /
-                                           Tref;
-                    Real64 RatedratioTS = (state.dataWaterToAirHeatPumpSimple->SimpleWatertoAirHP(WhichCoil).RatedEntWaterTemp +
-                                           state.dataWaterToAirHeatPumpSimple->CelsiustoKelvin) /
-                                          Tref;
-                    Real64 RatedTotCapTempModFac = Curve::CurveValue(state, TotalCoolCapCurveIndex, RatedratioTWB, RatedratioTS, 1.0, 1.0);
-                    Real64 RatedCoolPowerTempModFac = Curve::CurveValue(state, CoolPowCurveIndex, RatedratioTWB, RatedratioTS, 1.0, 1.0);
-                    if (RatedTotCapTempModFac > 1.02 || RatedTotCapTempModFac < 0.98) {
-                        ShowWarningError(state,
-                                         format("{}: Coil:Cooling:WaterToAirHeatPump:EquationFit=\"{}\"",
-                                                std::string{RoutineName},
-                                                state.dataWaterToAirHeatPumpSimple->SimpleWatertoAirHP(WhichCoil).Name));
-                        ShowContinueError(state,
-                                          "Total cooling capacity as a function of temperature curve output is not equal to 1.0 (+ or - 2%) "
-                                          "at rated conditions.");
-                        ShowContinueError(state, format("Curve output at rated conditions = {:.3T}", RatedTotCapTempModFac));
-                    }
-                    if (RatedCoolPowerTempModFac > 1.02 || RatedCoolPowerTempModFac < 0.98) {
-                        ShowWarningError(state,
-                                         format("{}: Coil:Cooling:WaterToAirHeatPump:EquationFit=\"{}\"",
-                                                std::string{RoutineName},
-                                                state.dataWaterToAirHeatPumpSimple->SimpleWatertoAirHP(WhichCoil).Name));
-                        ShowContinueError(state,
-                                          "Cooling power consumption as a function of temperature curve output is not equal to 1.0 (+ or - 2%) "
-                                          "at rated conditions.");
-                        ShowContinueError(state, format("Curve output at rated conditions = {:.3T}", RatedCoolPowerTempModFac));
-                    }
-                    if (state.dataWaterToAirHeatPumpSimple->SimpleWatertoAirHP(WhichCoil).RatedEntAirDrybulbTemp != DataSizing::AutoSize) {
-                        Real64 RatedratioTDB = (state.dataWaterToAirHeatPumpSimple->SimpleWatertoAirHP(WhichCoil).RatedEntAirDrybulbTemp +
-                                                state.dataWaterToAirHeatPumpSimple->CelsiustoKelvin) /
-                                               Tref;
-                        Real64 RatedSensCapTempModFac =
-                            Curve::CurveValue(state, SensCoolCapCurveIndex, RatedratioTDB, RatedratioTWB, RatedratioTS, 1.0, 1.0);
-                        if (RatedSensCapTempModFac > 1.02 || RatedSensCapTempModFac < 0.98) {
-                            ShowWarningError(state,
-                                             format("{}: Coil:Cooling:WaterToAirHeatPump:EquationFit=\"{}\"",
-                                                    std::string{RoutineName},
-                                                    state.dataWaterToAirHeatPumpSimple->SimpleWatertoAirHP(WhichCoil).Name));
-                            ShowContinueError(state,
-                                              "Sensible cooling capacity as a function of temperature curve output is not equal to 1.0 (+ or - 2%) "
-                                              "at rated conditions.");
-                            ShowContinueError(state, format("Curve output at rated conditions = {:.3T}", RatedSensCapTempModFac));
-                        }
-                    }
-                }
-            } else if (state.dataWaterToAirHeatPumpSimple->SimpleWatertoAirHP(WhichCoil).coilType == HVAC::CoilType::HeatingWAHPSimple) {
-                if (state.dataWaterToAirHeatPumpSimple->SimpleWatertoAirHP(WhichCoil).RatedEntAirDrybulbTemp != DataSizing::AutoSize) {
-                    int HeatCapCurveIndex = state.dataWaterToAirHeatPumpSimple->SimpleWatertoAirHP(WhichCoil).HeatCapCurveIndex;
-                    int HeatPowCurveIndex = state.dataWaterToAirHeatPumpSimple->SimpleWatertoAirHP(WhichCoil).HeatPowCurveIndex;
-                    Real64 RatedHeatratioTDB = (state.dataWaterToAirHeatPumpSimple->SimpleWatertoAirHP(WhichCoil).RatedEntAirDrybulbTemp +
-                                                state.dataWaterToAirHeatPumpSimple->CelsiustoKelvin) /
-                                               Tref;
-                    Real64 RatedHeatratioTS = (state.dataWaterToAirHeatPumpSimple->SimpleWatertoAirHP(WhichCoil).RatedEntWaterTemp +
-                                               state.dataWaterToAirHeatPumpSimple->CelsiustoKelvin) /
-                                              Tref;
-                    Real64 RatedHeatCapTempModFac = Curve::CurveValue(state, HeatCapCurveIndex, RatedHeatratioTDB, RatedHeatratioTS, 1.0, 1.0);
-                    Real64 RatedHeatPowerTempModFac = Curve::CurveValue(state, HeatPowCurveIndex, RatedHeatratioTDB, RatedHeatratioTS, 1.0, 1.0);
-                    if (RatedHeatCapTempModFac > 1.02 || RatedHeatCapTempModFac < 0.98) {
-                        ShowWarningError(state,
-                                         format("{}: Coil:Heating:WaterToAirHeatPump:EquationFit=\"{}\"",
-                                                std::string{RoutineName},
-                                                state.dataWaterToAirHeatPumpSimple->SimpleWatertoAirHP(WhichCoil).Name));
-                        ShowContinueError(
-                            state, "Heating capacity as a function of temperature curve output is not equal to 1.0 (+ or - 2%) at rated conditions.");
-                        ShowContinueError(state, format("Curve output at rated conditions = {:.3T}", RatedHeatCapTempModFac));
-                    }
-                    if (RatedHeatPowerTempModFac > 1.02 || RatedHeatPowerTempModFac < 0.98) {
-                        ShowWarningError(state,
-                                         format("{}: Coil:Heating:WaterToAirHeatPump:EquationFit=\"{}\"",
-                                                std::string{RoutineName},
-                                                state.dataWaterToAirHeatPumpSimple->SimpleWatertoAirHP(WhichCoil).Name));
-                        ShowContinueError(state,
-                                          "Heating power consumption as a function of temperature curve output is not equal to 1.0 (+ or - 2%) at "
-                                          "rated conditions.");
-                        ShowContinueError(state, format("Curve output at rated conditions = {:.3T}", RatedHeatPowerTempModFac));
-                    }
-=======
         if (WhichCoil == 0) return;
 
         auto &wahp = state.dataWaterToAirHeatPumpSimple->SimpleWatertoAirHP(WhichCoil);
-        if (wahp.WAHPType == WatertoAirHP::Cooling) {
+        if (wahp.coilType == HVAC::CoilType::CoolingWAHPSimple) {
             if (wahp.RatedEntAirWetbulbTemp != DataSizing::AutoSize) {
                 Real64 RatedratioTWB = (wahp.RatedEntAirWetbulbTemp + Constant::Kelvin) / Tref;
                 Real64 RatedratioTS = (wahp.RatedEntWaterTemp + Constant::Kelvin) / Tref;
@@ -4124,7 +4039,7 @@
                 }
             }
 
-        } else if (wahp.WAHPType == WatertoAirHP::Heating) {
+        } else if (wahp.coilType == HVAC::CoilType::HeatingWAHPSimple) {
             if (wahp.RatedEntAirDrybulbTemp != DataSizing::AutoSize) {
                 Real64 RatedHeatratioTDB = (wahp.RatedEntAirDrybulbTemp + Constant::Kelvin) / Tref;
                 Real64 RatedHeatratioTS = (wahp.RatedEntWaterTemp + Constant::Kelvin) / Tref;
@@ -4142,7 +4057,6 @@
                                       "Heating power consumption as a function of temperature curve output is not equal to 1.0 (+ or - 2%) at "
                                       "rated conditions.");
                     ShowContinueError(state, format("Curve output at rated conditions = {:.3T}", RatedHeatPowerTempModFac));
->>>>>>> 92c844b7
                 }
             }
         }
