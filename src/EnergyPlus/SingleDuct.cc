--- conflicted
+++ resolved
@@ -364,11 +364,7 @@
         airTerm.SysName = Alphas(1);
         airTerm.sysType = CurrentModuleObject;
         airTerm.SysType_Num = SysType::SingleDuctVAVReheat;
-<<<<<<< HEAD
-        
-=======
-
->>>>>>> b52cf1b9
+
         airTerm.ReheatComp = Alphas(7);
         if (Util::SameString(airTerm.ReheatComp, "Coil:Heating:Fuel")) {
             airTerm.ReheatComp_Num = HeatingCoilType::Gas;
@@ -385,46 +381,28 @@
             ShowContinueError(state, format("Occurs in {} = {}", airTerm.sysType, airTerm.SysName));
             ErrorsFound = true;
         }
-<<<<<<< HEAD
-        
-=======
-
->>>>>>> b52cf1b9
+
         airTerm.ReheatName = Alphas(8);
         if (airTerm.ReheatComp_Num == HeatingCoilType::Gas || airTerm.ReheatComp_Num == HeatingCoilType::Electric) {
             HeatingCoils::GetCoilIndex(state, airTerm.ReheatName, airTerm.ReheatComp_Index, ErrorsFound);
             if (airTerm.ReheatComp_Index == 0) {
                 ShowSevereItemNotFound(state, eoh, cAlphaFields(8), Alphas(8));
                 ErrorsFound = true;
-<<<<<<< HEAD
-            }      
-=======
-            }
->>>>>>> b52cf1b9
+            }
         } else if (airTerm.ReheatComp_Num == HeatingCoilType::SimpleHeating) {
             airTerm.ReheatComp_Index = WaterCoils::GetWaterCoilIndex(state, airTerm.ReheatComp, airTerm.ReheatName, ErrorsFound);
             if (airTerm.ReheatComp_Index == 0) {
                 ShowSevereItemNotFound(state, eoh, cAlphaFields(8), Alphas(8));
                 ErrorsFound = true;
-<<<<<<< HEAD
-            }      
-=======
-            }
->>>>>>> b52cf1b9
+            }
         } else if (airTerm.ReheatComp_Num == HeatingCoilType::SteamAirHeating) {
             airTerm.ReheatComp_Index = SteamCoils::GetSteamCoilIndex(state, airTerm.ReheatComp, airTerm.ReheatName, ErrorsFound);
             if (airTerm.ReheatComp_Index == 0) {
                 ShowSevereItemNotFound(state, eoh, cAlphaFields(8), Alphas(8));
                 ErrorsFound = true;
-<<<<<<< HEAD
-            }      
-        }
-        
-=======
-            }
-        }
-
->>>>>>> b52cf1b9
+            }
+        }
+
         if (lAlphaBlanks(2)) {
             airTerm.availSched = Sched::GetScheduleAlwaysOn(state);
         } else if ((airTerm.availSched = Sched::GetSchedule(state, Alphas(2))) == nullptr) {
@@ -736,33 +714,21 @@
             if (airTerm.ReheatComp_Index == 0) {
                 ShowSevereItemNotFound(state, eoh, cAlphaFields(6), Alphas(6));
                 ErrorsFound = true;
-<<<<<<< HEAD
-            }      
-=======
-            }
->>>>>>> b52cf1b9
+            }
         } else if (airTerm.ReheatComp_Num == HeatingCoilType::SimpleHeating) {
             airTerm.ReheatComp_Index = WaterCoils::GetWaterCoilIndex(state, airTerm.ReheatComp, airTerm.ReheatName, ErrorsFound);
             if (airTerm.ReheatComp_Index == 0) {
                 ShowSevereItemNotFound(state, eoh, cAlphaFields(6), Alphas(6));
                 ErrorsFound = true;
-<<<<<<< HEAD
-            }      
-=======
-            }
->>>>>>> b52cf1b9
+            }
         } else if (airTerm.ReheatComp_Num == HeatingCoilType::SteamAirHeating) {
             airTerm.ReheatComp_Index = SteamCoils::GetSteamCoilIndex(state, airTerm.ReheatComp, airTerm.ReheatName, ErrorsFound);
             if (airTerm.ReheatComp_Index == 0) {
                 ShowSevereItemNotFound(state, eoh, cAlphaFields(6), Alphas(6));
                 ErrorsFound = true;
-<<<<<<< HEAD
-            }      
-=======
-            }
->>>>>>> b52cf1b9
-        }
-  
+            }
+        }
+
         if (lAlphaBlanks(2)) {
             airTerm.availSched = Sched::GetScheduleAlwaysOn(state);
         } else if ((airTerm.availSched = Sched::GetSchedule(state, Alphas(2))) == nullptr) {
@@ -989,33 +955,21 @@
             if (airTerm.ReheatComp_Index == 0) {
                 ShowSevereItemNotFound(state, eoh, cAlphaFields(6), Alphas(6));
                 ErrorsFound = true;
-<<<<<<< HEAD
-            }      
-=======
-            }
->>>>>>> b52cf1b9
+            }
         } else if (airTerm.ReheatComp_Num == HeatingCoilType::SimpleHeating) {
             airTerm.ReheatComp_Index = WaterCoils::GetWaterCoilIndex(state, airTerm.ReheatComp, airTerm.ReheatName, ErrorsFound);
             if (airTerm.ReheatComp_Index == 0) {
                 ShowSevereItemNotFound(state, eoh, cAlphaFields(6), Alphas(6));
                 ErrorsFound = true;
-<<<<<<< HEAD
-            }      
-=======
-            }
->>>>>>> b52cf1b9
+            }
         } else if (airTerm.ReheatComp_Num == HeatingCoilType::SteamAirHeating) {
             airTerm.ReheatComp_Index = SteamCoils::GetSteamCoilIndex(state, airTerm.ReheatComp, airTerm.ReheatName, ErrorsFound);
             if (airTerm.ReheatComp_Index == 0) {
                 ShowSevereItemNotFound(state, eoh, cAlphaFields(6), Alphas(6));
                 ErrorsFound = true;
-<<<<<<< HEAD
-            }      
-=======
-            }
->>>>>>> b52cf1b9
-        }
-  
+            }
+        }
+
         if (lAlphaBlanks(2)) {
             airTerm.availSched = Sched::GetScheduleAlwaysOn(state);
         } else if ((airTerm.availSched = Sched::GetSchedule(state, Alphas(2))) == nullptr) {
@@ -1751,33 +1705,20 @@
             if (airTerm.ReheatComp_Index == 0) {
                 ShowSevereItemNotFound(state, eoh, cAlphaFields(8), Alphas(8));
                 ErrorsFound = true;
-<<<<<<< HEAD
-            }      
-=======
-            }
->>>>>>> b52cf1b9
+            }
         } else if (airTerm.ReheatComp_Num == HeatingCoilType::SimpleHeating) {
             airTerm.ReheatComp_Index = WaterCoils::GetWaterCoilIndex(state, airTerm.ReheatComp, airTerm.ReheatName, ErrorsFound);
             if (airTerm.ReheatComp_Index == 0) {
                 ShowSevereItemNotFound(state, eoh, cAlphaFields(8), Alphas(8));
                 ErrorsFound = true;
-<<<<<<< HEAD
-            }      
-=======
-            }
->>>>>>> b52cf1b9
+            }
         } else if (airTerm.ReheatComp_Num == HeatingCoilType::SteamAirHeating) {
             airTerm.ReheatComp_Index = SteamCoils::GetSteamCoilIndex(state, airTerm.ReheatComp, airTerm.ReheatName, ErrorsFound);
             if (airTerm.ReheatComp_Index == 0) {
                 ShowSevereItemNotFound(state, eoh, cAlphaFields(8), Alphas(8));
                 ErrorsFound = true;
-<<<<<<< HEAD
-            }      
-=======
-            }
->>>>>>> b52cf1b9
-        }
-  
+            }
+        }
 
         airTerm.fanType = static_cast<HVAC::FanType>(getEnumValue(HVAC::fanTypeNamesUC, Alphas(5)));
 
