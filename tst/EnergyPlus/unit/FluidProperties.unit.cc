--- conflicted
+++ resolved
@@ -71,23 +71,7 @@
 
     ASSERT_TRUE(process_idf(idf_objects));
     EXPECT_FALSE(has_err_output());
-<<<<<<< HEAD
     state->init_state(*state);
-    
-    int FluidIndex = 0;
-
-    EXPECT_NEAR(1037.89, FluidProperties::GetDensityGlycol(*state, "GLHXFLUID", -35.0, FluidIndex, "UnitTest"), 0.01);
-    EXPECT_NEAR(1037.89, FluidProperties::GetDensityGlycol(*state, "GLHXFLUID", -15.0, FluidIndex, "UnitTest"), 0.01);
-    EXPECT_NEAR(1034.46, FluidProperties::GetDensityGlycol(*state, "GLHXFLUID", 5.0, FluidIndex, "UnitTest"), 0.01);
-    EXPECT_NEAR(1030.51, FluidProperties::GetDensityGlycol(*state, "GLHXFLUID", 15.0, FluidIndex, "UnitTest"), 0.01);
-    EXPECT_NEAR(1026.06, FluidProperties::GetDensityGlycol(*state, "GLHXFLUID", 25.0, FluidIndex, "UnitTest"), 0.01);
-    EXPECT_NEAR(1021.09, FluidProperties::GetDensityGlycol(*state, "GLHXFLUID", 35.0, FluidIndex, "UnitTest"), 0.01);
-    EXPECT_NEAR(1015.62, FluidProperties::GetDensityGlycol(*state, "GLHXFLUID", 45.0, FluidIndex, "UnitTest"), 0.01);
-    EXPECT_NEAR(1003.13, FluidProperties::GetDensityGlycol(*state, "GLHXFLUID", 65.0, FluidIndex, "UnitTest"), 0.01);
-    EXPECT_NEAR(988.60, FluidProperties::GetDensityGlycol(*state, "GLHXFLUID", 85.0, FluidIndex, "UnitTest"), 0.01);
-    EXPECT_NEAR(972.03, FluidProperties::GetDensityGlycol(*state, "GLHXFLUID", 105.0, FluidIndex, "UnitTest"), 0.01);
-    EXPECT_NEAR(953.41, FluidProperties::GetDensityGlycol(*state, "GLHXFLUID", 125.0, FluidIndex, "UnitTest"), 0.01);
-=======
 
     auto *fluid = Fluid::GetGlycol(*state, "GLHXFLUID");
 
@@ -102,7 +86,6 @@
     EXPECT_NEAR(988.60, fluid->getDensity(*state, 85.0, "UnitTest"), 0.01);
     EXPECT_NEAR(972.03, fluid->getDensity(*state, 105.0, "UnitTest"), 0.01);
     EXPECT_NEAR(953.41, fluid->getDensity(*state, 125.0, "UnitTest"), 0.01);
->>>>>>> b3ae9b9f
 }
 
 TEST_F(EnergyPlusFixture, FluidProperties_GetSpecificHeatGlycol)
@@ -116,24 +99,8 @@
 
     ASSERT_TRUE(process_idf(idf_objects));
     EXPECT_FALSE(has_err_output());
-<<<<<<< HEAD
+
     state->init_state(*state);
-    
-    int FluidIndex = 0;
-
-    EXPECT_NEAR(3779, FluidProperties::GetSpecificHeatGlycol(*state, "GLHXFLUID", -35.0, FluidIndex, "UnitTest"), 0.01);
-    EXPECT_NEAR(3779, FluidProperties::GetSpecificHeatGlycol(*state, "GLHXFLUID", -15.0, FluidIndex, "UnitTest"), 0.01);
-    EXPECT_NEAR(3807, FluidProperties::GetSpecificHeatGlycol(*state, "GLHXFLUID", 5.0, FluidIndex, "UnitTest"), 0.01);
-    EXPECT_NEAR(3834, FluidProperties::GetSpecificHeatGlycol(*state, "GLHXFLUID", 15.0, FluidIndex, "UnitTest"), 0.01);
-    EXPECT_NEAR(3862, FluidProperties::GetSpecificHeatGlycol(*state, "GLHXFLUID", 25.0, FluidIndex, "UnitTest"), 0.01);
-    EXPECT_NEAR(3889, FluidProperties::GetSpecificHeatGlycol(*state, "GLHXFLUID", 35.0, FluidIndex, "UnitTest"), 0.01);
-    EXPECT_NEAR(3917, FluidProperties::GetSpecificHeatGlycol(*state, "GLHXFLUID", 45.0, FluidIndex, "UnitTest"), 0.01);
-    EXPECT_NEAR(3972, FluidProperties::GetSpecificHeatGlycol(*state, "GLHXFLUID", 65.0, FluidIndex, "UnitTest"), 0.01);
-    EXPECT_NEAR(4027, FluidProperties::GetSpecificHeatGlycol(*state, "GLHXFLUID", 85.0, FluidIndex, "UnitTest"), 0.01);
-    EXPECT_NEAR(4082, FluidProperties::GetSpecificHeatGlycol(*state, "GLHXFLUID", 105.0, FluidIndex, "UnitTest"), 0.01);
-    EXPECT_NEAR(4137, FluidProperties::GetSpecificHeatGlycol(*state, "GLHXFLUID", 125.0, FluidIndex, "UnitTest"), 0.01);
-=======
-
     auto *fluid = Fluid::GetGlycol(*state, "GLHXFLUID");
 
     EXPECT_NEAR(3779, fluid->getSpecificHeat(*state, -35.0, "UnitTest"), 0.01);
@@ -147,7 +114,6 @@
     EXPECT_NEAR(4027, fluid->getSpecificHeat(*state, 85.0, "UnitTest"), 0.01);
     EXPECT_NEAR(4082, fluid->getSpecificHeat(*state, 105.0, "UnitTest"), 0.01);
     EXPECT_NEAR(4137, fluid->getSpecificHeat(*state, 125.0, "UnitTest"), 0.01);
->>>>>>> b3ae9b9f
 }
 
 TEST_F(EnergyPlusFixture, FluidProperties_InterpValuesForGlycolConc)
