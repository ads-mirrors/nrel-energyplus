--- conflicted
+++ resolved
@@ -2199,45 +2199,36 @@
                 } else {
                     CompType = cAllCoilTypes(Coil_CoolingWater); // Coil:Cooling:Water
                 }
-<<<<<<< HEAD
-                bPRINT = false;      // do not print this sizing request since the autosized value is needed and this input may not be autosized (we
-                                     // should print this!)
-                TempSize = AutoSize; // get the autosized air volume flow rate for use in other calculations
-                bool errorsFound = false;
-                CoolingAirFlowSizer sizingCoolingAirFlow;
-                // sizingCoolingAirFlow.setHVACSizingIndexData(FanCoil(FanCoilNum).HVACSizingIndex);
-                sizingCoolingAirFlow.initializeWithinEP(state, CompType, CompName, bPRINT, RoutineName);
-                DataAirFlowUsedForSizing = sizingCoolingAirFlow.size(state, TempSize, errorsFound);
-                DataFlowUsedForSizing = DataAirFlowUsedForSizing;
-                WaterCoil(CoilNum).InletAirMassFlowRate = StdRhoAir * DataAirFlowUsedForSizing; // inlet air mass flow rate is the autosized value
-
-=======
-                bPRINT = false;       // do not print this sizing request since the autosized value is needed and this input may not be autosized (we
-                                      // should print this!)
+
+                bPRINT = false;       // do not print this sizing request since the autosized value is needed and this input may not be autosized (we should print this!)
                 if (WaterCoil(CoilNum).DesAirVolFlowRate == DataFlowUsedForSizing) {
                     TempSize = WaterCoil(CoilNum).DesAirVolFlowRate;  // represents parent object has hard-sized airflow
                 } else {
                     TempSize = AutoSize;  // get the autosized air volume flow rate for use in other calculations
                 }
-                SizingString.clear(); // doesn't matter
+
+                bool errorsFound = false;
+                CoolingAirFlowSizer sizingCoolingAirFlow;
                 CompName = WaterCoil(CoilNum).Name;
-                RequestSizing(state, CompType, CompName, CoolingAirflowSizing, SizingString, TempSize, bPRINT, RoutineName);
-                WaterCoil(CoilNum).InletAirMassFlowRate = StdRhoAir * TempSize; // inlet air mass flow rate is the autosized value
+                sizingCoolingAirFlow.initializeWithinEP(state, CompType, CompName, bPRINT, RoutineName);
+                Real64 autoSizedValue = sizingCoolingAirFlow.size(state, TempSize, errorsFound);
+                WaterCoil(CoilNum).InletAirMassFlowRate = StdRhoAir * autoSizedValue; // inlet air mass flow rate is the autosized value
+
                 // Check if the air volume flow rate is defined in parent HVAC equipment and set water coil design air volume flow rate accordingly
                 if (CurZoneEqNum > 0) {
-                    if (ZoneEqSizing(CurZoneEqNum).DesignSizeFromParent && WaterCoil(CoilNum).DesAirVolFlowRate == TempSize) {
+                    if (ZoneEqSizing(CurZoneEqNum).DesignSizeFromParent && WaterCoil(CoilNum).DesAirVolFlowRate == autoSizedValue) {
                         DataAirFlowUsedForSizing = ZoneEqSizing(CurZoneEqNum).AirVolFlow;
                         DataFlowUsedForSizing = ZoneEqSizing(CurZoneEqNum).AirVolFlow;
                         WaterCoil(CoilNum).DesAirVolFlowRate = AutoSize; // represents water coil being autosized
                     } else {
-                        DataAirFlowUsedForSizing = TempSize; // many autosized inputs use the design (autosized) air volume flow rate, save this value
-                        DataFlowUsedForSizing = TempSize;
+                        DataAirFlowUsedForSizing = autoSizedValue; // many autosized inputs use the design (autosized) air volume flow rate, save this value
+                        DataFlowUsedForSizing = autoSizedValue;
                     }
                 } else {
-                    DataAirFlowUsedForSizing = TempSize; // many autosized inputs use the design (autosized) air volume flow rate, save this value
-                    DataFlowUsedForSizing = TempSize;
-                }
->>>>>>> 4e5c733e
+                    DataAirFlowUsedForSizing = autoSizedValue; // many autosized inputs use the design (autosized) air volume flow rate, save this value
+                    DataFlowUsedForSizing = autoSizedValue;
+                }
+
                 if (CurSysNum > 0 && CurOASysNum == 0) {
                     Real64 DesCoilExitHumRat(0.0); // fix coil sizing inconsistency
                     DataSizing::GetCoilDesFlowT(CurSysNum, CpAirStd, DesCoilAirFlow, DesCoilExitTemp, DesCoilExitHumRat);
@@ -2264,23 +2255,19 @@
                 sizerCoolingCapacity.initializeWithinEP(state, CompType, CompName, bPRINT, RoutineName);
                 DataCapacityUsedForSizing = sizerCoolingCapacity.size(state, TempSize, ErrorsFound);
                 TempSize = WaterCoil(CoilNum).MaxWaterVolFlowRate;
-<<<<<<< HEAD
                 CoolingWaterflowSizer sizerCWWaterflow;
                 sizerCWWaterflow.initializeWithinEP(state, CompType, CompName, bPRINT, RoutineName);
-                DataWaterFlowUsedForSizing = sizerCWWaterflow.size(state, TempSize, ErrorsFound);
-=======
-                RequestSizing(state, CompType, CompName, CoolingWaterflowSizing, SizingString, TempSize, bPRINT, RoutineName);
+                Real64 autoSizedCWFlow = sizerCWWaterflow.size(state, TempSize, ErrorsFound);
                 // Check if the water flow rate is defined in parent HVAC equipment and set water coil design water flow rate accordingly
                 if (CurZoneEqNum > 0) {
                     if (ZoneEqSizing(CurZoneEqNum).DesignSizeFromParent) {
                         DataWaterFlowUsedForSizing = ZoneEqSizing(CurZoneEqNum).MaxCWVolFlow;
                     } else {
-                        DataWaterFlowUsedForSizing = TempSize;
+                        DataWaterFlowUsedForSizing = autoSizedCWFlow;
                     }
                 } else {
-                    DataWaterFlowUsedForSizing = TempSize;
-                }
->>>>>>> 4e5c733e
+                    DataWaterFlowUsedForSizing = autoSizedCWFlow;
+                }
                 // end pre-sizing data calculations
 
                 if (WaterCoil(CoilNum).WaterCoilModel == CoilModel_Detailed) { // 'DETAILED FLAT FIN'
@@ -2671,27 +2658,22 @@
                     DataConstantUsedForSizing = WaterCoil(CoilNum).MaxWaterVolFlowRate;
                     DataFractionUsedForSizing = 1.0;
                 }
-<<<<<<< HEAD
                 HeatingWaterflowSizer sizerHWWaterflow;
                 sizerHWWaterflow.initializeWithinEP(state, CompType, CompName, bPRINT, RoutineName);
-                WaterCoil(CoilNum).MaxWaterVolFlowRate = sizerHWWaterflow.size(state, TempSize, ErrorsFound);
-                DataWaterFlowUsedForSizing = WaterCoil(CoilNum).MaxWaterVolFlowRate;
-=======
-                RequestSizing(state, CompType, CompName, SizingMethod, SizingString, TempSize, bPRINT, RoutineName);
+                Real64 sizedMaxWaterVolFlowRate = sizerHWWaterflow.size(state, TempSize, ErrorsFound);
                 // Check if the water flow rate is defined in parent HVAC equipment and set water coil design water flow rate accordingly
                 if (CurZoneEqNum > 0) {
                     if (ZoneEqSizing(CurZoneEqNum).DesignSizeFromParent) {
                         DataWaterFlowUsedForSizing = ZoneEqSizing(CurZoneEqNum).MaxHWVolFlow;
                         WaterCoil(CoilNum).MaxWaterVolFlowRate = ZoneEqSizing(CurZoneEqNum).MaxHWVolFlow;
                     } else {
-                        DataWaterFlowUsedForSizing = TempSize;
-                        WaterCoil(CoilNum).MaxWaterVolFlowRate = TempSize;
+                        DataWaterFlowUsedForSizing = sizedMaxWaterVolFlowRate;
+                        WaterCoil(CoilNum).MaxWaterVolFlowRate = sizedMaxWaterVolFlowRate;
                     }
                 } else {
-                    DataWaterFlowUsedForSizing = TempSize;
-                    WaterCoil(CoilNum).MaxWaterVolFlowRate = TempSize;
-                }
->>>>>>> 4e5c733e
+                    DataWaterFlowUsedForSizing = sizedMaxWaterVolFlowRate;
+                    WaterCoil(CoilNum).MaxWaterVolFlowRate = sizedMaxWaterVolFlowRate;
+                }
                 DataConstantUsedForSizing = 0.0; // reset these in case NomCapUserInp was true
                 DataFractionUsedForSizing = 0.0;
                 if (WaterCoil(CoilNum).MaxWaterVolFlowRate <= 0.0) {
