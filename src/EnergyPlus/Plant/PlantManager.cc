--- conflicted
+++ resolved
@@ -286,12 +286,7 @@
     // Using/Aliasing
     using ScheduleManager::GetScheduleIndex;
     using SetPointManager::IsNodeOnSetPtManager;
-<<<<<<< HEAD
-    SetPointManager::CtrlVarType localTempSetPt = SetPointManager::CtrlVarType::Temp;
-=======
     HVAC::CtrlVarType localTempSetPt = HVAC::CtrlVarType::Temp;
-    using NodeInputManager::GetOnlySingleNode;
->>>>>>> 3c8844fe
     using namespace BranchInputManager;
     using DataSizing::AutoSize;
     using FluidProperties::CheckFluidPropertyName;
@@ -489,10 +484,10 @@
                                                         Node::CompFluidStream::Primary,
                                                         Node::ObjectIsParent);
 
-        this_demand_side.InletNodeSetPt = IsNodeOnSetPtManager(state, this_demand_side.InNodeNum, localTempSetPt);
-        this_demand_side.OutletNodeSetPt = IsNodeOnSetPtManager(state, this_demand_side.OutNodeNum, localTempSetPt);
-        this_supply_side.InletNodeSetPt = IsNodeOnSetPtManager(state, this_supply_side.InNodeNum, localTempSetPt);
-        this_supply_side.OutletNodeSetPt = IsNodeOnSetPtManager(state, this_supply_side.OutNodeNum, localTempSetPt);
+        this_demand_side.InNodeSetPt = IsNodeOnSetPtManager(state, this_demand_side.InNodeNum, localTempSetPt);
+        this_demand_side.OutNodeSetPt = IsNodeOnSetPtManager(state, this_demand_side.OutNodeNum, localTempSetPt);
+        this_supply_side.InNodeSetPt = IsNodeOnSetPtManager(state, this_supply_side.InNodeNum, localTempSetPt);
+        this_supply_side.OutNodeSetPt = IsNodeOnSetPtManager(state, this_supply_side.OutNodeNum, localTempSetPt);
         this_loop.TempSetPointNodeNum = GetSingleNode(state,
                                                           Alpha(5),
                                                           ErrorsFound,
@@ -570,7 +565,7 @@
         }
 
         if (this_loop.CommonPipeType == DataPlant::CommonPipeType::TwoWay) {
-            if (this_demand_side.InletNodeSetPt && this_supply_side.InletNodeSetPt) {
+            if (this_demand_side.InNodeSetPt && this_supply_side.InNodeSetPt) {
                 ShowSevereError(state, std::string{RoutineName} + CurrentModuleObject + "=\"" + Alpha(1) + "\", Invalid condition.");
                 ShowContinueError(state,
                                   "While using a two way common pipe there can be setpoint on only one node other than Plant Supply Outlet node.");
@@ -578,7 +573,7 @@
                 ShowContinueError(state, "Select one of the two nodes and rerun the simulation.");
                 ErrorsFound = true;
             }
-            if (!this_demand_side.InletNodeSetPt && !this_supply_side.InletNodeSetPt) {
+            if (!this_demand_side.InNodeSetPt && !this_supply_side.InNodeSetPt) {
                 ShowSevereError(state, std::string{RoutineName} + CurrentModuleObject + "=\"" + Alpha(1) + "\", Invalid condition.");
                 ShowContinueError(state, "While using a two way common pipe there must be a setpoint in addition to the Plant Supply Outlet node.");
                 ShowContinueError(state, "Currently neither plant demand inlet nor plant supply inlet have setpoints.");
@@ -1424,16 +1419,16 @@
             // Obtain the Splitter and Mixer information
             auto &dln = state.dataLoopNodes;
             if (loopSide.ConnectList.empty()) {
-                dln->NumofSplitters = 0;
-                dln->NumofMixers = 0;
+                dln->NumSplitters = 0;
+                dln->NumMixers = 0;
             } else {
                 errFlag = false;
                 GetNumSplitterMixerInConntrList(
-                    state, plantLoop.Name, loopSide.ConnectList, dln->NumofSplitters, dln->NumofMixers, errFlag);
+                    state, plantLoop.Name, loopSide.ConnectList, dln->NumSplitters, dln->NumMixers, errFlag);
                 if (errFlag) {
                     ErrorsFound = true;
                 }
-                if (dln->NumofSplitters != dln->NumofMixers) {
+                if (dln->NumSplitters != dln->NumMixers) {
                     ShowSevereError(state,
                                     "GetPlantInput: Loop Name=" + plantLoop.Name + ", ConnectorList=" + loopSide.ConnectList +
                                         ", unequal number of splitters and mixers");
@@ -1441,18 +1436,18 @@
                 }
             }
 
-            loopSide.Splitter.Exists = dln->NumofSplitters > 0;
-            loopSide.Mixer.Exists = dln->NumofMixers > 0;
+            loopSide.Splitter.Exists = dln->NumSplitters > 0;
+            loopSide.Mixer.Exists = dln->NumMixers > 0;
 
             if (ErrorsFound) {
                 ShowFatalError(state, "GetPlantInput: Previous Severe errors cause termination.");
             }
 
-            NumConnectorsInLoop = dln->NumofSplitters + dln->NumofMixers;
+            NumConnectorsInLoop = dln->NumSplitters + dln->NumMixers;
             SplitNum = 1;
             for (ConnNum = 1; ConnNum <= NumConnectorsInLoop; ++ConnNum) {
 
-                if (SplitNum > dln->NumofSplitters) break;
+                if (SplitNum > dln->NumSplitters) break;
                 OutNodeNames.allocate(MaxNumAlphas);
                 OutNodeNums.allocate(MaxNumAlphas);
                 GetLoopSplitter(state,
@@ -1535,7 +1530,7 @@
             MixNum = 1;
             for (ConnNum = 1; ConnNum <= NumConnectorsInLoop; ++ConnNum) {
 
-                if (MixNum > dln->NumofMixers) break;
+                if (MixNum > dln->NumMixers) break;
                 InNodeNames.allocate(MaxNumAlphas);
                 InNodeNums.allocate(MaxNumAlphas);
                 GetLoopMixer(state,
@@ -1900,11 +1895,11 @@
         loop.HeatingDemand = 0.0;
         loop.DemandNotDispatched = 0.0;
         loop.UnmetDemand = 0.0;
-        loop.InletNodeTemperature = 0.0;
-        loop.OutletNodeTemperature = 0.0;
-        loop.InletNodeFlowrate = 0.0;
+        loop.InNodeTemperature = 0.0;
+        loop.OutNodeTemperature = 0.0;
+        loop.InNodeFlowrate = 0.0;
         loop.BypassFrac = 0.0;
-        loop.OutletNodeFlowrate = 0.0;
+        loop.OutNodeFlowrate = 0.0;
     }
 
     for (LoopNum = 1; LoopNum <= state.dataPlnt->TotNumLoops; ++LoopNum) {
@@ -1932,7 +1927,7 @@
         SetupOutputVariable(state,
                             "Plant Supply Side Inlet Mass Flow Rate",
                             Constant::Units::kg_s,
-                            loop.InletNodeFlowrate,
+                            loop.InNodeFlowrate,
                             OutputProcessor::TimeStepType::System,
                             OutputProcessor::StoreType::Average,
                             state.dataPlnt->PlantLoop(LoopNum).Name);
@@ -1940,14 +1935,14 @@
         SetupOutputVariable(state,
                             "Plant Supply Side Inlet Temperature",
                             Constant::Units::C,
-                            loop.InletNodeTemperature,
+                            loop.InNodeTemperature,
                             OutputProcessor::TimeStepType::System,
                             OutputProcessor::StoreType::Average,
                             state.dataPlnt->PlantLoop(LoopNum).Name);
         SetupOutputVariable(state,
                             "Plant Supply Side Outlet Temperature",
                             Constant::Units::C,
-                            loop.OutletNodeTemperature,
+                            loop.OutNodeTemperature,
                             OutputProcessor::TimeStepType::System,
                             OutputProcessor::StoreType::Average,
                             state.dataPlnt->PlantLoop(LoopNum).Name);
@@ -2345,13 +2340,8 @@
                         state.dataHVACGlobal->SetPointErrorFlag = true;
                     } else {
                         CheckIfNodeSetPointManagedByEMS(state,
-<<<<<<< HEAD
                                                         loop.TempSetPointNodeNum,
-                                                        EMSManager::SPControlType::TemperatureMaxSetPoint,
-=======
-                                                        state.dataPlnt->PlantLoop(LoopNum).TempSetPointNodeNum,
                                                         HVAC::CtrlVarType::Temp,
->>>>>>> 3c8844fe
                                                         state.dataHVACGlobal->SetPointErrorFlag);
                         if (state.dataHVACGlobal->SetPointErrorFlag) {
                             ShowSevereError(state, "Plant Loop: missing high temperature setpoint for dual setpoint deadband demand scheme");
@@ -2371,13 +2361,8 @@
                         state.dataHVACGlobal->SetPointErrorFlag = true;
                     } else {
                         CheckIfNodeSetPointManagedByEMS(state,
-<<<<<<< HEAD
                                                         loop.TempSetPointNodeNum,
-                                                        EMSManager::SPControlType::TemperatureMinSetPoint,
-=======
-                                                        state.dataPlnt->PlantLoop(LoopNum).TempSetPointNodeNum,
                                                         HVAC::CtrlVarType::Temp,
->>>>>>> 3c8844fe
                                                         state.dataHVACGlobal->SetPointErrorFlag);
                         if (state.dataHVACGlobal->SetPointErrorFlag) {
                             ShowSevereError(state, "Plant Loop: missing low temperature setpoint for dual setpoint deadband demand scheme");
@@ -2492,7 +2477,7 @@
 
                 if ((loop.CommonPipeType == DataPlant::CommonPipeType::TwoWay) &&
                     (LoopSideNum == LoopSideLocation::Demand) &&
-                    (loop.LoopSide(LoopSideLocation::Demand).InletNodeSetPt)) { // get a second setpoint for
+                    (loop.LoopSide(LoopSideLocation::Demand).InNodeSetPt)) { // get a second setpoint for
                                                                                                               // secondaryLoop
                     // if the plant loop is two common pipe configured for temperature control on secondary side inlet, then
                     // we want to initialize the demand side of the loop using that setpoint
@@ -2522,10 +2507,10 @@
                 loop.LoopSide(LoopSideNum).FlowRequest = 0.0;
                 loop.LoopSide(LoopSideNum).TimeElapsed = 0.0;
                 loop.LoopSide(LoopSideNum).FlowLock = DataPlant::FlowLock::Unlocked;
-                loop.LoopSide(LoopSideNum).InletNode.TemperatureHistory = 0.0;
-                loop.LoopSide(LoopSideNum).InletNode.MassFlowRateHistory = 0.0;
-                loop.LoopSide(LoopSideNum).OutletNode.TemperatureHistory = 0.0;
-                loop.LoopSide(LoopSideNum).OutletNode.MassFlowRateHistory = 0.0;
+                loop.LoopSide(LoopSideNum).InNode.TemperatureHistory = 0.0;
+                loop.LoopSide(LoopSideNum).InNode.MassFlowRateHistory = 0.0;
+                loop.LoopSide(LoopSideNum).OutNode.TemperatureHistory = 0.0;
+                loop.LoopSide(LoopSideNum).OutNode.MassFlowRateHistory = 0.0;
 
                 if (loop.fluidType != Node::FluidType::Steam) {
                     Cp = GetSpecificHeatGlycol(state,
@@ -2625,10 +2610,10 @@
             loop.DemandNotDispatched = 0.0;
             loop.UnmetDemand = 0.0;
             loop.LastLoopSideSimulated = static_cast<int>(DataPlant::LoopSideLocation::Invalid);
-            loop.InletNodeFlowrate = 0.0;
-            loop.InletNodeTemperature = 0.0;
-            loop.OutletNodeFlowrate = 0.0;
-            loop.OutletNodeTemperature = 0.0;
+            loop.InNodeFlowrate = 0.0;
+            loop.InNodeTemperature = 0.0;
+            loop.OutNodeFlowrate = 0.0;
+            loop.OutNodeTemperature = 0.0;
         }
 
         state.dataPlantMgr->MyEnvrnFlag = false;
@@ -2672,7 +2657,7 @@
         if (loop.CommonPipeType == DataPlant::CommonPipeType::TwoWay) { // get a second setpoint for secondaryLoop
             // if the plant loop is two common pipe configured for temperature control on secondary side inlet, then
             // we want to initialize the demand side of the loop using that setpoint
-            if (loop.LoopSide(LoopSideLocation::Demand).InletNodeSetPt) {
+            if (loop.LoopSide(LoopSideLocation::Demand).InNodeSetPt) {
                     auto const *inNode = dln->nodes(loop.LoopSide(LoopSideLocation::Demand).InNodeNum);
                 SecondaryLoopSetPointTemp = inNode->TempSetPoint;
                 SecondaryLoopSetPointTemp = min(LoopMaxTemp, SecondaryLoopSetPointTemp);
@@ -2772,7 +2757,7 @@
     if (state.dataPlnt->TotNumLoops > 0 && !state.dataGlobal->WarmupFlag) {
         for (auto &loop : state.dataPlnt->PlantLoop) {
             for (auto &side : loop.LoopSide) {
-                if (loop.OutletNodeFlowrate > HVAC::SmallMassFlow) {
+                if (loop.OutNodeFlowrate > HVAC::SmallMassFlow) {
                     // Accumulate total time loop is active
                     side.LoopSideInlet_TotalTime += state.dataHVACGlobal->TimeStepSys;
                     // Determine excessive storage - if both are moving in the same direction and McpDTdt is larger than MdotCpDeltaT
