// EnergyPlus, Copyright (c) 1996-2021, The Board of Trustees of the University of Illinois,
// The Regents of the University of California, through Lawrence Berkeley National Laboratory
// (subject to receipt of any required approvals from the U.S. Dept. of Energy), Oak Ridge
// National Laboratory, managed by UT-Battelle, Alliance for Sustainable Energy, LLC, and other
// contributors. All rights reserved.
//
// NOTICE: This Software was developed under funding from the U.S. Department of Energy and the
// U.S. Government consequently retains certain rights. As such, the U.S. Government has been
// granted for itself and others acting on its behalf a paid-up, nonexclusive, irrevocable,
// worldwide license in the Software to reproduce, distribute copies to the public, prepare
// derivative works, and perform publicly and display publicly, and to permit others to do so.
//
// Redistribution and use in source and binary forms, with or without modification, are permitted
// provided that the following conditions are met:
//
// (1) Redistributions of source code must retain the above copyright notice, this list of
//     conditions and the following disclaimer.
//
// (2) Redistributions in binary form must reproduce the above copyright notice, this list of
//     conditions and the following disclaimer in the documentation and/or other materials
//     provided with the distribution.
//
// (3) Neither the name of the University of California, Lawrence Berkeley National Laboratory,
//     the University of Illinois, U.S. Dept. of Energy nor the names of its contributors may be
//     used to endorse or promote products derived from this software without specific prior
//     written permission.
//
// (4) Use of EnergyPlus(TM) Name. If Licensee (i) distributes the software in stand-alone form
//     without changes from the version obtained under this License, or (ii) Licensee makes a
//     reference solely to the software portion of its product, Licensee must refer to the
//     software as "EnergyPlus version X" software, where "X" is the version number Licensee
//     obtained under this License and may not use a different name for the software. Except as
//     specifically required in this Section (4), Licensee shall not use in a company name, a
//     product name, in advertising, publicity, or other promotional activities any name, trade
//     name, trademark, logo, or other designation of "EnergyPlus", "E+", "e+" or confusingly
//     similar designation, without the U.S. Department of Energy's prior written consent.
//
// THIS SOFTWARE IS PROVIDED BY THE COPYRIGHT HOLDERS AND CONTRIBUTORS "AS IS" AND ANY EXPRESS OR
// IMPLIED WARRANTIES, INCLUDING, BUT NOT LIMITED TO, THE IMPLIED WARRANTIES OF MERCHANTABILITY
// AND FITNESS FOR A PARTICULAR PURPOSE ARE DISCLAIMED. IN NO EVENT SHALL THE COPYRIGHT OWNER OR
// CONTRIBUTORS BE LIABLE FOR ANY DIRECT, INDIRECT, INCIDENTAL, SPECIAL, EXEMPLARY, OR
// CONSEQUENTIAL DAMAGES (INCLUDING, BUT NOT LIMITED TO, PROCUREMENT OF SUBSTITUTE GOODS OR
// SERVICES; LOSS OF USE, DATA, OR PROFITS; OR BUSINESS INTERRUPTION) HOWEVER CAUSED AND ON ANY
// THEORY OF LIABILITY, WHETHER IN CONTRACT, STRICT LIABILITY, OR TORT (INCLUDING NEGLIGENCE OR
// OTHERWISE) ARISING IN ANY WAY OUT OF THE USE OF THIS SOFTWARE, EVEN IF ADVISED OF THE
// POSSIBILITY OF SUCH DAMAGE.

// C++ Headers
#include <cmath>

// ObjexxFCL Headers
#include <ObjexxFCL/Fmath.hh>

// EnergyPlus Headers
#include <EnergyPlus/Autosizing/All_Simple_Sizing.hh>
#include <EnergyPlus/Autosizing/SystemAirFlowSizing.hh>
#include <EnergyPlus/BranchNodeConnections.hh>
#include <EnergyPlus/DXCoils.hh>
#include <EnergyPlus/Data/EnergyPlusData.hh>
#include <EnergyPlus/DataContaminantBalance.hh>
#include <EnergyPlus/DataHVACGlobals.hh>
#include <EnergyPlus/DataIPShortCuts.hh>
#include <EnergyPlus/DataLoopNode.hh>
#include <EnergyPlus/DataSizing.hh>
#include <EnergyPlus/EMSManager.hh>
#include <EnergyPlus/General.hh>
#include <EnergyPlus/GeneralRoutines.hh>
#include <EnergyPlus/GlobalNames.hh>
#include <EnergyPlus/HeatRecovery.hh>
#include <EnergyPlus/InputProcessing/InputProcessor.hh>
#include <EnergyPlus/NodeInputManager.hh>
#include <EnergyPlus/OutputProcessor.hh>
#include <EnergyPlus/Psychrometrics.hh>
#include <EnergyPlus/ScheduleManager.hh>
#include <EnergyPlus/UtilityRoutines.hh>
#include <EnergyPlus/VariableSpeedCoils.hh>

namespace EnergyPlus {

namespace HeatRecovery {

    // Module containing the routines dealing with heat recovery from exhaust or relief air

    // MODULE INFORMATION:
    //       AUTHOR         Michael Wetter
    //       DATE WRITTEN   March 1999
    //       MODIFIED       F Buhl Nov 2000, D Shirey Feb 2003, R. Raustad April 2003
    //       RE-ENGINEERED  na

    // PURPOSE OF THIS MODULE:
    // To encapsulate the data and routines required to model heat
    // recovery components in the EnergyPlus HVAC simulation

    // METHODOLOGY EMPLOYED:
    // Heat exchanger effectiveness - NTU models are used.

    // REFERENCES:
    // M. Wetter, Simulation Model Air-to-Air Plate Heat Exchanger,LBNL Report 42354, 1999.
    // ARI Standard 1060-2001,Rating Air-to-Air Heat Exchangers for Energy Recovery Ventilation Equipment, www.ari.org
    // ASHRAE Standard 84, Method of Testing Air-To-Air Heat Exchangers, www.ashrae.org
    // U.S. Environmental Protection Agency software "SAVES" -
    //  School Advanced Ventilation Engineering Software http://www.epa.gov/iaq/schooldesign/saves.html

    // OTHER NOTES: none

    // USE STATEMENTS:
    // Use statements for data only modules
    // Using/Aliasing
    using namespace DataHVACGlobals;
    using namespace DataLoopNode;
    // Use statements for access to subroutines in other modules
    using namespace ScheduleManager;

    using General::SolveRoot;
    using namespace Psychrometrics;

    // Data
    // MODULE PARAMETER DEFINITIONS:

    // Heat exchanger performance data type

    // DERIVED TYPE DEFINITIONS:

    // MODULE VARIABLE DECLARATIONS:

    // SUBROUTINE SPECIFICATIONS FOR MODULE:

    // Driver/Manager Routines

    // Get Input routines for module

    // Initialization routines for module

    // Sizing routine for the module

    // Update routines to check convergence and update nodes

    // Common routines

    // External function calls

    // Functions
    
    void SimHeatRecovery(EnergyPlusData &state,
                         std::string const &CompName,             // name of the heat exchanger unit
                         bool const FirstHVACIteration,           // TRUE if 1st HVAC simulation of system timestep
                         int &CompIndex,                          // Pointer to Component
                         int const FanOpMode,                     // Supply air fan operating mode
                         Optional<Real64 const> HXPartLoadRatio,  // Part load ratio requested of DX compressor
                         Optional_bool_const HXUnitEnable,        // Flag to operate heat exchanger
                         Optional_int_const CompanionCoilIndex,   // index of companion cooling coil
                         Optional_bool_const RegenInletIsOANode,  // flag to determine if supply inlet is OA node, if so air flow cycles
                         Optional_bool_const EconomizerFlag,      // economizer operation flag passed by airloop or OA sys
                         Optional_bool_const HighHumCtrlFlag,     // high humidity control flag passed by airloop or OA sys
                         Optional_int_const CompanionCoilType_Num // cooling coil type of coil
    )
    {

        // SUBROUTINE INFORMATION:
        //       AUTHOR         Michael Wetter
        //       DATE WRITTEN   March 1999
        //       MODIFIED       Fred Buhl November 2000, R. Raustad FSEC - Feb 2009
        //       RE-ENGINEERED  na

        // PURPOSE OF THIS SUBROUTINE:
        // Manage the simulation of a heat recovery unit

        // Using/Aliasing

        // SUBROUTINE LOCAL VARIABLE DECLARATIONS:
        int HeatExchNum; // index of unit being simulated
        bool HXUnitOn;   // flag to enable heat exchanger
        // unused0509  INTEGER      :: FanModeOperation          ! supply air fan operating mode
        Real64 PartLoadRatio; // Part load ratio requested of DX compressor
        bool RegInIsOANode;   // local variable to set RegenInletIsOANode optional argument
        int CompanionCoilNum; // Index to companion cooling coil

        if (state.dataHeatRecovery->GetInputFlag) {
            GetHeatRecoveryInput(state);
            state.dataHeatRecovery->GetInputFlag = false;
        }

        // Find the correct unit index
        if (CompIndex == 0) {
            HeatExchNum = UtilityRoutines::FindItemInList(CompName, state.dataHeatRecovery->ExchCond);
            if (HeatExchNum == 0) {
                ShowFatalError(state, "SimHeatRecovery: Unit not found=" + CompName);
            }
            CompIndex = HeatExchNum;
        } else {
            HeatExchNum = CompIndex;
            if (HeatExchNum > state.dataHeatRecovery->NumHeatExchangers || HeatExchNum < 1) {
                ShowFatalError(state,
                               format("SimHeatRecovery:  Invalid CompIndex passed={}, Number of Units={}, Entered Unit name={}",
                                      HeatExchNum,
                                      state.dataHeatRecovery->NumHeatExchangers,
                                      CompName));
            }
            if (state.dataHeatRecovery->CheckEquipName(HeatExchNum)) {
                if (CompName != state.dataHeatRecovery->ExchCond(HeatExchNum).Name) {
                    ShowFatalError(state,
                                   format("SimHeatRecovery: Invalid CompIndex passed={}, Unit name={}, stored Unit Name for that index={}",
                                          HeatExchNum,
                                          CompName,
                                          state.dataHeatRecovery->ExchCond(HeatExchNum).Name));
                }
                state.dataHeatRecovery->CheckEquipName(HeatExchNum) = false;
            }
        }

        if (present(CompanionCoilIndex)) {
            CompanionCoilNum = CompanionCoilIndex;
        } else {
            CompanionCoilNum = 0;
        }

        int companionCoilType(0);
        if (present(CompanionCoilType_Num)) {
            companionCoilType = CompanionCoilType_Num;
        } else {
            companionCoilType = 0;
        }

        if (present(HXUnitEnable)) {
            HXUnitOn = HXUnitEnable;
            //   When state.dataHeatRecovery->CalledFromParentObject is TRUE, this SIM routine was called by a parent object that passed in HXUnitEnable.
            //   HX will use the DX coil part-load ratio (optional CompanionCoilIndex must be present) or PLR passed in if
            //   not used with DX coil (optional CompanionCoilIndex must not be present).
            state.dataHeatRecovery->CalledFromParentObject = true;
        } else {
            //   HX is placed on a BRANCH, optional arguments are not passed in from SimAirServingZones.
            //   HX will calculate its own part-load ratio if optional HXUnitEnable flag is not present
            HXUnitOn = true;
            state.dataHeatRecovery->CalledFromParentObject = false;
        }

        InitHeatRecovery(state, HeatExchNum, CompanionCoilNum, companionCoilType);

        // call the correct heat exchanger calculation routine
        {
            auto const SELECT_CASE_var(state.dataHeatRecovery->ExchCond(HeatExchNum).ExchTypeNum);

            if (SELECT_CASE_var == HX_AIRTOAIR_FLATPLATE) {

                CalcAirToAirPlateHeatExch(state, HeatExchNum, HXUnitOn, EconomizerFlag, HighHumCtrlFlag);

            } else if (SELECT_CASE_var == HX_AIRTOAIR_GENERIC) {

                CalcAirToAirGenericHeatExch(state, HeatExchNum, HXUnitOn, FirstHVACIteration, FanOpMode, EconomizerFlag, HighHumCtrlFlag, HXPartLoadRatio);

            } else if (SELECT_CASE_var == HX_DESICCANT_BALANCED) {

                if (present(HXPartLoadRatio)) {
                    PartLoadRatio = HXPartLoadRatio;
                } else {
                    PartLoadRatio = 1.0;
                }

                if (present(RegenInletIsOANode)) {
                    RegInIsOANode = RegenInletIsOANode;
                } else {
                    RegInIsOANode = false;
                }

                CalcDesiccantBalancedHeatExch(state, HeatExchNum,
                                              HXUnitOn,
                                              FirstHVACIteration,
                                              FanOpMode,
                                              PartLoadRatio,
                                              CompanionCoilNum,
                                              RegInIsOANode,
                                              EconomizerFlag,
                                              HighHumCtrlFlag);
            }
        }

        UpdateHeatRecovery(state, HeatExchNum);

        ReportHeatRecovery(state, HeatExchNum);
    }

    void GetHeatRecoveryInput(EnergyPlusData &state)
    {

        // SUBROUTINE INFORMATION:
        //       AUTHOR         Michael Wetter
        //       DATE WRITTEN   March 1999
        //       MODIFIED       F Buhl Nov 2000, D Shirey Feb 2003, R. Raustad FSEC - Feb 2009 (EconoLockout inputs)
        //       RE-ENGINEERED  na

        // PURPOSE OF THIS SUBROUTINE:
        // Obtains input data for heat recovery units and stores it in
        // appropriate data structures.

        // METHODOLOGY EMPLOYED:
        // Uses InputProcessor "Get" routines to obtain data.

        // Using/Aliasing
        using BranchNodeConnections::TestCompSet;
        using NodeInputManager::GetOnlySingleNode;
        using namespace DataIPShortCuts;

        // SUBROUTINE LOCAL VARIABLE DECLARATIONS:
        int ExchIndex;                                                  // loop index
        int ExchNum;                                                    // current heat exchanger number
        int PerfDataIndex;                                              // desiccant balance heat exchanger performance data loop index
        int PerfDataNum;                                                // current desiccant balanced heat exchanger performance data set number
        int NumAlphas;                                                  // Number of Alphas for each GetObjectItem call
        int NumNumbers;                                                 // Number of Numbers for each GetObjectItem call
        int IOStatus;                                                   // Used in GetObjectItem
        static bool ErrorsFound(false);                                 // Set to true if errors in input, fatal at end of routine
        static std::string HeatExchPerfType;                            // Desiccant balanced heat exchanger performance data type
        constexpr const char * RoutineName("GetHeatRecoveryInput: "); // include trailing blank space

        state.dataHeatRecovery->NumAirToAirPlateExchs = inputProcessor->getNumObjectsFound(state, "HeatExchanger:AirToAir:FlatPlate");
        state.dataHeatRecovery->NumAirToAirGenericExchs = inputProcessor->getNumObjectsFound(state, "HeatExchanger:AirToAir:SensibleAndLatent");
        state.dataHeatRecovery->NumDesiccantBalancedExchs = inputProcessor->getNumObjectsFound(state, "HeatExchanger:Desiccant:BalancedFlow");
        state.dataHeatRecovery->NumDesBalExchsPerfDataType1 = inputProcessor->getNumObjectsFound(state, "HeatExchanger:Desiccant:BalancedFlow:PerformanceDataType1");
        state.dataHeatRecovery->NumHeatExchangers = state.dataHeatRecovery->NumAirToAirPlateExchs + state.dataHeatRecovery->NumAirToAirGenericExchs + state.dataHeatRecovery->NumDesiccantBalancedExchs;

        // allocate the data array
        state.dataHeatRecovery->ExchCond.allocate(state.dataHeatRecovery->NumHeatExchangers);
        state.dataHeatRecovery->HeatExchangerUniqueNames.reserve(state.dataHeatRecovery->NumHeatExchangers);
        state.dataHeatRecovery->CheckEquipName.dimension(state.dataHeatRecovery->NumHeatExchangers, true);
        state.dataHeatRecovery->HeatExchCondNumericFields.allocate(state.dataHeatRecovery->NumHeatExchangers);

        if (state.dataHeatRecovery->NumDesBalExchsPerfDataType1 > 0) {
            state.dataHeatRecovery->BalDesDehumPerfData.allocate(state.dataHeatRecovery->NumDesBalExchsPerfDataType1);
            state.dataHeatRecovery->BalDesDehumPerfNumericFields.allocate(state.dataHeatRecovery->NumDesBalExchsPerfDataType1);
        }

        // loop over the air to air plate heat exchangers and load their input data
        for (ExchIndex = 1; ExchIndex <= state.dataHeatRecovery->NumAirToAirPlateExchs; ++ExchIndex) {
            cCurrentModuleObject = "HeatExchanger:AirToAir:FlatPlate";
            inputProcessor->getObjectItem(state,
                                          cCurrentModuleObject,
                                          ExchIndex,
                                          cAlphaArgs,
                                          NumAlphas,
                                          rNumericArgs,
                                          NumNumbers,
                                          IOStatus,
                                          lNumericFieldBlanks,
                                          lAlphaFieldBlanks,
                                          cAlphaFieldNames,
                                          cNumericFieldNames);
            ExchNum = ExchIndex;

            state.dataHeatRecovery->HeatExchCondNumericFields(ExchNum).NumericFieldNames.allocate(NumNumbers);
            state.dataHeatRecovery->HeatExchCondNumericFields(ExchNum).NumericFieldNames = "";
            state.dataHeatRecovery->HeatExchCondNumericFields(ExchNum).NumericFieldNames = cNumericFieldNames;

            GlobalNames::VerifyUniqueInterObjectName(state, state.dataHeatRecovery->HeatExchangerUniqueNames, cAlphaArgs(1), cCurrentModuleObject, cAlphaFieldNames(1), ErrorsFound);

            state.dataHeatRecovery->ExchCond(ExchNum).Name = cAlphaArgs(1);
            state.dataHeatRecovery->ExchCond(ExchNum).ExchTypeNum = HX_AIRTOAIR_FLATPLATE;
            if (lAlphaFieldBlanks(2)) {
                state.dataHeatRecovery->ExchCond(ExchNum).SchedPtr = DataGlobalConstants::ScheduleAlwaysOn;
            } else {
                state.dataHeatRecovery->ExchCond(ExchNum).SchedPtr = GetScheduleIndex(state, cAlphaArgs(2));
                if (state.dataHeatRecovery->ExchCond(ExchNum).SchedPtr == 0) {
                    ShowSevereError(state, RoutineName + cCurrentModuleObject + ": invalid " + cAlphaFieldNames(2) + " entered =" + cAlphaArgs(2) + " for " +
                                    cAlphaFieldNames(1) + '=' + cAlphaArgs(1));
                    ErrorsFound = true;
                }
            }
            {
                auto const SELECT_CASE_var(cAlphaArgs(3));
                if (SELECT_CASE_var == "COUNTERFLOW") {
                    state.dataHeatRecovery->ExchCond(ExchNum).FlowArr = Counter_Flow;
                } else if (SELECT_CASE_var == "PARALLELFLOW") {
                    state.dataHeatRecovery->ExchCond(ExchNum).FlowArr = Parallel_Flow;
                } else if (SELECT_CASE_var == "CROSSFLOWBOTHUNMIXED") {
                    state.dataHeatRecovery->ExchCond(ExchNum).FlowArr = Cross_Flow_Both_Unmixed;
                } else {
                    ShowSevereError(state, cCurrentModuleObject + ": incorrect flow arrangement: " + cAlphaArgs(3));
                    ErrorsFound = true;
                }
            }
            {
                auto const SELECT_CASE_var(cAlphaArgs(4));
                if (SELECT_CASE_var == "YES") {
                    state.dataHeatRecovery->ExchCond(ExchNum).EconoLockOut = EconoLockOut_Yes;
                } else if (SELECT_CASE_var == "NO") {
                    state.dataHeatRecovery->ExchCond(ExchNum).EconoLockOut = EconoLockOut_No;
                } else {
                    if (lAlphaFieldBlanks(4)) {
                        state.dataHeatRecovery->ExchCond(ExchNum).EconoLockOut = EconoLockOut_Yes;
                    } else {
                        ShowSevereError(state, cCurrentModuleObject + ": incorrect econo lockout: " + cAlphaArgs(4));
                        ErrorsFound = true;
                    }
                }
            }
            state.dataHeatRecovery->ExchCond(ExchNum).hARatio = rNumericArgs(1);
            state.dataHeatRecovery->ExchCond(ExchNum).NomSupAirVolFlow = rNumericArgs(2);
            state.dataHeatRecovery->ExchCond(ExchNum).NomSupAirInTemp = rNumericArgs(3);
            state.dataHeatRecovery->ExchCond(ExchNum).NomSupAirOutTemp = rNumericArgs(4);
            state.dataHeatRecovery->ExchCond(ExchNum).NomSecAirVolFlow = rNumericArgs(5);
            state.dataHeatRecovery->ExchCond(ExchNum).NomSecAirInTemp = rNumericArgs(6);
            state.dataHeatRecovery->ExchCond(ExchNum).NomElecPower = rNumericArgs(7);
            state.dataHeatRecovery->ExchCond(ExchNum).SupInletNode = GetOnlySingleNode(state,
                cAlphaArgs(5), ErrorsFound, cCurrentModuleObject, cAlphaArgs(1), DataLoopNode::NodeFluidType::Air, DataLoopNode::NodeConnectionType::Inlet, 1, ObjectIsNotParent);
            state.dataHeatRecovery->ExchCond(ExchNum).SupOutletNode = GetOnlySingleNode(state,
                cAlphaArgs(6), ErrorsFound, cCurrentModuleObject, cAlphaArgs(1), DataLoopNode::NodeFluidType::Air, DataLoopNode::NodeConnectionType::Outlet, 1, ObjectIsNotParent);
            state.dataHeatRecovery->ExchCond(ExchNum).SecInletNode = GetOnlySingleNode(state,
                cAlphaArgs(7), ErrorsFound, cCurrentModuleObject, cAlphaArgs(1), DataLoopNode::NodeFluidType::Air, DataLoopNode::NodeConnectionType::Inlet, 2, ObjectIsNotParent);
            state.dataHeatRecovery->ExchCond(ExchNum).SecOutletNode = GetOnlySingleNode(state,
                cAlphaArgs(8), ErrorsFound, cCurrentModuleObject, cAlphaArgs(1), DataLoopNode::NodeFluidType::Air, DataLoopNode::NodeConnectionType::Outlet, 2, ObjectIsNotParent);

            TestCompSet(state, cHXTypes(state.dataHeatRecovery->ExchCond(ExchNum).ExchTypeNum), state.dataHeatRecovery->ExchCond(ExchNum).Name, cAlphaArgs(5), cAlphaArgs(6), "Process Air Nodes");

        } // end of input loop over air to air plate heat exchangers

        // loop over the air to air generic heat exchangers and load their input data
        for (ExchIndex = 1; ExchIndex <= state.dataHeatRecovery->NumAirToAirGenericExchs; ++ExchIndex) {
            cCurrentModuleObject = "HeatExchanger:AirToAir:SensibleAndLatent";
            inputProcessor->getObjectItem(state,
                                          cCurrentModuleObject,
                                          ExchIndex,
                                          cAlphaArgs,
                                          NumAlphas,
                                          rNumericArgs,
                                          NumNumbers,
                                          IOStatus,
                                          lNumericFieldBlanks,
                                          lAlphaFieldBlanks,
                                          cAlphaFieldNames,
                                          cNumericFieldNames);
            ExchNum = ExchIndex + state.dataHeatRecovery->NumAirToAirPlateExchs;

            state.dataHeatRecovery->HeatExchCondNumericFields(ExchNum).NumericFieldNames.allocate(NumNumbers);
            state.dataHeatRecovery->HeatExchCondNumericFields(ExchNum).NumericFieldNames = "";
            state.dataHeatRecovery->HeatExchCondNumericFields(ExchNum).NumericFieldNames = cNumericFieldNames;

            GlobalNames::VerifyUniqueInterObjectName(state, state.dataHeatRecovery->HeatExchangerUniqueNames, cAlphaArgs(1), cCurrentModuleObject, cAlphaFieldNames(1), ErrorsFound);

            state.dataHeatRecovery->ExchCond(ExchNum).Name = cAlphaArgs(1);
            state.dataHeatRecovery->ExchCond(ExchNum).ExchTypeNum = HX_AIRTOAIR_GENERIC;
            if (lAlphaFieldBlanks(2)) {
                state.dataHeatRecovery->ExchCond(ExchNum).SchedPtr = DataGlobalConstants::ScheduleAlwaysOn;
            } else {
                state.dataHeatRecovery->ExchCond(ExchNum).SchedPtr = GetScheduleIndex(state, cAlphaArgs(2));
                if (state.dataHeatRecovery->ExchCond(ExchNum).SchedPtr == 0) {
                    ShowSevereError(state, RoutineName + cCurrentModuleObject + ": invalid " + cAlphaFieldNames(2) + " entered =" + cAlphaArgs(2) + " for " +
                                    cAlphaFieldNames(1) + '=' + cAlphaArgs(1));
                    ErrorsFound = true;
                }
            }
            state.dataHeatRecovery->ExchCond(ExchNum).NomSupAirVolFlow = rNumericArgs(1);
            state.dataHeatRecovery->ExchCond(ExchNum).HeatEffectSensible100 = rNumericArgs(2);
            state.dataHeatRecovery->ExchCond(ExchNum).HeatEffectLatent100 = rNumericArgs(3);
            state.dataHeatRecovery->ExchCond(ExchNum).HeatEffectSensible75 = rNumericArgs(4);
            state.dataHeatRecovery->ExchCond(ExchNum).HeatEffectLatent75 = rNumericArgs(5);
            if (state.dataHeatRecovery->ExchCond(ExchNum).HeatEffectSensible75 < state.dataHeatRecovery->ExchCond(ExchNum).HeatEffectSensible100) {
                ShowWarningError(state, cCurrentModuleObject + " \"" + state.dataHeatRecovery->ExchCond(ExchNum).Name +
                                 "\" sensible heating effectiveness at 75% rated flow is less than at 100% rated flow.");
                ShowContinueError(state, "Sensible heating effectiveness at 75% rated flow is usually greater than at 100% rated flow.");
            }
            if (state.dataHeatRecovery->ExchCond(ExchNum).HeatEffectLatent75 < state.dataHeatRecovery->ExchCond(ExchNum).HeatEffectLatent100) {
                ShowWarningError(state, cCurrentModuleObject + " \"" + state.dataHeatRecovery->ExchCond(ExchNum).Name +
                                 "\" latent heating effectiveness at 75% rated flow is less than at 100% rated flow.");
                ShowContinueError(state, "Latent heating effectiveness at 75% rated flow is usually greater than at 100% rated flow.");
            }
            state.dataHeatRecovery->ExchCond(ExchNum).CoolEffectSensible100 = rNumericArgs(6);
            state.dataHeatRecovery->ExchCond(ExchNum).CoolEffectLatent100 = rNumericArgs(7);
            state.dataHeatRecovery->ExchCond(ExchNum).CoolEffectSensible75 = rNumericArgs(8);
            state.dataHeatRecovery->ExchCond(ExchNum).CoolEffectLatent75 = rNumericArgs(9);
            if (state.dataHeatRecovery->ExchCond(ExchNum).CoolEffectSensible75 < state.dataHeatRecovery->ExchCond(ExchNum).CoolEffectSensible100) {
                ShowWarningError(state, cCurrentModuleObject + " \"" + state.dataHeatRecovery->ExchCond(ExchNum).Name +
                                 "\" sensible cooling effectiveness at 75% rated flow is less than at 100% rated flow.");
                ShowContinueError(state, "Sensible cooling effectiveness at 75% rated flow is usually greater than at 100% rated flow.");
            }
            if (state.dataHeatRecovery->ExchCond(ExchNum).CoolEffectLatent75 < state.dataHeatRecovery->ExchCond(ExchNum).CoolEffectLatent100) {
                ShowWarningError(state, cCurrentModuleObject + " \"" + state.dataHeatRecovery->ExchCond(ExchNum).Name +
                                 "\" latent cooling effectiveness at 75% rated flow is less than at 100% rated flow.");
                ShowContinueError(state, "Latent cooling effectiveness at 75% rated flow is usually greater than at 100% rated flow.");
            }
            state.dataHeatRecovery->ExchCond(ExchNum).SupInletNode = GetOnlySingleNode(state,
                cAlphaArgs(3), ErrorsFound, cCurrentModuleObject, cAlphaArgs(1), DataLoopNode::NodeFluidType::Air, DataLoopNode::NodeConnectionType::Inlet, 1, ObjectIsNotParent);
            state.dataHeatRecovery->ExchCond(ExchNum).SupOutletNode = GetOnlySingleNode(state,
                cAlphaArgs(4), ErrorsFound, cCurrentModuleObject, cAlphaArgs(1), DataLoopNode::NodeFluidType::Air, DataLoopNode::NodeConnectionType::Outlet, 1, ObjectIsNotParent);
            state.dataHeatRecovery->ExchCond(ExchNum).SecInletNode = GetOnlySingleNode(state,
                cAlphaArgs(5), ErrorsFound, cCurrentModuleObject, cAlphaArgs(1), DataLoopNode::NodeFluidType::Air, DataLoopNode::NodeConnectionType::Inlet, 2, ObjectIsNotParent);
            state.dataHeatRecovery->ExchCond(ExchNum).SecOutletNode = GetOnlySingleNode(state,
                cAlphaArgs(6), ErrorsFound, cCurrentModuleObject, cAlphaArgs(1), DataLoopNode::NodeFluidType::Air, DataLoopNode::NodeConnectionType::Outlet, 2, ObjectIsNotParent);

            state.dataHeatRecovery->ExchCond(ExchNum).NomElecPower = rNumericArgs(10);

            if (UtilityRoutines::SameString(cAlphaArgs(7), "Yes")) {
                state.dataHeatRecovery->ExchCond(ExchNum).ControlToTemperatureSetPoint = true;
            } else {
                if (!UtilityRoutines::SameString(cAlphaArgs(7), "No")) {
                    ShowSevereError(state, "Rotary HX Speed Modulation or Plate Bypass for Temperature Control for ");
                    ShowContinueError(state, state.dataHeatRecovery->ExchCond(ExchNum).Name + " must be set to Yes or No");
                    ErrorsFound = true;
                }
            }

            if (UtilityRoutines::SameString(cAlphaArgs(8), "Plate")) {
                state.dataHeatRecovery->ExchCond(ExchNum).ExchConfigNum = Plate;
            } else if (UtilityRoutines::SameString(cAlphaArgs(8), "Rotary")) {
                state.dataHeatRecovery->ExchCond(ExchNum).ExchConfigNum = Rotary;
            } else {
                ShowSevereError(state, cCurrentModuleObject + " configuration not found= " + cAlphaArgs(8));
                ShowContinueError(state, "HX configuration must be either Plate or Rotary");
                ErrorsFound = true;
            }

            // Added additional inputs for frost control
            state.dataHeatRecovery->ExchCond(ExchNum).FrostControlType = cAlphaArgs(9);
            if (!UtilityRoutines::SameString(state.dataHeatRecovery->ExchCond(ExchNum).FrostControlType, "None")) {
                if (!UtilityRoutines::SameString(state.dataHeatRecovery->ExchCond(ExchNum).FrostControlType, "ExhaustOnly")) {
                    if (!UtilityRoutines::SameString(state.dataHeatRecovery->ExchCond(ExchNum).FrostControlType, "ExhaustAirRecirculation")) {
                        if (!UtilityRoutines::SameString(state.dataHeatRecovery->ExchCond(ExchNum).FrostControlType, "MinimumExhaustTemperature")) {
                            ShowSevereError(state, "Invalid Frost Control method for " + state.dataHeatRecovery->ExchCond(ExchNum).Name + " =  " + cAlphaArgs(9));
                            ErrorsFound = true;
                        }
                    }
                }
            }

            if (!UtilityRoutines::SameString(cAlphaArgs(9), "None")) {
                state.dataHeatRecovery->ExchCond(ExchNum).ThresholdTemperature = rNumericArgs(11);
                state.dataHeatRecovery->ExchCond(ExchNum).InitialDefrostTime = rNumericArgs(12);
                state.dataHeatRecovery->ExchCond(ExchNum).RateofDefrostTimeIncrease = rNumericArgs(13);
            }

            {
                auto const SELECT_CASE_var(cAlphaArgs(10));
                if (SELECT_CASE_var == "YES") {
                    state.dataHeatRecovery->ExchCond(ExchNum).EconoLockOut = EconoLockOut_Yes;
                } else if (SELECT_CASE_var == "NO") {
                    state.dataHeatRecovery->ExchCond(ExchNum).EconoLockOut = EconoLockOut_No;
                } else {
                    if (lAlphaFieldBlanks(10)) {
                        state.dataHeatRecovery->ExchCond(ExchNum).EconoLockOut = EconoLockOut_Yes;
                    } else {
                        ShowSevereError(state, cCurrentModuleObject + ": incorrect econo lockout: " + cAlphaArgs(10));
                        ErrorsFound = true;
                    }
                }
            }

            TestCompSet(state, cHXTypes(state.dataHeatRecovery->ExchCond(ExchNum).ExchTypeNum), state.dataHeatRecovery->ExchCond(ExchNum).Name, cAlphaArgs(3), cAlphaArgs(4), "Process Air Nodes");
        } // end of input loop over air to air generic heat exchangers

        // loop over the desiccant balanced heat exchangers and load their input data
        for (ExchIndex = 1; ExchIndex <= state.dataHeatRecovery->NumDesiccantBalancedExchs; ++ExchIndex) {
            cCurrentModuleObject = "HeatExchanger:Desiccant:BalancedFlow";
            inputProcessor->getObjectItem(state,
                                          cCurrentModuleObject,
                                          ExchIndex,
                                          cAlphaArgs,
                                          NumAlphas,
                                          rNumericArgs,
                                          NumNumbers,
                                          IOStatus,
                                          lNumericFieldBlanks,
                                          lAlphaFieldBlanks,
                                          cAlphaFieldNames,
                                          cNumericFieldNames);
            ExchNum = ExchIndex + state.dataHeatRecovery->NumAirToAirPlateExchs + state.dataHeatRecovery->NumAirToAirGenericExchs;

            state.dataHeatRecovery->HeatExchCondNumericFields(ExchNum).NumericFieldNames.allocate(NumNumbers);
            state.dataHeatRecovery->HeatExchCondNumericFields(ExchNum).NumericFieldNames = "";
            state.dataHeatRecovery->HeatExchCondNumericFields(ExchNum).NumericFieldNames = cNumericFieldNames;

            GlobalNames::VerifyUniqueInterObjectName(state, state.dataHeatRecovery->HeatExchangerUniqueNames, cAlphaArgs(1), cCurrentModuleObject, cAlphaFieldNames(1), ErrorsFound);

            state.dataHeatRecovery->ExchCond(ExchNum).Name = cAlphaArgs(1);
            state.dataHeatRecovery->ExchCond(ExchNum).ExchTypeNum = HX_DESICCANT_BALANCED;
            if (lAlphaFieldBlanks(2)) {
                state.dataHeatRecovery->ExchCond(ExchNum).SchedPtr = DataGlobalConstants::ScheduleAlwaysOn;
            } else {
                state.dataHeatRecovery->ExchCond(ExchNum).SchedPtr = GetScheduleIndex(state, cAlphaArgs(2));
                if (state.dataHeatRecovery->ExchCond(ExchNum).SchedPtr == 0) {
                    ShowSevereError(state, RoutineName + cCurrentModuleObject + ": invalid " + cAlphaFieldNames(2) + " entered =" + cAlphaArgs(2) + " for " +
                                    cAlphaFieldNames(1) + '=' + cAlphaArgs(1));
                    ErrorsFound = true;
                }
            }
            // desiccant HX's usually refer to process and regeneration air streams
            // In this module, Sup = Regeneration nodes and Sec = Process nodes
            // regeneration air inlet and outlet nodes
            state.dataHeatRecovery->ExchCond(ExchNum).SupInletNode = GetOnlySingleNode(state,
                cAlphaArgs(3), ErrorsFound, cCurrentModuleObject, cAlphaArgs(1), DataLoopNode::NodeFluidType::Air, DataLoopNode::NodeConnectionType::Inlet, 1, ObjectIsNotParent);
            state.dataHeatRecovery->ExchCond(ExchNum).SupOutletNode = GetOnlySingleNode(state,
                cAlphaArgs(4), ErrorsFound, cCurrentModuleObject, cAlphaArgs(1), DataLoopNode::NodeFluidType::Air, DataLoopNode::NodeConnectionType::Outlet, 1, ObjectIsNotParent);
            // process air inlet and outlet nodes
            state.dataHeatRecovery->ExchCond(ExchNum).SecInletNode = GetOnlySingleNode(state,
                cAlphaArgs(5), ErrorsFound, cCurrentModuleObject, cAlphaArgs(1), DataLoopNode::NodeFluidType::Air, DataLoopNode::NodeConnectionType::Inlet, 2, ObjectIsNotParent);
            state.dataHeatRecovery->ExchCond(ExchNum).SecOutletNode = GetOnlySingleNode(state,
                cAlphaArgs(6), ErrorsFound, cCurrentModuleObject, cAlphaArgs(1), DataLoopNode::NodeFluidType::Air, DataLoopNode::NodeConnectionType::Outlet, 2, ObjectIsNotParent);

            // Set up the component set for the process side of the HX (Sec = Process)
            TestCompSet(state, cHXTypes(state.dataHeatRecovery->ExchCond(ExchNum).ExchTypeNum),
                        state.dataHeatRecovery->ExchCond(ExchNum).Name,
                        state.dataLoopNodes->NodeID(state.dataHeatRecovery->ExchCond(ExchNum).SecInletNode),
                        state.dataLoopNodes->NodeID(state.dataHeatRecovery->ExchCond(ExchNum).SecOutletNode),
                        "Process Air Nodes");

            HeatExchPerfType = cAlphaArgs(7);
            if (UtilityRoutines::SameString(HeatExchPerfType, "HeatExchanger:Desiccant:BalancedFlow:PerformanceDataType1")) {
                state.dataHeatRecovery->ExchCond(ExchNum).HeatExchPerfTypeNum = BALANCEDHX_PERFDATATYPE1;
            } else {
                ShowSevereError(state, cCurrentModuleObject + " \"" + state.dataHeatRecovery->ExchCond(ExchNum).Name + "\"");
                ShowContinueError(state, "Invalid performance data type selected.");
                ShowContinueError(state, "...performance data type selected = " + HeatExchPerfType);
                ErrorsFound = true;
            }

            state.dataHeatRecovery->ExchCond(ExchNum).HeatExchPerfName = cAlphaArgs(8);

            {
                auto const SELECT_CASE_var(cAlphaArgs(9));
                if (SELECT_CASE_var == "YES") {
                    state.dataHeatRecovery->ExchCond(ExchNum).EconoLockOut = EconoLockOut_Yes;
                } else if (SELECT_CASE_var == "NO") {
                    state.dataHeatRecovery->ExchCond(ExchNum).EconoLockOut = EconoLockOut_No;
                } else {
                    if (lAlphaFieldBlanks(9)) {
                        state.dataHeatRecovery->ExchCond(ExchNum).EconoLockOut = EconoLockOut_No;
                    } else {
                        ShowSevereError(state, cCurrentModuleObject + ": incorrect econo lockout: " + cAlphaArgs(9));
                        ErrorsFound = true;
                    }
                }
            }

        } // end of input loop over desiccant balanced heat exchangers

        // get performance data set for balanced desiccant heat exchanger

        for (PerfDataIndex = 1; PerfDataIndex <= state.dataHeatRecovery->NumDesBalExchsPerfDataType1; ++PerfDataIndex) {
            cCurrentModuleObject = "HeatExchanger:Desiccant:BalancedFlow:PerformanceDataType1";
            inputProcessor->getObjectItem(state,
                                          cCurrentModuleObject,
                                          PerfDataIndex,
                                          cAlphaArgs,
                                          NumAlphas,
                                          rNumericArgs,
                                          NumNumbers,
                                          IOStatus,
                                          lNumericFieldBlanks,
                                          lAlphaFieldBlanks,
                                          cAlphaFieldNames,
                                          cNumericFieldNames);
            PerfDataNum = PerfDataIndex;

            state.dataHeatRecovery->BalDesDehumPerfNumericFields(PerfDataNum).NumericFieldNames.allocate(NumNumbers);
            state.dataHeatRecovery->BalDesDehumPerfNumericFields(PerfDataNum).NumericFieldNames = "";
            state.dataHeatRecovery->BalDesDehumPerfNumericFields(PerfDataNum).NumericFieldNames = cNumericFieldNames;

            UtilityRoutines::IsNameEmpty(state, cAlphaArgs(1), cCurrentModuleObject, ErrorsFound);

            state.dataHeatRecovery->BalDesDehumPerfData(PerfDataNum).Name = cAlphaArgs(1);
            state.dataHeatRecovery->BalDesDehumPerfData(PerfDataNum).PerfType = cCurrentModuleObject;
            state.dataHeatRecovery->BalDesDehumPerfData(PerfDataNum).NomSupAirVolFlow = rNumericArgs(1);
            // check validity
            if (state.dataHeatRecovery->BalDesDehumPerfData(PerfDataNum).NomSupAirVolFlow <= 0.0 &&
                state.dataHeatRecovery->BalDesDehumPerfData(PerfDataNum).NomSupAirVolFlow != DataSizing::AutoSize) {
                ShowSevereError(state, cCurrentModuleObject + " \"" + state.dataHeatRecovery->BalDesDehumPerfData(PerfDataNum).Name + "\"");
                ShowContinueError(state, "Nominal air flow rate must be greater than zero.");
                ShowContinueError(state, format("... value entered = {:.6R}", state.dataHeatRecovery->BalDesDehumPerfData(PerfDataNum).NomSupAirVolFlow));
                ErrorsFound = true;
            }

            state.dataHeatRecovery->BalDesDehumPerfData(PerfDataNum).NomProcAirFaceVel = rNumericArgs(2);
            // check validity
            if ((state.dataHeatRecovery->BalDesDehumPerfData(PerfDataNum).NomProcAirFaceVel <= 0.0 &&
                 state.dataHeatRecovery->BalDesDehumPerfData(PerfDataNum).NomProcAirFaceVel != DataSizing::AutoSize) ||
                state.dataHeatRecovery->BalDesDehumPerfData(PerfDataNum).NomProcAirFaceVel > 6.0) {
                ShowSevereError(state, cCurrentModuleObject + " \"" + state.dataHeatRecovery->BalDesDehumPerfData(PerfDataNum).Name + "\"");
                ShowContinueError(state, "Nominal air face velocity cannot be less than or equal to zero or greater than 6 m/s.");
                ShowContinueError(state, format("... value entered = {:.6R}", state.dataHeatRecovery->BalDesDehumPerfData(PerfDataNum).NomProcAirFaceVel));
                ErrorsFound = true;
            }
            state.dataHeatRecovery->BalDesDehumPerfData(PerfDataNum).NomElecPower = rNumericArgs(3);
            // check validity
            if (state.dataHeatRecovery->BalDesDehumPerfData(PerfDataNum).NomElecPower < 0.0) {
                ShowSevereError(state, cCurrentModuleObject + " \"" + state.dataHeatRecovery->BalDesDehumPerfData(PerfDataNum).Name + "\"");
                ShowContinueError(state, "Nominal electric power cannot be less than zero.");
                ShowContinueError(state, format("... value entered = {:.6R}", state.dataHeatRecovery->BalDesDehumPerfData(PerfDataNum).NomElecPower));
                ErrorsFound = true;
            }

            // regen outlet temp variables
            state.dataHeatRecovery->BalDesDehumPerfData(PerfDataNum).B1 = rNumericArgs(4);
            state.dataHeatRecovery->BalDesDehumPerfData(PerfDataNum).B2 = rNumericArgs(5);
            state.dataHeatRecovery->BalDesDehumPerfData(PerfDataNum).B3 = rNumericArgs(6);
            state.dataHeatRecovery->BalDesDehumPerfData(PerfDataNum).B4 = rNumericArgs(7);
            state.dataHeatRecovery->BalDesDehumPerfData(PerfDataNum).B5 = rNumericArgs(8);
            state.dataHeatRecovery->BalDesDehumPerfData(PerfDataNum).B6 = rNumericArgs(9);
            state.dataHeatRecovery->BalDesDehumPerfData(PerfDataNum).B7 = rNumericArgs(10);
            state.dataHeatRecovery->BalDesDehumPerfData(PerfDataNum).B8 = rNumericArgs(11);

            //     Check that the minimum is not greater than or equal to the maximum for each of the following model boundaries
            state.dataHeatRecovery->BalDesDehumPerfData(PerfDataNum).T_MinRegenAirInHumRat = rNumericArgs(12);
            state.dataHeatRecovery->BalDesDehumPerfData(PerfDataNum).T_MaxRegenAirInHumRat = rNumericArgs(13);
            if (state.dataHeatRecovery->BalDesDehumPerfData(PerfDataNum).T_MinRegenAirInHumRat >= state.dataHeatRecovery->BalDesDehumPerfData(PerfDataNum).T_MaxRegenAirInHumRat) {
                ShowSevereError(state, cCurrentModuleObject + " \"" + state.dataHeatRecovery->BalDesDehumPerfData(PerfDataNum).Name + "\"");
                ShowContinueError(state, "Error found in min/max boundary for the regen outlet air temperature equation.");
                ShowContinueError(state, "... the minimum value of regeneration inlet air humidity ratio must be less than the maximum.");
                ShowContinueError(state,
                                  format("... minimum value entered by user = {:.6R}", state.dataHeatRecovery->BalDesDehumPerfData(PerfDataNum).T_MinRegenAirInHumRat));
                ShowContinueError(state,
                                  format("... maximum value entered by user = {:.6R}", state.dataHeatRecovery->BalDesDehumPerfData(PerfDataNum).T_MaxRegenAirInHumRat));
                ErrorsFound = true;
            }
            if (state.dataHeatRecovery->BalDesDehumPerfData(PerfDataNum).T_MinRegenAirInHumRat < 0.0) {
                ShowSevereError(state, cCurrentModuleObject + " \"" + state.dataHeatRecovery->BalDesDehumPerfData(PerfDataNum).Name + "\"");
                ShowContinueError(state, "Error found in min boundary for the regen outlet air temperature equation.");
                ShowContinueError(state, "... the minimum value of regeneration inlet air humidity ratio must be greater than or equal to 0.");
                ShowContinueError(state,
                                  format("... minimum value entered by user = {:.6R}", state.dataHeatRecovery->BalDesDehumPerfData(PerfDataNum).T_MinRegenAirInHumRat));
                ErrorsFound = true;
            }
            if (state.dataHeatRecovery->BalDesDehumPerfData(PerfDataNum).T_MaxRegenAirInHumRat > 1.0) {
                ShowSevereError(state, cCurrentModuleObject + " \"" + state.dataHeatRecovery->BalDesDehumPerfData(PerfDataNum).Name + "\"");
                ShowContinueError(state, "Error found in max boundary for the regen outlet air temperature equation.");
                ShowContinueError(state, "... the maximum value of regeneration inlet air humidity ratio must be less than or equal to 1.");
                ShowContinueError(state,
                                  format("... maximum value entered by user = {:.6R}", state.dataHeatRecovery->BalDesDehumPerfData(PerfDataNum).T_MaxRegenAirInHumRat));
                ErrorsFound = true;
            }

            state.dataHeatRecovery->BalDesDehumPerfData(PerfDataNum).T_MinRegenAirInTemp = rNumericArgs(14);
            state.dataHeatRecovery->BalDesDehumPerfData(PerfDataNum).T_MaxRegenAirInTemp = rNumericArgs(15);
            if (state.dataHeatRecovery->BalDesDehumPerfData(PerfDataNum).T_MinRegenAirInTemp >= state.dataHeatRecovery->BalDesDehumPerfData(PerfDataNum).T_MaxRegenAirInTemp) {
                ShowSevereError(state, cCurrentModuleObject + " \"" + state.dataHeatRecovery->BalDesDehumPerfData(PerfDataNum).Name + "\"");
                ShowContinueError(state, "Error found in min/max boundary for the regen outlet air temperature equation.");
                ShowContinueError(state, "... the minimum value of regeneration inlet air temperature must be less than the maximum.");
                ShowContinueError(state, format("... minimum value entered = {:.6R}", state.dataHeatRecovery->BalDesDehumPerfData(PerfDataNum).T_MinRegenAirInTemp));
                ShowContinueError(state, format("... maximum value entered = {:.6R}", state.dataHeatRecovery->BalDesDehumPerfData(PerfDataNum).T_MaxRegenAirInTemp));
                ErrorsFound = true;
            }

            state.dataHeatRecovery->BalDesDehumPerfData(PerfDataNum).T_MinProcAirInHumRat = rNumericArgs(16);
            state.dataHeatRecovery->BalDesDehumPerfData(PerfDataNum).T_MaxProcAirInHumRat = rNumericArgs(17);
            if (state.dataHeatRecovery->BalDesDehumPerfData(PerfDataNum).T_MinProcAirInHumRat >= state.dataHeatRecovery->BalDesDehumPerfData(PerfDataNum).T_MaxProcAirInHumRat) {
                ShowSevereError(state, cCurrentModuleObject + " \"" + state.dataHeatRecovery->BalDesDehumPerfData(PerfDataNum).Name + "\"");
                ShowContinueError(state, "Error found in min/max boundary for the regen outlet air temperature equation.");
                ShowContinueError(state, "... the minimum value of process inlet air humidity ratio must be less than the maximum.");
                ShowContinueError(state, format("... minimum value entered by user = {:.6R}", state.dataHeatRecovery->BalDesDehumPerfData(PerfDataNum).T_MinProcAirInHumRat));
                ShowContinueError(state, format("... maximum value entered by user = {:.6R}", state.dataHeatRecovery->BalDesDehumPerfData(PerfDataNum).T_MaxProcAirInHumRat));
                ErrorsFound = true;
            }
            if (state.dataHeatRecovery->BalDesDehumPerfData(PerfDataNum).T_MinProcAirInHumRat < 0.0) {
                ShowSevereError(state, cCurrentModuleObject + " \"" + state.dataHeatRecovery->BalDesDehumPerfData(PerfDataNum).Name + "\"");
                ShowContinueError(state, "Error found in min boundary for the regen outlet air temperature equation.");
                ShowContinueError(state, "... the minimum value of process inlet air humidity ratio must be greater than or equal to 0.");
                ShowContinueError(state, format("... minimum value entered by user = {:.6R}", state.dataHeatRecovery->BalDesDehumPerfData(PerfDataNum).T_MinProcAirInHumRat));
                ErrorsFound = true;
            }
            if (state.dataHeatRecovery->BalDesDehumPerfData(PerfDataNum).T_MaxProcAirInHumRat > 1.0) {
                ShowSevereError(state, cCurrentModuleObject + " \"" + state.dataHeatRecovery->BalDesDehumPerfData(PerfDataNum).Name + "\"");
                ShowContinueError(state, "Error found in max boundary for the regen outlet air temperature equation.");
                ShowContinueError(state, "... the maximum value of process inlet air humidity ratio must be less than or equal to 1.");
                ShowContinueError(state, format("... maximum value entered by user = {:.6R}", state.dataHeatRecovery->BalDesDehumPerfData(PerfDataNum).T_MaxProcAirInHumRat));
                ErrorsFound = true;
            }

            state.dataHeatRecovery->BalDesDehumPerfData(PerfDataNum).T_MinProcAirInTemp = rNumericArgs(18);
            state.dataHeatRecovery->BalDesDehumPerfData(PerfDataNum).T_MaxProcAirInTemp = rNumericArgs(19);
            if (state.dataHeatRecovery->BalDesDehumPerfData(PerfDataNum).T_MinProcAirInTemp >= state.dataHeatRecovery->BalDesDehumPerfData(PerfDataNum).T_MaxProcAirInTemp) {
                ShowSevereError(state, cCurrentModuleObject + " \"" + state.dataHeatRecovery->BalDesDehumPerfData(PerfDataNum).Name + "\"");
                ShowContinueError(state, "Error found in min/max boundary for the regen outlet air temperature equation.");
                ShowContinueError(state, "... the minimum value of process inlet air temperature must be less than the maximum.");
                ShowContinueError(state, format("... minimum value entered = {:.6R}", state.dataHeatRecovery->BalDesDehumPerfData(PerfDataNum).T_MinProcAirInTemp));
                ShowContinueError(state, format("... maximum value entered = {:.6R}", state.dataHeatRecovery->BalDesDehumPerfData(PerfDataNum).T_MaxProcAirInTemp));
                ErrorsFound = true;
            }

            state.dataHeatRecovery->BalDesDehumPerfData(PerfDataNum).T_MinFaceVel = rNumericArgs(20);
            state.dataHeatRecovery->BalDesDehumPerfData(PerfDataNum).T_MaxFaceVel = rNumericArgs(21);
            if (state.dataHeatRecovery->BalDesDehumPerfData(PerfDataNum).T_MinFaceVel >= state.dataHeatRecovery->BalDesDehumPerfData(PerfDataNum).T_MaxFaceVel) {
                ShowSevereError(state, cCurrentModuleObject + " \"" + state.dataHeatRecovery->BalDesDehumPerfData(PerfDataNum).Name + "\"");
                ShowContinueError(state, "Error found in min/max boundary for the regen outlet air temperature equation.");
                ShowContinueError(state, "... the minimum value of regen air velocity must be less than the maximum.");
                ShowContinueError(state, format("... minimum value entered = {:.6R}", state.dataHeatRecovery->BalDesDehumPerfData(PerfDataNum).T_MinFaceVel));
                ShowContinueError(state, format("... maximum value entered = {:.6R}", state.dataHeatRecovery->BalDesDehumPerfData(PerfDataNum).T_MaxFaceVel));
                ErrorsFound = true;
            }

            state.dataHeatRecovery->BalDesDehumPerfData(PerfDataNum).MinRegenAirOutTemp = rNumericArgs(22);
            state.dataHeatRecovery->BalDesDehumPerfData(PerfDataNum).MaxRegenAirOutTemp = rNumericArgs(23);
            if (state.dataHeatRecovery->BalDesDehumPerfData(PerfDataNum).MinRegenAirOutTemp >= state.dataHeatRecovery->BalDesDehumPerfData(PerfDataNum).MaxRegenAirOutTemp) {
                ShowSevereError(state, cCurrentModuleObject + " \"" + state.dataHeatRecovery->BalDesDehumPerfData(PerfDataNum).Name + "\"");
                ShowContinueError(state, "Error found in min/max boundary for the regen outlet air temperature equation.");
                ShowContinueError(state, "... the minimum value of regen outlet air temperature must be less than the maximum.");
                ShowContinueError(state, format("... minimum value entered = {:.6R}", state.dataHeatRecovery->BalDesDehumPerfData(PerfDataNum).MinRegenAirOutTemp));
                ShowContinueError(state, format("... maximum value entered = {:.6R}", state.dataHeatRecovery->BalDesDehumPerfData(PerfDataNum).MaxRegenAirOutTemp));
                ErrorsFound = true;
            }

            state.dataHeatRecovery->BalDesDehumPerfData(PerfDataNum).T_MinRegenAirInRelHum = rNumericArgs(24) / 100.0;
            state.dataHeatRecovery->BalDesDehumPerfData(PerfDataNum).T_MaxRegenAirInRelHum = rNumericArgs(25) / 100.0;
            if (state.dataHeatRecovery->BalDesDehumPerfData(PerfDataNum).T_MinRegenAirInRelHum >= state.dataHeatRecovery->BalDesDehumPerfData(PerfDataNum).T_MaxRegenAirInRelHum) {
                ShowSevereError(state, cCurrentModuleObject + " \"" + state.dataHeatRecovery->BalDesDehumPerfData(PerfDataNum).Name + "\"");
                ShowContinueError(state, "Error found in min/max boundary for the regen outlet air temperature equation.");
                ShowContinueError(state, "... the minimum value of regen inlet air relative humidity must be less than the maximum.");
                ShowContinueError(state,
                                  format("... minimum value entered = {:.6R}", state.dataHeatRecovery->BalDesDehumPerfData(PerfDataNum).T_MinRegenAirInRelHum * 100.0));
                ShowContinueError(state,
                                  format("... maximum value entered = {:.6R}", state.dataHeatRecovery->BalDesDehumPerfData(PerfDataNum).T_MaxRegenAirInRelHum * 100.0));
                ErrorsFound = true;
            }
            if (state.dataHeatRecovery->BalDesDehumPerfData(PerfDataNum).T_MinRegenAirInRelHum < 0.0) {
                ShowSevereError(state, cCurrentModuleObject + " \"" + state.dataHeatRecovery->BalDesDehumPerfData(PerfDataNum).Name + "\"");
                ShowContinueError(state, "Error found in min boundary for the regen outlet air temperature equation.");
                ShowContinueError(state, "... the minimum value of regen inlet air relative humidity must be greater than or equal to 0.");
                ShowContinueError(state,
                                  format("... minimum value entered = {:.6R}", state.dataHeatRecovery->BalDesDehumPerfData(PerfDataNum).T_MinRegenAirInRelHum * 100.0));
                ErrorsFound = true;
            }
            if (state.dataHeatRecovery->BalDesDehumPerfData(PerfDataNum).T_MaxRegenAirInRelHum > 1.0) {
                ShowSevereError(state, cCurrentModuleObject + " \"" + state.dataHeatRecovery->BalDesDehumPerfData(PerfDataNum).Name + "\"");
                ShowContinueError(state, "Error found in max boundary for the regen outlet air temperature equation.");
                ShowContinueError(state, "... the maximum value of regen inlet air relative humidity must be less than or equal to 100.");
                ShowContinueError(state,
                                  format("... maximum value entered = {:.6R}", state.dataHeatRecovery->BalDesDehumPerfData(PerfDataNum).T_MaxRegenAirInRelHum * 100.0));
                ErrorsFound = true;
            }

            state.dataHeatRecovery->BalDesDehumPerfData(PerfDataNum).T_MinProcAirInRelHum = rNumericArgs(26) / 100.0;
            state.dataHeatRecovery->BalDesDehumPerfData(PerfDataNum).T_MaxProcAirInRelHum = rNumericArgs(27) / 100.0;
            if (state.dataHeatRecovery->BalDesDehumPerfData(PerfDataNum).T_MinProcAirInRelHum >= state.dataHeatRecovery->BalDesDehumPerfData(PerfDataNum).T_MaxProcAirInRelHum) {
                ShowSevereError(state, cCurrentModuleObject + " \"" + state.dataHeatRecovery->BalDesDehumPerfData(PerfDataNum).Name + "\"");
                ShowContinueError(state, "Error found in min/max boundary for the regen outlet air temperature equation.");
                ShowContinueError(state, "... the minimum value of process inlet air relative humidity must be less than the maximum.");
                ShowContinueError(state, format("... minimum value entered = {:.6R}", state.dataHeatRecovery->BalDesDehumPerfData(PerfDataNum).T_MinProcAirInRelHum * 100.0));
                ShowContinueError(state, format("... maximum value entered = {:.6R}", state.dataHeatRecovery->BalDesDehumPerfData(PerfDataNum).T_MaxProcAirInRelHum * 100.0));
                ErrorsFound = true;
            }
            if (state.dataHeatRecovery->BalDesDehumPerfData(PerfDataNum).T_MinProcAirInRelHum < 0.0) {
                ShowSevereError(state, cCurrentModuleObject + " \"" + state.dataHeatRecovery->BalDesDehumPerfData(PerfDataNum).Name + "\"");
                ShowContinueError(state, "Error found in min boundary for the regen outlet air temperature equation.");
                ShowContinueError(state, "... the minimum value of process inlet air relative humidity must be greater than or equal to 0.");
                ShowContinueError(state, format("... minimum value entered = {:.6R}", state.dataHeatRecovery->BalDesDehumPerfData(PerfDataNum).T_MinProcAirInRelHum * 100.0));
                ErrorsFound = true;
            }
            if (state.dataHeatRecovery->BalDesDehumPerfData(PerfDataNum).T_MaxProcAirInRelHum > 1.0) {
                ShowSevereError(state, cCurrentModuleObject + " \"" + state.dataHeatRecovery->BalDesDehumPerfData(PerfDataNum).Name + "\"");
                ShowContinueError(state, "Error found in max boundary for the regen outlet air temperature equation.");
                ShowContinueError(state, "... the maximum value of process inlet air relative humidity must be less than or equal to 100.");
                ShowContinueError(state, format("... maximum value entered = {:.6R}", state.dataHeatRecovery->BalDesDehumPerfData(PerfDataNum).T_MaxProcAirInRelHum * 100.0));
                ErrorsFound = true;
            }

            // regen outlet humidity ratio variables
            state.dataHeatRecovery->BalDesDehumPerfData(PerfDataNum).C1 = rNumericArgs(28);
            state.dataHeatRecovery->BalDesDehumPerfData(PerfDataNum).C2 = rNumericArgs(29);
            state.dataHeatRecovery->BalDesDehumPerfData(PerfDataNum).C3 = rNumericArgs(30);
            state.dataHeatRecovery->BalDesDehumPerfData(PerfDataNum).C4 = rNumericArgs(31);
            state.dataHeatRecovery->BalDesDehumPerfData(PerfDataNum).C5 = rNumericArgs(32);
            state.dataHeatRecovery->BalDesDehumPerfData(PerfDataNum).C6 = rNumericArgs(33);
            state.dataHeatRecovery->BalDesDehumPerfData(PerfDataNum).C7 = rNumericArgs(34);
            state.dataHeatRecovery->BalDesDehumPerfData(PerfDataNum).C8 = rNumericArgs(35);

            //     Check that the minimum is not greater than or equal to the maximum for each of the following model boundaries
            state.dataHeatRecovery->BalDesDehumPerfData(PerfDataNum).H_MinRegenAirInHumRat = rNumericArgs(36);
            state.dataHeatRecovery->BalDesDehumPerfData(PerfDataNum).H_MaxRegenAirInHumRat = rNumericArgs(37);
            if (state.dataHeatRecovery->BalDesDehumPerfData(PerfDataNum).H_MinRegenAirInHumRat >= state.dataHeatRecovery->BalDesDehumPerfData(PerfDataNum).H_MaxRegenAirInHumRat) {
                ShowSevereError(state, cCurrentModuleObject + " \"" + state.dataHeatRecovery->BalDesDehumPerfData(PerfDataNum).Name + "\"");
                ShowContinueError(state, "Error found in min/max boundary for the regen outlet air humidity ratio equation.");
                ShowContinueError(state, "... the minimum value of regeneration inlet air humidity ratio must be less than the maximum.");
                ShowContinueError(state,
                                  format("... minimum value entered by user = {:.6R}", state.dataHeatRecovery->BalDesDehumPerfData(PerfDataNum).H_MinRegenAirInHumRat));
                ShowContinueError(state,
                                  format("... maximum value entered by user = {:.6R}", state.dataHeatRecovery->BalDesDehumPerfData(PerfDataNum).H_MaxRegenAirInHumRat));
                ErrorsFound = true;
            }
            if (state.dataHeatRecovery->BalDesDehumPerfData(PerfDataNum).H_MinRegenAirInHumRat < 0.0) {
                ShowSevereError(state, cCurrentModuleObject + " \"" + state.dataHeatRecovery->BalDesDehumPerfData(PerfDataNum).Name + "\"");
                ShowContinueError(state, "Error found in min boundary for the regen outlet air humidity ratio equation.");
                ShowContinueError(state, "... the minimum value of regeneration inlet air humidity ratio must be greater than or equal to 0.");
                ShowContinueError(state,
                                  format("... minimum value entered by user = {:.6R}", state.dataHeatRecovery->BalDesDehumPerfData(PerfDataNum).H_MinRegenAirInHumRat));
                ErrorsFound = true;
            }
            if (state.dataHeatRecovery->BalDesDehumPerfData(PerfDataNum).H_MaxRegenAirInHumRat > 1.0) {
                ShowSevereError(state, cCurrentModuleObject + " \"" + state.dataHeatRecovery->BalDesDehumPerfData(PerfDataNum).Name + "\"");
                ShowContinueError(state, "Error found in max boundary for the regen outlet air humidity ratio equation.");
                ShowContinueError(state, "... the maximum value of regeneration inlet air humidity ratio must be less than or equal to 1.");
                ShowContinueError(state,
                                  format("... maximum value entered by user = {:.6R}", state.dataHeatRecovery->BalDesDehumPerfData(PerfDataNum).H_MaxRegenAirInHumRat));
                ErrorsFound = true;
            }

            state.dataHeatRecovery->BalDesDehumPerfData(PerfDataNum).H_MinRegenAirInTemp = rNumericArgs(38);
            state.dataHeatRecovery->BalDesDehumPerfData(PerfDataNum).H_MaxRegenAirInTemp = rNumericArgs(39);
            if (state.dataHeatRecovery->BalDesDehumPerfData(PerfDataNum).H_MinRegenAirInTemp >= state.dataHeatRecovery->BalDesDehumPerfData(PerfDataNum).H_MaxRegenAirInTemp) {
                ShowSevereError(state, cCurrentModuleObject + " \"" + state.dataHeatRecovery->BalDesDehumPerfData(PerfDataNum).Name + "\"");
                ShowContinueError(state, "Error found in min/max boundary for the regen outlet air humidity ratio equation.");
                ShowContinueError(state, "... the minimum value of regeneration inlet air temperature must be less than the maximum.");
                ShowContinueError(state, format("... minimum value entered = {:.6R}", state.dataHeatRecovery->BalDesDehumPerfData(PerfDataNum).H_MinRegenAirInTemp));
                ShowContinueError(state, format("... maximum value entered = {:.6R}", state.dataHeatRecovery->BalDesDehumPerfData(PerfDataNum).H_MaxRegenAirInTemp));
                ErrorsFound = true;
            }

            state.dataHeatRecovery->BalDesDehumPerfData(PerfDataNum).H_MinProcAirInHumRat = rNumericArgs(40);
            state.dataHeatRecovery->BalDesDehumPerfData(PerfDataNum).H_MaxProcAirInHumRat = rNumericArgs(41);
            if (state.dataHeatRecovery->BalDesDehumPerfData(PerfDataNum).H_MinProcAirInHumRat >= state.dataHeatRecovery->BalDesDehumPerfData(PerfDataNum).H_MaxProcAirInHumRat) {
                ShowSevereError(state, cCurrentModuleObject + " \"" + state.dataHeatRecovery->BalDesDehumPerfData(PerfDataNum).Name + "\"");
                ShowContinueError(state, "Error found in min/max boundary for the regen outlet air humidity ratio equation.");
                ShowContinueError(state, "... the minimum value of process inlet air humidity ratio must be less than the maximum.");
                ShowContinueError(state, format("... minimum value entered by user = {:.6R}", state.dataHeatRecovery->BalDesDehumPerfData(PerfDataNum).H_MinProcAirInHumRat));
                ShowContinueError(state, format("... maximum value entered by user = {:.6R}", state.dataHeatRecovery->BalDesDehumPerfData(PerfDataNum).H_MaxProcAirInHumRat));
                ErrorsFound = true;
            }
            if (state.dataHeatRecovery->BalDesDehumPerfData(PerfDataNum).H_MinProcAirInHumRat < 0.0) {
                ShowSevereError(state, cCurrentModuleObject + " \"" + state.dataHeatRecovery->BalDesDehumPerfData(PerfDataNum).Name + "\"");
                ShowContinueError(state, "Error found in min boundary for the regen outlet air humidity ratio equation.");
                ShowContinueError(state, "... the minimum value of process inlet air humidity ratio must be greater than or equal to 0.");
                ShowContinueError(state, format("... minimum value entered by user = {:.6R}", state.dataHeatRecovery->BalDesDehumPerfData(PerfDataNum).H_MinProcAirInHumRat));
                ErrorsFound = true;
            }
            if (state.dataHeatRecovery->BalDesDehumPerfData(PerfDataNum).H_MaxProcAirInHumRat > 1.0) {
                ShowSevereError(state, cCurrentModuleObject + " \"" + state.dataHeatRecovery->BalDesDehumPerfData(PerfDataNum).Name + "\"");
                ShowContinueError(state, "Error found in max boundary for the regen outlet air humidity ratio equation.");
                ShowContinueError(state, "... the maximum value of process inlet air humidity ratio must be less than or equal to 1.");
                ShowContinueError(state, format("... maximum value entered by user = {:.6R}", state.dataHeatRecovery->BalDesDehumPerfData(PerfDataNum).H_MaxProcAirInHumRat));
                ErrorsFound = true;
            }

            state.dataHeatRecovery->BalDesDehumPerfData(PerfDataNum).H_MinProcAirInTemp = rNumericArgs(42);
            state.dataHeatRecovery->BalDesDehumPerfData(PerfDataNum).H_MaxProcAirInTemp = rNumericArgs(43);
            if (state.dataHeatRecovery->BalDesDehumPerfData(PerfDataNum).H_MinProcAirInTemp >= state.dataHeatRecovery->BalDesDehumPerfData(PerfDataNum).H_MaxProcAirInTemp) {
                ShowSevereError(state, cCurrentModuleObject + " \"" + state.dataHeatRecovery->BalDesDehumPerfData(PerfDataNum).Name + "\"");
                ShowContinueError(state, "Error found in min/max boundary for the regen outlet air humidity ratio equation.");
                ShowContinueError(state, "... the minimum value of process inlet air temperature must be less than the maximum.");
                ShowContinueError(state, format("... minimum value entered = {:.6R}", state.dataHeatRecovery->BalDesDehumPerfData(PerfDataNum).H_MinProcAirInTemp));
                ShowContinueError(state, format("... maximum value entered = {:.6R}", state.dataHeatRecovery->BalDesDehumPerfData(PerfDataNum).H_MaxProcAirInTemp));
                ErrorsFound = true;
            }

            state.dataHeatRecovery->BalDesDehumPerfData(PerfDataNum).H_MinFaceVel = rNumericArgs(44);
            state.dataHeatRecovery->BalDesDehumPerfData(PerfDataNum).H_MaxFaceVel = rNumericArgs(45);
            if (state.dataHeatRecovery->BalDesDehumPerfData(PerfDataNum).H_MinFaceVel >= state.dataHeatRecovery->BalDesDehumPerfData(PerfDataNum).H_MaxFaceVel) {
                ShowSevereError(state, cCurrentModuleObject + " \"" + state.dataHeatRecovery->BalDesDehumPerfData(PerfDataNum).Name + "\"");
                ShowContinueError(state, "Error found in min/max boundary for the regen outlet air humidity ratio equation.");
                ShowContinueError(state, "... the minimum value of regen air velocity must be less than the maximum.");
                ShowContinueError(state, format("... minimum value entered = {:.6R}", state.dataHeatRecovery->BalDesDehumPerfData(PerfDataNum).H_MinFaceVel));
                ShowContinueError(state, format("... maximum value entered = {:.6R}", state.dataHeatRecovery->BalDesDehumPerfData(PerfDataNum).H_MaxFaceVel));
                ErrorsFound = true;
            }

            state.dataHeatRecovery->BalDesDehumPerfData(PerfDataNum).MinRegenAirOutHumRat = rNumericArgs(46);
            state.dataHeatRecovery->BalDesDehumPerfData(PerfDataNum).MaxRegenAirOutHumRat = rNumericArgs(47);
            if (state.dataHeatRecovery->BalDesDehumPerfData(PerfDataNum).MinRegenAirOutHumRat >= state.dataHeatRecovery->BalDesDehumPerfData(PerfDataNum).MaxRegenAirOutHumRat) {
                ShowSevereError(state, cCurrentModuleObject + " \"" + state.dataHeatRecovery->BalDesDehumPerfData(PerfDataNum).Name + "\"");
                ShowContinueError(state, "Error found in min/max boundary for the regen outlet air humidity ratio equation.");
                ShowContinueError(state, "... the minimum value of regen outlet air humidity ratio must be less than the maximum.");
                ShowContinueError(state, format("... minimum value entered = {:.6R}", state.dataHeatRecovery->BalDesDehumPerfData(PerfDataNum).MinRegenAirOutHumRat));
                ShowContinueError(state, format("... maximum value entered = {:.6R}", state.dataHeatRecovery->BalDesDehumPerfData(PerfDataNum).MaxRegenAirOutHumRat));
                ErrorsFound = true;
            }
            if (state.dataHeatRecovery->BalDesDehumPerfData(PerfDataNum).MinRegenAirOutHumRat < 0.0) {
                ShowSevereError(state, cCurrentModuleObject + " \"" + state.dataHeatRecovery->BalDesDehumPerfData(PerfDataNum).Name + "\"");
                ShowContinueError(state, "Error found in min boundary for the regen outlet air humidity ratio equation.");
                ShowContinueError(state, "... the minimum value of regen outlet air humidity ratio must be greater than or equal to 0.");
                ShowContinueError(state, format("... minimum value entered = {:.6R}", state.dataHeatRecovery->BalDesDehumPerfData(PerfDataNum).MinRegenAirOutHumRat));
                ErrorsFound = true;
            }
            if (state.dataHeatRecovery->BalDesDehumPerfData(PerfDataNum).MaxRegenAirOutHumRat > 1.0) {
                ShowSevereError(state, cCurrentModuleObject + " \"" + state.dataHeatRecovery->BalDesDehumPerfData(PerfDataNum).Name + "\"");
                ShowContinueError(state, "Error found in max boundary for the regen outlet air humidity ratio equation.");
                ShowContinueError(state, "... the maximum value of regen outlet air humidity ratio must be less or equal to 1.");
                ShowContinueError(state, format("... maximum value entered = {:.6R}", state.dataHeatRecovery->BalDesDehumPerfData(PerfDataNum).MaxRegenAirOutHumRat));
                ErrorsFound = true;
            }

            state.dataHeatRecovery->BalDesDehumPerfData(PerfDataNum).H_MinRegenAirInRelHum = rNumericArgs(48) / 100.0;
            state.dataHeatRecovery->BalDesDehumPerfData(PerfDataNum).H_MaxRegenAirInRelHum = rNumericArgs(49) / 100.0;
            if (state.dataHeatRecovery->BalDesDehumPerfData(PerfDataNum).H_MinRegenAirInRelHum >= state.dataHeatRecovery->BalDesDehumPerfData(PerfDataNum).H_MaxRegenAirInRelHum) {
                ShowSevereError(state, cCurrentModuleObject + " \"" + state.dataHeatRecovery->BalDesDehumPerfData(PerfDataNum).Name + "\"");
                ShowContinueError(state, "Error found in min/max boundary for the regen outlet air humidity ratio equation.");
                ShowContinueError(state, "... the minimum value of regen inlet air relative humidity must be less than the maximum.");
                ShowContinueError(state,
                                  format("... minimum value entered = {:.6R}", state.dataHeatRecovery->BalDesDehumPerfData(PerfDataNum).H_MinRegenAirInRelHum * 100.0));
                ShowContinueError(state,
                                  format("... maximum value entered = {:.6R}", state.dataHeatRecovery->BalDesDehumPerfData(PerfDataNum).H_MaxRegenAirInRelHum * 100.0));
                ErrorsFound = true;
            }
            if (state.dataHeatRecovery->BalDesDehumPerfData(PerfDataNum).H_MinRegenAirInRelHum < 0.0) {
                ShowSevereError(state, cCurrentModuleObject + " \"" + state.dataHeatRecovery->BalDesDehumPerfData(PerfDataNum).Name + "\"");
                ShowContinueError(state, "Error found in min boundary for the regen outlet air humidity ratio equation.");
                ShowContinueError(state, "... the minimum value of regen inlet air relative humidity must be greater than or equal to 0.");
                ShowContinueError(state,
                                  format("... minimum value entered = {:.6R}", state.dataHeatRecovery->BalDesDehumPerfData(PerfDataNum).H_MinRegenAirInRelHum * 100.0));
                ErrorsFound = true;
            }
            if (state.dataHeatRecovery->BalDesDehumPerfData(PerfDataNum).H_MaxRegenAirInRelHum > 1.0) {
                ShowSevereError(state, cCurrentModuleObject + " \"" + state.dataHeatRecovery->BalDesDehumPerfData(PerfDataNum).Name + "\"");
                ShowContinueError(state, "Error found in max boundary for the regen outlet air humidity ratio equation.");
                ShowContinueError(state, "... the maximum value of regen inlet air relative humidity must be less or equal to 100.");
                ShowContinueError(state,
                                  format("... maximum value entered = {:.6R}", state.dataHeatRecovery->BalDesDehumPerfData(PerfDataNum).H_MaxRegenAirInRelHum * 100.0));
                ErrorsFound = true;
            }

            state.dataHeatRecovery->BalDesDehumPerfData(PerfDataNum).H_MinProcAirInRelHum = rNumericArgs(50) / 100.0;
            state.dataHeatRecovery->BalDesDehumPerfData(PerfDataNum).H_MaxProcAirInRelHum = rNumericArgs(51) / 100.0;
            if (state.dataHeatRecovery->BalDesDehumPerfData(PerfDataNum).H_MinProcAirInRelHum >= state.dataHeatRecovery->BalDesDehumPerfData(PerfDataNum).H_MaxProcAirInRelHum) {
                ShowSevereError(state, cCurrentModuleObject + " \"" + state.dataHeatRecovery->BalDesDehumPerfData(PerfDataNum).Name + "\"");
                ShowContinueError(state, "Error found in min/max boundary for the regen outlet air humidity ratio equation.");
                ShowContinueError(state, "... the minimum value of process inlet air relative humidity must be less than the maximum.");
                ShowContinueError(state, format("... minimum value entered = {:.6R}", state.dataHeatRecovery->BalDesDehumPerfData(PerfDataNum).H_MinProcAirInRelHum * 100.0));
                ShowContinueError(state, format("... maximum value entered = {:.6R}", state.dataHeatRecovery->BalDesDehumPerfData(PerfDataNum).H_MaxProcAirInRelHum * 100.0));
                ErrorsFound = true;
            }
            if (state.dataHeatRecovery->BalDesDehumPerfData(PerfDataNum).H_MinProcAirInRelHum < 0.0) {
                ShowSevereError(state, cCurrentModuleObject + " \"" + state.dataHeatRecovery->BalDesDehumPerfData(PerfDataNum).Name + "\"");
                ShowContinueError(state, "Error found in min boundary for the regen outlet air humidity ratio equation.");
                ShowContinueError(state, "... the minimum value of process inlet air relative humidity must be greater than or equal to 0.");
                ShowContinueError(state, format("... minimum value entered = {:.6R}", state.dataHeatRecovery->BalDesDehumPerfData(PerfDataNum).H_MinProcAirInRelHum * 100.0));
                ErrorsFound = true;
            }
            if (state.dataHeatRecovery->BalDesDehumPerfData(PerfDataNum).H_MaxProcAirInRelHum > 1.0) {
                ShowSevereError(state, cCurrentModuleObject + " \"" + state.dataHeatRecovery->BalDesDehumPerfData(PerfDataNum).Name + "\"");
                ShowContinueError(state, "Error found in max boundary for the regen outlet air humidity ratio equation.");
                ShowContinueError(state, "... the maximum value of process inlet air relative humidity must be less than or equal to 100.");
                ShowContinueError(state, format("... maximum value entered = {:.6R}", state.dataHeatRecovery->BalDesDehumPerfData(PerfDataNum).H_MaxProcAirInRelHum * 100.0));
                ErrorsFound = true;
            }
        }
        // getting performance data set for balanced desiccant heat exchanger ends

        // match desiccant heat exchanger index to performance data index
        for (ExchIndex = 1; ExchIndex <= state.dataHeatRecovery->NumDesiccantBalancedExchs; ++ExchIndex) {
            ExchNum = ExchIndex + state.dataHeatRecovery->NumAirToAirPlateExchs + state.dataHeatRecovery->NumAirToAirGenericExchs;
            for (PerfDataNum = 1; PerfDataNum <= state.dataHeatRecovery->NumDesBalExchsPerfDataType1; ++PerfDataNum) {
                if (UtilityRoutines::SameString(state.dataHeatRecovery->ExchCond(ExchNum).HeatExchPerfName, state.dataHeatRecovery->BalDesDehumPerfData(PerfDataNum).Name)) {
                    state.dataHeatRecovery->ExchCond(ExchNum).PerfDataIndex = PerfDataNum;
                    break;
                }
            }
            if (state.dataHeatRecovery->ExchCond(ExchNum).PerfDataIndex == 0) {
                ShowSevereError(state, cHXTypes(state.dataHeatRecovery->ExchCond(ExchNum).ExchTypeNum) + " \"" + state.dataHeatRecovery->ExchCond(ExchNum).Name + "\"");
                ShowContinueError(state, "... Performance data set not found = " + state.dataHeatRecovery->ExchCond(ExchNum).HeatExchPerfName);
                ErrorsFound = true;
            } else {
                if (!ErrorsFound) {
                    state.dataHeatRecovery->ExchCond(ExchNum).FaceArea = state.dataHeatRecovery->BalDesDehumPerfData(state.dataHeatRecovery->ExchCond(ExchNum).PerfDataIndex).NomSupAirVolFlow /
                                                 (state.dataHeatRecovery->BalDesDehumPerfData(state.dataHeatRecovery->ExchCond(ExchNum).PerfDataIndex).NomProcAirFaceVel);
                }
            }
        }
        // matching done

        // setup common report variables for heat exchangers
        for (ExchIndex = 1; ExchIndex <= state.dataHeatRecovery->NumHeatExchangers; ++ExchIndex) {
            ExchNum = ExchIndex;
            // CurrentModuleObject='HeatExchanger:AirToAir:FlatPlate/AirToAir:SensibleAndLatent/Desiccant:BalancedFlow')
            SetupOutputVariable(state, "Heat Exchanger Sensible Heating Rate",
                                OutputProcessor::Unit::W,
                                state.dataHeatRecovery->ExchCond(ExchNum).SensHeatingRate,
                                "System",
                                "Average",
                                state.dataHeatRecovery->ExchCond(ExchNum).Name);
            SetupOutputVariable(state, "Heat Exchanger Sensible Heating Energy",
                                OutputProcessor::Unit::J,
                                state.dataHeatRecovery->ExchCond(ExchNum).SensHeatingEnergy,
                                "System",
                                "Sum",
                                state.dataHeatRecovery->ExchCond(ExchNum).Name);
            SetupOutputVariable(state, "Heat Exchanger Latent Gain Rate",
                                OutputProcessor::Unit::W,
                                state.dataHeatRecovery->ExchCond(ExchNum).LatHeatingRate,
                                "System",
                                "Average",
                                state.dataHeatRecovery->ExchCond(ExchNum).Name);
            SetupOutputVariable(state, "Heat Exchanger Latent Gain Energy",
                                OutputProcessor::Unit::J,
                                state.dataHeatRecovery->ExchCond(ExchNum).LatHeatingEnergy,
                                "System",
                                "Sum",
                                state.dataHeatRecovery->ExchCond(ExchNum).Name);
            SetupOutputVariable(state, "Heat Exchanger Total Heating Rate",
                                OutputProcessor::Unit::W,
                                state.dataHeatRecovery->ExchCond(ExchNum).TotHeatingRate,
                                "System",
                                "Average",
                                state.dataHeatRecovery->ExchCond(ExchNum).Name);
            SetupOutputVariable(state, "Heat Exchanger Total Heating Energy",
                                OutputProcessor::Unit::J,
                                state.dataHeatRecovery->ExchCond(ExchNum).TotHeatingEnergy,
                                "System",
                                "Sum",
                                state.dataHeatRecovery->ExchCond(ExchNum).Name,
                                _,
                                "ENERGYTRANSFER",
                                "HEAT RECOVERY FOR HEATING",
                                _,
                                "System");
            SetupOutputVariable(state, "Heat Exchanger Sensible Cooling Rate",
                                OutputProcessor::Unit::W,
                                state.dataHeatRecovery->ExchCond(ExchNum).SensCoolingRate,
                                "System",
                                "Average",
                                state.dataHeatRecovery->ExchCond(ExchNum).Name);
            SetupOutputVariable(state, "Heat Exchanger Sensible Cooling Energy",
                                OutputProcessor::Unit::J,
                                state.dataHeatRecovery->ExchCond(ExchNum).SensCoolingEnergy,
                                "System",
                                "Sum",
                                state.dataHeatRecovery->ExchCond(ExchNum).Name);
            SetupOutputVariable(state, "Heat Exchanger Latent Cooling Rate",
                                OutputProcessor::Unit::W,
                                state.dataHeatRecovery->ExchCond(ExchNum).LatCoolingRate,
                                "System",
                                "Average",
                                state.dataHeatRecovery->ExchCond(ExchNum).Name);
            SetupOutputVariable(state, "Heat Exchanger Latent Cooling Energy",
                                OutputProcessor::Unit::J,
                                state.dataHeatRecovery->ExchCond(ExchNum).LatCoolingEnergy,
                                "System",
                                "Sum",
                                state.dataHeatRecovery->ExchCond(ExchNum).Name);
            SetupOutputVariable(state, "Heat Exchanger Total Cooling Rate",
                                OutputProcessor::Unit::W,
                                state.dataHeatRecovery->ExchCond(ExchNum).TotCoolingRate,
                                "System",
                                "Average",
                                state.dataHeatRecovery->ExchCond(ExchNum).Name);
            SetupOutputVariable(state, "Heat Exchanger Total Cooling Energy",
                                OutputProcessor::Unit::J,
                                state.dataHeatRecovery->ExchCond(ExchNum).TotCoolingEnergy,
                                "System",
                                "Sum",
                                state.dataHeatRecovery->ExchCond(ExchNum).Name,
                                _,
                                "ENERGYTRANSFER",
                                "HEAT RECOVERY FOR COOLING",
                                _,
                                "System");

            SetupOutputVariable(state, "Heat Exchanger Electricity Rate",
                                OutputProcessor::Unit::W,
                                state.dataHeatRecovery->ExchCond(ExchNum).ElecUseRate,
                                "System",
                                "Average",
                                state.dataHeatRecovery->ExchCond(ExchNum).Name);
            SetupOutputVariable(state, "Heat Exchanger Electricity Energy",
                                OutputProcessor::Unit::J,
                                state.dataHeatRecovery->ExchCond(ExchNum).ElecUseEnergy,
                                "System",
                                "Sum",
                                state.dataHeatRecovery->ExchCond(ExchNum).Name,
                                _,
                                "ELECTRICITY",
                                "HEATRECOVERY",
                                _,
                                "System");
        }

        // setup additional report variables for generic heat exchangers
        for (ExchIndex = 1; ExchIndex <= state.dataHeatRecovery->NumAirToAirGenericExchs; ++ExchIndex) {
            // generic heat exchangers are read in after flat plate heat exchanger objects (index needs to be set correctly)
            // CurrentModuleObject=HeatExchanger:AirToAir:SensibleAndLatent
            ExchNum = ExchIndex + state.dataHeatRecovery->NumAirToAirPlateExchs;
            SetupOutputVariable(state, "Heat Exchanger Sensible Effectiveness",
                                OutputProcessor::Unit::None,
                                state.dataHeatRecovery->ExchCond(ExchNum).SensEffectiveness,
                                "System",
                                "Average",
                                state.dataHeatRecovery->ExchCond(ExchNum).Name);
            SetupOutputVariable(state, "Heat Exchanger Latent Effectiveness",
                                OutputProcessor::Unit::None,
                                state.dataHeatRecovery->ExchCond(ExchNum).LatEffectiveness,
                                "System",
                                "Average",
                                state.dataHeatRecovery->ExchCond(ExchNum).Name);
            SetupOutputVariable(state, "Heat Exchanger Supply Air Bypass Mass Flow Rate",
                                OutputProcessor::Unit::kg_s,
                                state.dataHeatRecovery->ExchCond(ExchNum).SupBypassMassFlow,
                                "System",
                                "Average",
                                state.dataHeatRecovery->ExchCond(ExchNum).Name);
            SetupOutputVariable(state, "Heat Exchanger Exhaust Air Bypass Mass Flow Rate",
                                OutputProcessor::Unit::kg_s,
                                state.dataHeatRecovery->ExchCond(ExchNum).SecBypassMassFlow,
                                "System",
                                "Average",
                                state.dataHeatRecovery->ExchCond(ExchNum).Name);
            SetupOutputVariable(state, "Heat Exchanger Defrost Time Fraction",
                                OutputProcessor::Unit::None,
                                state.dataHeatRecovery->ExchCond(ExchNum).DefrostFraction,
                                "System",
                                "Average",
                                state.dataHeatRecovery->ExchCond(ExchNum).Name);
        }

        if (ErrorsFound) {
            ShowFatalError(state, format("{}Errors found in input.  Program terminates.",RoutineName));
        }
    }

    void InitHeatRecovery(EnergyPlusData &state,
                          int const ExchNum, // number of the current heat exchanger being simulated
                          int const CompanionCoilIndex,
                          int const CompanionCoilType_Num)
    {

        // SUBROUTINE INFORMATION:
        //       AUTHOR         Michael Wetter
        //       DATE WRITTEN   March 1999
        //       MODIFIED       F Buhl Nov 2000, D Shirey Feb 2003
        //                      B Griffith May 2009, EMS setpoint check
        //       RE-ENGINEERED  na

        // PURPOSE OF THIS SUBROUTINE:
        // This subroutine is for initializations of the Heat Recovery Components.

        // METHODOLOGY EMPLOYED:
        // Uses the status flags to trigger initializations.

        //  USE DataZoneEquipment,  ONLY: ZoneEquipInputsFilled,CheckZoneEquipmentList
        using EMSManager::CheckIfNodeSetPointManagedByEMS;

        // SUBROUTINE LOCAL VARIABLE DECLARATIONS:
        int ExIndex;   // do loop index
        int SupInNode; // supply air inlet node number
        int SecInNode; // secondary air inlet node number
        Real64 CMin0;  // minimum capacity flow
        Real64 CMax0;  // maximum capacity flow
        Real64 Eps0;   // effectiveness at rated conditions
        Real64 NTU0;   // NTU at rated conditions
        Real64 RhoAir; // air density at outside pressure & standard temperature and humidity
        Real64 CpAir;  // heat capacity of air
        // of humidity ratio and temperature
        //////////// hoisted into namespace ////////////////////////////////////////////////
        // static bool state.dataHeatRecovery->MyOneTimeAllocate( true );
        ////////////////////////////////////////////////////////////////////////////////////
        int ErrStat;            // error status returned by CalculateNTUfromEpsAndZ
        bool FatalError;        // fatal error flag
        bool LocalWarningError; // warning error flag
        Real64 Z;               // Min/max flow ratio
        //  LOGICAL,SAVE        :: ZoneEquipmentListChecked = .FALSE.  ! True after the Zone Equipment List has been checked for items

        if (state.dataHeatRecovery->MyOneTimeAllocate) {
            state.dataHeatRecovery->MySetPointTest.allocate(state.dataHeatRecovery->NumHeatExchangers);
            state.dataHeatRecovery->MySizeFlag.allocate(state.dataHeatRecovery->NumHeatExchangers);
            state.dataHeatRecovery->MySetPointTest = true;
            state.dataHeatRecovery->MySizeFlag = true;
            state.dataHeatRecovery->MyOneTimeAllocate = false;
        }

        if (!state.dataGlobal->SysSizingCalc && state.dataHeatRecovery->MySizeFlag(ExchNum)) {

            SizeHeatRecovery(state, ExchNum);
            state.dataHeatRecovery->MySizeFlag(ExchNum) = false;
        }

        FatalError = false;
        LocalWarningError = false;

        // Do the Begin Environment initializations
        if (state.dataGlobal->BeginEnvrnFlag && state.dataHeatRecovery->ExchCond(ExchNum).myEnvrnFlag) {
            // I believe that all of these initializations should be taking place at the SCFM conditions
            RhoAir = state.dataEnvrn->StdRhoAir;
            //    RhoAir = PsyRhoAirFnPbTdbW(101325.0,20.0,0.0)  do we want standard air density at sea level for generic ERVs per ARI 1060?
            CpAir = PsyCpAirFnW(0.0);

            ExIndex = ExchNum; // this replaces the loop that went over multiple at once

            {
                auto const SELECT_CASE_var(state.dataHeatRecovery->ExchCond(ExIndex).ExchTypeNum);

                if (SELECT_CASE_var == HX_AIRTOAIR_FLATPLATE) {

                    state.dataHeatRecovery->ExchCond(ExIndex).NomSupAirMassFlow = RhoAir * state.dataHeatRecovery->ExchCond(ExIndex).NomSupAirVolFlow;
                    state.dataHeatRecovery->ExchCond(ExIndex).NomSecAirMassFlow = RhoAir * state.dataHeatRecovery->ExchCond(ExIndex).NomSecAirVolFlow;
                    // Note: the capacity stream is here simply the mass flow
                    //       since the thermal capacity can be assumed to be
                    //       equal for both streams
                    if (state.dataHeatRecovery->ExchCond(ExIndex).NomSupAirMassFlow > state.dataHeatRecovery->ExchCond(ExIndex).NomSecAirMassFlow) {
                        CMin0 = state.dataHeatRecovery->ExchCond(ExIndex).NomSecAirMassFlow;
                        CMax0 = state.dataHeatRecovery->ExchCond(ExIndex).NomSupAirMassFlow;
                    } else {
                        CMin0 = state.dataHeatRecovery->ExchCond(ExIndex).NomSupAirMassFlow;
                        CMax0 = state.dataHeatRecovery->ExchCond(ExIndex).NomSecAirMassFlow;
                    }

                    Eps0 = state.dataHeatRecovery->ExchCond(ExIndex).NomSupAirMassFlow *
                           SafeDiv(state.dataHeatRecovery->ExchCond(ExIndex).NomSupAirOutTemp - state.dataHeatRecovery->ExchCond(ExIndex).NomSupAirInTemp,
                                   CMin0 * (state.dataHeatRecovery->ExchCond(ExIndex).NomSecAirInTemp - state.dataHeatRecovery->ExchCond(ExIndex).NomSupAirInTemp));
                    Z = CMin0 / CMax0;

                    ErrStat = 0;
                    CalculateNTUfromEpsAndZ(state, NTU0, ErrStat, Z, state.dataHeatRecovery->ExchCond(ExIndex).FlowArr, Eps0);

                    if (ErrStat == 1) {

                        FatalError = true;
                        ShowSevereError(state, "In the HeatExchanger:AirToAir:FlatPlate component " + state.dataHeatRecovery->ExchCond(ExIndex).Name);
                        ShowContinueError(state, "  the mass flow ratio is out of bounds");
                        ShowContinueError(state, format("The mass flow ratio is (Min_Mass_Flow_Rate / Max_Mass_Flow_Rate) = {:.2R}", Z));
                        ShowContinueError(state, "The mass flow ratio should be >= 0.0 and <= 1.0");
                        ShowContinueError(state,
                                          format("Min_Mass_Flow_Rate = {:.2R} [air density] * {:.1R} [Min_Vol_Flow_Rate]",
                                                 RhoAir,
                                                 min(state.dataHeatRecovery->ExchCond(ExIndex).NomSupAirVolFlow, state.dataHeatRecovery->ExchCond(ExIndex).NomSecAirVolFlow)));
                        ShowContinueError(state,
                                          format("Max_Mass_Flow_Rate = {:.2R} [air density] * {:.1R} [Max_Vol_Flow_Rate]",
                                                 RhoAir,
                                                 max(state.dataHeatRecovery->ExchCond(ExIndex).NomSupAirVolFlow, state.dataHeatRecovery->ExchCond(ExIndex).NomSecAirVolFlow)));
                    } else if (ErrStat == 2) {
                        FatalError = true;
                        ShowSevereError(state, "In the HeatExchanger:AirToAir:FlatPlate component " + state.dataHeatRecovery->ExchCond(ExIndex).Name);
                        ShowContinueError(state, "  the calculated nominal effectiveness is out of bounds");
                        ShowContinueError(state, format("The effectiveness is {:.3R}", Eps0));
                        ShowContinueError(state, format("The effectiveness should be >= 0.0 and <= {:.3R}", 1.0 / (1.0 + Z)));
                        ShowContinueError(state,
                            "Eff = (Nom_Sup_Mass_Flow_Rate/Min_Mass_Flow_Rate)*(T_nom_sup_out-T_nom_sup_in)/(T_nom_sec_in-T_nom_sup_in)");
                        ShowContinueError(state, "The temperatures are user inputs. The mass flow rates are user input volume flow rates");
                        ShowContinueError(state, format("  times the density of air [{:.2R} kg/m3]", RhoAir));
                        ShowContinueError(state, "Change these inputs to obtain a physically realizable heat exchanger effectiveness");
                    } else if (ErrStat == 3) {
                        FatalError = true;
                        ShowSevereError(state, "In the HeatExchanger:AirToAir:FlatPlate component " + state.dataHeatRecovery->ExchCond(ExIndex).Name);
                        ShowContinueError(state, "  the calculated nominal effectiveness is out of bounds");
                        ShowContinueError(state, format("The effectiveness is {:.3R}", Eps0));
                        ShowContinueError(state, format("The effectiveness should be >= 0.0 and <= {:.3R}", (1.0 - std::exp(-Z)) / Z));
                        ShowContinueError(state,
                            "Eff = (Nom_Sup_Mass_Flow_Rate/Min_Mass_Flow_Rate)*(T_nom_sup_out-T_nom_sup_in)/(T_nom_sec_in-T_nom_sup_in)");
                        ShowContinueError(state, "The temperatures are user inputs. The mass flow rates are user input volume flow rates");
                        ShowContinueError(state, format("  times the density of air [{:.2R} kg/m3]", RhoAir));
                        ShowContinueError(state, "Change these inputs to obtain a physically realizable heat exchanger effectiveness");
                    } else if (ErrStat == 4) {
                        FatalError = true;
                        ShowSevereError(state, "In the HeatExchanger:AirToAir:FlatPlate component " + state.dataHeatRecovery->ExchCond(ExIndex).Name);
                        ShowContinueError(state, "  the quantity Eff_nom*(Min_Mass_Flow_Rate / Max_Mass_Flow_Rate) is out of bounds");
                        ShowContinueError(state, format("The value is {:.3R}", Eps0 * Z));
                        ShowContinueError(state, format("The value should be >= 0.0 and <= {:.3R}", 1.0 - std::exp(Z * (SMALL - 1.0))));
                        ShowContinueError(state,
                            "Eff_nom = (Nom_Sup_Mass_Flow_Rate/Min_Mass_Flow_Rate) * (T_nom_sup_out - T_nom_sup_in)/(T_nom_sec_in - T_nom_sup_in)");
                        ShowContinueError(state, "The temperatures are user inputs. The mass flow rates are user input volume flow rates");
                        ShowContinueError(state, format("  times the density of air [{:.2R} kg/m3]", RhoAir));
                        ShowContinueError(state, "Change these inputs to obtain a physically realizable product of effectiveness times min/max mass ratio "
                                          "for this heat exchanger");
                    } else if (ErrStat == 5) {
                        FatalError = true;
                        ShowSevereError(state, "In the HeatExchanger:AirToAir:FlatPlate component " + state.dataHeatRecovery->ExchCond(ExIndex).Name);
                        ShowContinueError(state, "  the calculated nominal effectiveness is out of bounds");
                        ShowContinueError(state, format("The effectiveness is {:.3R}", Eps0));
                        ShowContinueError(state, "The effectiveness should be >= 0.0 and <= 1.0");
                        ShowContinueError(state,
                            "Eff = (Nom_Sup_Mass_Flow_Rate/Min_Mass_Flow_Rate)*(T_nom_sup_out-T_nom_sup_in)/(T_nom_sec_in-T_nom_sup_in)");
                        ShowContinueError(state, "The temperatures are user inputs. The mass flow rates are user input volume flow rates");
                        ShowContinueError(state, format("  times the density of air [{:.2R} kg/m3]", RhoAir));
                        ShowContinueError(state, "Change these inputs to obtain a physically realizable heat exchanger effectiveness");
                    }

                    if (FatalError) {
                        ShowFatalError(state, "Heat exchanger design calculation caused fatal error: program terminated.");
                    }

                    state.dataHeatRecovery->ExchCond(ExIndex).UA0 = NTU0 * CMin0 * CpAir;
                    state.dataHeatRecovery->ExchCond(ExIndex).mTSup0 = state.dataHeatRecovery->ExchCond(ExIndex).NomSupAirMassFlow * (state.dataHeatRecovery->ExchCond(ExIndex).NomSupAirInTemp + KELVZERO);
                    state.dataHeatRecovery->ExchCond(ExIndex).mTSec0 = state.dataHeatRecovery->ExchCond(ExIndex).NomSecAirMassFlow * (state.dataHeatRecovery->ExchCond(ExIndex).NomSecAirInTemp + KELVZERO);

                    // check validity
                    if (state.dataHeatRecovery->ExchCond(ExIndex).NomSupAirMassFlow * state.dataHeatRecovery->ExchCond(ExIndex).NomSecAirMassFlow < SmallMassFlow * SmallMassFlow) {
                        ShowFatalError(state, "Mass flow in HeatExchanger:AirToAir:FlatPlate too small in initialization.");
                    }

                    if (state.dataHeatRecovery->ExchCond(ExIndex).mTSup0 < SmallMassFlow) {
                        ShowFatalError(state, "(m*T)Sup,in in HeatExchanger:AirToAir:FlatPlate too small in initialization.");
                    }

                    if (state.dataHeatRecovery->ExchCond(ExIndex).mTSec0 < SmallMassFlow) {
                        ShowFatalError(state, "(m*T)Sec,in in HeatExchanger:AirToAir:FlatPlate too small in initialization.");
                    }

                    if (CMin0 < SmallMassFlow) {
                        ShowFatalError(state, "CMin0 in HeatExchanger:AirToAir:FlatPlate too small in initialization.");
                    }

                } else if (SELECT_CASE_var == HX_AIRTOAIR_GENERIC) {

                    if (state.dataHeatRecovery->ExchCond(ExIndex).SupOutletNode > 0 && state.dataHeatRecovery->ExchCond(ExIndex).ControlToTemperatureSetPoint) {
                        if (state.dataLoopNodes->Node(state.dataHeatRecovery->ExchCond(ExIndex).SupOutletNode).TempSetPoint == SensedNodeFlagValue) {
                            if (!state.dataGlobal->AnyEnergyManagementSystemInModel) {
                                ShowSevereError(state, "Missing temperature setpoint for " + cHXTypes(state.dataHeatRecovery->ExchCond(ExIndex).ExchTypeNum) + " \"" +
                                                state.dataHeatRecovery->ExchCond(ExIndex).Name + "\" :");
                                ShowContinueError(state,
                                    "  use a Setpoint Manager to establish a setpoint at the supply air outlet node of the Heat Exchanger.");
                                ShowFatalError(state, " Previous condition causes program termination.");
                            } else {
                                // need call to EMS to check node
                                CheckIfNodeSetPointManagedByEMS(state, state.dataHeatRecovery->ExchCond(ExIndex).SupOutletNode, EMSManager::SPControlType::iTemperatureSetPoint, FatalError);
                                if (FatalError) {
                                    ShowSevereError(state, "Missing temperature setpoint for " + cHXTypes(state.dataHeatRecovery->ExchCond(ExIndex).ExchTypeNum) + " \"" +
                                                    state.dataHeatRecovery->ExchCond(ExIndex).Name + "\" :");
                                    ShowContinueError(state,
                                        "  use a Setpoint Manager to establish a setpoint at the supply air outlet node of the Heat Exchanger.");
                                    ShowContinueError(state,
                                        "  or use an EMS actuator to establish a setpoint at the supply air outlet node of the Heat Exchanger.");
                                    ShowFatalError(state, " Previous condition causes program termination.");
                                }
                            }
                        }
                    }

                } else if (SELECT_CASE_var == HX_DESICCANT_BALANCED) {

                } else {
                    //       Will never get here
                }
            }

            state.dataHeatRecovery->ExchCond(ExchNum).myEnvrnFlag = false;
        }

        if (!state.dataGlobal->BeginEnvrnFlag) {
            state.dataHeatRecovery->ExchCond(ExchNum).myEnvrnFlag = true;
        }

        // Do these initializations every time step
        SupInNode = state.dataHeatRecovery->ExchCond(ExchNum).SupInletNode;
        SecInNode = state.dataHeatRecovery->ExchCond(ExchNum).SecInletNode;

        // Get information from inlet nodes

        state.dataHeatRecovery->ExchCond(ExchNum).SupInTemp = state.dataLoopNodes->Node(SupInNode).Temp;
        state.dataHeatRecovery->ExchCond(ExchNum).SupInHumRat = state.dataLoopNodes->Node(SupInNode).HumRat;
        state.dataHeatRecovery->ExchCond(ExchNum).SupInEnth = state.dataLoopNodes->Node(SupInNode).Enthalpy;
        state.dataHeatRecovery->ExchCond(ExchNum).SupInMassFlow = state.dataLoopNodes->Node(SupInNode).MassFlowRate;
        state.dataHeatRecovery->ExchCond(ExchNum).SecInTemp = state.dataLoopNodes->Node(SecInNode).Temp;
        state.dataHeatRecovery->ExchCond(ExchNum).SecInHumRat = state.dataLoopNodes->Node(SecInNode).HumRat;
        state.dataHeatRecovery->ExchCond(ExchNum).SecInEnth = state.dataLoopNodes->Node(SecInNode).Enthalpy;
        state.dataHeatRecovery->ExchCond(ExchNum).SecInMassFlow = state.dataLoopNodes->Node(SecInNode).MassFlowRate;

        // initialize the output variables
        state.dataHeatRecovery->ExchCond(ExchNum).SensHeatingRate = 0.0;
        state.dataHeatRecovery->ExchCond(ExchNum).SensHeatingEnergy = 0.0;
        state.dataHeatRecovery->ExchCond(ExchNum).LatHeatingRate = 0.0;
        state.dataHeatRecovery->ExchCond(ExchNum).LatHeatingEnergy = 0.0;
        state.dataHeatRecovery->ExchCond(ExchNum).TotHeatingRate = 0.0;
        state.dataHeatRecovery->ExchCond(ExchNum).TotHeatingEnergy = 0.0;
        state.dataHeatRecovery->ExchCond(ExchNum).SensCoolingRate = 0.0;
        state.dataHeatRecovery->ExchCond(ExchNum).SensCoolingEnergy = 0.0;
        state.dataHeatRecovery->ExchCond(ExchNum).LatCoolingRate = 0.0;
        state.dataHeatRecovery->ExchCond(ExchNum).LatCoolingEnergy = 0.0;
        state.dataHeatRecovery->ExchCond(ExchNum).TotCoolingRate = 0.0;
        state.dataHeatRecovery->ExchCond(ExchNum).TotCoolingEnergy = 0.0;
        state.dataHeatRecovery->ExchCond(ExchNum).ElecUseRate = 0.0;
        state.dataHeatRecovery->ExchCond(ExchNum).ElecUseEnergy = 0.0;
        state.dataHeatRecovery->ExchCond(ExchNum).SensEffectiveness = 0.0;
        state.dataHeatRecovery->ExchCond(ExchNum).LatEffectiveness = 0.0;
        state.dataHeatRecovery->ExchCond(ExchNum).SupBypassMassFlow = 0.0;
        state.dataHeatRecovery->ExchCond(ExchNum).SecBypassMassFlow = 0.0;

        //  Initialize inlet conditions

        {
            auto const SELECT_CASE_var(state.dataHeatRecovery->ExchCond(ExchNum).ExchTypeNum);

            if (SELECT_CASE_var == HX_AIRTOAIR_FLATPLATE) {

            } else if (SELECT_CASE_var == HX_AIRTOAIR_GENERIC) {

            } else if (SELECT_CASE_var == HX_DESICCANT_BALANCED) {

<<<<<<< HEAD
                if (MySetPointTest(ExchNum)) {
                    if (!state.dataGlobal->SysSizingCalc && state.dataHVACGlobal->DoSetPointTest) {
                        if (!CalledFromParentObject) {
                            if (state.dataLoopNodes->Node(ExchCond(ExchNum).SecOutletNode).HumRatMax == SensedNodeFlagValue) {
=======
                if (state.dataHeatRecovery->MySetPointTest(ExchNum)) {
                    if (!state.dataGlobal->SysSizingCalc && DoSetPointTest) {
                        if (!state.dataHeatRecovery->CalledFromParentObject) {
                            if (state.dataLoopNodes->Node(state.dataHeatRecovery->ExchCond(ExchNum).SecOutletNode).HumRatMax == SensedNodeFlagValue) {
>>>>>>> 0c8db472
                                if (!state.dataGlobal->AnyEnergyManagementSystemInModel) {
                                    ShowWarningError(state, "Missing optional HumRatMax setpoint for " + cHXTypes(state.dataHeatRecovery->ExchCond(ExchNum).ExchTypeNum) + " \"" +
                                                     state.dataHeatRecovery->ExchCond(ExchNum).Name + "\"");
                                    ShowContinueError(state, "...the simulation will continue without control of the desiccant heat exchanger to a maximum "
                                                      "humidity ratio setpoint.");
                                    ShowContinueError(state, "...use a Setpoint Manager to establish a setpoint at the process air outlet node of the "
                                                      "desiccant Heat Exchanger if control is desired.");
                                } else {
                                    // need call to EMS to check node
                                    CheckIfNodeSetPointManagedByEMS(state, state.dataHeatRecovery->ExchCond(ExchNum).SecOutletNode, EMSManager::SPControlType::iHumidityRatioMaxSetPoint, LocalWarningError);
                                    state.dataLoopNodes->NodeSetpointCheck(state.dataHeatRecovery->ExchCond(ExchNum).SecOutletNode).needsSetpointChecking = false;
                                    if (LocalWarningError) {
                                        ShowWarningError(state, "Missing optional HumRatMax setpoint for " + cHXTypes(state.dataHeatRecovery->ExchCond(ExchNum).ExchTypeNum) +
                                                         " \"" + state.dataHeatRecovery->ExchCond(ExchNum).Name + "\"");
                                        ShowContinueError(state, "...the simulation will continue without control of the desiccant heat exchanger to a "
                                                          "maximum humidity ratio setpoint.");
                                        ShowContinueError(state, "...use a Setpoint Manager to establish a setpoint at the process air outlet node of the "
                                                          "desiccant Heat Exchanger if control is desired.");
                                        ShowContinueError(state, "...or use an EMS Actuator to establish a maximum humidity ratio setpoint at the process "
                                                          "air outlet node of the desiccant Heat Exchanger if control is desired.");
                                    }
                                }
                            }
                        }
                        state.dataHeatRecovery->MySetPointTest(ExchNum) = false;
                    }
                }

                if (CompanionCoilIndex > 0) {

                    if (CompanionCoilType_Num == DataHVACGlobals::CoilDX_CoolingSingleSpeed ||
                        CompanionCoilType_Num == DataHVACGlobals::CoilDX_CoolingTwoStageWHumControl) {
                        if (state.dataDXCoils->DXCoilFullLoadOutAirTemp(CompanionCoilIndex) == 0.0 || state.dataDXCoils->DXCoilFullLoadOutAirHumRat(CompanionCoilIndex) == 0.0) {
                            //       DX Coil is OFF, read actual inlet conditions
                            state.dataHeatRecovery->FullLoadOutAirTemp = state.dataHeatRecovery->ExchCond(ExchNum).SecInTemp;
                            state.dataHeatRecovery->FullLoadOutAirHumRat = state.dataHeatRecovery->ExchCond(ExchNum).SecInHumRat;
                        } else {
                            //       DX Coil is ON, read full load DX coil outlet conditions (conditions HX sees when ON)
                            state.dataHeatRecovery->FullLoadOutAirTemp = state.dataDXCoils->DXCoilFullLoadOutAirTemp(CompanionCoilIndex);
                            state.dataHeatRecovery->FullLoadOutAirHumRat = state.dataDXCoils->DXCoilFullLoadOutAirHumRat(CompanionCoilIndex);
                        }
                    } else if (CompanionCoilType_Num == DataHVACGlobals::Coil_CoolingAirToAirVariableSpeed) {
                        // how to support VS dx coil here?
                        state.dataHeatRecovery->FullLoadOutAirTemp = state.dataVariableSpeedCoils->VarSpeedCoil(CompanionCoilIndex).OutletAirDBTemp;
                        state.dataHeatRecovery->FullLoadOutAirHumRat = state.dataVariableSpeedCoils->VarSpeedCoil(CompanionCoilIndex).OutletAirHumRat;
                    }

                } else {

                    //     HX only (not used in conjunction with DX coil), read inlet conditions
                    state.dataHeatRecovery->FullLoadOutAirTemp = state.dataHeatRecovery->ExchCond(ExchNum).SecInTemp;
                    state.dataHeatRecovery->FullLoadOutAirHumRat = state.dataHeatRecovery->ExchCond(ExchNum).SecInHumRat;
                }

            } else {
                //   Will never get here
            }
        }
    }

    void SizeHeatRecovery(EnergyPlusData &state, int const ExchNum)
    {

        // SUBROUTINE INFORMATION:
        //       AUTHOR         Richard Raustad
        //       DATE WRITTEN   October 2007
        //       MODIFIED       February 2014 Daeho Kang, enable sizing multiple HX types and add additional sizing fields
        //       RE-ENGINEERED  na

        // PURPOSE OF THIS SUBROUTINE:
        // This subroutine is for sizing Heat Exchanger components for which flow rates have not been
        // specified in the input. Currently, only nominal supply air flow rate for the generic HX can be autosized.

        // METHODOLOGY EMPLOYED:
        // Obtains flow rates from the system or OA system sizing arrays

        // Using/Aliasing
        using namespace DataSizing;

        // Locals
        // SUBROUTINE PARAMETER DEFINITIONS:
        constexpr const char * RoutineName("SizeHeatRecovery");

        // SUBROUTINE LOCAL VARIABLE DECLARATIONS:
        bool PrintFlag;           // true when sizing information is reported in the eio file
        int BalDesDehumPerfIndex; // index of dehum performance data1 object
        int SizingMethod;         // integer representation of sizing method (e.g., CoolingAirflowSizing, HeatingCapacitySizing, etc.)
        int FieldNum;             // IDD numeric field index where input field description is found
        Real64 TempSize;          // autosized value of coil input field
        std::string CompName;     // component name
        std::string CompType;     // component type
        std::string SizingString; // input field sizing description

        auto &ZoneEqSizing(state.dataSize->ZoneEqSizing);

        state.dataSize->HRFlowSizingFlag = true;
        PrintFlag = true;
        FieldNum = 0;
        if (state.dataHeatRecovery->ExchCond(ExchNum).ExchTypeNum == HX_DESICCANT_BALANCED) {
            PrintFlag = false;
        } else if (state.dataHeatRecovery->ExchCond(ExchNum).ExchTypeNum == HX_AIRTOAIR_GENERIC) {
            FieldNum = 1;
        } else if (state.dataHeatRecovery->ExchCond(ExchNum).ExchTypeNum == HX_AIRTOAIR_FLATPLATE) {
            FieldNum = 2;
        } else {
            assert(0);
        }

        CompName = state.dataHeatRecovery->ExchCond(ExchNum).Name;
        CompType = cHXTypes(state.dataHeatRecovery->ExchCond(ExchNum).ExchTypeNum);
        if (FieldNum > 0) {
            SizingString = state.dataHeatRecovery->HeatExchCondNumericFields(ExchNum).NumericFieldNames(FieldNum) + " [m3/s]";
        } else {
            SizingString = "Nominal Supply Air Flow Rate [m3/s]"; // desiccant balanced flow does not have an input for air volume flow rate
        }
        if (state.dataSize->CurZoneEqNum > 0) {
            if (state.dataHeatRecovery->ExchCond(ExchNum).NomSupAirVolFlow == AutoSize) {
                SizingMethod = AutoCalculateSizing;
                if (ZoneEqSizing(state.dataSize->CurZoneEqNum).DesignSizeFromParent) {
                    // Heat recovery heat exchanger in zoneHVAC equipment should have been sized to OA flow in the parent equipment
                    state.dataSize->DataConstantUsedForSizing = ZoneEqSizing(state.dataSize->CurZoneEqNum).AirVolFlow;
                } else {
                    state.dataSize->DataConstantUsedForSizing = std::max(state.dataSize->FinalZoneSizing(state.dataSize->CurZoneEqNum).DesCoolVolFlow, state.dataSize->FinalZoneSizing(state.dataSize->CurZoneEqNum).DesHeatVolFlow);
                }
                state.dataSize->DataFractionUsedForSizing = 1.0;
            } else {
                if (state.dataSize->ZoneSizingRunDone) {
                    SizingMethod = AutoCalculateSizing;
                    if (ZoneEqSizing(state.dataSize->CurZoneEqNum).DesignSizeFromParent) {
                        // Heat recovery heat exchanger in zoneHVAC equipment should have been sized to OA flow in the parent equipment
                        state.dataSize->DataConstantUsedForSizing = ZoneEqSizing(state.dataSize->CurZoneEqNum).AirVolFlow;
                    } else {
                        state.dataSize->DataConstantUsedForSizing =
                            std::max(state.dataSize->FinalZoneSizing(state.dataSize->CurZoneEqNum).DesCoolVolFlow, state.dataSize->FinalZoneSizing(state.dataSize->CurZoneEqNum).DesHeatVolFlow);
                    }
                    state.dataSize->DataFractionUsedForSizing = 1.0;
                }
            }
        }
        TempSize = state.dataHeatRecovery->ExchCond(ExchNum).NomSupAirVolFlow;
        bool errorsFound = false;
        SystemAirFlowSizer sizerSystemAirFlow;
        sizerSystemAirFlow.overrideSizingString(SizingString);
        // sizerSystemAirFlow.setHVACSizingIndexData(FanCoil(FanCoilNum).HVACSizingIndex);
        sizerSystemAirFlow.initializeWithinEP(state, CompType, CompName, PrintFlag, RoutineName);
        state.dataHeatRecovery->ExchCond(ExchNum).NomSupAirVolFlow = sizerSystemAirFlow.size(state, TempSize, errorsFound);
        state.dataSize->DataConstantUsedForSizing = 0.0;
        state.dataSize->DataFractionUsedForSizing = 0.0;
        if (state.dataHeatRecovery->ExchCond(ExchNum).ExchTypeNum == HX_AIRTOAIR_FLATPLATE) {
            PrintFlag = true;
            FieldNum = 5;
            CompName = state.dataHeatRecovery->ExchCond(ExchNum).Name;
            CompType = cHXTypes(state.dataHeatRecovery->ExchCond(ExchNum).ExchTypeNum);
            SizingString = state.dataHeatRecovery->HeatExchCondNumericFields(ExchNum).NumericFieldNames(FieldNum) + " [m3/s]";
            if (state.dataHeatRecovery->ExchCond(ExchNum).NomSecAirVolFlow == AutoSize) {
                state.dataSize->DataConstantUsedForSizing = state.dataHeatRecovery->ExchCond(ExchNum).NomSupAirVolFlow;
                state.dataSize->DataFractionUsedForSizing = 1.0;
            } else {
                if (state.dataSize->ZoneSizingRunDone || state.dataSize->SysSizingRunDone) {
                    state.dataSize->DataConstantUsedForSizing = state.dataHeatRecovery->ExchCond(ExchNum).NomSupAirVolFlow;
                    state.dataSize->DataFractionUsedForSizing = 1.0;
                }
            }
            TempSize = state.dataHeatRecovery->ExchCond(ExchNum).NomSecAirVolFlow;
            bool errorsFound = false;
            SystemAirFlowSizer sizerSystemAirFlow2;
            sizerSystemAirFlow2.overrideSizingString(SizingString);
            // sizerSystemAirFlow2.setHVACSizingIndexData(FanCoil(FanCoilNum).HVACSizingIndex);
            sizerSystemAirFlow2.initializeWithinEP(state, CompType, CompName, PrintFlag, RoutineName);
            state.dataHeatRecovery->ExchCond(ExchNum).NomSecAirVolFlow = sizerSystemAirFlow2.size(state, TempSize, errorsFound);
            state.dataSize->DataConstantUsedForSizing = 0.0;
            state.dataSize->DataFractionUsedForSizing = 0.0;
        }
        state.dataSize->HRFlowSizingFlag = false;
        if (state.dataHeatRecovery->ExchCond(ExchNum).ExchTypeNum == HX_DESICCANT_BALANCED && state.dataHeatRecovery->ExchCond(ExchNum).HeatExchPerfTypeNum == BALANCEDHX_PERFDATATYPE1) {

            BalDesDehumPerfIndex = state.dataHeatRecovery->ExchCond(ExchNum).PerfDataIndex;

            FieldNum = 1;
            PrintFlag = true;
            CompName = state.dataHeatRecovery->BalDesDehumPerfData(BalDesDehumPerfIndex).Name;
            CompType = state.dataHeatRecovery->BalDesDehumPerfData(BalDesDehumPerfIndex).PerfType;
            SizingString = state.dataHeatRecovery->BalDesDehumPerfNumericFields(BalDesDehumPerfIndex).NumericFieldNames(FieldNum) + " [m3/s]";
            TempSize = state.dataHeatRecovery->BalDesDehumPerfData(BalDesDehumPerfIndex).NomSupAirVolFlow;
            bool errorsFound = false;
            SystemAirFlowSizer sizerSystemAirFlow3;
            sizerSystemAirFlow3.overrideSizingString(SizingString);
            // sizerSystemAirFlow3.setHVACSizingIndexData(FanCoil(FanCoilNum).HVACSizingIndex);
            sizerSystemAirFlow3.initializeWithinEP(state, CompType, CompName, PrintFlag, RoutineName);
            state.dataHeatRecovery->BalDesDehumPerfData(BalDesDehumPerfIndex).NomSupAirVolFlow = sizerSystemAirFlow3.size(state, TempSize, errorsFound);

            state.dataSize->DataAirFlowUsedForSizing = state.dataHeatRecovery->BalDesDehumPerfData(BalDesDehumPerfIndex).NomSupAirVolFlow;
            TempSize = state.dataHeatRecovery->BalDesDehumPerfData(BalDesDehumPerfIndex).NomProcAirFaceVel;
            bool ErrorsFound = false;
            DesiccantDehumidifierBFPerfDataFaceVelocitySizer sizerDesDehumBFFaceVel;
            sizerDesDehumBFFaceVel.initializeWithinEP(state, CompType, CompName, PrintFlag, RoutineName);
            state.dataHeatRecovery->BalDesDehumPerfData(BalDesDehumPerfIndex).NomProcAirFaceVel = sizerDesDehumBFFaceVel.size(state, TempSize, ErrorsFound);

            state.dataSize->DataAirFlowUsedForSizing = 0.0;
        }
    }

    void CalcAirToAirPlateHeatExch(EnergyPlusData &state,
                                   int const ExNum,                    // number of the current heat exchanger being simulated
                                   bool const HXUnitOn,                // flag to simulate heat exchager heat recovery
                                   Optional_bool_const EconomizerFlag, // economizer flag pass by air loop or OA sys
                                   Optional_bool_const HighHumCtrlFlag // high humidity control flag passed by airloop or OA sys
    )
    {

        // SUBROUTINE INFORMATION:
        //       AUTHOR         Michael Wetter
        //       DATE WRITTEN   March 1999
        //       MODIFIED       F. Buhl Nov 2000, R. Raustad - FSEC, Feb 2009 - added economizer flags
        //                      Both the economizer and high humidity control flags can disable the HX
        //       RE-ENGINEERED  na

        // PURPOSE OF THIS SUBROUTINE:
        // Calculate the outlet conditions for an air to air plate heat
        // exchanger given the inlet conditions.

        // METHODOLOGY EMPLOYED:
        // This is a static heat exchanger model. No geometrical input data
        // is needed. No knowledge of h*A values is needed except the ratio
        // of the primary side to the secondary side convective heat transfer
        // coefficient times the exchanger surface area. Effectiveness - NTU
        // heat exchanger formulas are used.

        // The time varying load is calculated based on the variation of the
        // convective heat transfer coefficient.The variation is a function of
        // mass flow rate and inlet temperature. An iterative solution is only
        // required during initialization in one specific flow arrangement. During
        // the time steps the solution is explicit. The iteration is done with
        // the Regula Falsi algorithm. Convergence is always achieved.

        // REFERENCES:
        // M. Wetter, Simulation Model Air-to-Air Plate Heat Exchanger
        // LBNL Report 42354, 1999.

        // USE STATEMENTS:
        // na

        // Locals
        // SUBROUTINE ARGUMENT DEFINITIONS:

        // SUBROUTINE PARAMETER DEFINITIONS:
        // na

        // INTERFACE BLOCK SPECIFICATIONS:
        // na

        // DERIVED TYPE DEFINITIONS:
        // na

        // SUBROUTINE LOCAL VARIABLE DECLARATIONS:
        bool UnitOn;                // unit on flag
        Real64 SupBypassMassFlow;   // supply air mass flow rate bypassing unit [kg/s]
        Real64 UnitSupMassFlow;     // supply air mass flow rate passing through the unit [kg/s]
        Real64 SecBypassMassFlow;   // secondary air mass flow rate bypassing unit [kg/s]
        Real64 UnitSecMassFlow;     // secondary air mass flow rate passing through the unit [kg/s]
        Real64 QuotSup;             // ratio of supply nominal m*T to actual m*T
        Real64 QuotExh;             // ratio of secondary nominal m*T to actual m*T
        Real64 Deno;                // denominator of UA calculation
        Real64 CSup;                // supply air capacitance rate [J/C/s]
        Real64 CSec;                // secondary air capacitance rate [J/C/s]
        Real64 CMin;                // minimum air capacitance rate [J/C/s]
        Real64 Z;                   // Ratio of minimum air capacitance rate to maximum air capacitance rate
        Real64 NTU;                 // Number of heat transfer units
        Real64 Eps;                 // epsilon, the unit effectiveness
        Real64 UA;                  // present UA
        Real64 TempSupOut;          // unit supply outlet temperature [C]
        Real64 HumRatSupOut;        // unit supply outlet humidity ratio [kg water / kg dry air]
        Real64 EnthSupOut;          // unit supply outlet enthalpy [J/kg]
        Real64 TempSupOutSat;       // unit supply outlet temperature at saturation (at EnthSupOut) [C]
        Real64 QTrans;              // heat transferred in the heat exchanger [W]
        Real64 ElecCons;            // electricity consumption rate [W]
        Real64 TempSecOut;          // unit secondary outlet temperature [C]
        Real64 HumRatSecOut;        // unit secondary outlet humidity ratio [kg water / kg dry air]
        Real64 EnthSecOut;          // unit secondary outlet enthalpy [J/kgC]
        Real64 TempSecOutSat;       // unit secondary outlet temperature at saturation (at EnthsSecOut) [C]
        Real64 SensHeatRecRate;     // sensible heat recovery rate to supply air (heating +, cooling -)
        Real64 LatHeatRecRate;      // latent heat recovery rate to supply air (heating [humidify] +, cooling [dehumidify] -)
        Real64 TotHeatRecRate;      // total heat recovery rate to supply air (heating +, cooling -)
        bool EconomizerActiveFlag;  // local representing the economizer status when PRESENT
        bool HighHumCtrlActiveFlag; // local representing high humidity control when PRESENT

        UnitOn = true;
        QTrans = 0.0;
        ElecCons = 0.0;

        if (present(EconomizerFlag)) {
            EconomizerActiveFlag = EconomizerFlag;
        } else {
            EconomizerActiveFlag = false;
        }

        if (present(HighHumCtrlFlag)) {
            HighHumCtrlActiveFlag = HighHumCtrlFlag;
        } else {
            HighHumCtrlActiveFlag = false;
        }

        if ((EconomizerActiveFlag || HighHumCtrlActiveFlag) && state.dataHeatRecovery->ExchCond(ExNum).EconoLockOut == EconoLockOut_Yes) {
            UnitSupMassFlow = 0.0; // set HX supply flow to 0, all supply air will go through supply bypass
            UnitSecMassFlow = 0.0; // set HX secondary flow to 0, all secondary air will got through secondary bypass
            UnitOn = false;        // turn off HX calculations when in economizer mode
        } else {
            // if economizer operation is not allowed, air always passes through HX
            // if CompanionCoilNum > 0, air always passes through HX (no economizer operation allowed)
            UnitSupMassFlow = min(state.dataHeatRecovery->ExchCond(ExNum).NomSupAirMassFlow, state.dataHeatRecovery->ExchCond(ExNum).SupInMassFlow);
            UnitSecMassFlow = min(state.dataHeatRecovery->ExchCond(ExNum).NomSecAirMassFlow, state.dataHeatRecovery->ExchCond(ExNum).SecInMassFlow);
        }

        SupBypassMassFlow = max(0.0, state.dataHeatRecovery->ExchCond(ExNum).SupInMassFlow - UnitSupMassFlow);
        SecBypassMassFlow = max(0.0, state.dataHeatRecovery->ExchCond(ExNum).SecInMassFlow - UnitSecMassFlow);
        if (GetCurrentScheduleValue(state, state.dataHeatRecovery->ExchCond(ExNum).SchedPtr) <= 0.0) UnitOn = false;
        if (state.dataHeatRecovery->ExchCond(ExNum).SupInMassFlow <= SmallMassFlow) UnitOn = false;
        if (state.dataHeatRecovery->ExchCond(ExNum).SecInMassFlow <= SmallMassFlow) UnitOn = false;
        if (!HXUnitOn) UnitOn = false;

        if (UnitOn) {
            // unit is on
            // calculate the UA for this time step
            QuotSup = SafeDiv(state.dataHeatRecovery->ExchCond(ExNum).mTSup0, UnitSupMassFlow * (state.dataHeatRecovery->ExchCond(ExNum).SupInTemp + KELVZERO));
            QuotExh = SafeDiv(state.dataHeatRecovery->ExchCond(ExNum).mTSec0, UnitSecMassFlow * (state.dataHeatRecovery->ExchCond(ExNum).SecInTemp + KELVZERO));
            Deno = std::pow(QuotSup, 0.78) + state.dataHeatRecovery->ExchCond(ExNum).hARatio * std::pow(QuotExh, 0.78);
            UA = state.dataHeatRecovery->ExchCond(ExNum).UA0 * (state.dataHeatRecovery->ExchCond(ExNum).hARatio + 1.0) / Deno;
            // calculate the NTU
            CSup = UnitSupMassFlow * PsyCpAirFnW(state.dataHeatRecovery->ExchCond(ExNum).SupInHumRat);
            CSec = UnitSecMassFlow * PsyCpAirFnW(state.dataHeatRecovery->ExchCond(ExNum).SecInHumRat);
            // note: no C can be zero since otherwise we wouldn't be here
            if (CSup < CSec) {
                CMin = CSup;
                Z = CMin / CSec;
            } else {
                CMin = CSec;
                Z = CMin / CSup;
            }
            NTU = UA / CMin;
            // Get the effectiveness
            CalculateEpsFromNTUandZ(state, NTU, Z, state.dataHeatRecovery->ExchCond(ExNum).FlowArr, Eps);
            // use the effectiveness to calculate the unit outlet conditions
            TempSupOut = state.dataHeatRecovery->ExchCond(ExNum).SupInTemp + Eps * CMin / CSup * (state.dataHeatRecovery->ExchCond(ExNum).SecInTemp - state.dataHeatRecovery->ExchCond(ExNum).SupInTemp);
            QTrans = CSup * (TempSupOut - state.dataHeatRecovery->ExchCond(ExNum).SupInTemp);
            TempSecOut = state.dataHeatRecovery->ExchCond(ExNum).SecInTemp - QTrans / CSec;
            HumRatSupOut = state.dataHeatRecovery->ExchCond(ExNum).SupInHumRat;
            EnthSupOut = PsyHFnTdbW(TempSupOut, HumRatSupOut);
            // check for saturation in supply outlet
            TempSupOutSat = PsyTsatFnHPb(state, EnthSupOut, state.dataEnvrn->OutBaroPress);
            if (TempSupOutSat > TempSupOut) {
                TempSupOut = TempSupOutSat;
                HumRatSupOut = PsyWFnTdbH(state, TempSupOut, EnthSupOut);
            }
            HumRatSecOut = state.dataHeatRecovery->ExchCond(ExNum).SecInHumRat;
            EnthSecOut = PsyHFnTdbW(TempSecOut, HumRatSecOut);
            // check for saturation in secondary outlet
            TempSecOutSat = PsyTsatFnHPb(state, EnthSecOut, state.dataEnvrn->OutBaroPress);
            if (TempSecOutSat > TempSecOut) {
                TempSecOut = TempSecOutSat;
                HumRatSecOut = PsyWFnTdbH(state, TempSecOut, EnthSecOut);
            }
            // calculate outlet conditions by mixing bypass air stream with air that went through the
            // heat exchanger core.
            state.dataHeatRecovery->ExchCond(ExNum).SupOutEnth =
                (UnitSupMassFlow * EnthSupOut + SupBypassMassFlow * state.dataHeatRecovery->ExchCond(ExNum).SupInEnth) / state.dataHeatRecovery->ExchCond(ExNum).SupInMassFlow;
            state.dataHeatRecovery->ExchCond(ExNum).SupOutHumRat =
                (UnitSupMassFlow * HumRatSupOut + SupBypassMassFlow * state.dataHeatRecovery->ExchCond(ExNum).SupInHumRat) / state.dataHeatRecovery->ExchCond(ExNum).SupInMassFlow;
            state.dataHeatRecovery->ExchCond(ExNum).SupOutTemp = PsyTdbFnHW(state.dataHeatRecovery->ExchCond(ExNum).SupOutEnth, state.dataHeatRecovery->ExchCond(ExNum).SupOutHumRat);
            state.dataHeatRecovery->ExchCond(ExNum).SupOutMassFlow = state.dataHeatRecovery->ExchCond(ExNum).SupInMassFlow;
            state.dataHeatRecovery->ExchCond(ExNum).SecOutEnth =
                (UnitSecMassFlow * EnthSecOut + SecBypassMassFlow * state.dataHeatRecovery->ExchCond(ExNum).SecInEnth) / state.dataHeatRecovery->ExchCond(ExNum).SecInMassFlow;
            state.dataHeatRecovery->ExchCond(ExNum).SecOutHumRat =
                (UnitSecMassFlow * HumRatSecOut + SecBypassMassFlow * state.dataHeatRecovery->ExchCond(ExNum).SecInHumRat) / state.dataHeatRecovery->ExchCond(ExNum).SecInMassFlow;
            state.dataHeatRecovery->ExchCond(ExNum).SecOutTemp = PsyTdbFnHW(state.dataHeatRecovery->ExchCond(ExNum).SecOutEnth, state.dataHeatRecovery->ExchCond(ExNum).SecOutHumRat);
            state.dataHeatRecovery->ExchCond(ExNum).SecOutMassFlow = state.dataHeatRecovery->ExchCond(ExNum).SecInMassFlow;
            ElecCons = state.dataHeatRecovery->ExchCond(ExNum).NomElecPower;

        } else {
            // the unit is off. Pass through the air streams with no change
            state.dataHeatRecovery->ExchCond(ExNum).SupOutEnth = state.dataHeatRecovery->ExchCond(ExNum).SupInEnth;
            state.dataHeatRecovery->ExchCond(ExNum).SupOutHumRat = state.dataHeatRecovery->ExchCond(ExNum).SupInHumRat;
            state.dataHeatRecovery->ExchCond(ExNum).SupOutTemp = state.dataHeatRecovery->ExchCond(ExNum).SupInTemp;
            state.dataHeatRecovery->ExchCond(ExNum).SupOutMassFlow = state.dataHeatRecovery->ExchCond(ExNum).SupInMassFlow;
            state.dataHeatRecovery->ExchCond(ExNum).SecOutEnth = state.dataHeatRecovery->ExchCond(ExNum).SecInEnth;
            state.dataHeatRecovery->ExchCond(ExNum).SecOutHumRat = state.dataHeatRecovery->ExchCond(ExNum).SecInHumRat;
            state.dataHeatRecovery->ExchCond(ExNum).SecOutTemp = state.dataHeatRecovery->ExchCond(ExNum).SecInTemp;
            state.dataHeatRecovery->ExchCond(ExNum).SecOutMassFlow = state.dataHeatRecovery->ExchCond(ExNum).SecInMassFlow;
        }
        CSup = state.dataHeatRecovery->ExchCond(ExNum).SupInMassFlow * PsyCpAirFnW(state.dataHeatRecovery->ExchCond(ExNum).SupInHumRat);
        SensHeatRecRate = CSup * (state.dataHeatRecovery->ExchCond(ExNum).SupOutTemp - state.dataHeatRecovery->ExchCond(ExNum).SupInTemp);
        TotHeatRecRate = state.dataHeatRecovery->ExchCond(ExNum).SupOutMassFlow * (state.dataHeatRecovery->ExchCond(ExNum).SupOutEnth - state.dataHeatRecovery->ExchCond(ExNum).SupInEnth);
        LatHeatRecRate = TotHeatRecRate - SensHeatRecRate;

        if (SensHeatRecRate > 0.0) {
            state.dataHeatRecovery->ExchCond(ExNum).SensHeatingRate = SensHeatRecRate;
            state.dataHeatRecovery->ExchCond(ExNum).SensCoolingRate = 0.0;
        } else {
            state.dataHeatRecovery->ExchCond(ExNum).SensHeatingRate = 0.0;
            state.dataHeatRecovery->ExchCond(ExNum).SensCoolingRate = std::abs(SensHeatRecRate);
        }
        if (LatHeatRecRate > 0.0) {
            state.dataHeatRecovery->ExchCond(ExNum).LatHeatingRate = LatHeatRecRate;
            state.dataHeatRecovery->ExchCond(ExNum).LatCoolingRate = 0.0;
        } else {
            state.dataHeatRecovery->ExchCond(ExNum).LatHeatingRate = 0.0;
            state.dataHeatRecovery->ExchCond(ExNum).LatCoolingRate = std::abs(LatHeatRecRate);
        }
        if (TotHeatRecRate > 0.0) {
            state.dataHeatRecovery->ExchCond(ExNum).TotHeatingRate = TotHeatRecRate;
            state.dataHeatRecovery->ExchCond(ExNum).TotCoolingRate = 0.0;
        } else {
            state.dataHeatRecovery->ExchCond(ExNum).TotHeatingRate = 0.0;
            state.dataHeatRecovery->ExchCond(ExNum).TotCoolingRate = std::abs(TotHeatRecRate);
        }

        state.dataHeatRecovery->ExchCond(ExNum).ElecUseRate = ElecCons;
    }

    void CalcAirToAirGenericHeatExch(EnergyPlusData &state,
                                     int const ExNum,                       // number of the current heat exchanger being simulated
                                     bool const HXUnitOn,                   // flag to simulate heat exchanger heat recovery
                                     bool const FirstHVACIteration,         // first HVAC iteration flag
                                     int const FanOpMode,                   // Supply air fan operating mode (1=cycling, 2=constant)
                                     Optional_bool_const EconomizerFlag,    // economizer flag pass by air loop or OA sys
                                     Optional_bool_const HighHumCtrlFlag,   // high humidity control flag passed by airloop or OA sys
                                     Optional<Real64 const> HXPartLoadRatio //
    )
    {

        // SUBROUTINE INFORMATION:
        //       AUTHOR         Don Shirey
        //       DATE WRITTEN   February 2003
        //       MODIFIED       R. Raustad - FSEC, Feb 2009 - added economizer flags
        //                      Both the economizer and high humidity control flags can disable the HX
        //       RE-ENGINEERED  Richard Raustad, June 2003

        // PURPOSE OF THIS SUBROUTINE:
        //  Calculate the outlet conditions for an air to air generic heat
        //  exchanger given the inlet conditions.

        // METHODOLOGY EMPLOYED:
        //  This is a standard heat exchanger effectiveness model. No geometrical input data
        //  is needed. The model uses heat exchanger effectiveness performance data
        //  to calculate the air temperature and humidity ratio of the leaving
        //  supply and secondary air streams. Linear interpolation (or extrapolation)
        //  is assumed to obtain heat exchanger effectiveness at off-rated conditions.
        //  Economizer operation is allowed through the use of a Controller: Outside Air
        //  object.

        // REFERENCES:
        //  ARI Standard 1060-2001,Rating Air-to-Air Heat Exchangers for Energy Recovery Ventilation Equipment, www.ari.org
        //  ASHRAE Standard 84, Method of Testing Air-To-Air Heat Exchangers, www.ashrae.org
        //  U.S. Environmental Protection Agency software "SAVES" -
        //   School Advanced Ventilation Engineering Software http://www.epa.gov/iaq/schooldesign/saves.html

        // USE STATEMENTS:
        using DataHVACGlobals::CycFanCycCoil;

        // Locals
        // SUBROUTINE ARGUMENT DEFINITIONS:

        // SUBROUTINE PARAMETER DEFINITIONS:
        Real64 const ErrorTol(0.001); // error tolerence

        // INTERFACE BLOCK SPECIFICATIONS:
        // na

        // DERIVED TYPE DEFINITIONS:
        // na

        // SUBROUTINE LOCAL VARIABLE DECLARATIONS:
        bool UnitOn;           // unit on flag
        bool FrostControlFlag; // unit is in frost control mode when TRUE
        int SupOutNode;
        Real64 Error;           // iteration loop error variable
        Real64 Iter;            // iteration counter
        Real64 ControlFraction; // fraction of effectiveness when rotary HX speed or plate bypass modulation is used for
        // temperature control
        Real64 RhoSup;              // supply air density at actual pressure, temperature and humidity conditions [kg/m3]
        Real64 RhoSec;              // secondary air density at actual pressure, temperature and humidity conditions [kg/m3]
        Real64 RhoStd;              // standard air density at actual pressure, 20C dry-bulb temp and 0.0 absolute humidity [kg/m3]
        Real64 CSup;                // supply air heat capacity rate [W/K]
        Real64 CSec;                // secondary air heat capacity rate [W/K]
        Real64 CMin;                // minimum air heat capacity rate [W/K]
        Real64 QSensTrans;          // sensible heat transferred by the heat exchanger [W]
        Real64 QTotTrans;           // total heat (sensible + latent) transferred by the heat exchanger [W]
        Real64 TempSecOutSat;       // secondary air outlet temperature at saturation (at EnthsSecOut) [C]
        Real64 HXSecAirVolFlowRate; // air volume flow rate of the secondary air stream through the heat exchanger [m3/sec]
        Real64 HXSupAirVolFlowRate; // air volume flow rate of the supply air stream through the heat exchanger [m3/sec]
        Real64 HXAvgAirVolFlowRate; // average air volume flow rate through the heat exchanger [m3/sec]
        Real64 HXAirVolFlowRatio;   // ratio of avg actual air volume flow through HX to nominal HX air volume flow [-]
        Real64 HXTempSetPoint;      // setpoint temperature at supply outlet node of HX when ControlToTemperatureSetPoint = Yes
        Real64 MassFlowSecIn;       // secondary air mass flow rate at HX inlet
        //  REAL(r64)    :: MassFlowSecOut      ! secondary air mass flow rate at HX outlet
        Real64 MassFlowSupIn;       // supply air mass flow rate at HX inlet
        Real64 MassFlowSupOut;      // supply air mass flow rate through HX core outlet
        Real64 MassFlowSupBypass;   // supply air bypass mass flow rate around HX core
        Real64 TempSupIn;           // supply side temperature of air entering HX
        Real64 TempSupOut;          // supply side temperature of air leaving HX core
        Real64 HumRatSupIn;         // supply side humidity ratio of air entering HX
        Real64 TempSecIn;           // secondary side temperature of air entering HX
        Real64 SensHeatRecRate;     // sensible heat recovery rate to supply air (heating +, cooling -)
        Real64 LatHeatRecRate;      // latent heat recovery rate to supply air (heating [humidify] +, cooling [dehumidify] -)
        Real64 TotHeatRecRate;      // total heat recovery rate to supply air (heating +, cooling -)
        bool EconomizerActiveFlag;  // local representing the economizer status when PRESENT
        bool HighHumCtrlActiveFlag; // local representing high humidity control when PRESENT
        Real64 AirSidePLR;

        // Initialize local variables
        UnitOn = true;
        FrostControlFlag = false;
        QSensTrans = 0.0;
        QTotTrans = 0.0;
        state.dataHeatRecovery->ExchCond(ExNum).DefrostFraction = 0.0;
        state.dataHeatRecovery->ExchCond(ExNum).SensEffectiveness = 0.0;
        state.dataHeatRecovery->ExchCond(ExNum).LatEffectiveness = 0.0;
        state.dataHeatRecovery->ExchCond(ExNum).ElecUseRate = 0.0;
        state.dataHeatRecovery->ExchCond(ExNum).SupOutTemp = state.dataHeatRecovery->ExchCond(ExNum).SupInTemp;
        state.dataHeatRecovery->ExchCond(ExNum).SecOutTemp = state.dataHeatRecovery->ExchCond(ExNum).SecInTemp;
        state.dataHeatRecovery->ExchCond(ExNum).SupOutHumRat = state.dataHeatRecovery->ExchCond(ExNum).SupInHumRat;
        state.dataHeatRecovery->ExchCond(ExNum).SecOutHumRat = state.dataHeatRecovery->ExchCond(ExNum).SecInHumRat;
        state.dataHeatRecovery->ExchCond(ExNum).SupOutEnth = state.dataHeatRecovery->ExchCond(ExNum).SupInEnth;
        state.dataHeatRecovery->ExchCond(ExNum).SecOutEnth = state.dataHeatRecovery->ExchCond(ExNum).SecInEnth;
        SupOutNode = state.dataHeatRecovery->ExchCond(ExNum).SupOutletNode;
        HXTempSetPoint = state.dataLoopNodes->Node(SupOutNode).TempSetPoint;

        if (present(EconomizerFlag)) {
            EconomizerActiveFlag = EconomizerFlag;
        } else {
            EconomizerActiveFlag = false;
        }

        if (present(HighHumCtrlFlag)) {
            HighHumCtrlActiveFlag = HighHumCtrlFlag;
        } else {
            HighHumCtrlActiveFlag = false;
        }

        // Determine mass flow through heat exchanger and mass flow being bypassed (only flat plate bypasses flow)
        if (((EconomizerActiveFlag || HighHumCtrlActiveFlag) && state.dataHeatRecovery->ExchCond(ExNum).EconoLockOut == EconoLockOut_Yes) &&
            state.dataHeatRecovery->ExchCond(ExNum).ExchConfigNum == Plate) {
            state.dataHeatRecovery->ExchCond(ExNum).SupBypassMassFlow = state.dataHeatRecovery->ExchCond(ExNum).SupInMassFlow;
            state.dataHeatRecovery->ExchCond(ExNum).SupOutMassFlow = state.dataHeatRecovery->ExchCond(ExNum).SupInMassFlow;
            state.dataHeatRecovery->ExchCond(ExNum).SecBypassMassFlow = state.dataHeatRecovery->ExchCond(ExNum).SecInMassFlow;
            state.dataHeatRecovery->ExchCond(ExNum).SecOutMassFlow = state.dataHeatRecovery->ExchCond(ExNum).SecInMassFlow;
        } else { // No bypass mass flow
            state.dataHeatRecovery->ExchCond(ExNum).SupOutMassFlow = state.dataHeatRecovery->ExchCond(ExNum).SupInMassFlow;
            state.dataHeatRecovery->ExchCond(ExNum).SecOutMassFlow = state.dataHeatRecovery->ExchCond(ExNum).SecInMassFlow;
            state.dataHeatRecovery->ExchCond(ExNum).SupBypassMassFlow = 0.0;
            state.dataHeatRecovery->ExchCond(ExNum).SecBypassMassFlow = 0.0;
        }
        // Unit is scheduled OFF, so bypass heat exchange calcs
        if (GetCurrentScheduleValue(state, state.dataHeatRecovery->ExchCond(ExNum).SchedPtr) <= 0.0) UnitOn = false;
        //! Economizer is active, so bypass heat exchange calcs. This applies to both flat plate and rotary HX's
        if ((EconomizerActiveFlag || HighHumCtrlActiveFlag) && state.dataHeatRecovery->ExchCond(ExNum).EconoLockOut == EconoLockOut_Yes) {
            UnitOn = false;
        }
        // Determine if unit is ON or OFF based on air mass flow through the supply and secondary airstreams and operation flag
        if (state.dataHeatRecovery->ExchCond(ExNum).SupInMassFlow <= SmallMassFlow) UnitOn = false;
        if (state.dataHeatRecovery->ExchCond(ExNum).SecInMassFlow <= SmallMassFlow) UnitOn = false;
        if (!HXUnitOn) UnitOn = false;
        if (state.dataHeatRecovery->ExchCond(ExNum).NomSupAirVolFlow == 0.0) UnitOn = false;

        if (UnitOn) {
            // Unit is on.
            if (present(HXPartLoadRatio) && FanOpMode == DataHVACGlobals::CycFanCycCoil) {
                if (HXPartLoadRatio > 0) {
                    AirSidePLR = HXPartLoadRatio;
                } else {
                    AirSidePLR = 1.0;
                }
            } else {
                AirSidePLR = 1.0;
            }

            if (FanOpMode == DataHVACGlobals::CycFanCycCoil) {
                state.dataHeatRecovery->ExchCond(ExNum).SupInMassFlow /= AirSidePLR;
                state.dataHeatRecovery->ExchCond(ExNum).SupOutMassFlow /= AirSidePLR;
                state.dataHeatRecovery->ExchCond(ExNum).SecInMassFlow /= AirSidePLR;
                state.dataHeatRecovery->ExchCond(ExNum).SecOutMassFlow /= AirSidePLR;
                state.dataHeatRecovery->ExchCond(ExNum).SupBypassMassFlow /= AirSidePLR;
                state.dataHeatRecovery->ExchCond(ExNum).SecBypassMassFlow /= AirSidePLR;
            }

            // In the future, use actual node pressures in the following air density calls
            RhoStd = PsyRhoAirFnPbTdbW(state, state.dataEnvrn->OutBaroPress, 20.0, 0.0);
            HXSupAirVolFlowRate = state.dataHeatRecovery->ExchCond(ExNum).SupOutMassFlow / RhoStd; // volume flow using standard density
            HXSecAirVolFlowRate = state.dataHeatRecovery->ExchCond(ExNum).SecOutMassFlow / RhoStd;
            // Limit unbalanced volumetric flow ratio to 2:1
            if (!state.dataGlobal->WarmupFlag && !FirstHVACIteration) {
                if (HXSupAirVolFlowRate != 0.0 && HXSecAirVolFlowRate != 0.0) {
                    if (((HXSupAirVolFlowRate / HXSecAirVolFlowRate) > 2.0) || ((HXSecAirVolFlowRate / HXSupAirVolFlowRate) > 2.0)) {
                        ++state.dataHeatRecovery->ExchCond(ExNum).UnBalancedErrCount;
                        if (state.dataHeatRecovery->ExchCond(ExNum).UnBalancedErrCount <= 2) {
                            ShowSevereError(state, cHXTypes(state.dataHeatRecovery->ExchCond(ExNum).ExchTypeNum) + ": \"" + state.dataHeatRecovery->ExchCond(ExNum).Name +
                                            "\" unbalanced air volume flow ratio through the heat exchanger is greater than 2:1.");
                            ShowContinueErrorTimeStamp(
                                state, format("...HX Supply air to Exhaust air flow ratio = {:.5R}.", HXSupAirVolFlowRate / HXSecAirVolFlowRate));
                        } else {
                            ShowRecurringWarningErrorAtEnd(state,
                                cHXTypes(state.dataHeatRecovery->ExchCond(ExNum).ExchTypeNum) + " \"" + state.dataHeatRecovery->ExchCond(ExNum).Name +
                                    "\":  Unbalanced air volume flow ratio exceeds 2:1 warning continues. HX flow ratio statistics follow.",
                                state.dataHeatRecovery->ExchCond(ExNum).UnBalancedErrIndex,
                                HXSupAirVolFlowRate / HXSecAirVolFlowRate,
                                HXSupAirVolFlowRate / HXSecAirVolFlowRate);
                        }
                    }
                }
            }
            // Calculate average volumetric flow rate of the two air streams
            HXAvgAirVolFlowRate = (HXSecAirVolFlowRate + HXSupAirVolFlowRate) / 2.0;
            HXAirVolFlowRatio = HXAvgAirVolFlowRate / state.dataHeatRecovery->ExchCond(ExNum).NomSupAirVolFlow;
            // Average air volume flow rate must be between 50% and 130% of nominal supply air volume flow
            if (HXAirVolFlowRatio > 1.3 || HXAirVolFlowRatio < 0.5) {
                if (!state.dataGlobal->WarmupFlag && !FirstHVACIteration) {
                    ++state.dataHeatRecovery->ExchCond(ExNum).LowFlowErrCount;
                    if (state.dataHeatRecovery->ExchCond(ExNum).LowFlowErrCount == 1) {
                        ShowWarningError(state, cHXTypes(state.dataHeatRecovery->ExchCond(ExNum).ExchTypeNum) + " \"" + state.dataHeatRecovery->ExchCond(ExNum).Name + "\"");
                        ShowContinueError(state, "Average air volume flow rate is <50% or >130% of the nominal HX supply air volume flow rate.");
                        ShowContinueErrorTimeStamp(state, format("Air volume flow rate ratio = {:.3R}.", HXAirVolFlowRatio));
                    } else {
                        ShowRecurringWarningErrorAtEnd(state,
                            cHXTypes(state.dataHeatRecovery->ExchCond(ExNum).ExchTypeNum) + " \"" + state.dataHeatRecovery->ExchCond(ExNum).Name +
                                "\":  Average air volume flow rate is <50% or >130% warning continues. Air flow rate ratio statistics follow.",
                            state.dataHeatRecovery->ExchCond(ExNum).LowFlowErrIndex,
                            HXAirVolFlowRatio,
                            HXAirVolFlowRatio);
                    }
                }
            }

            // Determine heat exchanger effectiveness using avg air volume flow rate based on actual inlet air density
            // Linearly interpolate and extrapolate (within limits) from effectiveness input values
            RhoSup = PsyRhoAirFnPbTdbW(state, state.dataEnvrn->OutBaroPress, state.dataHeatRecovery->ExchCond(ExNum).SupInTemp, state.dataHeatRecovery->ExchCond(ExNum).SupInHumRat);
            RhoSec = PsyRhoAirFnPbTdbW(state, state.dataEnvrn->OutBaroPress, state.dataHeatRecovery->ExchCond(ExNum).SecInTemp, state.dataHeatRecovery->ExchCond(ExNum).SecInHumRat);
            HXSupAirVolFlowRate = state.dataHeatRecovery->ExchCond(ExNum).SupOutMassFlow / RhoSup;
            HXSecAirVolFlowRate = state.dataHeatRecovery->ExchCond(ExNum).SecOutMassFlow / RhoSec;
            HXAvgAirVolFlowRate = (HXSecAirVolFlowRate + HXSupAirVolFlowRate) / 2.0;
            HXAirVolFlowRatio = HXAvgAirVolFlowRate / state.dataHeatRecovery->ExchCond(ExNum).NomSupAirVolFlow;

            if (state.dataHeatRecovery->ExchCond(ExNum).SupInTemp < state.dataHeatRecovery->ExchCond(ExNum).SecInTemp) {
                // Use heating effectiveness values
                state.dataHeatRecovery->ExchCond(ExNum).SensEffectiveness =
                    state.dataHeatRecovery->ExchCond(ExNum).HeatEffectSensible75 +
                    (state.dataHeatRecovery->ExchCond(ExNum).HeatEffectSensible100 - state.dataHeatRecovery->ExchCond(ExNum).HeatEffectSensible75) * (HXAirVolFlowRatio - 0.75) / (1.0 - 0.75);
                state.dataHeatRecovery->ExchCond(ExNum).LatEffectiveness =
                    state.dataHeatRecovery->ExchCond(ExNum).HeatEffectLatent75 +
                    (state.dataHeatRecovery->ExchCond(ExNum).HeatEffectLatent100 - state.dataHeatRecovery->ExchCond(ExNum).HeatEffectLatent75) * (HXAirVolFlowRatio - 0.75) / (1.0 - 0.75);
            } else {
                // Use cooling effectiveness values
                state.dataHeatRecovery->ExchCond(ExNum).SensEffectiveness =
                    state.dataHeatRecovery->ExchCond(ExNum).CoolEffectSensible75 +
                    (state.dataHeatRecovery->ExchCond(ExNum).CoolEffectSensible100 - state.dataHeatRecovery->ExchCond(ExNum).CoolEffectSensible75) * (HXAirVolFlowRatio - 0.75) / (1.0 - 0.75);
                state.dataHeatRecovery->ExchCond(ExNum).LatEffectiveness =
                    state.dataHeatRecovery->ExchCond(ExNum).CoolEffectLatent75 +
                    (state.dataHeatRecovery->ExchCond(ExNum).CoolEffectLatent100 - state.dataHeatRecovery->ExchCond(ExNum).CoolEffectLatent75) * (HXAirVolFlowRatio - 0.75) / (1.0 - 0.75);
            }

            //     Keep effectiveness between 0 and 1.0 ??
            //     HXOpSensEffect = MAX(MIN(HXOpSensEffect,1.0),0.0)
            //     HXOpLatEffect =  MAX(MIN(HXOpLatEffect,1.0),0.0)
            if (state.dataHeatRecovery->ExchCond(ExNum).SensEffectiveness < 0.0) {
                //   The model should at least guard against negative numbers
                state.dataHeatRecovery->ExchCond(ExNum).SensEffectiveness = 0.0;
                if (!state.dataHeatRecovery->ExchCond(ExNum).SensEffectivenessFlag) {
                    ShowWarningError(state, "HeatExchanger:AirToAir:SensibleAndLatent =\"" + state.dataHeatRecovery->ExchCond(ExNum).Name + "\"" +
                                     " sensible effectiveness is less than zero. Check the following inputs.");
                    if (state.dataHeatRecovery->ExchCond(ExNum).SupInTemp < state.dataHeatRecovery->ExchCond(ExNum).SecInTemp) {
                        ShowContinueError(
                            state, format("...Sensible Effectiveness at 100% Heating Air Flow = {:.2R}", state.dataHeatRecovery->ExchCond(ExNum).HeatEffectSensible100));
                        ShowContinueError(state,
                                          format("...Sensible Effectiveness at 75% Heating Air Flow = {:.2R}", state.dataHeatRecovery->ExchCond(ExNum).HeatEffectSensible75));
                        ShowContinueError(state, "...Sensible effectiveness reset to zero and the simulation continues.");
                    } else {
                        ShowContinueError(
                            state, format("...Sensible Effectiveness at 100% Cooling Air Flow = {:.2R}", state.dataHeatRecovery->ExchCond(ExNum).CoolEffectSensible100));
                        ShowContinueError(state,
                                          format("...Sensible Effectiveness at 75% Cooling Air Flow = {:.2R}", state.dataHeatRecovery->ExchCond(ExNum).CoolEffectSensible75));
                        ShowContinueError(state, "...Sensible effectiveness reset to zero and the simulation continues.");
                    }
                    ShowContinueError(state, format("...Heat Exchanger Air Volume Flow Ratio = {:.2R}", HXAirVolFlowRatio));
                    state.dataHeatRecovery->ExchCond(ExNum).SensEffectivenessFlag = true;
                }
            }
            if (state.dataHeatRecovery->ExchCond(ExNum).LatEffectiveness < 0.0) {
                // The model should at least guard against negative numbers
                state.dataHeatRecovery->ExchCond(ExNum).LatEffectiveness = 0.0;
                if (!state.dataHeatRecovery->ExchCond(ExNum).LatEffectivenessFlag) {
                    ShowWarningError(state, "HeatExchanger:AirToAir:SensibleAndLatent =\"" + state.dataHeatRecovery->ExchCond(ExNum).Name + "\"" +
                                     " latent effectiveness is less than zero. Check the following inputs.");
                    if (state.dataHeatRecovery->ExchCond(ExNum).SupInTemp < state.dataHeatRecovery->ExchCond(ExNum).SecInTemp) {
                        ShowContinueError(state,
                                          format("...Latent Effectiveness at 100% Heating Air Flow = {:.2R}", state.dataHeatRecovery->ExchCond(ExNum).HeatEffectLatent100));
                        ShowContinueError(state,
                                          format("...Latent Effectiveness at 75% Heating Air Flow = {:.2R}", state.dataHeatRecovery->ExchCond(ExNum).HeatEffectLatent75));
                        ShowContinueError(state, "...Latent effectiveness reset to zero and the simulation continues.");
                    } else {
                        ShowContinueError(state,
                                          format("...Latent Effectiveness at 100% Cooling Air Flow = {:.2R}", state.dataHeatRecovery->ExchCond(ExNum).CoolEffectLatent100));
                        ShowContinueError(state,
                                          format("...Latent Effectiveness at 75% Cooling Air Flow = {:.2R}", state.dataHeatRecovery->ExchCond(ExNum).CoolEffectLatent75));
                        ShowContinueError(state, "...Latent effectiveness reset to zero and the simulation continues.");
                    }
                    ShowContinueError(state, format("...Heat Exchanger Air Volume Flow Ratio = {:.2R}", HXAirVolFlowRatio));
                    state.dataHeatRecovery->ExchCond(ExNum).LatEffectivenessFlag = true;
                }
            }
            // Use the effectiveness to calculate the air conditions exiting the heat exchanger (all air flow through the HX)
            // Include EATR and OACF in the following calculations at some point

            CSup = state.dataHeatRecovery->ExchCond(ExNum).SupOutMassFlow * PsyCpAirFnW(state.dataHeatRecovery->ExchCond(ExNum).SupInHumRat);
            CSec = state.dataHeatRecovery->ExchCond(ExNum).SecOutMassFlow * PsyCpAirFnW(state.dataHeatRecovery->ExchCond(ExNum).SecInHumRat);
            CMin = min(CSup, CSec);

            state.dataHeatRecovery->ExchCond(ExNum).SupOutTemp =
                state.dataHeatRecovery->ExchCond(ExNum).SupInTemp + state.dataHeatRecovery->ExchCond(ExNum).SensEffectiveness * CMin / CSup * (state.dataHeatRecovery->ExchCond(ExNum).SecInTemp - state.dataHeatRecovery->ExchCond(ExNum).SupInTemp);
            state.dataHeatRecovery->ExchCond(ExNum).SupOutHumRat = state.dataHeatRecovery->ExchCond(ExNum).SupInHumRat + state.dataHeatRecovery->ExchCond(ExNum).LatEffectiveness * CMin / CSup *
                                                                             (state.dataHeatRecovery->ExchCond(ExNum).SecInHumRat - state.dataHeatRecovery->ExchCond(ExNum).SupInHumRat);
            state.dataHeatRecovery->ExchCond(ExNum).SupOutEnth = PsyHFnTdbW(state.dataHeatRecovery->ExchCond(ExNum).SupOutTemp, state.dataHeatRecovery->ExchCond(ExNum).SupOutHumRat);

            //   Check for saturation in supply outlet and reset temp, then humidity ratio at constant enthalpy
            if (PsyTsatFnHPb(state, state.dataHeatRecovery->ExchCond(ExNum).SupOutEnth, state.dataEnvrn->OutBaroPress) > state.dataHeatRecovery->ExchCond(ExNum).SupOutTemp) {
                state.dataHeatRecovery->ExchCond(ExNum).SupOutTemp = PsyTsatFnHPb(state, state.dataHeatRecovery->ExchCond(ExNum).SupOutEnth, state.dataEnvrn->OutBaroPress);
                state.dataHeatRecovery->ExchCond(ExNum).SupOutHumRat = PsyWFnTdbH(state, state.dataHeatRecovery->ExchCond(ExNum).SupOutTemp, state.dataHeatRecovery->ExchCond(ExNum).SupOutEnth);
            }
            QSensTrans = CSup * (state.dataHeatRecovery->ExchCond(ExNum).SupInTemp - state.dataHeatRecovery->ExchCond(ExNum).SupOutTemp);
            state.dataHeatRecovery->ExchCond(ExNum).SecOutTemp = state.dataHeatRecovery->ExchCond(ExNum).SecInTemp + QSensTrans / CSec;
            QTotTrans = state.dataHeatRecovery->ExchCond(ExNum).SupOutMassFlow * (state.dataHeatRecovery->ExchCond(ExNum).SupInEnth - state.dataHeatRecovery->ExchCond(ExNum).SupOutEnth);
            state.dataHeatRecovery->ExchCond(ExNum).SecOutEnth = state.dataHeatRecovery->ExchCond(ExNum).SecInEnth + QTotTrans / state.dataHeatRecovery->ExchCond(ExNum).SecOutMassFlow;
            state.dataHeatRecovery->ExchCond(ExNum).SecOutHumRat = PsyWFnTdbH(state, state.dataHeatRecovery->ExchCond(ExNum).SecOutTemp, state.dataHeatRecovery->ExchCond(ExNum).SecOutEnth);
            //   Control the supply air outlet temperature to a setpoint for Heating Mode only
            //   (ControlFraction = 0 HX fully bypassed, ControlFraction = 1 air passed entirely through HX)
            //   (supply air stream bypass mass flow rate proportional to ControlFraction except when frost control is active)
            if (state.dataHeatRecovery->ExchCond(ExNum).ControlToTemperatureSetPoint) {
                if ((state.dataHeatRecovery->ExchCond(ExNum).SupInTemp - state.dataHeatRecovery->ExchCond(ExNum).SupOutTemp) != 0.0) {
                    if ((state.dataHeatRecovery->ExchCond(ExNum).SupInTemp < HXTempSetPoint && state.dataHeatRecovery->ExchCond(ExNum).SupOutTemp > HXTempSetPoint) ||
                        (state.dataHeatRecovery->ExchCond(ExNum).SupInTemp > HXTempSetPoint && state.dataHeatRecovery->ExchCond(ExNum).SupOutTemp < HXTempSetPoint)) {
                        ControlFraction = max(
                            0.0,
                            min(1.0,
                                std::abs((state.dataHeatRecovery->ExchCond(ExNum).SupInTemp - HXTempSetPoint) / (state.dataHeatRecovery->ExchCond(ExNum).SupInTemp - state.dataHeatRecovery->ExchCond(ExNum).SupOutTemp))));
                    } else if ((state.dataHeatRecovery->ExchCond(ExNum).SupInTemp < state.dataHeatRecovery->ExchCond(ExNum).SupOutTemp && state.dataHeatRecovery->ExchCond(ExNum).SupOutTemp < HXTempSetPoint) ||
                               (state.dataHeatRecovery->ExchCond(ExNum).SupInTemp > state.dataHeatRecovery->ExchCond(ExNum).SupOutTemp && state.dataHeatRecovery->ExchCond(ExNum).SupOutTemp > HXTempSetPoint)) {
                        ControlFraction = 1.0;
                    } else {
                        ControlFraction = 0.0;
                    }
                } else {
                    //     ELSE fully bypass HX to maintain supply outlet temp as high as possible
                    ControlFraction = 0.0;
                }
                if (state.dataHeatRecovery->ExchCond(ExNum).ExchConfigNum == Rotary) {
                    //       Rotory HX's never get bypassed, rotational speed is modulated
                    state.dataHeatRecovery->ExchCond(ExNum).SensEffectiveness *= ControlFraction;
                    state.dataHeatRecovery->ExchCond(ExNum).LatEffectiveness *= ControlFraction;
                } else { // HX is a plate heat exchanger, bypass air to control SA temperature
                    Error = 1.0;
                    Iter = 0.0;
                    MassFlowSupIn = state.dataHeatRecovery->ExchCond(ExNum).SupInMassFlow;
                    MassFlowSupOut = state.dataHeatRecovery->ExchCond(ExNum).SupOutMassFlow;
                    MassFlowSupBypass = state.dataHeatRecovery->ExchCond(ExNum).SupBypassMassFlow;
                    MassFlowSecIn = state.dataHeatRecovery->ExchCond(ExNum).SecInMassFlow;
                    TempSupIn = state.dataHeatRecovery->ExchCond(ExNum).SupInTemp;
                    TempSupOut = state.dataHeatRecovery->ExchCond(ExNum).SupOutTemp;
                    HumRatSupIn = state.dataHeatRecovery->ExchCond(ExNum).SupInHumRat;
                    TempSecIn = state.dataHeatRecovery->ExchCond(ExNum).SecInTemp;
                    while ((std::abs(Error) > ErrorTol && Iter < 10 && ControlFraction < 1.0) || Iter == 1) {
                        MassFlowSupOut = MassFlowSupIn * ControlFraction;
                        MassFlowSupBypass = MassFlowSupIn * (1.0 - ControlFraction);
                        HXSupAirVolFlowRate = MassFlowSupOut / RhoSup;
                        HXAvgAirVolFlowRate = (HXSecAirVolFlowRate + HXSupAirVolFlowRate) / 2.0;
                        HXAirVolFlowRatio = HXAvgAirVolFlowRate / state.dataHeatRecovery->ExchCond(ExNum).NomSupAirVolFlow;
                        CSup = MassFlowSupOut * PsyCpAirFnW(HumRatSupIn);
                        CMin = min(CSup, CSec);
                        if (TempSupIn < TempSecIn) {
                            //          Use heating effectiveness values
                            state.dataHeatRecovery->ExchCond(ExNum).SensEffectiveness = state.dataHeatRecovery->ExchCond(ExNum).HeatEffectSensible75 +
                                                                (state.dataHeatRecovery->ExchCond(ExNum).HeatEffectSensible100 - state.dataHeatRecovery->ExchCond(ExNum).HeatEffectSensible75) *
                                                                    (HXAirVolFlowRatio - 0.75) / (1.0 - 0.75);
                            state.dataHeatRecovery->ExchCond(ExNum).LatEffectiveness =
                                state.dataHeatRecovery->ExchCond(ExNum).HeatEffectLatent75 + (state.dataHeatRecovery->ExchCond(ExNum).HeatEffectLatent100 - state.dataHeatRecovery->ExchCond(ExNum).HeatEffectLatent75) *
                                                                         (HXAirVolFlowRatio - 0.75) / (1.0 - 0.75);
                        } else {
                            //          Use cooling effectiveness values
                            state.dataHeatRecovery->ExchCond(ExNum).SensEffectiveness = state.dataHeatRecovery->ExchCond(ExNum).CoolEffectSensible75 +
                                                                (state.dataHeatRecovery->ExchCond(ExNum).CoolEffectSensible100 - state.dataHeatRecovery->ExchCond(ExNum).CoolEffectSensible75) *
                                                                    (HXAirVolFlowRatio - 0.75) / (1.0 - 0.75);
                            state.dataHeatRecovery->ExchCond(ExNum).LatEffectiveness =
                                state.dataHeatRecovery->ExchCond(ExNum).CoolEffectLatent75 + (state.dataHeatRecovery->ExchCond(ExNum).CoolEffectLatent100 - state.dataHeatRecovery->ExchCond(ExNum).CoolEffectLatent75) *
                                                                         (HXAirVolFlowRatio - 0.75) / (1.0 - 0.75);
                        }

                        if (state.dataHeatRecovery->ExchCond(ExNum).SensEffectiveness < 0.0) {
                            //   The model should at least guard against negative numbers
                            state.dataHeatRecovery->ExchCond(ExNum).SensEffectiveness = 0.0;
                            if (!state.dataHeatRecovery->ExchCond(ExNum).SensEffectivenessFlag) {
                                ShowWarningError(state, "HeatExchanger:AirToAir:SensibleAndLatent =\"" + state.dataHeatRecovery->ExchCond(ExNum).Name + "\"" +
                                                 " sensible effectiveness is less than zero. Check the following inputs.");
                                if (state.dataHeatRecovery->ExchCond(ExNum).SupInTemp < state.dataHeatRecovery->ExchCond(ExNum).SecInTemp) {
                                    ShowContinueError(
                                        state,
                                        format("...Sensible Effectiveness at 100% Heating Air Flow = {:.2R}", state.dataHeatRecovery->ExchCond(ExNum).HeatEffectSensible100));
                                    ShowContinueError(
                                        state,
                                        format("...Sensible Effectiveness at 75% Heating Air Flow = {:.2R}", state.dataHeatRecovery->ExchCond(ExNum).HeatEffectSensible75));
                                    ShowContinueError(state, "...Sensible effectiveness reset to zero and the simulation continues.");
                                } else {
                                    ShowContinueError(
                                        state,
                                        format("...Sensible Effectiveness at 100% Cooling Air Flow = {:.2R}", state.dataHeatRecovery->ExchCond(ExNum).CoolEffectSensible100));
                                    ShowContinueError(
                                        state,
                                        format("...Sensible Effectiveness at 75% Cooling Air Flow = {:.2R}", state.dataHeatRecovery->ExchCond(ExNum).CoolEffectSensible75));
                                    ShowContinueError(state, "...Sensible effectiveness reset to zero and the simulation continues.");
                                }
                                ShowContinueError(state, format("...Heat Exchanger Air Volume Flow Ratio = {:.2R}", HXAirVolFlowRatio));
                                state.dataHeatRecovery->ExchCond(ExNum).SensEffectivenessFlag = true;
                            }
                        }
                        if (state.dataHeatRecovery->ExchCond(ExNum).LatEffectiveness < 0.0) {
                            // The model should at least guard against negative numbers
                            state.dataHeatRecovery->ExchCond(ExNum).LatEffectiveness = 0.0;
                            if (!state.dataHeatRecovery->ExchCond(ExNum).LatEffectivenessFlag) {
                                ShowWarningError(state, "HeatExchanger:AirToAir:SensibleAndLatent =\"" + state.dataHeatRecovery->ExchCond(ExNum).Name + "\"" +
                                                 " latent effectiveness is less than zero. Check the following inputs.");
                                if (state.dataHeatRecovery->ExchCond(ExNum).SupInTemp < state.dataHeatRecovery->ExchCond(ExNum).SecInTemp) {
                                    ShowContinueError(
                                        state,
                                        format("...Latent Effectiveness at 100% Heating Air Flow = {:.2R}", state.dataHeatRecovery->ExchCond(ExNum).HeatEffectLatent100));
                                    ShowContinueError(
                                        state,
                                        format("...Latent Effectiveness at 75% Heating Air Flow = {:.2R}", state.dataHeatRecovery->ExchCond(ExNum).HeatEffectLatent75));
                                    ShowContinueError(state, "...Latent effectiveness reset to zero and the simulation continues.");
                                } else {
                                    ShowContinueError(
                                        state,
                                        format("...Latent Effectiveness at 100% Cooling Air Flow = {:.2R}", state.dataHeatRecovery->ExchCond(ExNum).CoolEffectLatent100));
                                    ShowContinueError(
                                        state,
                                        format("...Latent Effectiveness at 75% Cooling Air Flow = {:.2R}", state.dataHeatRecovery->ExchCond(ExNum).CoolEffectLatent75));
                                    ShowContinueError(state, "...Latent effectiveness reset to zero and the simulation continues.");
                                }
                                ShowContinueError(state, format("...Heat Exchanger Air Volume Flow Ratio = {:.2R}", HXAirVolFlowRatio));
                                state.dataHeatRecovery->ExchCond(ExNum).LatEffectivenessFlag = true;
                            }
                        }

                        if (CSup == 0.0) {
                            //          IF CSup = 0, then supply air mass flow rate = 0 and HX is fully bypassed. Fix divide by 0 error below DO loop.
                            CSup = 1.0;
                            CMin = 0.0;
                            break;
                        }
                        TempSupOut = (MassFlowSupOut * (TempSupIn + state.dataHeatRecovery->ExchCond(ExNum).SensEffectiveness * CMin / CSup * (TempSecIn - TempSupIn)) +
                                      MassFlowSupBypass * TempSupIn) /
                                     MassFlowSupIn;
                        Error = (TempSupOut - HXTempSetPoint);
                        //         IF supply inlet temp = supply outlet temp, fully bypass HX - ELSE control to SP
                        if (TempSupIn != TempSupOut) {
                            ControlFraction = max(0.0, min(1.0, std::abs(ControlFraction * (TempSupIn - HXTempSetPoint) / (TempSupIn - TempSupOut))));
                        } else if (std::abs(TempSupOut - HXTempSetPoint) < ErrorTol) {
                            //           IF TempSupIn = TempSupOut then TempSecIn = TempSupIn (ControlFraction = ?)
                            //           Do nothing, variables in ELSE below have already been calculated
                            break;
                        } else {
                            //           or HX is fully bypassed (ControlFraction = 0) which actually should be caught in IF(CSup .EQ. 0.0)THEN above.
                            ControlFraction = 0.0;
                            MassFlowSupOut = MassFlowSupIn * ControlFraction;
                            MassFlowSupBypass = MassFlowSupIn * (1.0 - ControlFraction);
                            CSup = 1.0;
                            CMin = 0.0;
                            break;
                        }
                        ++Iter;
                    }

                    state.dataHeatRecovery->ExchCond(ExNum).SupInMassFlow = MassFlowSupIn;
                    state.dataHeatRecovery->ExchCond(ExNum).SupOutMassFlow = MassFlowSupOut;
                    state.dataHeatRecovery->ExchCond(ExNum).SupBypassMassFlow = MassFlowSupBypass;
                    state.dataHeatRecovery->ExchCond(ExNum).SecInMassFlow = MassFlowSecIn;
                    state.dataHeatRecovery->ExchCond(ExNum).SupInTemp = TempSupIn;
                    state.dataHeatRecovery->ExchCond(ExNum).SupOutTemp = TempSupOut;
                    state.dataHeatRecovery->ExchCond(ExNum).SupInHumRat = HumRatSupIn;
                    state.dataHeatRecovery->ExchCond(ExNum).SecInTemp = TempSecIn;

                } // ENDIF for "IF (state.dataHeatRecovery->ExchCond(ExNum)%ExchConfig == 'ROTARY') THEN"
                state.dataHeatRecovery->ExchCond(ExNum).SupOutTemp = state.dataHeatRecovery->ExchCond(ExNum).SupInTemp + state.dataHeatRecovery->ExchCond(ExNum).SensEffectiveness * CMin / CSup *
                                                                             (state.dataHeatRecovery->ExchCond(ExNum).SecInTemp - state.dataHeatRecovery->ExchCond(ExNum).SupInTemp);
                state.dataHeatRecovery->ExchCond(ExNum).SupOutHumRat = state.dataHeatRecovery->ExchCond(ExNum).SupInHumRat + state.dataHeatRecovery->ExchCond(ExNum).LatEffectiveness * CMin / CSup *
                                                                                 (state.dataHeatRecovery->ExchCond(ExNum).SecInHumRat - state.dataHeatRecovery->ExchCond(ExNum).SupInHumRat);
                state.dataHeatRecovery->ExchCond(ExNum).SupOutEnth = PsyHFnTdbW(state.dataHeatRecovery->ExchCond(ExNum).SupOutTemp, state.dataHeatRecovery->ExchCond(ExNum).SupOutHumRat);

                //     Check for saturation in supply outlet and reset temp, then humidity ratio at constant enthalpy
                if (PsyTsatFnHPb(state, state.dataHeatRecovery->ExchCond(ExNum).SupOutEnth, state.dataEnvrn->OutBaroPress) > state.dataHeatRecovery->ExchCond(ExNum).SupOutTemp) {
                    state.dataHeatRecovery->ExchCond(ExNum).SupOutTemp = PsyTsatFnHPb(state, state.dataHeatRecovery->ExchCond(ExNum).SupOutEnth, state.dataEnvrn->OutBaroPress);
                    state.dataHeatRecovery->ExchCond(ExNum).SupOutHumRat = PsyWFnTdbH(state, state.dataHeatRecovery->ExchCond(ExNum).SupOutTemp, state.dataHeatRecovery->ExchCond(ExNum).SupOutEnth);
                }

                QSensTrans = CSup * (state.dataHeatRecovery->ExchCond(ExNum).SupInTemp - state.dataHeatRecovery->ExchCond(ExNum).SupOutTemp);
                state.dataHeatRecovery->ExchCond(ExNum).SecOutTemp = state.dataHeatRecovery->ExchCond(ExNum).SecInTemp + QSensTrans / CSec;
                QTotTrans = state.dataHeatRecovery->ExchCond(ExNum).SupOutMassFlow * (state.dataHeatRecovery->ExchCond(ExNum).SupInEnth - state.dataHeatRecovery->ExchCond(ExNum).SupOutEnth);
                state.dataHeatRecovery->ExchCond(ExNum).SecOutEnth = state.dataHeatRecovery->ExchCond(ExNum).SecInEnth + QTotTrans / state.dataHeatRecovery->ExchCond(ExNum).SecOutMassFlow;
                state.dataHeatRecovery->ExchCond(ExNum).SecOutHumRat = PsyWFnTdbH(state, state.dataHeatRecovery->ExchCond(ExNum).SecOutTemp, state.dataHeatRecovery->ExchCond(ExNum).SecOutEnth);

            } // ENDIF for "IF(state.dataHeatRecovery->ExchCond(ExNum)%ControlToTemperatureSetPoint .AND... THEN, ELSE"

            if (FanOpMode == DataHVACGlobals::CycFanCycCoil) {
                state.dataHeatRecovery->ExchCond(ExNum).SupInMassFlow *= AirSidePLR;
                state.dataHeatRecovery->ExchCond(ExNum).SupOutMassFlow *= AirSidePLR;
                state.dataHeatRecovery->ExchCond(ExNum).SecInMassFlow *= AirSidePLR;
                state.dataHeatRecovery->ExchCond(ExNum).SecOutMassFlow *= AirSidePLR;
                state.dataHeatRecovery->ExchCond(ExNum).SupBypassMassFlow *= AirSidePLR;
                state.dataHeatRecovery->ExchCond(ExNum).SecBypassMassFlow *= AirSidePLR;
            } else if (FanOpMode == DataHVACGlobals::ContFanCycCoil) {
                state.dataHeatRecovery->ExchCond(ExNum).SupOutTemp = state.dataHeatRecovery->ExchCond(ExNum).SupOutTemp * AirSidePLR + state.dataHeatRecovery->ExchCond(ExNum).SupInTemp * (1.0 - AirSidePLR);
                state.dataHeatRecovery->ExchCond(ExNum).SupOutHumRat = state.dataHeatRecovery->ExchCond(ExNum).SupOutHumRat * AirSidePLR + state.dataHeatRecovery->ExchCond(ExNum).SupInHumRat * (1.0 - AirSidePLR);
                state.dataHeatRecovery->ExchCond(ExNum).SupOutEnth = state.dataHeatRecovery->ExchCond(ExNum).SupOutEnth * AirSidePLR + state.dataHeatRecovery->ExchCond(ExNum).SupOutEnth * (1.0 - AirSidePLR);
                state.dataHeatRecovery->ExchCond(ExNum).SecOutTemp = state.dataHeatRecovery->ExchCond(ExNum).SecOutTemp * AirSidePLR + state.dataHeatRecovery->ExchCond(ExNum).SecInTemp * (1.0 - AirSidePLR);
                state.dataHeatRecovery->ExchCond(ExNum).SecOutHumRat = state.dataHeatRecovery->ExchCond(ExNum).SecOutHumRat * AirSidePLR + state.dataHeatRecovery->ExchCond(ExNum).SecInHumRat * (1.0 - AirSidePLR);
                state.dataHeatRecovery->ExchCond(ExNum).SecOutEnth = state.dataHeatRecovery->ExchCond(ExNum).SecOutEnth * AirSidePLR + state.dataHeatRecovery->ExchCond(ExNum).SecOutEnth * (1.0 - AirSidePLR);
            }

            if ((state.dataHeatRecovery->ExchCond(ExNum).FrostControlType == "MINIMUMEXHAUSTTEMPERATURE" &&
                 state.dataHeatRecovery->ExchCond(ExNum).SecOutTemp < state.dataHeatRecovery->ExchCond(ExNum).ThresholdTemperature) ||
                (state.dataHeatRecovery->ExchCond(ExNum).FrostControlType == "EXHAUSTAIRRECIRCULATION" &&
                 state.dataHeatRecovery->ExchCond(ExNum).SupInTemp <= state.dataHeatRecovery->ExchCond(ExNum).ThresholdTemperature) ||
                (state.dataHeatRecovery->ExchCond(ExNum).FrostControlType == "EXHAUSTONLY" && state.dataHeatRecovery->ExchCond(ExNum).SupInTemp <= state.dataHeatRecovery->ExchCond(ExNum).ThresholdTemperature)) {
                FrostControl(state, ExNum);
                FrostControlFlag = true;
            }

            // check for saturation in secondary outlet
            TempSecOutSat = PsyTsatFnHPb(state, state.dataHeatRecovery->ExchCond(ExNum).SecOutEnth, state.dataEnvrn->OutBaroPress);
            if (TempSecOutSat > state.dataHeatRecovery->ExchCond(ExNum).SecOutTemp) {
                state.dataHeatRecovery->ExchCond(ExNum).SecOutTemp = TempSecOutSat;
                state.dataHeatRecovery->ExchCond(ExNum).SecOutHumRat = PsyWFnTdbH(state, state.dataHeatRecovery->ExchCond(ExNum).SecOutTemp, state.dataHeatRecovery->ExchCond(ExNum).SecOutEnth);
            }

            // calculate outlet conditions by mixing bypass air stream with air that went through the
            // heat exchanger core.  Perform this mixing only when no frost control is used or
            // heat exchanger is not in frost control mode.  Mixing similar to this is performed
            // in the frost control subroutine when in frost control mode.
            if (!FrostControlFlag) {
                state.dataHeatRecovery->ExchCond(ExNum).SupOutEnth =
                    (state.dataHeatRecovery->ExchCond(ExNum).SupOutMassFlow * state.dataHeatRecovery->ExchCond(ExNum).SupOutEnth + state.dataHeatRecovery->ExchCond(ExNum).SupBypassMassFlow * state.dataHeatRecovery->ExchCond(ExNum).SupInEnth) /
                    state.dataHeatRecovery->ExchCond(ExNum).SupInMassFlow;
                state.dataHeatRecovery->ExchCond(ExNum).SupOutHumRat = (state.dataHeatRecovery->ExchCond(ExNum).SupOutMassFlow * state.dataHeatRecovery->ExchCond(ExNum).SupOutHumRat +
                                                state.dataHeatRecovery->ExchCond(ExNum).SupBypassMassFlow * state.dataHeatRecovery->ExchCond(ExNum).SupInHumRat) /
                                               state.dataHeatRecovery->ExchCond(ExNum).SupInMassFlow;
                state.dataHeatRecovery->ExchCond(ExNum).SupOutTemp = PsyTdbFnHW(state.dataHeatRecovery->ExchCond(ExNum).SupOutEnth, state.dataHeatRecovery->ExchCond(ExNum).SupOutHumRat);
                state.dataHeatRecovery->ExchCond(ExNum).SupOutMassFlow = state.dataHeatRecovery->ExchCond(ExNum).SupInMassFlow;
                state.dataHeatRecovery->ExchCond(ExNum).SecOutEnth =
                    (state.dataHeatRecovery->ExchCond(ExNum).SecOutMassFlow * state.dataHeatRecovery->ExchCond(ExNum).SecOutEnth + state.dataHeatRecovery->ExchCond(ExNum).SecBypassMassFlow * state.dataHeatRecovery->ExchCond(ExNum).SecInEnth) /
                    state.dataHeatRecovery->ExchCond(ExNum).SecInMassFlow;
                state.dataHeatRecovery->ExchCond(ExNum).SecOutHumRat = (state.dataHeatRecovery->ExchCond(ExNum).SecOutMassFlow * state.dataHeatRecovery->ExchCond(ExNum).SecOutHumRat +
                                                state.dataHeatRecovery->ExchCond(ExNum).SecBypassMassFlow * state.dataHeatRecovery->ExchCond(ExNum).SecInHumRat) /
                                               state.dataHeatRecovery->ExchCond(ExNum).SecInMassFlow;
                state.dataHeatRecovery->ExchCond(ExNum).SecOutTemp = PsyTdbFnHW(state.dataHeatRecovery->ExchCond(ExNum).SecOutEnth, state.dataHeatRecovery->ExchCond(ExNum).SecOutHumRat);
                state.dataHeatRecovery->ExchCond(ExNum).SecOutMassFlow = state.dataHeatRecovery->ExchCond(ExNum).SecInMassFlow;
            }

            state.dataHeatRecovery->ExchCond(ExNum).ElecUseRate = state.dataHeatRecovery->ExchCond(ExNum).NomElecPower;

        } // ENDIF for "IF (UnitOn) THEN"

        // Calculate heat transfer from the unit using the final supply inlet and supply outlet air conditions
        CSup = state.dataHeatRecovery->ExchCond(ExNum).SupOutMassFlow * PsyCpAirFnW(state.dataHeatRecovery->ExchCond(ExNum).SupInHumRat);
        SensHeatRecRate = CSup * (state.dataHeatRecovery->ExchCond(ExNum).SupOutTemp - state.dataHeatRecovery->ExchCond(ExNum).SupInTemp);
        TotHeatRecRate = state.dataHeatRecovery->ExchCond(ExNum).SupOutMassFlow * (state.dataHeatRecovery->ExchCond(ExNum).SupOutEnth - state.dataHeatRecovery->ExchCond(ExNum).SupInEnth);
        LatHeatRecRate = TotHeatRecRate - SensHeatRecRate;

        // Set report variables based on sign of recovery rate
        if (SensHeatRecRate > 0.0) {
            state.dataHeatRecovery->ExchCond(ExNum).SensHeatingRate = SensHeatRecRate;
            state.dataHeatRecovery->ExchCond(ExNum).SensCoolingRate = 0.0;
        } else {
            state.dataHeatRecovery->ExchCond(ExNum).SensHeatingRate = 0.0;
            state.dataHeatRecovery->ExchCond(ExNum).SensCoolingRate = std::abs(SensHeatRecRate);
        }
        if (LatHeatRecRate > 0.0) {
            state.dataHeatRecovery->ExchCond(ExNum).LatHeatingRate = LatHeatRecRate;
            state.dataHeatRecovery->ExchCond(ExNum).LatCoolingRate = 0.0;
        } else {
            state.dataHeatRecovery->ExchCond(ExNum).LatHeatingRate = 0.0;
            state.dataHeatRecovery->ExchCond(ExNum).LatCoolingRate = std::abs(LatHeatRecRate);
        }
        if (TotHeatRecRate > 0.0) {
            state.dataHeatRecovery->ExchCond(ExNum).TotHeatingRate = TotHeatRecRate;
            state.dataHeatRecovery->ExchCond(ExNum).TotCoolingRate = 0.0;
        } else {
            state.dataHeatRecovery->ExchCond(ExNum).TotHeatingRate = 0.0;
            state.dataHeatRecovery->ExchCond(ExNum).TotCoolingRate = std::abs(TotHeatRecRate);
        }
    }

    void CalcDesiccantBalancedHeatExch(EnergyPlusData &state,
                                       int const ExNum,               // number of the current heat exchanger being simulated
                                       bool const HXUnitOn,           // flag to simulate heat exchager heat recovery
                                       bool const FirstHVACIteration, // First HVAC iteration flag
                                       int const FanOpMode,           // Supply air fan operating mode (1=cycling, 2=constant)
                                       Real64 const PartLoadRatio,    // Part load ratio requested of DX compressor
                                       int const CompanionCoilIndex,  // index of companion cooling coil
                                       bool const RegenInletIsOANode, // Flag to determine if regen side inlet is OANode, if so this air stream cycles
                                       Optional_bool_const EconomizerFlag, // economizer flag pass by air loop or OA sys
                                       Optional_bool_const HighHumCtrlFlag // high humidity control flag passed by airloop or OA sys
    )
    {

        // SUBROUTINE INFORMATION:
        //       AUTHOR         Mangesh Basarkar, FSEC
        //       DATE WRITTEN   January 2007
        //       MODIFIED       R. Raustad - FSEC, Feb 2009 - added economizer flags
        //                      Both the economizer and high humidity control flags can disable the HX
        //       RE-ENGINEERED  na

        // PURPOSE OF THIS SUBROUTINE:
        //  Calculate the outlet conditions for a balanced air-to-air desiccant heat exchanger
        //  given the inlet conditions and face velocity. Performance map is provided by user.

        // METHODOLOGY EMPLOYED:
        //  This is an empirical heat exchanger model. The model uses heat exchanger performance data to
        //  calculate the air temperature and humidity ratio of the leaving upply and secondary air streams.
        //  Humidity control can enable/disable heat recovery through the use of the HXUnitOn Subroutine argument.

        // REFERENCES:
        // na

        // Using/Aliasing
        using DataLoopNode::SensedNodeFlagValue;

        // Locals
        // SUBROUTINE ARGUMENT DEFINITIONS:

        // SUBROUTINE PARAMETER DEFINITIONS:

        // INTERFACE BLOCK SPECIFICATIONS:
        // na

        // DERIVED TYPE DEFINITIONS:
        // na

        // SUBROUTINE LOCAL VARIABLE DECLARATIONS:
        bool UnitOn;                   // unit on flag
        Real64 RhoStd;                 // standard air density at actual pressure, 20C dry-bulb temp and 0.0 absolute humidity [kg/m3]
        Real64 CSup;                   // supply air heat capacity rate [W/K]
        Real64 CSec;                   // secondary air heat capacity rate [W/K]
        Real64 TempSecOutSat;          // secondary air outlet temperature at saturation (at EnthsSecOut) [C]
        Real64 SensHeatRecRate;        // sensible heat recovery rate to supply air (heating +, cooling -)
        Real64 TotHeatRecRate;         // total heat recovery rate to supply air (heating +, cooling -)
        Real64 ProcessSensHeatRecRate; // process sensible heat recovery rate (heating +, cooling -)
        Real64 ProcessTotHeatRecRate;  // process total heat recovery rate (heating +, cooling -)
        Real64 ProcessLatHeatRecRate;  // process latent heat recovery rate (heating [humidify] +, cooling [dehumidify] -)
        Real64 SupInMassFlow;          // Supply side HX mass flow rate
        Real64 SecInMassFlow;          // Secondary side HX mass flow rate

        Real64 Coeff1;                  // coefficient1 to empirical model (used for both temperature and humidity ratio equations)
        Real64 Coeff2;                  // coefficient2 to empirical model (used for both temperature and humidity ratio equations)
        Real64 Coeff3;                  // coefficient3 to empirical model (used for both temperature and humidity ratio equations)
        Real64 Coeff4;                  // coefficient4 to empirical model (used for both temperature and humidity ratio equations)
        Real64 Coeff5;                  // coefficient5 to empirical model (used for both temperature and humidity ratio equations)
        Real64 Coeff6;                  // coefficient6 to empirical model (used for both temperature and humidity ratio equations)
        Real64 Coeff7;                  // coefficient7 to empirical model (used for both temperature and humidity ratio equations)
        Real64 Coeff8;                  // coefficient8 to empirical model (used for both temperature and humidity ratio equations)
        Real64 BalFaceVelActual;        // operating face velocity [m/s]
        Real64 FullLoadSupOutTemp(0);   // empirical model supply outlet temperature [C]
        Real64 FullLoadSupOutHumRat(0); // empirical model supply outlet humidity ratio [kg/kg]
        Real64 FullLoadDeltaT;          // empirical model heat exchanger delta temperature [C]
        Real64 FullLoadDeltaW;          // empirical model heat exchanger delta humidity ratio [kg/kg]
        Real64 T_RegenInTemp;           // empirical model supply (regen) inlet temperature for temperature equation [C]
        Real64 T_RegenInHumRat;         // empirical model supply (regen) inlet humidity ratio for temperature equation [kg/kg]
        Real64 T_ProcInTemp;            // empirical model secondary (process) inlet temperature for temperature equation [C]
        Real64 T_ProcInHumRat;          // empirical model secondary (process) inlet humidity ratio for temperature equation [kg/kg]
        Real64 T_FaceVel;               // empirical model face velocity for temperature equation [m/s]
        Real64 H_RegenInTemp;           // empirical model supply (regen) inlet temperature for humidity ratio equation [C]
        Real64 H_RegenInHumRat;         // empirical model supply (regen) inlet humidity ratio for humidity ratio equation [kg/kg]
        Real64 H_ProcInTemp;            // empirical model secondary (process) inlet temperature for humidity ratio equation [C]
        Real64 H_ProcInHumRat;          // empirical model secondary (process) inlet humidity ratio for humidity ratio equation [kg/kg]
        Real64 H_FaceVel;               // empirical model face velocity for humidity ratio equation [m/s]
        Real64 MaxHumRatNeeded;         // maximum humidity ratio setpoint for balanced desiccant HX [kg/kg]
        Real64 MinHumRatNeeded;         // minimum humidity ratio setpoint for balanced desiccant HX [kg/kg]
        Real64 HXPartLoadRatio;         // local heat exchanger part-load ratio
        Real64 TestSaturationEnthalpy;  // enthalpy used to test for regeneration outlet condition over saturation curve (J/kg)
        constexpr const char * ThisSubTSat("CalcDesiccantBalancedHeatExch:   TSat");
        constexpr const char * ThisSubTSatFullLoadOutTemp("CalcDesiccantBalancedHeatExch:   TSat-FullLoadOutTemp");
        constexpr const char * ThisSubTSatFullLoadOutHumRat("CalcDesiccantBalancedHeatExch:   TSat-FullLoadOutHumRat");
        constexpr const char * ThisSubSecOutHumRat("CalcDesiccantBalancedHeatExch:   SecOutHumRat");
        constexpr const char * ThisSubTestSatSec("CalcDesiccantBalancedHeatExch:   TestSatSec");
        constexpr const char * ThisSubTSatSecOutHumRat("CalcDesiccantBalancedHeatExch:   TSat-SecOutHumRat");

        Real64 AverageMassFlowRate; // average of supply (regen) and secondary (process) mass flow rates [kg/s]
        bool EconomizerActiveFlag;  // local representing the economizer status when PRESENT
        bool HighHumCtrlActiveFlag; // local representing high humidity control when PRESENT

        // Initialize local variables
        UnitOn = true;
        SensHeatRecRate = 0.0;
        TotHeatRecRate = 0.0;
        HXPartLoadRatio = PartLoadRatio;
        state.dataHeatRecovery->ExchCond(ExNum).DefrostFraction = 0.0;
        state.dataHeatRecovery->ExchCond(ExNum).ElecUseRate = 0.0;
        state.dataHeatRecovery->ExchCond(ExNum).SupOutTemp = state.dataHeatRecovery->ExchCond(ExNum).SupInTemp;
        state.dataHeatRecovery->ExchCond(ExNum).SecOutTemp = state.dataHeatRecovery->ExchCond(ExNum).SecInTemp;
        state.dataHeatRecovery->ExchCond(ExNum).SupOutHumRat = state.dataHeatRecovery->ExchCond(ExNum).SupInHumRat;
        state.dataHeatRecovery->ExchCond(ExNum).SecOutHumRat = state.dataHeatRecovery->ExchCond(ExNum).SecInHumRat;
        state.dataHeatRecovery->ExchCond(ExNum).SupOutEnth = state.dataHeatRecovery->ExchCond(ExNum).SupInEnth;
        state.dataHeatRecovery->ExchCond(ExNum).SecOutEnth = state.dataHeatRecovery->ExchCond(ExNum).SecInEnth;
        state.dataHeatRecovery->ExchCond(ExNum).SupOutMassFlow = state.dataHeatRecovery->ExchCond(ExNum).SupInMassFlow;
        state.dataHeatRecovery->ExchCond(ExNum).SecOutMassFlow = state.dataHeatRecovery->ExchCond(ExNum).SecInMassFlow;
        AverageMassFlowRate = (state.dataHeatRecovery->ExchCond(ExNum).SupOutMassFlow + state.dataHeatRecovery->ExchCond(ExNum).SecOutMassFlow) / 2.0;

        if (present(EconomizerFlag)) {
            EconomizerActiveFlag = EconomizerFlag;
        } else {
            EconomizerActiveFlag = false;
        }

        if (present(HighHumCtrlFlag)) {
            HighHumCtrlActiveFlag = HighHumCtrlFlag;
        } else {
            HighHumCtrlActiveFlag = false;
        }

        // Unit is scheduled OFF, so bypass heat exchange calcs
        if (GetCurrentScheduleValue(state, state.dataHeatRecovery->ExchCond(ExNum).SchedPtr) <= 0.0) UnitOn = false;
        // Determine if unit is ON or OFF based on air mass flow through the supply and secondary airstreams and operation flag
        if (state.dataHeatRecovery->ExchCond(ExNum).SupInMassFlow <= SmallMassFlow) UnitOn = false;
        if (state.dataHeatRecovery->ExchCond(ExNum).SecInMassFlow <= SmallMassFlow) UnitOn = false;
        if (HXPartLoadRatio == 0.0) UnitOn = false;
        if (!HXUnitOn) UnitOn = false;
        if ((EconomizerActiveFlag || HighHumCtrlActiveFlag) && state.dataHeatRecovery->ExchCond(ExNum).EconoLockOut == EconoLockOut_Yes) UnitOn = false;

        if (UnitOn) {

            //   Use local variables to perform checks
            SecInMassFlow = state.dataHeatRecovery->ExchCond(ExNum).SecInMassFlow;
            SupInMassFlow = state.dataHeatRecovery->ExchCond(ExNum).SupInMassFlow;

            // In constant fan mode, process air mass flow rate is full flow and supply (regen) air cycles based on PLR.
            // If supply (regen) inlet is OA node, regen mass flow rate is proportional to PLR.
            // If both of the above is true then boost local variable up to full flow
            if ((FanOpMode == ContFanCycCoil) && RegenInletIsOANode) {
                SupInMassFlow /= HXPartLoadRatio;
            }
            // for cycling fan case, boost both local variables up to full flow
            if (FanOpMode == CycFanCycCoil) {
                SupInMassFlow /= HXPartLoadRatio; // supply = regen
                SecInMassFlow /= HXPartLoadRatio; // secondary = process
            }

            // Check for balanced flow condition
            CheckForBalancedFlow(state, ExNum, SecInMassFlow, SupInMassFlow, FirstHVACIteration);

            {
                auto const SELECT_CASE_var(state.dataHeatRecovery->ExchCond(ExNum).HeatExchPerfTypeNum);

                if (SELECT_CASE_var == BALANCEDHX_PERFDATATYPE1) {

                    Coeff1 = state.dataHeatRecovery->BalDesDehumPerfData(state.dataHeatRecovery->ExchCond(ExNum).PerfDataIndex).B1;
                    Coeff2 = state.dataHeatRecovery->BalDesDehumPerfData(state.dataHeatRecovery->ExchCond(ExNum).PerfDataIndex).B2;
                    Coeff3 = state.dataHeatRecovery->BalDesDehumPerfData(state.dataHeatRecovery->ExchCond(ExNum).PerfDataIndex).B3;
                    Coeff4 = state.dataHeatRecovery->BalDesDehumPerfData(state.dataHeatRecovery->ExchCond(ExNum).PerfDataIndex).B4;
                    Coeff5 = state.dataHeatRecovery->BalDesDehumPerfData(state.dataHeatRecovery->ExchCond(ExNum).PerfDataIndex).B5;
                    Coeff6 = state.dataHeatRecovery->BalDesDehumPerfData(state.dataHeatRecovery->ExchCond(ExNum).PerfDataIndex).B6;
                    Coeff7 = state.dataHeatRecovery->BalDesDehumPerfData(state.dataHeatRecovery->ExchCond(ExNum).PerfDataIndex).B7;
                    Coeff8 = state.dataHeatRecovery->BalDesDehumPerfData(state.dataHeatRecovery->ExchCond(ExNum).PerfDataIndex).B8;

                    T_ProcInTemp = state.dataHeatRecovery->FullLoadOutAirTemp;
                    T_ProcInHumRat = state.dataHeatRecovery->FullLoadOutAirHumRat;
                    T_RegenInTemp = state.dataHeatRecovery->ExchCond(ExNum).SupInTemp;
                    T_RegenInHumRat = state.dataHeatRecovery->ExchCond(ExNum).SupInHumRat;

                    // Must use the same density used to convert volumetric flow rate to mass flow rate to get back to velocity
                    RhoStd = state.dataEnvrn->StdRhoAir; // PsyRhoAirFnPbTdbW(StdBaroPress,20.0d0, 0.0d0)
                    BalFaceVelActual = SupInMassFlow / (RhoStd * state.dataHeatRecovery->ExchCond(ExNum).FaceArea);

                    T_FaceVel = BalFaceVelActual;

                    //     Call model check routines only when HX is active, if coil is off these checks do not apply (no potential for heat transfer)
                    //     Check RH limits and warn user if out of bounds (T_* not modified in subroutine)

                    CheckModelBoundsRH_TempEq(state, ExNum, T_RegenInTemp, T_RegenInHumRat, T_ProcInTemp, T_ProcInHumRat, FirstHVACIteration);
                    //     Check model boundaries and cap empirical model independent variables as needed (T_* may be modified on return from sub)
                    CheckModelBoundsTempEq(state, ExNum, T_RegenInTemp, T_RegenInHumRat, T_ProcInTemp, T_ProcInHumRat, T_FaceVel, FirstHVACIteration);

                    if (T_ProcInTemp != 0.0 && T_RegenInTemp != 0.0) {
                        FullLoadSupOutTemp = Coeff1 + Coeff2 * T_RegenInHumRat + Coeff3 * T_RegenInTemp + Coeff4 * (T_RegenInHumRat / T_RegenInTemp) +
                                             Coeff5 * T_ProcInHumRat + Coeff6 * T_ProcInTemp + Coeff7 * (T_ProcInHumRat / T_ProcInTemp) +
                                             Coeff8 * T_FaceVel;

                        // Check model boundary for supply (regen) temp and do not cap value if out of bounds, check that supply in temp > out temp
                        CheckModelBoundOutput_Temp(state, ExNum, state.dataHeatRecovery->ExchCond(ExNum).SupInTemp, FullLoadSupOutTemp, FirstHVACIteration);
                        FullLoadDeltaT = FullLoadSupOutTemp - state.dataHeatRecovery->ExchCond(ExNum).SupInTemp;
                    } else {
                        FullLoadDeltaT = 0.0;
                    }

                    Coeff1 = state.dataHeatRecovery->BalDesDehumPerfData(state.dataHeatRecovery->ExchCond(ExNum).PerfDataIndex).C1;
                    Coeff2 = state.dataHeatRecovery->BalDesDehumPerfData(state.dataHeatRecovery->ExchCond(ExNum).PerfDataIndex).C2;
                    Coeff3 = state.dataHeatRecovery->BalDesDehumPerfData(state.dataHeatRecovery->ExchCond(ExNum).PerfDataIndex).C3;
                    Coeff4 = state.dataHeatRecovery->BalDesDehumPerfData(state.dataHeatRecovery->ExchCond(ExNum).PerfDataIndex).C4;
                    Coeff5 = state.dataHeatRecovery->BalDesDehumPerfData(state.dataHeatRecovery->ExchCond(ExNum).PerfDataIndex).C5;
                    Coeff6 = state.dataHeatRecovery->BalDesDehumPerfData(state.dataHeatRecovery->ExchCond(ExNum).PerfDataIndex).C6;
                    Coeff7 = state.dataHeatRecovery->BalDesDehumPerfData(state.dataHeatRecovery->ExchCond(ExNum).PerfDataIndex).C7;
                    Coeff8 = state.dataHeatRecovery->BalDesDehumPerfData(state.dataHeatRecovery->ExchCond(ExNum).PerfDataIndex).C8;

                    H_ProcInTemp = state.dataHeatRecovery->FullLoadOutAirTemp;
                    H_ProcInHumRat = state.dataHeatRecovery->FullLoadOutAirHumRat;
                    H_RegenInTemp = state.dataHeatRecovery->ExchCond(ExNum).SupInTemp;
                    H_RegenInHumRat = state.dataHeatRecovery->ExchCond(ExNum).SupInHumRat;
                    H_FaceVel = BalFaceVelActual;

                    //     Call model check routines only when HX is active, if coil is off these checks do not apply (no potential for heat transfer)
                    //     Check RH limits and warn user if out of bounds (H_* not modified in subroutine)

                    CheckModelBoundsRH_HumRatEq(state, ExNum, H_RegenInTemp, H_RegenInHumRat, H_ProcInTemp, H_ProcInHumRat, FirstHVACIteration);
                    //     Check model boundaries and cap empirical model independent variables as needed (H_* may be modified on return from sub)
                    CheckModelBoundsHumRatEq(state, ExNum, H_RegenInTemp, H_RegenInHumRat, H_ProcInTemp, H_ProcInHumRat, H_FaceVel, FirstHVACIteration);

                    //     Calc curve
                    if (H_ProcInTemp != 0.0 && H_RegenInTemp != 0.0) {
                        FullLoadSupOutHumRat = Coeff1 + Coeff2 * H_RegenInHumRat + Coeff3 * H_RegenInTemp +
                                               Coeff4 * (H_RegenInHumRat / H_RegenInTemp) + Coeff5 * H_ProcInHumRat + Coeff6 * H_ProcInTemp +
                                               Coeff7 * (H_ProcInHumRat / H_ProcInTemp) + Coeff8 * H_FaceVel;

                        // Check model boundary for supply (regen) hum rat and do not cap value if out of bounds, check that supply in HR < out HR
                        CheckModelBoundOutput_HumRat(state, ExNum, state.dataHeatRecovery->ExchCond(ExNum).SupInHumRat, FullLoadSupOutHumRat, FirstHVACIteration);
                        FullLoadDeltaW = FullLoadSupOutHumRat - state.dataHeatRecovery->ExchCond(ExNum).SupInHumRat;
                    } else {
                        FullLoadDeltaW = 0.0;
                    }

                    //     Check for saturation in the model's calculated supply outlet and reset temp, then humidity ratio at constant enthalpy
                    //     Reset delta T and delta W such that the model does not allow an outlet condition over saturation
                    TestSaturationEnthalpy = PsyHFnTdbW(FullLoadSupOutTemp, FullLoadSupOutHumRat);
                    if (PsyTsatFnHPb(state, TestSaturationEnthalpy, state.dataEnvrn->OutBaroPress, ThisSubTSat) > FullLoadSupOutTemp) {
                        FullLoadSupOutTemp = PsyTsatFnHPb(state, TestSaturationEnthalpy, state.dataEnvrn->OutBaroPress, ThisSubTSatFullLoadOutTemp);
                        FullLoadSupOutHumRat = PsyWFnTdbH(state, FullLoadSupOutTemp, TestSaturationEnthalpy, ThisSubTSatFullLoadOutHumRat);
                        FullLoadDeltaT = FullLoadSupOutTemp - state.dataHeatRecovery->ExchCond(ExNum).SupInTemp;
                        FullLoadDeltaW = FullLoadSupOutHumRat - state.dataHeatRecovery->ExchCond(ExNum).SupInHumRat;
                    }

                    if (!state.dataHeatRecovery->CalledFromParentObject) {
                        //       calculate part-load ratio for HX
                        MaxHumRatNeeded = state.dataLoopNodes->Node(state.dataHeatRecovery->ExchCond(ExNum).SecOutletNode).HumRatMax;
                        MinHumRatNeeded = state.dataLoopNodes->Node(state.dataHeatRecovery->ExchCond(ExNum).SecOutletNode).HumRatMin;
                        // Calculate partload fraction of dehumidification capacity required to meet setpoint

                        //       check the model output, if the regen delta W is positive, the process air stream is dehumidified
                        if (FullLoadDeltaW > 0) {
                            //         check for a setpoint, if no setpoint then PLR remains at 1
                            if (MaxHumRatNeeded != SensedNodeFlagValue) {
                                if (state.dataHeatRecovery->ExchCond(ExNum).SecInHumRat > MaxHumRatNeeded && MaxHumRatNeeded > 0.0) {
                                    HXPartLoadRatio = (state.dataHeatRecovery->ExchCond(ExNum).SecInHumRat - MaxHumRatNeeded) / FullLoadDeltaW;
                                } else {
                                    HXPartLoadRatio = 0.0;
                                }
                            }
                            //       check the model output, if the regen delta W is negative, the process air stream is humidified
                        } else if (FullLoadDeltaW < 0) {
                            //         check for a setpoint, if no setpoint then PLR remains at 1
                            if (MinHumRatNeeded != SensedNodeFlagValue) {
                                if (state.dataHeatRecovery->ExchCond(ExNum).SecInHumRat < MinHumRatNeeded && MinHumRatNeeded > 0.0) {
                                    HXPartLoadRatio = (state.dataHeatRecovery->ExchCond(ExNum).SecInHumRat - MinHumRatNeeded) / FullLoadDeltaW;
                                } else {
                                    HXPartLoadRatio = 0.0;
                                }
                            }
                        }

                        HXPartLoadRatio = max(0.0, HXPartLoadRatio);
                        HXPartLoadRatio = min(1.0, HXPartLoadRatio);

                    } else if (CompanionCoilIndex > 0) {
                        // VS coil issue here?
                        HXPartLoadRatio = state.dataDXCoils->DXCoilPartLoadRatio(CompanionCoilIndex);
                    }

                    if (FanOpMode == CycFanCycCoil || RegenInletIsOANode) {
                        //       Supply (regen) air stream mass flow rate is cycling and proportional to PLR, outlet conditions are full load
                        //       conditions
                        state.dataHeatRecovery->ExchCond(ExNum).SupOutTemp = state.dataHeatRecovery->ExchCond(ExNum).SupInTemp + FullLoadDeltaT;
                        state.dataHeatRecovery->ExchCond(ExNum).SupOutHumRat = min(1.0, max(1.e-5, state.dataHeatRecovery->ExchCond(ExNum).SupInHumRat + FullLoadDeltaW));
                    } else {
                        //       Supply (regen) air stream mass flow rate is constant and outlet conditions are averaged
                        state.dataHeatRecovery->ExchCond(ExNum).SupOutTemp = state.dataHeatRecovery->ExchCond(ExNum).SupInTemp + (FullLoadDeltaT * HXPartLoadRatio);
                        state.dataHeatRecovery->ExchCond(ExNum).SupOutHumRat = min(1.0, max(1.e-5, state.dataHeatRecovery->ExchCond(ExNum).SupInHumRat + (FullLoadDeltaW * HXPartLoadRatio)));
                    }

                    //     for a balanced flow HX, use average mass flow rate and actual node conditions to calculate CSup and CSec
                    //     the mass flow rate on the process and secondary side of HX may be imbalanced when the HX is used in the OA branch
                    //     use the average mass flow rate to avoid psych warnings, mass flow rates will converge at the end of the iteration
                    //     if the air mass flow rates do not converge, this model should not be used
                    CSup = AverageMassFlowRate * PsyCpAirFnW(state.dataHeatRecovery->ExchCond(ExNum).SupInHumRat);
                    CSec = AverageMassFlowRate * PsyCpAirFnW(state.dataHeatRecovery->ExchCond(ExNum).SecInHumRat);

                    state.dataHeatRecovery->ExchCond(ExNum).SupOutEnth = PsyHFnTdbW(state.dataHeatRecovery->ExchCond(ExNum).SupOutTemp, state.dataHeatRecovery->ExchCond(ExNum).SupOutHumRat);

                    SensHeatRecRate = CSup * (state.dataHeatRecovery->ExchCond(ExNum).SupOutTemp - state.dataHeatRecovery->ExchCond(ExNum).SupInTemp);

                    TotHeatRecRate = AverageMassFlowRate * (state.dataHeatRecovery->ExchCond(ExNum).SupOutEnth - state.dataHeatRecovery->ExchCond(ExNum).SupInEnth);

                    //     now calculate process side heat transfer

                    state.dataHeatRecovery->ExchCond(ExNum).SecOutEnth = state.dataHeatRecovery->ExchCond(ExNum).SecInEnth - TotHeatRecRate / AverageMassFlowRate;

                    state.dataHeatRecovery->ExchCond(ExNum).SecOutTemp = state.dataHeatRecovery->ExchCond(ExNum).SecInTemp - SensHeatRecRate / CSec;

                    state.dataHeatRecovery->ExchCond(ExNum).SecOutHumRat = PsyWFnTdbH(state, state.dataHeatRecovery->ExchCond(ExNum).SecOutTemp, state.dataHeatRecovery->ExchCond(ExNum).SecOutEnth, ThisSubSecOutHumRat);

                    // check for saturation in process (secondary) outlet
                    // The process outlet conditions should never be over the saturation curve for the balanced desiccant model
                    // although this may occur during warmup. This check is included here for consistency.
                    TempSecOutSat = PsyTsatFnHPb(state, state.dataHeatRecovery->ExchCond(ExNum).SecOutEnth, state.dataEnvrn->OutBaroPress, ThisSubTestSatSec);
                    if (TempSecOutSat > state.dataHeatRecovery->ExchCond(ExNum).SecOutTemp) {
                        state.dataHeatRecovery->ExchCond(ExNum).SecOutTemp = TempSecOutSat;
                        state.dataHeatRecovery->ExchCond(ExNum).SecOutHumRat = PsyWFnTdbH(state, state.dataHeatRecovery->ExchCond(ExNum).SecOutTemp, state.dataHeatRecovery->ExchCond(ExNum).SecOutEnth, ThisSubTSatSecOutHumRat);
                    }

                    state.dataHeatRecovery->ExchCond(ExNum).ElecUseRate = state.dataHeatRecovery->BalDesDehumPerfData(state.dataHeatRecovery->ExchCond(ExNum).PerfDataIndex).NomElecPower * HXPartLoadRatio;

                } else {
                }
            }

        } // ENDIF for "IF (UnitOn) THEN"

        // Report the process side heat transfer
        CSec = AverageMassFlowRate * PsyCpAirFnW(state.dataHeatRecovery->ExchCond(ExNum).SecInHumRat);
        ProcessSensHeatRecRate = CSec * (state.dataHeatRecovery->ExchCond(ExNum).SecOutTemp - state.dataHeatRecovery->ExchCond(ExNum).SecInTemp);

        ProcessTotHeatRecRate = state.dataHeatRecovery->ExchCond(ExNum).SecOutMassFlow * (state.dataHeatRecovery->ExchCond(ExNum).SecOutEnth - state.dataHeatRecovery->ExchCond(ExNum).SecInEnth);

        ProcessLatHeatRecRate = ProcessTotHeatRecRate - ProcessSensHeatRecRate;

        // Set report variables based on sign of recovery rate
        if (ProcessSensHeatRecRate > 0.0) {
            state.dataHeatRecovery->ExchCond(ExNum).SensHeatingRate = ProcessSensHeatRecRate;
            state.dataHeatRecovery->ExchCond(ExNum).SensCoolingRate = 0.0;
        } else {
            state.dataHeatRecovery->ExchCond(ExNum).SensHeatingRate = 0.0;
            state.dataHeatRecovery->ExchCond(ExNum).SensCoolingRate = std::abs(ProcessSensHeatRecRate);
        }
        if (ProcessLatHeatRecRate > 0.0) {
            state.dataHeatRecovery->ExchCond(ExNum).LatHeatingRate = ProcessLatHeatRecRate;
            state.dataHeatRecovery->ExchCond(ExNum).LatCoolingRate = 0.0;
        } else {
            state.dataHeatRecovery->ExchCond(ExNum).LatHeatingRate = 0.0;
            state.dataHeatRecovery->ExchCond(ExNum).LatCoolingRate = std::abs(ProcessLatHeatRecRate);
        }
        if (ProcessTotHeatRecRate > 0.0) {
            state.dataHeatRecovery->ExchCond(ExNum).TotHeatingRate = ProcessTotHeatRecRate;
            state.dataHeatRecovery->ExchCond(ExNum).TotCoolingRate = 0.0;
        } else {
            state.dataHeatRecovery->ExchCond(ExNum).TotHeatingRate = 0.0;
            state.dataHeatRecovery->ExchCond(ExNum).TotCoolingRate = std::abs(ProcessTotHeatRecRate);
        }
    }

    void FrostControl(EnergyPlusData &state, int const ExNum) // number of the current heat exchanger being simulated
    {

        // SUBROUTINE INFORMATION:
        //       AUTHOR         Richard Raustad, FSEC
        //       DATE WRITTEN   June 2003
        //       MODIFIED       na
        //       RE-ENGINEERED  na

        // PURPOSE OF THIS SUBROUTINE:
        // Calculates fraction of timestep necessary to eliminate frost on ERV surface
        // by comparing secondary outlet or outdoor temperature to a frost control threshold
        // temperature.  Supply air and secondary air outlet conditions are calculated
        // based on frost control method selected.

        // METHODOLOGY EMPLOYED:
        // NA

        // REFERENCES:
        // na

        // USE STATEMENTS:
        // na

        // Locals
        // SUBROUTINE ARGUMENT DEFINITIONS:

        // SUBROUTINE PARAMETER DEFINITIONS:
        Real64 const ErrorTol(0.001); // error tolerence for iteration loop
        // na

        // INTERFACE BLOCK SPECIFICATIONS:
        // na

        // DERIVED TYPE DEFINITIONS:
        // na

        // SUBROUTINE LOCAL VARIABLE DECLARATIONS:
        Real64 DFFraction;          // fraction of timestep ERV is in frost control mode
        Real64 RhoSup;              // density of supply air [kg/m3]
        Real64 RhoSec;              // density of secondary air [kg/m3]
        Real64 Error;               // iteration loop error variable
        Real64 Iter;                // iteration counter
        Real64 CSup;                // mdot Cp of supply air [W/K]
        Real64 CSec;                // mdot Cp of secondary air [W/K]
        Real64 CMin;                // minimum mdot Cp of supply or secondary air [W/K]
        Real64 QTotTrans;           // total heat transfer by ERV [W]
        Real64 QSensTrans;          // sensible heat transfer by ERV [W]
        Real64 HXSecAirVolFlowRate; // air volume flow rate of the secondary air stream through the heat exchanger [m3/sec]
        Real64 HXSupAirVolFlowRate; // air volume flow rate of the supply air stream through the heat exchanger [m3/sec]
        Real64 HXAvgAirVolFlowRate; // average air volume flow rate through the heat exchanger [m3/sec]
        Real64 HXAirVolFlowRatio;   // nominal to actual air volume flow ratio
        Real64 MassFlowSupIn;       // supply air mass flow rate at HX inlet
        Real64 MassFlowSupOut;      // supply air mass flow rate through HX core outlet
        Real64 MassFlowSupBypass;   // supply air bypass mass flow rate around HX core
        Real64 TempSupIn;           // supply side temperature of air entering HX
        Real64 TempSupOut;          // supply side temperature of air leaving HX core
        Real64 HumRatSupIn;         // supply side humidity ratio of air entering HX
        Real64 TempSecIn;           // secondary side temperature of air entering HX
        Real64 TempSecOut;          // secondary side temperature of air leaving HX core
        Real64 TempThreshold;       // threshold temperature below which frost control is active

        state.dataHeatRecovery->ExchCond(ExNum).SupOutMassFlow = state.dataHeatRecovery->ExchCond(ExNum).SupInMassFlow;
        state.dataHeatRecovery->ExchCond(ExNum).SecOutMassFlow = state.dataHeatRecovery->ExchCond(ExNum).SecInMassFlow;
        state.dataHeatRecovery->ExchCond(ExNum).SupBypassMassFlow = 0.0;
        state.dataHeatRecovery->ExchCond(ExNum).SecBypassMassFlow = 0.0;
        RhoSup = PsyRhoAirFnPbTdbW(state, state.dataEnvrn->OutBaroPress, state.dataHeatRecovery->ExchCond(ExNum).SupInTemp, state.dataHeatRecovery->ExchCond(ExNum).SupInHumRat);
        RhoSec = PsyRhoAirFnPbTdbW(state, state.dataEnvrn->OutBaroPress, state.dataHeatRecovery->ExchCond(ExNum).SecInTemp, state.dataHeatRecovery->ExchCond(ExNum).SecInHumRat);
        CSup = state.dataHeatRecovery->ExchCond(ExNum).SupOutMassFlow * PsyCpAirFnW(state.dataHeatRecovery->ExchCond(ExNum).SupInHumRat);
        CSec = state.dataHeatRecovery->ExchCond(ExNum).SecOutMassFlow * PsyCpAirFnW(state.dataHeatRecovery->ExchCond(ExNum).SecInHumRat);
        CMin = min(CSup, CSec);
        TempThreshold = state.dataHeatRecovery->ExchCond(ExNum).ThresholdTemperature;

        if (state.dataHeatRecovery->ExchCond(ExNum).ControlToTemperatureSetPoint) {
            // Recalculate HX outlet conditions as if control to temperature setpoint was not activated,
            // because defrost will override those results

            HXSupAirVolFlowRate = state.dataHeatRecovery->ExchCond(ExNum).SupOutMassFlow / RhoSup;
            HXSecAirVolFlowRate = state.dataHeatRecovery->ExchCond(ExNum).SecOutMassFlow / RhoSec;
            HXAvgAirVolFlowRate = (HXSecAirVolFlowRate + HXSupAirVolFlowRate) / 2.0;
            HXAirVolFlowRatio = HXAvgAirVolFlowRate / state.dataHeatRecovery->ExchCond(ExNum).NomSupAirVolFlow;
            state.dataHeatRecovery->ExchCond(ExNum).SensEffectiveness =
                state.dataHeatRecovery->ExchCond(ExNum).HeatEffectSensible75 +
                (state.dataHeatRecovery->ExchCond(ExNum).HeatEffectSensible100 - state.dataHeatRecovery->ExchCond(ExNum).HeatEffectSensible75) * (HXAirVolFlowRatio - 0.75) / (1.0 - 0.75);
            state.dataHeatRecovery->ExchCond(ExNum).LatEffectiveness =
                state.dataHeatRecovery->ExchCond(ExNum).HeatEffectLatent75 +
                (state.dataHeatRecovery->ExchCond(ExNum).HeatEffectLatent100 - state.dataHeatRecovery->ExchCond(ExNum).HeatEffectLatent75) * (HXAirVolFlowRatio - 0.75) / (1.0 - 0.75);
            state.dataHeatRecovery->ExchCond(ExNum).SupOutTemp =
                state.dataHeatRecovery->ExchCond(ExNum).SupInTemp + state.dataHeatRecovery->ExchCond(ExNum).SensEffectiveness * CMin / CSup * (state.dataHeatRecovery->ExchCond(ExNum).SecInTemp - state.dataHeatRecovery->ExchCond(ExNum).SupInTemp);
            state.dataHeatRecovery->ExchCond(ExNum).SupOutHumRat = state.dataHeatRecovery->ExchCond(ExNum).SupInHumRat + state.dataHeatRecovery->ExchCond(ExNum).LatEffectiveness * CMin / CSup *
                                                                             (state.dataHeatRecovery->ExchCond(ExNum).SecInHumRat - state.dataHeatRecovery->ExchCond(ExNum).SupInHumRat);
            state.dataHeatRecovery->ExchCond(ExNum).SupOutEnth = PsyHFnTdbW(state.dataHeatRecovery->ExchCond(ExNum).SupOutTemp, state.dataHeatRecovery->ExchCond(ExNum).SupOutHumRat);

            //   Check for saturation in supply outlet and reset temp, then humidity ratio at constant enthalpy
            if (PsyTsatFnHPb(state, state.dataHeatRecovery->ExchCond(ExNum).SupOutEnth, state.dataEnvrn->OutBaroPress) > state.dataHeatRecovery->ExchCond(ExNum).SupOutTemp) {
                state.dataHeatRecovery->ExchCond(ExNum).SupOutTemp = PsyTsatFnHPb(state, state.dataHeatRecovery->ExchCond(ExNum).SupOutEnth, state.dataEnvrn->OutBaroPress);
                state.dataHeatRecovery->ExchCond(ExNum).SupOutHumRat = PsyWFnTdbH(state, state.dataHeatRecovery->ExchCond(ExNum).SupOutTemp, state.dataHeatRecovery->ExchCond(ExNum).SupOutEnth);
            }

            QSensTrans = CSup * (state.dataHeatRecovery->ExchCond(ExNum).SupInTemp - state.dataHeatRecovery->ExchCond(ExNum).SupOutTemp);
            state.dataHeatRecovery->ExchCond(ExNum).SecOutTemp = state.dataHeatRecovery->ExchCond(ExNum).SecInTemp + QSensTrans / CSec;
            QTotTrans = state.dataHeatRecovery->ExchCond(ExNum).SupOutMassFlow * (state.dataHeatRecovery->ExchCond(ExNum).SupInEnth - state.dataHeatRecovery->ExchCond(ExNum).SupOutEnth);
            state.dataHeatRecovery->ExchCond(ExNum).SecOutEnth = state.dataHeatRecovery->ExchCond(ExNum).SecInEnth + QTotTrans / state.dataHeatRecovery->ExchCond(ExNum).SecOutMassFlow;
            state.dataHeatRecovery->ExchCond(ExNum).SecOutHumRat = PsyWFnTdbH(state, state.dataHeatRecovery->ExchCond(ExNum).SecOutTemp, state.dataHeatRecovery->ExchCond(ExNum).SecOutEnth);
        }

        // Check frost control by type

        if (state.dataHeatRecovery->ExchCond(ExNum).FrostControlType == "MINIMUMEXHAUSTTEMPERATURE") {
            //   A plate HX will bypass air on the supply side to keep exhaust temp above a
            //   threshold temperature and requires recalculating effectiveness based on
            //   the reduced air flow rate. A rotary HX modulates rotational speed to try to keep the
            //   exhaust air temperature above the threshold temperature. Assume that
            //   sensible and latent effectiveness decrease proportionally with rotary HX speed.

            DFFraction =
                max(0.0, min(1.0, SafeDiv((TempThreshold - state.dataHeatRecovery->ExchCond(ExNum).SecOutTemp), (state.dataHeatRecovery->ExchCond(ExNum).SecInTemp - state.dataHeatRecovery->ExchCond(ExNum).SecOutTemp))));
            if (state.dataHeatRecovery->ExchCond(ExNum).ExchConfigNum == Rotary) {
                state.dataHeatRecovery->ExchCond(ExNum).SensEffectiveness *= (1.0 - DFFraction);
                state.dataHeatRecovery->ExchCond(ExNum).LatEffectiveness *= (1.0 - DFFraction);
            } else { // HX is a plate heat exchanger, bypass air to eliminate frost
                Error = 1.0;
                Iter = 0.0;
                MassFlowSupIn = state.dataHeatRecovery->ExchCond(ExNum).SupInMassFlow;
                MassFlowSupOut = state.dataHeatRecovery->ExchCond(ExNum).SupOutMassFlow;
                MassFlowSupBypass = state.dataHeatRecovery->ExchCond(ExNum).SupBypassMassFlow;
                TempSupIn = state.dataHeatRecovery->ExchCond(ExNum).SupInTemp;
                HumRatSupIn = state.dataHeatRecovery->ExchCond(ExNum).SupInHumRat;
                TempSecIn = state.dataHeatRecovery->ExchCond(ExNum).SecInTemp;

                while (std::abs(Error) > ErrorTol && Iter < 10) {
                    MassFlowSupOut = MassFlowSupIn * (1.0 - DFFraction);
                    MassFlowSupBypass = MassFlowSupIn * DFFraction;
                    HXSupAirVolFlowRate = MassFlowSupOut / RhoSup;
                    HXSecAirVolFlowRate = state.dataHeatRecovery->ExchCond(ExNum).SecOutMassFlow / RhoSec;
                    HXAvgAirVolFlowRate = (HXSecAirVolFlowRate + HXSupAirVolFlowRate) / 2.0;
                    HXAirVolFlowRatio = HXAvgAirVolFlowRate / state.dataHeatRecovery->ExchCond(ExNum).NomSupAirVolFlow;
                    CSup = MassFlowSupOut * PsyCpAirFnW(HumRatSupIn);
                    CMin = min(CSup, CSec);
                    if (TempSupIn < TempSecIn) {
                        //         Use heating effectiveness values
                        state.dataHeatRecovery->ExchCond(ExNum).SensEffectiveness =
                            state.dataHeatRecovery->ExchCond(ExNum).HeatEffectSensible75 + (state.dataHeatRecovery->ExchCond(ExNum).HeatEffectSensible100 - state.dataHeatRecovery->ExchCond(ExNum).HeatEffectSensible75) *
                                                                       (HXAirVolFlowRatio - 0.75) / (1.0 - 0.75);
                        state.dataHeatRecovery->ExchCond(ExNum).LatEffectiveness =
                            state.dataHeatRecovery->ExchCond(ExNum).HeatEffectLatent75 +
                            (state.dataHeatRecovery->ExchCond(ExNum).HeatEffectLatent100 - state.dataHeatRecovery->ExchCond(ExNum).HeatEffectLatent75) * (HXAirVolFlowRatio - 0.75) / (1.0 - 0.75);
                    } else {
                        //         Use cooling effectiveness values
                        state.dataHeatRecovery->ExchCond(ExNum).SensEffectiveness =
                            state.dataHeatRecovery->ExchCond(ExNum).CoolEffectSensible75 + (state.dataHeatRecovery->ExchCond(ExNum).CoolEffectSensible100 - state.dataHeatRecovery->ExchCond(ExNum).CoolEffectSensible75) *
                                                                       (HXAirVolFlowRatio - 0.75) / (1.0 - 0.75);
                        state.dataHeatRecovery->ExchCond(ExNum).LatEffectiveness =
                            state.dataHeatRecovery->ExchCond(ExNum).CoolEffectLatent75 +
                            (state.dataHeatRecovery->ExchCond(ExNum).CoolEffectLatent100 - state.dataHeatRecovery->ExchCond(ExNum).CoolEffectLatent75) * (HXAirVolFlowRatio - 0.75) / (1.0 - 0.75);
                    }
                    //         calculation of local variable Csup can be 0, gaurd against divide by 0.
                    TempSupOut = TempSupIn + state.dataHeatRecovery->ExchCond(ExNum).SensEffectiveness * SafeDiv(CMin, CSup) * (TempSecIn - TempSupIn);
                    QSensTrans = CSup * (TempSupIn - TempSupOut);
                    //         Csec cannot be 0 in this subroutine
                    TempSecOut = TempSecIn + QSensTrans / CSec;
                    Error = (TempSecOut - TempThreshold);
                    //         recalculate DFFraction until convergence, gaurd against divide by 0 (unlikely).
                    DFFraction = max(0.0, min(1.0, DFFraction * SafeDiv((TempSecIn - TempSecOut), (TempSecIn - TempThreshold))));
                    ++Iter;
                }
                state.dataHeatRecovery->ExchCond(ExNum).SupInMassFlow = MassFlowSupIn;
                state.dataHeatRecovery->ExchCond(ExNum).SupOutMassFlow = MassFlowSupOut;
                state.dataHeatRecovery->ExchCond(ExNum).SupBypassMassFlow = MassFlowSupBypass;
            }
            state.dataHeatRecovery->ExchCond(ExNum).SupOutTemp = state.dataHeatRecovery->ExchCond(ExNum).SupInTemp + state.dataHeatRecovery->ExchCond(ExNum).SensEffectiveness * SafeDiv(CMin, CSup) *
                                                                         (state.dataHeatRecovery->ExchCond(ExNum).SecInTemp - state.dataHeatRecovery->ExchCond(ExNum).SupInTemp);
            state.dataHeatRecovery->ExchCond(ExNum).SupOutHumRat = state.dataHeatRecovery->ExchCond(ExNum).SupInHumRat + state.dataHeatRecovery->ExchCond(ExNum).LatEffectiveness * SafeDiv(CMin, CSup) *
                                                                             (state.dataHeatRecovery->ExchCond(ExNum).SecInHumRat - state.dataHeatRecovery->ExchCond(ExNum).SupInHumRat);
            state.dataHeatRecovery->ExchCond(ExNum).SupOutEnth = PsyHFnTdbW(state.dataHeatRecovery->ExchCond(ExNum).SupOutTemp, state.dataHeatRecovery->ExchCond(ExNum).SupOutHumRat);

            //   Check for saturation in supply outlet and reset temp, then humidity ratio at constant enthalpy
            if (PsyTsatFnHPb(state, state.dataHeatRecovery->ExchCond(ExNum).SupOutEnth, state.dataEnvrn->OutBaroPress) > state.dataHeatRecovery->ExchCond(ExNum).SupOutTemp) {
                state.dataHeatRecovery->ExchCond(ExNum).SupOutTemp = PsyTsatFnHPb(state, state.dataHeatRecovery->ExchCond(ExNum).SupOutEnth, state.dataEnvrn->OutBaroPress);
                state.dataHeatRecovery->ExchCond(ExNum).SupOutHumRat = PsyWFnTdbH(state, state.dataHeatRecovery->ExchCond(ExNum).SupOutTemp, state.dataHeatRecovery->ExchCond(ExNum).SupOutEnth);
            }

            QSensTrans = CSup * (state.dataHeatRecovery->ExchCond(ExNum).SupInTemp - state.dataHeatRecovery->ExchCond(ExNum).SupOutTemp);
            state.dataHeatRecovery->ExchCond(ExNum).SecOutTemp = state.dataHeatRecovery->ExchCond(ExNum).SecInTemp + QSensTrans / CSec;
            QTotTrans = state.dataHeatRecovery->ExchCond(ExNum).SupOutMassFlow * (state.dataHeatRecovery->ExchCond(ExNum).SupInEnth - state.dataHeatRecovery->ExchCond(ExNum).SupOutEnth);
            state.dataHeatRecovery->ExchCond(ExNum).SecOutEnth = state.dataHeatRecovery->ExchCond(ExNum).SecInEnth + QTotTrans / state.dataHeatRecovery->ExchCond(ExNum).SecOutMassFlow;
            state.dataHeatRecovery->ExchCond(ExNum).SecOutHumRat = PsyWFnTdbH(state, state.dataHeatRecovery->ExchCond(ExNum).SecOutTemp, state.dataHeatRecovery->ExchCond(ExNum).SecOutEnth);

            //   Perform mixing of core air stream and bypass air stream and set mass flow rates at outlet nodes
            state.dataHeatRecovery->ExchCond(ExNum).SupOutEnth =
                (state.dataHeatRecovery->ExchCond(ExNum).SupOutMassFlow * state.dataHeatRecovery->ExchCond(ExNum).SupOutEnth + state.dataHeatRecovery->ExchCond(ExNum).SupBypassMassFlow * state.dataHeatRecovery->ExchCond(ExNum).SupInEnth) /
                state.dataHeatRecovery->ExchCond(ExNum).SupInMassFlow;
            state.dataHeatRecovery->ExchCond(ExNum).SupOutHumRat =
                (state.dataHeatRecovery->ExchCond(ExNum).SupOutMassFlow * state.dataHeatRecovery->ExchCond(ExNum).SupOutHumRat + state.dataHeatRecovery->ExchCond(ExNum).SupBypassMassFlow * state.dataHeatRecovery->ExchCond(ExNum).SupInHumRat) /
                state.dataHeatRecovery->ExchCond(ExNum).SupInMassFlow;
            state.dataHeatRecovery->ExchCond(ExNum).SupOutTemp = PsyTdbFnHW(state.dataHeatRecovery->ExchCond(ExNum).SupOutEnth, state.dataHeatRecovery->ExchCond(ExNum).SupOutHumRat);
            state.dataHeatRecovery->ExchCond(ExNum).SupOutMassFlow = state.dataHeatRecovery->ExchCond(ExNum).SupInMassFlow;
            state.dataHeatRecovery->ExchCond(ExNum).SecOutEnth =
                (state.dataHeatRecovery->ExchCond(ExNum).SecOutMassFlow * state.dataHeatRecovery->ExchCond(ExNum).SecOutEnth + state.dataHeatRecovery->ExchCond(ExNum).SecBypassMassFlow * state.dataHeatRecovery->ExchCond(ExNum).SecInEnth) /
                state.dataHeatRecovery->ExchCond(ExNum).SecInMassFlow;
            state.dataHeatRecovery->ExchCond(ExNum).SecOutHumRat =
                (state.dataHeatRecovery->ExchCond(ExNum).SecOutMassFlow * state.dataHeatRecovery->ExchCond(ExNum).SecOutHumRat + state.dataHeatRecovery->ExchCond(ExNum).SecBypassMassFlow * state.dataHeatRecovery->ExchCond(ExNum).SecInHumRat) /
                state.dataHeatRecovery->ExchCond(ExNum).SecInMassFlow;
            state.dataHeatRecovery->ExchCond(ExNum).SecOutTemp = PsyTdbFnHW(state.dataHeatRecovery->ExchCond(ExNum).SecOutEnth, state.dataHeatRecovery->ExchCond(ExNum).SecOutHumRat);
            state.dataHeatRecovery->ExchCond(ExNum).SecOutMassFlow = state.dataHeatRecovery->ExchCond(ExNum).SecInMassFlow;

        } // End of IF (Minimum Exhaust Temperature)

        if (state.dataHeatRecovery->ExchCond(ExNum).FrostControlType == "EXHAUSTAIRRECIRCULATION") {
            // Directing exhaust outlet air back across the HX core on the supply side
            // Assume no heat exchange when in frost control mode, full heat exchange otherwise
            DFFraction = max(
                0.0,
                min((state.dataHeatRecovery->ExchCond(ExNum).InitialDefrostTime + state.dataHeatRecovery->ExchCond(ExNum).RateofDefrostTimeIncrease * (TempThreshold - state.dataHeatRecovery->ExchCond(ExNum).SupInTemp)),
                    1.0));

            //    Calculate derated heat transfer using outlet air conditions assuming no defrost (calculated earlier)
            //    and (1-DefrostFraction)
            QSensTrans = (1.0 - DFFraction) * CSup * (state.dataHeatRecovery->ExchCond(ExNum).SupInTemp - state.dataHeatRecovery->ExchCond(ExNum).SupOutTemp);
            QTotTrans = (1.0 - DFFraction) * state.dataHeatRecovery->ExchCond(ExNum).SupOutMassFlow * (state.dataHeatRecovery->ExchCond(ExNum).SupInEnth - state.dataHeatRecovery->ExchCond(ExNum).SupOutEnth);

            state.dataHeatRecovery->ExchCond(ExNum).SupOutMassFlow = (1.0 - DFFraction) * state.dataHeatRecovery->ExchCond(ExNum).SupInMassFlow + DFFraction * state.dataHeatRecovery->ExchCond(ExNum).SecInMassFlow;

            //    Blend supply outlet condition of HX core with exhaust air inlet to get final supply air outlet conditions
            state.dataHeatRecovery->ExchCond(ExNum).SupOutTemp = ((1.0 - DFFraction) * state.dataHeatRecovery->ExchCond(ExNum).SupInMassFlow * state.dataHeatRecovery->ExchCond(ExNum).SupOutTemp +
                                          DFFraction * state.dataHeatRecovery->ExchCond(ExNum).SecInMassFlow * state.dataHeatRecovery->ExchCond(ExNum).SecInTemp) /
                                         state.dataHeatRecovery->ExchCond(ExNum).SupOutMassFlow;

            state.dataHeatRecovery->ExchCond(ExNum).SupOutHumRat = ((1.0 - DFFraction) * state.dataHeatRecovery->ExchCond(ExNum).SupInMassFlow * state.dataHeatRecovery->ExchCond(ExNum).SupOutHumRat +
                                            DFFraction * state.dataHeatRecovery->ExchCond(ExNum).SecInMassFlow * state.dataHeatRecovery->ExchCond(ExNum).SecInHumRat) /
                                           state.dataHeatRecovery->ExchCond(ExNum).SupOutMassFlow;

            state.dataHeatRecovery->ExchCond(ExNum).SupOutEnth = PsyHFnTdbW(state.dataHeatRecovery->ExchCond(ExNum).SupOutTemp, state.dataHeatRecovery->ExchCond(ExNum).SupOutHumRat);
            //    No need to check for saturation after SA out and EA inlet are blended

            //    Derate effectiveness based on frost control time fraction for reporting purposes
            state.dataHeatRecovery->ExchCond(ExNum).SensEffectiveness *= (1.0 - DFFraction);
            state.dataHeatRecovery->ExchCond(ExNum).LatEffectiveness *= (1.0 - DFFraction);

            //    Secondary air outlet conditions are previously calculated as the conditions when not
            //    in defrost, and this is what we want to report so no changes here.
            //    Average SupInMassFlow and SecOutMassFlow rates have been reduced due to frost control
            //      Equipment attached to the supply inlet node may have problems with our setting the
            //      mass flow rate in the next statement. This is done only to simulate exhaust air recirc.
            state.dataLoopNodes->Node(state.dataHeatRecovery->ExchCond(ExNum).SupInletNode).MassFlowRate = state.dataHeatRecovery->ExchCond(ExNum).SupInMassFlow * (1.0 - DFFraction);
            state.dataHeatRecovery->ExchCond(ExNum).SecOutMassFlow *= (1.0 - DFFraction);

        } // End of IF (Exhaust Air Recirculation)

        if (state.dataHeatRecovery->ExchCond(ExNum).FrostControlType == "EXHAUSTONLY") {

            //   Perform frost control by bypassing the supply air around the HX core during the defrost
            //   time period. HX heat transfer is reduced proportionally to (1 - defrosttimefraction)

            DFFraction = max(
                0.0,
                min((state.dataHeatRecovery->ExchCond(ExNum).InitialDefrostTime + state.dataHeatRecovery->ExchCond(ExNum).RateofDefrostTimeIncrease * (TempThreshold - state.dataHeatRecovery->ExchCond(ExNum).SupInTemp)),
                    1.0));

            //   Calculate derated heat transfer based on defrost time
            QSensTrans = (1.0 - DFFraction) * CSup * (state.dataHeatRecovery->ExchCond(ExNum).SupInTemp - state.dataHeatRecovery->ExchCond(ExNum).SupOutTemp);
            QTotTrans = (1.0 - DFFraction) * state.dataHeatRecovery->ExchCond(ExNum).SupOutMassFlow * (state.dataHeatRecovery->ExchCond(ExNum).SupInEnth - state.dataHeatRecovery->ExchCond(ExNum).SupOutEnth);

            //   Calculate the air conditions leaving heat exchanger unit
            //   Heat exchanger effectiveness is not derated, HX is fully bypassed during frost control

            state.dataHeatRecovery->ExchCond(ExNum).SupBypassMassFlow = state.dataHeatRecovery->ExchCond(ExNum).SupInMassFlow * DFFraction;
            state.dataHeatRecovery->ExchCond(ExNum).SupOutTemp = state.dataHeatRecovery->ExchCond(ExNum).SupInTemp - QSensTrans / CSup;
            state.dataHeatRecovery->ExchCond(ExNum).SupOutEnth = state.dataHeatRecovery->ExchCond(ExNum).SupInEnth - QTotTrans / state.dataHeatRecovery->ExchCond(ExNum).SupOutMassFlow;
            state.dataHeatRecovery->ExchCond(ExNum).SupOutHumRat = PsyWFnTdbH(state, state.dataHeatRecovery->ExchCond(ExNum).SupOutTemp, state.dataHeatRecovery->ExchCond(ExNum).SupOutEnth);

            if (PsyTsatFnHPb(state, state.dataHeatRecovery->ExchCond(ExNum).SupOutEnth, state.dataEnvrn->OutBaroPress) > state.dataHeatRecovery->ExchCond(ExNum).SupOutTemp) {
                state.dataHeatRecovery->ExchCond(ExNum).SupOutTemp = PsyTsatFnHPb(state, state.dataHeatRecovery->ExchCond(ExNum).SupOutEnth, state.dataEnvrn->OutBaroPress);
                state.dataHeatRecovery->ExchCond(ExNum).SupOutHumRat = PsyWFnTdbH(state, state.dataHeatRecovery->ExchCond(ExNum).SupOutTemp, state.dataHeatRecovery->ExchCond(ExNum).SupOutEnth);
                QSensTrans = CSup * (state.dataHeatRecovery->ExchCond(ExNum).SupInTemp - state.dataHeatRecovery->ExchCond(ExNum).SupOutTemp);
                // Should we be updating the sensible and latent effectiveness values also?
            }

            state.dataHeatRecovery->ExchCond(ExNum).SecOutEnth = state.dataHeatRecovery->ExchCond(ExNum).SecInEnth + QTotTrans / state.dataHeatRecovery->ExchCond(ExNum).SecOutMassFlow;
            state.dataHeatRecovery->ExchCond(ExNum).SecOutTemp = state.dataHeatRecovery->ExchCond(ExNum).SecInTemp + QSensTrans / CSec;
            state.dataHeatRecovery->ExchCond(ExNum).SecOutHumRat = PsyWFnTdbH(state, state.dataHeatRecovery->ExchCond(ExNum).SecOutTemp, state.dataHeatRecovery->ExchCond(ExNum).SecOutEnth);
        } // End of IF (Exhaust Only)

        state.dataHeatRecovery->ExchCond(ExNum).DefrostFraction = DFFraction;
    }

    void UpdateHeatRecovery(EnergyPlusData &state, int const ExNum) // number of the current heat exchanger being simulated
    {

        // SUBROUTINE INFORMATION:
        //       AUTHOR         Michael Wetter
        //       DATE WRITTEN   March 1999
        //       MODIFIED       Fred Buhl November 2000
        //       RE-ENGINEERED  na

        // PURPOSE OF THIS SUBROUTINE:
        // Moves heat exchanger output to the outlet nodes.

        // SUBROUTINE LOCAL VARIABLE DECLARATIONS:
        int SupInNode;  // supply inlet node number
        int SupOutNode; // supply outlet node number
        int SecInNode;  // secondary inlet node number
        int SecOutNode; // secondary outlet node number

        SupInNode = state.dataHeatRecovery->ExchCond(ExNum).SupInletNode;
        SupOutNode = state.dataHeatRecovery->ExchCond(ExNum).SupOutletNode;
        SecInNode = state.dataHeatRecovery->ExchCond(ExNum).SecInletNode;
        SecOutNode = state.dataHeatRecovery->ExchCond(ExNum).SecOutletNode;

        // Set the outlet air nodes of the heat exchanger
        state.dataLoopNodes->Node(SupOutNode).Temp = state.dataHeatRecovery->ExchCond(ExNum).SupOutTemp;
        state.dataLoopNodes->Node(SupOutNode).HumRat = state.dataHeatRecovery->ExchCond(ExNum).SupOutHumRat;
        state.dataLoopNodes->Node(SupOutNode).Enthalpy = state.dataHeatRecovery->ExchCond(ExNum).SupOutEnth;
        state.dataLoopNodes->Node(SupOutNode).MassFlowRate = state.dataHeatRecovery->ExchCond(ExNum).SupOutMassFlow;
        state.dataLoopNodes->Node(SecOutNode).Temp = state.dataHeatRecovery->ExchCond(ExNum).SecOutTemp;
        state.dataLoopNodes->Node(SecOutNode).HumRat = state.dataHeatRecovery->ExchCond(ExNum).SecOutHumRat;
        state.dataLoopNodes->Node(SecOutNode).Enthalpy = state.dataHeatRecovery->ExchCond(ExNum).SecOutEnth;
        state.dataLoopNodes->Node(SecOutNode).MassFlowRate = state.dataHeatRecovery->ExchCond(ExNum).SecOutMassFlow;

        // Set the outlet nodes for properties that just pass through & not used
        state.dataLoopNodes->Node(SupOutNode).Quality = state.dataLoopNodes->Node(SupInNode).Quality;
        state.dataLoopNodes->Node(SupOutNode).Press = state.dataLoopNodes->Node(SupInNode).Press;
        state.dataLoopNodes->Node(SupOutNode).MassFlowRateMin = state.dataLoopNodes->Node(SupInNode).MassFlowRateMin;
        state.dataLoopNodes->Node(SupOutNode).MassFlowRateMax = state.dataLoopNodes->Node(SupInNode).MassFlowRateMax;
        state.dataLoopNodes->Node(SupOutNode).MassFlowRateMinAvail = state.dataLoopNodes->Node(SupInNode).MassFlowRateMinAvail;
        state.dataLoopNodes->Node(SupOutNode).MassFlowRateMaxAvail = state.dataLoopNodes->Node(SupInNode).MassFlowRateMaxAvail;
        state.dataLoopNodes->Node(SecOutNode).Quality = state.dataLoopNodes->Node(SecInNode).Quality;
        state.dataLoopNodes->Node(SecOutNode).Press = state.dataLoopNodes->Node(SecInNode).Press;
        state.dataLoopNodes->Node(SecOutNode).MassFlowRateMin = state.dataLoopNodes->Node(SecInNode).MassFlowRateMin;
        state.dataLoopNodes->Node(SecOutNode).MassFlowRateMax = state.dataLoopNodes->Node(SecInNode).MassFlowRateMax;
        state.dataLoopNodes->Node(SecOutNode).MassFlowRateMinAvail = state.dataLoopNodes->Node(SecInNode).MassFlowRateMinAvail;
        state.dataLoopNodes->Node(SecOutNode).MassFlowRateMaxAvail = state.dataLoopNodes->Node(SecInNode).MassFlowRateMaxAvail;

        if (state.dataContaminantBalance->Contaminant.CO2Simulation) {
            state.dataLoopNodes->Node(SupOutNode).CO2 = state.dataLoopNodes->Node(SupInNode).CO2;
            state.dataLoopNodes->Node(SecOutNode).CO2 = state.dataLoopNodes->Node(SecInNode).CO2;
        }
        if (state.dataContaminantBalance->Contaminant.GenericContamSimulation) {
            state.dataLoopNodes->Node(SupOutNode).GenContam = state.dataLoopNodes->Node(SupInNode).GenContam;
            state.dataLoopNodes->Node(SecOutNode).GenContam = state.dataLoopNodes->Node(SecInNode).GenContam;
        }
    }

    void ReportHeatRecovery(EnergyPlusData &state, int const ExNum) // number of the current heat exchanger being simulated
    {

        // SUBROUTINE INFORMATION:
        //       AUTHOR         Michael Wetter
        //       DATE WRITTEN   March 1999
        //       MODIFIED       F Buhl Nov 2000, D Shirey Feb/June 2003
        //       RE-ENGINEERED  na

        // PURPOSE OF THIS SUBROUTINE:
        // Fill remaining report variables

        // METHODOLOGY EMPLOYED:
        // na

        // REFERENCES:
        // na

        // Using/Aliasing
        auto & TimeStepSys = state.dataHVACGlobal->TimeStepSys;

        // Locals
        // SUBROUTINE ARGUMENT DEFINITIONS:

        // SUBROUTINE PARAMETER DEFINITIONS:
        // na

        // INTERFACE BLOCK SPECIFICATIONS:
        // na

        // DERIVED TYPE DEFINITIONS:
        // na

        // SUBROUTINE LOCAL VARIABLE DECLARATIONS:
        Real64 ReportingConstant;

        ReportingConstant = TimeStepSys * DataGlobalConstants::SecInHour;
<<<<<<< HEAD
        ExchCond(ExNum).ElecUseEnergy = ExchCond(ExNum).ElecUseRate * ReportingConstant;
        ExchCond(ExNum).SensHeatingEnergy = ExchCond(ExNum).SensHeatingRate * ReportingConstant;
        ExchCond(ExNum).LatHeatingEnergy = ExchCond(ExNum).LatHeatingRate * ReportingConstant;
        ExchCond(ExNum).TotHeatingEnergy = ExchCond(ExNum).TotHeatingRate * ReportingConstant;
        ExchCond(ExNum).SensCoolingEnergy = ExchCond(ExNum).SensCoolingRate * ReportingConstant;
        ExchCond(ExNum).LatCoolingEnergy = ExchCond(ExNum).LatCoolingRate * ReportingConstant;
        ExchCond(ExNum).TotCoolingEnergy = ExchCond(ExNum).TotCoolingRate * ReportingConstant;

        state.dataHVACGlobal->AirToAirHXElecPower = ExchCond(ExNum).ElecUseRate;
=======
        state.dataHeatRecovery->ExchCond(ExNum).ElecUseEnergy = state.dataHeatRecovery->ExchCond(ExNum).ElecUseRate * ReportingConstant;
        state.dataHeatRecovery->ExchCond(ExNum).SensHeatingEnergy = state.dataHeatRecovery->ExchCond(ExNum).SensHeatingRate * ReportingConstant;
        state.dataHeatRecovery->ExchCond(ExNum).LatHeatingEnergy = state.dataHeatRecovery->ExchCond(ExNum).LatHeatingRate * ReportingConstant;
        state.dataHeatRecovery->ExchCond(ExNum).TotHeatingEnergy = state.dataHeatRecovery->ExchCond(ExNum).TotHeatingRate * ReportingConstant;
        state.dataHeatRecovery->ExchCond(ExNum).SensCoolingEnergy = state.dataHeatRecovery->ExchCond(ExNum).SensCoolingRate * ReportingConstant;
        state.dataHeatRecovery->ExchCond(ExNum).LatCoolingEnergy = state.dataHeatRecovery->ExchCond(ExNum).LatCoolingRate * ReportingConstant;
        state.dataHeatRecovery->ExchCond(ExNum).TotCoolingEnergy = state.dataHeatRecovery->ExchCond(ExNum).TotCoolingRate * ReportingConstant;

        AirToAirHXElecPower = state.dataHeatRecovery->ExchCond(ExNum).ElecUseRate;
>>>>>>> 0c8db472
    }

    Real64 SafeDiv(Real64 const a, Real64 const b)
    {

        // SUBROUTINE INFORMATION:
        //       AUTHOR         Michael Wetter
        //       DATE WRITTEN   March 1999
        //       MODIFIED       na
        //       RE-ENGINEERED  na

        // PURPOSE OF THIS FUNCTION:
        // Returns a / b while preventing division by zero

        // METHODOLOGY EMPLOYED:
        // Check for small or zero values before performing division

        // REFERENCES:
        // na

        // USE STATEMENTS:
        // na

        // Return value
        Real64 c;

        // Locals
        // FUNCTION ARGUMENT DEFINITIONS:

        // FUNCTION PARAMETER DEFINITIONS:
        // na

        // INTERFACE BLOCK SPECIFICATIONS:
        // na

        // DERIVED TYPE DEFINITIONS:
        // na

        // FUNCTION LOCAL VARIABLE DECLARATIONS:

        if (std::abs(b) < SMALL) {
            c = a / sign(SMALL, b);
        } else {
            c = a / b;
        }

        return c;
    }

    void CalculateEpsFromNTUandZ(EnergyPlusData &state,
                                 Real64 const NTU,  // number of transfer units
                                 Real64 const Z,    // capacity rate ratio
                                 int const FlowArr, // flow arrangement
                                 Real64 &Eps        // heat exchanger effectiveness
    )
    {

        // SUBROUTINE INFORMATION:
        //       AUTHOR         Michael Wetter
        //       DATE WRITTEN   March 1999
        //       MODIFIED       Fred Buhl November 2000
        //       RE-ENGINEERED  na

        // PURPOSE OF THIS SUBROUTINE:
        // Calculates eps, the exchanger effectiveness,
        // from NTU, the number of transfer units,
        // from Z, the capacity rate ratio, and
        // from the flow arrangement

        // METHODOLOGY EMPLOYED:
        // Uses the effectiveness - NTU heat exchanger formulas

        // REFERENCES:
        // M. Wetter, Simulation Model Air-to-Air Plate Heat Exchanger
        // LBNL Report 42354, 1999.
        // Also see:
        // ASHRAE HVAC 2 Toolkit, pages 4-3 through 4-5

        // USE STATEMENTS:
        // na

        // Locals
        // SUBROUTINE ARGUMENT DEFINITIONS:
        // 1: COUNTER FLOW
        // 2: PARALLEL FLOW
        // 3: CROSS FLOW BOTH UNMIXED
        // 4: CROSS FLOW, Cmax MIXED, Cmin UNMIXED
        //    (coil with one row)

        // SUBROUTINE PARAMETER DEFINITIONS:
        // na

        // INTERFACE BLOCK SPECIFICATIONS:
        // na

        // DERIVED TYPE DEFINITIONS:
        // na

        // SUBROUTINE LOCAL VARIABLE DECLARATIONS:
        Real64 Temp; // temporary variable

        // check input validity
        if (Z < 0.0 || Z > 1.0) {
            ShowFatalError(state, format("Variable Z ({:.2R}) out of range [0.0,1.0] in CalculateEpsFromNTUandZ", Z));
        }

        // effectiveness
        if (NTU < SMALL) {
            Eps = 0.0;
        } else if (Z < SMALL) { // Eps independent of flow arrangement
            Eps = 1.0 - std::exp(-NTU);
        } else {
            {
                auto const SELECT_CASE_var(FlowArr);
                if (SELECT_CASE_var == Counter_Flow) { // COUNTER FLOW
                    if (std::abs(Z - 1.0) < SMALL) {
                        Eps = NTU / (NTU + 1.0);
                    } else {
                        Temp = std::exp(-NTU * (1.0 - Z));
                        Eps = (1.0 - Temp) / (1.0 - Z * Temp);
                    }
                } else if (SELECT_CASE_var == Parallel_Flow) { // PARALLEL FLOW
                    Temp = (1.0 + Z);
                    Eps = (1.0 - std::exp(-NTU * Temp)) / Temp;
                } else if (SELECT_CASE_var == Cross_Flow_Both_Unmixed) { // CROSS FLOW BOTH UNMIXED
                    Temp = Z * std::pow(NTU, -0.22);
                    Eps = 1.0 - std::exp((std::exp(-NTU * Temp) - 1.0) / Temp);
                } else if (SELECT_CASE_var == Cross_Flow_Other) { // CROSS FLOW, Cmax MIXED, Cmin UNMIXED
                    Eps = (1.0 - std::exp(-Z * (1.0 - std::exp(-NTU)))) / Z;
                } else {
                    ShowFatalError(state, format("HeatRecovery: Illegal flow arrangement in CalculateEpsFromNTUandZ, Value={}", FlowArr));
                }
            }
        }
    }

    void CalculateNTUfromEpsAndZ(EnergyPlusData &state,
                                 Real64 &NTU,       // number of transfer units
                                 int &Err,          // error indicator
                                 Real64 const Z,    // capacity rate ratio
                                 int const FlowArr, // flow arrangement
                                 Real64 const Eps   // heat exchanger effectiveness
    )
    {

        // SUBROUTINE INFORMATION:
        //       AUTHOR         Michael Wetter
        //       DATE WRITTEN   March 1999
        //       MODIFIED       Fred Buhl November 2000
        //       RE-ENGINEERED  na

        // PURPOSE OF THIS SUBROUTINE:
        // Calculates NTU, the number of transfer units,
        // based on eps, the exchanger effectiveness,
        // Z, the capacity rate ratio, and
        // from the flow arrangement

        // METHODOLOGY EMPLOYED:
        // Uses the effectiveness - NTU heat exchanger formulas

        // REFERENCES:
        // M. Wetter, Simulation Model Air-to-Air Plate Heat Exchanger
        // LBNL Report 42354, 1999.
        // Also see:
        // ASHRAE HVAC 2 Toolkit, pages 4-3 through 4-5

        // USE STATEMENTS:
        // na

        // Locals
        // SUBROUTINE ARGUMENT DEFINITIONS:
        // 1: COUNTER FLOW
        // 2: PARALLEL FLOW
        // 3: CROSS FLOW BOTH UNMIXED
        // 4: CROSS FLOW, Cmax MIXED, Cmin UNMIXED
        //    (coil with one row)

        // SUBROUTINE PARAMETER DEFINITIONS:
        // na

        // INTERFACE BLOCK SPECIFICATIONS:
        // na

        // DERIVED TYPE DEFINITIONS:
        // na

        // SUBROUTINE LOCAL VARIABLE DECLARATIONS:

        NTU = 0.0;
        // check input validity
        if (Z < 0.0 || Z > 1.0) {
            Err = 1;
            return;
        }

        if (FlowArr == Parallel_Flow) {
            if (Eps < 0.0 || Eps > 1.0 / (1.0 + Z)) {
                Err = 2;
                return;
            }
        } else if (FlowArr == Cross_Flow_Other) {
            if (Eps < 0.0 || Eps > (1.0 - std::exp(-Z)) / Z) {
                Err = 3;
                return;
            }
            // check product (Eps*Z)
            if (Eps * Z < 0.0 || Eps * Z > 1.0 - std::exp(Z * (SMALL - 1.0))) {
                Err = 4;
                return;
            }
            // check product (Eps*Z)
        } else {
            if (Eps < 0.0 || Eps > 1.0) {
                Err = 5;
                return;
            }
        }

        if (Eps < SMALL) { // no effectiveness. Set NTU = 0
            NTU = 0.0;
        } else if (Z < SMALL) { // Eps independent of flow arrangement
            NTU = -std::log(1.0 - Eps);
        } else {
            // calculate based on configuration
            {
                auto const SELECT_CASE_var(FlowArr);
                if (SELECT_CASE_var == Counter_Flow) { // COUNTER FLOW
                    if (std::abs(Z - 1.0) < SMALL) {
                        NTU = Eps / (1.0 - Eps);
                    } else {
                        NTU = 1.0 / (Z - 1.0) * std::log((1.0 - Eps) / (1.0 - Eps * Z));
                    }
                } else if (SELECT_CASE_var == Parallel_Flow) { // PARALLEL FLOW
                    NTU = -std::log(-Eps - Eps * Z + 1.0) / (Z + 1.0);
                } else if (SELECT_CASE_var == Cross_Flow_Both_Unmixed) { // CROSS FLOW BOTH UNMIXED
                    NTU = GetNTUforCrossFlowBothUnmixed(state, Eps, Z);
                } else if (SELECT_CASE_var == Cross_Flow_Other) { // CROSS FLOW, Cmax MIXED, Cmin UNMIXED
                    NTU = -std::log(1.0 + std::log(1.0 - Eps * Z) / Z);
                } else {
                    ShowFatalError(state, format("HeatRecovery: Illegal flow arrangement in CalculateNTUfromEpsAndZ, Value={}", FlowArr));
                }
            }
        }
    }

    Real64 GetNTUforCrossFlowBothUnmixed(EnergyPlusData &state,
                                         Real64 const Eps, // heat exchanger effectiveness
                                         Real64 const Z    // capacity rate ratio
    )
    {

        // FUNCTION INFORMATION:
        //       AUTHOR         Michael Wetter
        //       DATE WRITTEN   March 1999
        //       MODIFIED       Fred Buhl November 2000
        //       RE-ENGINEERED  na

        // PURPOSE OF THIS FUNCTION:
        // Calculates the NTU value based on the exchanger effectiveness
        // and the capacity ratio for cross flow exchanger, both
        // streams unmixed

        // METHODOLOGY EMPLOYED:
        // Uses a Regula Falsi solver function to numerically invert the formula
        // giving effectiveness as a function of NTU and Z..

        // REFERENCES:
        // M. Wetter, Simulation Model Air-to-Air Plate Heat Exchanger
        // LBNL Report 42354, 1999.
        // Also see:
        // ASHRAE HVAC 2 Toolkit, pages 4-3 through 4-5

        // USE STATEMENTS:
        // na

        // Return value
        Real64 NTU; // result variable; number of transfer units

        // Locals
        // FUNCTION ARGUMENT DEFINITIONS:

        // FUNCTION PARAMETER DEFINITIONS:
        Real64 const Acc(0.0001); // Accuracy of result
        int const MaxIte(500);    // Maximum number of iterations

        // INTERFACE BLOCK SPECIFICATIONS:
        // na

        // DERIVED TYPE DEFINITIONS:
        // na

        // FUNCTION LOCAL VARIABLE DECLARATIONS:

        int SolFla;               // Flag of solver
        static Real64 NTU0(0.0);  // lower bound for NTU
        static Real64 NTU1(50.0); // upper bound for NTU
        Array1D<Real64> Par(2);

        Par(1) = Eps;
        Par(2) = Z;

        SolveRoot(state, Acc, MaxIte, SolFla, NTU, GetResidCrossFlowBothUnmixed, NTU0, NTU1, Par);

        if (SolFla == -2) {
            ShowFatalError(state, "HeatRecovery: Bad initial bounds for NTU in GetNTUforCrossFlowBothUnmixed");
        } else if (SolFla == -1) {
            ShowFatalError(state, "HeatRecovery: No convergence in solving for NTU in GetNTUforCrossFlowBothUnmixed");
        }

        return NTU;
    }

    Real64 GetResidCrossFlowBothUnmixed(Real64 const NTU,          // number of transfer units
                                        Array1D<Real64> const &Par // par(1) = Eps, par(2) = Z
    )
    {

        // FUNCTION INFORMATION:
        //       AUTHOR         Michael Wetter
        //       DATE WRITTEN   March 1999
        //       MODIFIED       Fred Buhl November 2000
        //       RE-ENGINEERED  na

        // PURPOSE OF THIS FUNCTION:
        // From the formula Eps = f(NTU,Z) this function finds the
        // residual of f(NTU,Z) - Eps for a cross flow heat exchanger,
        // both streams unmixed.

        // METHODOLOGY EMPLOYED:
        // Uses the effectiveness - NTU heat exchanger formula for cross
        // flow, both streams unmixed.

        // REFERENCES:
        // M. Wetter, Simulation Model Air-to-Air Plate Heat Exchanger
        // LBNL Report 42354, 1999.
        // Also see:
        // ASHRAE HVAC 2 Toolkit, pages 4-3 through 4-5

        // USE STATEMENTS:
        // na

        // Return value
        Real64 Residuum; // residual to be minimized to zero

        // Argument array dimensioning

        // Locals
        // SUBROUTINE ARGUMENT DEFINITIONS:

        // FUNCTION PARAMETER DEFINITIONS:
        // na

        // INTERFACE BLOCK SPECIFICATIONS:
        // na

        // DERIVED TYPE DEFINITIONS:
        // na

        // FUNCTION LOCAL VARIABLE DECLARATIONS:

        Residuum = 1.0 - std::exp((std::exp(-std::pow(NTU, 0.78) * Par(2)) - 1.0) / Par(2) * std::pow(NTU, 0.22)) - Par(1);

        return Residuum;
    }

    void CheckModelBoundsTempEq(EnergyPlusData &state,
                                int const ExchNum,            // number of the current heat exchanger being simulated
                                Real64 &T_RegenInTemp,        // current regen inlet temperature (C) for regen outlet temp eqn
                                Real64 &T_RegenInHumRat,      // current regen inlet hum rat for regen outlet temp eqn
                                Real64 &T_ProcInTemp,         // current process inlet temperature (C) for regen outlet temp eqn
                                Real64 &T_ProcInHumRat,       // current process inlet hum rat for regen outlet temp eqn
                                Real64 &T_FaceVel,            // current process and regen face velocity (m/s)
                                bool const FirstHVACIteration // First HVAC iteration flag
    )
    {

        // SUBROUTINE INFORMATION:
        //       AUTHOR         Mangesh Basarkar, FSEC
        //       DATE WRITTEN   January 2007
        //       MODIFIED       na
        //       RE-ENGINEERED  na

        // PURPOSE OF THIS SUBROUTINE:
        // To verify that the empirical model's independent variables are within the limits used during the
        // developement of the empirical model.

        // METHODOLOGY EMPLOYED:
        // The empirical models used for simulating a desiccant enhanced cooling coil are based on a limited data set.
        // Extrapolation of empirical models can cause instability and the independent variables may need to be limited.
        // The range of each independent variable is provided by the user and are based on the limits of the
        // empirical model. These limits are tested in this subroutine each time step and returned for use by the calling
        // routine.
        // REFERENCES:
        // na

        // Using/Aliasing
        auto & SysTimeElapsed = state.dataHVACGlobal->SysTimeElapsed;
        auto & TimeStepSys = state.dataHVACGlobal->TimeStepSys;
        using General::CreateSysTimeIntervalString;

        // Locals
        // SUBROUTINE ARGUMENT DEFINITIONS
        // regen outlet temp equation

        // SUBROUTINE PARAMETER DEFINITIONS:
        //  CHARACTER(len=*), PARAMETER :: OutputFormat  ='(F10.6)'

        // INTERFACE BLOCK SPECIFICATIONS:
        // na

        // DERIVED TYPE DEFINITIONS:
        // na

        // SUBROUTINE LOCAL VARIABLE DECLARATIONS:
        static std::string OutputChar;         // character string for warning messages
        static std::string OutputCharLo;       // character string for warning messages
        static std::string OutputCharHi;       // character string for warning messages
        static std::string CharValue;          // character string for warning messages
        static Real64 TimeStepSysLast(0.0);    // last system time step (used to check for downshifting)
        static Real64 CurrentEndTime(0.0);     // end time of time step for current simulation time step
        static Real64 CurrentEndTimeLast(0.0); // end time of time step for last simulation time step
        // current end time is compared with last to see if time step changed

        //   calculate end time of current time step
        CurrentEndTime = state.dataGlobal->CurrentTime + SysTimeElapsed;

        //   Print warning messages only when valid and only for the first occurrence. Let summary provide statistics.
        //   Wait for next time step to print warnings. If simulation iterates, print out
        //   the warning for the last iteration only. Must wait for next time step to accomplish this.
        //   If a warning occurs and the simulation down shifts, the warning is not valid.
        if (CurrentEndTime > CurrentEndTimeLast && TimeStepSys >= TimeStepSysLast) {

            // print error for variables of regeneration outlet temperature equation
            // Regen inlet temp for temp eqn
            if (state.dataHeatRecovery->BalDesDehumPerfData(state.dataHeatRecovery->ExchCond(ExchNum).PerfDataIndex).PrintT_RegenInTempMessage) {
                ++state.dataHeatRecovery->BalDesDehumPerfData(state.dataHeatRecovery->ExchCond(ExchNum).PerfDataIndex).T_RegenInTempErrorCount;
                if (state.dataHeatRecovery->BalDesDehumPerfData(state.dataHeatRecovery->ExchCond(ExchNum).PerfDataIndex).T_RegenInTempErrorCount < 2) {
                    ShowWarningError(state, state.dataHeatRecovery->BalDesDehumPerfData(state.dataHeatRecovery->ExchCond(ExchNum).PerfDataIndex).T_RegenInTempBuffer1);
                    ShowContinueError(state, state.dataHeatRecovery->BalDesDehumPerfData(state.dataHeatRecovery->ExchCond(ExchNum).PerfDataIndex).T_RegenInTempBuffer2);
                    ShowContinueError(state, state.dataHeatRecovery->BalDesDehumPerfData(state.dataHeatRecovery->ExchCond(ExchNum).PerfDataIndex).T_RegenInTempBuffer3);
                    ShowContinueError(state, "...Using regeneration inlet air temperatures that are outside the regeneration outlet air temperature "
                                      "equation model boundaries may adversely affect desiccant model performance.");
                } else {
                    ShowRecurringWarningErrorAtEnd(state,
                        state.dataHeatRecovery->BalDesDehumPerfData(state.dataHeatRecovery->ExchCond(ExchNum).PerfDataIndex).PerfType + " \"" +
                            state.dataHeatRecovery->BalDesDehumPerfData(state.dataHeatRecovery->ExchCond(ExchNum).PerfDataIndex).Name +
                            "\" - Regeneration inlet air temp used in regen outlet air temperature equation is out of range error continues...",
                        state.dataHeatRecovery->BalDesDehumPerfData(state.dataHeatRecovery->ExchCond(ExchNum).PerfDataIndex).T_RegenInTempErrIndex,
                        state.dataHeatRecovery->BalDesDehumPerfData(state.dataHeatRecovery->ExchCond(ExchNum).PerfDataIndex).T_RegenInTempLast,
                        state.dataHeatRecovery->BalDesDehumPerfData(state.dataHeatRecovery->ExchCond(ExchNum).PerfDataIndex).T_RegenInTempLast);
                }
            }
            // Regen inlet humidity ratio for temp eqn
            if (state.dataHeatRecovery->BalDesDehumPerfData(state.dataHeatRecovery->ExchCond(ExchNum).PerfDataIndex).PrintT_RegenInHumRatMessage) {
                ++state.dataHeatRecovery->BalDesDehumPerfData(state.dataHeatRecovery->ExchCond(ExchNum).PerfDataIndex).T_RegenInHumRatErrorCount;
                if (state.dataHeatRecovery->BalDesDehumPerfData(state.dataHeatRecovery->ExchCond(ExchNum).PerfDataIndex).T_RegenInHumRatErrorCount < 2) {
                    ShowWarningError(state, state.dataHeatRecovery->BalDesDehumPerfData(state.dataHeatRecovery->ExchCond(ExchNum).PerfDataIndex).T_RegenInHumRatBuffer1);
                    ShowContinueError(state, state.dataHeatRecovery->BalDesDehumPerfData(state.dataHeatRecovery->ExchCond(ExchNum).PerfDataIndex).T_RegenInHumRatBuffer2);
                    ShowContinueError(state, state.dataHeatRecovery->BalDesDehumPerfData(state.dataHeatRecovery->ExchCond(ExchNum).PerfDataIndex).T_RegenInHumRatBuffer3);
                    ShowContinueError(state, "...Using regeneration inlet air humidity ratios that are outside the regeneration outlet air temperature "
                                      "equation model boundaries may adversely affect desiccant model performance.");
                } else {
                    ShowRecurringWarningErrorAtEnd(state,
                        state.dataHeatRecovery->BalDesDehumPerfData(state.dataHeatRecovery->ExchCond(ExchNum).PerfDataIndex).PerfType + " \"" +
                            state.dataHeatRecovery->BalDesDehumPerfData(state.dataHeatRecovery->ExchCond(ExchNum).PerfDataIndex).Name +
                            "\" - Regeneration inlet air humidity ratio used in regen outlet temperature equation is out of range error continues...",
                        state.dataHeatRecovery->BalDesDehumPerfData(state.dataHeatRecovery->ExchCond(ExchNum).PerfDataIndex).T_RegenInHumRatErrIndex,
                        state.dataHeatRecovery->BalDesDehumPerfData(state.dataHeatRecovery->ExchCond(ExchNum).PerfDataIndex).T_RegenInHumRatLast,
                        state.dataHeatRecovery->BalDesDehumPerfData(state.dataHeatRecovery->ExchCond(ExchNum).PerfDataIndex).T_RegenInHumRatLast);
                }
            }
            // Process inlet temp for temp eqn
            if (state.dataHeatRecovery->BalDesDehumPerfData(state.dataHeatRecovery->ExchCond(ExchNum).PerfDataIndex).PrintT_ProcInTempMessage) {
                ++state.dataHeatRecovery->BalDesDehumPerfData(state.dataHeatRecovery->ExchCond(ExchNum).PerfDataIndex).T_ProcInTempErrorCount;
                if (state.dataHeatRecovery->BalDesDehumPerfData(state.dataHeatRecovery->ExchCond(ExchNum).PerfDataIndex).T_ProcInTempErrorCount < 2) {
                    ShowWarningError(state, state.dataHeatRecovery->BalDesDehumPerfData(state.dataHeatRecovery->ExchCond(ExchNum).PerfDataIndex).T_ProcInTempBuffer1);
                    ShowContinueError(state, state.dataHeatRecovery->BalDesDehumPerfData(state.dataHeatRecovery->ExchCond(ExchNum).PerfDataIndex).T_ProcInTempBuffer2);
                    ShowContinueError(state, state.dataHeatRecovery->BalDesDehumPerfData(state.dataHeatRecovery->ExchCond(ExchNum).PerfDataIndex).T_ProcInTempBuffer3);
                    ShowContinueError(state, "...Using process inlet air temperatures that are outside the regeneration outlet air temperature equation "
                                      "model boundaries may adversely affect desiccant model performance.");
                } else {
                    ShowRecurringWarningErrorAtEnd(state,
                        state.dataHeatRecovery->BalDesDehumPerfData(state.dataHeatRecovery->ExchCond(ExchNum).PerfDataIndex).PerfType + " \"" +
                            state.dataHeatRecovery->BalDesDehumPerfData(state.dataHeatRecovery->ExchCond(ExchNum).PerfDataIndex).Name +
                            "\" - Process inlet air temperature used in regen outlet temperature equation is out of range error continues...",
                        state.dataHeatRecovery->BalDesDehumPerfData(state.dataHeatRecovery->ExchCond(ExchNum).PerfDataIndex).T_ProcInTempErrIndex,
                        state.dataHeatRecovery->BalDesDehumPerfData(state.dataHeatRecovery->ExchCond(ExchNum).PerfDataIndex).T_ProcInTempLast,
                        state.dataHeatRecovery->BalDesDehumPerfData(state.dataHeatRecovery->ExchCond(ExchNum).PerfDataIndex).T_ProcInTempLast);
                }
            }
            // Process inlet humidity ratio for temp eqn
            if (state.dataHeatRecovery->BalDesDehumPerfData(state.dataHeatRecovery->ExchCond(ExchNum).PerfDataIndex).PrintT_ProcInHumRatMessage) {
                ++state.dataHeatRecovery->BalDesDehumPerfData(state.dataHeatRecovery->ExchCond(ExchNum).PerfDataIndex).T_ProcInHumRatErrorCount;
                if (state.dataHeatRecovery->BalDesDehumPerfData(state.dataHeatRecovery->ExchCond(ExchNum).PerfDataIndex).T_ProcInHumRatErrorCount < 2) {
                    ShowWarningError(state, state.dataHeatRecovery->BalDesDehumPerfData(state.dataHeatRecovery->ExchCond(ExchNum).PerfDataIndex).T_ProcInHumRatBuffer1);
                    ShowContinueError(state, state.dataHeatRecovery->BalDesDehumPerfData(state.dataHeatRecovery->ExchCond(ExchNum).PerfDataIndex).T_ProcInHumRatBuffer2);
                    ShowContinueError(state, state.dataHeatRecovery->BalDesDehumPerfData(state.dataHeatRecovery->ExchCond(ExchNum).PerfDataIndex).T_ProcInHumRatBuffer3);
                    ShowContinueError(state, "...Using process inlet air humidity ratios that are outside the regeneratoin outlet air temperature equation "
                                      "model boundaries may adversely affect desiccant model performance.");
                } else {
                    ShowRecurringWarningErrorAtEnd(state,
                        state.dataHeatRecovery->BalDesDehumPerfData(state.dataHeatRecovery->ExchCond(ExchNum).PerfDataIndex).PerfType + " \"" +
                            state.dataHeatRecovery->BalDesDehumPerfData(state.dataHeatRecovery->ExchCond(ExchNum).PerfDataIndex).Name +
                            "\" - Process inlet air humidity ratio used in regen outlet temperature equation is out of range error continues...",
                        state.dataHeatRecovery->BalDesDehumPerfData(state.dataHeatRecovery->ExchCond(ExchNum).PerfDataIndex).T_ProcInHumRatErrIndex,
                        state.dataHeatRecovery->BalDesDehumPerfData(state.dataHeatRecovery->ExchCond(ExchNum).PerfDataIndex).T_ProcInHumRatLast,
                        state.dataHeatRecovery->BalDesDehumPerfData(state.dataHeatRecovery->ExchCond(ExchNum).PerfDataIndex).T_ProcInHumRatLast);
                }
            }
            // Process and regeneration face velocity for temp eqn
            if (state.dataHeatRecovery->BalDesDehumPerfData(state.dataHeatRecovery->ExchCond(ExchNum).PerfDataIndex).PrintT_FaceVelMessage) {
                ++state.dataHeatRecovery->BalDesDehumPerfData(state.dataHeatRecovery->ExchCond(ExchNum).PerfDataIndex).T_FaceVelErrorCount;
                if (state.dataHeatRecovery->BalDesDehumPerfData(state.dataHeatRecovery->ExchCond(ExchNum).PerfDataIndex).T_FaceVelErrorCount < 2) {
                    ShowWarningError(state, state.dataHeatRecovery->BalDesDehumPerfData(state.dataHeatRecovery->ExchCond(ExchNum).PerfDataIndex).T_FaceVelBuffer1);
                    ShowContinueError(state, state.dataHeatRecovery->BalDesDehumPerfData(state.dataHeatRecovery->ExchCond(ExchNum).PerfDataIndex).T_FaceVelBuffer2);
                    ShowContinueError(state, state.dataHeatRecovery->BalDesDehumPerfData(state.dataHeatRecovery->ExchCond(ExchNum).PerfDataIndex).T_FaceVelBuffer3);
                    ShowContinueError(state, "...Using process and regeneration face velocities that are outside the regeneration outlet air temperature "
                                      "equation model boundaries may adversely affect desiccant model performance.");
                } else {
                    ShowRecurringWarningErrorAtEnd(state, state.dataHeatRecovery->BalDesDehumPerfData(state.dataHeatRecovery->ExchCond(ExchNum).PerfDataIndex).PerfType + " \"" +
                                                       state.dataHeatRecovery->BalDesDehumPerfData(state.dataHeatRecovery->ExchCond(ExchNum).PerfDataIndex).Name +
                                                       "\" - Process and regen inlet air face velocity used in regen outlet temperature equation is "
                                                       "out of range error continues...",
                                                   state.dataHeatRecovery->BalDesDehumPerfData(state.dataHeatRecovery->ExchCond(ExchNum).PerfDataIndex).T_FaceVelocityErrIndex,
                                                   state.dataHeatRecovery->BalDesDehumPerfData(state.dataHeatRecovery->ExchCond(ExchNum).PerfDataIndex).T_FaceVelLast,
                                                   state.dataHeatRecovery->BalDesDehumPerfData(state.dataHeatRecovery->ExchCond(ExchNum).PerfDataIndex).T_FaceVelLast);
                }
            }
        } // IF(CurrentEndTime .GT. CurrentEndTimeLast .AND. TimeStepSys .GE. TimeStepSysLast)THEN

        //   save last system time step and last end time of current time step (used to determine if warning is valid)
        TimeStepSysLast = TimeStepSys;
        CurrentEndTimeLast = CurrentEndTime;

        //   If regen and procees inlet temperatures are the same the coil is off, do not print out of bounds warning for this case
        if (std::abs(T_RegenInTemp - T_ProcInTemp) < SMALL) {
            state.dataHeatRecovery->BalDesDehumPerfData(state.dataHeatRecovery->ExchCond(ExchNum).PerfDataIndex).PrintT_RegenInTempMessage = false;
            state.dataHeatRecovery->BalDesDehumPerfData(state.dataHeatRecovery->ExchCond(ExchNum).PerfDataIndex).PrintT_RegenInHumRatMessage = false;
            state.dataHeatRecovery->BalDesDehumPerfData(state.dataHeatRecovery->ExchCond(ExchNum).PerfDataIndex).PrintT_ProcInTempMessage = false;
            state.dataHeatRecovery->BalDesDehumPerfData(state.dataHeatRecovery->ExchCond(ExchNum).PerfDataIndex).PrintT_ProcInHumRatMessage = false;
            state.dataHeatRecovery->BalDesDehumPerfData(state.dataHeatRecovery->ExchCond(ExchNum).PerfDataIndex).PrintT_FaceVelMessage = false;
            return;
        }

        //   check boundaries of independent variables and post warnings to individual buffers to print at end of time step
        // checking model bounds for variables of regeneration outlet temperature equation
        // Regen inlet temp
        if (T_RegenInTemp < state.dataHeatRecovery->BalDesDehumPerfData(state.dataHeatRecovery->ExchCond(ExchNum).PerfDataIndex).T_MinRegenAirInTemp ||
            T_RegenInTemp > state.dataHeatRecovery->BalDesDehumPerfData(state.dataHeatRecovery->ExchCond(ExchNum).PerfDataIndex).T_MaxRegenAirInTemp) {
            state.dataHeatRecovery->BalDesDehumPerfData(state.dataHeatRecovery->ExchCond(ExchNum).PerfDataIndex).T_RegenInTempLast = T_RegenInTemp;
            OutputChar = format("{:.2R}", T_RegenInTemp);
            OutputCharLo = format("{:.2R}", state.dataHeatRecovery->BalDesDehumPerfData(state.dataHeatRecovery->ExchCond(ExchNum).PerfDataIndex).T_MinRegenAirInTemp);
            OutputCharHi = format("{:.2R}", state.dataHeatRecovery->BalDesDehumPerfData(state.dataHeatRecovery->ExchCond(ExchNum).PerfDataIndex).T_MaxRegenAirInTemp);
            if (T_RegenInTemp < state.dataHeatRecovery->BalDesDehumPerfData(state.dataHeatRecovery->ExchCond(ExchNum).PerfDataIndex).T_MinRegenAirInTemp) {
                T_RegenInTemp = state.dataHeatRecovery->BalDesDehumPerfData(state.dataHeatRecovery->ExchCond(ExchNum).PerfDataIndex).T_MinRegenAirInTemp;
            }
            if (T_RegenInTemp > state.dataHeatRecovery->BalDesDehumPerfData(state.dataHeatRecovery->ExchCond(ExchNum).PerfDataIndex).T_MaxRegenAirInTemp) {
                T_RegenInTemp = state.dataHeatRecovery->BalDesDehumPerfData(state.dataHeatRecovery->ExchCond(ExchNum).PerfDataIndex).T_MaxRegenAirInTemp;
            }
            if (!state.dataGlobal->WarmupFlag && !FirstHVACIteration) {
                state.dataHeatRecovery->BalDesDehumPerfData(state.dataHeatRecovery->ExchCond(ExchNum).PerfDataIndex).PrintT_RegenInTempMessage = true;
                state.dataHeatRecovery->BalDesDehumPerfData(state.dataHeatRecovery->ExchCond(ExchNum).PerfDataIndex).T_RegenInTempBuffer1 =
                    state.dataHeatRecovery->BalDesDehumPerfData(state.dataHeatRecovery->ExchCond(ExchNum).PerfDataIndex).PerfType + " \"" +
                    state.dataHeatRecovery->BalDesDehumPerfData(state.dataHeatRecovery->ExchCond(ExchNum).PerfDataIndex).Name +
                    "\" - Regeneration inlet air temperature used in regen outlet air temperature equation is outside model boundaries at " +
                    OutputChar + '.';
                state.dataHeatRecovery->BalDesDehumPerfData(state.dataHeatRecovery->ExchCond(ExchNum).PerfDataIndex).T_RegenInTempBuffer2 = "...Valid range = " + OutputCharLo + " to " +
                                                                                            OutputCharHi + ". Occurrence info = " + state.dataEnvrn->EnvironmentName +
                                                                                            ", " + state.dataEnvrn->CurMnDy + ' ' + CreateSysTimeIntervalString(state);
                CharValue = format("{:.6R}", T_RegenInTemp);
                state.dataHeatRecovery->BalDesDehumPerfData(state.dataHeatRecovery->ExchCond(ExchNum).PerfDataIndex).T_RegenInTempBuffer3 =
                    "...Regeneration outlet air temperature equation: regeneration inlet air temperature passed to the model = " + CharValue;
            } else {
                state.dataHeatRecovery->BalDesDehumPerfData(state.dataHeatRecovery->ExchCond(ExchNum).PerfDataIndex).PrintT_RegenInTempMessage = false;
            }
        } else {
            state.dataHeatRecovery->BalDesDehumPerfData(state.dataHeatRecovery->ExchCond(ExchNum).PerfDataIndex).PrintT_RegenInTempMessage = false;
        }
        // regen inlet humidity ratio
        if (T_RegenInHumRat < state.dataHeatRecovery->BalDesDehumPerfData(state.dataHeatRecovery->ExchCond(ExchNum).PerfDataIndex).T_MinRegenAirInHumRat ||
            T_RegenInHumRat > state.dataHeatRecovery->BalDesDehumPerfData(state.dataHeatRecovery->ExchCond(ExchNum).PerfDataIndex).T_MaxRegenAirInHumRat) {
            state.dataHeatRecovery->BalDesDehumPerfData(state.dataHeatRecovery->ExchCond(ExchNum).PerfDataIndex).T_RegenInHumRatLast = T_RegenInHumRat;
            OutputChar = format("{:.6R}", T_RegenInHumRat);
            OutputCharLo = format("{:.6R}", state.dataHeatRecovery->BalDesDehumPerfData(state.dataHeatRecovery->ExchCond(ExchNum).PerfDataIndex).T_MinRegenAirInHumRat);
            OutputCharHi = format("{:.6R}", state.dataHeatRecovery->BalDesDehumPerfData(state.dataHeatRecovery->ExchCond(ExchNum).PerfDataIndex).T_MaxRegenAirInHumRat);
            if (T_RegenInHumRat < state.dataHeatRecovery->BalDesDehumPerfData(state.dataHeatRecovery->ExchCond(ExchNum).PerfDataIndex).T_MinRegenAirInHumRat) {
                T_RegenInHumRat = state.dataHeatRecovery->BalDesDehumPerfData(state.dataHeatRecovery->ExchCond(ExchNum).PerfDataIndex).T_MinRegenAirInHumRat;
            }
            if (T_RegenInHumRat > state.dataHeatRecovery->BalDesDehumPerfData(state.dataHeatRecovery->ExchCond(ExchNum).PerfDataIndex).T_MaxRegenAirInHumRat) {
                T_RegenInHumRat = state.dataHeatRecovery->BalDesDehumPerfData(state.dataHeatRecovery->ExchCond(ExchNum).PerfDataIndex).T_MaxRegenAirInHumRat;
            }
            if (!state.dataGlobal->WarmupFlag && !FirstHVACIteration) {
                state.dataHeatRecovery->BalDesDehumPerfData(state.dataHeatRecovery->ExchCond(ExchNum).PerfDataIndex).PrintT_RegenInHumRatMessage = true;
                state.dataHeatRecovery->BalDesDehumPerfData(state.dataHeatRecovery->ExchCond(ExchNum).PerfDataIndex).T_RegenInHumRatBuffer1 =
                    state.dataHeatRecovery->BalDesDehumPerfData(state.dataHeatRecovery->ExchCond(ExchNum).PerfDataIndex).PerfType + " \"" +
                    state.dataHeatRecovery->BalDesDehumPerfData(state.dataHeatRecovery->ExchCond(ExchNum).PerfDataIndex).Name +
                    "\" - Regeneration inlet air humidity ratio used in regen outlet air temperature equation is outside model boundaries at " +
                    OutputChar + '.';
                state.dataHeatRecovery->BalDesDehumPerfData(state.dataHeatRecovery->ExchCond(ExchNum).PerfDataIndex).T_RegenInHumRatBuffer2 =
                    "...Valid range = " + OutputCharLo + " to " + OutputCharHi + ". Occurrence info = " + state.dataEnvrn->EnvironmentName + ", " + state.dataEnvrn->CurMnDy + ' ' +
                    CreateSysTimeIntervalString(state);
                CharValue = format("{:.6R}", T_RegenInHumRat);
                state.dataHeatRecovery->BalDesDehumPerfData(state.dataHeatRecovery->ExchCond(ExchNum).PerfDataIndex).T_RegenInHumRatBuffer3 =
                    "...Regeneration outlet air temperature equation: regeneration inlet air humidity ratio passed to the model = " + CharValue;
            } else {
                state.dataHeatRecovery->BalDesDehumPerfData(state.dataHeatRecovery->ExchCond(ExchNum).PerfDataIndex).PrintT_RegenInHumRatMessage = false;
            }
        } else {
            state.dataHeatRecovery->BalDesDehumPerfData(state.dataHeatRecovery->ExchCond(ExchNum).PerfDataIndex).PrintT_RegenInHumRatMessage = false;
        }
        // process inlet temp
        if (T_ProcInTemp < state.dataHeatRecovery->BalDesDehumPerfData(state.dataHeatRecovery->ExchCond(ExchNum).PerfDataIndex).T_MinProcAirInTemp ||
            T_ProcInTemp > state.dataHeatRecovery->BalDesDehumPerfData(state.dataHeatRecovery->ExchCond(ExchNum).PerfDataIndex).T_MaxProcAirInTemp) {
            state.dataHeatRecovery->BalDesDehumPerfData(state.dataHeatRecovery->ExchCond(ExchNum).PerfDataIndex).T_ProcInTempLast = T_ProcInTemp;
            OutputChar = format("{:.2R}", T_ProcInTemp);
            OutputCharLo = format("{:.2R}", state.dataHeatRecovery->BalDesDehumPerfData(state.dataHeatRecovery->ExchCond(ExchNum).PerfDataIndex).T_MinProcAirInTemp);
            OutputCharHi = format("{:.2R}", state.dataHeatRecovery->BalDesDehumPerfData(state.dataHeatRecovery->ExchCond(ExchNum).PerfDataIndex).T_MaxProcAirInTemp);
            if (T_ProcInTemp < state.dataHeatRecovery->BalDesDehumPerfData(state.dataHeatRecovery->ExchCond(ExchNum).PerfDataIndex).T_MinProcAirInTemp) {
                T_ProcInTemp = state.dataHeatRecovery->BalDesDehumPerfData(state.dataHeatRecovery->ExchCond(ExchNum).PerfDataIndex).T_MinProcAirInTemp;
            }
            if (T_ProcInTemp > state.dataHeatRecovery->BalDesDehumPerfData(state.dataHeatRecovery->ExchCond(ExchNum).PerfDataIndex).T_MaxProcAirInTemp) {
                T_ProcInTemp = state.dataHeatRecovery->BalDesDehumPerfData(state.dataHeatRecovery->ExchCond(ExchNum).PerfDataIndex).T_MaxProcAirInTemp;
            }
            if (!state.dataGlobal->WarmupFlag && !FirstHVACIteration) {
                state.dataHeatRecovery->BalDesDehumPerfData(state.dataHeatRecovery->ExchCond(ExchNum).PerfDataIndex).PrintT_ProcInTempMessage = true;
                //       Suppress warning message when process inlet temperature = 0 (DX coil is off)
                if (state.dataHeatRecovery->BalDesDehumPerfData(state.dataHeatRecovery->ExchCond(ExchNum).PerfDataIndex).T_ProcInTempLast == 0.0)
                    state.dataHeatRecovery->BalDesDehumPerfData(state.dataHeatRecovery->ExchCond(ExchNum).PerfDataIndex).PrintT_ProcInTempMessage = false;
                state.dataHeatRecovery->BalDesDehumPerfData(state.dataHeatRecovery->ExchCond(ExchNum).PerfDataIndex).T_ProcInTempBuffer1 =
                    state.dataHeatRecovery->BalDesDehumPerfData(state.dataHeatRecovery->ExchCond(ExchNum).PerfDataIndex).PerfType + " \"" +
                    state.dataHeatRecovery->BalDesDehumPerfData(state.dataHeatRecovery->ExchCond(ExchNum).PerfDataIndex).Name +
                    "\" - Process inlet air temperature used in regen outlet air temperature equation is outside model boundaries at " + OutputChar +
                    '.';
                state.dataHeatRecovery->BalDesDehumPerfData(state.dataHeatRecovery->ExchCond(ExchNum).PerfDataIndex).T_ProcInTempBuffer2 = "...Valid range = " + OutputCharLo + " to " +
                                                                                           OutputCharHi + ". Occurrence info = " + state.dataEnvrn->EnvironmentName +
                                                                                           ',' + state.dataEnvrn->CurMnDy + ' ' + CreateSysTimeIntervalString(state);
                CharValue = format("{:.6R}", T_ProcInTemp);
                state.dataHeatRecovery->BalDesDehumPerfData(state.dataHeatRecovery->ExchCond(ExchNum).PerfDataIndex).T_ProcInTempBuffer3 =
                    "...Regeneration outlet air temperature equation: process inlet air temperature passed to the model = " + CharValue;
            } else {
                state.dataHeatRecovery->BalDesDehumPerfData(state.dataHeatRecovery->ExchCond(ExchNum).PerfDataIndex).PrintT_ProcInTempMessage = false;
            }
        } else {
            state.dataHeatRecovery->BalDesDehumPerfData(state.dataHeatRecovery->ExchCond(ExchNum).PerfDataIndex).PrintT_ProcInTempMessage = false;
        }
        // process inlet humidity ratio
        if (T_ProcInHumRat < state.dataHeatRecovery->BalDesDehumPerfData(state.dataHeatRecovery->ExchCond(ExchNum).PerfDataIndex).T_MinProcAirInHumRat ||
            T_ProcInHumRat > state.dataHeatRecovery->BalDesDehumPerfData(state.dataHeatRecovery->ExchCond(ExchNum).PerfDataIndex).T_MaxProcAirInHumRat) {
            state.dataHeatRecovery->BalDesDehumPerfData(state.dataHeatRecovery->ExchCond(ExchNum).PerfDataIndex).T_ProcInHumRatLast = T_ProcInHumRat;
            OutputChar = format("{:.6R}", T_ProcInHumRat);
            OutputCharLo = format("{:.6R}", state.dataHeatRecovery->BalDesDehumPerfData(state.dataHeatRecovery->ExchCond(ExchNum).PerfDataIndex).T_MinProcAirInHumRat);
            OutputCharHi = format("{:.6R}", state.dataHeatRecovery->BalDesDehumPerfData(state.dataHeatRecovery->ExchCond(ExchNum).PerfDataIndex).T_MaxProcAirInHumRat);
            if (T_ProcInHumRat < state.dataHeatRecovery->BalDesDehumPerfData(state.dataHeatRecovery->ExchCond(ExchNum).PerfDataIndex).T_MinProcAirInHumRat) {
                T_ProcInHumRat = state.dataHeatRecovery->BalDesDehumPerfData(state.dataHeatRecovery->ExchCond(ExchNum).PerfDataIndex).T_MinProcAirInHumRat;
            }
            if (T_ProcInHumRat > state.dataHeatRecovery->BalDesDehumPerfData(state.dataHeatRecovery->ExchCond(ExchNum).PerfDataIndex).T_MaxProcAirInHumRat) {
                T_ProcInHumRat = state.dataHeatRecovery->BalDesDehumPerfData(state.dataHeatRecovery->ExchCond(ExchNum).PerfDataIndex).T_MaxProcAirInHumRat;
            }
            if (!state.dataGlobal->WarmupFlag && !FirstHVACIteration) {
                state.dataHeatRecovery->BalDesDehumPerfData(state.dataHeatRecovery->ExchCond(ExchNum).PerfDataIndex).PrintT_ProcInHumRatMessage = true;
                //       Suppress warning message when process inlet humrat = 0 (DX coil is off)
                if (state.dataHeatRecovery->BalDesDehumPerfData(state.dataHeatRecovery->ExchCond(ExchNum).PerfDataIndex).T_ProcInHumRatLast == 0.0)
                    state.dataHeatRecovery->BalDesDehumPerfData(state.dataHeatRecovery->ExchCond(ExchNum).PerfDataIndex).PrintT_ProcInHumRatMessage = false;
                state.dataHeatRecovery->BalDesDehumPerfData(state.dataHeatRecovery->ExchCond(ExchNum).PerfDataIndex).T_ProcInHumRatBuffer1 =
                    state.dataHeatRecovery->BalDesDehumPerfData(state.dataHeatRecovery->ExchCond(ExchNum).PerfDataIndex).PerfType + " \"" +
                    state.dataHeatRecovery->BalDesDehumPerfData(state.dataHeatRecovery->ExchCond(ExchNum).PerfDataIndex).Name +
                    "\" - Process inlet air humidity ratio used in regen outlet air temperature equation is outside model boundaries at " +
                    OutputChar + '.';
                state.dataHeatRecovery->BalDesDehumPerfData(state.dataHeatRecovery->ExchCond(ExchNum).PerfDataIndex).T_ProcInHumRatBuffer2 = "...Valid range = " + OutputCharLo + " to " +
                                                                                             OutputCharHi + ". Occurrence info = " + state.dataEnvrn->EnvironmentName +
                                                                                             ", " + state.dataEnvrn->CurMnDy + ' ' + CreateSysTimeIntervalString(state);
                CharValue = format("{:.6R}", T_ProcInHumRat);
                state.dataHeatRecovery->BalDesDehumPerfData(state.dataHeatRecovery->ExchCond(ExchNum).PerfDataIndex).T_ProcInHumRatBuffer3 =
                    "...Regeneration outlet air temperature equation: process inlet air humidity ratio passed to the model = " + CharValue;
            } else {
                state.dataHeatRecovery->BalDesDehumPerfData(state.dataHeatRecovery->ExchCond(ExchNum).PerfDataIndex).PrintT_ProcInHumRatMessage = false;
            }
        } else {
            state.dataHeatRecovery->BalDesDehumPerfData(state.dataHeatRecovery->ExchCond(ExchNum).PerfDataIndex).PrintT_ProcInHumRatMessage = false;
        }
        // regeneration and process face velocity
        if (T_FaceVel < state.dataHeatRecovery->BalDesDehumPerfData(state.dataHeatRecovery->ExchCond(ExchNum).PerfDataIndex).T_MinFaceVel ||
            T_FaceVel > state.dataHeatRecovery->BalDesDehumPerfData(state.dataHeatRecovery->ExchCond(ExchNum).PerfDataIndex).T_MaxFaceVel) {
            state.dataHeatRecovery->BalDesDehumPerfData(state.dataHeatRecovery->ExchCond(ExchNum).PerfDataIndex).T_FaceVelLast = T_FaceVel;
            OutputChar = format("{:.6R}", T_FaceVel);
            OutputCharLo = format("{:.6R}", state.dataHeatRecovery->BalDesDehumPerfData(state.dataHeatRecovery->ExchCond(ExchNum).PerfDataIndex).T_MinFaceVel);
            OutputCharHi = format("{:.6R}", state.dataHeatRecovery->BalDesDehumPerfData(state.dataHeatRecovery->ExchCond(ExchNum).PerfDataIndex).T_MaxFaceVel);
            if (T_FaceVel < state.dataHeatRecovery->BalDesDehumPerfData(state.dataHeatRecovery->ExchCond(ExchNum).PerfDataIndex).T_MinFaceVel) {
                T_FaceVel = state.dataHeatRecovery->BalDesDehumPerfData(state.dataHeatRecovery->ExchCond(ExchNum).PerfDataIndex).T_MinFaceVel;
            }
            if (T_FaceVel > state.dataHeatRecovery->BalDesDehumPerfData(state.dataHeatRecovery->ExchCond(ExchNum).PerfDataIndex).T_MaxFaceVel) {
                T_FaceVel = state.dataHeatRecovery->BalDesDehumPerfData(state.dataHeatRecovery->ExchCond(ExchNum).PerfDataIndex).T_MaxFaceVel;
            }
            if (!state.dataGlobal->WarmupFlag && !FirstHVACIteration) {
                state.dataHeatRecovery->BalDesDehumPerfData(state.dataHeatRecovery->ExchCond(ExchNum).PerfDataIndex).PrintT_FaceVelMessage = true;
                state.dataHeatRecovery->BalDesDehumPerfData(state.dataHeatRecovery->ExchCond(ExchNum).PerfDataIndex).T_FaceVelBuffer1 =
                    state.dataHeatRecovery->BalDesDehumPerfData(state.dataHeatRecovery->ExchCond(ExchNum).PerfDataIndex).PerfType + " \"" +
                    state.dataHeatRecovery->BalDesDehumPerfData(state.dataHeatRecovery->ExchCond(ExchNum).PerfDataIndex).Name +
                    "\" - Process and regen inlet air face velocity used in regen outlet air temperature equation is outside model boundaries at " +
                    OutputChar + '.';
                state.dataHeatRecovery->BalDesDehumPerfData(state.dataHeatRecovery->ExchCond(ExchNum).PerfDataIndex).T_FaceVelBuffer2 = "...Valid range = " + OutputCharLo + " to " + OutputCharHi +
                                                                                        ". Occurrence info = " + state.dataEnvrn->EnvironmentName + ", " + state.dataEnvrn->CurMnDy +
                                                                                        ' ' + CreateSysTimeIntervalString(state);
                CharValue = format("{:.6R}", T_FaceVel);
                state.dataHeatRecovery->BalDesDehumPerfData(state.dataHeatRecovery->ExchCond(ExchNum).PerfDataIndex).T_FaceVelBuffer3 =
                    "...Regeneration outlet air temperature equation: process and regen face velocity passed to the model = " + CharValue;
            } else {
                state.dataHeatRecovery->BalDesDehumPerfData(state.dataHeatRecovery->ExchCond(ExchNum).PerfDataIndex).PrintT_FaceVelMessage = false;
            }
        } else {
            state.dataHeatRecovery->BalDesDehumPerfData(state.dataHeatRecovery->ExchCond(ExchNum).PerfDataIndex).PrintT_FaceVelMessage = false;
        }
    }

    void CheckModelBoundsHumRatEq(EnergyPlusData &state,
                                  int const ExchNum,            // number of the current heat exchanger being simulated
                                  Real64 &H_RegenInTemp,        // current regen inlet temperature (C) for regen outlet hum rat eqn
                                  Real64 &H_RegenInHumRat,      // current regen inlet hum rat for regen outlet hum rat eqn
                                  Real64 &H_ProcInTemp,         // current process inlet temperature (C) for regen outlet hum rat eqn
                                  Real64 &H_ProcInHumRat,       // current process inlet hum rat for regen outlet hum rat eqn
                                  Real64 &H_FaceVel,            // current process and regen face velocity (m/s)
                                  bool const FirstHVACIteration // First HVAC iteration flag
    )
    {

        // SUBROUTINE INFORMATION:
        //       AUTHOR         Mangesh Basarkar, FSEC
        //       DATE WRITTEN   January 2007
        //       MODIFIED       na
        //       RE-ENGINEERED  na

        // PURPOSE OF THIS SUBROUTINE:
        // To verify that the empirical model's independent variables are within the limits used during the
        // developement of the empirical model.

        // METHODOLOGY EMPLOYED:
        // The empirical models used for simulating a desiccant enhanced cooling coil are based on a limited data set.
        // Extrapolation of empirical models can cause instability and the independent variables may need to be limited.
        // The range of each independent variable is provided by the user and are based on the limits of the
        // empirical model. These limits are tested in this subroutine each time step and returned for use by the calling
        // routine.
        // REFERENCES:
        // na

        // Using/Aliasing
        auto & SysTimeElapsed = state.dataHVACGlobal->SysTimeElapsed;
        auto & TimeStepSys = state.dataHVACGlobal->TimeStepSys;
        using General::CreateSysTimeIntervalString;

        // Locals
        // SUBROUTINE ARGUMENT DEFINITIONS:
        // regen outlet humidity ratio equation

        // SUBROUTINE PARAMETER DEFINITIONS:
        //  CHARACTER(len=*), PARAMETER :: OutputFormat  ='(F10.6)'

        // INTERFACE BLOCK SPECIFICATIONS:
        // na

        // DERIVED TYPE DEFINITIONS:
        // na

        // SUBROUTINE LOCAL VARIABLE DECLARATIONS:
        static std::string OutputChar;         // character string for warning messages
        static std::string OutputCharLo;       // character string for warning messages
        static std::string OutputCharHi;       // character string for warning messages
        static std::string CharValue;          // character string for warning messages
        static Real64 TimeStepSysLast(0.0);    // last system time step (used to check for downshifting)
        static Real64 CurrentEndTime(0.0);     // end time of time step for current simulation time step
        static Real64 CurrentEndTimeLast(0.0); // end time of time step for last simulation time step
        // current end time is compared with last to see if time step changed

        //   calculate end time of current time step
        CurrentEndTime = state.dataGlobal->CurrentTime + SysTimeElapsed;

        //   Print warning messages only when valid and only for the first occurrence. Let summary provide statistics.
        //   Wait for next time step to print warnings. If simulation iterates, print out
        //   the warning for the last iteration only. Must wait for next time step to accomplish this.
        //   If a warning occurs and the simulation down shifts, the warning is not valid.
        if (CurrentEndTime > CurrentEndTimeLast && TimeStepSys >= TimeStepSysLast) {

            // print error for variables of regeneration outlet humidity ratio equation
            // Regen inlet temp for humidity ratio eqn
            if (state.dataHeatRecovery->BalDesDehumPerfData(state.dataHeatRecovery->ExchCond(ExchNum).PerfDataIndex).PrintH_RegenInTempMessage) {
                ++state.dataHeatRecovery->BalDesDehumPerfData(state.dataHeatRecovery->ExchCond(ExchNum).PerfDataIndex).H_RegenInTempErrorCount;
                if (state.dataHeatRecovery->BalDesDehumPerfData(state.dataHeatRecovery->ExchCond(ExchNum).PerfDataIndex).H_RegenInTempErrorCount < 2) {
                    ShowWarningError(state, state.dataHeatRecovery->BalDesDehumPerfData(state.dataHeatRecovery->ExchCond(ExchNum).PerfDataIndex).H_RegenInTempBuffer1);
                    ShowContinueError(state, state.dataHeatRecovery->BalDesDehumPerfData(state.dataHeatRecovery->ExchCond(ExchNum).PerfDataIndex).H_RegenInTempBuffer2);
                    ShowContinueError(state, state.dataHeatRecovery->BalDesDehumPerfData(state.dataHeatRecovery->ExchCond(ExchNum).PerfDataIndex).H_RegenInTempBuffer3);
                    ShowContinueError(state, "...Using regeneration inlet air temperatures that are outside the regeneration inlet air temperature equation "
                                      "model boundaries may adversely affect desiccant model performance.");
                } else {
                    ShowRecurringWarningErrorAtEnd(state, state.dataHeatRecovery->BalDesDehumPerfData(state.dataHeatRecovery->ExchCond(ExchNum).PerfDataIndex).PerfType + " \"" +
                                                       state.dataHeatRecovery->BalDesDehumPerfData(state.dataHeatRecovery->ExchCond(ExchNum).PerfDataIndex).Name +
                                                       "\" - Regeneration inlet air temperature used in regen outlet air humidity ratio equation is "
                                                       "out of range error continues...",
                                                   state.dataHeatRecovery->BalDesDehumPerfData(state.dataHeatRecovery->ExchCond(ExchNum).PerfDataIndex).H_RegenInTempErrIndex,
                                                   state.dataHeatRecovery->BalDesDehumPerfData(state.dataHeatRecovery->ExchCond(ExchNum).PerfDataIndex).H_RegenInTempLast,
                                                   state.dataHeatRecovery->BalDesDehumPerfData(state.dataHeatRecovery->ExchCond(ExchNum).PerfDataIndex).H_RegenInTempLast);
                }
            }
            // Regen inlet humidity ratio for humidity ratio eqn
            if (state.dataHeatRecovery->BalDesDehumPerfData(state.dataHeatRecovery->ExchCond(ExchNum).PerfDataIndex).PrintH_RegenInHumRatMessage) {
                ++state.dataHeatRecovery->BalDesDehumPerfData(state.dataHeatRecovery->ExchCond(ExchNum).PerfDataIndex).H_RegenInHumRatErrorCount;
                if (state.dataHeatRecovery->BalDesDehumPerfData(state.dataHeatRecovery->ExchCond(ExchNum).PerfDataIndex).H_RegenInHumRatErrorCount < 2) {
                    ShowWarningError(state, state.dataHeatRecovery->BalDesDehumPerfData(state.dataHeatRecovery->ExchCond(ExchNum).PerfDataIndex).H_RegenInHumRatBuffer1);
                    ShowContinueError(state, state.dataHeatRecovery->BalDesDehumPerfData(state.dataHeatRecovery->ExchCond(ExchNum).PerfDataIndex).H_RegenInHumRatBuffer2);
                    ShowContinueError(state, state.dataHeatRecovery->BalDesDehumPerfData(state.dataHeatRecovery->ExchCond(ExchNum).PerfDataIndex).H_RegenInHumRatBuffer3);
                    ShowContinueError(state, "...Using regeneration inlet air humidity ratios that are outside the regeneration outlet air humidity ratio "
                                      "equation model boundaries may adversely affect desiccant model performance.");
                } else {
                    ShowRecurringWarningErrorAtEnd(state, state.dataHeatRecovery->BalDesDehumPerfData(state.dataHeatRecovery->ExchCond(ExchNum).PerfDataIndex).PerfType + " \"" +
                                                       state.dataHeatRecovery->BalDesDehumPerfData(state.dataHeatRecovery->ExchCond(ExchNum).PerfDataIndex).Name +
                                                       "\" - Regeneration inlet air humidity ratio used in regen outlet air humidity ratio equation "
                                                       "is out of range error continues...",
                                                   state.dataHeatRecovery->BalDesDehumPerfData(state.dataHeatRecovery->ExchCond(ExchNum).PerfDataIndex).H_RegenInHumRatErrIndex,
                                                   state.dataHeatRecovery->BalDesDehumPerfData(state.dataHeatRecovery->ExchCond(ExchNum).PerfDataIndex).H_RegenInHumRatLast,
                                                   state.dataHeatRecovery->BalDesDehumPerfData(state.dataHeatRecovery->ExchCond(ExchNum).PerfDataIndex).H_RegenInHumRatLast);
                }
            }
            // Process inlet temp for humidity ratio eqn
            if (state.dataHeatRecovery->BalDesDehumPerfData(state.dataHeatRecovery->ExchCond(ExchNum).PerfDataIndex).PrintH_ProcInTempMessage) {
                ++state.dataHeatRecovery->BalDesDehumPerfData(state.dataHeatRecovery->ExchCond(ExchNum).PerfDataIndex).H_ProcInTempErrorCount;
                if (state.dataHeatRecovery->BalDesDehumPerfData(state.dataHeatRecovery->ExchCond(ExchNum).PerfDataIndex).H_ProcInTempErrorCount < 2) {
                    ShowWarningError(state, state.dataHeatRecovery->BalDesDehumPerfData(state.dataHeatRecovery->ExchCond(ExchNum).PerfDataIndex).H_ProcInTempBuffer1);
                    ShowContinueError(state, state.dataHeatRecovery->BalDesDehumPerfData(state.dataHeatRecovery->ExchCond(ExchNum).PerfDataIndex).H_ProcInTempBuffer2);
                    ShowContinueError(state, state.dataHeatRecovery->BalDesDehumPerfData(state.dataHeatRecovery->ExchCond(ExchNum).PerfDataIndex).H_ProcInTempBuffer3);
                    ShowContinueError(state, "...Using process inlet air temperatures that are outside the regeneration outlet air humidity ratio equation "
                                      "model may adversely affect desiccant model performance.");
                } else {
                    ShowRecurringWarningErrorAtEnd(state,
                        state.dataHeatRecovery->BalDesDehumPerfData(state.dataHeatRecovery->ExchCond(ExchNum).PerfDataIndex).PerfType + " \"" +
                            state.dataHeatRecovery->BalDesDehumPerfData(state.dataHeatRecovery->ExchCond(ExchNum).PerfDataIndex).Name +
                            "\" - Process inlet air temperature used in regen outlet air humidity ratio equation is out of range error continues...",
                        state.dataHeatRecovery->BalDesDehumPerfData(state.dataHeatRecovery->ExchCond(ExchNum).PerfDataIndex).H_ProcInTempErrIndex,
                        state.dataHeatRecovery->BalDesDehumPerfData(state.dataHeatRecovery->ExchCond(ExchNum).PerfDataIndex).H_ProcInTempLast,
                        state.dataHeatRecovery->BalDesDehumPerfData(state.dataHeatRecovery->ExchCond(ExchNum).PerfDataIndex).H_ProcInTempLast);
                }
            }
            // Process inlet humidity ratio for humidity ratio eqn
            if (state.dataHeatRecovery->BalDesDehumPerfData(state.dataHeatRecovery->ExchCond(ExchNum).PerfDataIndex).PrintH_ProcInHumRatMessage) {
                ++state.dataHeatRecovery->BalDesDehumPerfData(state.dataHeatRecovery->ExchCond(ExchNum).PerfDataIndex).H_ProcInHumRatErrorCount;
                if (state.dataHeatRecovery->BalDesDehumPerfData(state.dataHeatRecovery->ExchCond(ExchNum).PerfDataIndex).H_ProcInHumRatErrorCount < 2) {
                    ShowWarningError(state, state.dataHeatRecovery->BalDesDehumPerfData(state.dataHeatRecovery->ExchCond(ExchNum).PerfDataIndex).H_ProcInHumRatBuffer1);
                    ShowContinueError(state, state.dataHeatRecovery->BalDesDehumPerfData(state.dataHeatRecovery->ExchCond(ExchNum).PerfDataIndex).H_ProcInHumRatBuffer2);
                    ShowContinueError(state, state.dataHeatRecovery->BalDesDehumPerfData(state.dataHeatRecovery->ExchCond(ExchNum).PerfDataIndex).H_ProcInHumRatBuffer3);
                    ShowContinueError(state, "...Using process inlet air humidity ratios that are outside the regeneration outlet humidity ratio equation "
                                      "model boundaries may adversely affect desiccant model performance.");
                } else {
                    ShowRecurringWarningErrorAtEnd(state, state.dataHeatRecovery->BalDesDehumPerfData(state.dataHeatRecovery->ExchCond(ExchNum).PerfDataIndex).PerfType + " \"" +
                                                       state.dataHeatRecovery->BalDesDehumPerfData(state.dataHeatRecovery->ExchCond(ExchNum).PerfDataIndex).Name +
                                                       "\" - Process inlet air humidity ratio used in regen outlet air humidity ratio equation is "
                                                       "out of range error continues...",
                                                   state.dataHeatRecovery->BalDesDehumPerfData(state.dataHeatRecovery->ExchCond(ExchNum).PerfDataIndex).T_ProcInHumRatErrIndex,
                                                   state.dataHeatRecovery->BalDesDehumPerfData(state.dataHeatRecovery->ExchCond(ExchNum).PerfDataIndex).H_ProcInHumRatLast,
                                                   state.dataHeatRecovery->BalDesDehumPerfData(state.dataHeatRecovery->ExchCond(ExchNum).PerfDataIndex).H_ProcInHumRatLast);
                }
            }
            // Process and regeneration face velocity for humidity ratio eqn
            if (state.dataHeatRecovery->BalDesDehumPerfData(state.dataHeatRecovery->ExchCond(ExchNum).PerfDataIndex).PrintH_FaceVelMessage) {
                ++state.dataHeatRecovery->BalDesDehumPerfData(state.dataHeatRecovery->ExchCond(ExchNum).PerfDataIndex).H_FaceVelErrorCount;
                if (state.dataHeatRecovery->BalDesDehumPerfData(state.dataHeatRecovery->ExchCond(ExchNum).PerfDataIndex).H_FaceVelErrorCount < 2) {
                    ShowWarningError(state, state.dataHeatRecovery->BalDesDehumPerfData(state.dataHeatRecovery->ExchCond(ExchNum).PerfDataIndex).H_FaceVelBuffer1);
                    ShowContinueError(state, state.dataHeatRecovery->BalDesDehumPerfData(state.dataHeatRecovery->ExchCond(ExchNum).PerfDataIndex).H_FaceVelBuffer2);
                    ShowContinueError(state, state.dataHeatRecovery->BalDesDehumPerfData(state.dataHeatRecovery->ExchCond(ExchNum).PerfDataIndex).H_FaceVelBuffer3);
                    ShowContinueError(state, "...Using process and regeneration face velocities that are outside the regeneration outlet air humidity ratio "
                                      "equation model boundaries may adversely affect desiccant model performance.");
                } else {
                    ShowRecurringWarningErrorAtEnd(state, state.dataHeatRecovery->BalDesDehumPerfData(state.dataHeatRecovery->ExchCond(ExchNum).PerfDataIndex).PerfType + " \"" +
                                                       state.dataHeatRecovery->BalDesDehumPerfData(state.dataHeatRecovery->ExchCond(ExchNum).PerfDataIndex).Name +
                                                       "\" - Process and regen face velocity used in regen outlet air humidity ratio equation is out "
                                                       "of range error continues...",
                                                   state.dataHeatRecovery->BalDesDehumPerfData(state.dataHeatRecovery->ExchCond(ExchNum).PerfDataIndex).H_FaceVelocityErrIndex,
                                                   state.dataHeatRecovery->BalDesDehumPerfData(state.dataHeatRecovery->ExchCond(ExchNum).PerfDataIndex).H_FaceVelLast,
                                                   state.dataHeatRecovery->BalDesDehumPerfData(state.dataHeatRecovery->ExchCond(ExchNum).PerfDataIndex).H_FaceVelLast);
                }
            }
        } // IF(CurrentEndTime .GT. CurrentEndTimeLast .AND. TimeStepSys .GE. TimeStepSysLast)THEN

        //   save last system time step and last end time of current time step (used to determine if warning is valid)
        TimeStepSysLast = TimeStepSys;
        CurrentEndTimeLast = CurrentEndTime;

        //   If regen and procees inlet temperatures are the same the coil is off, do not print out of bounds warning for this case
        if (std::abs(H_RegenInTemp - H_ProcInTemp) < SMALL) {
            state.dataHeatRecovery->BalDesDehumPerfData(state.dataHeatRecovery->ExchCond(ExchNum).PerfDataIndex).PrintH_RegenInTempMessage = false;
            state.dataHeatRecovery->BalDesDehumPerfData(state.dataHeatRecovery->ExchCond(ExchNum).PerfDataIndex).PrintH_RegenInHumRatMessage = false;
            state.dataHeatRecovery->BalDesDehumPerfData(state.dataHeatRecovery->ExchCond(ExchNum).PerfDataIndex).PrintH_ProcInTempMessage = false;
            state.dataHeatRecovery->BalDesDehumPerfData(state.dataHeatRecovery->ExchCond(ExchNum).PerfDataIndex).PrintH_ProcInHumRatMessage = false;
            state.dataHeatRecovery->BalDesDehumPerfData(state.dataHeatRecovery->ExchCond(ExchNum).PerfDataIndex).PrintH_FaceVelMessage = false;
            return;
        }

        //   check boundaries of independent variables and post warnings to individual buffers to print at end of time step
        // checking model bounds for variables of regeneration outlet humidity ratio equation
        // Regen inlet temp
        if (H_RegenInTemp < state.dataHeatRecovery->BalDesDehumPerfData(state.dataHeatRecovery->ExchCond(ExchNum).PerfDataIndex).H_MinRegenAirInTemp ||
            H_RegenInTemp > state.dataHeatRecovery->BalDesDehumPerfData(state.dataHeatRecovery->ExchCond(ExchNum).PerfDataIndex).H_MaxRegenAirInTemp) {
            state.dataHeatRecovery->BalDesDehumPerfData(state.dataHeatRecovery->ExchCond(ExchNum).PerfDataIndex).H_RegenInTempLast = H_RegenInTemp;
            OutputChar = format("{:.2R}", H_RegenInTemp);
            OutputCharLo = format("{:.2R}", state.dataHeatRecovery->BalDesDehumPerfData(state.dataHeatRecovery->ExchCond(ExchNum).PerfDataIndex).H_MinRegenAirInTemp);
            OutputCharHi = format("{:.2R}", state.dataHeatRecovery->BalDesDehumPerfData(state.dataHeatRecovery->ExchCond(ExchNum).PerfDataIndex).H_MaxRegenAirInTemp);
            if (H_RegenInTemp < state.dataHeatRecovery->BalDesDehumPerfData(state.dataHeatRecovery->ExchCond(ExchNum).PerfDataIndex).H_MinRegenAirInTemp) {
                H_RegenInTemp = state.dataHeatRecovery->BalDesDehumPerfData(state.dataHeatRecovery->ExchCond(ExchNum).PerfDataIndex).H_MinRegenAirInTemp;
            }
            if (H_RegenInTemp > state.dataHeatRecovery->BalDesDehumPerfData(state.dataHeatRecovery->ExchCond(ExchNum).PerfDataIndex).H_MaxRegenAirInTemp) {
                H_RegenInTemp = state.dataHeatRecovery->BalDesDehumPerfData(state.dataHeatRecovery->ExchCond(ExchNum).PerfDataIndex).H_MaxRegenAirInTemp;
            }
            if (!state.dataGlobal->WarmupFlag && !FirstHVACIteration) {
                state.dataHeatRecovery->BalDesDehumPerfData(state.dataHeatRecovery->ExchCond(ExchNum).PerfDataIndex).PrintH_RegenInTempMessage = true;
                state.dataHeatRecovery->BalDesDehumPerfData(state.dataHeatRecovery->ExchCond(ExchNum).PerfDataIndex).H_RegenInTempBuffer1 =
                    state.dataHeatRecovery->BalDesDehumPerfData(state.dataHeatRecovery->ExchCond(ExchNum).PerfDataIndex).PerfType + " \"" +
                    state.dataHeatRecovery->BalDesDehumPerfData(state.dataHeatRecovery->ExchCond(ExchNum).PerfDataIndex).Name +
                    "\" - Regeneration inlet air temperature used in regen outlet air humidity ratio equation is outside model boundaries at " +
                    OutputChar + '.';
                state.dataHeatRecovery->BalDesDehumPerfData(state.dataHeatRecovery->ExchCond(ExchNum).PerfDataIndex).H_RegenInTempBuffer2 = "...Valid range = " + OutputCharLo + " to " +
                                                                                            OutputCharHi + ". Occurrence info = " + state.dataEnvrn->EnvironmentName +
                                                                                            ", " + state.dataEnvrn->CurMnDy + " , " + CreateSysTimeIntervalString(state);
                CharValue = format("{:.2R}", H_RegenInTemp);
                state.dataHeatRecovery->BalDesDehumPerfData(state.dataHeatRecovery->ExchCond(ExchNum).PerfDataIndex).H_RegenInTempBuffer3 =
                    "...Regeneration outlet air humidity ratio equation: regeneration inlet air temperature passed to the model = " + CharValue;
            } else {
                state.dataHeatRecovery->BalDesDehumPerfData(state.dataHeatRecovery->ExchCond(ExchNum).PerfDataIndex).PrintH_RegenInTempMessage = false;
            }
        } else {
            state.dataHeatRecovery->BalDesDehumPerfData(state.dataHeatRecovery->ExchCond(ExchNum).PerfDataIndex).PrintH_RegenInTempMessage = false;
        }
        // regen inlet humidity ratio
        if (H_RegenInHumRat < state.dataHeatRecovery->BalDesDehumPerfData(state.dataHeatRecovery->ExchCond(ExchNum).PerfDataIndex).H_MinRegenAirInHumRat ||
            H_RegenInHumRat > state.dataHeatRecovery->BalDesDehumPerfData(state.dataHeatRecovery->ExchCond(ExchNum).PerfDataIndex).H_MaxRegenAirInHumRat) {
            state.dataHeatRecovery->BalDesDehumPerfData(state.dataHeatRecovery->ExchCond(ExchNum).PerfDataIndex).H_RegenInHumRatLast = H_RegenInHumRat;
            OutputChar = format("{:.6R}", H_RegenInHumRat);
            OutputCharLo = format("{:.6R}", state.dataHeatRecovery->BalDesDehumPerfData(state.dataHeatRecovery->ExchCond(ExchNum).PerfDataIndex).H_MinRegenAirInHumRat);
            OutputCharHi = format("{:.6R}", state.dataHeatRecovery->BalDesDehumPerfData(state.dataHeatRecovery->ExchCond(ExchNum).PerfDataIndex).H_MaxRegenAirInHumRat);
            if (H_RegenInHumRat < state.dataHeatRecovery->BalDesDehumPerfData(state.dataHeatRecovery->ExchCond(ExchNum).PerfDataIndex).H_MinRegenAirInHumRat) {
                H_RegenInHumRat = state.dataHeatRecovery->BalDesDehumPerfData(state.dataHeatRecovery->ExchCond(ExchNum).PerfDataIndex).H_MinRegenAirInHumRat;
            }
            if (H_RegenInHumRat > state.dataHeatRecovery->BalDesDehumPerfData(state.dataHeatRecovery->ExchCond(ExchNum).PerfDataIndex).H_MaxRegenAirInHumRat) {
                H_RegenInHumRat = state.dataHeatRecovery->BalDesDehumPerfData(state.dataHeatRecovery->ExchCond(ExchNum).PerfDataIndex).H_MaxRegenAirInHumRat;
            }
            if (!state.dataGlobal->WarmupFlag && !FirstHVACIteration) {
                state.dataHeatRecovery->BalDesDehumPerfData(state.dataHeatRecovery->ExchCond(ExchNum).PerfDataIndex).PrintH_RegenInHumRatMessage = true;
                state.dataHeatRecovery->BalDesDehumPerfData(state.dataHeatRecovery->ExchCond(ExchNum).PerfDataIndex).H_RegenInHumRatBuffer1 =
                    state.dataHeatRecovery->BalDesDehumPerfData(state.dataHeatRecovery->ExchCond(ExchNum).PerfDataIndex).PerfType + " \"" +
                    state.dataHeatRecovery->BalDesDehumPerfData(state.dataHeatRecovery->ExchCond(ExchNum).PerfDataIndex).Name +
                    "\" - Regeneration inlet air humidity ratio used in regen outlet air humidity ratio equation is outside model boundaries at " +
                    OutputChar + '.';
                state.dataHeatRecovery->BalDesDehumPerfData(state.dataHeatRecovery->ExchCond(ExchNum).PerfDataIndex).H_RegenInHumRatBuffer2 =
                    "...Valid range = " + OutputCharLo + " to " + OutputCharHi + ". Occurrence info = " + state.dataEnvrn->EnvironmentName + ", " + state.dataEnvrn->CurMnDy + ' ' +
                    CreateSysTimeIntervalString(state);
                CharValue = format("{:.6R}", H_RegenInHumRat);
                state.dataHeatRecovery->BalDesDehumPerfData(state.dataHeatRecovery->ExchCond(ExchNum).PerfDataIndex).H_RegenInHumRatBuffer3 =
                    "...Regeneration outlet air humidity ratio equation: regeneration inlet air humidity ratio passed to the model = " + CharValue;
            } else {
                state.dataHeatRecovery->BalDesDehumPerfData(state.dataHeatRecovery->ExchCond(ExchNum).PerfDataIndex).PrintH_RegenInHumRatMessage = false;
            }
        } else {
            state.dataHeatRecovery->BalDesDehumPerfData(state.dataHeatRecovery->ExchCond(ExchNum).PerfDataIndex).PrintH_RegenInHumRatMessage = false;
        }
        // process inlet temp
        if (H_ProcInTemp < state.dataHeatRecovery->BalDesDehumPerfData(state.dataHeatRecovery->ExchCond(ExchNum).PerfDataIndex).H_MinProcAirInTemp ||
            H_ProcInTemp > state.dataHeatRecovery->BalDesDehumPerfData(state.dataHeatRecovery->ExchCond(ExchNum).PerfDataIndex).H_MaxProcAirInTemp) {
            state.dataHeatRecovery->BalDesDehumPerfData(state.dataHeatRecovery->ExchCond(ExchNum).PerfDataIndex).H_ProcInTempLast = H_ProcInTemp;
            OutputChar = format("{:.2R}", H_ProcInTemp);
            OutputCharLo = format("{:.2R}", state.dataHeatRecovery->BalDesDehumPerfData(state.dataHeatRecovery->ExchCond(ExchNum).PerfDataIndex).H_MinProcAirInTemp);
            OutputCharHi = format("{:.2R}", state.dataHeatRecovery->BalDesDehumPerfData(state.dataHeatRecovery->ExchCond(ExchNum).PerfDataIndex).H_MaxProcAirInTemp);
            if (H_ProcInTemp < state.dataHeatRecovery->BalDesDehumPerfData(state.dataHeatRecovery->ExchCond(ExchNum).PerfDataIndex).H_MinProcAirInTemp) {
                H_ProcInTemp = state.dataHeatRecovery->BalDesDehumPerfData(state.dataHeatRecovery->ExchCond(ExchNum).PerfDataIndex).H_MinProcAirInTemp;
            }
            if (H_ProcInTemp > state.dataHeatRecovery->BalDesDehumPerfData(state.dataHeatRecovery->ExchCond(ExchNum).PerfDataIndex).H_MaxProcAirInTemp) {
                H_ProcInTemp = state.dataHeatRecovery->BalDesDehumPerfData(state.dataHeatRecovery->ExchCond(ExchNum).PerfDataIndex).H_MaxProcAirInTemp;
            }
            if (!state.dataGlobal->WarmupFlag && !FirstHVACIteration) {
                state.dataHeatRecovery->BalDesDehumPerfData(state.dataHeatRecovery->ExchCond(ExchNum).PerfDataIndex).PrintH_ProcInTempMessage = true;
                //       Suppress warning message when process inlet temperature = 0 (DX coil is off)
                if (state.dataHeatRecovery->BalDesDehumPerfData(state.dataHeatRecovery->ExchCond(ExchNum).PerfDataIndex).H_ProcInTempLast == 0.0)
                    state.dataHeatRecovery->BalDesDehumPerfData(state.dataHeatRecovery->ExchCond(ExchNum).PerfDataIndex).PrintH_ProcInTempMessage = false;
                state.dataHeatRecovery->BalDesDehumPerfData(state.dataHeatRecovery->ExchCond(ExchNum).PerfDataIndex).H_ProcInTempBuffer1 =
                    state.dataHeatRecovery->BalDesDehumPerfData(state.dataHeatRecovery->ExchCond(ExchNum).PerfDataIndex).PerfType + " \"" +
                    state.dataHeatRecovery->BalDesDehumPerfData(state.dataHeatRecovery->ExchCond(ExchNum).PerfDataIndex).Name +
                    "\" - Process inlet air temperature used in regen outlet air humidity ratio equation is outside model boundaries at " +
                    OutputChar + '.';
                state.dataHeatRecovery->BalDesDehumPerfData(state.dataHeatRecovery->ExchCond(ExchNum).PerfDataIndex).H_ProcInTempBuffer2 = "...Valid range = " + OutputCharLo + " to " +
                                                                                           OutputCharHi + ". Occurrence info = " + state.dataEnvrn->EnvironmentName +
                                                                                           ", " + state.dataEnvrn->CurMnDy + ' ' + CreateSysTimeIntervalString(state);
                CharValue = format("{:.6R}", H_ProcInTemp);
                state.dataHeatRecovery->BalDesDehumPerfData(state.dataHeatRecovery->ExchCond(ExchNum).PerfDataIndex).H_ProcInTempBuffer3 =
                    "...Regeneration outlet air humidity ratio equation: process inlet air temperature passed to the model = " + CharValue;
            } else {
                state.dataHeatRecovery->BalDesDehumPerfData(state.dataHeatRecovery->ExchCond(ExchNum).PerfDataIndex).PrintH_ProcInTempMessage = false;
            }
        } else {
            state.dataHeatRecovery->BalDesDehumPerfData(state.dataHeatRecovery->ExchCond(ExchNum).PerfDataIndex).PrintH_ProcInTempMessage = false;
        }
        // process inlet humidity ratio
        if (H_ProcInHumRat < state.dataHeatRecovery->BalDesDehumPerfData(state.dataHeatRecovery->ExchCond(ExchNum).PerfDataIndex).H_MinProcAirInHumRat ||
            H_ProcInHumRat > state.dataHeatRecovery->BalDesDehumPerfData(state.dataHeatRecovery->ExchCond(ExchNum).PerfDataIndex).H_MaxProcAirInHumRat) {
            state.dataHeatRecovery->BalDesDehumPerfData(state.dataHeatRecovery->ExchCond(ExchNum).PerfDataIndex).H_ProcInHumRatLast = H_ProcInHumRat;
            OutputChar = format("{:.6R}", H_ProcInHumRat);
            OutputCharLo = format("{:.6R}", state.dataHeatRecovery->BalDesDehumPerfData(state.dataHeatRecovery->ExchCond(ExchNum).PerfDataIndex).H_MinProcAirInHumRat);
            OutputCharHi = format("{:.6R}", state.dataHeatRecovery->BalDesDehumPerfData(state.dataHeatRecovery->ExchCond(ExchNum).PerfDataIndex).H_MaxProcAirInHumRat);
            if (H_ProcInHumRat < state.dataHeatRecovery->BalDesDehumPerfData(state.dataHeatRecovery->ExchCond(ExchNum).PerfDataIndex).H_MinProcAirInHumRat) {
                H_ProcInHumRat = state.dataHeatRecovery->BalDesDehumPerfData(state.dataHeatRecovery->ExchCond(ExchNum).PerfDataIndex).H_MinProcAirInHumRat;
            }
            if (H_ProcInHumRat > state.dataHeatRecovery->BalDesDehumPerfData(state.dataHeatRecovery->ExchCond(ExchNum).PerfDataIndex).H_MaxProcAirInHumRat) {
                H_ProcInHumRat = state.dataHeatRecovery->BalDesDehumPerfData(state.dataHeatRecovery->ExchCond(ExchNum).PerfDataIndex).H_MaxProcAirInHumRat;
            }
            if (!state.dataGlobal->WarmupFlag && !FirstHVACIteration) {
                state.dataHeatRecovery->BalDesDehumPerfData(state.dataHeatRecovery->ExchCond(ExchNum).PerfDataIndex).PrintH_ProcInHumRatMessage = true;
                //       Suppress warning message when process inlet humrat = 0 (DX coil is off)
                if (state.dataHeatRecovery->BalDesDehumPerfData(state.dataHeatRecovery->ExchCond(ExchNum).PerfDataIndex).H_ProcInHumRatLast == 0.0)
                    state.dataHeatRecovery->BalDesDehumPerfData(state.dataHeatRecovery->ExchCond(ExchNum).PerfDataIndex).PrintH_ProcInHumRatMessage = false;
                state.dataHeatRecovery->BalDesDehumPerfData(state.dataHeatRecovery->ExchCond(ExchNum).PerfDataIndex).H_ProcInHumRatBuffer1 =
                    state.dataHeatRecovery->BalDesDehumPerfData(state.dataHeatRecovery->ExchCond(ExchNum).PerfDataIndex).PerfType + " \"" +
                    state.dataHeatRecovery->BalDesDehumPerfData(state.dataHeatRecovery->ExchCond(ExchNum).PerfDataIndex).Name +
                    "\" - Process inlet air humidity ratio used in regen outlet air humidity ratio equation is outside model boundaries at " +
                    OutputChar + '.';
                state.dataHeatRecovery->BalDesDehumPerfData(state.dataHeatRecovery->ExchCond(ExchNum).PerfDataIndex).H_ProcInHumRatBuffer2 = "...Valid range = " + OutputCharLo + " to " +
                                                                                             OutputCharHi + ". Occurrence info = " + state.dataEnvrn->EnvironmentName +
                                                                                             ", " + state.dataEnvrn->CurMnDy + ", " + CreateSysTimeIntervalString(state);
                CharValue = format("{:.6R}", H_ProcInHumRat);
                state.dataHeatRecovery->BalDesDehumPerfData(state.dataHeatRecovery->ExchCond(ExchNum).PerfDataIndex).H_ProcInHumRatBuffer3 =
                    "...Regeneration outlet air humidity ratio equation: process inlet air humidity ratio passed to the model = " + CharValue;
            } else {
                state.dataHeatRecovery->BalDesDehumPerfData(state.dataHeatRecovery->ExchCond(ExchNum).PerfDataIndex).PrintH_ProcInHumRatMessage = false;
            }
        } else {
            state.dataHeatRecovery->BalDesDehumPerfData(state.dataHeatRecovery->ExchCond(ExchNum).PerfDataIndex).PrintH_ProcInHumRatMessage = false;
        }
        // regeneration and process face velocity
        if (H_FaceVel < state.dataHeatRecovery->BalDesDehumPerfData(state.dataHeatRecovery->ExchCond(ExchNum).PerfDataIndex).H_MinFaceVel ||
            H_FaceVel > state.dataHeatRecovery->BalDesDehumPerfData(state.dataHeatRecovery->ExchCond(ExchNum).PerfDataIndex).H_MaxFaceVel) {
            state.dataHeatRecovery->BalDesDehumPerfData(state.dataHeatRecovery->ExchCond(ExchNum).PerfDataIndex).H_FaceVelLast = H_FaceVel;
            OutputChar = format("{:.6R}", H_FaceVel);
            OutputCharLo = format("{:.6R}", state.dataHeatRecovery->BalDesDehumPerfData(state.dataHeatRecovery->ExchCond(ExchNum).PerfDataIndex).H_MinFaceVel);
            OutputCharHi = format("{:.6R}", state.dataHeatRecovery->BalDesDehumPerfData(state.dataHeatRecovery->ExchCond(ExchNum).PerfDataIndex).H_MaxFaceVel);
            if (H_FaceVel < state.dataHeatRecovery->BalDesDehumPerfData(state.dataHeatRecovery->ExchCond(ExchNum).PerfDataIndex).H_MinFaceVel) {
                H_FaceVel = state.dataHeatRecovery->BalDesDehumPerfData(state.dataHeatRecovery->ExchCond(ExchNum).PerfDataIndex).H_MinFaceVel;
            }
            if (H_FaceVel > state.dataHeatRecovery->BalDesDehumPerfData(state.dataHeatRecovery->ExchCond(ExchNum).PerfDataIndex).H_MaxFaceVel) {
                H_FaceVel = state.dataHeatRecovery->BalDesDehumPerfData(state.dataHeatRecovery->ExchCond(ExchNum).PerfDataIndex).H_MaxFaceVel;
            }
            if (!state.dataGlobal->WarmupFlag && !FirstHVACIteration) {
                state.dataHeatRecovery->BalDesDehumPerfData(state.dataHeatRecovery->ExchCond(ExchNum).PerfDataIndex).PrintH_FaceVelMessage = true;
                state.dataHeatRecovery->BalDesDehumPerfData(state.dataHeatRecovery->ExchCond(ExchNum).PerfDataIndex).H_FaceVelBuffer1 =
                    state.dataHeatRecovery->BalDesDehumPerfData(state.dataHeatRecovery->ExchCond(ExchNum).PerfDataIndex).PerfType + " \"" +
                    state.dataHeatRecovery->BalDesDehumPerfData(state.dataHeatRecovery->ExchCond(ExchNum).PerfDataIndex).Name +
                    "\" - Process and regen inlet air face velocity used in regen outlet air humidity ratio equation is outside model boundaries "
                    "at " +
                    OutputChar + '.';
                state.dataHeatRecovery->BalDesDehumPerfData(state.dataHeatRecovery->ExchCond(ExchNum).PerfDataIndex).H_FaceVelBuffer2 = "...Valid range = " + OutputCharLo + " to " + OutputCharHi +
                                                                                        ". Occurrence info = " + state.dataEnvrn->EnvironmentName + ", " + state.dataEnvrn->CurMnDy +
                                                                                        ", " + CreateSysTimeIntervalString(state);
                CharValue = format("{:.6R}", H_FaceVel);
                state.dataHeatRecovery->BalDesDehumPerfData(state.dataHeatRecovery->ExchCond(ExchNum).PerfDataIndex).H_FaceVelBuffer3 =
                    "...Regeneration outlet air humidity ratio equation: process and regeneration face velocity passed to the model = " + CharValue;
            } else {
                state.dataHeatRecovery->BalDesDehumPerfData(state.dataHeatRecovery->ExchCond(ExchNum).PerfDataIndex).PrintH_FaceVelMessage = false;
            }
        } else {
            state.dataHeatRecovery->BalDesDehumPerfData(state.dataHeatRecovery->ExchCond(ExchNum).PerfDataIndex).PrintH_FaceVelMessage = false;
        }
    }

    void CheckModelBoundOutput_Temp(EnergyPlusData &state,
                                    int const ExchNum,            // number of the current heat exchanger being simulated
                                    Real64 const RegenInTemp,     // current regen inlet temp passed to eqn
                                    Real64 &RegenOutTemp,         // current regen outlet temp from eqn
                                    bool const FirstHVACIteration // First HVAC iteration flag
    )
    {

        // SUBROUTINE INFORMATION:
        //       AUTHOR         Mangesh Basarkar, FSEC
        //       DATE WRITTEN   January 2007
        //       MODIFIED       June 2007, R. Raustad, changed requirement that regen outlet temp be less than inlet temp
        //       RE-ENGINEERED  na

        // PURPOSE OF THIS SUBROUTINE:
        // To verify that the empirical model's independent variables are within the limits used during the
        // developement of the empirical model.

        // METHODOLOGY EMPLOYED:
        // The empirical models used for simulating a desiccant enhanced cooling coil are based on a limited data set.
        // Extrapolation of empirical models can cause instability and the independent variables may need to be limited.
        // The range of each independent variable is provided by the user and are based on the limits of the
        // empirical model. These limits are tested in this subroutine each time step and returned for use by the calling
        // routine.
        // REFERENCES:
        // na

        // Using/Aliasing
        auto & SysTimeElapsed = state.dataHVACGlobal->SysTimeElapsed;
        auto & TimeStepSys = state.dataHVACGlobal->TimeStepSys;
        using General::CreateSysTimeIntervalString;

        // Locals
        // SUBROUTINE ARGUMENT DEFINITIONS:

        // SUBROUTINE PARAMETER DEFINITIONS:
        //  CHARACTER(len=*), PARAMETER :: OutputFormat  ='(F10.6)'

        // INTERFACE BLOCK SPECIFICATIONS:
        // na

        // DERIVED TYPE DEFINITIONS:
        // na

        // SUBROUTINE LOCAL VARIABLE DECLARATIONS:
        static std::string OutputChar;         // character string for warning messages
        static std::string OutputCharLo;       // character string for warning messages
        static std::string OutputCharHi;       // character string for warning messages
        static std::string CharValue;          // character string for warning messages
        static Real64 TimeStepSysLast(0.0);    // last system time step (used to check for downshifting)
        static Real64 CurrentEndTime(0.0);     // end time of time step for current simulation time step
        static Real64 CurrentEndTimeLast(0.0); // end time of time step for last simulation time step
        // current end time is compared with last to see if time step changed

        //   calculate end time of current time step
        CurrentEndTime = state.dataGlobal->CurrentTime + SysTimeElapsed;

        //   Print warning messages only when valid and only for the first occurrence. Let summary provide statistics.
        //   Wait for next time step to print warnings. If simulation iterates, print out
        //   the warning for the last iteration only. Must wait for next time step to accomplish this.
        //   If a warning occurs and the simulation down shifts, the warning is not valid.
        if (CurrentEndTime > CurrentEndTimeLast && TimeStepSys >= TimeStepSysLast) {

            // print error when regeneration outlet temperature is greater than regen inlet temperature
            if (state.dataHeatRecovery->BalDesDehumPerfData(state.dataHeatRecovery->ExchCond(ExchNum).PerfDataIndex).PrintRegenOutTempFailedMessage) {
                ++state.dataHeatRecovery->BalDesDehumPerfData(state.dataHeatRecovery->ExchCond(ExchNum).PerfDataIndex).RegenOutTempFailedErrorCount;
                if (state.dataHeatRecovery->BalDesDehumPerfData(state.dataHeatRecovery->ExchCond(ExchNum).PerfDataIndex).RegenOutTempFailedErrorCount < 2) {
                    ShowWarningError(state, state.dataHeatRecovery->BalDesDehumPerfData(state.dataHeatRecovery->ExchCond(ExchNum).PerfDataIndex).RegenOutTempFailedBuffer1);
                    ShowContinueError(state, state.dataHeatRecovery->BalDesDehumPerfData(state.dataHeatRecovery->ExchCond(ExchNum).PerfDataIndex).RegenOutTempFailedBuffer2);
                    ShowContinueError(state, "...Regeneration outlet air temperature should always be less than or equal to regen inlet air temperature. "
                                      "Verify correct model coefficients.");
                } else {
                    ShowRecurringWarningErrorAtEnd(state,
                        state.dataHeatRecovery->BalDesDehumPerfData(state.dataHeatRecovery->ExchCond(ExchNum).PerfDataIndex).PerfType + " \"" +
                            state.dataHeatRecovery->BalDesDehumPerfData(state.dataHeatRecovery->ExchCond(ExchNum).PerfDataIndex).Name +
                            "\" - Regeneration outlet air temperature above regen inlet air temperature error continues...",
                        state.dataHeatRecovery->BalDesDehumPerfData(state.dataHeatRecovery->ExchCond(ExchNum).PerfDataIndex).RegenOutTempFailedErrIndex,
                        state.dataHeatRecovery->BalDesDehumPerfData(state.dataHeatRecovery->ExchCond(ExchNum).PerfDataIndex).RegenOutTempFailedLast,
                        state.dataHeatRecovery->BalDesDehumPerfData(state.dataHeatRecovery->ExchCond(ExchNum).PerfDataIndex).RegenOutTempFailedLast);
                }
            }

            // print error for variables of regeneration outlet temperature
            if (state.dataHeatRecovery->BalDesDehumPerfData(state.dataHeatRecovery->ExchCond(ExchNum).PerfDataIndex).PrintRegenOutTempMessage) {
                ++state.dataHeatRecovery->BalDesDehumPerfData(state.dataHeatRecovery->ExchCond(ExchNum).PerfDataIndex).RegenOutTempErrorCount;
                if (state.dataHeatRecovery->BalDesDehumPerfData(state.dataHeatRecovery->ExchCond(ExchNum).PerfDataIndex).RegenOutTempErrorCount < 2) {
                    ShowWarningError(state, state.dataHeatRecovery->BalDesDehumPerfData(state.dataHeatRecovery->ExchCond(ExchNum).PerfDataIndex).RegenOutTempBuffer1);
                    ShowContinueError(state, state.dataHeatRecovery->BalDesDehumPerfData(state.dataHeatRecovery->ExchCond(ExchNum).PerfDataIndex).RegenOutTempBuffer2);
                    ShowContinueError(state, state.dataHeatRecovery->BalDesDehumPerfData(state.dataHeatRecovery->ExchCond(ExchNum).PerfDataIndex).RegenOutTempBuffer3);
                    ShowContinueError(state, "...Regeneration outlet air temperature should always be less than or equal to regen inlet air temperature. "
                                      "Verify correct model coefficients.");
                } else {
                    ShowRecurringWarningErrorAtEnd(state,
                        state.dataHeatRecovery->BalDesDehumPerfData(state.dataHeatRecovery->ExchCond(ExchNum).PerfDataIndex).PerfType + " \"" +
                            state.dataHeatRecovery->BalDesDehumPerfData(state.dataHeatRecovery->ExchCond(ExchNum).PerfDataIndex).Name +
                            "\" - Regeneration outlet air temperature should be less than regen inlet air temperature error continues...",
                        state.dataHeatRecovery->BalDesDehumPerfData(state.dataHeatRecovery->ExchCond(ExchNum).PerfDataIndex).RegenOutTempErrIndex,
                        state.dataHeatRecovery->BalDesDehumPerfData(state.dataHeatRecovery->ExchCond(ExchNum).PerfDataIndex).RegenOutTempLast,
                        state.dataHeatRecovery->BalDesDehumPerfData(state.dataHeatRecovery->ExchCond(ExchNum).PerfDataIndex).RegenOutTempLast);
                }
            }
        } // IF(CurrentEndTime .GT. CurrentEndTimeLast .AND. TimeStepSys .GE. TimeStepSysLast)THEN

        //   save last system time step and last end time of current time step (used to determine if warning is valid)
        TimeStepSysLast = TimeStepSys;
        CurrentEndTimeLast = CurrentEndTime;

        // checking model regeneration outlet temperature to always be less than or equal to regeneration inlet temperature
        if (RegenOutTemp > RegenInTemp) {
            state.dataHeatRecovery->BalDesDehumPerfData(state.dataHeatRecovery->ExchCond(ExchNum).PerfDataIndex).RegenOutTempFailedLast = RegenOutTemp;
            OutputChar = format("{:.2R}", RegenOutTemp);
            OutputCharHi = format("{:.2R}", RegenInTemp);
            //      IF(RegenOutTemp .GT. RegenInTemp)THEN
            //        RegenOutTemp = RegenInTemp
            //      END IF
            if (!state.dataGlobal->WarmupFlag && !FirstHVACIteration) {
                state.dataHeatRecovery->BalDesDehumPerfData(state.dataHeatRecovery->ExchCond(ExchNum).PerfDataIndex).PrintRegenOutTempFailedMessage = true;
                state.dataHeatRecovery->BalDesDehumPerfData(state.dataHeatRecovery->ExchCond(ExchNum).PerfDataIndex).RegenOutTempFailedBuffer1 =
                    state.dataHeatRecovery->BalDesDehumPerfData(state.dataHeatRecovery->ExchCond(ExchNum).PerfDataIndex).PerfType + " \"" +
                    state.dataHeatRecovery->BalDesDehumPerfData(state.dataHeatRecovery->ExchCond(ExchNum).PerfDataIndex).Name +
                    "\" - Regeneration outlet air temperature is greater than inlet temperature at " + OutputChar + '.';
                state.dataHeatRecovery->BalDesDehumPerfData(state.dataHeatRecovery->ExchCond(ExchNum).PerfDataIndex).RegenOutTempFailedBuffer2 = "...Regen inlet air temperature = " + OutputCharHi +
                                                                                                 ". Occurrence info = " + state.dataEnvrn->EnvironmentName + ", " +
                                                                                                 state.dataEnvrn->CurMnDy + ", " + CreateSysTimeIntervalString(state);
                CharValue = format("{:.6R}", RegenOutTemp);
                state.dataHeatRecovery->BalDesDehumPerfData(state.dataHeatRecovery->ExchCond(ExchNum).PerfDataIndex).RegenOutTempFailedBuffer3 =
                    "...Regen outlet air temperature equation: regeneration outlet air temperature allowed from the model = " + CharValue;
            } else {
                state.dataHeatRecovery->BalDesDehumPerfData(state.dataHeatRecovery->ExchCond(ExchNum).PerfDataIndex).PrintRegenOutTempMessage = false;
            }
        } else {
            state.dataHeatRecovery->BalDesDehumPerfData(state.dataHeatRecovery->ExchCond(ExchNum).PerfDataIndex).PrintRegenOutTempMessage = false;
        }

        //   check boundaries of regen outlet temperature and post warnings to individual buffers to print at end of time step
        // checking model bounds for regeneration outlet temperature
        if (RegenOutTemp < state.dataHeatRecovery->BalDesDehumPerfData(state.dataHeatRecovery->ExchCond(ExchNum).PerfDataIndex).MinRegenAirOutTemp ||
            RegenOutTemp > state.dataHeatRecovery->BalDesDehumPerfData(state.dataHeatRecovery->ExchCond(ExchNum).PerfDataIndex).MaxRegenAirOutTemp) {
            state.dataHeatRecovery->BalDesDehumPerfData(state.dataHeatRecovery->ExchCond(ExchNum).PerfDataIndex).RegenOutTempLast = RegenOutTemp;
            OutputChar = format("{:.2R}", RegenOutTemp);
            OutputCharLo = format("{:.2R}", state.dataHeatRecovery->BalDesDehumPerfData(state.dataHeatRecovery->ExchCond(ExchNum).PerfDataIndex).MinRegenAirOutTemp);
            OutputCharHi = format("{:.2R}", state.dataHeatRecovery->BalDesDehumPerfData(state.dataHeatRecovery->ExchCond(ExchNum).PerfDataIndex).MaxRegenAirOutTemp);
            if (RegenOutTemp < state.dataHeatRecovery->BalDesDehumPerfData(state.dataHeatRecovery->ExchCond(ExchNum).PerfDataIndex).MinRegenAirOutTemp) {
                RegenOutTemp = state.dataHeatRecovery->BalDesDehumPerfData(state.dataHeatRecovery->ExchCond(ExchNum).PerfDataIndex).MinRegenAirOutTemp;
            }
            if (RegenOutTemp > state.dataHeatRecovery->BalDesDehumPerfData(state.dataHeatRecovery->ExchCond(ExchNum).PerfDataIndex).MaxRegenAirOutTemp) {
                RegenOutTemp = state.dataHeatRecovery->BalDesDehumPerfData(state.dataHeatRecovery->ExchCond(ExchNum).PerfDataIndex).MaxRegenAirOutTemp;
            }
            if (!state.dataGlobal->WarmupFlag && !FirstHVACIteration) {
                state.dataHeatRecovery->BalDesDehumPerfData(state.dataHeatRecovery->ExchCond(ExchNum).PerfDataIndex).PrintRegenOutTempMessage = true;
                state.dataHeatRecovery->BalDesDehumPerfData(state.dataHeatRecovery->ExchCond(ExchNum).PerfDataIndex).RegenOutTempBuffer1 =
                    state.dataHeatRecovery->BalDesDehumPerfData(state.dataHeatRecovery->ExchCond(ExchNum).PerfDataIndex).PerfType + " \"" +
                    state.dataHeatRecovery->BalDesDehumPerfData(state.dataHeatRecovery->ExchCond(ExchNum).PerfDataIndex).Name +
                    "\" - Regeneration outlet air temperature equation is outside model boundaries at " + OutputChar + '.';
                state.dataHeatRecovery->BalDesDehumPerfData(state.dataHeatRecovery->ExchCond(ExchNum).PerfDataIndex).RegenOutTempBuffer2 = "...Valid range = " + OutputCharLo + " to " +
                                                                                           OutputCharHi + ". Occurrence info = " + state.dataEnvrn->EnvironmentName +
                                                                                           ", " + state.dataEnvrn->CurMnDy + ", " + CreateSysTimeIntervalString(state);
                CharValue = format("{:.6R}", RegenOutTemp);
                state.dataHeatRecovery->BalDesDehumPerfData(state.dataHeatRecovery->ExchCond(ExchNum).PerfDataIndex).RegenOutTempBuffer3 =
                    "...Regen outlet air temperature equation: regeneration outlet air temperature allowed from the model = " + CharValue;
            } else {
                state.dataHeatRecovery->BalDesDehumPerfData(state.dataHeatRecovery->ExchCond(ExchNum).PerfDataIndex).PrintRegenOutTempMessage = false;
            }
        } else {
            state.dataHeatRecovery->BalDesDehumPerfData(state.dataHeatRecovery->ExchCond(ExchNum).PerfDataIndex).PrintRegenOutTempMessage = false;
        }
    }

    void CheckModelBoundOutput_HumRat(EnergyPlusData &state,
                                      int const ExchNum,            // number of the current heat exchanger being simulated
                                      Real64 const RegenInHumRat,   // current regen inlet hum rat passed to eqn
                                      Real64 &RegenOutHumRat,       // current regen outlet hum rat from eqn
                                      bool const FirstHVACIteration // First HVAC iteration flag
    )
    {

        // SUBROUTINE INFORMATION:
        //       AUTHOR         Mangesh Basarkar, FSEC
        //       DATE WRITTEN   January 2007
        //       MODIFIED       June 2007, R. Raustad, changed requirement that regen outlet temp be less than inlet temp
        //       RE-ENGINEERED  na

        // PURPOSE OF THIS SUBROUTINE:
        // To verify that the empirical model's independent variables are within the limits used during the
        // developement of the empirical model.

        // METHODOLOGY EMPLOYED:
        // The empirical models used for simulating a desiccant enhanced cooling coil are based on a limited data set.
        // Extrapolation of empirical models can cause instability and the independent variables may need to be limited.
        // The range of each independent variable is provided by the user and are based on the limits of the
        // empirical model. These limits are tested in this subroutine each time step and returned for use by the calling
        // routine.
        // REFERENCES:
        // na

        // Using/Aliasing
        auto & SysTimeElapsed = state.dataHVACGlobal->SysTimeElapsed;
        auto & TimeStepSys = state.dataHVACGlobal->TimeStepSys;
        using General::CreateSysTimeIntervalString;

        // Locals
        // SUBROUTINE ARGUMENT DEFINITIONS

        // SUBROUTINE PARAMETER DEFINITIONS:
        //  CHARACTER(len=*), PARAMETER :: OutputFormat  ='(F10.6)'

        // INTERFACE BLOCK SPECIFICATIONS:
        // na

        // DERIVED TYPE DEFINITIONS:
        // na

        // SUBROUTINE LOCAL VARIABLE DECLARATIONS:
        static std::string OutputChar;         // character string for warning messages
        static std::string OutputCharLo;       // character string for warning messages
        static std::string OutputCharHi;       // character string for warning messages
        static std::string CharValue;          // character string for warning messages
        static Real64 TimeStepSysLast(0.0);    // last system time step (used to check for downshifting)
        static Real64 CurrentEndTime(0.0);     // end time of time step for current simulation time step
        static Real64 CurrentEndTimeLast(0.0); // end time of time step for last simulation time step
        // current end time is compared with last to see if time step changed

        //   calculate end time of current time step
        CurrentEndTime = state.dataGlobal->CurrentTime + SysTimeElapsed;

        //   Print warning messages only when valid and only for the first occurrence. Let summary provide statistics.
        //   Wait for next time step to print warnings. If simulation iterates, print out
        //   the warning for the last iteration only. Must wait for next time step to accomplish this.
        //   If a warning occurs and the simulation down shifts, the warning is not valid.
        if (CurrentEndTime > CurrentEndTimeLast && TimeStepSys >= TimeStepSysLast) {

            // print error when regeneration outlet humidity ratio is less than regeneration inlet humidity ratio
            if (state.dataHeatRecovery->BalDesDehumPerfData(state.dataHeatRecovery->ExchCond(ExchNum).PerfDataIndex).PrintRegenOutHumRatFailedMess) {
                ++state.dataHeatRecovery->BalDesDehumPerfData(state.dataHeatRecovery->ExchCond(ExchNum).PerfDataIndex).RegenOutHumRatFailedErrorCount;
                if (state.dataHeatRecovery->BalDesDehumPerfData(state.dataHeatRecovery->ExchCond(ExchNum).PerfDataIndex).RegenOutHumRatFailedErrorCount < 2) {
                    ShowWarningError(state, state.dataHeatRecovery->BalDesDehumPerfData(state.dataHeatRecovery->ExchCond(ExchNum).PerfDataIndex).RegenOutHumRatFailedBuffer1);
                    ShowContinueError(state, state.dataHeatRecovery->BalDesDehumPerfData(state.dataHeatRecovery->ExchCond(ExchNum).PerfDataIndex).RegenOutHumRatFailedBuffer2);
                    ShowContinueError(state, "...Regeneration outlet air humidity ratio should always be greater than or equal to regen inlet air humidity "
                                      "ratio. Verify correct model coefficients.");
                } else {
                    ShowRecurringWarningErrorAtEnd(state,
                        state.dataHeatRecovery->BalDesDehumPerfData(state.dataHeatRecovery->ExchCond(ExchNum).PerfDataIndex).PerfType + " \"" +
                            state.dataHeatRecovery->BalDesDehumPerfData(state.dataHeatRecovery->ExchCond(ExchNum).PerfDataIndex).Name +
                            "\" - Regeneration outlet air humidity ratio should be greater than regen inlet air humidity ratio error continues...",
                        state.dataHeatRecovery->BalDesDehumPerfData(state.dataHeatRecovery->ExchCond(ExchNum).PerfDataIndex).RegenOutHumRatFailedErrIndex,
                        state.dataHeatRecovery->BalDesDehumPerfData(state.dataHeatRecovery->ExchCond(ExchNum).PerfDataIndex).RegenOutHumRatFailedLast,
                        state.dataHeatRecovery->BalDesDehumPerfData(state.dataHeatRecovery->ExchCond(ExchNum).PerfDataIndex).RegenOutHumRatFailedLast);
                }
            }

            // print error for regeneration outlet humidity ratio
            if (state.dataHeatRecovery->BalDesDehumPerfData(state.dataHeatRecovery->ExchCond(ExchNum).PerfDataIndex).PrintRegenOutHumRatMessage) {
                ++state.dataHeatRecovery->BalDesDehumPerfData(state.dataHeatRecovery->ExchCond(ExchNum).PerfDataIndex).RegenOutHumRatErrorCount;
                if (state.dataHeatRecovery->BalDesDehumPerfData(state.dataHeatRecovery->ExchCond(ExchNum).PerfDataIndex).RegenOutHumRatErrorCount < 2) {
                    ShowWarningError(state, state.dataHeatRecovery->BalDesDehumPerfData(state.dataHeatRecovery->ExchCond(ExchNum).PerfDataIndex).RegenOutHumRatBuffer1);
                    ShowContinueError(state, state.dataHeatRecovery->BalDesDehumPerfData(state.dataHeatRecovery->ExchCond(ExchNum).PerfDataIndex).RegenOutHumRatBuffer2);
                    ShowContinueError(state, state.dataHeatRecovery->BalDesDehumPerfData(state.dataHeatRecovery->ExchCond(ExchNum).PerfDataIndex).RegenOutHumRatBuffer3);
                    ShowContinueError(state,
                        "...Regeneration outlet air humidity ratio outside model boundaries may adversely affect desiccant model performance.");
                } else {
                    ShowRecurringWarningErrorAtEnd(state, state.dataHeatRecovery->BalDesDehumPerfData(state.dataHeatRecovery->ExchCond(ExchNum).PerfDataIndex).PerfType + " \"" +
                                                       state.dataHeatRecovery->BalDesDehumPerfData(state.dataHeatRecovery->ExchCond(ExchNum).PerfDataIndex).Name +
                                                       "\" - Regeneration outlet air humidity ratio is out of range error continues...",
                                                   state.dataHeatRecovery->BalDesDehumPerfData(state.dataHeatRecovery->ExchCond(ExchNum).PerfDataIndex).RegenOutHumRatErrIndex,
                                                   state.dataHeatRecovery->BalDesDehumPerfData(state.dataHeatRecovery->ExchCond(ExchNum).PerfDataIndex).RegenOutHumRatLast,
                                                   state.dataHeatRecovery->BalDesDehumPerfData(state.dataHeatRecovery->ExchCond(ExchNum).PerfDataIndex).RegenOutHumRatLast);
                }
            }
        } // IF(CurrentEndTime .GT. CurrentEndTimeLast .AND. TimeStepSys .GE. TimeStepSysLast)THEN

        //   save last system time step and last end time of current time step (used to determine if warning is valid)
        TimeStepSysLast = TimeStepSys;
        CurrentEndTimeLast = CurrentEndTime;

        // checking for regeneration outlet humidity ratio less than or equal to regeneration inlet humidity ratio
        if (RegenOutHumRat < RegenInHumRat) {
            state.dataHeatRecovery->BalDesDehumPerfData(state.dataHeatRecovery->ExchCond(ExchNum).PerfDataIndex).RegenOutHumRatFailedLast = RegenOutHumRat;
            OutputChar = format("{:.6R}", RegenOutHumRat);
            OutputCharHi = format("{:.6R}", RegenInHumRat);
            //      IF(RegenOutHumRat .LT. RegenInHumRat)THEN
            //        RegenOutHumRat = RegenInHumRat
            //      END IF
            if (!state.dataGlobal->WarmupFlag && !FirstHVACIteration) {
                state.dataHeatRecovery->BalDesDehumPerfData(state.dataHeatRecovery->ExchCond(ExchNum).PerfDataIndex).PrintRegenOutHumRatFailedMess = true;
                state.dataHeatRecovery->BalDesDehumPerfData(state.dataHeatRecovery->ExchCond(ExchNum).PerfDataIndex).RegenOutHumRatFailedBuffer1 =
                    state.dataHeatRecovery->BalDesDehumPerfData(state.dataHeatRecovery->ExchCond(ExchNum).PerfDataIndex).PerfType + " \"" +
                    state.dataHeatRecovery->BalDesDehumPerfData(state.dataHeatRecovery->ExchCond(ExchNum).PerfDataIndex).Name +
                    "\" - Regeneration outlet air humidity ratio is less than the inlet air humidity ratio at " + OutputChar + '.';
                state.dataHeatRecovery->BalDesDehumPerfData(state.dataHeatRecovery->ExchCond(ExchNum).PerfDataIndex).RegenOutHumRatFailedBuffer2 =
                    "...Regen inlet air humidity ratio = " + OutputCharHi + ". Occurrence info = " + state.dataEnvrn->EnvironmentName + ", " + state.dataEnvrn->CurMnDy + ", " +
                    CreateSysTimeIntervalString(state);
                CharValue = format("{:.6R}", RegenOutHumRat);
                state.dataHeatRecovery->BalDesDehumPerfData(state.dataHeatRecovery->ExchCond(ExchNum).PerfDataIndex).RegenOutHumRatFailedBuffer3 =
                    "...Regen outlet air humidity ratio equation: regeneration outlet air humidity ratio allowed from the model = " + CharValue;
            } else {
                state.dataHeatRecovery->BalDesDehumPerfData(state.dataHeatRecovery->ExchCond(ExchNum).PerfDataIndex).PrintRegenOutHumRatFailedMess = false;
            }
        } else {
            state.dataHeatRecovery->BalDesDehumPerfData(state.dataHeatRecovery->ExchCond(ExchNum).PerfDataIndex).PrintRegenOutHumRatFailedMess = false;
        }

        //   check boundaries of regen outlet humrat and post warnings to individual buffers to print at end of time step
        // checking model bounds for regeneration outlet humidity ratio
        if (RegenOutHumRat < state.dataHeatRecovery->BalDesDehumPerfData(state.dataHeatRecovery->ExchCond(ExchNum).PerfDataIndex).MinRegenAirOutHumRat ||
            RegenOutHumRat > state.dataHeatRecovery->BalDesDehumPerfData(state.dataHeatRecovery->ExchCond(ExchNum).PerfDataIndex).MaxRegenAirOutHumRat) {
            state.dataHeatRecovery->BalDesDehumPerfData(state.dataHeatRecovery->ExchCond(ExchNum).PerfDataIndex).RegenOutHumRatLast = RegenOutHumRat;
            OutputChar = format("{:.6R}", RegenOutHumRat);
            OutputCharLo = format("{:.6R}", state.dataHeatRecovery->BalDesDehumPerfData(state.dataHeatRecovery->ExchCond(ExchNum).PerfDataIndex).MinRegenAirOutHumRat);
            OutputCharHi = format("{:.6R}", state.dataHeatRecovery->BalDesDehumPerfData(state.dataHeatRecovery->ExchCond(ExchNum).PerfDataIndex).MaxRegenAirOutHumRat);
            if (RegenOutHumRat < state.dataHeatRecovery->BalDesDehumPerfData(state.dataHeatRecovery->ExchCond(ExchNum).PerfDataIndex).MinRegenAirOutHumRat) {
                RegenOutHumRat = state.dataHeatRecovery->BalDesDehumPerfData(state.dataHeatRecovery->ExchCond(ExchNum).PerfDataIndex).MinRegenAirOutHumRat;
            }
            if (RegenOutHumRat > state.dataHeatRecovery->BalDesDehumPerfData(state.dataHeatRecovery->ExchCond(ExchNum).PerfDataIndex).MaxRegenAirOutHumRat) {
                RegenOutHumRat = state.dataHeatRecovery->BalDesDehumPerfData(state.dataHeatRecovery->ExchCond(ExchNum).PerfDataIndex).MaxRegenAirOutHumRat;
            }
            if (!state.dataGlobal->WarmupFlag && !FirstHVACIteration) {
                state.dataHeatRecovery->BalDesDehumPerfData(state.dataHeatRecovery->ExchCond(ExchNum).PerfDataIndex).PrintRegenOutHumRatMessage = true;
                state.dataHeatRecovery->BalDesDehumPerfData(state.dataHeatRecovery->ExchCond(ExchNum).PerfDataIndex).RegenOutHumRatBuffer1 =
                    state.dataHeatRecovery->BalDesDehumPerfData(state.dataHeatRecovery->ExchCond(ExchNum).PerfDataIndex).PerfType + " \"" +
                    state.dataHeatRecovery->BalDesDehumPerfData(state.dataHeatRecovery->ExchCond(ExchNum).PerfDataIndex).Name +
                    "\" - Regeneration outlet air humidity ratio is outside model boundaries at " + OutputChar + '.';
                state.dataHeatRecovery->BalDesDehumPerfData(state.dataHeatRecovery->ExchCond(ExchNum).PerfDataIndex).RegenOutHumRatBuffer2 = "...Valid range = " + OutputCharLo + " to " +
                                                                                             OutputCharHi + ". Occurrence info = " + state.dataEnvrn->EnvironmentName +
                                                                                             ", " + state.dataEnvrn->CurMnDy + ", " + CreateSysTimeIntervalString(state);
                CharValue = format("{:.6R}", RegenOutHumRat);
                state.dataHeatRecovery->BalDesDehumPerfData(state.dataHeatRecovery->ExchCond(ExchNum).PerfDataIndex).RegenOutHumRatBuffer3 =
                    "...Regen outlet air humidity ratio equation: regeneration outlet air humidity ratio allowed from the model = " + CharValue;
            } else {
                state.dataHeatRecovery->BalDesDehumPerfData(state.dataHeatRecovery->ExchCond(ExchNum).PerfDataIndex).PrintRegenOutHumRatMessage = false;
            }
        } else {
            state.dataHeatRecovery->BalDesDehumPerfData(state.dataHeatRecovery->ExchCond(ExchNum).PerfDataIndex).PrintRegenOutHumRatMessage = false;
        }
    }

    void CheckModelBoundsRH_TempEq(EnergyPlusData &state,
                                   int const ExchNum,            // number of the current heat exchanger being simulated
                                   Real64 const T_RegenInTemp,   // current regen inlet temperature passed to eqn
                                   Real64 const T_RegenInHumRat, // current regen inlet hum rat passed to eqn
                                   Real64 const T_ProcInTemp,    // current process inlet temperature passed to eqn
                                   Real64 const T_ProcInHumRat,  // current regen outlet hum rat from eqn
                                   bool const FirstHVACIteration // first HVAC iteration flag
    )
    {

        // SUBROUTINE INFORMATION:
        //       AUTHOR         Richard Raustad, FSEC
        //       DATE WRITTEN   January 2007
        //       MODIFIED       na
        //       RE-ENGINEERED  na

        // PURPOSE OF THIS SUBROUTINE:
        // To verify that the empirical model's independent variables result in a relative humidity that is within the range
        // of relative humidities used when creating the empirical model. Both the regeneration and process inlet are tested.

        // METHODOLOGY EMPLOYED:
        // The empirical models used for simulating a desiccant enhanced cooling coil are based on a limited data set.
        // Extrapolation of empirical models can cause instability and the independent variables may need to be limited.
        // In addition, the range of relative humidities in the original data set may influence the output of the
        // empirical model. This subroutine tests the relative humidities passed to the empirical model and warns the
        // user if these relative humidities are out of bounds based on the limits set by the user.
        // REFERENCES:
        // na

        // Using/Aliasing
        auto & SysTimeElapsed = state.dataHVACGlobal->SysTimeElapsed;
        auto & TimeStepSys = state.dataHVACGlobal->TimeStepSys;
        using General::CreateSysTimeIntervalString;

        using Psychrometrics::PsyRhFnTdbWPb;

        // Locals
        // SUBROUTINE ARGUMENT DEFINITIONS

        // SUBROUTINE PARAMETER DEFINITIONS:
        //  CHARACTER(len=*), PARAMETER :: OutputFormat  ='(F10.6)'

        // INTERFACE BLOCK SPECIFICATIONS:
        // na

        // DERIVED TYPE DEFINITIONS:
        // na

        // SUBROUTINE LOCAL VARIABLE DECLARATIONS:
        static Real64 RegenInletRH(0.0);       // Regeneration inlet air relative humidity
        static Real64 ProcInletRH(0.0);        // Process inlet air relative humidity
        static std::string OutputChar;         // character string for warning messages
        static std::string OutputCharLo;       // character string for warning messages
        static std::string OutputCharHi;       // character string for warning messages
        static Real64 TimeStepSysLast(0.0);    // last system time step (used to check for downshifting)
        static Real64 CurrentEndTime(0.0);     // end time of time step for current simulation time step
        static Real64 CurrentEndTimeLast(0.0); // end time of time step for last simulation time step
        // current end time is compared with last to see if time step changed

        if (state.dataGlobal->WarmupFlag || FirstHVACIteration) return;

        //   calculate end time of current time step
        CurrentEndTime = state.dataGlobal->CurrentTime + SysTimeElapsed;

        //   Print warning messages only when valid and only for the first occurrence. Let summary provide statistics.
        //   Wait for next time step to print warnings. If simulation iterates, print out
        //   the warning for the last iteration only. Must wait for next time step to accomplish this.
        //   If a warning occurs and the simulation down shifts, the warning is not valid.
        if (CurrentEndTime > CurrentEndTimeLast && TimeStepSys >= TimeStepSysLast) {

            // print error when regeneration inlet relative humidity is outside model boundaries
            if (state.dataHeatRecovery->BalDesDehumPerfData(state.dataHeatRecovery->ExchCond(ExchNum).PerfDataIndex).PrintRegenInRelHumTempMess) {
                ++state.dataHeatRecovery->BalDesDehumPerfData(state.dataHeatRecovery->ExchCond(ExchNum).PerfDataIndex).RegenInRelHumTempErrorCount;
                if (state.dataHeatRecovery->BalDesDehumPerfData(state.dataHeatRecovery->ExchCond(ExchNum).PerfDataIndex).RegenInRelHumTempErrorCount < 2) {
                    ShowWarningError(state, state.dataHeatRecovery->BalDesDehumPerfData(state.dataHeatRecovery->ExchCond(ExchNum).PerfDataIndex).RegenInRelHumTempBuffer1);
                    ShowContinueError(state, state.dataHeatRecovery->BalDesDehumPerfData(state.dataHeatRecovery->ExchCond(ExchNum).PerfDataIndex).RegenInRelHumTempBuffer2);
                    ShowContinueError(state, state.dataHeatRecovery->BalDesDehumPerfData(state.dataHeatRecovery->ExchCond(ExchNum).PerfDataIndex).RegenInRelHumTempBuffer3);
                    ShowContinueError(state, "...Using regeneration inlet air relative humidities that are outside the regeneration outlet temperature "
                                      "equation model boundaries may adversely affect desiccant model performance. Verify correct model "
                                      "coefficients.");
                } else {
                    ShowRecurringWarningErrorAtEnd(state, state.dataHeatRecovery->BalDesDehumPerfData(state.dataHeatRecovery->ExchCond(ExchNum).PerfDataIndex).PerfType + " \"" +
                                                       state.dataHeatRecovery->BalDesDehumPerfData(state.dataHeatRecovery->ExchCond(ExchNum).PerfDataIndex).Name +
                                                       "\" - Regeneration inlet air relative humidity related to regen outlet air temperature "
                                                       "equation is outside model boundaries error continues...",
                                                   state.dataHeatRecovery->BalDesDehumPerfData(state.dataHeatRecovery->ExchCond(ExchNum).PerfDataIndex).RegenInRelHumTempErrIndex,
                                                   state.dataHeatRecovery->BalDesDehumPerfData(state.dataHeatRecovery->ExchCond(ExchNum).PerfDataIndex).RegenInRelHumTempLast,
                                                   state.dataHeatRecovery->BalDesDehumPerfData(state.dataHeatRecovery->ExchCond(ExchNum).PerfDataIndex).RegenInRelHumTempLast);
                }
            }

            // print error when process inlet relative humidity is outside model boundaries
            if (state.dataHeatRecovery->BalDesDehumPerfData(state.dataHeatRecovery->ExchCond(ExchNum).PerfDataIndex).PrintProcInRelHumTempMess) {
                ++state.dataHeatRecovery->BalDesDehumPerfData(state.dataHeatRecovery->ExchCond(ExchNum).PerfDataIndex).ProcInRelHumTempErrorCount;
                if (state.dataHeatRecovery->BalDesDehumPerfData(state.dataHeatRecovery->ExchCond(ExchNum).PerfDataIndex).ProcInRelHumTempErrorCount < 2) {
                    ShowWarningError(state, state.dataHeatRecovery->BalDesDehumPerfData(state.dataHeatRecovery->ExchCond(ExchNum).PerfDataIndex).ProcInRelHumTempBuffer1);
                    ShowContinueError(state, state.dataHeatRecovery->BalDesDehumPerfData(state.dataHeatRecovery->ExchCond(ExchNum).PerfDataIndex).ProcInRelHumTempBuffer2);
                    ShowContinueError(state, state.dataHeatRecovery->BalDesDehumPerfData(state.dataHeatRecovery->ExchCond(ExchNum).PerfDataIndex).ProcInRelHumTempBuffer3);
                    ShowContinueError(state, "...Using process inlet air relative humidities that are outside the regeneration outlet temperature equation "
                                      "model boundaries may adversely affect desiccant model performance. Verify correct model coefficients.");
                } else {
                    ShowRecurringWarningErrorAtEnd(state, state.dataHeatRecovery->BalDesDehumPerfData(state.dataHeatRecovery->ExchCond(ExchNum).PerfDataIndex).PerfType + " \"" +
                                                       state.dataHeatRecovery->BalDesDehumPerfData(state.dataHeatRecovery->ExchCond(ExchNum).PerfDataIndex).Name +
                                                       "\" - Process inlet air relative humidity related to regen outlet air temperature equation is "
                                                       "outside model boundaries error continues...",
                                                   state.dataHeatRecovery->BalDesDehumPerfData(state.dataHeatRecovery->ExchCond(ExchNum).PerfDataIndex).ProcInRelHumTempErrIndex,
                                                   state.dataHeatRecovery->BalDesDehumPerfData(state.dataHeatRecovery->ExchCond(ExchNum).PerfDataIndex).ProcInRelHumTempLast,
                                                   state.dataHeatRecovery->BalDesDehumPerfData(state.dataHeatRecovery->ExchCond(ExchNum).PerfDataIndex).ProcInRelHumTempLast);
                }
            }

        } // IF(CurrentEndTime .GT. CurrentEndTimeLast .AND. TimeStepSys .GE. TimeStepSysLast)THEN

        //     save last system time step and last end time of current time step (used to determine if warning is valid)
        TimeStepSysLast = TimeStepSys;
        CurrentEndTimeLast = CurrentEndTime;

        //     Check that condition is not above saturation curve prior to next calc (PsyRhFnTdbWPb) to avoid psyc routine errors
        //                           *
        //                          *
        //                  x------*---------- T_HumRat
        //                  |    *
        //                  |  *
        //                  *----------------- PsyWFnTdpPb(Tdp,Pb)
        //               *  |
        //                  |
        //                T_Temp
        if (T_RegenInHumRat > PsyWFnTdpPb(state, T_RegenInTemp, state.dataEnvrn->OutBaroPress) || T_ProcInHumRat > PsyWFnTdpPb(state, T_ProcInTemp, state.dataEnvrn->OutBaroPress)) {
            //       reset RH print flags just in case
            state.dataHeatRecovery->BalDesDehumPerfData(state.dataHeatRecovery->ExchCond(ExchNum).PerfDataIndex).PrintRegenInRelHumTempMess = false;
            state.dataHeatRecovery->BalDesDehumPerfData(state.dataHeatRecovery->ExchCond(ExchNum).PerfDataIndex).PrintProcInRelHumTempMess = false;
            return;
        }

        //     If regen and procees inlet temperatures are the same the coil is off, do not print out of bounds warning for this case
        if (std::abs(T_RegenInTemp - T_ProcInTemp) < SMALL) {
            state.dataHeatRecovery->BalDesDehumPerfData(state.dataHeatRecovery->ExchCond(ExchNum).PerfDataIndex).PrintRegenInRelHumTempMess = false;
            state.dataHeatRecovery->BalDesDehumPerfData(state.dataHeatRecovery->ExchCond(ExchNum).PerfDataIndex).PrintProcInRelHumTempMess = false;
            return;
        }

        RegenInletRH = PsyRhFnTdbWPb(state, T_RegenInTemp, T_RegenInHumRat, state.dataEnvrn->OutBaroPress);
        ProcInletRH = min(1.0, PsyRhFnTdbWPb(state, T_ProcInTemp, T_ProcInHumRat, state.dataEnvrn->OutBaroPress));

        // checking if regeneration inlet relative humidity is within model boundaries
        if (RegenInletRH < state.dataHeatRecovery->BalDesDehumPerfData(state.dataHeatRecovery->ExchCond(ExchNum).PerfDataIndex).T_MinRegenAirInRelHum ||
            RegenInletRH > state.dataHeatRecovery->BalDesDehumPerfData(state.dataHeatRecovery->ExchCond(ExchNum).PerfDataIndex).T_MaxRegenAirInRelHum) {
            state.dataHeatRecovery->BalDesDehumPerfData(state.dataHeatRecovery->ExchCond(ExchNum).PerfDataIndex).RegenInRelHumTempLast = RegenInletRH * 100.0;
            OutputChar = format("{:.1R}", RegenInletRH * 100.0);
            OutputCharLo = format("{:.1R}", state.dataHeatRecovery->BalDesDehumPerfData(state.dataHeatRecovery->ExchCond(ExchNum).PerfDataIndex).T_MinRegenAirInRelHum * 100.0);
            OutputCharHi = format("{:.1R}", state.dataHeatRecovery->BalDesDehumPerfData(state.dataHeatRecovery->ExchCond(ExchNum).PerfDataIndex).T_MaxRegenAirInRelHum * 100.0);
            state.dataHeatRecovery->BalDesDehumPerfData(state.dataHeatRecovery->ExchCond(ExchNum).PerfDataIndex).PrintRegenInRelHumTempMess = true;

            state.dataHeatRecovery->BalDesDehumPerfData(state.dataHeatRecovery->ExchCond(ExchNum).PerfDataIndex).RegenInRelHumTempBuffer1 =
                state.dataHeatRecovery->BalDesDehumPerfData(state.dataHeatRecovery->ExchCond(ExchNum).PerfDataIndex).PerfType + " \"" + state.dataHeatRecovery->BalDesDehumPerfData(state.dataHeatRecovery->ExchCond(ExchNum).PerfDataIndex).Name +
                "\" - Regeneration inlet air relative humidity related to regen outlet air temperature equation is outside model boundaries at " +
                OutputChar + '.';
            state.dataHeatRecovery->BalDesDehumPerfData(state.dataHeatRecovery->ExchCond(ExchNum).PerfDataIndex).RegenInRelHumTempBuffer2 =
                "...Model limit on regeneration inlet air relative humidity is " + OutputCharLo + " to " + OutputCharHi + '.';
            state.dataHeatRecovery->BalDesDehumPerfData(state.dataHeatRecovery->ExchCond(ExchNum).PerfDataIndex).RegenInRelHumTempBuffer3 =
                "...Occurrence info = " + state.dataEnvrn->EnvironmentName + ", " + state.dataEnvrn->CurMnDy + ", " + CreateSysTimeIntervalString(state);
        } else {
            state.dataHeatRecovery->BalDesDehumPerfData(state.dataHeatRecovery->ExchCond(ExchNum).PerfDataIndex).PrintRegenInRelHumTempMess = false;
        }

        // checking if process inlet relative humidity is within model boundaries
        if (ProcInletRH < state.dataHeatRecovery->BalDesDehumPerfData(state.dataHeatRecovery->ExchCond(ExchNum).PerfDataIndex).T_MinProcAirInRelHum ||
            ProcInletRH > state.dataHeatRecovery->BalDesDehumPerfData(state.dataHeatRecovery->ExchCond(ExchNum).PerfDataIndex).T_MaxProcAirInRelHum) {
            state.dataHeatRecovery->BalDesDehumPerfData(state.dataHeatRecovery->ExchCond(ExchNum).PerfDataIndex).ProcInRelHumTempLast = ProcInletRH * 100.0;
            OutputChar = format("{:.1R}", ProcInletRH * 100.0);
            OutputCharLo = format("{:.1R}", state.dataHeatRecovery->BalDesDehumPerfData(state.dataHeatRecovery->ExchCond(ExchNum).PerfDataIndex).T_MinProcAirInRelHum * 100.0);
            OutputCharHi = format("{:.1R}", state.dataHeatRecovery->BalDesDehumPerfData(state.dataHeatRecovery->ExchCond(ExchNum).PerfDataIndex).T_MaxProcAirInRelHum * 100.0);
            state.dataHeatRecovery->BalDesDehumPerfData(state.dataHeatRecovery->ExchCond(ExchNum).PerfDataIndex).PrintProcInRelHumTempMess = true;

            state.dataHeatRecovery->BalDesDehumPerfData(state.dataHeatRecovery->ExchCond(ExchNum).PerfDataIndex).ProcInRelHumTempBuffer1 =
                state.dataHeatRecovery->BalDesDehumPerfData(state.dataHeatRecovery->ExchCond(ExchNum).PerfDataIndex).PerfType + " \"" + state.dataHeatRecovery->BalDesDehumPerfData(state.dataHeatRecovery->ExchCond(ExchNum).PerfDataIndex).Name +
                "\" - Process inlet air relative humidity related to regen outlet air temperature equation is outside model boundaries at " +
                OutputChar + '.';
            state.dataHeatRecovery->BalDesDehumPerfData(state.dataHeatRecovery->ExchCond(ExchNum).PerfDataIndex).ProcInRelHumTempBuffer2 =
                "...Model limit on process inlet air relative humidity is " + OutputCharLo + " to " + OutputCharHi + '.';
            state.dataHeatRecovery->BalDesDehumPerfData(state.dataHeatRecovery->ExchCond(ExchNum).PerfDataIndex).ProcInRelHumTempBuffer3 =
                "...Occurrence info = " + state.dataEnvrn->EnvironmentName + ", " + state.dataEnvrn->CurMnDy + ", " + CreateSysTimeIntervalString(state);
        } else {
            state.dataHeatRecovery->BalDesDehumPerfData(state.dataHeatRecovery->ExchCond(ExchNum).PerfDataIndex).PrintProcInRelHumTempMess = false;
        }
    }

    void CheckModelBoundsRH_HumRatEq(EnergyPlusData &state,
                                     int const ExchNum,            // number of the current heat exchanger being simulated
                                     Real64 const H_RegenInTemp,   // current regen inlet temperature passed to eqn
                                     Real64 const H_RegenInHumRat, // current regen inlet hum rat passed to eqn
                                     Real64 const H_ProcInTemp,    // current process inlet temperature passed to eqn
                                     Real64 const H_ProcInHumRat,  // current process inlet hum rat passed to eqn
                                     bool const FirstHVACIteration // first HVAC iteration flag
    )
    {

        // SUBROUTINE INFORMATION:
        //       AUTHOR         Richard Raustad, FSEC
        //       DATE WRITTEN   January 2007
        //       MODIFIED       na
        //       RE-ENGINEERED  na

        // PURPOSE OF THIS SUBROUTINE:
        // To verify that the empirical model's independent variables result in a relative humidity that is within the range
        // of relative humidities used when creating the empirical model. Both the regeneration and process inlet are tested.

        // METHODOLOGY EMPLOYED:
        // The empirical models used for simulating a desiccant enhanced cooling coil are based on a limited data set.
        // Extrapolation of empirical models can cause instability and the independent variables may need to be limited.
        // In addition, the range of relative humidities in the original data set may influence the output of the
        // empirical model. This subroutine tests the relative humidities passed to the empirical model and warns the
        // user if these relative humidities are out of bounds based on the limits set by the user.
        // REFERENCES:
        // na

        // Using/Aliasing
        auto & SysTimeElapsed = state.dataHVACGlobal->SysTimeElapsed;
        auto & TimeStepSys = state.dataHVACGlobal->TimeStepSys;
        using General::CreateSysTimeIntervalString;

        using Psychrometrics::PsyRhFnTdbWPb;

        // Locals
        // SUBROUTINE ARGUMENT DEFINITIONS

        // SUBROUTINE PARAMETER DEFINITIONS:
        //  CHARACTER(len=*), PARAMETER :: OutputFormat  ='(F10.6)'

        // INTERFACE BLOCK SPECIFICATIONS:
        // na

        // DERIVED TYPE DEFINITIONS:
        // na

        // SUBROUTINE LOCAL VARIABLE DECLARATIONS:
        static Real64 RegenInletRH(0.0);       // Regeneration inlet air relative humidity
        static Real64 ProcInletRH(0.0);        // Process inlet air relative humidity
        static std::string OutputChar;         // character string for warning messages
        static std::string OutputCharLo;       // character string for warning messages
        static std::string OutputCharHi;       // character string for warning messages
        static Real64 TimeStepSysLast(0.0);    // last system time step (used to check for downshifting)
        static Real64 CurrentEndTime(0.0);     // end time of time step for current simulation time step
        static Real64 CurrentEndTimeLast(0.0); // end time of time step for last simulation time step
        // current end time is compared with last to see if time step changed

        if (state.dataGlobal->WarmupFlag || FirstHVACIteration) return;

        //   calculate end time of current time step
        CurrentEndTime = state.dataGlobal->CurrentTime + SysTimeElapsed;

        //   Print warning messages only when valid and only for the first occurrence. Let summary provide statistics.
        //   Wait for next time step to print warnings. If simulation iterates, print out
        //   the warning for the last iteration only. Must wait for next time step to accomplish this.
        //   If a warning occurs and the simulation down shifts, the warning is not valid.
        if (CurrentEndTime > CurrentEndTimeLast && TimeStepSys >= TimeStepSysLast) {

            // print error when regeneration inlet relative humidity is outside model boundaries
            if (state.dataHeatRecovery->BalDesDehumPerfData(state.dataHeatRecovery->ExchCond(ExchNum).PerfDataIndex).PrintRegenInRelHumHumRatMess) {
                ++state.dataHeatRecovery->BalDesDehumPerfData(state.dataHeatRecovery->ExchCond(ExchNum).PerfDataIndex).RegenInRelHumHumRatErrorCount;
                if (state.dataHeatRecovery->BalDesDehumPerfData(state.dataHeatRecovery->ExchCond(ExchNum).PerfDataIndex).RegenInRelHumHumRatErrorCount < 2) {
                    ShowWarningError(state, state.dataHeatRecovery->BalDesDehumPerfData(state.dataHeatRecovery->ExchCond(ExchNum).PerfDataIndex).RegenInRelHumHumRatBuffer1);
                    ShowContinueError(state, state.dataHeatRecovery->BalDesDehumPerfData(state.dataHeatRecovery->ExchCond(ExchNum).PerfDataIndex).RegenInRelHumHumRatBuffer2);
                    ShowContinueError(state, state.dataHeatRecovery->BalDesDehumPerfData(state.dataHeatRecovery->ExchCond(ExchNum).PerfDataIndex).RegenInRelHumHumRatBuffer3);
                    ShowContinueError(state, "...Using regeneration inlet air relative humidities that are outside the regeneration outlet humidity ratio "
                                      "equation model boundaries may adversely affect desiccant model performance. Verify correct model "
                                      "coefficients.");
                } else {
                    ShowRecurringWarningErrorAtEnd(state, state.dataHeatRecovery->BalDesDehumPerfData(state.dataHeatRecovery->ExchCond(ExchNum).PerfDataIndex).PerfType + " \"" +
                                                       state.dataHeatRecovery->BalDesDehumPerfData(state.dataHeatRecovery->ExchCond(ExchNum).PerfDataIndex).Name +
                                                       "\" - Regeneration inlet air relative humidity related to regen outlet air humidity ratio "
                                                       "equation is outside model boundaries error continues...",
                                                   state.dataHeatRecovery->BalDesDehumPerfData(state.dataHeatRecovery->ExchCond(ExchNum).PerfDataIndex).RegenInRelHumHumRatErrIndex,
                                                   state.dataHeatRecovery->BalDesDehumPerfData(state.dataHeatRecovery->ExchCond(ExchNum).PerfDataIndex).RegenInRelHumHumRatLast,
                                                   state.dataHeatRecovery->BalDesDehumPerfData(state.dataHeatRecovery->ExchCond(ExchNum).PerfDataIndex).RegenInRelHumHumRatLast);
                }
            }

            // print error when process inlet relative humidity is outside model boundaries
            if (state.dataHeatRecovery->BalDesDehumPerfData(state.dataHeatRecovery->ExchCond(ExchNum).PerfDataIndex).PrintProcInRelHumHumRatMess) {
                ++state.dataHeatRecovery->BalDesDehumPerfData(state.dataHeatRecovery->ExchCond(ExchNum).PerfDataIndex).ProcInRelHumHumRatErrorCount;
                if (state.dataHeatRecovery->BalDesDehumPerfData(state.dataHeatRecovery->ExchCond(ExchNum).PerfDataIndex).ProcInRelHumHumRatErrorCount < 2) {
                    ShowWarningError(state, state.dataHeatRecovery->BalDesDehumPerfData(state.dataHeatRecovery->ExchCond(ExchNum).PerfDataIndex).ProcInRelHumHumRatBuffer1);
                    ShowContinueError(state, state.dataHeatRecovery->BalDesDehumPerfData(state.dataHeatRecovery->ExchCond(ExchNum).PerfDataIndex).ProcInRelHumHumRatBuffer2);
                    ShowContinueError(state, state.dataHeatRecovery->BalDesDehumPerfData(state.dataHeatRecovery->ExchCond(ExchNum).PerfDataIndex).ProcInRelHumHumRatBuffer3);
                    ShowContinueError(state, "...Using process inlet air relative humidities that are outside the regeneration outlet humidity ratio "
                                      "equation model boundaries may adversely affect desiccant model performance. Verify correct model "
                                      "coefficients.");
                } else {
                    ShowRecurringWarningErrorAtEnd(state, state.dataHeatRecovery->BalDesDehumPerfData(state.dataHeatRecovery->ExchCond(ExchNum).PerfDataIndex).PerfType + " \"" +
                                                       state.dataHeatRecovery->BalDesDehumPerfData(state.dataHeatRecovery->ExchCond(ExchNum).PerfDataIndex).Name +
                                                       "\" - Process inlet air relative humidity related to regen outlet air humidity ratio equation "
                                                       "is outside model boundaries error continues...",
                                                   state.dataHeatRecovery->BalDesDehumPerfData(state.dataHeatRecovery->ExchCond(ExchNum).PerfDataIndex).ProcInRelHumHumRatErrIndex,
                                                   state.dataHeatRecovery->BalDesDehumPerfData(state.dataHeatRecovery->ExchCond(ExchNum).PerfDataIndex).ProcInRelHumHumRatLast,
                                                   state.dataHeatRecovery->BalDesDehumPerfData(state.dataHeatRecovery->ExchCond(ExchNum).PerfDataIndex).ProcInRelHumHumRatLast);
                }
            }

        } // IF(CurrentEndTime .GT. CurrentEndTimeLast .AND. TimeStepSys .GE. TimeStepSysLast)THEN

        //     save last system time step and last end time of current time step (used to determine if warning is valid)
        TimeStepSysLast = TimeStepSys;
        CurrentEndTimeLast = CurrentEndTime;

        //     Check that condition is not above saturation curve prior to next calc (PsyRhFnTdbWPb) to avoid psyc routine errors
        //                           *
        //                          *
        //                  x------*---------- H_HumRat
        //                  |    *
        //                  |  *
        //                  *----------------- PsyWFnTdpPb(Tdp,Pb)
        //               *  |
        //                  |
        //                H_Temp
        if (H_RegenInHumRat > PsyWFnTdpPb(state, H_RegenInTemp, state.dataEnvrn->OutBaroPress) || H_ProcInHumRat > PsyWFnTdpPb(state, H_ProcInTemp, state.dataEnvrn->OutBaroPress)) {
            //       reset RH print flags just in case
            state.dataHeatRecovery->BalDesDehumPerfData(state.dataHeatRecovery->ExchCond(ExchNum).PerfDataIndex).PrintRegenInRelHumHumRatMess = false;
            state.dataHeatRecovery->BalDesDehumPerfData(state.dataHeatRecovery->ExchCond(ExchNum).PerfDataIndex).PrintProcInRelHumHumRatMess = false;
            return;
        }

        //     If regen and procees inlet temperatures are the same the coil is off, do not print out of bounds warning for this case
        if (std::abs(H_RegenInTemp - H_ProcInTemp) < SMALL) {
            state.dataHeatRecovery->BalDesDehumPerfData(state.dataHeatRecovery->ExchCond(ExchNum).PerfDataIndex).PrintRegenInRelHumHumRatMess = false;
            state.dataHeatRecovery->BalDesDehumPerfData(state.dataHeatRecovery->ExchCond(ExchNum).PerfDataIndex).PrintProcInRelHumHumRatMess = false;
            return;
        }

        RegenInletRH = PsyRhFnTdbWPb(state, H_RegenInTemp, H_RegenInHumRat, state.dataEnvrn->OutBaroPress);
        ProcInletRH = min(1.0, PsyRhFnTdbWPb(state, H_ProcInTemp, H_ProcInHumRat, state.dataEnvrn->OutBaroPress));

        // checking if regeneration inlet relative humidity is within model boundaries
        if (RegenInletRH < state.dataHeatRecovery->BalDesDehumPerfData(state.dataHeatRecovery->ExchCond(ExchNum).PerfDataIndex).H_MinRegenAirInRelHum ||
            RegenInletRH > state.dataHeatRecovery->BalDesDehumPerfData(state.dataHeatRecovery->ExchCond(ExchNum).PerfDataIndex).H_MaxRegenAirInRelHum) {
            state.dataHeatRecovery->BalDesDehumPerfData(state.dataHeatRecovery->ExchCond(ExchNum).PerfDataIndex).RegenInRelHumHumRatLast = RegenInletRH * 100.0;
            OutputChar = format("{:.1R}", RegenInletRH * 100.0);
            OutputCharLo = format("{:.1R}", state.dataHeatRecovery->BalDesDehumPerfData(state.dataHeatRecovery->ExchCond(ExchNum).PerfDataIndex).H_MinRegenAirInRelHum * 100.0);
            OutputCharHi = format("{:.1R}", state.dataHeatRecovery->BalDesDehumPerfData(state.dataHeatRecovery->ExchCond(ExchNum).PerfDataIndex).H_MaxRegenAirInRelHum * 100.0);
            state.dataHeatRecovery->BalDesDehumPerfData(state.dataHeatRecovery->ExchCond(ExchNum).PerfDataIndex).PrintRegenInRelHumHumRatMess = true;

            state.dataHeatRecovery->BalDesDehumPerfData(state.dataHeatRecovery->ExchCond(ExchNum).PerfDataIndex).RegenInRelHumHumRatBuffer1 =
                state.dataHeatRecovery->BalDesDehumPerfData(state.dataHeatRecovery->ExchCond(ExchNum).PerfDataIndex).PerfType + " \"" + state.dataHeatRecovery->BalDesDehumPerfData(state.dataHeatRecovery->ExchCond(ExchNum).PerfDataIndex).Name +
                "\" - Regeneration inlet air relative humidity related to regen outlet air humidity ratio equation is outside model boundaries at " +
                OutputChar + '.';
            state.dataHeatRecovery->BalDesDehumPerfData(state.dataHeatRecovery->ExchCond(ExchNum).PerfDataIndex).RegenInRelHumHumRatBuffer2 =
                "...Model limit on regeneration inlet air relative humidity is " + OutputCharLo + " to " + OutputCharHi + '.';
            state.dataHeatRecovery->BalDesDehumPerfData(state.dataHeatRecovery->ExchCond(ExchNum).PerfDataIndex).RegenInRelHumHumRatBuffer3 =
                "...Occurrence info = " + state.dataEnvrn->EnvironmentName + ", " + state.dataEnvrn->CurMnDy + ", " + CreateSysTimeIntervalString(state);
        } else {
            state.dataHeatRecovery->BalDesDehumPerfData(state.dataHeatRecovery->ExchCond(ExchNum).PerfDataIndex).PrintRegenInRelHumHumRatMess = false;
        }

        // checking if process inlet relative humidity is within model boundaries
        if (ProcInletRH < state.dataHeatRecovery->BalDesDehumPerfData(state.dataHeatRecovery->ExchCond(ExchNum).PerfDataIndex).H_MinProcAirInRelHum ||
            ProcInletRH > state.dataHeatRecovery->BalDesDehumPerfData(state.dataHeatRecovery->ExchCond(ExchNum).PerfDataIndex).H_MaxProcAirInRelHum) {
            state.dataHeatRecovery->BalDesDehumPerfData(state.dataHeatRecovery->ExchCond(ExchNum).PerfDataIndex).ProcInRelHumHumRatLast = ProcInletRH * 100.0;
            OutputChar = format("{:.1R}", ProcInletRH * 100.0);
            OutputCharLo = format("{:.1R}", state.dataHeatRecovery->BalDesDehumPerfData(state.dataHeatRecovery->ExchCond(ExchNum).PerfDataIndex).H_MinProcAirInRelHum * 100.0);
            OutputCharHi = format("{:.1R}", state.dataHeatRecovery->BalDesDehumPerfData(state.dataHeatRecovery->ExchCond(ExchNum).PerfDataIndex).H_MaxProcAirInRelHum * 100.0);
            state.dataHeatRecovery->BalDesDehumPerfData(state.dataHeatRecovery->ExchCond(ExchNum).PerfDataIndex).PrintProcInRelHumHumRatMess = true;

            state.dataHeatRecovery->BalDesDehumPerfData(state.dataHeatRecovery->ExchCond(ExchNum).PerfDataIndex).ProcInRelHumHumRatBuffer1 =
                state.dataHeatRecovery->BalDesDehumPerfData(state.dataHeatRecovery->ExchCond(ExchNum).PerfDataIndex).PerfType + " \"" + state.dataHeatRecovery->BalDesDehumPerfData(state.dataHeatRecovery->ExchCond(ExchNum).PerfDataIndex).Name +
                "\" - Process inlet air relative humidity related to regen outlet air humidity ratio equation is outside model boundaries at " +
                OutputChar + '.';
            state.dataHeatRecovery->BalDesDehumPerfData(state.dataHeatRecovery->ExchCond(ExchNum).PerfDataIndex).ProcInRelHumHumRatBuffer2 =
                "...Model limit on process inlet air relative humidity is " + OutputCharLo + " to " + OutputCharHi + '.';
            state.dataHeatRecovery->BalDesDehumPerfData(state.dataHeatRecovery->ExchCond(ExchNum).PerfDataIndex).ProcInRelHumHumRatBuffer3 =
                "...Occurrence info = " + state.dataEnvrn->EnvironmentName + ", " + state.dataEnvrn->CurMnDy + ", " + CreateSysTimeIntervalString(state);
        } else {
            state.dataHeatRecovery->BalDesDehumPerfData(state.dataHeatRecovery->ExchCond(ExchNum).PerfDataIndex).PrintProcInRelHumHumRatMess = false;
        }
    }

    void CheckForBalancedFlow(EnergyPlusData &state,
                              int const ExchNum,              // number of the current heat exchanger being simulated
                              Real64 const ProcessInMassFlow, // current process inlet air mass flow rate (m3/s)
                              Real64 const RegenInMassFlow,   // current regeneration inlet air mass flow rate (m3/s)
                              bool const FirstHVACIteration   // first HVAC iteration flag
    )
    {

        // SUBROUTINE INFORMATION:
        //       AUTHOR         Richard Raustad, FSEC
        //       DATE WRITTEN   June 2007
        //       MODIFIED       na
        //       RE-ENGINEERED  na

        // PURPOSE OF THIS SUBROUTINE:
        // To verify that the balanced flow desiccant heat exchanger has the same regeneration and process air flow rates.

        // METHODOLOGY EMPLOYED:
        // Check that the regeneration and process air mass flow rates are within 2%.
        // REFERENCES:
        // na

        // Using/Aliasing
        auto & SysTimeElapsed = state.dataHVACGlobal->SysTimeElapsed;
        auto & TimeStepSys = state.dataHVACGlobal->TimeStepSys;
        using General::CreateSysTimeIntervalString;

        // Locals
        // SUBROUTINE ARGUMENT DEFINITIONS

        // SUBROUTINE PARAMETER DEFINITIONS:
        //  CHARACTER(len=*), PARAMETER :: OutputFormat  ='(F10.6)'

        // INTERFACE BLOCK SPECIFICATIONS:
        // na

        // DERIVED TYPE DEFINITIONS:
        // na

        // SUBROUTINE LOCAL VARIABLE DECLARATIONS:
        static std::string OutputCharProc;     // character string for warning messages
        static std::string OutputCharRegen;    // character string for warning messages
        static Real64 TimeStepSysLast(0.0);    // last system time step (used to check for downshifting)
        static Real64 CurrentEndTime(0.0);     // end time of time step for current simulation time step
        static Real64 CurrentEndTimeLast(0.0); // end time of time step for last simulation time step
        // current end time is compared with last to see if time step changed
        Real64 ABSImbalancedFlow; // absolute value of process and regeneration air flow imbalance fraction

        if (state.dataGlobal->WarmupFlag || FirstHVACIteration) return;

        //   calculate end time of current time step
        CurrentEndTime = state.dataGlobal->CurrentTime + SysTimeElapsed;

        //   Print warning messages only when valid and only for the first occurrence. Let summary provide statistics.
        //   Wait for next time step to print warnings. If simulation iterates, print out
        //   the warning for the last iteration only. Must wait for next time step to accomplish this.
        //   If a warning occurs and the simulation down shifts, the warning is not valid.
        if (CurrentEndTime > CurrentEndTimeLast && TimeStepSys >= TimeStepSysLast) {

            // print error when regeneration inlet relative humidity is outside model boundaries
            if (state.dataHeatRecovery->BalDesDehumPerfData(state.dataHeatRecovery->ExchCond(ExchNum).PerfDataIndex).PrintImbalancedMassFlowMess) {
                ++state.dataHeatRecovery->BalDesDehumPerfData(state.dataHeatRecovery->ExchCond(ExchNum).PerfDataIndex).ImbalancedMassFlowErrorCount;
                if (state.dataHeatRecovery->BalDesDehumPerfData(state.dataHeatRecovery->ExchCond(ExchNum).PerfDataIndex).ImbalancedMassFlowErrorCount < 2) {
                    ShowWarningError(state, state.dataHeatRecovery->BalDesDehumPerfData(state.dataHeatRecovery->ExchCond(ExchNum).PerfDataIndex).ImbalancedMassFlowBuffer1);
                    ShowContinueError(state, state.dataHeatRecovery->BalDesDehumPerfData(state.dataHeatRecovery->ExchCond(ExchNum).PerfDataIndex).ImbalancedMassFlowBuffer2);
                    ShowContinueError(state, state.dataHeatRecovery->BalDesDehumPerfData(state.dataHeatRecovery->ExchCond(ExchNum).PerfDataIndex).ImbalancedMassFlowBuffer3);
                    //           CALL ShowContinueError(state, '...Using regeneration inlet air relative humidities that are outside the regeneration '&
                    //                 //'outlet humidity ratio equation model boundaries may adversely affect desiccant model performance. '&
                    //                 //'Verify correct model coefficients.')
                } else {
                    ShowRecurringWarningErrorAtEnd(state,
                        cHXTypes(state.dataHeatRecovery->ExchCond(ExchNum).ExchTypeNum) + " \"" + state.dataHeatRecovery->ExchCond(ExchNum).Name +
                            "\" - unbalanced air flow rate is limited to 2% error continues with the imbalanced fraction statistics reported...",
                        state.dataHeatRecovery->BalDesDehumPerfData(state.dataHeatRecovery->ExchCond(ExchNum).PerfDataIndex).ImbalancedFlowErrIndex,
                        state.dataHeatRecovery->BalDesDehumPerfData(state.dataHeatRecovery->ExchCond(ExchNum).PerfDataIndex).ABSImbalancedFlow,
                        state.dataHeatRecovery->BalDesDehumPerfData(state.dataHeatRecovery->ExchCond(ExchNum).PerfDataIndex).ABSImbalancedFlow);
                }
            }

        } // IF(CurrentEndTime .GT. CurrentEndTimeLast .AND. TimeStepSys .GE. TimeStepSysLast)THEN

        //     save last system time step and last end time of current time step (used to determine if warning is valid)
        TimeStepSysLast = TimeStepSys;
        CurrentEndTimeLast = CurrentEndTime;

        // checking if regeneration inlet relative humidity is within model boundaries
        ABSImbalancedFlow = std::abs(RegenInMassFlow - ProcessInMassFlow) / RegenInMassFlow;
        if (ABSImbalancedFlow > 0.02) {
            state.dataHeatRecovery->BalDesDehumPerfData(state.dataHeatRecovery->ExchCond(ExchNum).PerfDataIndex).ABSImbalancedFlow = ABSImbalancedFlow;
            OutputCharRegen = format("{:.6R}", RegenInMassFlow);
            OutputCharProc = format("{:.6R}", ProcessInMassFlow);
            state.dataHeatRecovery->BalDesDehumPerfData(state.dataHeatRecovery->ExchCond(ExchNum).PerfDataIndex).PrintImbalancedMassFlowMess = true;

            state.dataHeatRecovery->BalDesDehumPerfData(state.dataHeatRecovery->ExchCond(ExchNum).PerfDataIndex).ImbalancedMassFlowBuffer1 =
                cHXTypes(state.dataHeatRecovery->ExchCond(ExchNum).ExchTypeNum) + " \"" + state.dataHeatRecovery->ExchCond(ExchNum).Name + "\" - unbalanced air flow rate is limited to 2%.";
            state.dataHeatRecovery->BalDesDehumPerfData(state.dataHeatRecovery->ExchCond(ExchNum).PerfDataIndex).ImbalancedMassFlowBuffer2 =
                "...Regeneration air mass flow rate is " + OutputCharRegen + " and process air mass flow rate is " + OutputCharProc + '.';
            state.dataHeatRecovery->BalDesDehumPerfData(state.dataHeatRecovery->ExchCond(ExchNum).PerfDataIndex).ImbalancedMassFlowBuffer3 =
                "...Occurrence info = " + state.dataEnvrn->EnvironmentName + ", " + state.dataEnvrn->CurMnDy + ", " + CreateSysTimeIntervalString(state);
        } else {
            state.dataHeatRecovery->BalDesDehumPerfData(state.dataHeatRecovery->ExchCond(ExchNum).PerfDataIndex).PrintImbalancedMassFlowMess = false;
        }
    }

    int GetSupplyInletNode(EnergyPlusData &state,
                           std::string const &HXName, // must match HX names for the state.dataHeatRecovery->ExchCond type
                           bool &ErrorsFound          // set to true if problem
    )
    {

        // FUNCTION INFORMATION:
        //       AUTHOR         Richard Raustad
        //       DATE WRITTEN   February 2007
        //       MODIFIED       na
        //       RE-ENGINEERED  na

        // PURPOSE OF THIS FUNCTION:
        // This function looks up the given HX and returns the supply air inlet node number.
        // If incorrect HX name is given, ErrorsFound is returned as true and node number as zero.

        // Return value
        int GetSupplyInletNode; // node number returned

        // FUNCTION LOCAL VARIABLE DECLARATIONS:
        int WhichHX;

        // Obtains and Allocates heat exchanger related parameters from input file
        if (state.dataHeatRecovery->GetInputFlag) { // First time subroutine has been entered
            GetHeatRecoveryInput(state);
            state.dataHeatRecovery->GetInputFlag = false;
        }

        WhichHX = UtilityRoutines::FindItemInList(HXName, state.dataHeatRecovery->ExchCond);
        if (WhichHX != 0) {
            GetSupplyInletNode = state.dataHeatRecovery->ExchCond(WhichHX).SupInletNode;
        } else {
            ShowSevereError(state, "GetSupplyInletNode: Could not find heat exchanger = \"" + HXName + "\"");
            ErrorsFound = true;
            GetSupplyInletNode = 0;
        }

        return GetSupplyInletNode;
    }

    int GetSupplyOutletNode(EnergyPlusData &state,
                            std::string const &HXName, // must match HX names for the state.dataHeatRecovery->ExchCond type
                            bool &ErrorsFound          // set to true if problem
    )
    {

        // FUNCTION INFORMATION:
        //       AUTHOR         Richard Raustad
        //       DATE WRITTEN   February 2007
        //       MODIFIED       na
        //       RE-ENGINEERED  na

        // PURPOSE OF THIS FUNCTION:
        // This function looks up the given HX and returns the supply air outlet node number.
        // If incorrect HX name is given, ErrorsFound is returned as true and node number as zero.

        // Return value
        int GetSupplyOutletNode; // node number returned

        // FUNCTION LOCAL VARIABLE DECLARATIONS:
        int WhichHX;

        // Obtains and Allocates heat exchanger related parameters from input file
        if (state.dataHeatRecovery->GetInputFlag) { // First time subroutine has been entered
            GetHeatRecoveryInput(state);
            state.dataHeatRecovery->GetInputFlag = false;
        }

        WhichHX = UtilityRoutines::FindItemInList(HXName, state.dataHeatRecovery->ExchCond);
        if (WhichHX != 0) {
            GetSupplyOutletNode = state.dataHeatRecovery->ExchCond(WhichHX).SupOutletNode;
        } else {
            ShowSevereError(state, "GetSupplyOutletNode: Could not find heat exchanger = \"" + HXName + "\"");
            ErrorsFound = true;
            GetSupplyOutletNode = 0;
        }

        return GetSupplyOutletNode;
    }

    int GetSecondaryInletNode(EnergyPlusData &state,
                              std::string const &HXName, // must match HX names for the state.dataHeatRecovery->ExchCond type
                              bool &ErrorsFound          // set to true if problem
    )
    {

        // FUNCTION INFORMATION:
        //       AUTHOR         Richard Raustad
        //       DATE WRITTEN   February 2007
        //       MODIFIED       na
        //       RE-ENGINEERED  na

        // PURPOSE OF THIS FUNCTION:
        // This function looks up the given HX and returns the secondary air inlet node number.
        // If incorrect HX name is given, ErrorsFound is returned as true and node number as zero.

        // Return value
        int GetSecondaryInletNode; // node number returned

        // FUNCTION LOCAL VARIABLE DECLARATIONS:
        int WhichHX;

        // Obtains and Allocates heat exchanger related parameters from input file
        if (state.dataHeatRecovery->GetInputFlag) { // First time subroutine has been entered
            GetHeatRecoveryInput(state);
            state.dataHeatRecovery->GetInputFlag = false;
        }

        WhichHX = UtilityRoutines::FindItemInList(HXName, state.dataHeatRecovery->ExchCond);
        if (WhichHX != 0) {
            GetSecondaryInletNode = state.dataHeatRecovery->ExchCond(WhichHX).SecInletNode;
        } else {
            ShowSevereError(state, "GetSecondaryInletNode: Could not find heat exchanger = \"" + HXName + "\"");
            ErrorsFound = true;
            GetSecondaryInletNode = 0;
        }

        return GetSecondaryInletNode;
    }

    int GetSecondaryOutletNode(EnergyPlusData &state,
                               std::string const &HXName, // must match HX names for the state.dataHeatRecovery->ExchCond type
                               bool &ErrorsFound          // set to true if problem
    )
    {

        // FUNCTION INFORMATION:
        //       AUTHOR         Richard Raustad
        //       DATE WRITTEN   February 2007
        //       MODIFIED       na
        //       RE-ENGINEERED  na

        // PURPOSE OF THIS FUNCTION:
        // This function looks up the given HX assisted cooling coil and returns the secondary air outlet node number.
        // If incorrect HX name is given, ErrorsFound is returned as true and node number as zero.

        // Return value
        int GetSecondaryOutletNode; // node number returned

        // FUNCTION LOCAL VARIABLE DECLARATIONS:
        int WhichHX;

        // Obtains and Allocates heat exchanger related parameters from input file
        if (state.dataHeatRecovery->GetInputFlag) { // First time subroutine has been entered
            GetHeatRecoveryInput(state);
            state.dataHeatRecovery->GetInputFlag = false;
        }

        WhichHX = UtilityRoutines::FindItemInList(HXName, state.dataHeatRecovery->ExchCond);
        if (WhichHX != 0) {
            GetSecondaryOutletNode = state.dataHeatRecovery->ExchCond(WhichHX).SecOutletNode;
        } else {
            ShowSevereError(state, "GetSecondaryOutletNode: Could not find heat exchanger = \"" + HXName + "\"");
            ErrorsFound = true;
            GetSecondaryOutletNode = 0;
        }

        return GetSecondaryOutletNode;
    }

    Real64 GetSupplyAirFlowRate(EnergyPlusData &state,
                                std::string const &HXName, // must match HX names for the state.dataHeatRecovery->ExchCond type
                                bool &ErrorsFound          // set to true if problem
    )
    {

        // FUNCTION INFORMATION:
        //       AUTHOR         Richard Raustad
        //       DATE WRITTEN   October 2007
        //       MODIFIED       na
        //       RE-ENGINEERED  na

        // PURPOSE OF THIS FUNCTION:
        // This function looks up the given Generic HX and the voluetric air flow rate.
        // If incorrect HX name is given, ErrorsFound is returned as true and air flow rate as zero.

        // Return value
        Real64 GetSupplyAirFlowRate; // air flow rate returned

        // FUNCTION LOCAL VARIABLE DECLARATIONS:
        int WhichHX;

        // Obtains and Allocates heat exchanger related parameters from input file
        if (state.dataHeatRecovery->GetInputFlag) { // First time subroutine has been entered
            GetHeatRecoveryInput(state);
            state.dataHeatRecovery->GetInputFlag = false;
        }

        WhichHX = UtilityRoutines::FindItemInList(HXName, state.dataHeatRecovery->ExchCond);
        if (WhichHX != 0) {
            GetSupplyAirFlowRate = state.dataHeatRecovery->ExchCond(WhichHX).NomSupAirVolFlow;
        } else {
            ShowSevereError(state, "GetSupplyAirFlowRate: Could not find heat exchanger = \"" + HXName + "\"");
            ShowContinueError(state, "... Supply Air Flow Rate returned as 0.");
            ErrorsFound = true;
            GetSupplyAirFlowRate = 0.0;
        }

        return GetSupplyAirFlowRate;
    }

    int GetHeatExchangerObjectTypeNum(EnergyPlusData &state,
                                      std::string const &HXName, // must match HX names for the state.dataHeatRecovery->ExchCond type
                                      bool &ErrorsFound          // set to true if problem
    )
    {

        // FUNCTION INFORMATION:
        //       AUTHOR         Richard Raustad
        //       DATE WRITTEN   October 2007
        //       MODIFIED       na
        //       RE-ENGINEERED  na

        // PURPOSE OF THIS FUNCTION:
        // This function looks up the given Generic HX and the voluetric air flow rate.
        // If incorrect HX name is given, ErrorsFound is returned as true and air flow rate as zero.

        // Return value
        int GetHeatExchangerObjectTypeNum; // object type parameter returned

        // FUNCTION LOCAL VARIABLE DECLARATIONS:
        int WhichHX;

        // Obtains and Allocates heat exchanger related parameters from input file
        if (state.dataHeatRecovery->GetInputFlag) { // First time subroutine has been entered
            GetHeatRecoveryInput(state);
            state.dataHeatRecovery->GetInputFlag = false;
        }

        WhichHX = UtilityRoutines::FindItemInList(HXName, state.dataHeatRecovery->ExchCond);
        if (WhichHX != 0) {
            GetHeatExchangerObjectTypeNum = state.dataHeatRecovery->ExchCond(WhichHX).ExchTypeNum;
        } else {
            ShowSevereError(state, "GetHeatExchangerObjectTypeNum: Could not find heat exchanger = \"" + HXName + "\"");
            ErrorsFound = true;
            GetHeatExchangerObjectTypeNum = 0;
        }

        return GetHeatExchangerObjectTypeNum;
    }

    void SetHeatExchangerData(EnergyPlusData &state,
                              int const HXNum,                     // Index of HX
                              bool &ErrorsFound,                   // Set to true if certain errors found
                              std::string const &HXName,           // Name of HX
                              Optional<Real64> SupplyAirVolFlow,   // HX supply air flow rate    [m3/s]
                              Optional<Real64> SecondaryAirVolFlow // HX secondary air flow rate [m3/s]
    )
    {

        // SUBROUTINE INFORMATION:
        //       AUTHOR         Richard Raustad
        //       DATE WRITTEN   October 2007
        //       MODIFIED       na
        //       RE-ENGINEERED  na

        // PURPOSE OF THIS SUBROUTINE:
        // This routine was designed for to autosize the HeatExchanger:AirToAir:SensibleAndLatent using
        // information from the ZoneHVAC:EnergyRecoveryVentilator object.
        // This is an illustration of setting data from an outside source.

        // METHODOLOGY EMPLOYED:
        // na

        // REFERENCES:
        // na

        // Using/Aliasing

        // Locals
        // SUBROUTINE ARGUMENT DEFINITIONS:

        // SUBROUTINE PARAMETER DEFINITIONS:
        // na

        // INTERFACE BLOCK SPECIFICATIONS:
        // na

        // DERIVED TYPE DEFINITIONS:
        // na

        // SUBROUTINE LOCAL VARIABLE DECLARATIONS:
        int WhichHX; // index to generic HX

        // Obtains and Allocates heat exchanger related parameters from input file
        if (state.dataHeatRecovery->GetInputFlag) { // First time subroutine has been entered
            GetHeatRecoveryInput(state);
            state.dataHeatRecovery->GetInputFlag = false;
        }

        if (HXNum == 0) {
            WhichHX = UtilityRoutines::FindItemInList(HXName, state.dataHeatRecovery->ExchCond);
        } else {
            WhichHX = HXNum;
        }

        if (WhichHX <= 0 || WhichHX > state.dataHeatRecovery->NumHeatExchangers) {
            ShowSevereError(state, "SetHeatExchangerData: Could not find heat exchanger = \"" + HXName + "\"");
            ErrorsFound = true;
            return;
        }

        if (present(SupplyAirVolFlow)) {
            state.dataHeatRecovery->ExchCond(WhichHX).NomSupAirVolFlow = SupplyAirVolFlow;
        }

        if (present(SecondaryAirVolFlow)) {
            state.dataHeatRecovery->ExchCond(WhichHX).NomSecAirVolFlow = SecondaryAirVolFlow;
        }
    }

} // namespace HeatRecovery

} // namespace EnergyPlus<|MERGE_RESOLUTION|>--- conflicted
+++ resolved
@@ -1464,17 +1464,10 @@
 
             } else if (SELECT_CASE_var == HX_DESICCANT_BALANCED) {
 
-<<<<<<< HEAD
-                if (MySetPointTest(ExchNum)) {
+                if (state.dataHeatRecovery->MySetPointTest(ExchNum)) {
                     if (!state.dataGlobal->SysSizingCalc && state.dataHVACGlobal->DoSetPointTest) {
-                        if (!CalledFromParentObject) {
-                            if (state.dataLoopNodes->Node(ExchCond(ExchNum).SecOutletNode).HumRatMax == SensedNodeFlagValue) {
-=======
-                if (state.dataHeatRecovery->MySetPointTest(ExchNum)) {
-                    if (!state.dataGlobal->SysSizingCalc && DoSetPointTest) {
                         if (!state.dataHeatRecovery->CalledFromParentObject) {
                             if (state.dataLoopNodes->Node(state.dataHeatRecovery->ExchCond(ExchNum).SecOutletNode).HumRatMax == SensedNodeFlagValue) {
->>>>>>> 0c8db472
                                 if (!state.dataGlobal->AnyEnergyManagementSystemInModel) {
                                     ShowWarningError(state, "Missing optional HumRatMax setpoint for " + cHXTypes(state.dataHeatRecovery->ExchCond(ExchNum).ExchTypeNum) + " \"" +
                                                      state.dataHeatRecovery->ExchCond(ExchNum).Name + "\"");
@@ -3213,17 +3206,6 @@
         Real64 ReportingConstant;
 
         ReportingConstant = TimeStepSys * DataGlobalConstants::SecInHour;
-<<<<<<< HEAD
-        ExchCond(ExNum).ElecUseEnergy = ExchCond(ExNum).ElecUseRate * ReportingConstant;
-        ExchCond(ExNum).SensHeatingEnergy = ExchCond(ExNum).SensHeatingRate * ReportingConstant;
-        ExchCond(ExNum).LatHeatingEnergy = ExchCond(ExNum).LatHeatingRate * ReportingConstant;
-        ExchCond(ExNum).TotHeatingEnergy = ExchCond(ExNum).TotHeatingRate * ReportingConstant;
-        ExchCond(ExNum).SensCoolingEnergy = ExchCond(ExNum).SensCoolingRate * ReportingConstant;
-        ExchCond(ExNum).LatCoolingEnergy = ExchCond(ExNum).LatCoolingRate * ReportingConstant;
-        ExchCond(ExNum).TotCoolingEnergy = ExchCond(ExNum).TotCoolingRate * ReportingConstant;
-
-        state.dataHVACGlobal->AirToAirHXElecPower = ExchCond(ExNum).ElecUseRate;
-=======
         state.dataHeatRecovery->ExchCond(ExNum).ElecUseEnergy = state.dataHeatRecovery->ExchCond(ExNum).ElecUseRate * ReportingConstant;
         state.dataHeatRecovery->ExchCond(ExNum).SensHeatingEnergy = state.dataHeatRecovery->ExchCond(ExNum).SensHeatingRate * ReportingConstant;
         state.dataHeatRecovery->ExchCond(ExNum).LatHeatingEnergy = state.dataHeatRecovery->ExchCond(ExNum).LatHeatingRate * ReportingConstant;
@@ -3232,8 +3214,7 @@
         state.dataHeatRecovery->ExchCond(ExNum).LatCoolingEnergy = state.dataHeatRecovery->ExchCond(ExNum).LatCoolingRate * ReportingConstant;
         state.dataHeatRecovery->ExchCond(ExNum).TotCoolingEnergy = state.dataHeatRecovery->ExchCond(ExNum).TotCoolingRate * ReportingConstant;
 
-        AirToAirHXElecPower = state.dataHeatRecovery->ExchCond(ExNum).ElecUseRate;
->>>>>>> 0c8db472
+        state.dataHVACGlobal->AirToAirHXElecPower = state.dataHeatRecovery->ExchCond(ExNum).ElecUseRate;
     }
 
     Real64 SafeDiv(Real64 const a, Real64 const b)
