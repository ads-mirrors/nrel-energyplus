--- conflicted
+++ resolved
@@ -407,11 +407,9 @@
 
         void oneTimeInit(EnergyPlusData &state) override;
 
-<<<<<<< HEAD
         void oneTimeInit_new(EnergyPlusData &state) override;
-=======
+
         void setupTimeVectors();
->>>>>>> 82391071
     };
 
     struct GLHESlinky : GLHEBase // LCOV_EXCL_LINE
