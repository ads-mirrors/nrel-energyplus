// EnergyPlus, Copyright (c) 1996-2020, The Board of Trustees of the University of Illinois,
// The Regents of the University of California, through Lawrence Berkeley National Laboratory
// (subject to receipt of any required approvals from the U.S. Dept. of Energy), Oak Ridge
// National Laboratory, managed by UT-Battelle, Alliance for Sustainable Energy, LLC, and other
// contributors. All rights reserved.
//
// NOTICE: This Software was developed under funding from the U.S. Department of Energy and the
// U.S. Government consequently retains certain rights. As such, the U.S. Government has been
// granted for itself and others acting on its behalf a paid-up, nonexclusive, irrevocable,
// worldwide license in the Software to reproduce, distribute copies to the public, prepare
// derivative works, and perform publicly and display publicly, and to permit others to do so.
//
// Redistribution and use in source and binary forms, with or without modification, are permitted
// provided that the following conditions are met:
//
// (1) Redistributions of source code must retain the above copyright notice, this list of
//     conditions and the following disclaimer.
//
// (2) Redistributions in binary form must reproduce the above copyright notice, this list of
//     conditions and the following disclaimer in the documentation and/or other materials
//     provided with the distribution.
//
// (3) Neither the name of the University of California, Lawrence Berkeley National Laboratory,
//     the University of Illinois, U.S. Dept. of Energy nor the names of its contributors may be
//     used to endorse or promote products derived from this software without specific prior
//     written permission.
//
// (4) Use of EnergyPlus(TM) Name. If Licensee (i) distributes the software in stand-alone form
//     without changes from the version obtained under this License, or (ii) Licensee makes a
//     reference solely to the software portion of its product, Licensee must refer to the
//     software as "EnergyPlus version X" software, where "X" is the version number Licensee
//     obtained under this License and may not use a different name for the software. Except as
//     specifically required in this Section (4), Licensee shall not use in a company name, a
//     product name, in advertising, publicity, or other promotional activities any name, trade
//     name, trademark, logo, or other designation of "EnergyPlus", "E+", "e+" or confusingly
//     similar designation, without the U.S. Department of Energy's prior written consent.
//
// THIS SOFTWARE IS PROVIDED BY THE COPYRIGHT HOLDERS AND CONTRIBUTORS "AS IS" AND ANY EXPRESS OR
// IMPLIED WARRANTIES, INCLUDING, BUT NOT LIMITED TO, THE IMPLIED WARRANTIES OF MERCHANTABILITY
// AND FITNESS FOR A PARTICULAR PURPOSE ARE DISCLAIMED. IN NO EVENT SHALL THE COPYRIGHT OWNER OR
// CONTRIBUTORS BE LIABLE FOR ANY DIRECT, INDIRECT, INCIDENTAL, SPECIAL, EXEMPLARY, OR
// CONSEQUENTIAL DAMAGES (INCLUDING, BUT NOT LIMITED TO, PROCUREMENT OF SUBSTITUTE GOODS OR
// SERVICES; LOSS OF USE, DATA, OR PROFITS; OR BUSINESS INTERRUPTION) HOWEVER CAUSED AND ON ANY
// THEORY OF LIABILITY, WHETHER IN CONTRACT, STRICT LIABILITY, OR TORT (INCLUDING NEGLIGENCE OR
// OTHERWISE) ARISING IN ANY WAY OUT OF THE USE OF THIS SOFTWARE, EVEN IF ADVISED OF THE
// POSSIBILITY OF SUCH DAMAGE.

#ifndef BranchInputManager_hh_INCLUDED
#define BranchInputManager_hh_INCLUDED

// ObjexxFCL Headers
#include <ObjexxFCL/Array1D.hh>
#include <ObjexxFCL/Optional.hh>

// EnergyPlus Headers
#include <EnergyPlus/Data/BaseData.hh>
#include <EnergyPlus/DataGlobals.hh>
#include <EnergyPlus/DataLoopNode.hh>
#include <EnergyPlus/EnergyPlus.hh>
#include <EnergyPlus/OutputFiles.hh>

namespace EnergyPlus {

<<<<<<< HEAD
=======
// Forward declarations
struct BranchInputManagerData;

>>>>>>> 127ce894
namespace BranchInputManager {

    struct ConnectorData
    {
        // Members
        std::string Name;             // Name for this Connector
        int NumOfConnectors;          // Number of Connectors in this group
        int NumOfSplitters;           // Number of Splitters in this connector group
        int NumOfMixers;              // Number of Mixers in this connector group
        Array1D_string ConnectorType; // Connector:Splitter or Connector:Mixer
        Array1D_string ConnectorName; // Name for that Connector:Splitter or Connector:Mixer
        Array1D_int ConnectorMatchNo; // Pointer to index where this Splitter or Mixer matches
        // Splitter => Mixer or Mixer => Splitter.  0 indicates no match

        // Default Constructor
        ConnectorData() : NumOfConnectors(0), NumOfSplitters(0), NumOfMixers(0)
        {
        }

        // Destructor
        ~ConnectorData() = default;
    };

    struct BranchListData
    {
        // Members
        std::string Name;           // Name of this Branch List
        int NumOfBranchNames;       // Number of Branches on the Branch List
        Array1D_string BranchNames; // Names of the branches on this branch list
        std::string LoopName;       // Name of Loop this Branch list belongs to
        std::string LoopType;       // Loop type this branch is on

        // Default Constructor
        BranchListData() : NumOfBranchNames(0)
        {
        }

        // Destructor
        ~BranchListData() = default;
    };

    struct ComponentData
    {
        // Members
        std::string CType;          // Component Type (Cannot be SPLITTER or MIXER)
        std::string Name;           // Component Name
        int CtrlType;               // Active, Passive, Bypass (1,2,3)
        std::string InletNodeName;  // Inlet Node ID
        int InletNode;              // Inlet Node Number
        std::string OutletNodeName; // Outlet Node ID
        int OutletNode;             // Outlet Node Number

        // Default Constructor
        ComponentData() : CtrlType(0), InletNode(0), OutletNode(0)
        {
        }

        // Destructor
        ~ComponentData() = default;
    };

    struct BranchData
    {
        // Members
        std::string Name;                 // Name for this Branch
        std::string AssignedLoopName;     // Loop Name for this branch
        int PressureCurveType;            // Integer index of pressure curve type
        int PressureCurveIndex;           // Integer index of pressure curve
        int FluidType;                    // Fluid type (see DataLoopNode)
        int NumOfComponents;              // Number of Components on this Branch
        Array1D<ComponentData> Component; // Component definitions for each component

        // Default Constructor
        BranchData() : PressureCurveType(0), PressureCurveIndex(0), FluidType(DataLoopNode::NodeType_Unknown), NumOfComponents(0)
        {
        }

        // Destructor
        ~BranchData() = default;
    };

    struct SplitterData
    {
        // Members
        std::string Name;                 // Splitter Name
        std::string InletBranchName;      // Splitter Inlet Branch Name
        int NumOutletBranches;            // Number of outlets on this Splitter
        Array1D_string OutletBranchNames; // Names of the Outlet Branches

        // Default Constructor
        SplitterData() : NumOutletBranches(0)
        {
        }
    };

    struct MixerData
    {
        // Members
        std::string Name;                // Mixer Name
        std::string OutletBranchName;    // Mixer Outlet Branch Name
        int NumInletBranches;            // Number of inlets for this Mixer
        Array1D_string InletBranchNames; // Names of Inlet Branches

        // Default Constructor
        MixerData() : NumInletBranches(0)
        {
        }

        // Destructor
        ~MixerData() = default;
    };

    // Functions
<<<<<<< HEAD
    void ManageBranchInput();
=======
    void ManageBranchInput(BranchInputManagerData &data);
>>>>>>> 127ce894

    //==================================================================================
    //   Routines that "get" data from internal branch management structure
    //==================================================================================

    void GetBranchList(BranchInputManagerData &data,
                       std::string const &LoopName,       // Name of Loop Branch List is on
                       std::string const &BranchListName, // Branch List Name from Input
                       int &NumBranchNames,               // Number of Branches for this Branch List
                       Array1D_string &BranchNames,       // Names of Branches on this Branch List
                       std::string const &LoopType        // Type of Loop Branch list is on
    );

    int NumBranchesInBranchList(BranchInputManagerData &data, std::string const &BranchListName);

    void GetBranchData(BranchInputManagerData &data,
                       std::string const &LoopName,         // Loop Name of this Branch
                       std::string const &BranchName,       // Requested Branch Name
                       int &PressCurveType,                 // Index of a pressure curve object
                       int &PressCurveIndex,                // Index of a pressure curve object
                       int &NumComps,                       // Number of Components on Branch
                       Array1D_string &CompType,            // Component Type for each item on Branch
                       Array1D_string &CompName,            // Component Name for each item on Branch
                       Array1D_string &CompInletNodeNames,  // Component Inlet Node IDs for each item on Branch
                       Array1D_int &CompInletNodeNums,      // Component Inlet Node Numbers for each item on Branch
                       Array1D_string &CompOutletNodeNames, // Component Outlet Node IDs for each item on Branch
                       Array1D_int &CompOutletNodeNums,     // Component Outlet Node Numbers for each item on Branch
                       bool &ErrorsFound);

    int NumCompsInBranch(BranchInputManagerData &data, std::string const &BranchName);

    int GetAirBranchIndex(BranchInputManagerData &data, std::string const &CompType, std::string const &CompName);

<<<<<<< HEAD
    void GetBranchFanTypeName(int BranchNum, std::string &FanType,
=======
    void GetBranchFanTypeName(BranchInputManagerData &data,
                              int BranchNum, std::string &FanType,
>>>>>>> 127ce894
                              std::string &FanName,
                              bool &ErrFound               // Set to true if error found, false otherwise
    );

    void GetInternalBranchData(BranchInputManagerData &data,
                               std::string const &LoopName,         // Loop Name for Branch
                               std::string const &BranchName,       // Requested Branch Name
                               int &PressCurveType,                 // Index of pressure curve object
                               int &PressCurveIndex,                // Index of pressure curve object
                               int &NumComps,                       // Number of Components on Branch
                               Array1D<ComponentData> &BComponents, // Component data returned
                               bool &ErrorsFound                    // True when Loop Name is already assigned and this not same loop
    );

    void GetNumSplitterMixerInConntrList(BranchInputManagerData &data,
                                         std::string const &LoopName,          // Loop Name for this Splitter (used in error message)
                                         std::string const &ConnectorListName, // Requested Connector List Name
                                         int &numSplitters,                    // Number of splitters in the loop
                                         int &numMixers,                       // Number of mixers in the loop
                                         bool &ErrorsFound                     // if no connector list
    );

    void GetConnectorList(BranchInputManagerData &data,
                          std::string const &ConnectorListName, // Requested Connector List
                          ConnectorData &Connectoid,            // Returned Connector Data
                          Optional_int_const NumInList = _      // Number of the current connector in the list of connectors
    );

    void GetLoopMixer(BranchInputManagerData &data,
                      std::string const &LoopName,          // Loop Name for Mixer
                      std::string const &ConnectorListName, // Requested Connector List Name
                      std::string &MixerName,               // Name of Mixer
                      bool &IsMixer,                        // True when Mixer is on this connector, false otherwise
                      std::string &OutletNodeName,          // Outlet Node ID
                      int &OutletNodeNum,                   // Outlet Node Number
                      int &NumInletNodes,                   // Number of Inlet Nodes
                      Array1D_string &InletNodeNames,        // Inlet Node IDs
                      Array1D_int &InletNodeNums,            // Inlet Node Numbers
                      bool &ErrorsFound,
                      Optional_int_const ConnectorNumber = _, // number of the current item in connector list
                      Optional_int MixerNumber = _            // Mixer number for this specific splitter
    );

    void GetLoopSplitter(BranchInputManagerData &data,
                         std::string const &LoopName,          // Loop Name for this Splitter
                         std::string const &ConnectorListName, // Requested Connector List Name
                         std::string &SplitterName,            // Name of Splitter
                         bool &IsSplitter,                     // True if splitter on this connector list, false otherwise
                         std::string &InletNodeName,           // Inlet Node ID
                         int &InletNodeNum,                    // Inlet Node Number
                         int &NumOutletNodes,                  // Number of Outlet Nodes
                         Array1D_string &OutletNodeNames,       // Outlet Node IDs
                         Array1D_int &OutletNodeNums,           // Outlet Node Numbers
                         bool &ErrorsFound,
                         Optional_int_const ConnectorNumber = _, // number of the current item in connector list
                         Optional_int SplitterNumber = _         // splitter number for this specific splitter
    );

    std::string GetFirstBranchInletNodeName(BranchInputManagerData &data, std::string const &BranchListName); // Branch List name to search

    std::string GetLastBranchOutletNodeName(BranchInputManagerData &data, std::string const &BranchListName); // Branch List name to search

    //==================================================================================
    //   Routines that get the input for the internal branch management structure
    //==================================================================================

    void GetBranchInput(BranchInputManagerData &data);

<<<<<<< HEAD
    void GetSingleBranchInput(std::string const &RoutineName,
=======
    void GetSingleBranchInput(BranchInputManagerData &data,
                              std::string const &RoutineName,
>>>>>>> 127ce894
                              int BCount,
                              Array1D_string &Alphas,
                              Array1D_string &cAlphaFields,
                              int NumAlphas,
                              Array1D_int &NodeNums,
                              Array1D_bool &lAlphaBlanks);

    void GetBranchListInput(BranchInputManagerData &data);

    void GetConnectorListInput(BranchInputManagerData &data);

    void GetSplitterInput(BranchInputManagerData &data);

    void GetMixerInput(BranchInputManagerData &data);

    void FindPlantLoopBranchConnection(std::string const &BranchListName,
                                       std::string &FoundPlantLoopName,
                                       int &FoundPlantLoopNum,
                                       std::string &FoundSupplyDemand,
                                       Real64 &FoundVolFlowRate,
                                       bool &MatchedPlantLoop);

    void FindCondenserLoopBranchConnection(std::string const &BranchListName,
                                           std::string &FoundCondLoopName,
                                           int &FoundCondLoopNum,
                                           std::string &FoundSupplyDemand,
                                           Real64 &FoundVolFlowRate,
                                           bool &MatchedCondLoop);

    void FindAirLoopBranchConnection(std::string const &BranchListName,
                                     std::string &FoundAirLoopName,
                                     int &FoundAirLoopNum,
                                     std::string &FoundAir,
                                     Real64 &FoundVolFlowRate,
                                     bool &MatchedAirLoop);

    void FindAirPlantCondenserLoopFromBranchList(std::string const &BranchListName, // Branch List Name
                                                 std::string &LoopType,             // LoopType (if found, Plant,Condenser or Air)
                                                 std::string &LoopSupplyDemandAir,  // Supply if "Supply" or Demand if "Demand" or Air if "Air"
                                                 bool &MatchedLoop                  // true if found
    );

    //==================================================================================
    //   Routines that test branch integrity
    //==================================================================================

<<<<<<< HEAD
    void AuditBranches(bool mustprint,               // true if the warning should be printed.
=======
    void AuditBranches(BranchInputManagerData &data,
                       bool mustprint,               // true if the warning should be printed.
>>>>>>> 127ce894
                       Optional_string_const CompType = _, // when mustprint (ScanPlantLoop)  use CompType in error message and scan
                       Optional_string_const CompName = _  // when mustprint (ScanPlantLoop)  use CompName in error message and scan
    );

    void TestBranchIntegrity(BranchInputManagerData &data, EnergyPlus::OutputFiles &outputFiles, bool &ErrFound);              // ErrFound is a return value, true or false

} // namespace BranchInputManager

struct BranchInputManagerData : BaseGlobalStruct
{
    int NumOfBranchLists = 0;                                   // Number of Branch Lists found in IDF
    int NumOfBranches = 0;                                      // Number of Branches found in IDF
    int NumOfConnectorLists = 0;                                // Number of Connector Lists found in IDF
    int NumSplitters = 0;                                       // Number of Splitters found in IDF
    int NumMixers = 0;                                          // Number of Mixers found in IDF

    bool GetBranchInputFlag = true;                             // Flag used to retrieve Input
    bool GetBranchListInputFlag = true;                         // Flag used to retrieve Input
    bool GetSplitterInputFlag = true;                           // Flag used to retrieve Input
    bool GetMixerInputFlag = true;                              // Flag used to retrieve Input
    bool GetConnectorListInputFlag = true;                      // Flag used to retrieve Input
    bool InvalidBranchDefinitions = false;
    bool GetBranchInputOneTimeFlag = true;

    Array1D<BranchInputManager::BranchListData> BranchList;     // Branch List data for each Branch List
    Array1D<BranchInputManager::BranchData> Branch;             // Branch Data for each Branch
    Array1D<BranchInputManager::ConnectorData> ConnectorLists;  // Connector List data for each Connector List
    Array1D<BranchInputManager::SplitterData> Splitters;        // Splitter Data for each Splitter
    Array1D<BranchInputManager::MixerData> Mixers;              // Mixer Data for each Mixer

    void clear_state() override
    {
        NumOfBranchLists = 0;
        NumOfBranches = 0;
        NumOfConnectorLists = 0;
        NumSplitters = 0;
        NumMixers = 0;

        GetBranchInputFlag = true;
        GetBranchListInputFlag = true;
        GetSplitterInputFlag = true;
        GetMixerInputFlag = true;
        GetConnectorListInputFlag = true;
        InvalidBranchDefinitions = false;
        GetBranchInputOneTimeFlag = true;

        BranchList.deallocate();
        Branch.deallocate();
        ConnectorLists.deallocate();
        Splitters.deallocate();
        Mixers.deallocate();
    }
};

<<<<<<< HEAD
extern BranchInputManagerData dataBranchInputManager;

=======
>>>>>>> 127ce894
} // namespace EnergyPlus

#endif<|MERGE_RESOLUTION|>--- conflicted
+++ resolved
@@ -61,12 +61,9 @@
 
 namespace EnergyPlus {
 
-<<<<<<< HEAD
-=======
 // Forward declarations
 struct BranchInputManagerData;
 
->>>>>>> 127ce894
 namespace BranchInputManager {
 
     struct ConnectorData
@@ -180,11 +177,7 @@
     };
 
     // Functions
-<<<<<<< HEAD
-    void ManageBranchInput();
-=======
     void ManageBranchInput(BranchInputManagerData &data);
->>>>>>> 127ce894
 
     //==================================================================================
     //   Routines that "get" data from internal branch management structure
@@ -218,12 +211,8 @@
 
     int GetAirBranchIndex(BranchInputManagerData &data, std::string const &CompType, std::string const &CompName);
 
-<<<<<<< HEAD
-    void GetBranchFanTypeName(int BranchNum, std::string &FanType,
-=======
     void GetBranchFanTypeName(BranchInputManagerData &data,
                               int BranchNum, std::string &FanType,
->>>>>>> 127ce894
                               std::string &FanName,
                               bool &ErrFound               // Set to true if error found, false otherwise
     );
@@ -292,12 +281,8 @@
 
     void GetBranchInput(BranchInputManagerData &data);
 
-<<<<<<< HEAD
-    void GetSingleBranchInput(std::string const &RoutineName,
-=======
     void GetSingleBranchInput(BranchInputManagerData &data,
                               std::string const &RoutineName,
->>>>>>> 127ce894
                               int BCount,
                               Array1D_string &Alphas,
                               Array1D_string &cAlphaFields,
@@ -344,12 +329,8 @@
     //   Routines that test branch integrity
     //==================================================================================
 
-<<<<<<< HEAD
-    void AuditBranches(bool mustprint,               // true if the warning should be printed.
-=======
     void AuditBranches(BranchInputManagerData &data,
                        bool mustprint,               // true if the warning should be printed.
->>>>>>> 127ce894
                        Optional_string_const CompType = _, // when mustprint (ScanPlantLoop)  use CompType in error message and scan
                        Optional_string_const CompName = _  // when mustprint (ScanPlantLoop)  use CompName in error message and scan
     );
@@ -404,11 +385,6 @@
     }
 };
 
-<<<<<<< HEAD
-extern BranchInputManagerData dataBranchInputManager;
-
-=======
->>>>>>> 127ce894
 } // namespace EnergyPlus
 
 #endif