--- conflicted
+++ resolved
@@ -139,11 +139,6 @@
 
 TEST_F(HVACSizingSimulationManagerTest, WeatherFileDaysTest3)
 {
-<<<<<<< HEAD
-    state->init_state(*state);
-
-=======
->>>>>>> b3ae9b9f
     // this test emulates two design days and two sizing weather file days periods
     // calls code related to coincident plant sizing with HVAC sizing simulation
     // this test runs 3 system timesteps for each zone timestep
@@ -378,11 +373,6 @@
 
 TEST_F(HVACSizingSimulationManagerTest, TopDownTestSysTimestep3)
 {
-<<<<<<< HEAD
-    state->init_state(*state);
-
-=======
->>>>>>> b3ae9b9f
     // this test emulates two design days and calls nearly all the OO code related
     // to coincident plant sizing with HVAC sizing simulation
     // this test runs 3 system timesteps for each zone timestep
@@ -528,11 +518,6 @@
 
 TEST_F(HVACSizingSimulationManagerTest, TopDownTestSysTimestep1)
 {
-<<<<<<< HEAD
-    state->init_state(*state);
-
-=======
->>>>>>> b3ae9b9f
     // this test emulates two design days and calls nearly all the OO code related
     // to coincident plant sizing with HVAC sizing simulation
     // this test runs 1 system timestep for each zone timestep
@@ -621,10 +606,6 @@
 
 TEST_F(HVACSizingSimulationManagerTest, VarySysTimesteps)
 {
-<<<<<<< HEAD
-    state->init_state(*state);
-=======
->>>>>>> b3ae9b9f
     // this test emulates two design days and calls nearly all the OO code related
     // to coincident plant sizing with HVAC sizing simulation
     // this test run varies the system timestep some to test irregular
