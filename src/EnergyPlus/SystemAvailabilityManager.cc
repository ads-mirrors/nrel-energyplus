// EnergyPlus, Copyright (c) 1996-2023, The Board of Trustees of the University of Illinois,
// The Regents of the University of California, through Lawrence Berkeley National Laboratory
// (subject to receipt of any required approvals from the U.S. Dept. of Energy), Oak Ridge
// National Laboratory, managed by UT-Battelle, Alliance for Sustainable Energy, LLC, and other
// contributors. All rights reserved.
//
// NOTICE: This Software was developed under funding from the U.S. Department of Energy and the
// U.S. Government consequently retains certain rights. As such, the U.S. Government has been
// granted for itself and others acting on its behalf a paid-up, nonexclusive, irrevocable,
// worldwide license in the Software to reproduce, distribute copies to the public, prepare
// derivative works, and perform publicly and display publicly, and to permit others to do so.
//
// Redistribution and use in source and binary forms, with or without modification, are permitted
// provided that the following conditions are met:
//
// (1) Redistributions of source code must retain the above copyright notice, this list of
//     conditions and the following disclaimer.
//
// (2) Redistributions in binary form must reproduce the above copyright notice, this list of
//     conditions and the following disclaimer in the documentation and/or other materials
//     provided with the distribution.
//
// (3) Neither the name of the University of California, Lawrence Berkeley National Laboratory,
//     the University of Illinois, U.S. Dept. of Energy nor the names of its contributors may be
//     used to endorse or promote products derived from this software without specific prior
//     written permission.
//
// (4) Use of EnergyPlus(TM) Name. If Licensee (i) distributes the software in stand-alone form
//     without changes from the version obtained under this License, or (ii) Licensee makes a
//     reference solely to the software portion of its product, Licensee must refer to the
//     software as "EnergyPlus version X" software, where "X" is the version number Licensee
//     obtained under this License and may not use a different name for the software. Except as
//     specifically required in this Section (4), Licensee shall not use in a company name, a
//     product name, in advertising, publicity, or other promotional activities any name, trade
//     name, trademark, logo, or other designation of "EnergyPlus", "E+", "e+" or confusingly
//     similar designation, without the U.S. Department of Energy's prior written consent.
//
// THIS SOFTWARE IS PROVIDED BY THE COPYRIGHT HOLDERS AND CONTRIBUTORS "AS IS" AND ANY EXPRESS OR
// IMPLIED WARRANTIES, INCLUDING, BUT NOT LIMITED TO, THE IMPLIED WARRANTIES OF MERCHANTABILITY
// AND FITNESS FOR A PARTICULAR PURPOSE ARE DISCLAIMED. IN NO EVENT SHALL THE COPYRIGHT OWNER OR
// CONTRIBUTORS BE LIABLE FOR ANY DIRECT, INDIRECT, INCIDENTAL, SPECIAL, EXEMPLARY, OR
// CONSEQUENTIAL DAMAGES (INCLUDING, BUT NOT LIMITED TO, PROCUREMENT OF SUBSTITUTE GOODS OR
// SERVICES; LOSS OF USE, DATA, OR PROFITS; OR BUSINESS INTERRUPTION) HOWEVER CAUSED AND ON ANY
// THEORY OF LIABILITY, WHETHER IN CONTRACT, STRICT LIABILITY, OR TORT (INCLUDING NEGLIGENCE OR
// OTHERWISE) ARISING IN ANY WAY OUT OF THE USE OF THIS SOFTWARE, EVEN IF ADVISED OF THE
// POSSIBILITY OF SUCH DAMAGE.

// C++ Headers
#include <algorithm>
#include <cmath>

// ObjexxFCL Headers
#include <ObjexxFCL/Array.functions.hh>
#include <ObjexxFCL/Array2D.hh>
#include <ObjexxFCL/Fmath.hh>

// EnergyPlus Headers
#include <AirflowNetwork/Elements.hpp>
#include <AirflowNetwork/Solver.hpp>
#include <EnergyPlus/CurveManager.hh>
#include <EnergyPlus/Data/EnergyPlusData.hh>
#include <EnergyPlus/DataAirLoop.hh>
#include <EnergyPlus/DataAirSystems.hh>
#include <EnergyPlus/DataContaminantBalance.hh>
#include <EnergyPlus/DataEnvironment.hh>
#include <EnergyPlus/DataGlobalConstants.hh>
#include <EnergyPlus/DataHVACGlobals.hh>
#include <EnergyPlus/DataHeatBalFanSys.hh>
#include <EnergyPlus/DataHeatBalance.hh>
#include <EnergyPlus/DataIPShortCuts.hh>
#include <EnergyPlus/DataLoopNode.hh>
#include <EnergyPlus/DataZoneControls.hh>
#include <EnergyPlus/DataZoneEquipment.hh>
#include <EnergyPlus/InputProcessing/InputProcessor.hh>
#include <EnergyPlus/NodeInputManager.hh>
#include <EnergyPlus/OutputProcessor.hh>
#include <EnergyPlus/Plant/DataPlant.hh>
#include <EnergyPlus/Psychrometrics.hh>
#include <EnergyPlus/ScheduleManager.hh>
#include <EnergyPlus/SystemAvailabilityManager.hh>
#include <EnergyPlus/ThermalComfort.hh>
#include <EnergyPlus/UtilityRoutines.hh>
#include <EnergyPlus/ZoneTempPredictorCorrector.hh>

namespace EnergyPlus {

namespace SystemAvailabilityManager {

    // Module containing the System Availability Manager routines

    // MODULE INFORMATION:
    //       AUTHOR         Fred Buhl
    //       DATE WRITTEN   August 2001
    //       MODIFIED       February 2004, PGE: Added plant managers.
    //       MODIFIED       March 2007, LG: Added hybrid ventilation control.
    //                      August 2008, R. Raustad - FSEC: added 2 new scheduled sys avail managers
    //                      March 2011, Chandan Sharma - FSEC: Added zone sys avail managers
    //                      August 2013, Xiufeng Pang (XP) - added algorithms for optimal start
    //       RE-ENGINEERED  na

    // PURPOSE OF THIS MODULE
    // To encapsulate the data and algorithms required to
    // determine system (loop) availability and "cycle on" status.

    // METHODOLOGY EMPLOYED:
    // Previous time step node data and current zone thermostat setpoints are used
    // in a set of fixed, precoded algorithms to determine the current time step
    // on/off status of systems and loops.

    // USE STATEMENTS:
    // Use statements for data only modules
    using namespace DataHVACGlobals;
    using namespace ScheduleManager;

    // Hybrid Ventilation parameters
    int constexpr HybridVentMode_No = 0;       // No hybrid ventilation control
    int constexpr HybridVentMode_Temp = 1;     // Temperature control
    int constexpr HybridVentMode_Enth = 2;     // Enthalpy control
    int constexpr HybridVentMode_DewPoint = 3; // Dew point control
    int constexpr HybridVentMode_OA = 4;       // Outdoor air control
    int constexpr HybridVentMode_OperT80 = 5;  // Operative temperature control with 80% acceptability limits
    int constexpr HybridVentMode_OperT90 = 6;  // Operative temperature control with 90% acceptability limits
    int constexpr HybridVentMode_CO2 = 7;      // CO2 control

    int constexpr HybridVentCtrl_NoAction = 0; // No hybrid ventilation control
    int constexpr HybridVentCtrl_Open = 1;     // Open windows or doors
    int constexpr HybridVentCtrl_Close = 2;    // Close windows or doors

    static constexpr std::array<std::string_view, static_cast<int>(DataPlant::SystemAvailabilityType::Num)> SystemAvailabilityTypeNamesUC{
        "AVAILABILITYMANAGER:SCHEDULED",
        "AVAILABILITYMANAGER:SCHEDULEDON",
        "AVAILABILITYMANAGER:SCHEDULEDOFF",
        "AVAILABILITYMANAGER:NIGHTCYCLE",
        "AVAILABILITYMANAGER:DIFFERENTIALTHERMOSTAT",
        "AVAILABILITYMANAGER:HIGHTEMPERATURETURNOFF",
        "AVAILABILITYMANAGER:HIGHTEMPERATURETURNON",
        "AVAILABILITYMANAGER:LOWTEMPERATURETURNOFF",
        "AVAILABILITYMANAGER:LOWTEMPERATURETURNON",
        "AVAILABILITYMANAGER:NIGHTVENTILATION",
        "AVAILABILITYMANAGER:HYBRIDVENTILATION",
        "AVAILABILITYMANAGER:OPTIMUMSTART"};

    static constexpr std::array<std::string_view, static_cast<int>(DataPlant::SystemAvailabilityType::Num)> SystemAvailabilityTypeNamesCC{
        "AvailabilityManager:Scheduled",
        "AvailabilityManager:ScheduledOn",
        "AvailabilityManager:ScheduledOff",
        "AvailabilityManager:NightCycle",
        "AvailabilityManager:DifferentialThermostat",
        "AvailabilityManager:HighTemperatureTurnOff",
        "AvailabilityManager:HighTemperatureTurnOn",
        "AvailabilityManager:LowTemperatureTurnOff",
        "AvailabilityManager:LowTemperatureTurnOn",
        "AvailabilityManager:NightVentilation",
        "AvailabilityManager:HybridVentilation",
        "AvailabilityManager:OptimumStart"};

    void ManageSystemAvailability(EnergyPlusData &state)
    {

        // SUBROUTINE INFORMATION:
        //       AUTHOR         Fred Buhl
        //       DATE WRITTEN   August 2001
        //       MODIFIED       L. Gu, April, 2007. Added hybrid ventilation control
        //                      Chandan Sharma, March 2011/July 2012 - FSEC: Added zone sys avail managers
        //       RE-ENGINEERED  na

        // PURPOSE OF THIS SUBROUTINE:
        // Manage the simulation of the System Availability Managers

        using DataZoneEquipment::NumValidSysAvailZoneComponents;
        using namespace DataLoopNode;
        using namespace DataAirLoop;
        using namespace DataPlant;

        int PriAirSysNum;         // Primary Air System index
        int PriAirSysAvailMgrNum; // Index of Sys Avail Manager in a Primary Air System
        int PlantNum;             // Plant Loop index
        int PlantAvailMgrNum;     // Index of Plant Avail Manager in a Plant Loop
        int AvailStatus;
        int PreviousStatus;
        int ZoneInSysNum;
        int CtrldZoneNum;
        int HybridVentNum;              // Hybrid ventilation control number
        int ZoneEquipType;              // Type of ZoneHVAC:* component
        int CompNum;                    // Index of ZoneHVAC:* component
        int ZoneCompAvailMgrNum;        // Index of availability manager associated with the ZoneHVAC:* component
        int constexpr DummyArgument(1); // This variable is used when SimSysAvailManager is called for a ZoneHVAC:* component

        if (state.dataSystemAvailabilityManager->GetAvailMgrInputFlag) {
            GetSysAvailManagerInputs(state);
            state.dataSystemAvailabilityManager->GetAvailMgrInputFlag = false;
            return;
        }

        InitSysAvailManagers(state);

        for (PriAirSysNum = 1; PriAirSysNum <= state.dataHVACGlobal->NumPrimaryAirSys; ++PriAirSysNum) { // loop over the primary air systems

            PreviousStatus = state.dataAirLoop->PriAirSysAvailMgr(PriAirSysNum).AvailStatus; // Save the previous status for differential thermostat
            state.dataAirLoop->PriAirSysAvailMgr(PriAirSysNum).AvailStatus = NoAction;       // initialize the availability to "take no action"

            for (PriAirSysAvailMgrNum = 1; PriAirSysAvailMgrNum <= state.dataAirLoop->PriAirSysAvailMgr(PriAirSysNum).NumAvailManagers;
                 ++PriAirSysAvailMgrNum) { // loop over the avail managers in system

                SimSysAvailManager(state,
                                   state.dataAirLoop->PriAirSysAvailMgr(PriAirSysNum).AvailManagerType(PriAirSysAvailMgrNum),
                                   state.dataAirLoop->PriAirSysAvailMgr(PriAirSysNum).AvailManagerName(PriAirSysAvailMgrNum),
                                   state.dataAirLoop->PriAirSysAvailMgr(PriAirSysNum).AvailManagerNum(PriAirSysAvailMgrNum),
                                   PriAirSysNum,
                                   PreviousStatus,
                                   AvailStatus);

                if (AvailStatus == ForceOff) {
                    state.dataAirLoop->PriAirSysAvailMgr(PriAirSysNum).AvailStatus = ForceOff;
                    break; // Fans forced off takes precedence
                } else if (AvailStatus == CycleOnZoneFansOnly) {
                    state.dataAirLoop->PriAirSysAvailMgr(PriAirSysNum).AvailStatus = CycleOnZoneFansOnly; // zone fans only takes next precedence
                } else if ((AvailStatus == CycleOn) && (state.dataAirLoop->PriAirSysAvailMgr(PriAirSysNum).AvailStatus == NoAction)) {
                    state.dataAirLoop->PriAirSysAvailMgr(PriAirSysNum).AvailStatus = CycleOn; // cycle on is lowest precedence
                }

            } // end of availability manager loop

            // Add hybrid ventilation control
            if (state.dataHVACGlobal->NumHybridVentSysAvailMgrs > 0) {
                for (HybridVentNum = 1; HybridVentNum <= state.dataHVACGlobal->NumHybridVentSysAvailMgrs; ++HybridVentNum) {
                    if (state.dataSystemAvailabilityManager->HybridVentData(HybridVentNum).AirLoopNum == PriAirSysNum &&
                        state.dataSystemAvailabilityManager->HybridVentData(HybridVentNum).VentilationCtrl == HybridVentCtrl_Open) {
                        state.dataAirLoop->PriAirSysAvailMgr(PriAirSysNum).AvailStatus = ForceOff; // Force the system off
                    }
                }
            }

            // loop over the zones served by the system and set the zone equipment availability
            for (ZoneInSysNum = 1; ZoneInSysNum <= state.dataAirLoop->AirToZoneNodeInfo(PriAirSysNum).NumZonesCooled; ++ZoneInSysNum) {

                CtrldZoneNum = state.dataAirLoop->AirToZoneNodeInfo(PriAirSysNum).CoolCtrlZoneNums(ZoneInSysNum);
                state.dataZoneEquip->ZoneEquipAvail(CtrldZoneNum) = state.dataAirLoop->PriAirSysAvailMgr(PriAirSysNum).AvailStatus;
            }

        } // end of primary air system loop

        for (PlantNum = 1; PlantNum <= state.dataHVACGlobal->NumPlantLoops; ++PlantNum) {

            PreviousStatus = state.dataPlnt->PlantAvailMgr(PlantNum).AvailStatus; // Save the previous status for differential thermostat
            state.dataPlnt->PlantAvailMgr(PlantNum).AvailStatus = NoAction;       // Initialize the availability to "take no action"

            for (PlantAvailMgrNum = 1; PlantAvailMgrNum <= state.dataPlnt->PlantAvailMgr(PlantNum).NumAvailManagers;
                 ++PlantAvailMgrNum) { // loop over the avail managers in plant

                SimSysAvailManager(state,
                                   state.dataPlnt->PlantAvailMgr(PlantNum).AvailManagerType(PlantAvailMgrNum),
                                   state.dataPlnt->PlantAvailMgr(PlantNum).AvailManagerName(PlantAvailMgrNum),
                                   state.dataPlnt->PlantAvailMgr(PlantNum).AvailManagerNum(PlantAvailMgrNum),
                                   PlantNum,
                                   PreviousStatus,
                                   AvailStatus);

                if (AvailStatus != NoAction) {
                    state.dataPlnt->PlantAvailMgr(PlantNum).AvailStatus = AvailStatus;
                    break; // First manager to do anything other than "NoAction" gets to set the availability
                }

            } // end of availability manager loop

        } // end of plant loop

        auto &ZoneComp = state.dataHVACGlobal->ZoneComp;
        for (ZoneEquipType = 1; ZoneEquipType <= NumValidSysAvailZoneComponents;
             ++ZoneEquipType) { // loop over the zone equipment types which allow system avail managers
            if (allocated(ZoneComp)) {
                if (ZoneComp(ZoneEquipType).TotalNumComp > 0) {
                    for (CompNum = 1; CompNum <= ZoneComp(ZoneEquipType).TotalNumComp; ++CompNum) {
                        if (allocated(ZoneComp(ZoneEquipType).ZoneCompAvailMgrs)) {
                            if (ZoneComp(ZoneEquipType).ZoneCompAvailMgrs(CompNum).NumAvailManagers > 0) {
                                // Save the previous status for differential thermostat
                                PreviousStatus = ZoneComp(ZoneEquipType).ZoneCompAvailMgrs(CompNum).AvailStatus;
                                // initialize the availability to "take no action"
                                ZoneComp(ZoneEquipType).ZoneCompAvailMgrs(CompNum).AvailStatus = NoAction;
                                for (ZoneCompAvailMgrNum = 1;
                                     ZoneCompAvailMgrNum <= ZoneComp(ZoneEquipType).ZoneCompAvailMgrs(CompNum).NumAvailManagers;
                                     ++ZoneCompAvailMgrNum) {
                                    // loop over the avail managers in ZoneHVAC:* components
                                    SimSysAvailManager(state,
                                                       ZoneComp(ZoneEquipType).ZoneCompAvailMgrs(CompNum).AvailManagerType(ZoneCompAvailMgrNum),
                                                       ZoneComp(ZoneEquipType).ZoneCompAvailMgrs(CompNum).AvailManagerName(ZoneCompAvailMgrNum),
                                                       ZoneComp(ZoneEquipType).ZoneCompAvailMgrs(CompNum).AvailManagerNum(ZoneCompAvailMgrNum),
                                                       DummyArgument,
                                                       PreviousStatus,
                                                       AvailStatus,
                                                       ZoneEquipType,
                                                       CompNum);
                                    if (AvailStatus == ForceOff) {
                                        ZoneComp(ZoneEquipType).ZoneCompAvailMgrs(CompNum).AvailStatus = ForceOff;
                                        break; // Fans forced off takes precedence
                                    } else if ((AvailStatus == CycleOn) &&
                                               (ZoneComp(ZoneEquipType).ZoneCompAvailMgrs(CompNum).AvailStatus == NoAction)) {
                                        // cycle on is next precedence
                                        ZoneComp(ZoneEquipType).ZoneCompAvailMgrs(CompNum).AvailStatus = CycleOn;
                                    }
                                } // end of availability manager loop
                            }
                        } else {
                            ZoneComp(ZoneEquipType).ZoneCompAvailMgrs(CompNum).AvailStatus = NoAction;
                        }
                        if (ZoneComp(ZoneEquipType).ZoneCompAvailMgrs(CompNum).ZoneNum > 0) {
                            if (state.dataHVACGlobal->NumHybridVentSysAvailMgrs > 0) {
                                for (HybridVentNum = 1; HybridVentNum <= state.dataHVACGlobal->NumHybridVentSysAvailMgrs; ++HybridVentNum) {
                                    if (!state.dataSystemAvailabilityManager->HybridVentData(HybridVentNum).HybridVentMgrConnectedToAirLoop) {
                                        if (state.dataSystemAvailabilityManager->HybridVentData(HybridVentNum).ControlledZoneNum ==
                                            ZoneComp(ZoneEquipType).ZoneCompAvailMgrs(CompNum).ZoneNum) {
                                            if (state.dataSystemAvailabilityManager->HybridVentData(HybridVentNum).VentilationCtrl ==
                                                HybridVentCtrl_Open) {
                                                ZoneComp(ZoneEquipType).ZoneCompAvailMgrs(CompNum).AvailStatus = ForceOff;
                                            }
                                        }
                                    }
                                }
                            }
                        }
                    }
                }
            }
        } // end of zone equip types
    }

    void GetSysAvailManagerInputs(EnergyPlusData &state)
    {

        // SUBROUTINE INFORMATION:
        //       AUTHOR         Fred Buhl
        //       DATE WRITTEN   August 2001
        //       MODIFIED       na
        //       RE-ENGINEERED  na

        // PURPOSE OF THIS SUBROUTINE:
        // Obtains input data for System Availability Managers and stores it in
        // appropriate data structures.

        // METHODOLOGY EMPLOYED:
        // Uses InputProcessor "Get" routines to obtain data.

        // Using/Aliasing
        using NodeInputManager::GetOnlySingleNode;
        using NodeInputManager::MarkNode;
        using namespace DataLoopNode;
        using DataZoneEquipment::cValidSysAvailManagerCompTypes;
        using DataZoneEquipment::NumValidSysAvailZoneComponents;

        // SUBROUTINE PARAMETER DEFINITIONS:
        static constexpr std::string_view RoutineName("GetSysAvailManagerInputs: "); // include trailing blank

        constexpr std::array<std::string_view, static_cast<int>(ControlAlgorithm::Num)> ControlAlgorithmNamesUC = {
            "CONSTANTTEMPERATUREGRADIENT", "ADAPTIVETEMPERATUREGRADIENT", "ADAPTIVEASHRAE", "CONSTANTSTARTTIME"};

        constexpr std::array<std::string_view, static_cast<int>(CyclingRunTimeControl::Num)> CyclingRunTimeControlNamesUC{
            "FIXEDRUNTIME",
            "THERMOSTAT",
            "THERMOSTATWITHMINIMUMRUNTIME",
        };

        constexpr std::array<std::string_view, static_cast<int>(NightCycleControlType::Num)> NightCycleControlTypeNamesUC{
            "STAYOFF",
            "CYCLEONANY",
            "CYCLEONCONTROLZONE",
            "CYCLEONANYZONEFANSONLY",
            "CYCLEONANYCOOLINGORHEATINGZONE",
            "CYCLEONANYCOOLINGZONE",
            "CYCLEONANYHEATINGZONE",
            "CYCLEONANYHEATINGZONEFANSONLY",
        };

        constexpr std::array<std::string_view, static_cast<int>(OptimumStartControlType::Num)> OptimumStartControlTypeNamesUC{
            "STAYOFF",
            "CONTROLZONE",
            "MAXIMUMOFZONELIST",
        };

        // SUBROUTINE LOCAL VARIABLE DECLARATIONS:
        Array1D_string cAlphaFieldNames;
        Array1D_string cNumericFieldNames;
        Array1D_bool lNumericFieldBlanks;
        Array1D_bool lAlphaFieldBlanks;
        Array1D_string cAlphaArgs;
        Array1D<Real64> rNumericArgs;
        int NumAlphas;           // Number of Alphas for each GetObjectItem call
        int NumNumbers;          // Number of Numbers for each GetObjectItem call
        int maxAlphas = 0;       // maximum number of alphas for this set of objects
        int maxNumbers = 0;      // maximum number of numbers for this set of objects
        int numArgs;             // maximum number of arguments for this set of objects
        int IOStatus;            // Used in GetObjectItem
        bool ErrorsFound(false); // Set to true if errors in input, fatal at end of routine
        int SysAvailNum;         // DO loop index for all System Availability Managers
        int CyclingTimeSteps;
        int ZoneEquipType;
        int TotalNumComp;

        // Get the number of occurrences of each type of manager and read in data
        for (int currentModuleObjectCount = 0; currentModuleObjectCount < static_cast<int>(DataPlant::SystemAvailabilityType::Num);
             ++currentModuleObjectCount) {
            std::string_view cCurrentModuleObject = SystemAvailabilityTypeNamesCC[currentModuleObjectCount];
            state.dataInputProcessing->inputProcessor->getObjectDefMaxArgs(state, cCurrentModuleObject, numArgs, NumAlphas, NumNumbers);
            maxNumbers = max(maxNumbers, NumNumbers);
            maxAlphas = max(maxAlphas, NumAlphas);
        }

        cAlphaFieldNames.allocate(maxAlphas);
        cAlphaArgs.allocate(maxAlphas);
        lAlphaFieldBlanks.dimension(maxAlphas, false);
        cNumericFieldNames.allocate(maxNumbers);
        rNumericArgs.dimension(maxNumbers, 0.0);
        lNumericFieldBlanks.dimension(maxNumbers, false);

        if (!allocated(state.dataHVACGlobal->ZoneComp)) {
            state.dataHVACGlobal->ZoneComp.allocate(NumValidSysAvailZoneComponents);
        }

        for (ZoneEquipType = 1; ZoneEquipType <= NumValidSysAvailZoneComponents; ++ZoneEquipType) {
            if (!allocated(state.dataHVACGlobal->ZoneComp(ZoneEquipType).ZoneCompAvailMgrs)) {
                TotalNumComp = state.dataInputProcessing->inputProcessor->getNumObjectsFound(state, cValidSysAvailManagerCompTypes(ZoneEquipType));
                state.dataHVACGlobal->ZoneComp(ZoneEquipType).TotalNumComp = TotalNumComp;
                if (TotalNumComp > 0) {
                    state.dataHVACGlobal->ZoneComp(ZoneEquipType).ZoneCompAvailMgrs.allocate(TotalNumComp);
                }
            }
        }

        std::string_view cCurrentModuleObject = SystemAvailabilityTypeNamesCC[static_cast<int>(DataPlant::SystemAvailabilityType::Scheduled)];
        state.dataSystemAvailabilityManager->NumSchedSysAvailMgrs =
            state.dataInputProcessing->inputProcessor->getNumObjectsFound(state, cCurrentModuleObject);

        if (state.dataSystemAvailabilityManager->NumSchedSysAvailMgrs > 0) {

            state.dataSystemAvailabilityManager->SchedData.allocate(state.dataSystemAvailabilityManager->NumSchedSysAvailMgrs);

            for (SysAvailNum = 1; SysAvailNum <= state.dataSystemAvailabilityManager->NumSchedSysAvailMgrs; ++SysAvailNum) {

                state.dataInputProcessing->inputProcessor->getObjectItem(state,
                                                                         cCurrentModuleObject,
                                                                         SysAvailNum,
                                                                         cAlphaArgs,
                                                                         NumAlphas,
                                                                         rNumericArgs,
                                                                         NumNumbers,
                                                                         IOStatus,
                                                                         lNumericFieldBlanks,
                                                                         lAlphaFieldBlanks,
                                                                         cAlphaFieldNames,
                                                                         cNumericFieldNames);

                auto &schedMgr = state.dataSystemAvailabilityManager->SchedData(SysAvailNum);
                schedMgr.Name = cAlphaArgs(1);
                schedMgr.MgrType = DataPlant::SystemAvailabilityType::Scheduled;

                schedMgr.SchedPtr = GetScheduleIndex(state, cAlphaArgs(2));
                if (schedMgr.SchedPtr == 0) {
                    ShowSevereError(state, format("{}{}=\"{}\", invalid", RoutineName, cCurrentModuleObject, cAlphaArgs(1)));
                    ShowContinueError(state, format("not found: {}=\"{}\".", cAlphaFieldNames(2), cAlphaArgs(2)));
                    ErrorsFound = true;
                }

                SetupOutputVariable(state,
                                    "Availability Manager Scheduled Control Status",
                                    OutputProcessor::Unit::None,
                                    schedMgr.AvailStatus,
                                    OutputProcessor::SOVTimeStepType::System,
                                    OutputProcessor::SOVStoreType::Average,
                                    schedMgr.Name);

            } // SysAvailNum
        }

        cCurrentModuleObject = SystemAvailabilityTypeNamesCC[static_cast<int>(DataPlant::SystemAvailabilityType::ScheduledOn)];
        state.dataSystemAvailabilityManager->NumSchedOnSysAvailMgrs =
            state.dataInputProcessing->inputProcessor->getNumObjectsFound(state, cCurrentModuleObject);

        if (state.dataSystemAvailabilityManager->NumSchedOnSysAvailMgrs > 0) {

            state.dataSystemAvailabilityManager->SchedOnData.allocate(state.dataSystemAvailabilityManager->NumSchedOnSysAvailMgrs);

            for (SysAvailNum = 1; SysAvailNum <= state.dataSystemAvailabilityManager->NumSchedOnSysAvailMgrs; ++SysAvailNum) {

                state.dataInputProcessing->inputProcessor->getObjectItem(state,
                                                                         cCurrentModuleObject,
                                                                         SysAvailNum,
                                                                         cAlphaArgs,
                                                                         NumAlphas,
                                                                         rNumericArgs,
                                                                         NumNumbers,
                                                                         IOStatus,
                                                                         lNumericFieldBlanks,
                                                                         lAlphaFieldBlanks,
                                                                         cAlphaFieldNames,
                                                                         cNumericFieldNames);

                auto &schedOnMgr = state.dataSystemAvailabilityManager->SchedOnData(SysAvailNum);
                schedOnMgr.Name = cAlphaArgs(1);
                schedOnMgr.MgrType = DataPlant::SystemAvailabilityType::ScheduledOn;

                schedOnMgr.SchedPtr = GetScheduleIndex(state, cAlphaArgs(2));
                if (schedOnMgr.SchedPtr == 0) {
                    ShowSevereError(state, format("{}{} = \"{}\", invalid", RoutineName, cCurrentModuleObject, cAlphaArgs(1)));
                    ShowContinueError(state, format("not found: {}=\"{}\".", cAlphaFieldNames(2), cAlphaArgs(2)));
                    ErrorsFound = true;
                }

                SetupOutputVariable(state,
                                    "Availability Manager Scheduled On Control Status",
                                    OutputProcessor::Unit::None,
                                    schedOnMgr.AvailStatus,
                                    OutputProcessor::SOVTimeStepType::System,
                                    OutputProcessor::SOVStoreType::Average,
                                    schedOnMgr.Name);

            } // SysAvailNum
        }

        cCurrentModuleObject = SystemAvailabilityTypeNamesCC[static_cast<int>(DataPlant::SystemAvailabilityType::ScheduledOff)];
        state.dataSystemAvailabilityManager->NumSchedOffSysAvailMgrs =
            state.dataInputProcessing->inputProcessor->getNumObjectsFound(state, cCurrentModuleObject);

        if (state.dataSystemAvailabilityManager->NumSchedOffSysAvailMgrs > 0) {

            state.dataSystemAvailabilityManager->SchedOffData.allocate(state.dataSystemAvailabilityManager->NumSchedOffSysAvailMgrs);

            for (SysAvailNum = 1; SysAvailNum <= state.dataSystemAvailabilityManager->NumSchedOffSysAvailMgrs; ++SysAvailNum) {

                state.dataInputProcessing->inputProcessor->getObjectItem(state,
                                                                         cCurrentModuleObject,
                                                                         SysAvailNum,
                                                                         cAlphaArgs,
                                                                         NumAlphas,
                                                                         rNumericArgs,
                                                                         NumNumbers,
                                                                         IOStatus,
                                                                         lNumericFieldBlanks,
                                                                         lAlphaFieldBlanks,
                                                                         cAlphaFieldNames,
                                                                         cNumericFieldNames);

                auto &schedOffMgr = state.dataSystemAvailabilityManager->SchedOffData(SysAvailNum);
                schedOffMgr.Name = cAlphaArgs(1);
                schedOffMgr.MgrType = DataPlant::SystemAvailabilityType::ScheduledOff;

                schedOffMgr.SchedPtr = GetScheduleIndex(state, cAlphaArgs(2));
                if (schedOffMgr.SchedPtr == 0) {
                    ShowSevereError(state, format("{}{}=\"{}\", invalid", RoutineName, cCurrentModuleObject, cAlphaArgs(1)));
                    ShowContinueError(state, format("not found: {}=\"{}\".", cAlphaFieldNames(2), cAlphaArgs(2)));
                    ErrorsFound = true;
                }

                SetupOutputVariable(state,
                                    "Availability Manager Scheduled Off Control Status",
                                    OutputProcessor::Unit::None,
                                    schedOffMgr.AvailStatus,
                                    OutputProcessor::SOVTimeStepType::System,
                                    OutputProcessor::SOVStoreType::Average,
                                    schedOffMgr.Name);

            } // SysAvailNum
        }

        cCurrentModuleObject = SystemAvailabilityTypeNamesCC[static_cast<int>(DataPlant::SystemAvailabilityType::NightCycle)];
        state.dataSystemAvailabilityManager->NumNCycSysAvailMgrs =
            state.dataInputProcessing->inputProcessor->getNumObjectsFound(state, cCurrentModuleObject);
        CyclingTimeSteps = 0;

        if (state.dataSystemAvailabilityManager->NumNCycSysAvailMgrs > 0) {

            state.dataSystemAvailabilityManager->NightCycleData.allocate(state.dataSystemAvailabilityManager->NumNCycSysAvailMgrs);

            for (SysAvailNum = 1; SysAvailNum <= state.dataSystemAvailabilityManager->NumNCycSysAvailMgrs; ++SysAvailNum) {

                state.dataInputProcessing->inputProcessor->getObjectItem(state,
                                                                         cCurrentModuleObject,
                                                                         SysAvailNum,
                                                                         cAlphaArgs,
                                                                         NumAlphas,
                                                                         rNumericArgs,
                                                                         NumNumbers,
                                                                         IOStatus,
                                                                         lNumericFieldBlanks,
                                                                         lAlphaFieldBlanks,
                                                                         cAlphaFieldNames,
                                                                         cNumericFieldNames);

                auto &nightCycleMgr = state.dataSystemAvailabilityManager->NightCycleData(SysAvailNum);
                nightCycleMgr.Name = cAlphaArgs(1);
                nightCycleMgr.MgrType = DataPlant::SystemAvailabilityType::NightCycle;
                nightCycleMgr.TempTolRange = rNumericArgs(1);
                CyclingTimeSteps = nint((rNumericArgs(2) / Constant::SecInHour) * double(state.dataGlobal->NumOfTimeStepInHour));
                CyclingTimeSteps = max(1, CyclingTimeSteps);
                nightCycleMgr.CyclingTimeSteps = CyclingTimeSteps;
                nightCycleMgr.SchedPtr = GetScheduleIndex(state, cAlphaArgs(2));
                if (nightCycleMgr.SchedPtr == 0) {
                    ShowSevereError(state, format("{}{}=\"{}\", invalid", RoutineName, cCurrentModuleObject, cAlphaArgs(1)));
                    ShowContinueError(state, format("not found: {}=\"{}\".", cAlphaFieldNames(2), cAlphaArgs(2)));
                    ErrorsFound = true;
                }
                nightCycleMgr.FanSched = cAlphaArgs(3);
                nightCycleMgr.FanSchedPtr = GetScheduleIndex(state, cAlphaArgs(3));
                if (nightCycleMgr.FanSchedPtr == 0) {
                    ShowSevereError(state, format("{}{}=\"{}\", invalid", RoutineName, cCurrentModuleObject, cAlphaArgs(1)));
                    ShowContinueError(state, format("not found: {}=\"{}\".", cAlphaFieldNames(3), cAlphaArgs(3)));
                    ErrorsFound = true;
                }

<<<<<<< HEAD
                nightCycleMgr.nightCycleControlType = static_cast<NightCycleControlType>(
                    getEnumerationValue(NightCycleControlTypeNamesUC, Util::MakeUPPERCase(cAlphaArgs(4))));
=======
                nightCycleMgr.nightCycleControlType =
                    static_cast<NightCycleControlType>(getEnumValue(NightCycleControlTypeNamesUC, UtilityRoutines::makeUPPER(cAlphaArgs(4))));
>>>>>>> 07b51a2c

                assert(nightCycleMgr.nightCycleControlType != NightCycleControlType::Invalid);

                // Cycling Run Time Control Type
<<<<<<< HEAD
                nightCycleMgr.cyclingRunTimeControl = static_cast<CyclingRunTimeControl>(
                    getEnumerationValue(CyclingRunTimeControlNamesUC, Util::MakeUPPERCase(cAlphaArgs(5))));
=======
                nightCycleMgr.cyclingRunTimeControl =
                    static_cast<CyclingRunTimeControl>(getEnumValue(CyclingRunTimeControlNamesUC, UtilityRoutines::makeUPPER(cAlphaArgs(5))));
>>>>>>> 07b51a2c

                assert(nightCycleMgr.cyclingRunTimeControl != CyclingRunTimeControl::Invalid);

                // Control zone or zonelist
                if (!lAlphaFieldBlanks(6)) {
                    nightCycleMgr.CtrlZoneListName = cAlphaArgs(6);
                    int ZoneNum = Util::FindItemInList(cAlphaArgs(6), state.dataHeatBal->Zone);
                    if (ZoneNum > 0) {
                        nightCycleMgr.NumOfCtrlZones = 1;
                        nightCycleMgr.CtrlZonePtrs.allocate(1);
                        nightCycleMgr.CtrlZonePtrs(1) = ZoneNum;
                    } else {
                        int zoneListNum = 0;
                        if (state.dataHeatBal->NumOfZoneLists > 0)
                            zoneListNum = Util::FindItemInList(cAlphaArgs(6), state.dataHeatBal->ZoneList);
                        if (zoneListNum > 0) {
                            int NumZones = state.dataHeatBal->ZoneList(zoneListNum).NumOfZones;
                            nightCycleMgr.NumOfCtrlZones = NumZones;
                            nightCycleMgr.CtrlZonePtrs.allocate(NumZones);
                            for (int zoneNumInList = 1; zoneNumInList <= NumZones; ++zoneNumInList) {
                                nightCycleMgr.CtrlZonePtrs(zoneNumInList) = state.dataHeatBal->ZoneList(zoneListNum).Zone(zoneNumInList);
                            }
                        } else {
                            ShowSevereError(state,
                                            format(R"({}{}="{}" invalid {}="{}" not found.)",
                                                   RoutineName,
                                                   cCurrentModuleObject,
                                                   cAlphaArgs(1),
                                                   cAlphaFieldNames(6),
                                                   cAlphaArgs(6)));
                            ErrorsFound = true;
                        }
                    }
                } else if (nightCycleMgr.nightCycleControlType == NightCycleControlType::OnControlZone) {
                    ShowSevereError(state,
                                    format("{}{} = \"{}\" {} required when \"{}\" = {}.",
                                           RoutineName,
                                           cCurrentModuleObject,
                                           cAlphaArgs(1),
                                           cAlphaFieldNames(6),
                                           cAlphaFieldNames(4),
                                           cAlphaArgs(4)));
                    ErrorsFound = true;
                }

                // Cooling zone or zonelist
                if (!lAlphaFieldBlanks(7)) {
                    nightCycleMgr.CoolingZoneListName = cAlphaArgs(7);
                    int ZoneNum = Util::FindItemInList(cAlphaArgs(7), state.dataHeatBal->Zone);
                    if (ZoneNum > 0) {
                        nightCycleMgr.NumOfCoolingZones = 1;
                        nightCycleMgr.CoolingZonePtrs.allocate(1);
                        nightCycleMgr.CoolingZonePtrs(1) = ZoneNum;
                    } else {
                        int zoneListNum = 0;
                        if (state.dataHeatBal->NumOfZoneLists > 0)
                            zoneListNum = Util::FindItemInList(cAlphaArgs(7), state.dataHeatBal->ZoneList);
                        if (zoneListNum > 0) {
                            int NumZones = state.dataHeatBal->ZoneList(zoneListNum).NumOfZones;
                            nightCycleMgr.NumOfCoolingZones = NumZones;
                            nightCycleMgr.CoolingZonePtrs.allocate(NumZones);
                            for (int zoneNumInList = 1; zoneNumInList <= NumZones; ++zoneNumInList) {
                                nightCycleMgr.CoolingZonePtrs(zoneNumInList) = state.dataHeatBal->ZoneList(zoneListNum).Zone(zoneNumInList);
                            }
                        } else {
                            ShowSevereError(state,
                                            format(R"({}{}="{}" invalid {}="{}" not found.)",
                                                   RoutineName,
                                                   cCurrentModuleObject,
                                                   cAlphaArgs(1),
                                                   cAlphaFieldNames(7),
                                                   cAlphaArgs(7)));
                            ErrorsFound = true;
                        }
                    }
                }

                // Heating zone or zonelist
                if (!lAlphaFieldBlanks(8)) {
                    nightCycleMgr.HeatingZoneListName = cAlphaArgs(8);
                    int ZoneNum = Util::FindItemInList(cAlphaArgs(8), state.dataHeatBal->Zone);
                    if (ZoneNum > 0) {
                        nightCycleMgr.NumOfHeatingZones = 1;
                        nightCycleMgr.HeatingZonePtrs.allocate(1);
                        nightCycleMgr.HeatingZonePtrs(1) = ZoneNum;
                    } else {
                        int zoneListNum = 0;
                        if (state.dataHeatBal->NumOfZoneLists > 0)
                            zoneListNum = Util::FindItemInList(cAlphaArgs(8), state.dataHeatBal->ZoneList);
                        if (zoneListNum > 0) {
                            int NumZones = state.dataHeatBal->ZoneList(zoneListNum).NumOfZones;
                            nightCycleMgr.NumOfHeatingZones = NumZones;
                            nightCycleMgr.HeatingZonePtrs.allocate(NumZones);
                            for (int zoneNumInList = 1; zoneNumInList <= NumZones; ++zoneNumInList) {
                                nightCycleMgr.HeatingZonePtrs(zoneNumInList) = state.dataHeatBal->ZoneList(zoneListNum).Zone(zoneNumInList);
                            }
                        } else {
                            ShowSevereError(state,
                                            format(R"({}{}="{}" invalid {}="{}" not found.)",
                                                   RoutineName,
                                                   cCurrentModuleObject,
                                                   cAlphaArgs(1),
                                                   cAlphaFieldNames(8),
                                                   cAlphaArgs(8)));
                            ErrorsFound = true;
                        }
                    }
                }

                // HeatZnFan zone or zonelist
                if (!lAlphaFieldBlanks(9)) {
                    nightCycleMgr.HeatZnFanZoneListName = cAlphaArgs(9);
                    int ZoneNum = Util::FindItemInList(cAlphaArgs(9), state.dataHeatBal->Zone);
                    if (ZoneNum > 0) {
                        nightCycleMgr.NumOfHeatZnFanZones = 1;
                        nightCycleMgr.HeatZnFanZonePtrs.allocate(1);
                        nightCycleMgr.HeatZnFanZonePtrs(1) = ZoneNum;
                    } else {
                        int zoneListNum = 0;
                        if (state.dataHeatBal->NumOfZoneLists > 0)
                            zoneListNum = Util::FindItemInList(cAlphaArgs(9), state.dataHeatBal->ZoneList);
                        if (zoneListNum > 0) {
                            int NumZones = state.dataHeatBal->ZoneList(zoneListNum).NumOfZones;
                            nightCycleMgr.NumOfHeatZnFanZones = NumZones;
                            nightCycleMgr.HeatZnFanZonePtrs.allocate(NumZones);
                            for (int zoneNumInList = 1; zoneNumInList <= NumZones; ++zoneNumInList) {
                                nightCycleMgr.HeatZnFanZonePtrs(zoneNumInList) = state.dataHeatBal->ZoneList(zoneListNum).Zone(zoneNumInList);
                            }
                        } else {
                            ShowSevereError(state,
                                            format(R"({}{}="{}" invalid {}="{}" not found.)",
                                                   RoutineName,
                                                   cCurrentModuleObject,
                                                   cAlphaArgs(1),
                                                   cAlphaFieldNames(9),
                                                   cAlphaArgs(9)));
                            ErrorsFound = true;
                        }
                    }
                }

                SetupOutputVariable(state,
                                    "Availability Manager Night Cycle Control Status",
                                    OutputProcessor::Unit::None,
                                    nightCycleMgr.AvailStatus,
                                    OutputProcessor::SOVTimeStepType::System,
                                    OutputProcessor::SOVStoreType::Average,
                                    nightCycleMgr.Name);

            } // SysAvailNum
        }

        cCurrentModuleObject = SystemAvailabilityTypeNamesCC[static_cast<int>(DataPlant::SystemAvailabilityType::OptimumStart)];
        state.dataSystemAvailabilityManager->NumOptStartSysAvailMgrs =
            state.dataInputProcessing->inputProcessor->getNumObjectsFound(state, cCurrentModuleObject);
        CyclingTimeSteps = 0;

        if (state.dataSystemAvailabilityManager->NumOptStartSysAvailMgrs > 0) {
            // Array size of variable type OptStartSysAvailMgrData is updated
            state.dataSystemAvailabilityManager->OptimumStartData.allocate(state.dataSystemAvailabilityManager->NumOptStartSysAvailMgrs);

            for (SysAvailNum = 1; SysAvailNum <= state.dataSystemAvailabilityManager->NumOptStartSysAvailMgrs; ++SysAvailNum) {

                state.dataInputProcessing->inputProcessor->getObjectItem(state,
                                                                         cCurrentModuleObject,
                                                                         SysAvailNum,
                                                                         cAlphaArgs,
                                                                         NumAlphas,
                                                                         rNumericArgs,
                                                                         NumNumbers,
                                                                         IOStatus,
                                                                         lNumericFieldBlanks,
                                                                         lAlphaFieldBlanks,
                                                                         cAlphaFieldNames,
                                                                         cNumericFieldNames);

                auto &optimumStartMgr = state.dataSystemAvailabilityManager->OptimumStartData(SysAvailNum);
                optimumStartMgr.Name = cAlphaArgs(1);
                optimumStartMgr.MgrType = DataPlant::SystemAvailabilityType::OptimumStart;
                optimumStartMgr.SchedPtr = GetScheduleIndex(state, cAlphaArgs(2));
                if (optimumStartMgr.SchedPtr == 0) {
                    ShowSevereError(state, format("{}{}=\"{}\", invalid", RoutineName, cCurrentModuleObject, cAlphaArgs(1)));
                    ShowContinueError(state, format("not found: {}=\"{}\".", cAlphaFieldNames(2), cAlphaArgs(2)));
                    ErrorsFound = true;
                }
                optimumStartMgr.FanSched = cAlphaArgs(3);
                optimumStartMgr.FanSchedPtr = GetScheduleIndex(state, cAlphaArgs(3));
                if (optimumStartMgr.FanSchedPtr == 0) {
                    ShowSevereError(state, format("{}{}=\"{}\", invalid", RoutineName, cCurrentModuleObject, cAlphaArgs(1)));
                    ShowContinueError(state, format("not found: {}=\"{}\".", cAlphaFieldNames(3), cAlphaArgs(3)));
                    ErrorsFound = true;
                }

                optimumStartMgr.MaxOptStartTime = rNumericArgs(1);

<<<<<<< HEAD
                optimumStartMgr.optimumStartControlType = static_cast<OptimumStartControlType>(
                    getEnumerationValue(OptimumStartControlTypeNamesUC, Util::MakeUPPERCase(cAlphaArgs(4))));
=======
                optimumStartMgr.optimumStartControlType =
                    static_cast<OptimumStartControlType>(getEnumValue(OptimumStartControlTypeNamesUC, UtilityRoutines::makeUPPER(cAlphaArgs(4))));
>>>>>>> 07b51a2c

                if (optimumStartMgr.optimumStartControlType == OptimumStartControlType::Invalid) {
                    optimumStartMgr.optimumStartControlType = OptimumStartControlType::ControlZone;
                    ShowSevereError(state, format("{}{}=\"{}\", invalid", RoutineName, cCurrentModuleObject, cAlphaArgs(1)));
                    ShowSevereError(state, format("{} incorrect value: {} =\"{}\".", RoutineName, cAlphaFieldNames(4), cAlphaArgs(4)));
                    ErrorsFound = true;
                }

                if (optimumStartMgr.optimumStartControlType == OptimumStartControlType::ControlZone) {
                    optimumStartMgr.CtrlZoneName = cAlphaArgs(5);
                    optimumStartMgr.ZoneNum = Util::FindItemInList(cAlphaArgs(5), state.dataHeatBal->Zone);
                    if (optimumStartMgr.ZoneNum == 0) {
                        ShowSevereError(state, format("{}{}=\"{}\", invalid", RoutineName, cCurrentModuleObject, cAlphaArgs(1)));
                        ShowSevereError(state, format("not found: {}=\"{}\".", cAlphaFieldNames(5), cAlphaArgs(5)));
                        ErrorsFound = true;
                    }
                }

                if (optimumStartMgr.optimumStartControlType == OptimumStartControlType::MaximumOfZoneList) {
                    optimumStartMgr.ZoneListName = cAlphaArgs(6);
                    for (int zoneListNum = 1; zoneListNum <= state.dataHeatBal->NumOfZoneLists; ++zoneListNum) {
                        if (state.dataHeatBal->ZoneList(zoneListNum).Name == cAlphaArgs(6)) {
                            optimumStartMgr.NumOfZones = state.dataHeatBal->ZoneList(zoneListNum).NumOfZones;
                            optimumStartMgr.ZonePtrs.allocate(state.dataHeatBal->ZoneList(zoneListNum).NumOfZones);
                            for (int zoneNumInList = 1; zoneNumInList <= state.dataHeatBal->ZoneList(zoneListNum).NumOfZones; ++zoneNumInList) {
                                optimumStartMgr.ZonePtrs(zoneNumInList) = state.dataHeatBal->ZoneList(zoneListNum).Zone(zoneNumInList);
                            }
                        }
                    }
                    optimumStartMgr.NumOfZones = Util::FindItemInList(cAlphaArgs(6), state.dataHeatBal->ZoneList);
                    if (optimumStartMgr.NumOfZones == 0) {
                        ShowSevereError(state, format("{}{}=\"{}\", invalid", RoutineName, cCurrentModuleObject, cAlphaArgs(1)));
                        ShowSevereError(state, format("not found: {}=\"{}\".", cAlphaFieldNames(6), cAlphaArgs(6)));
                        ErrorsFound = true;
                    }
                }

                optimumStartMgr.controlAlgorithm =
<<<<<<< HEAD
                    static_cast<ControlAlgorithm>(getEnumerationValue(ControlAlgorithmNamesUC, Util::MakeUPPERCase(cAlphaArgs(7))));
=======
                    static_cast<ControlAlgorithm>(getEnumValue(ControlAlgorithmNamesUC, UtilityRoutines::makeUPPER(cAlphaArgs(7))));
>>>>>>> 07b51a2c

                assert(optimumStartMgr.controlAlgorithm != ControlAlgorithm::Invalid);

                switch (optimumStartMgr.controlAlgorithm) {
                case ControlAlgorithm::ConstantTemperatureGradient: {
                    optimumStartMgr.ConstTGradCool = rNumericArgs(2);
                    optimumStartMgr.ConstTGradHeat = rNumericArgs(3);
                } break;

                case ControlAlgorithm::AdaptiveTemperatureGradient: {
                    optimumStartMgr.InitTGradCool = rNumericArgs(4);
                    optimumStartMgr.InitTGradHeat = rNumericArgs(5);
                    optimumStartMgr.NumPreDays = rNumericArgs(7);
                } break;

                case ControlAlgorithm::ConstantStartTime: {
                    optimumStartMgr.ConstStartTime = rNumericArgs(6);
                } break;

                default:
                    break;
                }

                SetupOutputVariable(state,
                                    "Availability Manager Optimum Start Control Status",
                                    OutputProcessor::Unit::None,
                                    optimumStartMgr.AvailStatus,
                                    OutputProcessor::SOVTimeStepType::System,
                                    OutputProcessor::SOVStoreType::Average,
                                    optimumStartMgr.Name);

                // add
                SetupOutputVariable(state,
                                    "Availability Manager Optimum Start Time Before Occupancy",
                                    OutputProcessor::Unit::hr,
                                    optimumStartMgr.NumHoursBeforeOccupancy,
                                    OutputProcessor::SOVTimeStepType::System,
                                    OutputProcessor::SOVStoreType::Average,
                                    optimumStartMgr.Name,
                                    "Daily");
            }
        }

        cCurrentModuleObject = SystemAvailabilityTypeNamesCC[static_cast<int>(DataPlant::SystemAvailabilityType::DiffThermo)];
        state.dataSystemAvailabilityManager->NumDiffTSysAvailMgrs =
            state.dataInputProcessing->inputProcessor->getNumObjectsFound(state, cCurrentModuleObject);

        if (state.dataSystemAvailabilityManager->NumDiffTSysAvailMgrs > 0) {

            state.dataSystemAvailabilityManager->DiffThermoData.allocate(state.dataSystemAvailabilityManager->NumDiffTSysAvailMgrs);

            for (SysAvailNum = 1; SysAvailNum <= state.dataSystemAvailabilityManager->NumDiffTSysAvailMgrs; ++SysAvailNum) {

                state.dataInputProcessing->inputProcessor->getObjectItem(state,
                                                                         cCurrentModuleObject,
                                                                         SysAvailNum,
                                                                         cAlphaArgs,
                                                                         NumAlphas,
                                                                         rNumericArgs,
                                                                         NumNumbers,
                                                                         IOStatus,
                                                                         lNumericFieldBlanks,
                                                                         lAlphaFieldBlanks,
                                                                         cAlphaFieldNames,
                                                                         cNumericFieldNames);

                auto &diffThermoMgr = state.dataSystemAvailabilityManager->DiffThermoData(SysAvailNum);
                diffThermoMgr.Name = cAlphaArgs(1);
                diffThermoMgr.MgrType = DataPlant::SystemAvailabilityType::DiffThermo;

                diffThermoMgr.HotNode = GetOnlySingleNode(state,
                                                          cAlphaArgs(2),
                                                          ErrorsFound,
                                                          DataLoopNode::ConnectionObjectType::AvailabilityManagerDifferentialThermostat,
                                                          cAlphaArgs(1),
                                                          DataLoopNode::NodeFluidType::Blank,
                                                          DataLoopNode::ConnectionType::Sensor,
                                                          NodeInputManager::CompFluidStream::Primary,
                                                          ObjectIsNotParent);
                MarkNode(state,
                         diffThermoMgr.HotNode,
                         DataLoopNode::ConnectionObjectType::AvailabilityManagerDifferentialThermostat,
                         cAlphaArgs(1),
                         "Hot Node");
                diffThermoMgr.ColdNode = GetOnlySingleNode(state,
                                                           cAlphaArgs(3),
                                                           ErrorsFound,
                                                           DataLoopNode::ConnectionObjectType::AvailabilityManagerDifferentialThermostat,
                                                           cAlphaArgs(1),
                                                           DataLoopNode::NodeFluidType::Blank,
                                                           DataLoopNode::ConnectionType::Sensor,
                                                           NodeInputManager::CompFluidStream::Primary,
                                                           ObjectIsNotParent);
                MarkNode(state,
                         diffThermoMgr.ColdNode,
                         DataLoopNode::ConnectionObjectType::AvailabilityManagerDifferentialThermostat,
                         cAlphaArgs(1),
                         "Cold Node");

                diffThermoMgr.TempDiffOn = rNumericArgs(1);

                if (NumNumbers > 1) {
                    diffThermoMgr.TempDiffOff = rNumericArgs(2);
                } else {
                    diffThermoMgr.TempDiffOff = diffThermoMgr.TempDiffOn;
                }

                if (diffThermoMgr.TempDiffOff > diffThermoMgr.TempDiffOn) {
                    ShowSevereError(state, format("{}{}=\"{}\", invalid", RoutineName, cCurrentModuleObject, cAlphaArgs(1)));
                    ShowContinueError(state, format("The {} is greater than the {}.", cNumericFieldNames(2), cNumericFieldNames(1)));
                    ErrorsFound = true;
                }

                SetupOutputVariable(state,
                                    "Availability Manager Differential Thermostat Control Status",
                                    OutputProcessor::Unit::None,
                                    diffThermoMgr.AvailStatus,
                                    OutputProcessor::SOVTimeStepType::System,
                                    OutputProcessor::SOVStoreType::Average,
                                    diffThermoMgr.Name);

            } // SysAvailNum
        }

        cCurrentModuleObject = SystemAvailabilityTypeNamesCC[static_cast<int>(DataPlant::SystemAvailabilityType::HiTempTOff)];
        state.dataSystemAvailabilityManager->NumHiTurnOffSysAvailMgrs =
            state.dataInputProcessing->inputProcessor->getNumObjectsFound(state, cCurrentModuleObject);

        if (state.dataSystemAvailabilityManager->NumHiTurnOffSysAvailMgrs > 0) {
            state.dataSystemAvailabilityManager->HiTurnOffData.allocate(state.dataSystemAvailabilityManager->NumHiTurnOffSysAvailMgrs);

            for (SysAvailNum = 1; SysAvailNum <= state.dataSystemAvailabilityManager->NumHiTurnOffSysAvailMgrs; ++SysAvailNum) {

                state.dataInputProcessing->inputProcessor->getObjectItem(state,
                                                                         cCurrentModuleObject,
                                                                         SysAvailNum,
                                                                         cAlphaArgs,
                                                                         NumAlphas,
                                                                         rNumericArgs,
                                                                         NumNumbers,
                                                                         IOStatus,
                                                                         lNumericFieldBlanks,
                                                                         lAlphaFieldBlanks,
                                                                         cAlphaFieldNames,
                                                                         cNumericFieldNames);

                auto &hiTurnOffMgr = state.dataSystemAvailabilityManager->HiTurnOffData(SysAvailNum);
                hiTurnOffMgr.Name = cAlphaArgs(1);
                hiTurnOffMgr.MgrType = DataPlant::SystemAvailabilityType::HiTempTOff;

                hiTurnOffMgr.Node = GetOnlySingleNode(state,
                                                      cAlphaArgs(2),
                                                      ErrorsFound,
                                                      DataLoopNode::ConnectionObjectType::AvailabilityManagerHighTemperatureTurnOff,
                                                      cAlphaArgs(1),
                                                      DataLoopNode::NodeFluidType::Blank,
                                                      DataLoopNode::ConnectionType::Sensor,
                                                      NodeInputManager::CompFluidStream::Primary,
                                                      ObjectIsNotParent);
                MarkNode(state,
                         hiTurnOffMgr.Node,
                         DataLoopNode::ConnectionObjectType::AvailabilityManagerHighTemperatureTurnOff,
                         cAlphaArgs(1),
                         "Sensor Node");

                hiTurnOffMgr.Temp = rNumericArgs(1);

                SetupOutputVariable(state,
                                    "Availability Manager High Temperature Turn Off Control Status",
                                    OutputProcessor::Unit::None,
                                    hiTurnOffMgr.AvailStatus,
                                    OutputProcessor::SOVTimeStepType::System,
                                    OutputProcessor::SOVStoreType::Average,
                                    hiTurnOffMgr.Name);

            } // SysAvailNum
        }

        cCurrentModuleObject = SystemAvailabilityTypeNamesCC[static_cast<int>(DataPlant::SystemAvailabilityType::HiTempTOn)];
        state.dataSystemAvailabilityManager->NumHiTurnOnSysAvailMgrs =
            state.dataInputProcessing->inputProcessor->getNumObjectsFound(state, cCurrentModuleObject);

        if (state.dataSystemAvailabilityManager->NumHiTurnOnSysAvailMgrs > 0) {

            state.dataSystemAvailabilityManager->HiTurnOnData.allocate(state.dataSystemAvailabilityManager->NumHiTurnOnSysAvailMgrs);

            for (SysAvailNum = 1; SysAvailNum <= state.dataSystemAvailabilityManager->NumHiTurnOnSysAvailMgrs; ++SysAvailNum) {

                state.dataInputProcessing->inputProcessor->getObjectItem(state,
                                                                         cCurrentModuleObject,
                                                                         SysAvailNum,
                                                                         cAlphaArgs,
                                                                         NumAlphas,
                                                                         rNumericArgs,
                                                                         NumNumbers,
                                                                         IOStatus,
                                                                         lNumericFieldBlanks,
                                                                         lAlphaFieldBlanks,
                                                                         cAlphaFieldNames,
                                                                         cNumericFieldNames);

                auto &hiTurnOnMgr = state.dataSystemAvailabilityManager->HiTurnOnData(SysAvailNum);
                hiTurnOnMgr.Name = cAlphaArgs(1);
                hiTurnOnMgr.MgrType = DataPlant::SystemAvailabilityType::HiTempTOn;

                hiTurnOnMgr.Node = GetOnlySingleNode(state,
                                                     cAlphaArgs(2),
                                                     ErrorsFound,
                                                     DataLoopNode::ConnectionObjectType::AvailabilityManagerHighTemperatureTurnOn,
                                                     cAlphaArgs(1),
                                                     DataLoopNode::NodeFluidType::Blank,
                                                     DataLoopNode::ConnectionType::Sensor,
                                                     NodeInputManager::CompFluidStream::Primary,
                                                     ObjectIsNotParent);
                MarkNode(state,
                         hiTurnOnMgr.Node,
                         DataLoopNode::ConnectionObjectType::AvailabilityManagerHighTemperatureTurnOn,
                         cAlphaArgs(1),
                         "Sensor Node");

                hiTurnOnMgr.Temp = rNumericArgs(1);

                SetupOutputVariable(state,
                                    "Availability Manager High Temperature Turn On Control Status",
                                    OutputProcessor::Unit::None,
                                    hiTurnOnMgr.AvailStatus,
                                    OutputProcessor::SOVTimeStepType::System,
                                    OutputProcessor::SOVStoreType::Average,
                                    hiTurnOnMgr.Name);

            } // SysAvailNum
        }

        cCurrentModuleObject = SystemAvailabilityTypeNamesCC[static_cast<int>(DataPlant::SystemAvailabilityType::LoTempTOff)];
        state.dataSystemAvailabilityManager->NumLoTurnOffSysAvailMgrs =
            state.dataInputProcessing->inputProcessor->getNumObjectsFound(state, cCurrentModuleObject);

        if (state.dataSystemAvailabilityManager->NumLoTurnOffSysAvailMgrs > 0) {

            state.dataSystemAvailabilityManager->LoTurnOffData.allocate(state.dataSystemAvailabilityManager->NumLoTurnOffSysAvailMgrs);

            for (SysAvailNum = 1; SysAvailNum <= state.dataSystemAvailabilityManager->NumLoTurnOffSysAvailMgrs; ++SysAvailNum) {

                state.dataInputProcessing->inputProcessor->getObjectItem(state,
                                                                         cCurrentModuleObject,
                                                                         SysAvailNum,
                                                                         cAlphaArgs,
                                                                         NumAlphas,
                                                                         rNumericArgs,
                                                                         NumNumbers,
                                                                         IOStatus,
                                                                         lNumericFieldBlanks,
                                                                         lAlphaFieldBlanks,
                                                                         cAlphaFieldNames,
                                                                         cNumericFieldNames);

                auto &loTurnOffMgr = state.dataSystemAvailabilityManager->LoTurnOffData(SysAvailNum);
                loTurnOffMgr.Name = cAlphaArgs(1);
                loTurnOffMgr.MgrType = DataPlant::SystemAvailabilityType::LoTempTOff;

                loTurnOffMgr.Node = GetOnlySingleNode(state,
                                                      cAlphaArgs(2),
                                                      ErrorsFound,
                                                      DataLoopNode::ConnectionObjectType::AvailabilityManagerLowTemperatureTurnOff,
                                                      cAlphaArgs(1),
                                                      DataLoopNode::NodeFluidType::Blank,
                                                      DataLoopNode::ConnectionType::Sensor,
                                                      NodeInputManager::CompFluidStream::Primary,
                                                      ObjectIsNotParent);
                MarkNode(state,
                         loTurnOffMgr.Node,
                         DataLoopNode::ConnectionObjectType::AvailabilityManagerLowTemperatureTurnOff,
                         cAlphaArgs(1),
                         "Sensor Node");

                loTurnOffMgr.Temp = rNumericArgs(1);

                if (!lAlphaFieldBlanks(3)) {
                    loTurnOffMgr.SchedPtr = GetScheduleIndex(state, cAlphaArgs(3));
                    if (loTurnOffMgr.SchedPtr == 0) {
                        ShowSevereError(state, format("{}{}=\"{}\" not found.", RoutineName, cAlphaFieldNames(3), cAlphaArgs(3)));
                        ShowContinueError(state, format("Occurs in {}=\"{}\".", cCurrentModuleObject, cAlphaArgs(1)));
                        ErrorsFound = true;
                    }
                } else {
                    loTurnOffMgr.SchedPtr = 0;
                }

                SetupOutputVariable(state,
                                    "Availability Manager Low Temperature Turn Off Control Status",
                                    OutputProcessor::Unit::None,
                                    loTurnOffMgr.AvailStatus,
                                    OutputProcessor::SOVTimeStepType::System,
                                    OutputProcessor::SOVStoreType::Average,
                                    loTurnOffMgr.Name);

            } // SysAvailNum
        }

        cCurrentModuleObject = SystemAvailabilityTypeNamesCC[static_cast<int>(DataPlant::SystemAvailabilityType::LoTempTOn)];
        state.dataSystemAvailabilityManager->NumLoTurnOnSysAvailMgrs =
            state.dataInputProcessing->inputProcessor->getNumObjectsFound(state, cCurrentModuleObject);

        if (state.dataSystemAvailabilityManager->NumLoTurnOnSysAvailMgrs > 0) {

            state.dataSystemAvailabilityManager->LoTurnOnData.allocate(state.dataSystemAvailabilityManager->NumLoTurnOnSysAvailMgrs);

            for (SysAvailNum = 1; SysAvailNum <= state.dataSystemAvailabilityManager->NumLoTurnOnSysAvailMgrs; ++SysAvailNum) {

                state.dataInputProcessing->inputProcessor->getObjectItem(state,
                                                                         cCurrentModuleObject,
                                                                         SysAvailNum,
                                                                         cAlphaArgs,
                                                                         NumAlphas,
                                                                         rNumericArgs,
                                                                         NumNumbers,
                                                                         IOStatus,
                                                                         lNumericFieldBlanks,
                                                                         lAlphaFieldBlanks,
                                                                         cAlphaFieldNames,
                                                                         cNumericFieldNames);

                auto &loTurnOnMgr = state.dataSystemAvailabilityManager->LoTurnOnData(SysAvailNum);
                loTurnOnMgr.Name = cAlphaArgs(1);
                loTurnOnMgr.MgrType = DataPlant::SystemAvailabilityType::LoTempTOn;

                loTurnOnMgr.Node = GetOnlySingleNode(state,
                                                     cAlphaArgs(2),
                                                     ErrorsFound,
                                                     DataLoopNode::ConnectionObjectType::AvailabilityManagerLowTemperatureTurnOn,
                                                     cAlphaArgs(1),
                                                     DataLoopNode::NodeFluidType::Blank,
                                                     DataLoopNode::ConnectionType::Sensor,
                                                     NodeInputManager::CompFluidStream::Primary,
                                                     ObjectIsNotParent);
                MarkNode(state,
                         loTurnOnMgr.Node,
                         DataLoopNode::ConnectionObjectType::AvailabilityManagerLowTemperatureTurnOn,
                         cAlphaArgs(1),
                         "Sensor Node");

                loTurnOnMgr.Temp = rNumericArgs(1);

                SetupOutputVariable(state,
                                    "Availability Manager Low Temperature Turn On Control Status",
                                    OutputProcessor::Unit::None,
                                    loTurnOnMgr.AvailStatus,
                                    OutputProcessor::SOVTimeStepType::System,
                                    OutputProcessor::SOVStoreType::Average,
                                    loTurnOnMgr.Name);

            } // SysAvailNum
        }

        cCurrentModuleObject = SystemAvailabilityTypeNamesCC[static_cast<int>(DataPlant::SystemAvailabilityType::NightVent)];
        state.dataSystemAvailabilityManager->NumNVentSysAvailMgrs =
            state.dataInputProcessing->inputProcessor->getNumObjectsFound(state, cCurrentModuleObject);

        if (state.dataSystemAvailabilityManager->NumNVentSysAvailMgrs > 0) {

            state.dataSystemAvailabilityManager->NightVentData.allocate(state.dataSystemAvailabilityManager->NumNVentSysAvailMgrs);

            for (SysAvailNum = 1; SysAvailNum <= state.dataSystemAvailabilityManager->NumNVentSysAvailMgrs; ++SysAvailNum) {

                state.dataInputProcessing->inputProcessor->getObjectItem(state,
                                                                         cCurrentModuleObject,
                                                                         SysAvailNum,
                                                                         cAlphaArgs,
                                                                         NumAlphas,
                                                                         rNumericArgs,
                                                                         NumNumbers,
                                                                         IOStatus,
                                                                         lNumericFieldBlanks,
                                                                         lAlphaFieldBlanks,
                                                                         cAlphaFieldNames,
                                                                         cNumericFieldNames);

                auto &nightVentMgr = state.dataSystemAvailabilityManager->NightVentData(SysAvailNum);
                nightVentMgr.Name = cAlphaArgs(1);
                nightVentMgr.MgrType = DataPlant::SystemAvailabilityType::NightVent;

                nightVentMgr.SchedPtr = GetScheduleIndex(state, cAlphaArgs(2));
                if (nightVentMgr.SchedPtr == 0) {
                    ShowSevereError(state, format("{}{}=\"{}\", invalid", RoutineName, cCurrentModuleObject, cAlphaArgs(1)));
                    ShowContinueError(state, format("not found: {}=\"{}\".", cAlphaFieldNames(2), cAlphaArgs(2)));
                    ErrorsFound = true;
                }
                nightVentMgr.FanSched = cAlphaArgs(3);
                nightVentMgr.FanSchedPtr = GetScheduleIndex(state, cAlphaArgs(3));
                if (nightVentMgr.FanSchedPtr == 0) {
                    ShowSevereError(state, format("{}{}=\"{}\", invalid", RoutineName, cCurrentModuleObject, cAlphaArgs(1)));
                    ShowContinueError(state, format("not found: {}=\"{}\".", cAlphaFieldNames(3), cAlphaArgs(3)));
                    ErrorsFound = true;
                }
                nightVentMgr.VentTempSched = cAlphaArgs(4);
                nightVentMgr.VentTempSchedPtr = GetScheduleIndex(state, cAlphaArgs(4));
                if (nightVentMgr.VentTempSchedPtr == 0) {
                    ShowSevereError(state, format("{}{}=\"{}\", invalid", RoutineName, cCurrentModuleObject, cAlphaArgs(1)));
                    ShowContinueError(state, format("not found: {}=\"{}\".", cAlphaFieldNames(4), cAlphaArgs(4)));
                    ErrorsFound = true;
                }
                nightVentMgr.VentDelT = rNumericArgs(1);
                nightVentMgr.VentTempLowLim = rNumericArgs(2);
                nightVentMgr.VentFlowFrac = rNumericArgs(3);
                nightVentMgr.CtrlZoneName = cAlphaArgs(5);
                nightVentMgr.ZoneNum = Util::FindItemInList(cAlphaArgs(5), state.dataHeatBal->Zone);
                if (nightVentMgr.ZoneNum == 0) {
                    ShowSevereError(state, format("{}{}=\"{}\", invalid", RoutineName, cCurrentModuleObject, cAlphaArgs(1)));
                    ShowContinueError(state, format("not found: {}=\"{}\".", cAlphaFieldNames(5), cAlphaArgs(5)));
                    ErrorsFound = true;
                }

                SetupOutputVariable(state,
                                    "Availability Manager Night Ventilation Control Status",
                                    OutputProcessor::Unit::None,
                                    nightVentMgr.AvailStatus,
                                    OutputProcessor::SOVTimeStepType::System,
                                    OutputProcessor::SOVStoreType::Average,
                                    nightVentMgr.Name);

            } // SysAvailNum
        }

        cAlphaFieldNames.deallocate();
        cAlphaArgs.deallocate();
        lAlphaFieldBlanks.deallocate();
        cNumericFieldNames.deallocate();
        rNumericArgs.deallocate();
        lNumericFieldBlanks.deallocate();

        if (ErrorsFound) {
            ShowFatalError(state, format("{}Errors found in input.  Preceding condition(s) cause termination.", RoutineName));
        }
    }

    void GetSysAvailManagerListInputs(EnergyPlusData &state)
    {

        // SUBROUTINE INFORMATION:
        //       AUTHOR         Linda Lawrie
        //       DATE WRITTEN   August 2007
        //       MODIFIED       na
        //       RE-ENGINEERED  na

        // PURPOSE OF THIS SUBROUTINE:
        // This routine gets the System Availability Manager List object input and stores
        // it for later retrieval of items from the Plant and Air Loops.

        if (state.dataSystemAvailabilityManager->GetAvailMgrInputFlag) {
            GetSysAvailManagerInputs(state);
            state.dataSystemAvailabilityManager->GetAvailMgrInputFlag = false;
        }

        bool ErrorsFound = false;
        std::string const cCurrentModuleObject = "AvailabilityManagerAssignmentList";
        auto &ip = state.dataInputProcessing->inputProcessor;

        state.dataSystemAvailabilityManager->NumAvailManagerLists = ip->getNumObjectsFound(state, cCurrentModuleObject);

        if (state.dataSystemAvailabilityManager->NumAvailManagerLists > 0) {

            state.dataSystemAvailabilityManager->ListData.allocate(state.dataSystemAvailabilityManager->NumAvailManagerLists);
            auto const instances = ip->epJSON.find(cCurrentModuleObject);
            auto const &objectSchemaProps = ip->getObjectSchemaProps(state, cCurrentModuleObject);

            auto &instancesValue = instances.value();
            int Item = 0;
            for (auto instance = instancesValue.begin(); instance != instancesValue.end(); ++instance) {
                ++Item;
                auto const &objectFields = instance.value();
<<<<<<< HEAD
                std::string const thisObjectName = Util::MakeUPPERCase(instance.key());
=======
                std::string const thisObjectName = UtilityRoutines::makeUPPER(instance.key());
>>>>>>> 07b51a2c
                ip->markObjectAsUsed(cCurrentModuleObject, instance.key());
                auto &mgrList = state.dataSystemAvailabilityManager->ListData(Item);
                mgrList.Name = thisObjectName;

                auto extensibles = objectFields.find("managers");
                auto const &extensionSchemaProps = objectSchemaProps["managers"]["items"]["properties"];
                if (extensibles != objectFields.end()) {
                    auto &extensiblesArray = extensibles.value();
                    int numExtensibles = extensiblesArray.size();
                    mgrList.NumItems = numExtensibles;
                    mgrList.AvailManagerName.allocate(numExtensibles);
                    mgrList.AvailManagerType.allocate(numExtensibles);
                    for (int extItem = 1; extItem <= numExtensibles; ++extItem) {
                        mgrList.AvailManagerName = "";
                        mgrList.AvailManagerType = DataPlant::SystemAvailabilityType::Invalid;
                    }

                    int listItem = 0;
                    for (nlohmann::json const &extensibleInstance : extensiblesArray) {
                        ++listItem;
                        mgrList.AvailManagerName(listItem) =
                            ip->getAlphaFieldValue(extensibleInstance, extensionSchemaProps, "availability_manager_name");
                        std::string availManagerObjType =
                            ip->getAlphaFieldValue(extensibleInstance, extensionSchemaProps, "availability_manager_object_type");
                        mgrList.AvailManagerType(listItem) = static_cast<DataPlant::SystemAvailabilityType>(
<<<<<<< HEAD
                            getEnumerationValue(SystemAvailabilityTypeNamesUC, Util::MakeUPPERCase(availManagerObjType)));
=======
                            getEnumValue(SystemAvailabilityTypeNamesUC, UtilityRoutines::makeUPPER(availManagerObjType)));
>>>>>>> 07b51a2c
                        if (mgrList.AvailManagerType(listItem) == DataPlant::SystemAvailabilityType::HybridVent)
                            mgrList.AvailManagerType(listItem) = DataPlant::SystemAvailabilityType::Invalid;
                        // these are validated individually in the GetPlant, GetSystem and GetZoneEq lists
                    }
                }
            }

            if (ErrorsFound) {
                ShowFatalError(state, "GetSysAvailManagerListInputs: Program terminates due to preceding conditions.");
            }
        }
    }

    void GetPlantAvailabilityManager(EnergyPlusData &state,
                                     std::string const &AvailabilityListName, // name that should be an Availability Manager List Name
                                     int const Loop,                          // which loop this is
                                     int const NumPlantLoops,                 // Total number of plant loops
                                     bool &ErrorsFound                        // true if certain errors are detected here
    )
    {

        // SUBROUTINE INFORMATION:
        //       AUTHOR         Linda Lawrie
        //       DATE WRITTEN   August 2007
        //       MODIFIED       na
        //       RE-ENGINEERED  na

        // PURPOSE OF THIS SUBROUTINE:
        // This subroutine gets the plant availability manager data for the indicated
        // loop.  If the PlantAvailMgr structure has not been allocated, it will be allocated
        // to "number of plant loops".

        using namespace DataPlant;

        int Found;
        int Num;

        if (state.dataSystemAvailabilityManager->GetAvailListsInput) {
            GetSysAvailManagerListInputs(state);
            state.dataSystemAvailabilityManager->GetAvailListsInput = false;
        }

        if (!allocated(state.dataPlnt->PlantAvailMgr)) {
            state.dataPlnt->PlantAvailMgr.allocate(NumPlantLoops);
        }

        Found = 0;
        if (state.dataSystemAvailabilityManager->NumAvailManagerLists > 0)
            Found = Util::FindItemInList(AvailabilityListName, state.dataSystemAvailabilityManager->ListData);

        if (Found != 0) {
            state.dataPlnt->PlantAvailMgr(Loop).NumAvailManagers = state.dataSystemAvailabilityManager->ListData(Found).NumItems;
            state.dataPlnt->PlantAvailMgr(Loop).AvailStatus = NoAction;
            state.dataPlnt->PlantAvailMgr(Loop).StartTime = 0;
            state.dataPlnt->PlantAvailMgr(Loop).StopTime = 0;
            state.dataPlnt->PlantAvailMgr(Loop).AvailManagerName.allocate(state.dataPlnt->PlantAvailMgr(Loop).NumAvailManagers);
            state.dataPlnt->PlantAvailMgr(Loop).AvailManagerType.allocate(state.dataPlnt->PlantAvailMgr(Loop).NumAvailManagers);
            state.dataPlnt->PlantAvailMgr(Loop).AvailManagerNum.allocate(state.dataPlnt->PlantAvailMgr(Loop).NumAvailManagers);
            for (Num = 1; Num <= state.dataPlnt->PlantAvailMgr(Loop).NumAvailManagers; ++Num) {
                state.dataPlnt->PlantAvailMgr(Loop).AvailManagerName(Num) =
                    state.dataSystemAvailabilityManager->ListData(Found).AvailManagerName(Num);
                state.dataPlnt->PlantAvailMgr(Loop).AvailManagerNum(Num) = 0;
                state.dataPlnt->PlantAvailMgr(Loop).AvailManagerType(Num) =
                    state.dataSystemAvailabilityManager->ListData(Found).AvailManagerType(Num);
                if (state.dataPlnt->PlantAvailMgr(Loop).AvailManagerType(Num) == DataPlant::SystemAvailabilityType::Invalid) {
                    ShowSevereError(state,
                                    format("GetPlantLoopData/GetPlantAvailabilityManager: Invalid System Availability Manager Type entered=\"{}\".",
                                           SystemAvailabilityTypeNamesUC[static_cast<int>(
                                               state.dataSystemAvailabilityManager->ListData(Found).AvailManagerType(Num))]));
                    ShowContinueError(state, format("Occurs in AvailabilityManagerAssignmentList=\"{}\".", AvailabilityListName));
                    ErrorsFound = true;
                }
                if (state.dataSystemAvailabilityManager->ListData(Found).AvailManagerType(Num) == SystemAvailabilityType::DiffThermo &&
                    Num != state.dataPlnt->PlantAvailMgr(Loop).NumAvailManagers) {
                    ShowWarningError(state,
                                     format("GetPlantLoopData/GetPlantAvailabilityManager: AvailabilityManager:DifferentialThermostat=\"{}\".",
                                            state.dataSystemAvailabilityManager->ListData(Found).AvailManagerName(Num)));
                    ShowContinueError(
                        state, "...is not the last manager on the AvailabilityManagerAssignmentList.  Any remaining managers will not be used.");
                    ShowContinueError(state, format("Occurs in AvailabilityManagerAssignmentList =\"{}\".", AvailabilityListName));
                }
                if (state.dataSystemAvailabilityManager->ListData(Found).AvailManagerType(Num) == SystemAvailabilityType::NightVent ||
                    state.dataSystemAvailabilityManager->ListData(Found).AvailManagerType(Num) == SystemAvailabilityType::NightCycle) {
                    ShowSevereError(state,
                                    format("GetPlantLoopData/GetPlantAvailabilityManager: Invalid System Availability Manager Type entered=\"{}\".",
                                           SystemAvailabilityTypeNamesUC[static_cast<int>(
                                               state.dataSystemAvailabilityManager->ListData(Found).AvailManagerType(Num))]));
                    ShowContinueError(state, "...this manager is not used in a Plant Loop.");
                    ShowContinueError(state, format("Occurs in AvailabilityManagerAssignmentList=\"{}\".", AvailabilityListName));
                    ErrorsFound = true;
                }
            } // End of Num Loop

        } else {
            if (AvailabilityListName != "") {
                ShowWarningError(state,
                                 format("GetPlantLoopData/GetPlantAvailabilityManager: AvailabilityManagerAssignmentList={} not found in lists.  No "
                                        "availability will be used.",
                                        AvailabilityListName));
            }
            state.dataPlnt->PlantAvailMgr(Loop).NumAvailManagers = 0;
            state.dataPlnt->PlantAvailMgr(Loop).AvailStatus = NoAction;
            state.dataPlnt->PlantAvailMgr(Loop).AvailManagerName.allocate(state.dataPlnt->PlantAvailMgr(Loop).NumAvailManagers);
            state.dataPlnt->PlantAvailMgr(Loop).AvailManagerType.allocate(state.dataPlnt->PlantAvailMgr(Loop).NumAvailManagers);
            state.dataPlnt->PlantAvailMgr(Loop).AvailManagerNum.allocate(state.dataPlnt->PlantAvailMgr(Loop).NumAvailManagers);
        }
    }

    void GetAirLoopAvailabilityManager(EnergyPlusData &state,
                                       std::string const &AvailabilityListName, // name that should be an Availability Manager List Name
                                       int const Loop,                          // which loop this is
                                       int const NumAirLoops,                   // Total number of air loops
                                       bool &ErrorsFound                        // true if certain errors are detected here
    )
    {

        // SUBROUTINE INFORMATION:
        //       AUTHOR         Linda Lawrie
        //       DATE WRITTEN   August 2007
        //       MODIFIED       na
        //       RE-ENGINEERED  na

        // PURPOSE OF THIS SUBROUTINE:
        // This subroutine gets the availability manager data for the indicated air
        // loop or for the indicated type of zone equipment component.
        // If the PriAirSysAvailMgr structure has not been allocated, it will be allocated
        // to "number of air loops".

        using namespace DataAirLoop;

        int Found;
        int Num;
        //  INTEGER :: CompNumAvailManagers ! Number of availability managers associated with a ZoneHVAC:* component

        if (state.dataSystemAvailabilityManager->GetAvailListsInput) {
            GetSysAvailManagerListInputs(state);
            state.dataSystemAvailabilityManager->GetAvailListsInput = false;
        }

        if (!allocated(state.dataAirLoop->PriAirSysAvailMgr)) {
            state.dataAirLoop->PriAirSysAvailMgr.allocate(NumAirLoops);
        }

        Found = 0;
        if (state.dataSystemAvailabilityManager->NumAvailManagerLists > 0)
            Found = Util::FindItemInList(AvailabilityListName, state.dataSystemAvailabilityManager->ListData);

        if (Found != 0) {
            state.dataAirLoop->PriAirSysAvailMgr(Loop).NumAvailManagers = state.dataSystemAvailabilityManager->ListData(Found).NumItems;
            state.dataAirLoop->PriAirSysAvailMgr(Loop).AvailStatus = NoAction;
            state.dataAirLoop->PriAirSysAvailMgr(Loop).StartTime = 0;
            state.dataAirLoop->PriAirSysAvailMgr(Loop).StopTime = 0;
            state.dataAirLoop->PriAirSysAvailMgr(Loop).ReqSupplyFrac = 1.0;
            state.dataAirLoop->PriAirSysAvailMgr(Loop).AvailManagerName.allocate(state.dataAirLoop->PriAirSysAvailMgr(Loop).NumAvailManagers);
            state.dataAirLoop->PriAirSysAvailMgr(Loop).AvailManagerType.allocate(state.dataAirLoop->PriAirSysAvailMgr(Loop).NumAvailManagers);
            state.dataAirLoop->PriAirSysAvailMgr(Loop).AvailManagerNum.allocate(state.dataAirLoop->PriAirSysAvailMgr(Loop).NumAvailManagers);
            for (Num = 1; Num <= state.dataAirLoop->PriAirSysAvailMgr(Loop).NumAvailManagers; ++Num) {
                state.dataAirLoop->PriAirSysAvailMgr(Loop).AvailManagerName(Num) =
                    state.dataSystemAvailabilityManager->ListData(Found).AvailManagerName(Num);
                state.dataAirLoop->PriAirSysAvailMgr(Loop).AvailManagerNum(Num) = 0;
                state.dataAirLoop->PriAirSysAvailMgr(Loop).AvailManagerType(Num) =
                    state.dataSystemAvailabilityManager->ListData(Found).AvailManagerType(Num);
                if (state.dataAirLoop->PriAirSysAvailMgr(Loop).AvailManagerType(Num) == DataPlant::SystemAvailabilityType::Invalid) {
                    ShowSevereError(
                        state,
                        format("GetAirPathData/GetAirLoopAvailabilityManager: Invalid AvailabilityManagerAssignmentList Type entered=\"{}\".",
                               SystemAvailabilityTypeNamesUC[static_cast<int>(
                                   state.dataSystemAvailabilityManager->ListData(Found).AvailManagerType(Num))]));
                    ShowContinueError(state,
                                      format("Occurs in AvailabilityManagerAssignmentList=\"{}\".",
                                             state.dataSystemAvailabilityManager->ListData(Found).AvailManagerName(Num)));
                    ErrorsFound = true;
                }
                if (state.dataSystemAvailabilityManager->ListData(Found).AvailManagerType(Num) == DataPlant::SystemAvailabilityType::DiffThermo &&
                    Num != state.dataAirLoop->PriAirSysAvailMgr(Loop).NumAvailManagers) {
                    ShowWarningError(state,
                                     format("GetAirPathData/GetAirLoopAvailabilityManager: AvailabilityManager:DifferentialThermostat=\"{}\".",
                                            state.dataSystemAvailabilityManager->ListData(Found).AvailManagerName(Num)));
                    ShowContinueError(
                        state, "...is not the last manager on the AvailabilityManagerAssignmentList.  Any remaining managers will not be used.");
                    ShowContinueError(state,
                                      format("Occurs in AvailabilityManagerAssignmentList=\"{}\".",
                                             state.dataSystemAvailabilityManager->ListData(Found).AvailManagerName(Num)));
                }
            } // End of Num Loop

        } else {
            if (AvailabilityListName != "") {
                ShowWarningError(state,
                                 format("GetAirPathData/GetAirLoopAvailabilityManager: AvailabilityManagerAssignmentList={} not found in lists.  No "
                                        "availability will be used.",
                                        AvailabilityListName));
            }
            state.dataAirLoop->PriAirSysAvailMgr(Loop).NumAvailManagers = 0;
            state.dataAirLoop->PriAirSysAvailMgr(Loop).AvailStatus = NoAction;
            state.dataAirLoop->PriAirSysAvailMgr(Loop).AvailManagerName.allocate(state.dataAirLoop->PriAirSysAvailMgr(Loop).NumAvailManagers);
            state.dataAirLoop->PriAirSysAvailMgr(Loop).AvailManagerType.allocate(state.dataAirLoop->PriAirSysAvailMgr(Loop).NumAvailManagers);
            state.dataAirLoop->PriAirSysAvailMgr(Loop).AvailManagerNum.allocate(state.dataAirLoop->PriAirSysAvailMgr(Loop).NumAvailManagers);
        }
    }

    void GetZoneEqAvailabilityManager(EnergyPlusData &state,
                                      int const ZoneEquipType, // Type of ZoneHVAC:* component
                                      int const CompNum,       // Index of a particular ZoneHVAC:* component
                                      bool &ErrorsFound        // true if certain errors are detected here
    )
    {

        // SUBROUTINE INFORMATION:
        //       AUTHOR         Linda Lawrie
        //       DATE WRITTEN   April 2011
        //       MODIFIED       Chandan Sharma, March 2011/July 2012 - FSEC: Added zone sys avail managers
        //       RE-ENGINEERED  na

        // PURPOSE OF THIS SUBROUTINE:
        // This subroutine gets the availability manager data for the indicated type of zone
        // equipment component.
        // If not allocated, ZoneComp structure will be allocated to "Total num of zone equip types" and
        // ZoneCompAvailMgrs structure will be allocated to "Total number of components of the indicated type".

        // SUBROUTINE LOCAL VARIABLE DECLARATIONS:
        std::string AvailabilityListName; // name that should be an Availability Manager List Name
        int Found;
        int Num;
        int CompNumAvailManagers; // Number of availability managers associated with a ZoneHVAC:* component

        auto &ZoneComp = state.dataHVACGlobal->ZoneComp;

        if (state.dataSystemAvailabilityManager->GetAvailListsInput) {
            GetSysAvailManagerListInputs(state);
            state.dataSystemAvailabilityManager->GetAvailListsInput = false;
        }

        if (ZoneComp(ZoneEquipType).ZoneCompAvailMgrs(CompNum).Input) { // when both air loop and zone eq avail managers are present, zone
                                                                        // avail mngrs list name has not been read in first time through here
                                                                        // (see end of if block)
            AvailabilityListName = ZoneComp(ZoneEquipType).ZoneCompAvailMgrs(CompNum).AvailManagerListName;
            Found = 0;
            if (state.dataSystemAvailabilityManager->NumAvailManagerLists > 0)
                Found = Util::FindItemInList(AvailabilityListName, state.dataSystemAvailabilityManager->ListData);
            if (Found != 0) {
                ZoneComp(ZoneEquipType).ZoneCompAvailMgrs(CompNum).NumAvailManagers = state.dataSystemAvailabilityManager->ListData(Found).NumItems;
                CompNumAvailManagers = ZoneComp(ZoneEquipType).ZoneCompAvailMgrs(CompNum).NumAvailManagers;
                ZoneComp(ZoneEquipType).ZoneCompAvailMgrs(CompNum).AvailStatus = NoAction;
                ZoneComp(ZoneEquipType).ZoneCompAvailMgrs(CompNum).StartTime = 0;
                ZoneComp(ZoneEquipType).ZoneCompAvailMgrs(CompNum).StopTime = 0;
                if (!allocated(ZoneComp(ZoneEquipType).ZoneCompAvailMgrs(CompNum).AvailManagerName)) {
                    ZoneComp(ZoneEquipType).ZoneCompAvailMgrs(CompNum).AvailManagerName.allocate(CompNumAvailManagers);
                    ZoneComp(ZoneEquipType).ZoneCompAvailMgrs(CompNum).AvailManagerType.allocate(CompNumAvailManagers);
                    ZoneComp(ZoneEquipType).ZoneCompAvailMgrs(CompNum).AvailManagerNum.allocate(CompNumAvailManagers);
                }
                for (Num = 1; Num <= ZoneComp(ZoneEquipType).ZoneCompAvailMgrs(CompNum).NumAvailManagers; ++Num) {
                    ZoneComp(ZoneEquipType).ZoneCompAvailMgrs(CompNum).AvailManagerName(Num) =
                        state.dataSystemAvailabilityManager->ListData(Found).AvailManagerName(Num);
                    ZoneComp(ZoneEquipType).ZoneCompAvailMgrs(CompNum).AvailManagerNum(Num) = 0;
                    ZoneComp(ZoneEquipType).ZoneCompAvailMgrs(CompNum).AvailManagerType(Num) =
                        state.dataSystemAvailabilityManager->ListData(Found).AvailManagerType(Num);
                    if (ZoneComp(ZoneEquipType).ZoneCompAvailMgrs(CompNum).AvailManagerType(Num) == DataPlant::SystemAvailabilityType::Invalid) {
                        ShowSevereError(state,
                                        format("GetZoneEqAvailabilityManager: Invalid AvailabilityManagerAssignmentList Type entered=\"{}\".",
                                               SystemAvailabilityTypeNamesUC[static_cast<int>(
                                                   state.dataSystemAvailabilityManager->ListData(Found).AvailManagerType(Num))]));
                        ShowContinueError(state,
                                          format("Occurs in AvailabilityManagerAssignmentList=\"{}\".",
                                                 state.dataSystemAvailabilityManager->ListData(Found).AvailManagerName(Num)));
                        ErrorsFound = true;
                    }
                    if (state.dataSystemAvailabilityManager->ListData(Found).AvailManagerType(Num) == DataPlant::SystemAvailabilityType::DiffThermo &&
                        Num != ZoneComp(ZoneEquipType).ZoneCompAvailMgrs(CompNum).NumAvailManagers) {
                        ShowWarningError(state,
                                         format("GetZoneEqAvailabilityManager: AvailabilityManager:DifferentialThermostat=\"{}\".",
                                                state.dataSystemAvailabilityManager->ListData(Found).AvailManagerName(Num)));
                        ShowContinueError(
                            state, "...is not the last manager on the AvailabilityManagerAssignmentList.  Any remaining managers will not be used.");
                        ShowContinueError(state,
                                          format("Occurs in AvailabilityManagerAssignmentList=\"{}\".",
                                                 state.dataSystemAvailabilityManager->ListData(Found).AvailManagerName(Num)));
                    }
                } // End of Num Loop
            }
            if (ZoneComp(ZoneEquipType).ZoneCompAvailMgrs(CompNum).Count > 0 || Found > 0)
                ZoneComp(ZoneEquipType).ZoneCompAvailMgrs(CompNum).Input = false;
            ZoneComp(ZoneEquipType).ZoneCompAvailMgrs(CompNum).Count += 1;
        }
    }

    void InitSysAvailManagers(EnergyPlusData &state)
    {

        // SUBROUTINE INFORMATION:
        //       AUTHOR         Fred Buhl
        //       DATE WRITTEN   August 2001
        //       MODIFIED       Brent Griffith, CR8376 initialize to NoAction every timestep

        // PURPOSE OF THIS SUBROUTINE:
        // This subroutine is for initializations of the System Availability Manager objects.

        // METHODOLOGY EMPLOYED:
        // Uses the status flags to trigger initializations.

        using DataZoneEquipment::NumValidSysAvailZoneComponents;

        int SysAvailNum; // DO loop indes for Sys Avail Manager objects
        int ZoneEquipType;
        int ZoneListNum;
        int ScanZoneListNum;
        int ZoneNum;
        // One time initializations

        if (state.dataSystemAvailabilityManager->InitSysAvailManagers_MyOneTimeFlag) {

            for (SysAvailNum = 1; SysAvailNum <= state.dataSystemAvailabilityManager->NumOptStartSysAvailMgrs; ++SysAvailNum) {
                auto &optimumStartMgr = state.dataSystemAvailabilityManager->OptimumStartData(SysAvailNum);
                if (optimumStartMgr.optimumStartControlType == OptimumStartControlType::MaximumOfZoneList) {
                    // a zone list
                    ZoneListNum = Util::FindItemInList(optimumStartMgr.ZoneListName, state.dataHeatBal->ZoneList);
                    if (ZoneListNum > 0) {
                        optimumStartMgr.NumOfZones = state.dataHeatBal->ZoneList(ZoneListNum).NumOfZones;
                        if (!allocated(optimumStartMgr.ZonePtrs)) {
                            optimumStartMgr.ZonePtrs.allocate({1, state.dataHeatBal->ZoneList(ZoneListNum).NumOfZones});
                        }
                        for (ScanZoneListNum = 1; ScanZoneListNum <= state.dataHeatBal->ZoneList(ZoneListNum).NumOfZones; ++ScanZoneListNum) {
                            ZoneNum = state.dataHeatBal->ZoneList(ZoneListNum).Zone(ScanZoneListNum);
                            optimumStartMgr.ZonePtrs(ScanZoneListNum) = ZoneNum;
                        }
                    }
                }
            }

            state.dataSystemAvailabilityManager->InitSysAvailManagers_MyOneTimeFlag = false;

        } // end 1 time initializations

        // initialize individual availability managers to no action (CR 8376 reporting issue)
        if (allocated(state.dataSystemAvailabilityManager->SchedData))
            for (auto &e : state.dataSystemAvailabilityManager->SchedData)
                e.AvailStatus = NoAction;
        if (allocated(state.dataSystemAvailabilityManager->SchedOnData))
            for (auto &e : state.dataSystemAvailabilityManager->SchedOnData)
                e.AvailStatus = NoAction;
        if (allocated(state.dataSystemAvailabilityManager->SchedOffData))
            for (auto &e : state.dataSystemAvailabilityManager->SchedOffData)
                e.AvailStatus = NoAction;
        if (allocated(state.dataSystemAvailabilityManager->NightCycleData))
            for (auto &e : state.dataSystemAvailabilityManager->NightCycleData)
                e.AvailStatus = NoAction;
        if (allocated(state.dataSystemAvailabilityManager->NightVentData))
            for (auto &e : state.dataSystemAvailabilityManager->NightVentData)
                e.AvailStatus = NoAction;
        if (allocated(state.dataSystemAvailabilityManager->DiffThermoData))
            for (auto &e : state.dataSystemAvailabilityManager->DiffThermoData)
                e.AvailStatus = NoAction;
        if (allocated(state.dataSystemAvailabilityManager->HiTurnOffData))
            for (auto &e : state.dataSystemAvailabilityManager->HiTurnOffData)
                e.AvailStatus = NoAction;
        if (allocated(state.dataSystemAvailabilityManager->HiTurnOnData))
            for (auto &e : state.dataSystemAvailabilityManager->HiTurnOnData)
                e.AvailStatus = NoAction;
        if (allocated(state.dataSystemAvailabilityManager->LoTurnOffData))
            for (auto &e : state.dataSystemAvailabilityManager->LoTurnOffData)
                e.AvailStatus = NoAction;
        if (allocated(state.dataSystemAvailabilityManager->LoTurnOnData))
            for (auto &e : state.dataSystemAvailabilityManager->LoTurnOnData)
                e.AvailStatus = NoAction;
        if (allocated(state.dataSystemAvailabilityManager->OptimumStartData)) {
            for (auto &e : state.dataSystemAvailabilityManager->OptimumStartData) {
                e.AvailStatus = NoAction;
                e.isSimulated = false;
            }
        }
        //  HybridVentSysAvailMgrData%AvailStatus= NoAction
        for (ZoneEquipType = 1; ZoneEquipType <= NumValidSysAvailZoneComponents; ++ZoneEquipType) { // loop over the zone equipment types
            if (allocated(state.dataHVACGlobal->ZoneComp)) {
                if (state.dataHVACGlobal->ZoneComp(ZoneEquipType).TotalNumComp > 0)
                    for (auto &e : state.dataHVACGlobal->ZoneComp(ZoneEquipType).ZoneCompAvailMgrs)
                        e.AvailStatus = NoAction;
            }
        }
    }

    void SimSysAvailManager(EnergyPlusData &state,
                            const DataPlant::SystemAvailabilityType SysAvailType,
                            std::string const &SysAvailName,
                            int &SysAvailNum,
                            int const PriAirSysNum, // Primary Air System index. If being called for a ZoneHVAC:* component
                            int const PreviousStatus,
                            int &AvailStatus,
                            ObjexxFCL::Optional_int_const ZoneEquipType, // Type of ZoneHVAC:* equipment component
                            ObjexxFCL::Optional_int_const CompNum        // Index of ZoneHVAC:* equipment component
    )
    {

        // SUBROUTINE INFORMATION:
        //       AUTHOR         Fred Buhl
        //       DATE WRITTEN   August 2001
        //       MODIFIED       na
        //       RE-ENGINEERED  na

        // PURPOSE OF THIS SUBROUTINE
        // Loop over all the System Availability Managers and invoke the correct
        // System Availability Manager algorithm.

        // Using/Aliasing

        switch (SysAvailType) {
        case DataPlant::SystemAvailabilityType::Scheduled: { // 'AvailabilityManager:Scheduled'
            if (SysAvailNum == 0) {
                SysAvailNum = Util::FindItemInList(SysAvailName, state.dataSystemAvailabilityManager->SchedData);
            }
            if (SysAvailNum > 0) {
                CalcSchedSysAvailMgr(state, SysAvailNum, AvailStatus);
            } else {
                ShowFatalError(state, format("SimSysAvailManager: AvailabilityManager:Scheduled not found: {}", SysAvailName));
            }

        } break;
        case DataPlant::SystemAvailabilityType::ScheduledOn: { // 'AvailabilityManager:ScheduledOn'
            if (SysAvailNum == 0) {
                SysAvailNum = Util::FindItemInList(SysAvailName, state.dataSystemAvailabilityManager->SchedOnData);
            }
            if (SysAvailNum > 0) {
                CalcSchedOnSysAvailMgr(state, SysAvailNum, AvailStatus);
            } else {
                ShowFatalError(state, format("SimSysAvailManager: AvailabilityManager:ScheduledOn not found: {}", SysAvailName));
            }

        } break;
        case DataPlant::SystemAvailabilityType::ScheduledOff: { // 'AvailabilityManager:ScheduledOff'
            if (SysAvailNum == 0) {
                SysAvailNum = Util::FindItemInList(SysAvailName, state.dataSystemAvailabilityManager->SchedOffData);
            }
            if (SysAvailNum > 0) {
                CalcSchedOffSysAvailMgr(state, SysAvailNum, AvailStatus);
            } else {
                ShowFatalError(state, format("SimSysAvailManager: AvailabilityManager:ScheduledOff not found: {}", SysAvailName));
            }

        } break;
        case DataPlant::SystemAvailabilityType::NightCycle: { // 'AvailabilityManager:NightCycle'
            if (SysAvailNum == 0) {
                SysAvailNum = Util::FindItemInList(SysAvailName, state.dataSystemAvailabilityManager->NightCycleData);
            }
            if (SysAvailNum > 0) {
                CalcNCycSysAvailMgr(state, SysAvailNum, PriAirSysNum, AvailStatus, ZoneEquipType, CompNum);
            } else {
                ShowFatalError(state, format("SimSysAvailManager: AvailabilityManager:NightCycle not found: {}", SysAvailName));
            }

        } break;
        case DataPlant::SystemAvailabilityType::OptimumStart: { // 'AvailabilityManager:OptimumStart'
            if (SysAvailNum == 0) {
                SysAvailNum = Util::FindItemInList(SysAvailName, state.dataSystemAvailabilityManager->OptimumStartData);
            }
            if (SysAvailNum > 0) {
                CalcOptStartSysAvailMgr(state, SysAvailNum, PriAirSysNum, AvailStatus, ZoneEquipType, CompNum);
            } else {
                ShowFatalError(state, format("SimSysAvailManager: AvailabilityManager:OptimumStart not found: {}", SysAvailName));
            }

        } break;
        case DataPlant::SystemAvailabilityType::NightVent: { // 'AvailabilityManager:NightVentilation'
            if (SysAvailNum == 0) {
                SysAvailNum = Util::FindItemInList(SysAvailName, state.dataSystemAvailabilityManager->NightVentData);
            }
            if (SysAvailNum > 0) {
                CalcNVentSysAvailMgr(state, SysAvailNum, PriAirSysNum, AvailStatus, present(ZoneEquipType));
            } else {
                ShowFatalError(state, format("SimSysAvailManager: AvailabilityManager:NightVentilation not found: {}", SysAvailName));
            }

        } break;
        case DataPlant::SystemAvailabilityType::DiffThermo: { // 'AvailabilityManager:DifferentialThermostat'
            if (SysAvailNum == 0) {
                SysAvailNum = Util::FindItemInList(SysAvailName, state.dataSystemAvailabilityManager->DiffThermoData);
            }
            if (SysAvailNum > 0) {
                CalcDiffTSysAvailMgr(state, SysAvailNum, PreviousStatus, AvailStatus);
            } else {
                ShowFatalError(state, format("SimSysAvailManager: AvailabilityManager:DifferentialThermostat not found: {}", SysAvailName));
            }
        } break;
        case DataPlant::SystemAvailabilityType::HiTempTOff: { // 'AvailabilityManager:HighTemperatureTurnOff'
            if (SysAvailNum == 0) {
                SysAvailNum = Util::FindItemInList(SysAvailName, state.dataSystemAvailabilityManager->HiTurnOffData);
            }
            if (SysAvailNum > 0) {
                CalcHiTurnOffSysAvailMgr(state, SysAvailNum, AvailStatus);
            } else {
                ShowFatalError(state, format("SimSysAvailManager: AvailabilityManager:HighTemperatureTurnOff not found: {}", SysAvailName));
            }
        } break;
        case DataPlant::SystemAvailabilityType::HiTempTOn: { // 'AvailabilityManager:HighTemperatureTurnOn'
            if (SysAvailNum == 0) {
                SysAvailNum = Util::FindItemInList(SysAvailName, state.dataSystemAvailabilityManager->HiTurnOnData);
            }
            if (SysAvailNum > 0) {
                CalcHiTurnOnSysAvailMgr(state, SysAvailNum, AvailStatus);
            } else {
                ShowFatalError(state, format("SimSysAvailManager: AvailabilityManager:HighTemperatureTurnOn not found: {}", SysAvailName));
            }
        } break;
        case DataPlant::SystemAvailabilityType::LoTempTOff: { // 'AvailabilityManager:LowTemperatureTurnOff'
            if (SysAvailNum == 0) {
                SysAvailNum = Util::FindItemInList(SysAvailName, state.dataSystemAvailabilityManager->LoTurnOffData);
            }
            if (SysAvailNum > 0) {
                CalcLoTurnOffSysAvailMgr(state, SysAvailNum, AvailStatus);
            } else {
                ShowFatalError(state, format("SimSysAvailManager: AvailabilityManager:LowTemperatureTurnOff not found: {}", SysAvailName));
            }

        } break;
        case DataPlant::SystemAvailabilityType::LoTempTOn: { // 'AvailabilityManager:LowTemperatureTurnOn'
            if (SysAvailNum == 0) {
                SysAvailNum = Util::FindItemInList(SysAvailName, state.dataSystemAvailabilityManager->LoTurnOnData);
            }
            if (SysAvailNum > 0) {
                CalcLoTurnOnSysAvailMgr(state, SysAvailNum, AvailStatus);
            } else {
                ShowFatalError(state, format("SimSysAvailManager: AvailabilityManager:LowTemperatureTurnOn not found: {}", SysAvailName));
            }

        } break;
        default: {
            ShowSevereError(state, format("AvailabilityManager Type not found: {}", SysAvailType));
            ShowContinueError(state, format("Occurs in Manager={}", SysAvailName));
            ShowFatalError(state, "Preceding condition causes termination.");
        }
        }
    }

    void CalcSchedSysAvailMgr(EnergyPlusData &state,
                              int const SysAvailNum, // number of the current scheduled system availability manager
                              int &AvailStatus       // System status indicator
    )
    {

        // SUBROUTINE INFORMATION:
        //       AUTHOR         Fred Buhl
        //       DATE WRITTEN   August 2001
        //       MODIFIED       na
        //       RE-ENGINEERED  na

        // PURPOSE OF THIS SUBROUTINE:
        // Set AvailStatus indicator for a primary air loop, plant loop or ZoneHVAC component.

        // METHODOLOGY EMPLOYED:
        // Looks at the System Availability Manager schedule and sets the
        // AvailStatus indicator accordingly. Mostly a useless algorithm
        // since the fan schedules can do the same thing.

        if (GetCurrentScheduleValue(state, state.dataSystemAvailabilityManager->SchedData(SysAvailNum).SchedPtr) > 0.0) {
            AvailStatus = CycleOn;
        } else {
            AvailStatus = ForceOff;
        }

        state.dataSystemAvailabilityManager->SchedData(SysAvailNum).AvailStatus = AvailStatus;
    }

    void CalcSchedOnSysAvailMgr(EnergyPlusData &state,
                                int const SysAvailNum, // number of the current scheduled on system availability manager
                                int &AvailStatus       // System status indicator
    )
    {

        // SUBROUTINE INFORMATION:
        //       AUTHOR         R. Raustad - FSEC
        //       DATE WRITTEN   August 2008
        //       MODIFIED       na
        //       RE-ENGINEERED  na

        // PURPOSE OF THIS SUBROUTINE:
        // Set AvailStatus indicator for a primary air loop, plant loop or ZoneHVAC component.

        // METHODOLOGY EMPLOYED:
        // Looks at the System Availability Manager schedule and sets the
        // AvailStatus indicator accordingly. If the schedule value is > 0
        // the availability status is CycleOn, ELSE the status is NoAction.

        if (GetCurrentScheduleValue(state, state.dataSystemAvailabilityManager->SchedOnData(SysAvailNum).SchedPtr) > 0.0) {
            AvailStatus = CycleOn;
        } else {
            AvailStatus = NoAction;
        }

        state.dataSystemAvailabilityManager->SchedOnData(SysAvailNum).AvailStatus = AvailStatus;
    }

    void CalcSchedOffSysAvailMgr(EnergyPlusData &state,
                                 int const SysAvailNum, // number of the current scheduled off system availability manager
                                 int &AvailStatus       // System status indicator
    )
    {

        // SUBROUTINE INFORMATION:
        //       AUTHOR         R. Raustad - FSEC
        //       DATE WRITTEN   August 2008
        //       MODIFIED       na
        //       RE-ENGINEERED  na

        // PURPOSE OF THIS SUBROUTINE:
        // Set AvailStatus indicator for a primary air loop, plant loop or ZoneHVAC component.

        // METHODOLOGY EMPLOYED:
        // Looks at the System Availability Manager schedule and sets the
        // AvailStatus indicator accordingly.  If the schedule value is = 0
        // the availability status is ForceOff, ELSE the status is NoAction.

        if (GetCurrentScheduleValue(state, state.dataSystemAvailabilityManager->SchedOffData(SysAvailNum).SchedPtr) == 0.0) {
            AvailStatus = ForceOff;
        } else {
            AvailStatus = NoAction;
        }

        state.dataSystemAvailabilityManager->SchedOffData(SysAvailNum).AvailStatus = AvailStatus;
    }

    void CalcNCycSysAvailMgr(EnergyPlusData &state,
                             int const SysAvailNum,                       // number of the current scheduled system availability manager
                             int const PriAirSysNum,                      // number of the primary air system affected by this Avail. Manager
                             int &AvailStatus,                            // System status indicator
                             ObjexxFCL::Optional_int_const ZoneEquipType, // Type of ZoneHVAC equipment component
                             ObjexxFCL::Optional_int_const CompNum        // Index of ZoneHVAC equipment component
    )
    {

        // SUBROUTINE INFORMATION:
        //       AUTHOR         Fred Buhl
        //       DATE WRITTEN   August 2001
        //       MODIFIED       March 2011, Chandan Sharma - FSEC: Allowed night cycle
        //                             availability manager to work for ZoneHVAC component
        //       RE-ENGINEERED  na

        // PURPOSE OF THIS SUBROUTINE:
        // Set AvailStatus indicator for a primary air loop or ZoneHVAC component.

        // METHODOLOGY EMPLOYED:
        // For air loop, depending on the type of control, looks at 1 named zone or all the zones
        // attached to a primary air system, compares zone temperature to the setup
        // or setback thermostat setpoint, and sets the AvailStaus indicator according
        // to whether the system needs to be cycled on or not.
        // For ZoneHVAC component, uses the exact same method as above but only looks at the
        // zone where component is located.

        using namespace DataAirLoop;

        int StartTime;
        int StopTime;
        int ZoneInSysNum;
        Real64 TempTol;
        auto &ZoneCompNCControlType = state.dataSystemAvailabilityManager->ZoneCompNCControlType;

        auto &ZoneComp = state.dataHVACGlobal->ZoneComp;
        if (present(ZoneEquipType)) {
            if (state.dataGlobal->WarmupFlag && state.dataGlobal->BeginDayFlag) {
                // reset start/stop times at beginning of each day during warmup to prevent non-convergence due to rotating start times
                ZoneComp(ZoneEquipType).ZoneCompAvailMgrs(CompNum).StartTime = state.dataGlobal->SimTimeSteps;
                ZoneComp(ZoneEquipType).ZoneCompAvailMgrs(CompNum).StopTime = state.dataGlobal->SimTimeSteps;
            }

            StartTime = ZoneComp(ZoneEquipType).ZoneCompAvailMgrs(CompNum).StartTime;
            StopTime = ZoneComp(ZoneEquipType).ZoneCompAvailMgrs(CompNum).StopTime;
            if (state.dataSystemAvailabilityManager->CalcNCycSysAvailMgr_OneTimeFlag) {
                ZoneCompNCControlType.dimension(state.dataSystemAvailabilityManager->NumNCycSysAvailMgrs, true);
                state.dataSystemAvailabilityManager->CalcNCycSysAvailMgr_OneTimeFlag = false;
            }
        } else {
            if (state.dataGlobal->WarmupFlag && state.dataGlobal->BeginDayFlag) {
                // reset start/stop times at beginning of each day during warmup to prevent non-convergence due to rotating start times
                state.dataAirLoop->PriAirSysAvailMgr(PriAirSysNum).StartTime = state.dataGlobal->SimTimeSteps;
                state.dataAirLoop->PriAirSysAvailMgr(PriAirSysNum).StopTime = state.dataGlobal->SimTimeSteps;
            }

            StartTime = state.dataAirLoop->PriAirSysAvailMgr(PriAirSysNum).StartTime;
            StopTime = state.dataAirLoop->PriAirSysAvailMgr(PriAirSysNum).StopTime;
        }
        // CR 7913 changed to allow during warmup
        auto &nightCycleMgr = state.dataSystemAvailabilityManager->NightCycleData(SysAvailNum);
        if ((GetCurrentScheduleValue(state, nightCycleMgr.SchedPtr) <= 0.0) || (GetCurrentScheduleValue(state, nightCycleMgr.FanSchedPtr) > 0.0)) {
            AvailStatus = NoAction;
            nightCycleMgr.AvailStatus = AvailStatus; // CR 8358
            return;
        }

        if (nightCycleMgr.cyclingRunTimeControl == CyclingRunTimeControl::FixedRunTime) {
            TempTol = 0.5 * nightCycleMgr.TempTolRange;
        } else {
            TempTol = 0.05;
        }

        if (present(ZoneEquipType)) {
            if (state.dataGlobal->SimTimeSteps >= StartTime && state.dataGlobal->SimTimeSteps < StopTime &&
                (nightCycleMgr.cyclingRunTimeControl == CyclingRunTimeControl::FixedRunTime ||
                 nightCycleMgr.cyclingRunTimeControl == CyclingRunTimeControl::ThermostatWithMinimumRunTime)) { // if cycled on
                AvailStatus = CycleOn;
            } else if (state.dataGlobal->SimTimeSteps == StopTime &&
                       nightCycleMgr.cyclingRunTimeControl == CyclingRunTimeControl::FixedRunTime) { // if end of cycle run time, shut down if fan off
                AvailStatus = NoAction;
            } else {

                switch (nightCycleMgr.nightCycleControlType) { // select type of night cycle control

                case NightCycleControlType::Off: {
                    AvailStatus = NoAction;
                } break;
                case NightCycleControlType::OnControlZone: {

                    int ZoneNum = nightCycleMgr.CtrlZonePtrs(1);

                    switch (state.dataHeatBalFanSys->TempControlType(ZoneNum)) { // select on thermostat control

                    case DataHVACGlobals::ThermostatType::SingleHeating: {
                        if (state.dataHeatBalFanSys->TempTstatAir(ZoneNum) < state.dataHeatBalFanSys->TempZoneThermostatSetPoint(ZoneNum) - TempTol) {
                            AvailStatus = CycleOn;
                        } else {
                            AvailStatus = NoAction;
                        }

                    } break;
                    case DataHVACGlobals::ThermostatType::SingleCooling: {
                        if (state.dataHeatBalFanSys->TempTstatAir(ZoneNum) > state.dataHeatBalFanSys->TempZoneThermostatSetPoint(ZoneNum) + TempTol) {
                            AvailStatus = CycleOn;
                        } else {
                            AvailStatus = NoAction;
                        }

                    } break;
                    case DataHVACGlobals::ThermostatType::SingleHeatCool: {
                        if ((state.dataHeatBalFanSys->TempTstatAir(ZoneNum) <
                             state.dataHeatBalFanSys->TempZoneThermostatSetPoint(ZoneNum) - TempTol) ||
                            (state.dataHeatBalFanSys->TempTstatAir(ZoneNum) >
                             state.dataHeatBalFanSys->TempZoneThermostatSetPoint(ZoneNum) + TempTol)) {
                            AvailStatus = CycleOn;
                        } else {
                            AvailStatus = NoAction;
                        }

                    } break;
                    case DataHVACGlobals::ThermostatType::DualSetPointWithDeadBand: {
                        if ((state.dataHeatBalFanSys->TempTstatAir(ZoneNum) < state.dataHeatBalFanSys->ZoneThermostatSetPointLo(ZoneNum) - TempTol) ||
                            (state.dataHeatBalFanSys->TempTstatAir(ZoneNum) > state.dataHeatBalFanSys->ZoneThermostatSetPointHi(ZoneNum) + TempTol)) {
                            AvailStatus = CycleOn;
                        } else {
                            AvailStatus = NoAction;
                        }

                    } break;
                    default: {
                        AvailStatus = NoAction;
                    }
                    } // end select on thermostat control
                } break;
                case NightCycleControlType::OnAny:
                case NightCycleControlType::OnZoneFansOnly: {
                    if (ZoneCompNCControlType(SysAvailNum)) {
                        ShowWarningError(state,
                                         format("AvailabilityManager:NightCycle = {}, is specified for a ZoneHVAC component.", nightCycleMgr.Name));
                        ShowContinueError(state, "The only valid Control Types for ZoneHVAC components are CycleOnControlZone and StayOff.");
                        ShowContinueError(state, "Night Cycle operation will not be modeled for ZoneHVAC components that reference this manager.");
                        ZoneCompNCControlType(SysAvailNum) = false;
                    }
                    AvailStatus = NoAction;
                } break;
                default: {
                    AvailStatus = NoAction;
                    break;
                }
                } // end select type of night cycle control

                if (AvailStatus == CycleOn) {                                                       // reset the start and stop times
                    if (nightCycleMgr.cyclingRunTimeControl == CyclingRunTimeControl::Thermostat) { // Cycling Run Time is ignored
                        ZoneComp(ZoneEquipType).ZoneCompAvailMgrs(CompNum).StartTime = state.dataGlobal->SimTimeSteps;
                        ZoneComp(ZoneEquipType).ZoneCompAvailMgrs(CompNum).StopTime = state.dataGlobal->SimTimeSteps;
                    } else {
                        ZoneComp(ZoneEquipType).ZoneCompAvailMgrs(CompNum).StartTime = state.dataGlobal->SimTimeSteps;
                        ZoneComp(ZoneEquipType).ZoneCompAvailMgrs(CompNum).StopTime = state.dataGlobal->SimTimeSteps + nightCycleMgr.CyclingTimeSteps;
                    }
                }
            }
        } else {
            if (state.dataGlobal->SimTimeSteps >= StartTime && state.dataGlobal->SimTimeSteps < StopTime &&
                (nightCycleMgr.cyclingRunTimeControl == CyclingRunTimeControl::FixedRunTime ||
                 nightCycleMgr.cyclingRunTimeControl == CyclingRunTimeControl::ThermostatWithMinimumRunTime)) { // if cycled on
                AvailStatus = nightCycleMgr.PriorAvailStatus;
                if (nightCycleMgr.nightCycleControlType == NightCycleControlType::OnZoneFansOnly) AvailStatus = CycleOnZoneFansOnly;
            } else if (state.dataGlobal->SimTimeSteps == StopTime &&
                       nightCycleMgr.cyclingRunTimeControl == CyclingRunTimeControl::FixedRunTime) { // if end of cycle run time, shut down if fan off
                AvailStatus = NoAction;
            } else {

                switch (nightCycleMgr.nightCycleControlType) { // select type of night cycle control

                case NightCycleControlType::Off: {
                    AvailStatus = NoAction;
                } break;
                case NightCycleControlType::OnAny:
                case NightCycleControlType::OnZoneFansOnly: {

                    // If no zones cooled, Availstatus could be "unknown"
                    AvailStatus = NoAction;

                    for (ZoneInSysNum = 1; ZoneInSysNum <= state.dataAirLoop->AirToZoneNodeInfo(PriAirSysNum).NumZonesCooled;
                         ++ZoneInSysNum) { // loop over zones in system

                        int ZoneNum = state.dataAirLoop->AirToZoneNodeInfo(PriAirSysNum).CoolCtrlZoneNums(ZoneInSysNum);

                        switch (state.dataHeatBalFanSys->TempControlType(ZoneNum)) {
                        case DataHVACGlobals::ThermostatType::SingleHeating: {
                            if (state.dataHeatBalFanSys->TempTstatAir(ZoneNum) <
                                state.dataHeatBalFanSys->TempZoneThermostatSetPoint(ZoneNum) - TempTol) {
                                AvailStatus = CycleOn;
                            } else {
                                AvailStatus = NoAction;
                            }
                        } break;
                        case DataHVACGlobals::ThermostatType::SingleCooling: {
                            if (state.dataHeatBalFanSys->TempTstatAir(ZoneNum) >
                                state.dataHeatBalFanSys->TempZoneThermostatSetPoint(ZoneNum) + TempTol) {
                                AvailStatus = CycleOn;
                            } else {
                                AvailStatus = NoAction;
                            }
                        } break;
                        case DataHVACGlobals::ThermostatType::SingleHeatCool: {
                            if ((state.dataHeatBalFanSys->TempTstatAir(ZoneNum) <
                                 state.dataHeatBalFanSys->TempZoneThermostatSetPoint(ZoneNum) - TempTol) ||
                                (state.dataHeatBalFanSys->TempTstatAir(ZoneNum) >
                                 state.dataHeatBalFanSys->TempZoneThermostatSetPoint(ZoneNum) + TempTol)) {
                                AvailStatus = CycleOn;
                            } else {
                                AvailStatus = NoAction;
                            }
                        } break;
                        case DataHVACGlobals::ThermostatType::DualSetPointWithDeadBand: {
                            if ((state.dataHeatBalFanSys->TempTstatAir(ZoneNum) <
                                 state.dataHeatBalFanSys->ZoneThermostatSetPointLo(ZoneNum) - TempTol) ||
                                (state.dataHeatBalFanSys->TempTstatAir(ZoneNum) >
                                 state.dataHeatBalFanSys->ZoneThermostatSetPointHi(ZoneNum) + TempTol)) {
                                AvailStatus = CycleOn;
                            } else {
                                AvailStatus = NoAction;
                            }
                        } break;
                        default: {
                            AvailStatus = NoAction;
                        }
                        }                                  // end select on thermostat control
                        if (AvailStatus == CycleOn) break; // loop break
                    }                                      // end loop over zones in system
                } break;
                case NightCycleControlType::OnControlZone: {
                    AvailStatus = NoAction;
                    if (CoolingZoneOutOfTolerance(state, nightCycleMgr.CtrlZonePtrs, nightCycleMgr.NumOfCtrlZones, TempTol)) AvailStatus = CycleOn;
                    if (HeatingZoneOutOfTolerance(state, nightCycleMgr.CtrlZonePtrs, nightCycleMgr.NumOfCtrlZones, TempTol)) AvailStatus = CycleOn;
                } break;
                case NightCycleControlType::OnAnyCoolingOrHeatingZone: {
                    if (CoolingZoneOutOfTolerance(state, nightCycleMgr.CoolingZonePtrs, nightCycleMgr.NumOfCoolingZones, TempTol)) {
                        AvailStatus = CycleOn;
                    } else if (HeatingZoneOutOfTolerance(state, nightCycleMgr.HeatingZonePtrs, nightCycleMgr.NumOfHeatingZones, TempTol)) {
                        AvailStatus = CycleOn;
                    } else if (HeatingZoneOutOfTolerance(state, nightCycleMgr.HeatZnFanZonePtrs, nightCycleMgr.NumOfHeatZnFanZones, TempTol)) {
                        AvailStatus = CycleOnZoneFansOnly;
                    } else {
                        AvailStatus = NoAction;
                    }
                } break;
                case NightCycleControlType::OnAnyCoolingZone: {
                    if (CoolingZoneOutOfTolerance(state, nightCycleMgr.CoolingZonePtrs, nightCycleMgr.NumOfCoolingZones, TempTol)) {
                        AvailStatus = CycleOn;
                    } else {
                        AvailStatus = NoAction;
                    }
                } break;
                case NightCycleControlType::OnAnyHeatingZone: {
                    if (HeatingZoneOutOfTolerance(state, nightCycleMgr.HeatingZonePtrs, nightCycleMgr.NumOfHeatingZones, TempTol)) {
                        AvailStatus = CycleOn;
                    } else if (HeatingZoneOutOfTolerance(state, nightCycleMgr.HeatZnFanZonePtrs, nightCycleMgr.NumOfHeatZnFanZones, TempTol)) {
                        AvailStatus = CycleOnZoneFansOnly;
                    } else {
                        AvailStatus = NoAction;
                    }
                } break;
                case NightCycleControlType::OnAnyHeatingZoneFansOnly: {
                    if (HeatingZoneOutOfTolerance(state, nightCycleMgr.HeatZnFanZonePtrs, nightCycleMgr.NumOfHeatZnFanZones, TempTol)) {
                        AvailStatus = CycleOnZoneFansOnly;
                    } else {
                        AvailStatus = NoAction;
                    }
                } break;
                default:
                    AvailStatus = NoAction;
                } // end select type of night cycle control

                if ((AvailStatus == CycleOn) || (AvailStatus == CycleOnZoneFansOnly)) { // reset the start and stop times
                    if (nightCycleMgr.nightCycleControlType == NightCycleControlType::OnZoneFansOnly) AvailStatus = CycleOnZoneFansOnly;
                    // issue #6151
                    if (nightCycleMgr.cyclingRunTimeControl == CyclingRunTimeControl::Thermostat) { // Cycling Run Time is ignored
                        state.dataAirLoop->PriAirSysAvailMgr(PriAirSysNum).StartTime = state.dataGlobal->SimTimeSteps;
                        state.dataAirLoop->PriAirSysAvailMgr(PriAirSysNum).StopTime = state.dataGlobal->SimTimeSteps;
                    } else {
                        state.dataAirLoop->PriAirSysAvailMgr(PriAirSysNum).StartTime = state.dataGlobal->SimTimeSteps;
                        state.dataAirLoop->PriAirSysAvailMgr(PriAirSysNum).StopTime = state.dataGlobal->SimTimeSteps + nightCycleMgr.CyclingTimeSteps;
                    }
                }
            }
        }
        nightCycleMgr.AvailStatus = AvailStatus;
        nightCycleMgr.PriorAvailStatus = AvailStatus;
    }

    bool CoolingZoneOutOfTolerance(EnergyPlusData &state,
                                   Array1D_int const ZonePtrList, // list of controlled zone pointers
                                   int const NumZones,            // number of zones in list
                                   Real64 const TempTolerance     // temperature tolerance
    )
    {
        // Check if any zone temperature is above the cooling setpoint plus tolerance
        for (int Index = 1; Index <= NumZones; ++Index) { // loop over zones in list
            int ZoneNum = ZonePtrList(Index);

            switch (state.dataHeatBalFanSys->TempControlType(ZoneNum)) {
            case DataHVACGlobals::ThermostatType::SingleCooling:
            case DataHVACGlobals::ThermostatType::SingleHeatCool:
                if (state.dataHeatBalFanSys->TempTstatAir(ZoneNum) > state.dataHeatBalFanSys->TempZoneThermostatSetPoint(ZoneNum) + TempTolerance) {
                    return true; // return on the first zone found
                }
                break;
            case DataHVACGlobals::ThermostatType::DualSetPointWithDeadBand:
                if (state.dataHeatBalFanSys->TempTstatAir(ZoneNum) > state.dataHeatBalFanSys->ZoneThermostatSetPointHi(ZoneNum) + TempTolerance) {
                    return true; // return on the first zone found
                }
                break;
            default:
                break;
            }
        }
        return false;
    }

    bool HeatingZoneOutOfTolerance(EnergyPlusData &state,
                                   Array1D_int const ZonePtrList, // list of controlled zone pointers
                                   int const NumZones,            // number of zones in list
                                   Real64 const TempTolerance     // temperature tolerance
    )
    {
        // Check if any zone temperature is below the heating setpoint less tolerance
        for (int Index = 1; Index <= NumZones; ++Index) { // loop over zones in list
            int ZoneNum = ZonePtrList(Index);
            {
                DataHVACGlobals::ThermostatType const tstatType(state.dataHeatBalFanSys->TempControlType(ZoneNum));

                if ((tstatType == DataHVACGlobals::ThermostatType::SingleHeating) || (tstatType == DataHVACGlobals::ThermostatType::SingleHeatCool)) {
                    if (state.dataHeatBalFanSys->TempTstatAir(ZoneNum) <
                        state.dataHeatBalFanSys->TempZoneThermostatSetPoint(ZoneNum) - TempTolerance) {
                        return true; // return on the first zone found
                    }
                } else if (tstatType == DataHVACGlobals::ThermostatType::DualSetPointWithDeadBand) {
                    if (state.dataHeatBalFanSys->TempTstatAir(ZoneNum) < state.dataHeatBalFanSys->ZoneThermostatSetPointLo(ZoneNum) - TempTolerance) {
                        return true; // return on the first zone found
                    }
                }
            }
        }
        return false;
    }

    void CalcOptStartSysAvailMgr(EnergyPlusData &state,
                                 int const SysAvailNum,  // number of the current scheduled system availability manager
                                 int const PriAirSysNum, // number of the primary air system affected by this Avail. Manager
                                 int &AvailStatus,       // System status indicator
                                 [[maybe_unused]] ObjexxFCL::Optional_int_const ZoneEquipType, // Type of ZoneHVAC equipment component
                                 [[maybe_unused]] ObjexxFCL::Optional_int_const CompNum        // Index of ZoneHVAC equipment component
    )
    {

        // SUBROUTINE INFORMATION:
        //       AUTHOR            Xiufeng Pang (XP)
        //       DATE WRITTEN      August 2013
        //       MODIFIED
        //       RE-ENGINEERED

        // PURPOSE OF THIS SUBROUTINE:
        // Set AvailStatus indicator for a primary air loop, plant loop or ZoneHVAC component

        // METHODOLOGY EMPLOYED:
        // Sets the AvailStatus indicator according to the
        // optimum start algorithm

        // Using/Aliasing
        using namespace DataAirLoop;

        // SUBROUTINE LOCAL VARIABLE DECLARATIONS:

        int ScheduleIndex;
        Array2D<Real64> DayValues;
        Array2D<Real64> DayValuesTmr;
        int JDay;
        int TmrJDay;
        int TmrDayOfWeek;
        int ZoneNum;
        Real64 FanStartTime;
        Real64 FanStartTimeTmr;
        Real64 PreStartTime;
        Real64 PreStartTimeTmr;
        Real64 DeltaTime;
        Real64 TempDiff;
        Real64 TempDiffHi;
        Real64 TempDiffLo;
        bool FirstTimeATGFlag(true);
        bool OverNightStartFlag(false); // Flag to indicate the optimum start starts before mid night.
        bool CycleOnFlag(false);
        bool OSReportVarFlag(true);
        int NumPreDays;
        int NumOfZonesInList;
        Real64 AdaTempGradHeat;
        Real64 AdaTempGradCool;
        Real64 ATGUpdateTime1(0.0);
        Real64 ATGUpdateTime2(0.0);
        Real64 ATGUpdateTemp1(0.0);
        Real64 ATGUpdateTemp2(0.0);
        bool ATGUpdateFlag1(false);
        bool ATGUpdateFlag2(false);
        int ATGCounter;
        int ATGWCZoneNumHi;
        int ATGWCZoneNumLo;
        Real64 NumHoursBeforeOccupancy; // Variable to store the number of hours before occupancy in optimum start period
        bool exitLoop;                  // exit loop on found data

        auto &OptStartMgr = state.dataSystemAvailabilityManager->OptimumStartData(SysAvailNum);

        // some avail managers may be used in air loop and plant availability manager lists, if so they only need be simulated once
        if (OptStartMgr.isSimulated) {
            AvailStatus = OptStartMgr.AvailStatus;
            return;
        }
        OptStartMgr.isSimulated = true;

        // update air loop specific data
        TempDiffLo = OptStartMgr.TempDiffLo;
        TempDiffHi = OptStartMgr.TempDiffHi;
        ATGWCZoneNumLo = OptStartMgr.ATGWCZoneNumLo;
        ATGWCZoneNumHi = OptStartMgr.ATGWCZoneNumHi;
        CycleOnFlag = OptStartMgr.CycleOnFlag;
        ATGUpdateFlag1 = OptStartMgr.ATGUpdateFlag1;
        ATGUpdateFlag2 = OptStartMgr.ATGUpdateFlag2;
        NumHoursBeforeOccupancy = OptStartMgr.NumHoursBeforeOccupancy;
        FirstTimeATGFlag = OptStartMgr.FirstTimeATGFlag;
        OverNightStartFlag = OptStartMgr.OverNightStartFlag;
        OSReportVarFlag = OptStartMgr.OSReportVarFlag;

        if (OptStartMgr.controlAlgorithm == ControlAlgorithm::AdaptiveTemperatureGradient) {
            NumPreDays = OptStartMgr.NumPreDays;
            if (!allocated(state.dataSystemAvailabilityManager->OptStart_AdaTempGradTrdHeat)) {
                state.dataSystemAvailabilityManager->OptStart_AdaTempGradTrdHeat.allocate(NumPreDays);
                state.dataSystemAvailabilityManager->OptStart_AdaTempGradTrdCool.allocate(NumPreDays);
            }
            if (!allocated(OptStartMgr.AdaTempGradTrdHeat)) {
                OptStartMgr.AdaTempGradTrdHeat.allocate(NumPreDays);
                OptStartMgr.AdaTempGradTrdHeat = 0.0;
                OptStartMgr.AdaTempGradTrdCool.allocate(NumPreDays);
                OptStartMgr.AdaTempGradTrdCool = 0.0;
            }
            state.dataSystemAvailabilityManager->OptStart_AdaTempGradTrdHeat = OptStartMgr.AdaTempGradTrdHeat;
            state.dataSystemAvailabilityManager->OptStart_AdaTempGradTrdCool = OptStartMgr.AdaTempGradTrdCool;
            AdaTempGradHeat = OptStartMgr.AdaTempGradHeat;
            AdaTempGradCool = OptStartMgr.AdaTempGradCool;
            ATGUpdateTime1 = OptStartMgr.ATGUpdateTime1;
            ATGUpdateTime2 = OptStartMgr.ATGUpdateTime2;
            ATGUpdateTemp1 = OptStartMgr.ATGUpdateTemp1;
            ATGUpdateTemp2 = OptStartMgr.ATGUpdateTemp2;
        }

        auto &OptStartData = state.dataHVACGlobal->OptStartData;

        // add or use a new variable OptStartSysAvailMgrData(SysAvailNum)%FanSchIndex
        if (state.dataGlobal->KickOffSimulation) {
            AvailStatus = NoAction;
        } else {
            ScheduleIndex = GetScheduleIndex(state, OptStartMgr.FanSched);
            JDay = state.dataEnvrn->DayOfYear;
            TmrJDay = JDay + 1;
            TmrDayOfWeek = state.dataEnvrn->DayOfWeekTomorrow;

            DayValues.allocate(state.dataGlobal->NumOfTimeStepInHour, 24);
            DayValuesTmr.allocate(state.dataGlobal->NumOfTimeStepInHour, 24);
            if (!allocated(OptStartData.OptStartFlag)) {
                OptStartData.OptStartFlag.allocate(state.dataGlobal->NumOfZones);
                OptStartData.OccStartTime.allocate(state.dataGlobal->NumOfZones);
            }
            if (!allocated(OptStartData.ActualZoneNum)) OptStartData.ActualZoneNum.allocate(state.dataGlobal->NumOfZones);

            // OptStartFlag needs to be reset each timestep to not stay set to true post-occupancy
            OptStartData.OptStartFlag = false;

            // reset OptStartData once per beginning of day
            if (state.dataGlobal->BeginDayFlag) {
                NumHoursBeforeOccupancy = 0.0; // Initialize the hours of optimum start period. This variable is for reporting purpose.
                if (state.dataSystemAvailabilityManager->BeginOfDayResetFlag) {
                    OptStartData.OccStartTime = 22.99; // initialize the zone occupancy start time
                    state.dataSystemAvailabilityManager->BeginOfDayResetFlag = false;
                }
            }
            if (!state.dataGlobal->BeginDayFlag) state.dataSystemAvailabilityManager->BeginOfDayResetFlag = true;

            GetScheduleValuesForDay(state, ScheduleIndex, DayValues);
            GetScheduleValuesForDay(state, ScheduleIndex, DayValuesTmr, TmrJDay, TmrDayOfWeek);

            FanStartTime = 0.0;
            FanStartTimeTmr = 0.0;
            exitLoop = false;
            for (int I = 1; I <= 24; ++I) {
                for (int J = 1; J <= state.dataGlobal->NumOfTimeStepInHour; ++J) {
                    if (DayValues(J, I) <= 0.0) continue;
                    FanStartTime = I - 1 + 1.0 / state.dataGlobal->NumOfTimeStepInHour * J - 0.01;
                    exitLoop = true;
                    break;
                }
                if (exitLoop) break;
            }

            exitLoop = false;
            for (int I = 1; I <= 24; ++I) {
                for (int J = 1; J <= state.dataGlobal->NumOfTimeStepInHour; ++J) {
                    if (DayValuesTmr(J, I) <= 0.0) continue;
                    FanStartTimeTmr = I - 1 + 1.0 / state.dataGlobal->NumOfTimeStepInHour * J - 0.01;
                    exitLoop = true;
                    break;
                }
                if (exitLoop) break;
            }

            if (FanStartTimeTmr == 0.0) FanStartTimeTmr = 24.0;

            // Pass the start time to ZoneTempPredictorCorrector
            for (int counter = 1; counter <= state.dataAirLoop->AirToZoneNodeInfo(PriAirSysNum).NumZonesCooled; ++counter) {
                int actZoneNum = state.dataAirLoop->AirToZoneNodeInfo(PriAirSysNum).CoolCtrlZoneNums(counter);
                OptStartData.OccStartTime(actZoneNum) = FanStartTime;
                OptStartData.ActualZoneNum(actZoneNum) = actZoneNum;
            }
            for (int counter = 1; counter <= state.dataAirLoop->AirToZoneNodeInfo(PriAirSysNum).NumZonesHeated; ++counter) {
                int actZoneNum = state.dataAirLoop->AirToZoneNodeInfo(PriAirSysNum).HeatCtrlZoneNums(counter);
                OptStartData.OccStartTime(actZoneNum) = FanStartTime;
                OptStartData.ActualZoneNum(actZoneNum) = actZoneNum;
            }

            if (state.dataEnvrn->DSTIndicator > 0) {
                --FanStartTime;
                --FanStartTimeTmr;
            }

            switch (OptStartMgr.controlAlgorithm) {
            case ControlAlgorithm::ConstantStartTime: {
                if (OptStartMgr.optimumStartControlType == OptimumStartControlType::Off) {
                    AvailStatus = NoAction;
                } else {
                    DeltaTime = OptStartMgr.ConstStartTime;
                    if (DeltaTime > OptStartMgr.MaxOptStartTime) {
                        DeltaTime = OptStartMgr.MaxOptStartTime;
                    }
                    PreStartTime = FanStartTime - DeltaTime;
                    if (PreStartTime < 0.0) PreStartTime = -0.1;
                    PreStartTimeTmr = FanStartTimeTmr - DeltaTime;
                    if (PreStartTimeTmr < 0.0) {
                        PreStartTimeTmr += 24.0;
                        OverNightStartFlag = true;
                    } else {
                        OverNightStartFlag = false;
                    }
                    if (!OverNightStartFlag) {
                        if (FanStartTime == 0.0 || state.dataGlobal->PreviousHour > FanStartTime) {
                            AvailStatus = NoAction;
                            OSReportVarFlag = true;
                        } else if (PreStartTime < state.dataGlobal->CurrentTime) {
                            if (OSReportVarFlag) {
                                NumHoursBeforeOccupancy = DeltaTime;
                                OSReportVarFlag = false;
                            }
                            AvailStatus = CycleOn;
                            OptStartMgr.SetOptStartFlag(state, PriAirSysNum);
                        } else {
                            AvailStatus = NoAction;
                            OSReportVarFlag = true;
                        }
                    } else {
                        if (FanStartTime == 0.0 || (state.dataGlobal->HourOfDay > FanStartTime && state.dataGlobal->CurrentTime <= PreStartTimeTmr)) {
                            AvailStatus = NoAction;
                            OSReportVarFlag = true;
                        } else if (PreStartTime < state.dataGlobal->CurrentTime || PreStartTimeTmr < state.dataGlobal->CurrentTime) {
                            if (OSReportVarFlag) {
                                NumHoursBeforeOccupancy = DeltaTime;
                                OSReportVarFlag = false;
                            }
                            AvailStatus = CycleOn;
                            OptStartMgr.SetOptStartFlag(state, PriAirSysNum);
                        } else {
                            AvailStatus = NoAction;
                            OSReportVarFlag = true;
                        }
                    }
                }
            } break;
            case ControlAlgorithm::ConstantTemperatureGradient: {
                if (OptStartMgr.optimumStartControlType == OptimumStartControlType::ControlZone) {
                    ZoneNum = OptStartMgr.ZoneNum;
                    if ((!allocated(state.dataHeatBalFanSys->TempTstatAir)) || (!allocated(state.dataHeatBalFanSys->ZoneThermostatSetPointLo)) ||
                        (!allocated(state.dataHeatBalFanSys->ZoneThermostatSetPointHi))) {
                        TempDiff = 0.0;
                    } else {
                        if (!CycleOnFlag) {
                            if (allocated(state.dataZoneCtrls->OccRoomTSetPointHeat) && allocated(state.dataZoneCtrls->OccRoomTSetPointCool)) {
                                TempDiffHi = state.dataHeatBalFanSys->TempTstatAir(ZoneNum) - state.dataZoneCtrls->OccRoomTSetPointCool(ZoneNum);
                                TempDiffLo = state.dataHeatBalFanSys->TempTstatAir(ZoneNum) - state.dataZoneCtrls->OccRoomTSetPointHeat(ZoneNum);
                            } else {
                                TempDiffHi = 0.0;
                                TempDiffLo = 0.0;
                            }
                        }
                    }

                    if (TempDiffHi < 0.0) {
                        TempDiff = TempDiffLo;
                        if (TempDiff < 0.0) { // Heating Mode
                            TempDiff = std::abs(TempDiff);
                            DeltaTime = TempDiff / OptStartMgr.ConstTGradHeat;
                            if (DeltaTime > OptStartMgr.MaxOptStartTime) {
                                DeltaTime = OptStartMgr.MaxOptStartTime;
                            }
                            PreStartTime = FanStartTime - DeltaTime;
                            if (PreStartTime < 0) PreStartTime = -0.1;
                            PreStartTimeTmr = FanStartTimeTmr - DeltaTime;
                            if (PreStartTimeTmr < 0) {
                                PreStartTimeTmr += 24.0;
                                OverNightStartFlag = true;
                            } else {
                                OverNightStartFlag = false;
                            }
                            if (!OverNightStartFlag) {
                                if (FanStartTime == 0.0 || state.dataGlobal->CurrentTime > FanStartTime) {
                                    CycleOnFlag = false;
                                    OSReportVarFlag = true;
                                } else if (CycleOnFlag) {
                                    AvailStatus = CycleOn;
                                    OptStartMgr.SetOptStartFlag(state, PriAirSysNum);
                                    if (state.dataGlobal->CurrentTime > FanStartTime) CycleOnFlag = false;
                                } else if (PreStartTime < state.dataGlobal->CurrentTime) {
                                    AvailStatus = CycleOn;
                                    CycleOnFlag = true;
                                    if (OSReportVarFlag) {
                                        NumHoursBeforeOccupancy = DeltaTime;
                                        OSReportVarFlag = false;
                                    }
                                    OptStartMgr.SetOptStartFlag(state, PriAirSysNum);
                                } else {
                                    AvailStatus = NoAction;
                                    CycleOnFlag = false;
                                    OSReportVarFlag = true;
                                }
                            } else {
                                if (FanStartTime == 0.0 ||
                                    (state.dataGlobal->CurrentTime > FanStartTime && state.dataGlobal->CurrentTime <= PreStartTimeTmr)) {
                                    AvailStatus = NoAction;
                                    CycleOnFlag = false;
                                    OSReportVarFlag = true;
                                } else if (CycleOnFlag) {
                                    AvailStatus = CycleOn;
                                    OptStartMgr.SetOptStartFlag(state, PriAirSysNum);
                                    if (state.dataGlobal->CurrentTime > FanStartTime && state.dataGlobal->CurrentTime < PreStartTimeTmr)
                                        CycleOnFlag = false;
                                } else if (PreStartTime < state.dataGlobal->CurrentTime || PreStartTimeTmr < state.dataGlobal->CurrentTime) {
                                    if (OSReportVarFlag) {
                                        NumHoursBeforeOccupancy = DeltaTime;
                                        OSReportVarFlag = false;
                                    }
                                    AvailStatus = CycleOn;
                                    CycleOnFlag = true;
                                    OptStartMgr.SetOptStartFlag(state, PriAirSysNum);
                                } else {
                                    AvailStatus = NoAction;
                                    CycleOnFlag = false;
                                    OSReportVarFlag = true;
                                }
                            }
                        } else {
                            AvailStatus = NoAction;
                            CycleOnFlag = false;
                        }
                    } else if (state.dataZoneCtrls->OccRoomTSetPointCool(ZoneNum) < 50.0) { // Cooling Mode
                        TempDiff = TempDiffHi;
                        DeltaTime = TempDiff / OptStartMgr.ConstTGradCool;
                        if (DeltaTime > OptStartMgr.MaxOptStartTime) {
                            DeltaTime = OptStartMgr.MaxOptStartTime;
                        }
                        PreStartTime = FanStartTime - DeltaTime;
                        if (PreStartTime < 0) PreStartTime = -0.1;
                        PreStartTimeTmr = FanStartTimeTmr - DeltaTime;
                        if (PreStartTimeTmr < 0) {
                            PreStartTimeTmr += 24.0;
                            OverNightStartFlag = true;
                        } else {
                            OverNightStartFlag = false;
                        }
                        if (!OverNightStartFlag) {
                            if (FanStartTime == 0.0 || state.dataGlobal->CurrentTime > FanStartTime) {
                                AvailStatus = NoAction;
                                CycleOnFlag = false;
                                OSReportVarFlag = true;
                            } else if (CycleOnFlag) {
                                AvailStatus = CycleOn;
                                OptStartMgr.SetOptStartFlag(state, PriAirSysNum);
                            } else if (PreStartTime < state.dataGlobal->CurrentTime) {
                                if (OSReportVarFlag) {
                                    NumHoursBeforeOccupancy = DeltaTime;
                                    OSReportVarFlag = false;
                                }
                                AvailStatus = CycleOn;
                                CycleOnFlag = true;
                                OptStartMgr.SetOptStartFlag(state, PriAirSysNum);
                            } else {
                                AvailStatus = NoAction;
                                CycleOnFlag = false;
                                OSReportVarFlag = true;
                            }
                        } else {
                            if (FanStartTime == 0.0 ||
                                (state.dataGlobal->CurrentTime > FanStartTime && state.dataGlobal->CurrentTime <= PreStartTimeTmr)) {
                                AvailStatus = NoAction;
                                CycleOnFlag = false;
                                OSReportVarFlag = true;
                            } else if (CycleOnFlag) {
                                AvailStatus = CycleOn;
                                OptStartMgr.SetOptStartFlag(state, PriAirSysNum);
                            } else if (PreStartTime < state.dataGlobal->CurrentTime || PreStartTimeTmr < state.dataGlobal->CurrentTime) {
                                if (OSReportVarFlag) {
                                    NumHoursBeforeOccupancy = DeltaTime;
                                    OSReportVarFlag = false;
                                }
                                AvailStatus = CycleOn;
                                CycleOnFlag = true;
                                OptStartMgr.SetOptStartFlag(state, PriAirSysNum);
                            } else {
                                AvailStatus = NoAction;
                                CycleOnFlag = false;
                                OSReportVarFlag = true;
                            }
                        }
                    } else {
                        AvailStatus = NoAction;
                        CycleOnFlag = false;
                    }
                } else if (OptStartMgr.optimumStartControlType == OptimumStartControlType::MaximumOfZoneList) {

                    NumOfZonesInList = OptStartMgr.NumOfZones;
                    if ((!allocated(state.dataHeatBalFanSys->TempTstatAir)) || (!allocated(state.dataHeatBalFanSys->ZoneThermostatSetPointLo)) ||
                        (!allocated(state.dataHeatBalFanSys->ZoneThermostatSetPointHi))) {
                        TempDiff = 0.0;
                    } else {
                        if (!CycleOnFlag) {
                            if (allocated(state.dataZoneCtrls->OccRoomTSetPointHeat) && allocated(state.dataZoneCtrls->OccRoomTSetPointCool)) {
                                TempDiffHi = 0.0;
                                TempDiffLo = 0.0;
                                for (ZoneNum = 1; ZoneNum <= NumOfZonesInList; ++ZoneNum) {
                                    TempDiff = state.dataHeatBalFanSys->TempTstatAir(OptStartMgr.ZonePtrs(ZoneNum)) -
                                               state.dataZoneCtrls->OccRoomTSetPointCool(OptStartMgr.ZonePtrs(ZoneNum));
                                    TempDiffHi = max(TempDiffHi, TempDiff);
                                    TempDiff = state.dataHeatBalFanSys->TempTstatAir(OptStartMgr.ZonePtrs(ZoneNum)) -
                                               state.dataZoneCtrls->OccRoomTSetPointHeat(OptStartMgr.ZonePtrs(ZoneNum));
                                    TempDiffLo = min(TempDiffLo, TempDiff);
                                }
                            } else {
                                TempDiffHi = 0.0;
                                TempDiffLo = 0.0;
                            }
                        }
                    }
                    if ((TempDiffHi < 0.0 && TempDiffLo < 0.0) || (std::abs(TempDiffLo) > std::abs(TempDiffHi) && TempDiffLo < 0)) { // Heating Mode
                        TempDiff = TempDiffLo;
                        TempDiff = std::abs(TempDiff);
                        DeltaTime = TempDiff / OptStartMgr.ConstTGradHeat;
                        if (DeltaTime > OptStartMgr.MaxOptStartTime) {
                            DeltaTime = OptStartMgr.MaxOptStartTime;
                        }
                        PreStartTime = FanStartTime - DeltaTime;
                        if (PreStartTime < 0) PreStartTime = -0.1;
                        PreStartTimeTmr = FanStartTimeTmr - DeltaTime;
                        if (PreStartTimeTmr < 0) {
                            PreStartTimeTmr += 24.0;
                            OverNightStartFlag = true;
                        } else {
                            OverNightStartFlag = false;
                        }
                        if (!OverNightStartFlag) {
                            if (FanStartTime == 0.0 || state.dataGlobal->CurrentTime > FanStartTime) {
                                AvailStatus = NoAction;
                                CycleOnFlag = false;
                                OSReportVarFlag = true;
                            } else if (CycleOnFlag) {
                                AvailStatus = CycleOn;
                                OptStartMgr.SetOptStartFlag(state, PriAirSysNum);
                                if (state.dataGlobal->CurrentTime > FanStartTime) CycleOnFlag = false;
                            } else if (PreStartTime < state.dataGlobal->CurrentTime) {
                                if (OSReportVarFlag) {
                                    NumHoursBeforeOccupancy = DeltaTime;
                                    OSReportVarFlag = false;
                                }
                                AvailStatus = CycleOn;
                                CycleOnFlag = true;
                                OptStartMgr.SetOptStartFlag(state, PriAirSysNum);
                            } else {
                                AvailStatus = NoAction;
                                CycleOnFlag = false;
                                OSReportVarFlag = true;
                            }
                        } else {
                            if (FanStartTime == 0.0 ||
                                (state.dataGlobal->CurrentTime > FanStartTime && state.dataGlobal->CurrentTime <= PreStartTimeTmr)) {
                                AvailStatus = NoAction;
                                CycleOnFlag = false;
                                OSReportVarFlag = true;
                            } else if (CycleOnFlag) {
                                AvailStatus = CycleOn;
                                OptStartMgr.SetOptStartFlag(state, PriAirSysNum);
                                if (state.dataGlobal->CurrentTime > FanStartTime && state.dataGlobal->CurrentTime < PreStartTimeTmr)
                                    CycleOnFlag = false;
                            } else if (PreStartTime < state.dataGlobal->CurrentTime || PreStartTimeTmr < state.dataGlobal->CurrentTime) {
                                if (OSReportVarFlag) {
                                    NumHoursBeforeOccupancy = DeltaTime;
                                    OSReportVarFlag = false;
                                }
                                AvailStatus = CycleOn;
                                CycleOnFlag = true;
                                OptStartMgr.SetOptStartFlag(state, PriAirSysNum);
                            } else {
                                AvailStatus = NoAction;
                                CycleOnFlag = false;
                                OSReportVarFlag = true;
                            }
                        }
                    } else if (TempDiffHi <= 0.0 && TempDiffLo >= 0.0) { // not heating and not cooling
                        AvailStatus = NoAction;
                        CycleOnFlag = false;
                        TempDiffHi = 0.0;
                        TempDiffLo = 0.0;
                    } else if (TempDiffHi < 30.0) { // Cooling Mode
                        TempDiff = TempDiffHi;
                        DeltaTime = TempDiff / OptStartMgr.ConstTGradCool;
                        if (DeltaTime > OptStartMgr.MaxOptStartTime) {
                            DeltaTime = OptStartMgr.MaxOptStartTime;
                        }
                        PreStartTime = FanStartTime - DeltaTime;
                        if (PreStartTime < 0) PreStartTime = -0.1;
                        PreStartTimeTmr = FanStartTimeTmr - DeltaTime;
                        if (PreStartTimeTmr < 0) {
                            PreStartTimeTmr += 24.0;
                            OverNightStartFlag = true;
                        } else {
                            OverNightStartFlag = false;
                        }
                        if (!OverNightStartFlag) {
                            if (FanStartTime == 0.0 || state.dataGlobal->CurrentTime > FanStartTime) {
                                AvailStatus = NoAction;
                                CycleOnFlag = false;
                                OSReportVarFlag = true;
                            } else if (CycleOnFlag) {
                                AvailStatus = CycleOn;
                                OptStartMgr.SetOptStartFlag(state, PriAirSysNum);
                            } else if (PreStartTime < state.dataGlobal->CurrentTime) {
                                if (OSReportVarFlag) {
                                    NumHoursBeforeOccupancy = DeltaTime;
                                    OSReportVarFlag = false;
                                }
                                AvailStatus = CycleOn;
                                CycleOnFlag = true;
                                OptStartMgr.SetOptStartFlag(state, PriAirSysNum);
                            } else {
                                AvailStatus = NoAction;
                                CycleOnFlag = false;
                                OSReportVarFlag = true;
                            }
                        } else {
                            if (FanStartTime == 0.0 ||
                                (state.dataGlobal->CurrentTime > FanStartTime && state.dataGlobal->CurrentTime <= PreStartTimeTmr)) {
                                AvailStatus = NoAction;
                                CycleOnFlag = false;
                                OSReportVarFlag = true;
                            } else if (CycleOnFlag) {
                                AvailStatus = CycleOn;
                                OptStartMgr.SetOptStartFlag(state, PriAirSysNum);
                            } else if (PreStartTime < state.dataGlobal->CurrentTime || PreStartTimeTmr < state.dataGlobal->CurrentTime) {
                                if (OSReportVarFlag) {
                                    NumHoursBeforeOccupancy = DeltaTime;
                                    OSReportVarFlag = false;
                                }
                                AvailStatus = CycleOn;
                                CycleOnFlag = true;
                                OptStartMgr.SetOptStartFlag(state, PriAirSysNum);
                            } else {
                                AvailStatus = NoAction;
                                CycleOnFlag = false;
                                OSReportVarFlag = true;
                            }
                        }
                    } else {
                        AvailStatus = NoAction;
                        CycleOnFlag = false;
                    }
                } else {
                    AvailStatus = NoAction;
                }
            } break;
            case ControlAlgorithm::AdaptiveTemperatureGradient: {

                if (OptStartMgr.optimumStartControlType == OptimumStartControlType::ControlZone) {
                    ZoneNum = OptStartMgr.ZoneNum;
                    if ((!allocated(state.dataHeatBalFanSys->TempTstatAir)) || (!allocated(state.dataHeatBalFanSys->ZoneThermostatSetPointLo)) ||
                        (!allocated(state.dataHeatBalFanSys->ZoneThermostatSetPointHi))) {
                        TempDiff = 0.0;
                    } else {
                        if (!CycleOnFlag) {
                            if (allocated(state.dataZoneCtrls->OccRoomTSetPointHeat) && allocated(state.dataZoneCtrls->OccRoomTSetPointCool)) {
                                TempDiffHi = state.dataHeatBalFanSys->TempTstatAir(ZoneNum) - state.dataZoneCtrls->OccRoomTSetPointCool(ZoneNum);
                                TempDiffLo = state.dataHeatBalFanSys->TempTstatAir(ZoneNum) - state.dataZoneCtrls->OccRoomTSetPointHeat(ZoneNum);
                            } else {
                                TempDiffHi = 0.0;
                                TempDiffLo = 0.0;
                            }
                        }
                    }
                    // Store adaptive temperature gradients for previous days and calculate the adaptive temp gradients
                    //-----------------------------------------------------------------------------
                    if (state.dataGlobal->WarmupFlag) {
                        AdaTempGradHeat = OptStartMgr.InitTGradHeat;
                        AdaTempGradCool = OptStartMgr.InitTGradCool;
                    } else if (state.dataGlobal->DayOfSim == 1 && state.dataGlobal->BeginDayFlag) {
                        state.dataSystemAvailabilityManager->OptStart_AdaTempGradTrdHeat = OptStartMgr.InitTGradHeat;
                        AdaTempGradHeat = OptStartMgr.InitTGradHeat;
                        state.dataSystemAvailabilityManager->OptStart_AdaTempGradTrdCool = OptStartMgr.InitTGradCool;
                        AdaTempGradCool = OptStartMgr.InitTGradCool;
                    } else {
                        if (state.dataGlobal->BeginDayFlag && FirstTimeATGFlag) {
                            FirstTimeATGFlag = false;
                            AdaTempGradHeat += state.dataSystemAvailabilityManager->OptStart_AdaTempGradTrdHeat(NumPreDays) / NumPreDays -
                                               state.dataSystemAvailabilityManager->OptStart_AdaTempGradTrdHeat(1) / NumPreDays;
                            AdaTempGradCool += state.dataSystemAvailabilityManager->OptStart_AdaTempGradTrdCool(NumPreDays) / NumPreDays -
                                               state.dataSystemAvailabilityManager->OptStart_AdaTempGradTrdCool(1) / NumPreDays;
                            if (FanStartTime > 0) {
                                for (ATGCounter = 1; ATGCounter <= NumPreDays - 1; ++ATGCounter) {
                                    state.dataSystemAvailabilityManager->OptStart_AdaTempGradTrdHeat(ATGCounter) =
                                        state.dataSystemAvailabilityManager->OptStart_AdaTempGradTrdHeat(ATGCounter + 1);
                                    state.dataSystemAvailabilityManager->OptStart_AdaTempGradTrdCool(ATGCounter) =
                                        state.dataSystemAvailabilityManager->OptStart_AdaTempGradTrdCool(ATGCounter + 1);
                                }
                            }
                        }
                    }

                    if (state.dataGlobal->CurrentTime >= 1.0) FirstTimeATGFlag = true;
                    //------------------------------------------------------------------------------

                    if (TempDiffHi < 0.0) {
                        TempDiff = TempDiffLo;
                        if (TempDiff < 0.0) { // Heating Mode
                            TempDiff = std::abs(TempDiff);
                            DeltaTime = TempDiff / AdaTempGradHeat;
                            if (DeltaTime > OptStartMgr.MaxOptStartTime) {
                                DeltaTime = OptStartMgr.MaxOptStartTime;
                            }
                            PreStartTime = FanStartTime - DeltaTime;
                            if (PreStartTime < 0.0) PreStartTime = -0.1;
                            PreStartTimeTmr = FanStartTimeTmr - DeltaTime;
                            if (PreStartTimeTmr < 0.0) {
                                PreStartTimeTmr += 24.0;
                                OverNightStartFlag = true;
                            } else {
                                OverNightStartFlag = false;
                            }
                            if (!OverNightStartFlag) {
                                if (FanStartTime == 0.0 || state.dataGlobal->CurrentTime > FanStartTime) {
                                    AvailStatus = NoAction;
                                    CycleOnFlag = false;
                                    OSReportVarFlag = true;
                                } else if (CycleOnFlag) {
                                    AvailStatus = CycleOn;
                                    OptStartMgr.SetOptStartFlag(state, PriAirSysNum);
                                    if (state.dataGlobal->CurrentTime > FanStartTime) CycleOnFlag = false;
                                    // Calculate the current day actual temperature gradient --------------------------
                                    if (!state.dataGlobal->WarmupFlag) {
                                        if (ATGUpdateFlag1) {
                                            ATGUpdateTime1 = state.dataGlobal->CurrentTime;
                                            ATGUpdateTemp1 = state.dataHeatBalFanSys->TempTstatAir(ZoneNum);
                                            ATGUpdateFlag1 = false;
                                        }
                                        if (state.dataHeatBalFanSys->TempTstatAir(ZoneNum) >= state.dataZoneCtrls->OccRoomTSetPointHeat(ZoneNum) &&
                                            ATGUpdateFlag2) {
                                            ATGUpdateTime2 = state.dataGlobal->CurrentTime;
                                            ATGUpdateTemp2 = state.dataHeatBalFanSys->TempTstatAir(ZoneNum);
                                            ATGUpdateFlag2 = false;
                                            if (std::abs(ATGUpdateTime2 - ATGUpdateTime1) > 1.e-10) {
                                                state.dataSystemAvailabilityManager->OptStart_AdaTempGradTrdHeat(NumPreDays) =
                                                    (ATGUpdateTemp2 - ATGUpdateTemp1) / (ATGUpdateTime2 - ATGUpdateTime1);
                                            } else {
                                                state.dataSystemAvailabilityManager->OptStart_AdaTempGradTrdHeat(NumPreDays) =
                                                    (ATGUpdateTemp2 - ATGUpdateTemp1) * state.dataGlobal->NumOfTimeStepInHour;
                                            }
                                        }
                                    }
                                    //---------------------------------------------------------------------------------
                                } else if (PreStartTime < state.dataGlobal->CurrentTime) {
                                    if (OSReportVarFlag) {
                                        NumHoursBeforeOccupancy = DeltaTime;
                                        OSReportVarFlag = false;
                                    }
                                    AvailStatus = CycleOn;
                                    CycleOnFlag = true;
                                    ATGUpdateFlag1 = true;
                                    ATGUpdateFlag2 = true;
                                    OptStartMgr.SetOptStartFlag(state, PriAirSysNum);
                                } else {
                                    AvailStatus = NoAction;
                                    CycleOnFlag = false;
                                    OSReportVarFlag = true;
                                }
                            } else {
                                if (FanStartTime == 0.0 ||
                                    (state.dataGlobal->CurrentTime > FanStartTime && state.dataGlobal->CurrentTime <= PreStartTimeTmr)) {
                                    AvailStatus = NoAction;
                                    CycleOnFlag = false;
                                    OSReportVarFlag = true;
                                } else if (CycleOnFlag) {
                                    AvailStatus = CycleOn;
                                    OptStartMgr.SetOptStartFlag(state, PriAirSysNum);
                                    if (state.dataGlobal->CurrentTime > FanStartTime && state.dataGlobal->CurrentTime < PreStartTimeTmr)
                                        CycleOnFlag = false;
                                    // Calculate the current day actual temperature gradient --------------------------
                                    if (!state.dataGlobal->WarmupFlag) {
                                        if (ATGUpdateFlag1) {
                                            ATGUpdateTime1 = state.dataGlobal->CurrentTime;
                                            ATGUpdateTemp1 = state.dataHeatBalFanSys->TempTstatAir(ZoneNum);
                                            ATGUpdateFlag1 = false;
                                        }
                                        if (state.dataHeatBalFanSys->TempTstatAir(ZoneNum) >= state.dataZoneCtrls->OccRoomTSetPointHeat(ZoneNum) &&
                                            ATGUpdateFlag2) {
                                            ATGUpdateTime2 = state.dataGlobal->CurrentTime;
                                            ATGUpdateTemp2 = state.dataHeatBalFanSys->TempTstatAir(ZoneNum);
                                            ATGUpdateFlag2 = false;
                                            if (std::abs(ATGUpdateTime2 - ATGUpdateTime1 + 24.0) > 1.e-10) {
                                                state.dataSystemAvailabilityManager->OptStart_AdaTempGradTrdHeat(NumPreDays) =
                                                    (ATGUpdateTemp2 - ATGUpdateTemp1) / (ATGUpdateTime2 - ATGUpdateTime1 + 24.0);
                                            } else {
                                                state.dataSystemAvailabilityManager->OptStart_AdaTempGradTrdHeat(NumPreDays) =
                                                    (ATGUpdateTemp2 - ATGUpdateTemp1) * state.dataGlobal->NumOfTimeStepInHour;
                                            }
                                        }
                                    }
                                    //---------------------------------------------------------------------------------
                                } else if (PreStartTime < state.dataGlobal->CurrentTime || PreStartTimeTmr < state.dataGlobal->CurrentTime) {
                                    if (OSReportVarFlag) {
                                        NumHoursBeforeOccupancy = DeltaTime;
                                        OSReportVarFlag = false;
                                    }
                                    AvailStatus = CycleOn;
                                    CycleOnFlag = true;
                                    ATGUpdateFlag1 = true;
                                    ATGUpdateFlag2 = true;
                                    OptStartMgr.SetOptStartFlag(state, PriAirSysNum);
                                } else {
                                    AvailStatus = NoAction;
                                    CycleOnFlag = false;
                                    OSReportVarFlag = true;
                                }
                            }
                        } else {
                            AvailStatus = NoAction;
                            CycleOnFlag = false;
                        }
                    } else if (state.dataZoneCtrls->OccRoomTSetPointCool(ZoneNum) < 50.0) { // Cooling Mode
                        TempDiff = TempDiffHi;
                        DeltaTime = TempDiff / AdaTempGradCool;
                        if (DeltaTime > OptStartMgr.MaxOptStartTime) {
                            DeltaTime = OptStartMgr.MaxOptStartTime;
                        }
                        PreStartTime = FanStartTime - DeltaTime;
                        if (PreStartTime < 0.0) PreStartTime = -0.1;
                        PreStartTimeTmr = FanStartTimeTmr - DeltaTime;
                        if (PreStartTimeTmr < 0.0) {
                            PreStartTimeTmr += 24.0;
                            OverNightStartFlag = true;
                        } else {
                            OverNightStartFlag = false;
                        }
                        if (!OverNightStartFlag) {
                            if (FanStartTime == 0.0 || state.dataGlobal->CurrentTime > FanStartTime) {
                                AvailStatus = NoAction;
                                CycleOnFlag = false;
                                OSReportVarFlag = true;
                            } else if (CycleOnFlag) {
                                if (OSReportVarFlag) {
                                    NumHoursBeforeOccupancy = DeltaTime;
                                    OSReportVarFlag = false;
                                }
                                AvailStatus = CycleOn;
                                OptStartMgr.SetOptStartFlag(state, PriAirSysNum);
                                if (!state.dataGlobal->WarmupFlag) {
                                    if (ATGUpdateFlag1) {
                                        ATGUpdateTime1 = state.dataGlobal->CurrentTime;
                                        ATGUpdateTemp1 = state.dataHeatBalFanSys->TempTstatAir(ZoneNum);
                                        ATGUpdateFlag1 = false;
                                    }
                                    if (state.dataHeatBalFanSys->TempTstatAir(ZoneNum) <= state.dataZoneCtrls->OccRoomTSetPointCool(ZoneNum) &&
                                        ATGUpdateFlag2) {
                                        ATGUpdateTime2 = state.dataGlobal->CurrentTime;
                                        ATGUpdateTemp2 = state.dataHeatBalFanSys->TempTstatAir(ZoneNum);
                                        ATGUpdateFlag2 = false;
                                        if (std::abs(ATGUpdateTime2 - ATGUpdateTime1) > 1.e-10) {
                                            state.dataSystemAvailabilityManager->OptStart_AdaTempGradTrdCool(NumPreDays) =
                                                (ATGUpdateTemp1 - ATGUpdateTemp2) / (ATGUpdateTime2 - ATGUpdateTime1);
                                        } else {
                                            state.dataSystemAvailabilityManager->OptStart_AdaTempGradTrdCool(NumPreDays) =
                                                (ATGUpdateTemp1 - ATGUpdateTemp2) * state.dataGlobal->NumOfTimeStepInHour;
                                        }
                                    }
                                }
                            } else if (PreStartTime < state.dataGlobal->CurrentTime) {
                                AvailStatus = CycleOn;
                                CycleOnFlag = true;
                                ATGUpdateFlag1 = true;
                                ATGUpdateFlag2 = true;
                                OptStartMgr.SetOptStartFlag(state, PriAirSysNum);
                            } else {
                                AvailStatus = NoAction;
                                CycleOnFlag = false;
                                OSReportVarFlag = true;
                            }
                        } else {
                            if (FanStartTime == 0.0 ||
                                (state.dataGlobal->CurrentTime > FanStartTime && state.dataGlobal->CurrentTime <= PreStartTimeTmr)) {
                                AvailStatus = NoAction;
                                CycleOnFlag = false;
                                OSReportVarFlag = true;
                            } else if (CycleOnFlag) {
                                AvailStatus = CycleOn;
                                if (!state.dataGlobal->WarmupFlag) {
                                    if (ATGUpdateFlag1) {
                                        ATGUpdateTime1 = state.dataGlobal->CurrentTime;
                                        ATGUpdateTemp1 = state.dataHeatBalFanSys->TempTstatAir(ZoneNum);
                                        ATGUpdateFlag1 = false;
                                    }
                                    if (state.dataHeatBalFanSys->TempTstatAir(ZoneNum) <= state.dataZoneCtrls->OccRoomTSetPointCool(ZoneNum) &&
                                        ATGUpdateFlag2) {
                                        ATGUpdateTime2 = state.dataGlobal->CurrentTime;
                                        ATGUpdateTemp2 = state.dataHeatBalFanSys->TempTstatAir(ZoneNum);
                                        ATGUpdateFlag2 = false;
                                        if (std::abs(ATGUpdateTime2 - ATGUpdateTime1 + 24.0) > 1.e-10) {
                                            state.dataSystemAvailabilityManager->OptStart_AdaTempGradTrdCool(NumPreDays) =
                                                (ATGUpdateTemp1 - ATGUpdateTemp2) / (ATGUpdateTime2 - ATGUpdateTime1 + 24.0);
                                        } else {
                                            state.dataSystemAvailabilityManager->OptStart_AdaTempGradTrdCool(NumPreDays) =
                                                (ATGUpdateTemp1 - ATGUpdateTemp2) * state.dataGlobal->NumOfTimeStepInHour;
                                        }
                                    }
                                }
                                OptStartMgr.SetOptStartFlag(state, PriAirSysNum);
                            } else if (PreStartTime < state.dataGlobal->CurrentTime || PreStartTimeTmr < state.dataGlobal->CurrentTime) {
                                if (OSReportVarFlag) {
                                    NumHoursBeforeOccupancy = DeltaTime;
                                    OSReportVarFlag = false;
                                }
                                AvailStatus = CycleOn;
                                CycleOnFlag = true;
                                ATGUpdateFlag1 = true;
                                ATGUpdateFlag2 = true;
                                OptStartMgr.SetOptStartFlag(state, PriAirSysNum);
                            } else {
                                AvailStatus = NoAction;
                                CycleOnFlag = false;
                                OSReportVarFlag = true;
                            }
                        }
                    } else { // Not heating nor cooling mode
                        AvailStatus = NoAction;
                        CycleOnFlag = false;
                    }
                } else if (OptStartMgr.optimumStartControlType == OptimumStartControlType::MaximumOfZoneList) {

                    NumOfZonesInList = OptStartMgr.NumOfZones;
                    ATGWCZoneNumHi = OptStartMgr.ZonePtrs(1);
                    ATGWCZoneNumLo = OptStartMgr.ZonePtrs(1);
                    if ((!allocated(state.dataHeatBalFanSys->TempTstatAir)) || (!allocated(state.dataHeatBalFanSys->ZoneThermostatSetPointLo)) ||
                        (!allocated(state.dataHeatBalFanSys->ZoneThermostatSetPointHi))) {
                        TempDiff = 0.0;
                    } else {
                        if (!CycleOnFlag) {
                            if (allocated(state.dataZoneCtrls->OccRoomTSetPointHeat) && allocated(state.dataZoneCtrls->OccRoomTSetPointCool)) {
                                TempDiffHi = 0.0;
                                TempDiffLo = 0.0;
                                ATGWCZoneNumHi = OptStartMgr.ZonePtrs(1);
                                ATGWCZoneNumLo = OptStartMgr.ZonePtrs(1);
                                for (ZoneNum = 1; ZoneNum <= NumOfZonesInList; ++ZoneNum) {
                                    TempDiff = state.dataHeatBalFanSys->TempTstatAir(OptStartMgr.ZonePtrs(ZoneNum)) -
                                               state.dataZoneCtrls->OccRoomTSetPointCool(OptStartMgr.ZonePtrs(ZoneNum));
                                    TempDiffHi = max(TempDiffHi, TempDiff);
                                    // Store the worse case zone number for actual temperature gradient calculation
                                    if (TempDiff == TempDiffHi) {
                                        ATGWCZoneNumHi = OptStartMgr.ZonePtrs(ZoneNum);
                                    }
                                    TempDiff = state.dataHeatBalFanSys->TempTstatAir(OptStartMgr.ZonePtrs(ZoneNum)) -
                                               state.dataZoneCtrls->OccRoomTSetPointHeat(OptStartMgr.ZonePtrs(ZoneNum));
                                    TempDiffLo = min(TempDiffLo, TempDiff);
                                    if (TempDiff == TempDiffLo) {
                                        ATGWCZoneNumLo = OptStartMgr.ZonePtrs(ZoneNum);
                                    }
                                }
                            } else {
                                TempDiffHi = 0.0;
                                TempDiffLo = 0.0;
                            }
                        }
                    }
                    // Store adaptive temperature gradients for previous days and calculate the adaptive temp gradients
                    //-----------------------------------------------------------------------------
                    if (state.dataGlobal->WarmupFlag) {
                        AdaTempGradHeat = OptStartMgr.InitTGradHeat;
                        AdaTempGradCool = OptStartMgr.InitTGradCool;
                    } else if (state.dataGlobal->DayOfSim == 1 && state.dataGlobal->BeginDayFlag) {
                        state.dataSystemAvailabilityManager->OptStart_AdaTempGradTrdHeat = OptStartMgr.InitTGradHeat;
                        AdaTempGradHeat = OptStartMgr.InitTGradHeat;
                        state.dataSystemAvailabilityManager->OptStart_AdaTempGradTrdCool = OptStartMgr.InitTGradCool;
                        AdaTempGradCool = OptStartMgr.InitTGradCool;
                    } else {
                        if (state.dataGlobal->BeginDayFlag && FirstTimeATGFlag) {
                            FirstTimeATGFlag = false;
                            AdaTempGradHeat += state.dataSystemAvailabilityManager->OptStart_AdaTempGradTrdHeat(NumPreDays) / NumPreDays -
                                               state.dataSystemAvailabilityManager->OptStart_AdaTempGradTrdHeat(1) / NumPreDays;
                            AdaTempGradCool += state.dataSystemAvailabilityManager->OptStart_AdaTempGradTrdCool(NumPreDays) / NumPreDays -
                                               state.dataSystemAvailabilityManager->OptStart_AdaTempGradTrdCool(1) / NumPreDays;
                            if (FanStartTime > 0) {
                                for (ATGCounter = 1; ATGCounter <= NumPreDays - 1; ++ATGCounter) {
                                    state.dataSystemAvailabilityManager->OptStart_AdaTempGradTrdHeat(ATGCounter) =
                                        state.dataSystemAvailabilityManager->OptStart_AdaTempGradTrdHeat(ATGCounter + 1);
                                    state.dataSystemAvailabilityManager->OptStart_AdaTempGradTrdCool(ATGCounter) =
                                        state.dataSystemAvailabilityManager->OptStart_AdaTempGradTrdCool(ATGCounter + 1);
                                }
                            }
                        }
                    }

                    if (state.dataGlobal->CurrentTime >= 1.0) FirstTimeATGFlag = true;
                    //------------------------------------------------------------------------------

                    if ((TempDiffHi < 0.0 && TempDiffLo < 0.0) || (std::abs(TempDiffLo) > std::abs(TempDiffHi) && TempDiffLo < 0.0)) { // Heating Mode
                        TempDiff = TempDiffLo;
                        TempDiff = std::abs(TempDiff);
                        DeltaTime = TempDiff / AdaTempGradHeat;
                        if (DeltaTime > OptStartMgr.MaxOptStartTime) {
                            DeltaTime = OptStartMgr.MaxOptStartTime;
                        }
                        PreStartTime = FanStartTime - DeltaTime;
                        if (PreStartTime < 0.0) PreStartTime = -0.1;
                        PreStartTimeTmr = FanStartTimeTmr - DeltaTime;
                        if (PreStartTimeTmr < 0.0) {
                            PreStartTimeTmr += 24.0;
                            OverNightStartFlag = true;
                        } else {
                            OverNightStartFlag = false;
                        }
                        if (!OverNightStartFlag) {
                            if (FanStartTime == 0.0 || state.dataGlobal->CurrentTime > FanStartTime) {
                                OSReportVarFlag = true;
                                AvailStatus = NoAction;
                                CycleOnFlag = false;
                            } else if (CycleOnFlag) {
                                AvailStatus = CycleOn;
                                OptStartMgr.SetOptStartFlag(state, PriAirSysNum);
                                if (state.dataGlobal->CurrentTime > FanStartTime) CycleOnFlag = false;
                                // Calculate the current day actual temperature gradient --------------------------
                                if (!state.dataGlobal->WarmupFlag) {
                                    if (ATGUpdateFlag1) {
                                        ATGUpdateTime1 = state.dataGlobal->CurrentTime;
                                        ATGUpdateTemp1 = state.dataHeatBalFanSys->TempTstatAir(ATGWCZoneNumLo);
                                        ATGUpdateFlag1 = false;
                                    }
                                    if (state.dataHeatBalFanSys->TempTstatAir(ATGWCZoneNumLo) >=
                                            state.dataZoneCtrls->OccRoomTSetPointHeat(ATGWCZoneNumLo) &&
                                        ATGUpdateFlag2) {
                                        ATGUpdateTime2 = state.dataGlobal->CurrentTime;
                                        ATGUpdateTemp2 = state.dataHeatBalFanSys->TempTstatAir(ATGWCZoneNumLo);
                                        ATGUpdateFlag2 = false;
                                        if (std::abs(ATGUpdateTime2 - ATGUpdateTime1) > 1.e-10) {
                                            state.dataSystemAvailabilityManager->OptStart_AdaTempGradTrdHeat(NumPreDays) =
                                                (ATGUpdateTemp2 - ATGUpdateTemp1) / (ATGUpdateTime2 - ATGUpdateTime1);
                                        } else {
                                            state.dataSystemAvailabilityManager->OptStart_AdaTempGradTrdHeat(NumPreDays) =
                                                (ATGUpdateTemp2 - ATGUpdateTemp1) * state.dataGlobal->NumOfTimeStepInHour;
                                        }
                                    }
                                }
                                //---------------------------------------------------------------------------------
                            } else if (PreStartTime < state.dataGlobal->CurrentTime) {
                                if (OSReportVarFlag) {
                                    NumHoursBeforeOccupancy = DeltaTime;
                                    OSReportVarFlag = false;
                                }
                                AvailStatus = CycleOn;
                                CycleOnFlag = true;
                                ATGUpdateFlag1 = true;
                                ATGUpdateFlag2 = true;
                                OptStartMgr.SetOptStartFlag(state, PriAirSysNum);
                            } else {
                                AvailStatus = NoAction;
                                CycleOnFlag = false;
                                OSReportVarFlag = true;
                            }
                        } else {
                            if (FanStartTime == 0.0 ||
                                (state.dataGlobal->CurrentTime > FanStartTime && state.dataGlobal->CurrentTime <= PreStartTimeTmr)) {
                                AvailStatus = NoAction;
                                CycleOnFlag = false;
                                OSReportVarFlag = true;
                            } else if (CycleOnFlag) {
                                AvailStatus = CycleOn;
                                // Calculate the current day actual temperature gradient --------------------------
                                if (!state.dataGlobal->WarmupFlag) {
                                    if (ATGUpdateFlag1) {
                                        ATGUpdateTime1 = state.dataGlobal->CurrentTime;
                                        ATGUpdateTemp1 = state.dataHeatBalFanSys->TempTstatAir(ATGWCZoneNumLo);
                                        ATGUpdateFlag1 = false;
                                    }
                                    if (state.dataHeatBalFanSys->TempTstatAir(ATGWCZoneNumLo) >=
                                            state.dataZoneCtrls->OccRoomTSetPointHeat(ATGWCZoneNumLo) &&
                                        ATGUpdateFlag2) {
                                        ATGUpdateTime2 = state.dataGlobal->CurrentTime;
                                        ATGUpdateTemp2 = state.dataHeatBalFanSys->TempTstatAir(ATGWCZoneNumLo);
                                        ATGUpdateFlag2 = false;
                                        if (std::abs(ATGUpdateTime2 - ATGUpdateTime1 + 24.0) > 1.e-10) {
                                            state.dataSystemAvailabilityManager->OptStart_AdaTempGradTrdHeat(NumPreDays) =
                                                (ATGUpdateTemp2 - ATGUpdateTemp1) / (ATGUpdateTime2 - ATGUpdateTime1 + 24.0);
                                        } else {
                                            state.dataSystemAvailabilityManager->OptStart_AdaTempGradTrdHeat(NumPreDays) =
                                                (ATGUpdateTemp2 - ATGUpdateTemp1) * state.dataGlobal->NumOfTimeStepInHour;
                                        }
                                    }
                                }
                                //---------------------------------------------------------------------------------
                                OptStartMgr.SetOptStartFlag(state, PriAirSysNum);
                                if (state.dataGlobal->CurrentTime > FanStartTime && state.dataGlobal->CurrentTime < PreStartTimeTmr)
                                    CycleOnFlag = false;
                            } else if (PreStartTime < state.dataGlobal->CurrentTime || PreStartTimeTmr < state.dataGlobal->CurrentTime) {
                                if (OSReportVarFlag) {
                                    NumHoursBeforeOccupancy = DeltaTime;
                                    OSReportVarFlag = false;
                                }
                                AvailStatus = CycleOn;
                                CycleOnFlag = true;
                                ATGUpdateFlag1 = true;
                                ATGUpdateFlag2 = true;
                                OptStartMgr.SetOptStartFlag(state, PriAirSysNum);
                            } else {
                                AvailStatus = NoAction;
                                CycleOnFlag = false;
                                OSReportVarFlag = true;
                            }
                        }
                    } else if (TempDiffHi <= 0.0 && TempDiffLo >= 0.0) { // not heating and not cooling
                        AvailStatus = NoAction;
                        CycleOnFlag = false;
                        TempDiffHi = 0.0;
                        TempDiffLo = 0.0;
                    } else if (TempDiffHi < 30.0) { // Cooling Mode
                        TempDiff = TempDiffHi;
                        DeltaTime = TempDiff / AdaTempGradCool;
                        if (DeltaTime > OptStartMgr.MaxOptStartTime) {
                            DeltaTime = OptStartMgr.MaxOptStartTime;
                        }
                        PreStartTime = FanStartTime - DeltaTime;
                        if (PreStartTime < 0) PreStartTime = -0.1;
                        PreStartTimeTmr = FanStartTimeTmr - DeltaTime;
                        if (PreStartTimeTmr < 0) {
                            PreStartTimeTmr += 24.0;
                            OverNightStartFlag = true;
                        } else {
                            OverNightStartFlag = false;
                        }
                        if (!OverNightStartFlag) {
                            if (FanStartTime == 0.0 || state.dataGlobal->CurrentTime > FanStartTime) {
                                AvailStatus = NoAction;
                                CycleOnFlag = false;
                                OSReportVarFlag = true;
                            } else if (CycleOnFlag) {
                                AvailStatus = CycleOn;
                                // Calculate the current day actual temperature gradient --------------------------
                                if (!state.dataGlobal->WarmupFlag) {
                                    if (ATGUpdateFlag1) {
                                        ATGUpdateTime1 = state.dataGlobal->CurrentTime;
                                        ATGUpdateTemp1 = state.dataHeatBalFanSys->TempTstatAir(ATGWCZoneNumHi);
                                        ATGUpdateFlag1 = false;
                                    }
                                    if (state.dataHeatBalFanSys->TempTstatAir(ATGWCZoneNumHi) <=
                                            state.dataZoneCtrls->OccRoomTSetPointCool(ATGWCZoneNumHi) &&
                                        ATGUpdateFlag2) {
                                        ATGUpdateTime2 = state.dataGlobal->CurrentTime;
                                        ATGUpdateTemp2 = state.dataHeatBalFanSys->TempTstatAir(ATGWCZoneNumHi);
                                        ATGUpdateFlag2 = false;
                                        if (std::abs(ATGUpdateTime2 - ATGUpdateTime1) > 1.e-10) {
                                            state.dataSystemAvailabilityManager->OptStart_AdaTempGradTrdCool(NumPreDays) =
                                                (ATGUpdateTemp1 - ATGUpdateTemp2) / (ATGUpdateTime2 - ATGUpdateTime1);
                                        } else {
                                            state.dataSystemAvailabilityManager->OptStart_AdaTempGradTrdCool(NumPreDays) =
                                                (ATGUpdateTemp1 - ATGUpdateTemp2) * state.dataGlobal->NumOfTimeStepInHour;
                                        }
                                    }
                                }
                                //---------------------------------------------------------------------------------
                                OptStartMgr.SetOptStartFlag(state, PriAirSysNum);
                            } else if (PreStartTime < state.dataGlobal->CurrentTime) {
                                if (OSReportVarFlag) {
                                    NumHoursBeforeOccupancy = DeltaTime;
                                    OSReportVarFlag = false;
                                }
                                AvailStatus = CycleOn;
                                CycleOnFlag = true;
                                ATGUpdateFlag1 = true;
                                ATGUpdateFlag2 = true;
                                OptStartMgr.SetOptStartFlag(state, PriAirSysNum);
                            } else {
                                AvailStatus = NoAction;
                                CycleOnFlag = false;
                                OSReportVarFlag = true;
                            }
                        } else {
                            if (FanStartTime == 0.0 ||
                                (state.dataGlobal->CurrentTime > FanStartTime && state.dataGlobal->CurrentTime <= PreStartTimeTmr)) {
                                AvailStatus = NoAction;
                                CycleOnFlag = false;
                                OSReportVarFlag = true;
                            } else if (CycleOnFlag) {
                                AvailStatus = CycleOn;
                                // Calculate the current day actual temperature gradient --------------------------
                                if (!state.dataGlobal->WarmupFlag) {
                                    if (ATGUpdateFlag1) {
                                        ATGUpdateTime1 = state.dataGlobal->CurrentTime;
                                        ATGUpdateTemp1 = state.dataHeatBalFanSys->TempTstatAir(ATGWCZoneNumHi);
                                        ATGUpdateFlag1 = false;
                                    }
                                    if (state.dataHeatBalFanSys->TempTstatAir(ATGWCZoneNumHi) <=
                                            state.dataZoneCtrls->OccRoomTSetPointCool(ATGWCZoneNumHi) &&
                                        ATGUpdateFlag2) {
                                        ATGUpdateTime2 = state.dataGlobal->CurrentTime;
                                        ATGUpdateTemp2 = state.dataHeatBalFanSys->TempTstatAir(ATGWCZoneNumHi);
                                        ATGUpdateFlag2 = false;
                                        if (std::abs(ATGUpdateTime2 - ATGUpdateTime1 + 24.0) > 1.e-10) {
                                            state.dataSystemAvailabilityManager->OptStart_AdaTempGradTrdCool(NumPreDays) =
                                                (ATGUpdateTemp1 - ATGUpdateTemp2) / (ATGUpdateTime2 - ATGUpdateTime1 + 24.0);
                                        } else {
                                            state.dataSystemAvailabilityManager->OptStart_AdaTempGradTrdCool(NumPreDays) =
                                                (ATGUpdateTemp1 - ATGUpdateTemp2) * state.dataGlobal->NumOfTimeStepInHour;
                                        }
                                    }
                                }
                                //---------------------------------------------------------------------------------
                                OptStartMgr.SetOptStartFlag(state, PriAirSysNum);
                            } else if (PreStartTime < state.dataGlobal->CurrentTime || PreStartTimeTmr < state.dataGlobal->CurrentTime) {
                                if (OSReportVarFlag) {
                                    NumHoursBeforeOccupancy = DeltaTime;
                                    OSReportVarFlag = false;
                                }
                                AvailStatus = CycleOn;
                                CycleOnFlag = true;
                                ATGUpdateFlag2 = true;
                                ATGUpdateFlag1 = true;
                                OptStartMgr.SetOptStartFlag(state, PriAirSysNum);
                            } else {
                                AvailStatus = NoAction;
                                CycleOnFlag = false;
                                OSReportVarFlag = true;
                            }
                        }
                    } else {
                        AvailStatus = NoAction;
                        CycleOnFlag = false;
                    }
                } else {
                    AvailStatus = NoAction;
                }
            } break;
            case ControlAlgorithm::AdaptiveASHRAE: {
                AvailStatus = NoAction;
            } break;
            default:
                break;
            }
        }

        OptStartMgr.AvailStatus = AvailStatus;
        OptStartMgr.NumHoursBeforeOccupancy = NumHoursBeforeOccupancy;
        OptStartMgr.TempDiffLo = TempDiffLo;
        OptStartMgr.TempDiffHi = TempDiffHi;
        OptStartMgr.ATGWCZoneNumLo = ATGWCZoneNumLo;
        OptStartMgr.ATGWCZoneNumHi = ATGWCZoneNumHi;
        OptStartMgr.CycleOnFlag = CycleOnFlag;
        OptStartMgr.ATGUpdateFlag1 = ATGUpdateFlag1;
        OptStartMgr.ATGUpdateFlag2 = ATGUpdateFlag2;
        OptStartMgr.FirstTimeATGFlag = FirstTimeATGFlag;
        OptStartMgr.OverNightStartFlag = OverNightStartFlag;
        OptStartMgr.OSReportVarFlag = OSReportVarFlag;
        if (OptStartMgr.controlAlgorithm == ControlAlgorithm::AdaptiveTemperatureGradient) {
            OptStartMgr.AdaTempGradTrdHeat = state.dataSystemAvailabilityManager->OptStart_AdaTempGradTrdHeat;
            OptStartMgr.AdaTempGradTrdCool = state.dataSystemAvailabilityManager->OptStart_AdaTempGradTrdCool;
            OptStartMgr.AdaTempGradHeat = AdaTempGradHeat;
            OptStartMgr.AdaTempGradCool = AdaTempGradCool;
            OptStartMgr.ATGUpdateTime1 = ATGUpdateTime1;
            OptStartMgr.ATGUpdateTime2 = ATGUpdateTime2;
            OptStartMgr.ATGUpdateTemp1 = ATGUpdateTemp1;
            OptStartMgr.ATGUpdateTemp2 = ATGUpdateTemp2;
        }
    }

    void SysAvailManagerOptimumStart::SetOptStartFlag(EnergyPlusData &state, int const AirLoopNum)
    {
        // Set the OptStartFlag true for all zones on the air loop
        auto const &thisAirToZoneNodeInfo = state.dataAirLoop->AirToZoneNodeInfo(AirLoopNum);
        for (int counter = 1; counter <= thisAirToZoneNodeInfo.NumZonesCooled; ++counter) {
            state.dataHVACGlobal->OptStartData.OptStartFlag(thisAirToZoneNodeInfo.CoolCtrlZoneNums(counter)) = true;
        }
        for (int counter = 1; counter <= thisAirToZoneNodeInfo.NumZonesHeated; ++counter) {
            state.dataHVACGlobal->OptStartData.OptStartFlag(thisAirToZoneNodeInfo.HeatCtrlZoneNums(counter)) = true;
        }
    }
    void CalcNVentSysAvailMgr(EnergyPlusData &state,
                              int const SysAvailNum,     // number of the current scheduled system availability manager
                              int const PriAirSysNum,    // number of the primary air system affected by this Avail. Manager
                              int &AvailStatus,          // System status indicator
                              bool const isZoneEquipType // Type of zone equipment component
    )
    {

        // SUBROUTINE INFORMATION:
        //       AUTHOR         Fred Buhl
        //       DATE WRITTEN   December 2004
        //       MODIFIED       March 2011, Chandan Sharma - FSEC: Allowed night ventilation
        //                             availability manager to work for zone component
        //       RE-ENGINEERED  na

        // PURPOSE OF THIS SUBROUTINE:
        // Set AvailStatus indicator for a primary air loop and ZoneHVAC component and sets a specified flow
        // rate fraction for the air loop for use during night ventilation.

        // METHODOLOGY EMPLOYED:
        // Looks at outside and indoor conditions to determine if night ventilation
        // is beneficial. If it is and it is scheduled on the AvailStatus is set to cycle
        // on and the loop flow rate fractionis set to the specified night ventilation
        // value.

        using namespace DataAirLoop;

        int ZoneInSysNum;
        bool TempCheck;   // TRUE if one zone's temperature is above the value of the vent temp sched
        bool DelTCheck;   // TRUE if the control zone temperature - outside temperature > VentDelT
        bool LowLimCheck; // TRUE if one zones's air temperature is below this value
        Real64 VentTemp;  // value of the ventilation temperature schedule

        TempCheck = false;
        DelTCheck = false;
        LowLimCheck = false;
        // check if night venting allowed: not allowed if avail sched is off or fan sched is on
        // CR 7913 changed to allow during warmup
        auto &nightVentMgr = state.dataSystemAvailabilityManager->NightVentData(SysAvailNum);
        if ((GetCurrentScheduleValue(state, nightVentMgr.SchedPtr) <= 0.0) || (GetCurrentScheduleValue(state, nightVentMgr.FanSchedPtr) > 0.0)) {
            AvailStatus = NoAction;
        } else {

            VentTemp = GetCurrentScheduleValue(state, nightVentMgr.VentTempSchedPtr);
            int ControlZoneNum = nightVentMgr.ZoneNum;

            if (isZoneEquipType) {
                // if the room temperature is greater than the vent temp sched value, set the vent temp check to TRUE
                if (state.dataHeatBalFanSys->TempTstatAir(ControlZoneNum) > VentTemp) {
                    TempCheck = true;
                }
                // if the room temperature is less than the low limit set the low limit check to TRUE
                if (state.dataHeatBalFanSys->TempTstatAir(ControlZoneNum) < nightVentMgr.VentTempLowLim) {
                    LowLimCheck = true;
                }
            } else {
                for (ZoneInSysNum = 1; ZoneInSysNum <= state.dataAirLoop->AirToZoneNodeInfo(PriAirSysNum).NumZonesCooled;
                     ++ZoneInSysNum) { // loop over zones in system

                    int ZoneNum = state.dataAirLoop->AirToZoneNodeInfo(PriAirSysNum).CoolCtrlZoneNums(ZoneInSysNum);
                    // if the room temperature is greater than the vent temp sched value, set the vent temp check to TRUE
                    if (state.dataHeatBalFanSys->TempTstatAir(ZoneNum) > VentTemp) {
                        TempCheck = true;
                    }
                    // if the room temperature is less than the low limit set the low limit check to TRUE
                    if (state.dataHeatBalFanSys->TempTstatAir(ZoneNum) < nightVentMgr.VentTempLowLim) {
                        LowLimCheck = true;
                    }
                }
            }
            // If the difference between the control zone temperature and the outside temperature is greater than
            // the specified night venting delta T then set the delta T check to TRUE
            if ((state.dataHeatBalFanSys->TempTstatAir(ControlZoneNum) - state.dataEnvrn->OutDryBulbTemp) > nightVentMgr.VentDelT) {
                DelTCheck = true;
            }
            // If the limit requirements are met turn on night ventilation
            if (TempCheck && DelTCheck && !LowLimCheck) {
                AvailStatus = CycleOn;
            } else {
                AvailStatus = NoAction;
            }
        }

        if (!isZoneEquipType) {
            if (AvailStatus == CycleOn) {
                state.dataAirLoop->AirLoopControlInfo(PriAirSysNum).LoopFlowRateSet = true;
                state.dataAirLoop->AirLoopControlInfo(PriAirSysNum).NightVent = true;
                state.dataAirLoop->AirLoopFlow(PriAirSysNum).ReqSupplyFrac = nightVentMgr.VentFlowFrac;
            }
        }

        nightVentMgr.AvailStatus = AvailStatus;
    }

    void CalcDiffTSysAvailMgr(EnergyPlusData &state,
                              int const SysAvailNum,    // Number of the current scheduled system availability manager
                              int const PreviousStatus, // System status for the previous timestep
                              int &AvailStatus          // System status indicator
    )
    {

        // SUBROUTINE INFORMATION:
        //       AUTHOR         Peter Graham Ellis
        //       DATE WRITTEN   February 2004
        //       MODIFIED       na
        //       RE-ENGINEERED  na

        // PURPOSE OF THIS SUBROUTINE:
        // Set AvailStatus indicator for a plant loop, primary air loop or ZoneHVAC component.

        // METHODOLOGY EMPLOYED:

        Real64 DeltaTemp;

        auto &diffThermoMgr = state.dataSystemAvailabilityManager->DiffThermoData(SysAvailNum);
        DeltaTemp = state.dataLoopNodes->Node(diffThermoMgr.HotNode).Temp - state.dataLoopNodes->Node(diffThermoMgr.ColdNode).Temp;

        if (DeltaTemp >= diffThermoMgr.TempDiffOn) {
            AvailStatus = CycleOn;
        } else if (DeltaTemp <= diffThermoMgr.TempDiffOff) {
            AvailStatus = ForceOff;
        } else {

            if (PreviousStatus == NoAction) {
                AvailStatus = ForceOff;
            } else {
                AvailStatus = PreviousStatus; // No change, but not "NoAction"; it should always be on or off.
            }
        }

        diffThermoMgr.AvailStatus = AvailStatus;
    }

    void CalcHiTurnOffSysAvailMgr(EnergyPlusData &state,
                                  int const SysAvailNum, // Number of the current scheduled system availability manager
                                  int &AvailStatus       // System status indicator
    )
    {

        // SUBROUTINE INFORMATION:
        //       AUTHOR         Peter Graham Ellis
        //       DATE WRITTEN   February 2004
        //       MODIFIED       na
        //       RE-ENGINEERED  na

        // PURPOSE OF THIS SUBROUTINE:
        // Set AvailStatus indicator for a plant loop, primary air loop or ZoneHVAC component.

        if (state.dataLoopNodes->Node(state.dataSystemAvailabilityManager->HiTurnOffData(SysAvailNum).Node).Temp >=
            state.dataSystemAvailabilityManager->HiTurnOffData(SysAvailNum).Temp) {
            AvailStatus = ForceOff;
        } else {
            AvailStatus = NoAction;
        }

        state.dataSystemAvailabilityManager->HiTurnOffData(SysAvailNum).AvailStatus = AvailStatus;
    }

    void CalcHiTurnOnSysAvailMgr(EnergyPlusData &state,
                                 int const SysAvailNum, // Number of the current scheduled system availability manager
                                 int &AvailStatus       // System status indicator
    )
    {

        // SUBROUTINE INFORMATION:
        //       AUTHOR         Peter Graham Ellis
        //       DATE WRITTEN   February 2004
        //       MODIFIED       na
        //       RE-ENGINEERED  na

        // PURPOSE OF THIS SUBROUTINE:
        // Set AvailStatus indicator for a plant loop, primary air loop or ZoneHVAC component.

        if (state.dataLoopNodes->Node(state.dataSystemAvailabilityManager->HiTurnOnData(SysAvailNum).Node).Temp >=
            state.dataSystemAvailabilityManager->HiTurnOnData(SysAvailNum).Temp) {
            AvailStatus = CycleOn;
        } else {
            AvailStatus = NoAction;
        }

        state.dataSystemAvailabilityManager->HiTurnOnData(SysAvailNum).AvailStatus = AvailStatus;
    }

    void CalcLoTurnOffSysAvailMgr(EnergyPlusData &state,
                                  int const SysAvailNum, // Number of the current scheduled system availability manager
                                  int &AvailStatus       // System status indicator
    )
    {

        // SUBROUTINE INFORMATION:
        //       AUTHOR         Peter Graham Ellis
        //       DATE WRITTEN   February 2004
        //       MODIFIED       na
        //       RE-ENGINEERED  na

        // PURPOSE OF THIS SUBROUTINE:
        // Set AvailStatus indicator for a plant loop, primary air loop or ZoneHVAC component.

        // If applicability schedule is off, then availability manager is inactive, return no action
        auto &loTurnOffMgr = state.dataSystemAvailabilityManager->LoTurnOffData(SysAvailNum);
        if (loTurnOffMgr.SchedPtr > 0) {
            if (GetCurrentScheduleValue(state, loTurnOffMgr.SchedPtr) <= 0.0) {
                AvailStatus = NoAction;
                loTurnOffMgr.AvailStatus = AvailStatus;
                return;
            }
        }

        // Availability manager is active, check temperature limit
        if (state.dataLoopNodes->Node(loTurnOffMgr.Node).Temp <= loTurnOffMgr.Temp) {
            AvailStatus = ForceOff;
        } else {
            AvailStatus = NoAction;
        }

        loTurnOffMgr.AvailStatus = AvailStatus;
    }

    void CalcLoTurnOnSysAvailMgr(EnergyPlusData &state,
                                 int const SysAvailNum, // Number of the current scheduled system availability manager
                                 int &AvailStatus       // System status indicator
    )
    {

        // SUBROUTINE INFORMATION:
        //       AUTHOR         Peter Graham Ellis
        //       DATE WRITTEN   February 2004
        //       MODIFIED       na
        //       RE-ENGINEERED  na

        // PURPOSE OF THIS SUBROUTINE:
        // Set AvailStatus indicator for a plant loop, primary air loop or ZoneHVAC component.

        if (state.dataLoopNodes->Node(state.dataSystemAvailabilityManager->LoTurnOnData(SysAvailNum).Node).Temp <=
            state.dataSystemAvailabilityManager->LoTurnOnData(SysAvailNum).Temp) {
            AvailStatus = CycleOn;
        } else {
            AvailStatus = NoAction;
        }

        state.dataSystemAvailabilityManager->LoTurnOnData(SysAvailNum).AvailStatus = AvailStatus;
    }

    void ManageHybridVentilation(EnergyPlusData &state)
    {
        // SUBROUTINE INFORMATION:
        //       AUTHOR         Lixing Gu
        //       DATE WRITTEN   March 2007
        //       MODIFIED       July 2012, Chandan Sharma - FSEC: Added zone sys avail managers
        //       RE-ENGINEERED  na

        // PURPOSE OF THIS SUBROUTINE:
        // Manage the simulation of the Hybrid Ventilation Control System Availability Managers

        using namespace DataLoopNode;
        using namespace DataAirLoop;

        int PriAirSysNum; // Primary Air System index
        int SysAvailNum;

        if (state.dataSystemAvailabilityManager->GetHybridInputFlag) {
            GetHybridVentilationInputs(state);
            state.dataSystemAvailabilityManager->GetHybridInputFlag = false;
        }

        if (state.dataHVACGlobal->NumHybridVentSysAvailMgrs == 0) return;

        InitHybridVentSysAvailMgr(state);

        for (SysAvailNum = 1; SysAvailNum <= state.dataHVACGlobal->NumHybridVentSysAvailMgrs; ++SysAvailNum) {
            if (state.dataSystemAvailabilityManager->HybridVentData(SysAvailNum).HybridVentMgrConnectedToAirLoop) {
                for (PriAirSysNum = 1; PriAirSysNum <= state.dataHVACGlobal->NumPrimaryAirSys; ++PriAirSysNum) {
                    if (state.dataSystemAvailabilityManager->HybridVentData(SysAvailNum).AirLoopNum == PriAirSysNum)
                        CalcHybridVentSysAvailMgr(state, SysAvailNum, PriAirSysNum);
                }
            } else {
                // Hybrid ventilation manager is applied to zone component
                if (state.dataSystemAvailabilityManager->HybridVentData(SysAvailNum).SimHybridVentSysAvailMgr) {
                    CalcHybridVentSysAvailMgr(state, SysAvailNum);
                }
            }
        }
    }

    void GetHybridVentilationInputs(EnergyPlusData &state)
    {

        // SUBROUTINE INFORMATION:
        //       AUTHOR         Lixing Gu
        //       DATE WRITTEN   March 2007
        //       MODIFIED       L. GU, 6/23/08, Added more controls, including simple airflow objects
        //       RE-ENGINEERED  na

        // PURPOSE OF THIS SUBROUTINE:
        // Obtains input data for Hybrid Ventilation Control System Availability Managers and stores it in
        // appropriate data structures.

        // METHODOLOGY EMPLOYED:
        // Uses InputProcessor "Get" routines to obtain data.

        // Using/Aliasing
        using NodeInputManager::GetOnlySingleNode;
        using NodeInputManager::MarkNode;
        using namespace DataLoopNode;

        using Curve::CurveValue;
        using Curve::GetCurveIndex;
        using Curve::GetCurveMinMaxValues;

        // SUBROUTINE PARAMETER DEFINITIONS:
        static constexpr std::string_view RoutineName("GetHybridVentilationInputs: "); // include trailing blank

        // SUBROUTINE LOCAL VARIABLE DECLARATIONS:
        int NumAlphas;           // Number of Alphas for each GetObjectItem call
        int NumNumbers;          // Number of Numbers for each GetObjectItem call
        int IOStatus;            // Used in GetObjectItem
        bool ErrorsFound(false); // Set to true if errors in input, fatal at end of routine
        int SysAvailNum;         // DO loop index for all System Availability Managers
        Real64 SchedMin;         // Minimum value specified in a schedule
        Real64 SchedMax;         // Maximum value specified in a schedule
        Real64 CurveMin;         // Minimum value specified in a curve
        Real64 CurveMax;         // Maximum value specified in a curve
        Real64 CurveVal;         // Curve value

        auto &HybridVentSysAvailAirLoopNum = state.dataHVACGlobal->HybridVentSysAvailAirLoopNum;
        auto &HybridVentSysAvailActualZoneNum = state.dataHVACGlobal->HybridVentSysAvailActualZoneNum;
        auto &HybridVentSysAvailVentCtrl = state.dataHVACGlobal->HybridVentSysAvailVentCtrl;
        auto &HybridVentSysAvailANCtrlStatus = state.dataHVACGlobal->HybridVentSysAvailANCtrlStatus;
        auto &HybridVentSysAvailMaster = state.dataHVACGlobal->HybridVentSysAvailMaster;
        auto &HybridVentSysAvailWindModifier = state.dataHVACGlobal->HybridVentSysAvailWindModifier;

        // Get the number of occurrences of each type of System Availability Manager
        std::string_view cCurrentModuleObject = SystemAvailabilityTypeNamesCC[static_cast<int>(DataPlant::SystemAvailabilityType::HybridVent)];
        int NumHybridVentSysAvailMgrs = state.dataHVACGlobal->NumHybridVentSysAvailMgrs =
            state.dataInputProcessing->inputProcessor->getNumObjectsFound(state, cCurrentModuleObject);

        if (NumHybridVentSysAvailMgrs == 0) return;

        // Allocate the data arrays
        state.dataSystemAvailabilityManager->HybridVentData.allocate(NumHybridVentSysAvailMgrs);
        HybridVentSysAvailAirLoopNum.allocate(NumHybridVentSysAvailMgrs);
        HybridVentSysAvailActualZoneNum.allocate(NumHybridVentSysAvailMgrs);
        HybridVentSysAvailVentCtrl.allocate(NumHybridVentSysAvailMgrs);
        HybridVentSysAvailANCtrlStatus.allocate(NumHybridVentSysAvailMgrs);
        HybridVentSysAvailMaster.allocate(NumHybridVentSysAvailMgrs);
        HybridVentSysAvailWindModifier.allocate(NumHybridVentSysAvailMgrs);
        HybridVentSysAvailANCtrlStatus = 0;
        HybridVentSysAvailMaster = 0;

        for (SysAvailNum = 1; SysAvailNum <= NumHybridVentSysAvailMgrs; ++SysAvailNum) {

            state.dataInputProcessing->inputProcessor->getObjectItem(state,
                                                                     cCurrentModuleObject,
                                                                     SysAvailNum,
                                                                     state.dataIPShortCut->cAlphaArgs,
                                                                     NumAlphas,
                                                                     state.dataIPShortCut->rNumericArgs,
                                                                     NumNumbers,
                                                                     IOStatus,
                                                                     state.dataIPShortCut->lNumericFieldBlanks,
                                                                     state.dataIPShortCut->lAlphaFieldBlanks,
                                                                     state.dataIPShortCut->cAlphaFieldNames,
                                                                     state.dataIPShortCut->cNumericFieldNames);

            auto &hybridVentMgr = state.dataSystemAvailabilityManager->HybridVentData(SysAvailNum);
            hybridVentMgr.Name = state.dataIPShortCut->cAlphaArgs(1);
            hybridVentMgr.MgrType = DataPlant::SystemAvailabilityType::HybridVent;

            hybridVentMgr.AirLoopName = state.dataIPShortCut->cAlphaArgs(2);

            if (state.dataIPShortCut->lAlphaFieldBlanks(2)) { // Hybrid ventilation manager applied to zone
                hybridVentMgr.HybridVentMgrConnectedToAirLoop = false;
            }
            hybridVentMgr.ControlZoneName = state.dataIPShortCut->cAlphaArgs(3);
            // Check zone number
            hybridVentMgr.ControlledZoneNum = Util::FindItemInList(state.dataIPShortCut->cAlphaArgs(3), state.dataHeatBal->Zone);
            if (hybridVentMgr.ControlledZoneNum == 0) {
                ShowSevereError(state, format("{}{}=\"{}\", invalid", RoutineName, cCurrentModuleObject, state.dataIPShortCut->cAlphaArgs(1)));
                ShowContinueError(state,
                                  format("not found: {}=\"{}\".", state.dataIPShortCut->cAlphaFieldNames(3), state.dataIPShortCut->cAlphaArgs(3)));
                ErrorsFound = true;
            }

            hybridVentMgr.ControlModeSchedPtr = GetScheduleIndex(state, state.dataIPShortCut->cAlphaArgs(4));
            if (hybridVentMgr.ControlModeSchedPtr == 0) {
                ShowSevereError(state, format("{}{}=\"{}\", invalid", RoutineName, cCurrentModuleObject, state.dataIPShortCut->cAlphaArgs(1)));
                ShowContinueError(state,
                                  format("not found: {}=\"{}\".", state.dataIPShortCut->cAlphaFieldNames(4), state.dataIPShortCut->cAlphaArgs(4)));
                ErrorsFound = true;
            }

            // Check schedule values
            SchedMin = GetScheduleMinValue(state, hybridVentMgr.ControlModeSchedPtr);
            SchedMax = GetScheduleMaxValue(state, hybridVentMgr.ControlModeSchedPtr);
            if (SchedMin == 0 && SchedMax == 0) {
                ShowWarningError(state, format("{}{}=\"{}\"", RoutineName, cCurrentModuleObject, state.dataIPShortCut->cAlphaArgs(1)));
                ShowContinueError(state,
                                  format("{}=\"{}\" specifies control mode 0 for all entries.",
                                         state.dataIPShortCut->cAlphaFieldNames(4),
                                         state.dataIPShortCut->cAlphaArgs(4)));
                ShowContinueError(state,
                                  format("All zones using this {} have no hybrid ventilation control.", state.dataIPShortCut->cAlphaFieldNames(4)));
            }
            if (SchedMax > 7.0) {
                ShowSevereError(state, format("{}{}=\"{}\"", RoutineName, cCurrentModuleObject, state.dataIPShortCut->cAlphaArgs(1)));
                ShowContinueError(state,
                                  format("{}=\"{}\", the maximum schedule value should be 7. However, ",
                                         state.dataIPShortCut->cAlphaFieldNames(4),
                                         state.dataIPShortCut->cAlphaArgs(4)));
                ShowContinueError(state, format("the maximum entered value in the schedule is {:.1T}", SchedMax));
                ErrorsFound = true;
            }
            if (SchedMin < 0.0) {
                ShowSevereError(state, format("{}{}=\"{}\"", RoutineName, cCurrentModuleObject, state.dataIPShortCut->cAlphaArgs(1)));
                ShowContinueError(state,
                                  format("{}=\"{}the minimum schedule value should be 0. However, ",
                                         state.dataIPShortCut->cAlphaFieldNames(4),
                                         state.dataIPShortCut->cAlphaArgs(4)));
                ShowContinueError(state, format("the minimum entered value in the schedule is {:.1T}", SchedMin));
                ErrorsFound = true;
            }
            if (SchedMax == 7.0 && !state.dataContaminantBalance->Contaminant.CO2Simulation) {
                ShowSevereError(state, format("{}{}=\"{}\"", RoutineName, cCurrentModuleObject, state.dataIPShortCut->cAlphaArgs(1)));
                ShowContinueError(state,
                                  format("{}=\"{}\", When the schedule value is 7, carbon dioxide (CO2) control is requested. ",
                                         state.dataIPShortCut->cAlphaFieldNames(4),
                                         state.dataIPShortCut->cAlphaArgs(4)));
                ShowContinueError(state, "However, CO2 simulation is not enabled. Please use ZoneAirContaminantBalance object to simulate CO2.");
                ErrorsFound = true;
            }
            // Read use weather rain indicator
            if (Util::SameString(state.dataIPShortCut->cAlphaArgs(5), "YES")) {
                hybridVentMgr.UseRainIndicator = true;
            } else if (Util::SameString(state.dataIPShortCut->cAlphaArgs(5), "NO")) {
                hybridVentMgr.UseRainIndicator = false;
            } else {
                ShowSevereError(state, format("{}{}=\"{}\"", RoutineName, cCurrentModuleObject, state.dataIPShortCut->cAlphaArgs(1)));
                ShowContinueError(
                    state, format("..invalid value: {}=\"{}\".", state.dataIPShortCut->cAlphaFieldNames(5), state.dataIPShortCut->cAlphaArgs(5)));
                ShowContinueError(state, "Valid choices are Yes or No.");
                ErrorsFound = true;
            }

            // Check max wind speed
            if (NumNumbers > 0) {
                hybridVentMgr.MaxWindSpeed = state.dataIPShortCut->rNumericArgs(1);
                if (state.dataIPShortCut->rNumericArgs(1) > 40.0 || state.dataIPShortCut->rNumericArgs(1) < 0.0) {
                    ShowSevereError(state, format("{}{}=\"{}\"", RoutineName, cCurrentModuleObject, state.dataIPShortCut->cAlphaArgs(1)));
                    ShowContinueError(state, format("{} is beyond the range.", state.dataIPShortCut->cNumericFieldNames(1)));
                    ShowContinueError(
                        state,
                        format("The input value is {:.0T}. The allowed value must be >= 0 and <= 40 m/s", state.dataIPShortCut->rNumericArgs(1)));
                    ErrorsFound = true;
                }
            }

            // Read Max and Min outdoor temperature
            if (NumNumbers > 1) {
                hybridVentMgr.MinOutdoorTemp = state.dataIPShortCut->rNumericArgs(2);
                if (state.dataIPShortCut->rNumericArgs(2) > 100.0 || state.dataIPShortCut->rNumericArgs(2) < -100.0) {
                    ShowSevereError(state, format("{}{}=\"{}\"", RoutineName, cCurrentModuleObject, state.dataIPShortCut->cAlphaArgs(1)));
                    ShowContinueError(state, format("{} is beyond the range.", state.dataIPShortCut->cNumericFieldNames(2)));
                    ShowContinueError(state,
                                      format("The input value is {:.0T}. The allowed value must be between -100 C and +100 C",
                                             state.dataIPShortCut->rNumericArgs(2)));
                    ErrorsFound = true;
                }
            }
            if (NumNumbers > 2) {
                hybridVentMgr.MaxOutdoorTemp = state.dataIPShortCut->rNumericArgs(3);
                if (state.dataIPShortCut->rNumericArgs(3) > 100.0 || state.dataIPShortCut->rNumericArgs(3) < -100.0) {
                    ShowSevereError(state, format("{}{}=\"{}\"", RoutineName, cCurrentModuleObject, state.dataIPShortCut->cAlphaArgs(1)));
                    ShowContinueError(state, format("{} is beyond the range.", state.dataIPShortCut->cNumericFieldNames(3)));
                    ShowContinueError(state,
                                      format("The input value is {:.0T}. The allowed value must be between -100 C and +100 C",
                                             state.dataIPShortCut->rNumericArgs(3)));
                    ErrorsFound = true;
                }
            }
            // Ensure MaxTemp >= MinTemp
            if (state.dataIPShortCut->rNumericArgs(2) >= state.dataIPShortCut->rNumericArgs(3)) {
                ShowSevereError(state,
                                format("{}{}=\"{}\" The {} must be less than the {}",
                                       RoutineName,
                                       cCurrentModuleObject,
                                       state.dataIPShortCut->cAlphaArgs(1),
                                       state.dataIPShortCut->cNumericFieldNames(2),
                                       state.dataIPShortCut->cNumericFieldNames(3)));
                ShowContinueError(state,
                                  format("The {} is {:.0T}. The {} is {:.0T}.",
                                         state.dataIPShortCut->cNumericFieldNames(2),
                                         state.dataIPShortCut->rNumericArgs(2),
                                         state.dataIPShortCut->cNumericFieldNames(3),
                                         state.dataIPShortCut->rNumericArgs(3)));
                ErrorsFound = true;
            }

            // Read Max and Min outdoor enthalpy
            if (NumNumbers > 3) {
                hybridVentMgr.MinOutdoorEnth = state.dataIPShortCut->rNumericArgs(4);
                if (state.dataIPShortCut->rNumericArgs(4) > 300000.0 || state.dataIPShortCut->rNumericArgs(4) < 0.0) {
                    ShowSevereError(state, format("{}{}=\"{}\"", RoutineName, cCurrentModuleObject, state.dataIPShortCut->cAlphaArgs(1)));
                    ShowContinueError(state, format("{} is beyond the range.", state.dataIPShortCut->cNumericFieldNames(4)));
                    ShowContinueError(state,
                                      format("The input value is {:.0T}. The allowed value must be between 0 and 300000 J/kg",
                                             state.dataIPShortCut->rNumericArgs(4)));
                    ErrorsFound = true;
                }
            }
            if (NumNumbers > 4) {
                hybridVentMgr.MaxOutdoorEnth = state.dataIPShortCut->rNumericArgs(5);
                if (state.dataIPShortCut->rNumericArgs(5) > 300000.0 || state.dataIPShortCut->rNumericArgs(5) < 0.0) {
                    ShowSevereError(state, format("{}{}=\"{}\"", RoutineName, cCurrentModuleObject, state.dataIPShortCut->cAlphaArgs(1)));
                    ShowContinueError(state, format("{} is beyond the range.", state.dataIPShortCut->cNumericFieldNames(5)));
                    ShowContinueError(state,
                                      format("The input value is {:.0T}. The allowed value must be between 0 and 300000 J/kg",
                                             state.dataIPShortCut->rNumericArgs(5)));
                    ErrorsFound = true;
                }
            }
            // Ensure MaxEnth >= MiniEnth
            if (state.dataIPShortCut->rNumericArgs(4) >= state.dataIPShortCut->rNumericArgs(5)) {
                ShowSevereError(state,
                                format("{}{}=\"{}\" The {} must be less than the {}",
                                       RoutineName,
                                       cCurrentModuleObject,
                                       state.dataIPShortCut->cAlphaArgs(1),
                                       state.dataIPShortCut->cNumericFieldNames(4),
                                       state.dataIPShortCut->cNumericFieldNames(5)));
                ShowContinueError(state,
                                  format("The {} is {:.0T}. The {} is {:.0T}.",
                                         state.dataIPShortCut->cNumericFieldNames(4),
                                         state.dataIPShortCut->rNumericArgs(4),
                                         state.dataIPShortCut->cNumericFieldNames(5),
                                         state.dataIPShortCut->rNumericArgs(5)));
                ErrorsFound = true;
            }

            // Read Max and Min outdoor dew point
            if (NumNumbers > 5) {
                hybridVentMgr.MinOutdoorDewPoint = state.dataIPShortCut->rNumericArgs(6);
                if (state.dataIPShortCut->rNumericArgs(6) > 100.0 || state.dataIPShortCut->rNumericArgs(6) < -100.0) {
                    ShowSevereError(state, format("{}{}=\"{}\"", RoutineName, cCurrentModuleObject, state.dataIPShortCut->cAlphaArgs(1)));
                    ShowContinueError(state, format("{} is beyond the range.", state.dataIPShortCut->cNumericFieldNames(6)));
                    ShowContinueError(state,
                                      format("The input value is {:.0T}. The allowed value must be between -100 C and +100 C",
                                             state.dataIPShortCut->rNumericArgs(6)));
                    ErrorsFound = true;
                }
            }
            if (NumNumbers > 6) {
                hybridVentMgr.MaxOutdoorDewPoint = state.dataIPShortCut->rNumericArgs(7);
                if (state.dataIPShortCut->rNumericArgs(7) > 100.0 || state.dataIPShortCut->rNumericArgs(7) < -100.0) {
                    ShowSevereError(state, format("{}{}=\"{}\"", RoutineName, cCurrentModuleObject, state.dataIPShortCut->cAlphaArgs(1)));
                    ShowContinueError(state, format("{} is beyond the range.", state.dataIPShortCut->cNumericFieldNames(7)));
                    ShowContinueError(state,
                                      format("The input value is {:.0T}. The allowed value must be between -100 C and +100 C",
                                             state.dataIPShortCut->rNumericArgs(7)));
                    ErrorsFound = true;
                }
            }
            // Ensure MaxTemp >= MinTemp
            if (state.dataIPShortCut->rNumericArgs(6) >= state.dataIPShortCut->rNumericArgs(7)) {
                ShowSevereError(state,
                                format("{}{}=\"{}\" The {} must be less than the {}",
                                       RoutineName,
                                       cCurrentModuleObject,
                                       state.dataIPShortCut->cAlphaArgs(1),
                                       state.dataIPShortCut->cNumericFieldNames(6),
                                       state.dataIPShortCut->cNumericFieldNames(7)));
                ShowContinueError(state,
                                  format("The {} is {:.0T}. The {} is {:.0T}.",
                                         state.dataIPShortCut->cNumericFieldNames(6),
                                         state.dataIPShortCut->rNumericArgs(6),
                                         state.dataIPShortCut->cNumericFieldNames(7),
                                         state.dataIPShortCut->rNumericArgs(7)));
                ErrorsFound = true;
            }

            hybridVentMgr.MinOASched = state.dataIPShortCut->cAlphaArgs(6);
            hybridVentMgr.MinOASchedPtr = GetScheduleIndex(state, state.dataIPShortCut->cAlphaArgs(6));
            if (hybridVentMgr.MinOASchedPtr == 0) {
                ShowSevereError(state, format("{}{}=\"{}\", invalid", RoutineName, cCurrentModuleObject, state.dataIPShortCut->cAlphaArgs(1)));
                ShowContinueError(state,
                                  format("..not found: {}=\"{}\".", state.dataIPShortCut->cAlphaFieldNames(6), state.dataIPShortCut->cAlphaArgs(6)));
                ErrorsFound = true;
            }
            SchedMin = GetScheduleMinValue(state, hybridVentMgr.MinOASchedPtr);
            if (SchedMin < 0.0) {
                ShowSevereError(state,
                                format(R"({}{}="{}", Schedule value must be >= 0 in {}="{}".)",
                                       RoutineName,
                                       cCurrentModuleObject,
                                       state.dataIPShortCut->cAlphaArgs(1),
                                       state.dataIPShortCut->cAlphaFieldNames(6),
                                       state.dataIPShortCut->cAlphaArgs(6)));
                ShowContinueError(state, format("The minimum schedule value is {:.1T}", SchedMin));
                ErrorsFound = true;
            }

            if (!state.dataIPShortCut->lAlphaFieldBlanks(7)) {
                hybridVentMgr.OpeningFactorFWS = GetCurveIndex(state, state.dataIPShortCut->cAlphaArgs(7));
                if (hybridVentMgr.OpeningFactorFWS <= 0) {
                    ShowSevereError(state, format("{}{}=\"{}\"", RoutineName, cCurrentModuleObject, state.dataIPShortCut->cAlphaArgs(1)));
                    ShowContinueError(
                        state, format(" not found: {}=\"{}\".", state.dataIPShortCut->cAlphaFieldNames(7), state.dataIPShortCut->cAlphaArgs(7)));
                    ErrorsFound = true;
                } else {
                    GetCurveMinMaxValues(state, hybridVentMgr.OpeningFactorFWS, CurveMin, CurveMax);
                    if (CurveMin < 0.0) {
                        ShowSevereError(state, format("{}{}=\"{}\"", RoutineName, cCurrentModuleObject, state.dataIPShortCut->cAlphaArgs(1)));
                        ShowContinueError(state,
                                          format("The minimum wind speed used in {}=\"{}should be greater than or equal to 0.0 (m/s)",
                                                 state.dataIPShortCut->cAlphaFieldNames(7),
                                                 state.dataIPShortCut->cAlphaArgs(7)));
                        ShowContinueError(state, "Curve minimum value appears to be less than 0.");
                        ErrorsFound = true;
                    }
                    CurveVal = CurveValue(state, hybridVentMgr.OpeningFactorFWS, CurveMin);
                    if (CurveVal < 0.0) {
                        ShowSevereError(state, format("{}{}=\"{}\"", RoutineName, cCurrentModuleObject, state.dataIPShortCut->cAlphaArgs(1)));
                        ShowContinueError(state,
                                          format("The minimum value of {} must be greater than or equal to 0.0 at the minimum value of wind speed.",
                                                 state.dataIPShortCut->cAlphaFieldNames(7)));
                        ShowContinueError(state,
                                          format("{}=\"{}\".", state.dataIPShortCut->cAlphaFieldNames(7), state.dataIPShortCut->cAlphaArgs(7)));
                        ShowContinueError(state, format("Curve output at the minimum wind speed = {:.3T}", CurveVal));
                        ErrorsFound = true;
                    }
                    CurveVal = CurveValue(state, hybridVentMgr.OpeningFactorFWS, CurveMax);
                    if (CurveVal > 1.0) {
                        ShowSevereError(state, format("{}{}=\"{}\"", RoutineName, cCurrentModuleObject, state.dataIPShortCut->cAlphaArgs(1)));
                        ShowContinueError(state,
                                          format("The maximum value of {} must be less than or equal to 1.0 at the maximum value of wind speed.",
                                                 state.dataIPShortCut->cAlphaFieldNames(7)));
                        ShowContinueError(state,
                                          format("{}=\"{}\".", state.dataIPShortCut->cAlphaFieldNames(7), state.dataIPShortCut->cAlphaArgs(7)));
                        ShowContinueError(state, format("Curve output at the maximum wind speed = {:.3T}", CurveVal));
                        ErrorsFound = true;
                    }
                    // Check curve type
                    ErrorsFound |= Curve::CheckCurveDims(state,
                                                         hybridVentMgr.OpeningFactorFWS,             // Curve index
                                                         {1},                                        // Valid dimensions
                                                         RoutineName,                                // Routine name
                                                         cCurrentModuleObject,                       // Object Type
                                                         hybridVentMgr.Name,                         // Object Name
                                                         state.dataIPShortCut->cAlphaFieldNames(7)); // Field Name
                }
            }

            hybridVentMgr.ANControlTypeSchedPtr = GetScheduleIndex(state, state.dataIPShortCut->cAlphaArgs(8));
            if (hybridVentMgr.ANControlTypeSchedPtr > 0) {
                HybridVentSysAvailMaster(SysAvailNum) = hybridVentMgr.ControlledZoneNum;
                // Check schedule values
                SchedMin = GetScheduleMinValue(state, hybridVentMgr.ANControlTypeSchedPtr);
                SchedMax = GetScheduleMaxValue(state, hybridVentMgr.ANControlTypeSchedPtr);
                HybridVentSysAvailANCtrlStatus(SysAvailNum) = hybridVentMgr.ANControlTypeSchedPtr;
                if (SchedMax > 1.0) {
                    ShowSevereError(state, format("{}{}=\"{}\"", RoutineName, cCurrentModuleObject, state.dataIPShortCut->cAlphaArgs(1)));
                    ShowContinueError(state,
                                      format(" For {}=\"{}\",", state.dataIPShortCut->cAlphaFieldNames(8), state.dataIPShortCut->cAlphaArgs(8)));
                    ShowContinueError(state, "the maximum schedule value should be 1. However, ");
                    ShowContinueError(state, format("the maximum entered value in the schedule is {:.1T}", SchedMax));
                    ErrorsFound = true;
                }
                if (SchedMin < 0.0) {
                    ShowSevereError(state, format("{}{}=\"{}\"", RoutineName, cCurrentModuleObject, state.dataIPShortCut->cAlphaArgs(1)));
                    ShowContinueError(state,
                                      format("For {}=\"{}\",", state.dataIPShortCut->cAlphaFieldNames(8), state.dataIPShortCut->cAlphaArgs(8)));
                    ShowContinueError(state, "the minimum schedule value should be 0. However, ");
                    ShowContinueError(state, format("the minimum entered value in the schedule is {:.1T}", SchedMin));
                    ErrorsFound = true;
                }
            }

            hybridVentMgr.SimpleControlTypeSchedPtr = GetScheduleIndex(state, state.dataIPShortCut->cAlphaArgs(9));
            if (hybridVentMgr.SimpleControlTypeSchedPtr > 0 && hybridVentMgr.ANControlTypeSchedPtr > 0) {
                ShowWarningError(state, format("{}{}=\"{}\"", RoutineName, cCurrentModuleObject, state.dataIPShortCut->cAlphaArgs(1)));
                ShowContinueError(state,
                                  format("The inputs for{} and {} are valid.",
                                         state.dataIPShortCut->cAlphaFieldNames(8),
                                         state.dataIPShortCut->cAlphaFieldNames(9)));
                ShowContinueError(state, "But both objects cannot work at the same time. The Simple Airflow Control is disabled");
                hybridVentMgr.SimpleControlTypeSchedPtr = 0;
            } else if (hybridVentMgr.SimpleControlTypeSchedPtr > 0) {
                // Check schedule values
                SchedMin = GetScheduleMinValue(state, hybridVentMgr.SimpleControlTypeSchedPtr);
                SchedMax = GetScheduleMaxValue(state, hybridVentMgr.SimpleControlTypeSchedPtr);
                if (SchedMax > 1.0) {
                    ShowSevereError(state, format("{}{}=\"{}\"", RoutineName, cCurrentModuleObject, state.dataIPShortCut->cAlphaArgs(1)));
                    ShowContinueError(state,
                                      format("For {}=\"{}\",", state.dataIPShortCut->cAlphaFieldNames(9), state.dataIPShortCut->cAlphaArgs(9)));
                    ShowContinueError(state, "the maximum schedule value should be 1. However, ");
                    ShowContinueError(state, format("the maximum entered value in the schedule is {:.1T}", SchedMax));
                    ErrorsFound = true;
                }
                if (SchedMin < 0.0) {
                    ShowSevereError(state, format("{}{}=\"{}\"", RoutineName, cCurrentModuleObject, state.dataIPShortCut->cAlphaArgs(1)));
                    ShowContinueError(state,
                                      format("For {}=\"{}\",", state.dataIPShortCut->cAlphaFieldNames(9), state.dataIPShortCut->cAlphaArgs(9)));
                    ShowContinueError(state, "the minimum schedule value should be 0. However, ");
                    ShowContinueError(state, format("the minimum entered value in the schedule is {:.1T}", SchedMin));
                    ErrorsFound = true;
                }
            }

            if (hybridVentMgr.SimpleControlTypeSchedPtr > 0) {
                hybridVentMgr.VentilationName = state.dataIPShortCut->cAlphaArgs(10);
                if (state.dataHeatBal->TotVentilation > 0) {
                    hybridVentMgr.VentilationPtr =
                        Util::FindItemInList(state.dataIPShortCut->cAlphaArgs(10), state.dataHeatBal->Ventilation);
                    HybridVentSysAvailMaster(SysAvailNum) = hybridVentMgr.VentilationPtr;
                    SchedMax = GetScheduleMaxValue(state, hybridVentMgr.SimpleControlTypeSchedPtr);
                    if (hybridVentMgr.VentilationPtr <= 0 && int(SchedMax) == 1) {
                        ShowSevereError(state, format("{}{}=\"{}\"", RoutineName, cCurrentModuleObject, state.dataIPShortCut->cAlphaArgs(1)));
                        ShowContinueError(state,
                                          format("{}=\"{}\" is required and not found.",
                                                 state.dataIPShortCut->cAlphaFieldNames(10),
                                                 state.dataIPShortCut->cAlphaArgs(10)));
                        ErrorsFound = true;
                    } // Otherwise check later
                }
            }

            // Check simple airflow object
            if (hybridVentMgr.SimpleControlTypeSchedPtr > 0 && hybridVentMgr.VentilationPtr > 0) {
                if (hybridVentMgr.ControlledZoneNum != state.dataHeatBal->Ventilation(hybridVentMgr.VentilationPtr).ZonePtr) {
                    ShowSevereError(state, format("{}{}=\"{}\"", RoutineName, cCurrentModuleObject, state.dataIPShortCut->cAlphaArgs(1)));
                    ShowContinueError(state,
                                      format("The Zone name specified in the Ventilation object {}",
                                             state.dataHeatBal->Zone(state.dataHeatBal->Ventilation(hybridVentMgr.VentilationPtr).ZonePtr).Name));
                    ShowContinueError(
                        state,
                        format("is not equal to the {}=\"{}\".", state.dataIPShortCut->cAlphaFieldNames(3), state.dataIPShortCut->cAlphaArgs(3)));
                    ErrorsFound = true;
                }
            }

            if (hybridVentMgr.SimpleControlTypeSchedPtr > 0 &&
                state.afn->simulation_control.type != AirflowNetwork::ControlType::NoMultizoneOrDistribution) {
                ShowSevereError(state, format("{}{}=\"{}\"", RoutineName, cCurrentModuleObject, hybridVentMgr.Name));
                ShowContinueError(state, "The simple airflow objects are used for natural ventilation calculation.");
                ShowContinueError(state,
                                  "The Airflow Network model is not allowed to perform. Please set the control type = NoMultizoneOrDistribution");
                ErrorsFound = true;
            }

            if (hybridVentMgr.SimpleControlTypeSchedPtr == 0) {
                if (state.afn->simulation_control.type == AirflowNetwork::ControlType::NoMultizoneOrDistribution) {
                    ShowWarningError(state, format("{}{}=\"{}\"", RoutineName, cCurrentModuleObject, hybridVentMgr.Name));
                    ShowContinueError(state, "The Airflow Network model is not available for Hybrid Ventilation Control.");
                } else if (state.afn->simulation_control.type == AirflowNetwork::ControlType::MultizoneWithDistributionOnlyDuringFanOperation) {
                    ShowWarningError(state, format("{}{}=\"{}\"", RoutineName, cCurrentModuleObject, hybridVentMgr.Name));
                    ShowContinueError(state, "Please check the AirflowNetwork Control field in the AirflowNetwork:SimulationControl object.");
                    ShowContinueError(state, "The suggested choices are MultizoneWithDistribution or MultizoneWithoutDistribution.");
                }
            }

            // Disallow combination of simple control and OA control mode
            SchedMax = GetScheduleMaxValue(state, hybridVentMgr.ControlModeSchedPtr);
            if (hybridVentMgr.SimpleControlTypeSchedPtr > 0 && SchedMax == 4.0) {
                ShowSevereError(state, format("{}{}=\"{}\"", RoutineName, cCurrentModuleObject, state.dataIPShortCut->cAlphaArgs(1)));
                ShowContinueError(state,
                                  format("The outdoor ventilation air control type defined in {} cannot work together with {}",
                                         state.dataIPShortCut->cAlphaArgs(4),
                                         state.dataIPShortCut->cAlphaFieldNames(9)));
                ErrorsFound = true;
            }

            if (!state.dataIPShortCut->lNumericFieldBlanks(8)) {
                hybridVentMgr.MinOperTime = state.dataIPShortCut->rNumericArgs(8);
            }
            if (!state.dataIPShortCut->lNumericFieldBlanks(9)) {
                hybridVentMgr.MinVentTime = state.dataIPShortCut->rNumericArgs(9);
            }

        } // SysAvailNum

        if (NumHybridVentSysAvailMgrs > 1) {
            for (SysAvailNum = 2; SysAvailNum <= NumHybridVentSysAvailMgrs; ++SysAvailNum) {
                if (state.dataSystemAvailabilityManager->HybridVentData(SysAvailNum - 1).ANControlTypeSchedPtr > 0) {
                    if (state.dataSystemAvailabilityManager->HybridVentData(SysAvailNum).SimpleControlTypeSchedPtr > 0) {
                        ShowSevereError(state,
                                        format("The AirflowNetwork model is used for natural ventilation calculation in {}=\"{}\"",
                                               cCurrentModuleObject,
                                               state.dataSystemAvailabilityManager->HybridVentData(SysAvailNum - 1).Name));
                        ShowContinueError(state,
                                          format("The simple airflow objects are used for natural ventilation calculation in {}=\"{}\"",
                                                 cCurrentModuleObject,
                                                 state.dataSystemAvailabilityManager->HybridVentData(SysAvailNum).Name));
                        ShowContinueError(state, "The hybrid ventilation control requires the same models to calculate natural ventilation");
                        ErrorsFound = true;
                    }
                }
                if (state.dataSystemAvailabilityManager->HybridVentData(SysAvailNum - 1).SimpleControlTypeSchedPtr > 0) {
                    if (state.dataSystemAvailabilityManager->HybridVentData(SysAvailNum).ANControlTypeSchedPtr > 0) {
                        ShowSevereError(state,
                                        format("The Airflow Network model is used for natural ventilation calculation in {}=\"{}\"",
                                               cCurrentModuleObject,
                                               state.dataSystemAvailabilityManager->HybridVentData(SysAvailNum).Name));
                        ShowContinueError(state,
                                          format("The simple airflow objects are used for natural ventilation calculation in {}=\"{}\"",
                                                 cCurrentModuleObject,
                                                 state.dataSystemAvailabilityManager->HybridVentData(SysAvailNum - 1).Name));
                        ShowContinueError(state, "The hybrid ventilation control requires the same models to calculate natural ventilation");
                        ErrorsFound = true;
                    }
                }
            } // SysAvailNum
        }

        if (ErrorsFound) {
            ShowFatalError(state, format("{} Errors found in input.  Preceding condition(s) cause termination.", RoutineName));
        }

        // Set up output variables
        for (SysAvailNum = 1; SysAvailNum <= NumHybridVentSysAvailMgrs; ++SysAvailNum) {
            if (state.dataSystemAvailabilityManager->HybridVentData(SysAvailNum).HybridVentMgrConnectedToAirLoop) {
                SetupOutputVariable(state,
                                    "Availability Manager Hybrid Ventilation Control Status",
                                    OutputProcessor::Unit::None,
                                    state.dataSystemAvailabilityManager->HybridVentData(SysAvailNum).VentilationCtrl,
                                    OutputProcessor::SOVTimeStepType::System,
                                    OutputProcessor::SOVStoreType::Average,
                                    state.dataSystemAvailabilityManager->HybridVentData(SysAvailNum).AirLoopName);
                SetupOutputVariable(state,
                                    "Availability Manager Hybrid Ventilation Control Mode",
                                    OutputProcessor::Unit::None,
                                    state.dataSystemAvailabilityManager->HybridVentData(SysAvailNum).ControlMode,
                                    OutputProcessor::SOVTimeStepType::System,
                                    OutputProcessor::SOVStoreType::Average,
                                    state.dataSystemAvailabilityManager->HybridVentData(SysAvailNum).AirLoopName);
            } else {
                SetupOutputVariable(state,
                                    "Availability Manager Hybrid Ventilation Control Status",
                                    OutputProcessor::Unit::None,
                                    state.dataSystemAvailabilityManager->HybridVentData(SysAvailNum).VentilationCtrl,
                                    OutputProcessor::SOVTimeStepType::System,
                                    OutputProcessor::SOVStoreType::Average,
                                    state.dataSystemAvailabilityManager->HybridVentData(SysAvailNum).ControlZoneName);
                SetupOutputVariable(state,
                                    "Availability Manager Hybrid Ventilation Control Mode",
                                    OutputProcessor::Unit::None,
                                    state.dataSystemAvailabilityManager->HybridVentData(SysAvailNum).ControlMode,
                                    OutputProcessor::SOVTimeStepType::System,
                                    OutputProcessor::SOVStoreType::Average,
                                    state.dataSystemAvailabilityManager->HybridVentData(SysAvailNum).ControlZoneName);
            }

            if (state.dataSystemAvailabilityManager->HybridVentData(SysAvailNum).MinOperTime > 0) {
                SetupOutputVariable(state,
                                    "Hybrid Ventilation Control HVAC System Operation Elapsed Time",
                                    OutputProcessor::Unit::min,
                                    state.dataSystemAvailabilityManager->HybridVentData(SysAvailNum).TimeOperDuration,
                                    OutputProcessor::SOVTimeStepType::System,
                                    OutputProcessor::SOVStoreType::Average,
                                    state.dataSystemAvailabilityManager->HybridVentData(SysAvailNum).Name);
            }

            if (state.dataSystemAvailabilityManager->HybridVentData(SysAvailNum).MinVentTime > 0) {
                SetupOutputVariable(state,
                                    "Hybrid Ventilation Control Natural Ventilation Elapsed Time",
                                    OutputProcessor::Unit::min,
                                    state.dataSystemAvailabilityManager->HybridVentData(SysAvailNum).TimeVentDuration,
                                    OutputProcessor::SOVTimeStepType::System,
                                    OutputProcessor::SOVStoreType::Average,
                                    state.dataSystemAvailabilityManager->HybridVentData(SysAvailNum).Name);
            }

            if (CheckScheduleValue(
                    state, state.dataSystemAvailabilityManager->HybridVentData(SysAvailNum).ControlModeSchedPtr, HybridVentMode_OperT80) ||
                CheckScheduleValue(
                    state, state.dataSystemAvailabilityManager->HybridVentData(SysAvailNum).ControlModeSchedPtr, HybridVentMode_OperT90)) {
                SetupOutputVariable(state,
                                    "Hybrid Ventilation Operative Temperature",
                                    OutputProcessor::Unit::C,
                                    state.dataSystemAvailabilityManager->HybridVentData(SysAvailNum).OperativeTemp,
                                    OutputProcessor::SOVTimeStepType::System,
                                    OutputProcessor::SOVStoreType::Average,
                                    state.dataSystemAvailabilityManager->HybridVentData(SysAvailNum).Name);
                SetupOutputVariable(state,
                                    "Hybrid Ventilation Lower Limit Operative Temperature",
                                    OutputProcessor::Unit::C,
                                    state.dataSystemAvailabilityManager->HybridVentData(SysAvailNum).minAdaTem,
                                    OutputProcessor::SOVTimeStepType::System,
                                    OutputProcessor::SOVStoreType::Average,
                                    state.dataSystemAvailabilityManager->HybridVentData(SysAvailNum).Name);
                SetupOutputVariable(state,
                                    "Hybrid Ventilation Upper Limit Operative Temperature",
                                    OutputProcessor::Unit::C,
                                    state.dataSystemAvailabilityManager->HybridVentData(SysAvailNum).maxAdaTem,
                                    OutputProcessor::SOVTimeStepType::System,
                                    OutputProcessor::SOVStoreType::Average,
                                    state.dataSystemAvailabilityManager->HybridVentData(SysAvailNum).Name);
            }

            if (CheckScheduleValue(state, state.dataSystemAvailabilityManager->HybridVentData(SysAvailNum).ControlModeSchedPtr, HybridVentMode_CO2)) {
                SetupOutputVariable(state,
                                    "Hybrid Ventilation CO2 Concentration",
                                    OutputProcessor::Unit::ppm,
                                    state.dataSystemAvailabilityManager->HybridVentData(SysAvailNum).CO2,
                                    OutputProcessor::SOVTimeStepType::System,
                                    OutputProcessor::SOVStoreType::Average,
                                    state.dataSystemAvailabilityManager->HybridVentData(SysAvailNum).Name);
            }
        }
    }

    void InitHybridVentSysAvailMgr(EnergyPlusData &state)
    {

        // SUBROUTINE INFORMATION:
        //       AUTHOR         Lixing Gu
        //       DATE WRITTEN   March 2007
        //       MODIFIED       na
        //       RE-ENGINEERED  na

        // PURPOSE OF THIS SUBROUTINE:
        // This subroutine is for initializations of the Hybrid Ventilation Control System Availability Manager

        // METHODOLOGY EMPLOYED:
        // Uses the status flags to trigger initializations.

        // Using/Aliasing
        using DataZoneEquipment::NumValidSysAvailZoneComponents;

        // SUBROUTINE LOCAL VARIABLE DECLARATIONS:
        int SysAvailNum;         // DO loop index for Sys Avail Manager objects
        bool ErrorsFound(false); // Set to true if errors in input, fatal at end of routine
        int AirLoopNum;          // Air loop number
        int AirLoopCount;        // Air loop name count
        Real64 SchedMax;         // Maximum value specified in a schedule
        int SysAvailIndex;       // Hybrid Ventilation Sys Avail Manager index
        int ZoneEquipType;
        int HybridVentNum;

        int NumHybridVentSysAvailMgrs = state.dataHVACGlobal->NumHybridVentSysAvailMgrs;
        auto &HybridVentSysAvailAirLoopNum = state.dataHVACGlobal->HybridVentSysAvailAirLoopNum;
        auto &HybridVentSysAvailActualZoneNum = state.dataHVACGlobal->HybridVentSysAvailActualZoneNum;
        auto &HybridVentSysAvailVentCtrl = state.dataHVACGlobal->HybridVentSysAvailVentCtrl;
        auto &HybridVentSysAvailMaster = state.dataHVACGlobal->HybridVentSysAvailMaster;
        auto &HybridVentSysAvailWindModifier = state.dataHVACGlobal->HybridVentSysAvailWindModifier;
        auto &ZoneComp = state.dataHVACGlobal->ZoneComp;

        // One time initializations
        if (state.dataSystemAvailabilityManager->MyOneTimeFlag && allocated(state.dataZoneEquip->ZoneEquipConfig) &&
            allocated(state.dataAirSystemsData->PrimaryAirSystems)) {

            // Ensure the controlled zone is listed and defined in an HVAC Air Loop
            for (SysAvailNum = 1; SysAvailNum <= NumHybridVentSysAvailMgrs; ++SysAvailNum) {
                auto &hybridVentMgr = state.dataSystemAvailabilityManager->HybridVentData(SysAvailNum);
                if (hybridVentMgr.SimpleControlTypeSchedPtr > 0 && state.dataHeatBal->TotVentilation > 0 && hybridVentMgr.VentilationPtr == 0) {
                    hybridVentMgr.VentilationPtr = Util::FindItemInList(hybridVentMgr.VentilationName, state.dataHeatBal->Ventilation);
                    HybridVentSysAvailMaster(SysAvailNum) = hybridVentMgr.VentilationPtr;
                    SchedMax = GetScheduleMaxValue(state, hybridVentMgr.SimpleControlTypeSchedPtr);
                    if (hybridVentMgr.VentilationPtr <= 0 && int(SchedMax) == 1) {
                        ShowSevereError(state,
                                        format("ZoneVentilation Object Name=\"{}\" is required and not found.", hybridVentMgr.VentilationName));
                        ShowContinueError(state, format("Occurs in AvailabilityManager:HybridVentilation=\"{}\".", hybridVentMgr.Name));
                        ErrorsFound = true;
                    }
                }
                // Check air loop number
                for (AirLoopNum = 1; AirLoopNum <= state.dataHVACGlobal->NumPrimaryAirSys; ++AirLoopNum) { // loop over the primary air systems
                    if (Util::SameString(state.dataAirSystemsData->PrimaryAirSystems(AirLoopNum).Name, hybridVentMgr.AirLoopName)) {
                        hybridVentMgr.AirLoopNum = AirLoopNum;
                    }
                }
                HybridVentSysAvailAirLoopNum(SysAvailNum) = hybridVentMgr.AirLoopNum;
                HybridVentSysAvailActualZoneNum(SysAvailNum) = hybridVentMgr.ControlledZoneNum;

                bool zoneFound = false;
                int ControlledZoneNum = hybridVentMgr.ControlledZoneNum;
                if (hybridVentMgr.HybridVentMgrConnectedToAirLoop) {
                    if (hybridVentMgr.ControlledZoneNum > 0) {
                        for (int zoneInNode = 1; zoneInNode <= state.dataZoneEquip->ZoneEquipConfig(ControlledZoneNum).NumInletNodes; ++zoneInNode) {
                            if (state.dataZoneEquip->ZoneEquipConfig(ControlledZoneNum).InletNodeAirLoopNum(zoneInNode) == hybridVentMgr.AirLoopNum) {
                                zoneFound = true;
                            }
                        }
                        if (!zoneFound) {
                            ShowSevereError(state,
                                            format("{}, The controlled zone ={} is not served by this Air Loop={}",
                                                   SystemAvailabilityTypeNamesUC[static_cast<int>(hybridVentMgr.MgrType)],
                                                   hybridVentMgr.ControlZoneName,
                                                   hybridVentMgr.AirLoopName));
                            ErrorsFound = true;
                        }
                    }
                }
                if (std::any_of(state.dataSystemAvailabilityManager->HybridVentData.begin(),
                                state.dataSystemAvailabilityManager->HybridVentData.end(),
                                [](SystemAvailabilityManager::SysAvailManagerHybridVent const &e) { return e.HybridVentMgrConnectedToAirLoop; })) {
                    for (int zoneInNode = 1; zoneInNode <= state.dataZoneEquip->ZoneEquipConfig(ControlledZoneNum).NumInletNodes; ++zoneInNode) {
                        if (state.dataZoneEquip->ZoneEquipConfig(ControlledZoneNum).InletNodeAirLoopNum(zoneInNode) == hybridVentMgr.AirLoopNum &&
                            hybridVentMgr.AirLoopNum > 0) {
                            for (HybridVentNum = 1; HybridVentNum <= NumHybridVentSysAvailMgrs; ++HybridVentNum) {
                                if (!state.dataSystemAvailabilityManager->HybridVentData(HybridVentNum).HybridVentMgrConnectedToAirLoop &&
                                    (HybridVentNum != SysAvailNum)) {
                                    if (ControlledZoneNum == state.dataSystemAvailabilityManager->HybridVentData(HybridVentNum).ControlledZoneNum &&
                                        ControlledZoneNum > 0) {
                                        ShowWarningError(
                                            state,
                                            format("AvailabilityManager:HybridVentilation = \"{}\" has the controlled zone name = \"{}\".",
                                                   state.dataSystemAvailabilityManager->HybridVentData(HybridVentNum).Name,
                                                   state.dataSystemAvailabilityManager->HybridVentData(HybridVentNum).ControlZoneName));
                                        ShowContinueError(
                                            state,
                                            format("This controlled zone already has hybrid ventilation control through this air loop = \"{}\".",
                                                   hybridVentMgr.AirLoopName));
                                        ShowContinueError(
                                            state,
                                            format("Only AvailabilityManager:HybridVentilation = \"{}\" will be simulated. Simulation continues...",
                                                   hybridVentMgr.Name));
                                    } else {
                                        state.dataSystemAvailabilityManager->HybridVentData(HybridVentNum).SimHybridVentSysAvailMgr = true;
                                    }
                                }
                            }
                        }
                    }
                } else {
                    for (auto &e : state.dataSystemAvailabilityManager->HybridVentData)
                        e.SimHybridVentSysAvailMgr = true;
                }

                if (hybridVentMgr.ControlledZoneNum == 0) {
                    ShowSevereError(state,
                                    format("{}, The controlled zone is not defined correctly ={}",
                                           SystemAvailabilityTypeNamesUC[static_cast<int>(hybridVentMgr.MgrType)],
                                           hybridVentMgr.ControlZoneName));
                    ErrorsFound = true;
                }
                // check schedule value for adaptive temperature control
                if (CheckScheduleValue(state, hybridVentMgr.ControlModeSchedPtr, 5.0) ||
                    CheckScheduleValue(state, hybridVentMgr.ControlModeSchedPtr, 6.0)) {
                    if (!state.dataHeatBal->AdaptiveComfortRequested_ASH55) {
                        ShowSevereError(state,
                                        format("GetHybridVentilationInputs: AvailabilityManager:HybridVentilation =\"{}\"", hybridVentMgr.Name));
                        ShowContinueError(state,
                                          format("Ventilation Control Mode Schedule Name =\"{}\", When the schedule value is 5 or 6, operative "
                                                 "temperature control is requested. ",
                                                 state.dataScheduleMgr->Schedule(hybridVentMgr.ControlModeSchedPtr).Name));
                        ShowContinueError(state,
                                          "However, AdaptiveASH55 is not entered in the Thermal Comfort Model Type fields in the People object.");
                        ErrorsFound = true;
                    }
                }
            }

            // Ensure an airloop name is not used more than once in the hybrid ventilation control objects
            for (AirLoopNum = 1; AirLoopNum <= state.dataHVACGlobal->NumPrimaryAirSys; ++AirLoopNum) { // loop over the primary air systems
                AirLoopCount = 0;
                for (SysAvailNum = 1; SysAvailNum <= NumHybridVentSysAvailMgrs; ++SysAvailNum) {
                    if (Util::SameString(state.dataAirSystemsData->PrimaryAirSystems(AirLoopNum).Name,
                                                    state.dataSystemAvailabilityManager->HybridVentData(SysAvailNum).AirLoopName)) {
                        ++AirLoopCount;
                        if (AirLoopCount > 1) SysAvailIndex = SysAvailNum;
                    }
                }
                if (AirLoopCount > 1) {
                    ShowSevereError(state,
                                    format("{}, The AirLoopHVAC name found more than once={}",
                                           SystemAvailabilityTypeNamesUC[static_cast<int>(
                                               state.dataSystemAvailabilityManager->HybridVentData(SysAvailIndex).MgrType)],
                                           state.dataAirSystemsData->PrimaryAirSystems(AirLoopNum).Name));
                    ShowContinueError(state, "Each AirLoopHVAC allows one hybrid ventilation control object.");
                    ErrorsFound = true;
                }
            }

            if (ErrorsFound) {
                ShowFatalError(state, "Errors found in getting AvailabilityManager:* inputs");
            }

            state.dataSystemAvailabilityManager->MyOneTimeFlag = false;

        } // end 1 time initializations

        for (SysAvailNum = 1; SysAvailNum <= NumHybridVentSysAvailMgrs; ++SysAvailNum) {
            auto &hybridVentMgr = state.dataSystemAvailabilityManager->HybridVentData(SysAvailNum);
            hybridVentMgr.ControlMode = GetCurrentScheduleValue(state, hybridVentMgr.ControlModeSchedPtr);
            // -1 means that the value will be determined inside CalcHybridVentSysAvailMgr.
            // IF the value is still -1, the program will stop.
            HybridVentSysAvailVentCtrl(SysAvailNum) = -1;
            HybridVentSysAvailWindModifier(SysAvailNum) = -1.0;
        }

        if (allocated(state.dataSystemAvailabilityManager->HybridVentData))
            for (auto &e : state.dataSystemAvailabilityManager->HybridVentData)
                e.AvailStatus = NoAction;

        for (ZoneEquipType = 1; ZoneEquipType <= NumValidSysAvailZoneComponents; ++ZoneEquipType) { // loop over the zone equipment types
            if (allocated(ZoneComp)) {
                if (ZoneComp(ZoneEquipType).TotalNumComp > 0)
                    for (auto &e : ZoneComp(ZoneEquipType).ZoneCompAvailMgrs)
                        e.AvailStatus = NoAction;
            }
        }

        if (state.dataGlobal->BeginEnvrnFlag && state.dataSystemAvailabilityManager->MyEnvrnFlag) {
            for (SysAvailNum = 1; SysAvailNum <= NumHybridVentSysAvailMgrs; ++SysAvailNum) {
                state.dataSystemAvailabilityManager->HybridVentData(SysAvailNum).TimeVentDuration = 0.0;
                state.dataSystemAvailabilityManager->HybridVentData(SysAvailNum).TimeOperDuration = 0.0;
            }
            state.dataSystemAvailabilityManager->MyEnvrnFlag = false;
        }
        if (!state.dataGlobal->BeginEnvrnFlag) {
            state.dataSystemAvailabilityManager->MyEnvrnFlag = true;
        }
        // check minimum operation time
        state.dataSystemAvailabilityManager->CurrentEndTime = state.dataGlobal->CurrentTime + state.dataHVACGlobal->SysTimeElapsed;
        if (state.dataSystemAvailabilityManager->CurrentEndTime > state.dataSystemAvailabilityManager->CurrentEndTimeLast &&
            state.dataHVACGlobal->TimeStepSys >= state.dataSystemAvailabilityManager->TimeStepSysLast) {
            for (SysAvailNum = 1; SysAvailNum <= NumHybridVentSysAvailMgrs; ++SysAvailNum) {
                auto &hybridVentMgr = state.dataSystemAvailabilityManager->HybridVentData(SysAvailNum);
                if (hybridVentMgr.VentilationCtrl == HybridVentCtrl_NoAction) {
                    hybridVentMgr.TimeOperDuration = 0.0;
                    hybridVentMgr.TimeVentDuration = 0.0;
                }
                if (hybridVentMgr.MinVentTime > 0.0) {
                    if (hybridVentMgr.VentilationCtrl == HybridVentCtrl_Open) {
                        hybridVentMgr.TimeVentDuration +=
                            (state.dataSystemAvailabilityManager->CurrentEndTime - state.dataSystemAvailabilityManager->CurrentEndTimeLast) * 60.0;
                        hybridVentMgr.TimeOperDuration = 0.0;
                    }
                }
                if (hybridVentMgr.MinOperTime > 0.0) {
                    if (hybridVentMgr.VentilationCtrl == HybridVentCtrl_Close) {
                        hybridVentMgr.TimeOperDuration +=
                            (state.dataSystemAvailabilityManager->CurrentEndTime - state.dataSystemAvailabilityManager->CurrentEndTimeLast) * 60.0;
                        hybridVentMgr.TimeVentDuration = 0.0;
                    }
                }
            }
        }
        state.dataSystemAvailabilityManager->TimeStepSysLast = state.dataHVACGlobal->TimeStepSys;
        state.dataSystemAvailabilityManager->CurrentEndTimeLast = state.dataSystemAvailabilityManager->CurrentEndTime;
    }

    void CalcHybridVentSysAvailMgr(EnergyPlusData &state,
                                   int const SysAvailNum,                     // number of the current scheduled system availability manager
                                   ObjexxFCL::Optional_int_const PriAirSysNum // number of the primary air system affected by this Avail. Manager
    )
    {

        // SUBROUTINE INFORMATION:
        //       AUTHOR         Lixing Gu
        //       DATE WRITTEN   March 2007
        //       MODIFIED       July 2012, Chandan Sharma - FSEC: Added zone sys avail managers
        //       RE-ENGINEERED  na

        // PURPOSE OF THIS SUBROUTINE:
        // Set AvailStatus indicator for a primary air loop and AirflowNetwork model to prevent
        // windows or doors open during HVAC system operation

        // METHODOLOGY EMPLOYED:
        // Looks at outside and indoor conditions to determine if hybrid ventilation
        // is beneficial. If it is and it is scheduled on the AvailStatus is set to cycle
        // on and open windows or doors.

        using namespace DataAirLoop;
        using Curve::CurveValue;
        using DataZoneEquipment::NumValidSysAvailZoneComponents;
        using Psychrometrics::PsyHFnTdbW;
        using Psychrometrics::PsyRhFnTdbWPb;
        using Psychrometrics::PsyTdpFnWPb;
        using Psychrometrics::PsyWFnTdbRhPb;

        int HStatZoneNum;                   // Humidity control zone number
        Real64 ZoneAirEnthalpy;             // Zone air enthalpy
        Real64 ZoneAirDewPoint;             // Zone air dew point temperature
        Real64 ZoneAirRH;                   // Zone air relative humidity
        Real64 TempExt;                     // Outdoor dry bulb temperature at zone height
        Real64 WindExt;                     // Outdoor wind speed at zone height
        Real64 WSetPoint;                   // Humidity ratio setpoint from a given RH setpoint schedule
        Real64 OASetPoint;                  // Outdoor air setpoint from a given OA setpoint schedule
        Real64 ACH;                         // Zone air change per hour
        bool found;                         // Used for humidistat object
        bool HybridVentModeOA;              // USed to check whether HybridVentModeOA is allowed
        Real64 ZoneRHHumidifyingSetPoint;   // Zone humidifying setpoint (%)
        Real64 ZoneRHDehumidifyingSetPoint; // Zone dehumidifying setpoint (%)
        int SimpleControlType;              // Simple control type from a schedule: 0 individual, 1 global
        int i;                              // Array index
        Real64 minAdaTem;                   // minimum adaptive temperature for adaptive temperature control
        Real64 maxAdaTem;                   // maximum adaptive temperature for adaptive temperature control
        bool KeepStatus;                    // true, if minimum time operation is needed
        int ZoneEquipType;
        int ZoneCompNum;
        int AirLoopNum;
        int Num;
        int AvailStatus;

        KeepStatus = false;
        auto &hybridVentMgr = state.dataSystemAvailabilityManager->HybridVentData(SysAvailNum);
        if (hybridVentMgr.TimeVentDuration > 0.0 && hybridVentMgr.TimeVentDuration <= hybridVentMgr.MinVentTime) {
            KeepStatus = true;
        }
        if (hybridVentMgr.TimeOperDuration > 0.0 && hybridVentMgr.TimeOperDuration <= hybridVentMgr.MinOperTime) {
            KeepStatus = true;
        }

        int ZoneNum = hybridVentMgr.ControlledZoneNum;
        auto &thisZoneHB = state.dataZoneTempPredictorCorrector->zoneHeatBalance(ZoneNum);
        if (!KeepStatus) hybridVentMgr.VentilationCtrl = HybridVentCtrl_NoAction;
        TempExt = state.dataHeatBal->Zone(ZoneNum).OutDryBulbTemp;
        WindExt = state.dataHeatBal->Zone(ZoneNum).WindSpeed;
        hybridVentMgr.OperativeTemp = 0.0;
        hybridVentMgr.minAdaTem = 0.0;
        hybridVentMgr.maxAdaTem = 0.0;

        if (!KeepStatus) {
            switch (hybridVentMgr.ControlMode) {

            case HybridVentMode_No: {
                hybridVentMgr.VentilationCtrl = HybridVentCtrl_NoAction;

                // Temperature control
            } break;
            case HybridVentMode_Temp: {
                if (TempExt >= hybridVentMgr.MinOutdoorTemp && TempExt <= hybridVentMgr.MaxOutdoorTemp) {
                    hybridVentMgr.VentilationCtrl = HybridVentCtrl_Open;
                } else {
                    hybridVentMgr.VentilationCtrl = HybridVentCtrl_Close;
                }

                // Enthalpy control
            } break;
            case HybridVentMode_Enth: {
                ZoneAirEnthalpy = PsyHFnTdbW(thisZoneHB.MAT, thisZoneHB.ZoneAirHumRat);
                if (state.dataEnvrn->OutEnthalpy >= hybridVentMgr.MinOutdoorEnth && state.dataEnvrn->OutEnthalpy <= hybridVentMgr.MaxOutdoorEnth) {
                    hybridVentMgr.VentilationCtrl = HybridVentCtrl_Open;
                } else {
                    hybridVentMgr.VentilationCtrl = HybridVentCtrl_Close;
                }

                // Dew point control
            } break;
            case HybridVentMode_DewPoint: {
                if (state.dataEnvrn->OutDewPointTemp >= hybridVentMgr.MinOutdoorDewPoint &&
                    state.dataEnvrn->OutDewPointTemp <= hybridVentMgr.MaxOutdoorDewPoint) {
                    hybridVentMgr.VentilationCtrl = HybridVentCtrl_Open;
                } else {
                    hybridVentMgr.VentilationCtrl = HybridVentCtrl_Close;
                }

            } break;
            case HybridVentMode_OA: {
                OASetPoint = GetCurrentScheduleValue(state, hybridVentMgr.MinOASchedPtr);
                ACH = 0.0;
                HybridVentModeOA = true;
                if (!hybridVentMgr.HybridVentMgrConnectedToAirLoop) {
                    if (state.afn->simulation_control.type == AirflowNetwork::ControlType::NoMultizoneOrDistribution) {
                        HybridVentModeOA = false;
                    }
                }

                if (hybridVentMgr.ANControlTypeSchedPtr > 0 && HybridVentModeOA) {
                    state.afn->manage_balance(true);
                    ACH = state.afn->zone_OA_change_rate(ZoneNum);
                }
                if (ACH > OASetPoint) {
                    hybridVentMgr.VentilationCtrl = HybridVentCtrl_Open;
                } else {
                    hybridVentMgr.VentilationCtrl = HybridVentCtrl_Close;
                }

            } break;
            case HybridVentMode_OperT80: {
                if (state.dataThermalComforts->runningAverageASH >= 10.0 && state.dataThermalComforts->runningAverageASH <= 33.5) {
                    hybridVentMgr.OperativeTemp = 0.5 * (thisZoneHB.MAT + state.dataHeatBal->ZoneMRT(ZoneNum));
                    minAdaTem = 0.31 * state.dataThermalComforts->runningAverageASH + 14.3;
                    maxAdaTem = 0.31 * state.dataThermalComforts->runningAverageASH + 21.3;
                    hybridVentMgr.minAdaTem = minAdaTem;
                    hybridVentMgr.maxAdaTem = maxAdaTem;
                    if (hybridVentMgr.OperativeTemp <= maxAdaTem && hybridVentMgr.OperativeTemp >= minAdaTem) {
                        hybridVentMgr.VentilationCtrl = HybridVentCtrl_Open;
                    } else {
                        hybridVentMgr.VentilationCtrl = HybridVentCtrl_Close;
                    }
                } else {
                    hybridVentMgr.VentilationCtrl = HybridVentCtrl_Close;
                }

            } break;
            case HybridVentMode_OperT90: {
                if (state.dataThermalComforts->runningAverageASH >= 10.0 && state.dataThermalComforts->runningAverageASH <= 33.5) {
                    hybridVentMgr.OperativeTemp = 0.5 * (thisZoneHB.MAT + state.dataHeatBal->ZoneMRT(ZoneNum));
                    minAdaTem = 0.31 * state.dataThermalComforts->runningAverageASH + 15.3;
                    maxAdaTem = 0.31 * state.dataThermalComforts->runningAverageASH + 20.3;
                    hybridVentMgr.minAdaTem = minAdaTem;
                    hybridVentMgr.maxAdaTem = maxAdaTem;
                    if (hybridVentMgr.OperativeTemp <= maxAdaTem && hybridVentMgr.OperativeTemp >= minAdaTem) {
                        hybridVentMgr.VentilationCtrl = HybridVentCtrl_Open;
                    } else {
                        hybridVentMgr.VentilationCtrl = HybridVentCtrl_Close;
                    }
                } else {
                    hybridVentMgr.VentilationCtrl = HybridVentCtrl_Close;
                }

            } break;
            case HybridVentMode_CO2: {
                hybridVentMgr.CO2 = state.dataContaminantBalance->ZoneAirCO2(ZoneNum);
                if (state.dataContaminantBalance->ZoneAirCO2(ZoneNum) > state.dataContaminantBalance->ZoneCO2SetPoint(ZoneNum)) {
                    if (hybridVentMgr.HybridVentMgrConnectedToAirLoop) {
                        AirLoopNum = hybridVentMgr.AirLoopNum;
                        for (Num = 1; Num <= state.dataAirLoop->PriAirSysAvailMgr(hybridVentMgr.AirLoopNum).NumAvailManagers; ++Num) {
                            SimSysAvailManager(state,
                                               state.dataAirLoop->PriAirSysAvailMgr(AirLoopNum).AvailManagerType(Num),
                                               state.dataAirLoop->PriAirSysAvailMgr(AirLoopNum).AvailManagerName(Num),
                                               state.dataAirLoop->PriAirSysAvailMgr(AirLoopNum).AvailManagerNum(Num),
                                               AirLoopNum,
                                               state.dataAirLoop->PriAirSysAvailMgr(AirLoopNum).AvailStatus,
                                               AvailStatus);
                        }
                        if (AvailStatus == CycleOn) {
                            hybridVentMgr.VentilationCtrl = HybridVentCtrl_Close;
                        } else {
                            hybridVentMgr.VentilationCtrl = HybridVentCtrl_Open;
                        }
                    } else if (hybridVentMgr.SimHybridVentSysAvailMgr) {
                        hybridVentMgr.VentilationCtrl = HybridVentCtrl_Open;
                        for (ZoneEquipType = 1; ZoneEquipType <= NumValidSysAvailZoneComponents; ++ZoneEquipType) {
                            for (ZoneCompNum = 1; ZoneCompNum <= state.dataHVACGlobal->ZoneComp(ZoneEquipType).TotalNumComp; ++ZoneCompNum) {
                                if (state.dataHVACGlobal->ZoneComp(ZoneEquipType).ZoneCompAvailMgrs(ZoneCompNum).AvailStatus == CycleOn) {
                                    hybridVentMgr.VentilationCtrl = HybridVentCtrl_Close;
                                    break;
                                }
                            }
                        }
                    } else {
                        hybridVentMgr.VentilationCtrl = HybridVentCtrl_Open;
                    }
                }
            } break;
            default: {
                ShowSevereError(state,
                                format("{}: incorrect Control Type: {}",
                                       SystemAvailabilityTypeNamesUC[static_cast<int>(hybridVentMgr.MgrType)],
                                       hybridVentMgr.AirLoopName));
                ShowFatalError(
                    state,
                    format("Errors found in getting {} Control mode value", SystemAvailabilityTypeNamesUC[static_cast<int>(hybridVentMgr.MgrType)]));
            }
            }

            if (hybridVentMgr.VentilationCtrl == HybridVentCtrl_Open) {

                // Temperature and enthalpy control
                if (hybridVentMgr.ControlMode == HybridVentMode_Temp || hybridVentMgr.ControlMode == HybridVentMode_Enth) {

                    switch (state.dataHeatBalFanSys->TempControlType(ZoneNum)) {

                    case DataHVACGlobals::ThermostatType::SingleHeating: {
                        if (thisZoneHB.MAT < state.dataHeatBalFanSys->TempZoneThermostatSetPoint(ZoneNum)) {
                            hybridVentMgr.VentilationCtrl = HybridVentCtrl_Close;
                        }

                    } break;
                    case DataHVACGlobals::ThermostatType::SingleCooling: {
                        if (thisZoneHB.MAT > state.dataHeatBalFanSys->TempZoneThermostatSetPoint(ZoneNum)) {
                            hybridVentMgr.VentilationCtrl = HybridVentCtrl_Close;
                        }

                    } break;
                    case DataHVACGlobals::ThermostatType::SingleHeatCool: {
                        hybridVentMgr.VentilationCtrl = HybridVentCtrl_Close;
                        ++hybridVentMgr.SingleHCErrCount;
                        if (hybridVentMgr.SingleHCErrCount < 2) {
                            ShowWarningError(state,
                                             format("Hybrid ventilation control: {}: The zone temperature control type is "
                                                    "ThermostatSetpoint:SingleHeatingOrCooling. Natural ventilation is not allowed.",
                                                    hybridVentMgr.AirLoopName));
                            ShowContinueErrorTimeStamp(state, "");
                        } else {
                            ShowRecurringWarningErrorAtEnd(
                                state,
                                "Hybrid ventilation control: " + hybridVentMgr.AirLoopName +
                                    ": No natural ventilation continues with a ThermostatSetpoint:SingleHeatingOrCooling type...",
                                hybridVentMgr.SingleHCErrIndex,
                                double(hybridVentMgr.ControlMode),
                                double(hybridVentMgr.ControlMode));
                        }

                    } break;
                    case DataHVACGlobals::ThermostatType::DualSetPointWithDeadBand: {
                        if ((thisZoneHB.MAT < state.dataHeatBalFanSys->ZoneThermostatSetPointLo(ZoneNum)) ||
                            (thisZoneHB.MAT > state.dataHeatBalFanSys->ZoneThermostatSetPointHi(ZoneNum))) {
                            hybridVentMgr.VentilationCtrl = HybridVentCtrl_Close;
                        }

                    } break;
                    default:
                        break;
                    } // end select on thermostat control
                }

                // Dew point control mode
                if (hybridVentMgr.ControlMode == HybridVentMode_DewPoint) {
                    ZoneAirRH = PsyRhFnTdbWPb(state, thisZoneHB.MAT, thisZoneHB.ZoneAirHumRat, state.dataEnvrn->OutBaroPress) * 100.0;
                    ZoneAirDewPoint = PsyTdpFnWPb(state, thisZoneHB.ZoneAirHumRat, state.dataEnvrn->OutBaroPress);
                    if (state.dataZoneCtrls->NumHumidityControlZones == 0) {
                        ++hybridVentMgr.DewPointNoRHErrCount;
                        if (hybridVentMgr.DewPointNoRHErrCount < 2) {
                            ShowWarningError(
                                state,
                                format("Hybrid ventilation control: Dew point control mode is selected, but no ZoneControl:Humidistat object={}",
                                       hybridVentMgr.AirLoopName));
                            ShowContinueError(state, "The hybrid ventilation control is triggered by outdoor min and max dewpoint only.");
                            ShowContinueError(state, "HVAC system may turn off when outdoor dewpoint is between min and max dewpoint.");
                            ShowContinueErrorTimeStamp(state, "");
                        } else {
                            ShowRecurringWarningErrorAtEnd(state,
                                                           "Hybrid ventilation control: " + hybridVentMgr.AirLoopName +
                                                               ": no ZoneControl:Humidistat object continues...",
                                                           hybridVentMgr.DewPointNoRHErrIndex,
                                                           double(hybridVentMgr.ControlMode),
                                                           double(hybridVentMgr.ControlMode));
                        }
                    }
                    found = false;
                    for (HStatZoneNum = 1; HStatZoneNum <= state.dataZoneCtrls->NumHumidityControlZones; ++HStatZoneNum) {
                        if (state.dataZoneCtrls->HumidityControlZone(HStatZoneNum).ActualZoneNum == ZoneNum) {
                            found = true;
                            ZoneRHHumidifyingSetPoint =
                                GetCurrentScheduleValue(state, state.dataZoneCtrls->HumidityControlZone(HStatZoneNum).HumidifyingSchedIndex);
                            ZoneRHDehumidifyingSetPoint =
                                GetCurrentScheduleValue(state, state.dataZoneCtrls->HumidityControlZone(HStatZoneNum).DehumidifyingSchedIndex);
                            if (ZoneAirRH > ZoneRHDehumidifyingSetPoint) { // Need dehumidification
                                WSetPoint =
                                    PsyWFnTdbRhPb(state, thisZoneHB.MAT, (ZoneRHDehumidifyingSetPoint / 100.0), state.dataEnvrn->OutBaroPress);
                                if (WSetPoint < state.dataEnvrn->OutHumRat) hybridVentMgr.VentilationCtrl = HybridVentCtrl_Close;
                            } else if (ZoneAirRH < ZoneRHHumidifyingSetPoint) { // Need humidification
                                WSetPoint = PsyWFnTdbRhPb(state, thisZoneHB.MAT, (ZoneRHHumidifyingSetPoint / 100.0), state.dataEnvrn->OutBaroPress);
                                if (WSetPoint > state.dataEnvrn->OutHumRat) hybridVentMgr.VentilationCtrl = HybridVentCtrl_Close;
                            } else {
                                hybridVentMgr.VentilationCtrl = HybridVentCtrl_Close;
                            }
                        }
                    }
                    if (!found && state.dataZoneCtrls->NumHumidityControlZones > 0) {
                        ++hybridVentMgr.DewPointErrCount;
                        if (hybridVentMgr.DewPointErrCount < 2) {
                            ShowWarningError(state,
                                             format("Hybrid ventilation control: The zone for dew point control mode is different from the zone for "
                                                    "ZoneControl:Humidistat={}",
                                                    hybridVentMgr.AirLoopName));
                            ShowContinueError(
                                state,
                                format("The Zone name for hybrid control is {}. Humidistat has no impact", state.dataHeatBal->Zone(ZoneNum).Name));
                            ShowContinueError(state, "HVAC system may turn off when outdoor dewpoint is between min and max dewpoint.");
                            ShowContinueErrorTimeStamp(state, "");
                        } else {
                            ShowRecurringWarningErrorAtEnd(state,
                                                           "Hybrid ventilation control: " + hybridVentMgr.AirLoopName +
                                                               " No humidistat control impact continues...",
                                                           hybridVentMgr.DewPointErrIndex,
                                                           double(hybridVentMgr.ControlMode),
                                                           double(hybridVentMgr.ControlMode));
                        }
                    }
                }

                // Outdoor ventilation air control mode
                if (hybridVentMgr.ControlMode == HybridVentMode_OA) {
                }
            }
        }

        if (WindExt > hybridVentMgr.MaxWindSpeed) {
            hybridVentMgr.VentilationCtrl = HybridVentCtrl_Close;
        }

        if (state.dataEnvrn->IsRain && hybridVentMgr.UseRainIndicator) {
            hybridVentMgr.VentilationCtrl = HybridVentCtrl_Close;
        }
        // Sent a signal to the AirflowNetwork to ensure large onpenings are close or open based on this logic
        state.dataHVACGlobal->HybridVentSysAvailVentCtrl(SysAvailNum) = hybridVentMgr.VentilationCtrl;
        if (state.dataHVACGlobal->HybridVentSysAvailVentCtrl(SysAvailNum) < 0) {
            // Fatal error
            ShowFatalError(state,
                           "Hybrid ventilation control: the ventilation control status is beyond the range. Please check input of control "
                           "mode schedule");
        }

        if (hybridVentMgr.HybridVentMgrConnectedToAirLoop) {
            if (hybridVentMgr.VentilationCtrl == HybridVentCtrl_Close) {
                state.dataAirLoop->PriAirSysAvailMgr(PriAirSysNum).AvailStatus = CycleOn;
            }
        }

        if (hybridVentMgr.VentilationCtrl == HybridVentCtrl_Open && hybridVentMgr.ANControlTypeSchedPtr > 0 && hybridVentMgr.OpeningFactorFWS > 0) {
            state.dataHVACGlobal->HybridVentSysAvailWindModifier(SysAvailNum) = CurveValue(state, hybridVentMgr.OpeningFactorFWS, WindExt);
        }

        // Set up flags to control simple airflow objects
        if (hybridVentMgr.AirLoopNum > 0 && hybridVentMgr.SimpleControlTypeSchedPtr > 0) {
            SimpleControlType = GetCurrentScheduleValue(state, hybridVentMgr.SimpleControlTypeSchedPtr);
            for (int ControlledZoneNum = 1; ControlledZoneNum <= state.dataGlobal->NumOfZones; ++ControlledZoneNum) {
                for (int zoneInNode = 1; zoneInNode <= state.dataZoneEquip->ZoneEquipConfig(ControlledZoneNum).NumInletNodes; ++zoneInNode) {
                    if (hybridVentMgr.AirLoopNum == state.dataZoneEquip->ZoneEquipConfig(ControlledZoneNum).InletNodeAirLoopNum(zoneInNode)) {
                        // Setup flag for ventilation objects
                        for (i = 1; i <= state.dataHeatBal->TotVentilation; ++i) {
                            if (state.dataHeatBal->Ventilation(i).ZonePtr == ControlledZoneNum) {
                                state.dataHeatBal->Ventilation(i).HybridControlType = DataHeatBalance::HybridCtrlType::Indiv;
                                if (hybridVentMgr.VentilationCtrl == HybridVentCtrl_Close) {
                                    state.dataHeatBal->Ventilation(i).HybridControlType = DataHeatBalance::HybridCtrlType::Close;
                                } else {
                                    if (SimpleControlType == 1) {
                                        state.dataHeatBal->Ventilation(i).HybridControlType = DataHeatBalance::HybridCtrlType::Global;
                                        state.dataHeatBal->Ventilation(i).HybridControlMasterNum = hybridVentMgr.VentilationPtr;
                                    }
                                }
                            }
                        }
                        // Setup flag for Mixing objects
                        for (i = 1; i <= state.dataHeatBal->TotMixing; ++i) {
                            if (state.dataHeatBal->Mixing(i).ZonePtr == ControlledZoneNum) {
                                state.dataHeatBal->Mixing(i).HybridControlType = DataHeatBalance::HybridCtrlType::Indiv;
                                if (hybridVentMgr.VentilationCtrl == HybridVentCtrl_Close) {
                                    state.dataHeatBal->Mixing(i).HybridControlType = DataHeatBalance::HybridCtrlType::Close;
                                } else {
                                    if (SimpleControlType == 1) {
                                        state.dataHeatBal->Mixing(i).HybridControlType = DataHeatBalance::HybridCtrlType::Global;
                                        state.dataHeatBal->Mixing(i).HybridControlMasterNum = hybridVentMgr.VentilationPtr;
                                    }
                                }
                            }
                        }
                    }
                }
            }
        } else if (hybridVentMgr.SimpleControlTypeSchedPtr > 0) {
            SimpleControlType = GetCurrentScheduleValue(state, hybridVentMgr.SimpleControlTypeSchedPtr);
            // Hybrid ventilation manager is applied to zone component
            // setup flag for ventilation objects
            for (i = 1; i <= state.dataHeatBal->TotVentilation; ++i) {
                if (state.dataHeatBal->Ventilation(i).ZonePtr == hybridVentMgr.ControlledZoneNum) {
                    state.dataHeatBal->Ventilation(i).HybridControlType = DataHeatBalance::HybridCtrlType::Indiv;
                    if (hybridVentMgr.VentilationCtrl == HybridVentCtrl_Close) {
                        state.dataHeatBal->Ventilation(i).HybridControlType = DataHeatBalance::HybridCtrlType::Close;
                    } else {
                        if (SimpleControlType == 1) {
                            state.dataHeatBal->Ventilation(i).HybridControlType = DataHeatBalance::HybridCtrlType::Global;
                            state.dataHeatBal->Ventilation(i).HybridControlMasterNum = hybridVentMgr.VentilationPtr;
                        }
                    }
                }
            }
            // Setup flag for Mixing objects
            for (i = 1; i <= state.dataHeatBal->TotMixing; ++i) {
                if (state.dataHeatBal->Mixing(i).ZonePtr == hybridVentMgr.ControlledZoneNum) {
                    state.dataHeatBal->Mixing(i).HybridControlType = DataHeatBalance::HybridCtrlType::Indiv;
                    if (hybridVentMgr.VentilationCtrl == HybridVentCtrl_Close) {
                        state.dataHeatBal->Mixing(i).HybridControlType = DataHeatBalance::HybridCtrlType::Close;
                    } else {
                        if (SimpleControlType == 1) {
                            state.dataHeatBal->Mixing(i).HybridControlType = DataHeatBalance::HybridCtrlType::Global;
                            state.dataHeatBal->Mixing(i).HybridControlMasterNum = hybridVentMgr.VentilationPtr;
                        }
                    }
                }
            }
        }
    }

    bool GetHybridVentilationControlStatus(EnergyPlusData &state, int const ZoneNum) // Index of zone
    {

        // SUBROUTINE INFORMATION:
        //       AUTHOR         Lixing Gu
        //       DATE WRITTEN   July 2010
        //       MODIFIED       na
        //       RE-ENGINEERED  na

        // PURPOSE OF THIS SUBROUTINE:
        // This routine was designed to find whether this zone is controlled by hybrid ventilation
        // ventilation control option.

        // Return value
        bool VentControl; // Set to true if ventilation control in the same zone

        int SysAvailNum; // index to system availability manager number

        if (state.dataSystemAvailabilityManager->GetHybridInputFlag) { // First time subroutine has been entered
            GetHybridVentilationInputs(state);
            state.dataSystemAvailabilityManager->GetHybridInputFlag = false;
        }

        VentControl = false;

        for (SysAvailNum = 1; SysAvailNum <= state.dataHVACGlobal->NumHybridVentSysAvailMgrs; ++SysAvailNum) {
            if (state.dataSystemAvailabilityManager->HybridVentData(SysAvailNum).ControlledZoneNum == ZoneNum) {
                if (state.dataSystemAvailabilityManager->HybridVentData(SysAvailNum).SimpleControlTypeSchedPtr > 0) {
                    VentControl = true;
                }
            }
        }

        return VentControl;
    }

} // namespace SystemAvailabilityManager

} // namespace EnergyPlus<|MERGE_RESOLUTION|>--- conflicted
+++ resolved
@@ -605,24 +605,13 @@
                     ErrorsFound = true;
                 }
 
-<<<<<<< HEAD
-                nightCycleMgr.nightCycleControlType = static_cast<NightCycleControlType>(
-                    getEnumerationValue(NightCycleControlTypeNamesUC, Util::MakeUPPERCase(cAlphaArgs(4))));
-=======
                 nightCycleMgr.nightCycleControlType =
-                    static_cast<NightCycleControlType>(getEnumValue(NightCycleControlTypeNamesUC, UtilityRoutines::makeUPPER(cAlphaArgs(4))));
->>>>>>> 07b51a2c
-
+                    static_cast<NightCycleControlType>(getEnumValue(NightCycleControlTypeNamesUC, Util::makeUPPER(cAlphaArgs(4))));
                 assert(nightCycleMgr.nightCycleControlType != NightCycleControlType::Invalid);
 
                 // Cycling Run Time Control Type
-<<<<<<< HEAD
-                nightCycleMgr.cyclingRunTimeControl = static_cast<CyclingRunTimeControl>(
-                    getEnumerationValue(CyclingRunTimeControlNamesUC, Util::MakeUPPERCase(cAlphaArgs(5))));
-=======
                 nightCycleMgr.cyclingRunTimeControl =
-                    static_cast<CyclingRunTimeControl>(getEnumValue(CyclingRunTimeControlNamesUC, UtilityRoutines::makeUPPER(cAlphaArgs(5))));
->>>>>>> 07b51a2c
+                    static_cast<CyclingRunTimeControl>(getEnumValue(CyclingRunTimeControlNamesUC, Util::makeUPPER(cAlphaArgs(5))));
 
                 assert(nightCycleMgr.cyclingRunTimeControl != CyclingRunTimeControl::Invalid);
 
@@ -817,14 +806,8 @@
                 }
 
                 optimumStartMgr.MaxOptStartTime = rNumericArgs(1);
-
-<<<<<<< HEAD
-                optimumStartMgr.optimumStartControlType = static_cast<OptimumStartControlType>(
-                    getEnumerationValue(OptimumStartControlTypeNamesUC, Util::MakeUPPERCase(cAlphaArgs(4))));
-=======
                 optimumStartMgr.optimumStartControlType =
-                    static_cast<OptimumStartControlType>(getEnumValue(OptimumStartControlTypeNamesUC, UtilityRoutines::makeUPPER(cAlphaArgs(4))));
->>>>>>> 07b51a2c
+                    static_cast<OptimumStartControlType>(getEnumValue(OptimumStartControlTypeNamesUC, Util::makeUPPER(cAlphaArgs(4))));
 
                 if (optimumStartMgr.optimumStartControlType == OptimumStartControlType::Invalid) {
                     optimumStartMgr.optimumStartControlType = OptimumStartControlType::ControlZone;
@@ -863,11 +846,7 @@
                 }
 
                 optimumStartMgr.controlAlgorithm =
-<<<<<<< HEAD
-                    static_cast<ControlAlgorithm>(getEnumerationValue(ControlAlgorithmNamesUC, Util::MakeUPPERCase(cAlphaArgs(7))));
-=======
-                    static_cast<ControlAlgorithm>(getEnumValue(ControlAlgorithmNamesUC, UtilityRoutines::makeUPPER(cAlphaArgs(7))));
->>>>>>> 07b51a2c
+                    static_cast<ControlAlgorithm>(getEnumValue(ControlAlgorithmNamesUC, Util::makeUPPER(cAlphaArgs(7))));
 
                 assert(optimumStartMgr.controlAlgorithm != ControlAlgorithm::Invalid);
 
@@ -1338,11 +1317,7 @@
             for (auto instance = instancesValue.begin(); instance != instancesValue.end(); ++instance) {
                 ++Item;
                 auto const &objectFields = instance.value();
-<<<<<<< HEAD
-                std::string const thisObjectName = Util::MakeUPPERCase(instance.key());
-=======
-                std::string const thisObjectName = UtilityRoutines::makeUPPER(instance.key());
->>>>>>> 07b51a2c
+                std::string const thisObjectName = Util::makeUPPER(instance.key());
                 ip->markObjectAsUsed(cCurrentModuleObject, instance.key());
                 auto &mgrList = state.dataSystemAvailabilityManager->ListData(Item);
                 mgrList.Name = thisObjectName;
@@ -1368,11 +1343,7 @@
                         std::string availManagerObjType =
                             ip->getAlphaFieldValue(extensibleInstance, extensionSchemaProps, "availability_manager_object_type");
                         mgrList.AvailManagerType(listItem) = static_cast<DataPlant::SystemAvailabilityType>(
-<<<<<<< HEAD
-                            getEnumerationValue(SystemAvailabilityTypeNamesUC, Util::MakeUPPERCase(availManagerObjType)));
-=======
-                            getEnumValue(SystemAvailabilityTypeNamesUC, UtilityRoutines::makeUPPER(availManagerObjType)));
->>>>>>> 07b51a2c
+                            getEnumValue(SystemAvailabilityTypeNamesUC, Util::makeUPPER(availManagerObjType)));
                         if (mgrList.AvailManagerType(listItem) == DataPlant::SystemAvailabilityType::HybridVent)
                             mgrList.AvailManagerType(listItem) = DataPlant::SystemAvailabilityType::Invalid;
                         // these are validated individually in the GetPlant, GetSystem and GetZoneEq lists
