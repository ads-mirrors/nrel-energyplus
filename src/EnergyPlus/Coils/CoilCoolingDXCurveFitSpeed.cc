--- conflicted
+++ resolved
@@ -626,7 +626,6 @@
     Real64 slopeAtConds = 0.0;
     if (deltaT > 0.0) slopeAtConds = deltaHumRat / deltaT;
     if (slopeAtConds <= 0.0) {
-<<<<<<< HEAD
         ShowSevereError(state, this->object_name + " \"" + this->name + "\"");
         ShowContinueError(state, "...Invalid slope or outlet air condition when calculating cooling coil bypass factor.");
         ShowContinueError(state, "...Slope = " + General::RoundSigDigits(slopeAtConds, 8));
@@ -644,11 +643,6 @@
                                   General::RoundSigDigits(this->evap_air_flow_rate / q, 7) + " m3/s/W");
             }
         }
-=======
-        // TODO: old dx coil protects against slopeAtConds < 0, but no = 0 - not sure why, 'cause that'll cause divide by zero
-        ShowSevereError(state, RoutineName + object_name + " \"" + name + "\" -- coil bypass factor calculation invalid input conditions.");
-        ShowContinueError(state, format("deltaT = {:.3R} and deltaHumRat = {:.3R}", deltaT, deltaHumRat));
->>>>>>> 1a0f1a71
         ShowFatalError(state, "Errors found in calculating coil bypass factors");
     }
 
