--- conflicted
+++ resolved
@@ -124,25 +124,14 @@
 
         // Default Constructor
         SteamBaseboardParams()
-<<<<<<< HEAD
             : EquipType(DataPlant::PlantEquipmentType::Invalid), DesignObjectPtr(0), ZonePtr(0), SteamInletNode(0), SteamOutletNode(0),
-              TotSurfToDistrib(0), FluidIndex(0), ControlCompTypeNum(0), CompErrIndex(0), DegOfSubcooling(0.0), SteamMassFlowRate(0.0),
+              TotSurfToDistrib(0), ControlCompTypeNum(0), CompErrIndex(0), DegOfSubcooling(0.0), SteamMassFlowRate(0.0),
               SteamMassFlowRateMax(0.0), SteamVolFlowRateMax(0.0), SteamOutletTemp(0.0), SteamInletTemp(0.0), SteamInletEnthalpy(0.0),
               SteamOutletEnthalpy(0.0), SteamInletPress(0.0), SteamOutletPress(0.0), SteamInletQuality(0.0), SteamOutletQuality(0.0),
               FracRadiant(0.0), FracConvect(0.0), FracDistribPerson(0.0), TotPower(0.0), Power(0.0), ConvPower(0.0), RadPower(0.0), TotEnergy(0.0),
               Energy(0.0), ConvEnergy(0.0), RadEnergy(0.0), plantLoc{}, BBLoadReSimIndex(0), BBMassFlowReSimIndex(0), BBInletTempFlowReSimIndex(0),
               QBBSteamRadSource(0.0), QBBSteamRadSrcAvg(0.0), ZeroBBSteamSourceSumHATsurf(0.0), LastQBBSteamRadSrc(0.0), LastSysTimeElapsed(0.0),
               LastTimeStepSys(0.0), ScaledHeatingCapacity(0.0)
-=======
-            : EquipType(DataPlant::PlantEquipmentType::Invalid), DesignObjectPtr(0), ZonePtr(0), SchedPtr(0), SteamInletNode(0), SteamOutletNode(0),
-              TotSurfToDistrib(0), ControlCompTypeNum(0), CompErrIndex(0), DegOfSubcooling(0.0), SteamMassFlowRate(0.0), SteamMassFlowRateMax(0.0),
-              SteamVolFlowRateMax(0.0), SteamOutletTemp(0.0), SteamInletTemp(0.0), SteamInletEnthalpy(0.0), SteamOutletEnthalpy(0.0),
-              SteamInletPress(0.0), SteamOutletPress(0.0), SteamInletQuality(0.0), SteamOutletQuality(0.0), FracRadiant(0.0), FracConvect(0.0),
-              FracDistribPerson(0.0), TotPower(0.0), Power(0.0), ConvPower(0.0), RadPower(0.0), TotEnergy(0.0), Energy(0.0), ConvEnergy(0.0),
-              RadEnergy(0.0), plantLoc{}, BBLoadReSimIndex(0), BBMassFlowReSimIndex(0), BBInletTempFlowReSimIndex(0), QBBSteamRadSource(0.0),
-              QBBSteamRadSrcAvg(0.0), ZeroBBSteamSourceSumHATsurf(0.0), LastQBBSteamRadSrc(0.0), LastSysTimeElapsed(0.0), LastTimeStepSys(0.0),
-              ScaledHeatingCapacity(0.0)
->>>>>>> b3ae9b9f
         {
         }
     };
