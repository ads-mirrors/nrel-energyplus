--- conflicted
+++ resolved
@@ -2044,26 +2044,14 @@
     for (int LoopNum = 1; LoopNum <= state.dataPlnt->TotNumLoops; ++LoopNum) {
         int FluidIndex = state.dataPlnt->PlantLoop(LoopNum).FluidIndex;
         for (DataPlant::LoopSideLocation LoopSideNum : DataPlant::LoopSideKeys) {
-<<<<<<< HEAD
             auto &loopSide = state.dataPlnt->PlantLoop(LoopNum).LoopSide(LoopSideNum);
             
             dln->nodes(loopSide.InNodeNum)->FluidIndex = FluidIndex;
             dln->nodes(loopSide.OutNodeNum)->FluidIndex = FluidIndex;
-            for (BranchNum = 1; BranchNum <= loopSide.TotalBranches; ++BranchNum) {
-                for (CompNum = 1; CompNum <= loopSide.Branch(BranchNum).TotalComponents; ++CompNum) {
+            for (int BranchNum = 1; BranchNum <= loopSide.TotalBranches; ++BranchNum) {
+                for (int CompNum = 1; CompNum <= loopSide.Branch(BranchNum).TotalComponents; ++CompNum) {
                     dln->nodes(loopSide.Branch(BranchNum).Comp(CompNum).InNodeNum)->FluidIndex = FluidIndex;
                     dln->nodes(loopSide.Branch(BranchNum).Comp(CompNum).OutNodeNum)->FluidIndex = FluidIndex;
-=======
-            state.dataLoopNodes->Node(state.dataPlnt->PlantLoop(LoopNum).LoopSide(LoopSideNum).NodeNumIn).FluidIndex = FluidIndex;
-            state.dataLoopNodes->Node(state.dataPlnt->PlantLoop(LoopNum).LoopSide(LoopSideNum).NodeNumOut).FluidIndex = FluidIndex;
-            for (int BranchNum = 1; BranchNum <= state.dataPlnt->PlantLoop(LoopNum).LoopSide(LoopSideNum).TotalBranches; ++BranchNum) {
-                for (int CompNum = 1; CompNum <= state.dataPlnt->PlantLoop(LoopNum).LoopSide(LoopSideNum).Branch(BranchNum).TotalComponents;
-                     ++CompNum) {
-                    state.dataLoopNodes->Node(state.dataPlnt->PlantLoop(LoopNum).LoopSide(LoopSideNum).Branch(BranchNum).Comp(CompNum).NodeNumIn)
-                        .FluidIndex = FluidIndex;
-                    state.dataLoopNodes->Node(state.dataPlnt->PlantLoop(LoopNum).LoopSide(LoopSideNum).Branch(BranchNum).Comp(CompNum).NodeNumOut)
-                        .FluidIndex = FluidIndex;
->>>>>>> 15f64911
                 }
             }
         }
@@ -3185,19 +3173,6 @@
                     supplySide.Branch(BranchNum).PumpSizFac = PlantSizFac;
                 }
             }
-<<<<<<< HEAD
-
-        } else {
-            // fill PlantSizFac from data structure
-            //                    for (BranchNum = 1;
-            //                         BranchNum <= PlantLoop(LoopNum).LoopSide(LoopSideLocation::Supply).TotalBranches; ++BranchNum) {
-            //                        if (PlantLoop(LoopNum).LoopSide(LoopSideLocation::Supply).InNodeNum ==
-            //                            PlantLoop(LoopNum).LoopSide(LoopSideLocation::Supply).Branch(BranchNum).InNodeNum) {
-            //                            break;
-            //                        }
-            //                    }
-=======
->>>>>>> 15f64911
         }
 
         // sum up contributions from CompDesWaterFlow, demand side size request (non-coincident)
