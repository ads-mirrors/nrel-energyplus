--- conflicted
+++ resolved
@@ -703,7 +703,6 @@
 
 void HeatExchangerStruct::setupOutputVars(EnergyPlusData &state)
 {
-<<<<<<< HEAD
     std::string reportVarPrefix;
 
     if (this->TypeNum == DataPlant::TypeOf_FluidToFluidPlantHtExchg) {
@@ -711,22 +710,13 @@
     } else if (this->TypeNum == DataPlant::TypeOf_FluidToFluidPlantHtExchg) {
         reportVarPrefix = "Steam to Water ";
     }
-=======
+
     SetupOutputVariable(state,
-                        "Fluid Heat Exchanger Heat Transfer Rate",
+                        reportVarPrefix + "Heat Exchanger Heat Transfer Rate",
                         OutputProcessor::Unit::W,
                         this->HeatTransferRate,
                         OutputProcessor::SOVTimeStepType::System,
                         OutputProcessor::SOVStoreType::Average,
-                        this->Name);
->>>>>>> a6fa2f35
-
-    SetupOutputVariable(state,
-                        reportVarPrefix + "Heat Exchanger Heat Transfer Rate",
-                        OutputProcessor::Unit::W,
-                        this->HeatTransferRate,
-                        "System",
-                        "Average",
                         this->Name);
 
     SetupOutputVariable(state,
@@ -791,34 +781,22 @@
                         this->Name);
 
     SetupOutputVariable(state,
-<<<<<<< HEAD
                         reportVarPrefix + "Heat Exchanger Operation Status",
-                        OutputProcessor::Unit::None,
-                        this->OperationStatus,
-                        "System",
-                        "Average",
-                        this->Name);
-
-    if (this->TypeNum == DataPlant::TypeOf_FluidToFluidPlantHtExchg) {
-        SetupOutputVariable(
-            state, "Fluid Heat Exchanger Effectiveness", OutputProcessor::Unit::None, this->Effectiveness, "System", "Average", this->Name);
-    }
-=======
-                        "Fluid Heat Exchanger Operation Status",
                         OutputProcessor::Unit::None,
                         this->OperationStatus,
                         OutputProcessor::SOVTimeStepType::System,
                         OutputProcessor::SOVStoreType::Average,
                         this->Name);
 
-    SetupOutputVariable(state,
-                        "Fluid Heat Exchanger Effectiveness",
-                        OutputProcessor::Unit::None,
-                        this->Effectiveness,
-                        OutputProcessor::SOVTimeStepType::System,
-                        OutputProcessor::SOVStoreType::Average,
-                        this->Name);
->>>>>>> a6fa2f35
+    if (this->TypeNum == DataPlant::TypeOf_FluidToFluidPlantHtExchg) {
+        SetupOutputVariable(state,
+                            "Fluid Heat Exchanger Effectiveness",
+                            OutputProcessor::Unit::None,
+                            this->Effectiveness,
+                            OutputProcessor::SOVTimeStepType::System,
+                            OutputProcessor::SOVStoreType::Average,
+                            this->Name);
+    }
 }
 
 void HeatExchangerStruct::initialize(EnergyPlusData &state)
