// EnergyPlus, Copyright (c) 1996-2023, The Board of Trustees of the University of Illinois,
// The Regents of the University of California, through Lawrence Berkeley National Laboratory
// (subject to receipt of any required approvals from the U.S. Dept. of Energy), Oak Ridge
// National Laboratory, managed by UT-Battelle, Alliance for Sustainable Energy, LLC, and other
// contributors. All rights reserved.
//
// NOTICE: This Software was developed under funding from the U.S. Department of Energy and the
// U.S. Government consequently retains certain rights. As such, the U.S. Government has been
// granted for itself and others acting on its behalf a paid-up, nonexclusive, irrevocable,
// worldwide license in the Software to reproduce, distribute copies to the public, prepare
// derivative works, and perform publicly and display publicly, and to permit others to do so.
//
// Redistribution and use in source and binary forms, with or without modification, are permitted
// provided that the following conditions are met:
//
// (1) Redistributions of source code must retain the above copyright notice, this list of
//     conditions and the following disclaimer.
//
// (2) Redistributions in binary form must reproduce the above copyright notice, this list of
//     conditions and the following disclaimer in the documentation and/or other materials
//     provided with the distribution.
//
// (3) Neither the name of the University of California, Lawrence Berkeley National Laboratory,
//     the University of Illinois, U.S. Dept. of Energy nor the names of its contributors may be
//     used to endorse or promote products derived from this software without specific prior
//     written permission.
//
// (4) Use of EnergyPlus(TM) Name. If Licensee (i) distributes the software in stand-alone form
//     without changes from the version obtained under this License, or (ii) Licensee makes a
//     reference solely to the software portion of its product, Licensee must refer to the
//     software as "EnergyPlus version X" software, where "X" is the version number Licensee
//     obtained under this License and may not use a different name for the software. Except as
//     specifically required in this Section (4), Licensee shall not use in a company name, a
//     product name, in advertising, publicity, or other promotional activities any name, trade
//     name, trademark, logo, or other designation of "EnergyPlus", "E+", "e+" or confusingly
//     similar designation, without the U.S. Department of Energy's prior written consent.
//
// THIS SOFTWARE IS PROVIDED BY THE COPYRIGHT HOLDERS AND CONTRIBUTORS "AS IS" AND ANY EXPRESS OR
// IMPLIED WARRANTIES, INCLUDING, BUT NOT LIMITED TO, THE IMPLIED WARRANTIES OF MERCHANTABILITY
// AND FITNESS FOR A PARTICULAR PURPOSE ARE DISCLAIMED. IN NO EVENT SHALL THE COPYRIGHT OWNER OR
// CONTRIBUTORS BE LIABLE FOR ANY DIRECT, INDIRECT, INCIDENTAL, SPECIAL, EXEMPLARY, OR
// CONSEQUENTIAL DAMAGES (INCLUDING, BUT NOT LIMITED TO, PROCUREMENT OF SUBSTITUTE GOODS OR
// SERVICES; LOSS OF USE, DATA, OR PROFITS; OR BUSINESS INTERRUPTION) HOWEVER CAUSED AND ON ANY
// THEORY OF LIABILITY, WHETHER IN CONTRACT, STRICT LIABILITY, OR TORT (INCLUDING NEGLIGENCE OR
// OTHERWISE) ARISING IN ANY WAY OUT OF THE USE OF THIS SOFTWARE, EVEN IF ADVISED OF THE
// POSSIBILITY OF SUCH DAMAGE.

// C++ Headers
#include <cmath>

// ObjexxFCL Headers
#include <ObjexxFCL/Array.functions.hh>

// EnergyPlus Headers
#include <EnergyPlus/BranchNodeConnections.hh>
#include <EnergyPlus/Data/EnergyPlusData.hh>
#include <EnergyPlus/DataEnvironment.hh>
#include <EnergyPlus/DataHVACGlobals.hh>
#include <EnergyPlus/DataIPShortCuts.hh>
#include <EnergyPlus/DataLoopNode.hh>
#include <EnergyPlus/EMSManager.hh>
#include <EnergyPlus/FluidProperties.hh>
#include <EnergyPlus/InputProcessing/InputProcessor.hh>
#include <EnergyPlus/NodeInputManager.hh>
#include <EnergyPlus/OutputProcessor.hh>
#include <EnergyPlus/Plant/DataPlant.hh>
#include <EnergyPlus/PlantLoadProfile.hh>
#include <EnergyPlus/PlantUtilities.hh>
#include <EnergyPlus/ScheduleManager.hh>
#include <EnergyPlus/UtilityRoutines.hh>

namespace EnergyPlus::PlantLoadProfile {

// MODULE INFORMATION:
//       AUTHOR         Peter Graham Ellis
//       DATE WRITTEN   January 2004
//       MODIFIED       Brent Griffith, plant rewrite, general fluid types
//                      allow flow requests with out load requests
//       RE-ENGINEERED  na

// PURPOSE OF THIS MODULE:
// This module simulates a scheduled load profile on the demand side of the plant loop.

// METHODOLOGY EMPLOYED:
// The plant load profile object provides a scheduled load on the plant loop.  Unlike most plant equipment
// on the demand side, i.e. zone equipment, this object does not have a zone associated with it.
// For this reason the plant load profile can only be called for simulation by the non-zone equipment
// manager (see NonZoneEquipmentManager.cc).

constexpr std::array<std::string_view, static_cast<int>(PlantLoopFluidType::Num)> PlantLoopFluidTypeNamesUC{"WATER", "STEAM"};

PlantComponent *PlantProfileData::factory(EnergyPlusData &state, std::string const &objectName)
{
    if (state.dataPlantLoadProfile->GetPlantLoadProfileInputFlag) {
        GetPlantProfileInput(state);
        state.dataPlantLoadProfile->GetPlantLoadProfileInputFlag = false;
    }
    // Now look for this particular pipe in the list
    for (auto &plp : state.dataPlantLoadProfile->PlantProfile) {
        if (plp.Name == objectName) {
            return &plp;
        }
    }
    // If we didn't find it, fatal
    ShowFatalError(state, format("PlantLoadProfile::factory: Error getting inputs for pipe named: {}", objectName));
    // Shut up the compiler
    return nullptr;
}

void PlantProfileData::onInitLoopEquip(EnergyPlusData &state, [[maybe_unused]] const PlantLocation &calledFromLocation)
{
    this->InitPlantProfile(state);
}

void PlantProfileData::simulate(EnergyPlusData &state,
                                [[maybe_unused]] const PlantLocation &calledFromLocation,
                                [[maybe_unused]] bool const FirstHVACIteration,
                                [[maybe_unused]] Real64 &CurLoad,
                                [[maybe_unused]] bool const RunFlag)
{

    // SUBROUTINE INFORMATION:
    //       AUTHOR         Peter Graham Ellis
    //       DATE WRITTEN   January 2004
    //       MODIFIED       Brent Griffith, generalize fluid cp
    //                      June 2021, Dareum Nam, Add steam loop version
    //       RE-ENGINEERED  na

    // PURPOSE OF THIS SUBROUTINE:
    // Simulates the plant load profile object.

    // METHODOLOGY EMPLOYED:
    // This is a very simple simulation.  InitPlantProfile does the work of getting the scheduled load and flow rate.
    // Flow is requested and the actual available flow is set.  As for water loops, the outlet temperature is calculated. As for steam loops, the mass
    // flow rate of steam and the outlet temperature are calculated.

    // SUBROUTINE LOCAL VARIABLE DECLARATIONS:
    static constexpr std::string_view RoutineName("SimulatePlantProfile");
    Real64 DeltaTemp;

    this->InitPlantProfile(state);

    if (this->FluidType == PlantLoopFluidType::Water) {
        if (this->MassFlowRate > 0.0) {
            Real64 Cp = FluidProperties::GetSpecificHeatGlycol(state,
                                                               state.dataPlnt->PlantLoop(this->plantLoc.loopNum).FluidName,
                                                               this->InletTemp,
                                                               state.dataPlnt->PlantLoop(this->plantLoc.loopNum).FluidIndex,
                                                               RoutineName);
            DeltaTemp = this->Power / (this->MassFlowRate * Cp);
        } else {
            this->Power = 0.0;
            DeltaTemp = 0.0;
        }
        this->OutletTemp = this->InletTemp - DeltaTemp;
    } else if (this->FluidType == PlantLoopFluidType::Steam) {
        if (this->MassFlowRate > 0.0 && this->Power > 0.0) {
            Real64 EnthSteamInDry = FluidProperties::GetSatEnthalpyRefrig(state,
                                                                          state.dataPlnt->PlantLoop(this->plantLoc.loopNum).FluidName,
                                                                          this->InletTemp,
                                                                          1.0,
                                                                          state.dataPlnt->PlantLoop(this->plantLoc.loopNum).FluidIndex,
                                                                          RoutineName);
            Real64 EnthSteamOutWet = FluidProperties::GetSatEnthalpyRefrig(state,
                                                                           state.dataPlnt->PlantLoop(this->plantLoc.loopNum).FluidName,
                                                                           this->InletTemp,
                                                                           0.0,
                                                                           state.dataPlnt->PlantLoop(this->plantLoc.loopNum).FluidIndex,
                                                                           RoutineName);
            Real64 LatentHeatSteam = EnthSteamInDry - EnthSteamOutWet;
            Real64 SatTemp = FluidProperties::GetSatTemperatureRefrig(state,
                                                                      state.dataPlnt->PlantLoop(this->plantLoc.loopNum).FluidName,
                                                                      DataEnvironment::StdPressureSeaLevel,
                                                                      state.dataPlnt->PlantLoop(this->plantLoc.loopNum).FluidIndex,
                                                                      RoutineName);
            Real64 CpWater = FluidProperties::GetSpecificHeatGlycol(state,
                                                                    state.dataPlnt->PlantLoop(this->plantLoc.loopNum).FluidName,
                                                                    SatTemp,
                                                                    state.dataPlnt->PlantLoop(this->plantLoc.loopNum).FluidIndex,
                                                                    RoutineName);

            // Steam Mass Flow Rate Required
            this->MassFlowRate = this->Power / (LatentHeatSteam + this->DegOfSubcooling * CpWater);
            PlantUtilities::SetComponentFlowRate(state, this->MassFlowRate, this->InletNode, this->OutletNode, this->plantLoc);
            state.dataLoopNodes->Node(this->OutletNode).Quality = 0.0;
            // In practice Sensible & Superheated heat transfer is negligible compared to latent part.
            // This is required for outlet water temperature, otherwise it will be saturation temperature.
            // Steam Trap drains off all the Water formed.
            // Here Degree of Subcooling is used to calculate hot water return temperature.

            // Calculating Condensate outlet temperature
            this->OutletTemp = SatTemp - this->LoopSubcoolReturn;
        } else {
            this->Power = 0.0;
        }
    }

    this->UpdatePlantProfile(state);
    this->ReportPlantProfile(state);

} // simulate()

void PlantProfileData::InitPlantProfile(EnergyPlusData &state)
{

    // SUBROUTINE INFORMATION:
    //       AUTHOR         Peter Graham Ellis
    //       DATE WRITTEN   January 2004
    //       MODIFIED       na
    //       RE-ENGINEERED  na

    // PURPOSE OF THIS SUBROUTINE:
    // Initializes the plant load profile object during the plant simulation.

    // METHODOLOGY EMPLOYED:
    // Inlet and outlet nodes are initialized.  The scheduled load and flow rate is obtained, flow is requested, and the
    // actual available flow is set.

    // SUBROUTINE LOCAL VARIABLE DECLARATIONS:
    static constexpr std::string_view RoutineName("InitPlantProfile");
    Real64 FluidDensityInit;

    // Do the one time initializations

    if (!state.dataGlobal->SysSizingCalc && this->InitSizing) {
        PlantUtilities::RegisterPlantCompDesignFlow(state, InletNode, this->PeakVolFlowRate);
        this->InitSizing = false;
    }

    if (state.dataGlobal->BeginEnvrnFlag && this->Init) {
        // Clear node initial conditions
        state.dataLoopNodes->Node(OutletNode).Temp = 0.0;

        if (this->FluidType == PlantLoopFluidType::Water) {
            FluidDensityInit = FluidProperties::GetDensityGlycol(state,
                                                                 state.dataPlnt->PlantLoop(this->plantLoc.loopNum).FluidName,
                                                                 Constant::InitConvTemp,
                                                                 state.dataPlnt->PlantLoop(this->plantLoc.loopNum).FluidIndex,
                                                                 RoutineName);
        } else { //(this->FluidType == PlantLoopFluidType::Steam)
            Real64 SatTempAtmPress = FluidProperties::GetSatTemperatureRefrig(state,
                                                                              state.dataPlnt->PlantLoop(this->plantLoc.loopNum).FluidName,
                                                                              DataEnvironment::StdPressureSeaLevel,
                                                                              state.dataPlnt->PlantLoop(this->plantLoc.loopNum).FluidIndex,
                                                                              RoutineName);
            FluidDensityInit = FluidProperties::GetSatDensityRefrig(state,
                                                                    state.dataPlnt->PlantLoop(this->plantLoc.loopNum).FluidName,
                                                                    SatTempAtmPress,
                                                                    1.0,
                                                                    state.dataPlnt->PlantLoop(this->plantLoc.loopNum).FluidIndex,
                                                                    RoutineName);
        }

        Real64 MaxFlowMultiplier = ScheduleManager::GetScheduleMaxValue(state, this->FlowRateFracSchedule);

        PlantUtilities::InitComponentNodes(
            state, 0.0, this->PeakVolFlowRate * FluidDensityInit * MaxFlowMultiplier, this->InletNode, this->OutletNode);

        this->EMSOverrideMassFlow = false;
        this->EMSMassFlowValue = 0.0;
        this->EMSOverridePower = false;
        this->EMSPowerValue = 0.0;
        this->Init = false;
    }

    if (!state.dataGlobal->BeginEnvrnFlag) this->Init = true;

    this->InletTemp = state.dataLoopNodes->Node(InletNode).Temp;
    this->Power = ScheduleManager::GetCurrentScheduleValue(state, this->LoadSchedule);

    if (this->EMSOverridePower) this->Power = this->EMSPowerValue;

    if (this->FluidType == PlantLoopFluidType::Water) {
        FluidDensityInit = FluidProperties::GetDensityGlycol(state,
                                                             state.dataPlnt->PlantLoop(this->plantLoc.loopNum).FluidName,
                                                             this->InletTemp,
                                                             state.dataPlnt->PlantLoop(this->plantLoc.loopNum).FluidIndex,
                                                             RoutineName);
    } else { //(this->FluidType == PlantLoopFluidType::Steam)
        FluidDensityInit = FluidProperties::GetSatDensityRefrig(state,
                                                                state.dataPlnt->PlantLoop(this->plantLoc.loopNum).FluidName,
                                                                this->InletTemp,
                                                                1.0,
                                                                state.dataPlnt->PlantLoop(this->plantLoc.loopNum).FluidIndex,
                                                                RoutineName);
    }

    // Get the scheduled mass flow rate
    this->VolFlowRate = this->PeakVolFlowRate * ScheduleManager::GetCurrentScheduleValue(state, this->FlowRateFracSchedule);

    this->MassFlowRate = this->VolFlowRate * FluidDensityInit;

    if (this->EMSOverrideMassFlow) this->MassFlowRate = this->EMSMassFlowValue;

    // Request the mass flow rate from the plant component flow utility routine
    PlantUtilities::SetComponentFlowRate(state, this->MassFlowRate, InletNode, OutletNode, this->plantLoc);

    this->VolFlowRate = this->MassFlowRate / FluidDensityInit;

} // InitPlantProfile()

void PlantProfileData::UpdatePlantProfile(EnergyPlusData &state) const
{

    // SUBROUTINE INFORMATION:
    //       AUTHOR         Peter Graham Ellis
    //       DATE WRITTEN   January 2004
    //       MODIFIED       na
    //       RE-ENGINEERED  na

    // PURPOSE OF THIS SUBROUTINE:
    // Updates the node variables with local variables.

    // Set outlet node variables that are possibly changed
    state.dataLoopNodes->Node(this->OutletNode).Temp = this->OutletTemp;
}

void PlantProfileData::ReportPlantProfile(EnergyPlusData &state)
{

    // SUBROUTINE INFORMATION:
    //       AUTHOR         Peter Graham Ellis
    //       DATE WRITTEN   January 2004
    //       MODIFIED       na
    //       RE-ENGINEERED  na

    // PURPOSE OF THIS SUBROUTINE:
    // Calculates report variables.

    // Using/Aliasing
    Real64 TimeStepSysSec = state.dataHVACGlobal->TimeStepSysSec;

    this->Energy = this->Power * TimeStepSysSec;

    if (this->Energy >= 0.0) {
        this->HeatingEnergy = this->Energy;
        this->CoolingEnergy = 0.0;
    } else {
        this->HeatingEnergy = 0.0;
        this->CoolingEnergy = std::abs(this->Energy);
    }
}
void PlantProfileData::oneTimeInit_new(EnergyPlusData &state)
{
    bool errFlag;

    if (allocated(state.dataPlnt->PlantLoop)) {
        errFlag = false;
        PlantUtilities::ScanPlantLoopsForObject(state, this->Name, this->Type, this->plantLoc, errFlag, _, _, _, _, _);
        if (errFlag) {
            ShowFatalError(state, "InitPlantProfile: Program terminated for previous conditions.");
        }
    }
}
void PlantProfileData::oneTimeInit([[maybe_unused]] EnergyPlusData &state)
{
}

<<<<<<< HEAD
=======
void PlantProfileData::getCurrentPower([[maybe_unused]] EnergyPlusData &state, Real64 &power)
{
    power = this->Power;
    return;
}

// Functions
>>>>>>> a87b71bf
void GetPlantProfileInput(EnergyPlusData &state)
{

    // SUBROUTINE INFORMATION:
    //       AUTHOR         Peter Graham Ellis
    //       DATE WRITTEN   January 2004
    //       MODIFIED       June 2021, Dareum Nam, Add steam loop version
    //       RE-ENGINEERED  na

    // PURPOSE OF THIS SUBROUTINE:
    // Gets the plant load profile input from the input file and sets up the objects.

    // Using/Aliasing
    using namespace DataLoopNode;

    // SUBROUTINE LOCAL VARIABLE DECLARATIONS:
    bool ErrorsFound(false); // Set to true if errors in input, fatal at end of routine
    int IOStatus;            // Used in GetObjectItem
    int NumAlphas;           // Number of Alphas for each GetObjectItem call
    int NumNumbers;          // Number of Numbers for each GetObjectItem call
    int ProfileNum;          // PLANT LOAD PROFILE (PlantProfile) object number
    auto &cCurrentModuleObject = state.dataIPShortCut->cCurrentModuleObject;

    cCurrentModuleObject = "LoadProfile:Plant";
    state.dataPlantLoadProfile->NumOfPlantProfile = state.dataInputProcessing->inputProcessor->getNumObjectsFound(state, cCurrentModuleObject);

    if (state.dataPlantLoadProfile->NumOfPlantProfile > 0) {
        state.dataPlantLoadProfile->PlantProfile.allocate(state.dataPlantLoadProfile->NumOfPlantProfile);

        for (ProfileNum = 1; ProfileNum <= state.dataPlantLoadProfile->NumOfPlantProfile; ++ProfileNum) {
            state.dataInputProcessing->inputProcessor->getObjectItem(state,
                                                                     cCurrentModuleObject,
                                                                     ProfileNum,
                                                                     state.dataIPShortCut->cAlphaArgs,
                                                                     NumAlphas,
                                                                     state.dataIPShortCut->rNumericArgs,
                                                                     NumNumbers,
                                                                     IOStatus,
                                                                     state.dataIPShortCut->lNumericFieldBlanks,
                                                                     _,
                                                                     state.dataIPShortCut->cAlphaFieldNames,
                                                                     state.dataIPShortCut->cNumericFieldNames);
            UtilityRoutines::IsNameEmpty(state, state.dataIPShortCut->cAlphaArgs(1), cCurrentModuleObject, ErrorsFound);

            state.dataPlantLoadProfile->PlantProfile(ProfileNum).Name = state.dataIPShortCut->cAlphaArgs(1);
            state.dataPlantLoadProfile->PlantProfile(ProfileNum).Type =
                DataPlant::PlantEquipmentType::PlantLoadProfile; // parameter assigned in DataPlant

            state.dataPlantLoadProfile->PlantProfile(ProfileNum).FluidType = static_cast<PlantLoopFluidType>(
                getEnumValue(PlantLoopFluidTypeNamesUC, UtilityRoutines::makeUPPER(state.dataIPShortCut->cAlphaArgs(6))));
            if (state.dataPlantLoadProfile->PlantProfile(ProfileNum).FluidType == PlantLoopFluidType::Invalid) {
                state.dataPlantLoadProfile->PlantProfile(ProfileNum).FluidType = PlantLoopFluidType::Water;
            }

            if (state.dataPlantLoadProfile->PlantProfile(ProfileNum).FluidType == PlantLoopFluidType::Water) {
                state.dataPlantLoadProfile->PlantProfile(ProfileNum).InletNode =
                    NodeInputManager::GetOnlySingleNode(state,
                                                        state.dataIPShortCut->cAlphaArgs(2),
                                                        ErrorsFound,
                                                        DataLoopNode::ConnectionObjectType::LoadProfilePlant,
                                                        state.dataIPShortCut->cAlphaArgs(1),
                                                        DataLoopNode::NodeFluidType::Water,
                                                        DataLoopNode::ConnectionType::Inlet,
                                                        NodeInputManager::CompFluidStream::Primary,
                                                        ObjectIsNotParent);
                state.dataPlantLoadProfile->PlantProfile(ProfileNum).OutletNode =
                    NodeInputManager::GetOnlySingleNode(state,
                                                        state.dataIPShortCut->cAlphaArgs(3),
                                                        ErrorsFound,
                                                        DataLoopNode::ConnectionObjectType::LoadProfilePlant,
                                                        state.dataIPShortCut->cAlphaArgs(1),
                                                        DataLoopNode::NodeFluidType::Water,
                                                        DataLoopNode::ConnectionType::Outlet,
                                                        NodeInputManager::CompFluidStream::Primary,
                                                        ObjectIsNotParent);
            } else { // state.dataPlantLoadProfile->PlantProfile(ProfileNum).FluidType == PlantLoopFluidType::Steam
                state.dataPlantLoadProfile->PlantProfile(ProfileNum).InletNode =
                    NodeInputManager::GetOnlySingleNode(state,
                                                        state.dataIPShortCut->cAlphaArgs(2),
                                                        ErrorsFound,
                                                        DataLoopNode::ConnectionObjectType::LoadProfilePlant,
                                                        state.dataIPShortCut->cAlphaArgs(1),
                                                        DataLoopNode::NodeFluidType::Steam,
                                                        DataLoopNode::ConnectionType::Inlet,
                                                        NodeInputManager::CompFluidStream::Primary,
                                                        ObjectIsNotParent);
                state.dataPlantLoadProfile->PlantProfile(ProfileNum).OutletNode =
                    NodeInputManager::GetOnlySingleNode(state,
                                                        state.dataIPShortCut->cAlphaArgs(3),
                                                        ErrorsFound,
                                                        DataLoopNode::ConnectionObjectType::LoadProfilePlant,
                                                        state.dataIPShortCut->cAlphaArgs(1),
                                                        DataLoopNode::NodeFluidType::Steam,
                                                        DataLoopNode::ConnectionType::Outlet,
                                                        NodeInputManager::CompFluidStream::Primary,
                                                        ObjectIsNotParent);
            }

            state.dataPlantLoadProfile->PlantProfile(ProfileNum).LoadSchedule =
                ScheduleManager::GetScheduleIndex(state, state.dataIPShortCut->cAlphaArgs(4));

            if (state.dataPlantLoadProfile->PlantProfile(ProfileNum).LoadSchedule == 0) {
                ShowSevereError(state,
                                format("{}=\"{}\"  The Schedule for {} called {} was not found.",
                                       cCurrentModuleObject,
                                       state.dataIPShortCut->cAlphaArgs(1),
                                       state.dataIPShortCut->cAlphaFieldNames(4),
                                       state.dataIPShortCut->cAlphaArgs(4)));
                ErrorsFound = true;
            }

            state.dataPlantLoadProfile->PlantProfile(ProfileNum).PeakVolFlowRate = state.dataIPShortCut->rNumericArgs(1);

            state.dataPlantLoadProfile->PlantProfile(ProfileNum).FlowRateFracSchedule =
                ScheduleManager::GetScheduleIndex(state, state.dataIPShortCut->cAlphaArgs(5));

            if (state.dataPlantLoadProfile->PlantProfile(ProfileNum).FlowRateFracSchedule == 0) {
                ShowSevereError(state,
                                format("{}=\"{}\"  The Schedule for {} called {} was not found.",
                                       cCurrentModuleObject,
                                       state.dataIPShortCut->cAlphaArgs(1),
                                       state.dataIPShortCut->cAlphaFieldNames(5),
                                       state.dataIPShortCut->cAlphaArgs(5)));

                ErrorsFound = true;
            }

            if (state.dataPlantLoadProfile->PlantProfile(ProfileNum).FluidType == PlantLoopFluidType::Steam) {
                if (!state.dataIPShortCut->lNumericFieldBlanks(2)) {
                    state.dataPlantLoadProfile->PlantProfile(ProfileNum).DegOfSubcooling = state.dataIPShortCut->rNumericArgs(2);
                } else {
                    state.dataPlantLoadProfile->PlantProfile(ProfileNum).DegOfSubcooling = 5.0; // default value
                }

                if (!state.dataIPShortCut->lNumericFieldBlanks(3)) {
                    state.dataPlantLoadProfile->PlantProfile(ProfileNum).LoopSubcoolReturn = state.dataIPShortCut->rNumericArgs(3);
                } else {
                    state.dataPlantLoadProfile->PlantProfile(ProfileNum).LoopSubcoolReturn = 20.0; // default value
                }
            }

            // Check plant connections
            BranchNodeConnections::TestCompSet(state,
                                               cCurrentModuleObject,
                                               state.dataIPShortCut->cAlphaArgs(1),
                                               state.dataIPShortCut->cAlphaArgs(2),
                                               state.dataIPShortCut->cAlphaArgs(3),
                                               cCurrentModuleObject + " Nodes");

            // Setup report variables
            SetupOutputVariable(state,
                                "Plant Load Profile Mass Flow Rate",
                                OutputProcessor::Unit::kg_s,
                                state.dataPlantLoadProfile->PlantProfile(ProfileNum).MassFlowRate,
                                OutputProcessor::SOVTimeStepType::System,
                                OutputProcessor::SOVStoreType::Average,
                                state.dataPlantLoadProfile->PlantProfile(ProfileNum).Name);

            SetupOutputVariable(state,
                                "Plant Load Profile Heat Transfer Rate",
                                OutputProcessor::Unit::W,
                                state.dataPlantLoadProfile->PlantProfile(ProfileNum).Power,
                                OutputProcessor::SOVTimeStepType::System,
                                OutputProcessor::SOVStoreType::Average,
                                state.dataPlantLoadProfile->PlantProfile(ProfileNum).Name);

            SetupOutputVariable(state,
                                "Plant Load Profile Heat Transfer Energy",
                                OutputProcessor::Unit::J,
                                state.dataPlantLoadProfile->PlantProfile(ProfileNum).Energy,
                                OutputProcessor::SOVTimeStepType::System,
                                OutputProcessor::SOVStoreType::Summed,
                                state.dataPlantLoadProfile->PlantProfile(ProfileNum).Name,
                                {},
                                "ENERGYTRANSFER",
                                "Heating",
                                {},
                                "Plant"); // is EndUseKey right?

            SetupOutputVariable(state,
                                "Plant Load Profile Heating Energy",
                                OutputProcessor::Unit::J,
                                state.dataPlantLoadProfile->PlantProfile(ProfileNum).HeatingEnergy,
                                OutputProcessor::SOVTimeStepType::System,
                                OutputProcessor::SOVStoreType::Summed,
                                state.dataPlantLoadProfile->PlantProfile(ProfileNum).Name,
                                {},
                                "PLANTLOOPHEATINGDEMAND",
                                "Heating",
                                {},
                                "Plant");

            SetupOutputVariable(state,
                                "Plant Load Profile Cooling Energy",
                                OutputProcessor::Unit::J,
                                state.dataPlantLoadProfile->PlantProfile(ProfileNum).CoolingEnergy,
                                OutputProcessor::SOVTimeStepType::System,
                                OutputProcessor::SOVStoreType::Summed,
                                state.dataPlantLoadProfile->PlantProfile(ProfileNum).Name,
                                {},
                                "PLANTLOOPCOOLINGDEMAND",
                                "Cooling",
                                {},
                                "Plant");

            if (state.dataGlobal->AnyEnergyManagementSystemInModel) {
                SetupEMSActuator(state,
                                 "Plant Load Profile",
                                 state.dataPlantLoadProfile->PlantProfile(ProfileNum).Name,
                                 "Mass Flow Rate",
                                 "[kg/s]",
                                 state.dataPlantLoadProfile->PlantProfile(ProfileNum).EMSOverrideMassFlow,
                                 state.dataPlantLoadProfile->PlantProfile(ProfileNum).EMSMassFlowValue);
                SetupEMSActuator(state,
                                 "Plant Load Profile",
                                 state.dataPlantLoadProfile->PlantProfile(ProfileNum).Name,
                                 "Power",
                                 "[W]",
                                 state.dataPlantLoadProfile->PlantProfile(ProfileNum).EMSOverridePower,
                                 state.dataPlantLoadProfile->PlantProfile(ProfileNum).EMSPowerValue);
            }

            if (state.dataPlantLoadProfile->PlantProfile(ProfileNum).FluidType == PlantLoopFluidType::Steam) {
                SetupOutputVariable(state,
                                    "Plant Load Profile Steam Outlet Temperature",
                                    OutputProcessor::Unit::C,
                                    state.dataPlantLoadProfile->PlantProfile(ProfileNum).OutletTemp,
                                    OutputProcessor::SOVTimeStepType::System,
                                    OutputProcessor::SOVStoreType::Average,
                                    state.dataPlantLoadProfile->PlantProfile(ProfileNum).Name);
            }

            if (ErrorsFound) ShowFatalError(state, format("Errors in {} input.", cCurrentModuleObject));

        } // ProfileNum
    }
}

} // namespace EnergyPlus::PlantLoadProfile<|MERGE_RESOLUTION|>--- conflicted
+++ resolved
@@ -356,8 +356,6 @@
 {
 }
 
-<<<<<<< HEAD
-=======
 void PlantProfileData::getCurrentPower([[maybe_unused]] EnergyPlusData &state, Real64 &power)
 {
     power = this->Power;
@@ -365,7 +363,6 @@
 }
 
 // Functions
->>>>>>> a87b71bf
 void GetPlantProfileInput(EnergyPlusData &state)
 {
 
