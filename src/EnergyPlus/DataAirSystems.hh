// EnergyPlus, Copyright (c) 1996-2018, The Board of Trustees of the University of Illinois,
// The Regents of the University of California, through Lawrence Berkeley National Laboratory
// (subject to receipt of any required approvals from the U.S. Dept. of Energy), Oak Ridge
// National Laboratory, managed by UT-Battelle, Alliance for Sustainable Energy, LLC, and other
// contributors. All rights reserved.
//
// NOTICE: This Software was developed under funding from the U.S. Department of Energy and the
// U.S. Government consequently retains certain rights. As such, the U.S. Government has been
// granted for itself and others acting on its behalf a paid-up, nonexclusive, irrevocable,
// worldwide license in the Software to reproduce, distribute copies to the public, prepare
// derivative works, and perform publicly and display publicly, and to permit others to do so.
//
// Redistribution and use in source and binary forms, with or without modification, are permitted
// provided that the following conditions are met:
//
// (1) Redistributions of source code must retain the above copyright notice, this list of
//     conditions and the following disclaimer.
//
// (2) Redistributions in binary form must reproduce the above copyright notice, this list of
//     conditions and the following disclaimer in the documentation and/or other materials
//     provided with the distribution.
//
// (3) Neither the name of the University of California, Lawrence Berkeley National Laboratory,
//     the University of Illinois, U.S. Dept. of Energy nor the names of its contributors may be
//     used to endorse or promote products derived from this software without specific prior
//     written permission.
//
// (4) Use of EnergyPlus(TM) Name. If Licensee (i) distributes the software in stand-alone form
//     without changes from the version obtained under this License, or (ii) Licensee makes a
//     reference solely to the software portion of its product, Licensee must refer to the
//     software as "EnergyPlus version X" software, where "X" is the version number Licensee
//     obtained under this License and may not use a different name for the software. Except as
//     specifically required in this Section (4), Licensee shall not use in a company name, a
//     product name, in advertising, publicity, or other promotional activities any name, trade
//     name, trademark, logo, or other designation of "EnergyPlus", "E+", "e+" or confusingly
//     similar designation, without the U.S. Department of Energy's prior written consent.
//
// THIS SOFTWARE IS PROVIDED BY THE COPYRIGHT HOLDERS AND CONTRIBUTORS "AS IS" AND ANY EXPRESS OR
// IMPLIED WARRANTIES, INCLUDING, BUT NOT LIMITED TO, THE IMPLIED WARRANTIES OF MERCHANTABILITY
// AND FITNESS FOR A PARTICULAR PURPOSE ARE DISCLAIMED. IN NO EVENT SHALL THE COPYRIGHT OWNER OR
// CONTRIBUTORS BE LIABLE FOR ANY DIRECT, INDIRECT, INCIDENTAL, SPECIAL, EXEMPLARY, OR
// CONSEQUENTIAL DAMAGES (INCLUDING, BUT NOT LIMITED TO, PROCUREMENT OF SUBSTITUTE GOODS OR
// SERVICES; LOSS OF USE, DATA, OR PROFITS; OR BUSINESS INTERRUPTION) HOWEVER CAUSED AND ON ANY
// THEORY OF LIABILITY, WHETHER IN CONTRACT, STRICT LIABILITY, OR TORT (INCLUDING NEGLIGENCE OR
// OTHERWISE) ARISING IN ANY WAY OUT OF THE USE OF THIS SOFTWARE, EVEN IF ADVISED OF THE
// POSSIBILITY OF SUCH DAMAGE.

#ifndef DataAirSystems_hh_INCLUDED
#define DataAirSystems_hh_INCLUDED

// ObjexxFCL Headers
#include <ObjexxFCL/Array1D.hh>

// EnergyPlus Headers
#include <DataGlobals.hh>
#include <DataPlant.hh>
#include <EnergyPlus.hh>

namespace EnergyPlus {

namespace DataAirSystems {

    // Using/Aliasing
    using DataPlant::MeterData;
    using DataPlant::SubcomponentData;

    // Data
    // MODULE PARAMETER DEFINITIONS:
    // DERIVED TYPE DEFINITIONS

    // DefinePrimaryAirSystem contains the data for a primary air HVAC system

    // The ConnectionPoint derived type is used to link quickly between loops at connection points
    // and avoids the need for repetitive searches.

    // INTERFACE BLOCK SPECIFICATIONS
    // None

    // MODULE VARIABLE DECLARATIONS
    // For each type of air path, define an array of DefineAirPaths

    // Temporary arrays

    // Types

    struct AirLoopCompData // data for an individual component
    {
        // Members
        std::string TypeOf;      // The 'keyWord' identifying  component type
        std::string Name;        // Component name
        int CompType_Num;        // Numeric designator for CompType (TypeOf)
        int CompIndex;           // Component Index in whatever is using this component
        int FlowCtrl;            // Component flow control (ACTIVE/PASSIVE)
        bool ON;                 // When true, the designated component or operation scheme is available
        bool Parent;             // When true, the designated component is made up of sub-components
        std::string NodeNameIn;  // Component inlet node name
        std::string NodeNameOut; // Component outlet node name
        int NodeNumIn;           // Component inlet node number
        int NodeNumOut;          // Component outlet node number
        bool MeteredVarsFound;
        int NumMeteredVars;
        int NumSubComps;
        int EnergyTransComp; // 1=EnergyTransfer, 0=No EnergyTransfer  Flag needed for reporting
        Real64 Capacity;     // ventilation load factor
        int OpMode;
        Real64 TotPlantSupplyElec;
        Real64 PlantSupplyElecEff;
        Real64 PeakPlantSupplyElecEff;
        Real64 TotPlantSupplyGas;
        Real64 PlantSupplyGasEff;
        Real64 PeakPlantSupplyGasEff;
        Real64 TotPlantSupplyPurch;
        Real64 PlantSupplyPurchEff;
        Real64 PeakPlantSupplyPurchEff;
        Real64 TotPlantSupplyOther;
        Real64 PlantSupplyOtherEff;
        Real64 PeakPlantSupplyOtherEff;
        int AirSysToPlantPtr;              // =0 No plant loop connection, >0 index to AirSysToPlant array
        Array1D<MeterData> MeteredVar;     // Index of energy output report data
        Array1D<SubcomponentData> SubComp; // Component list

        // Default Constructor
        AirLoopCompData()
            : CompType_Num(0), CompIndex(0), FlowCtrl(0), ON(true), Parent(false), NodeNumIn(0), NodeNumOut(0), MeteredVarsFound(false),
              NumMeteredVars(0), NumSubComps(0), EnergyTransComp(0), Capacity(0.0), OpMode(0), TotPlantSupplyElec(0.0), PlantSupplyElecEff(0.0),
              PeakPlantSupplyElecEff(0.0), TotPlantSupplyGas(0.0), PlantSupplyGasEff(0.0), PeakPlantSupplyGasEff(0.0), TotPlantSupplyPurch(0.0),
              PlantSupplyPurchEff(0.0), PeakPlantSupplyPurchEff(0.0), TotPlantSupplyOther(0.0), PlantSupplyOtherEff(0.0),
              PeakPlantSupplyOtherEff(0.0), AirSysToPlantPtr(0)
        {
        }
    };

    struct AirLoopBranchData // a branch is a sequence of components
    {
        // Members
        std::string Name;              // Name of the branch
        std::string ControlType;       // Control type for the branch (not used)
        int TotalComponents;           // Total number of high level components on the branch
        Array1D_int FirstCompIndex;    // Gives the component index in AllComp that corresponds to Comp
        Array1D_int LastCompIndex;     // Gives comp index in AllComp that corresponds to last subcomponent
        int NodeNumIn;                 // Branch inlet node number
        int NodeNumOut;                // Branch outlet node number
        int DuctType;                  // 1=main, 2=cooling, 3=heating, 4=other
        Array1D<AirLoopCompData> Comp; // Component list--high level components
        //  TYPE(ExpandedCompData), &
        //           ALLOCATABLE, DIMENSION(:) :: MegaComp              ! Component list
        //  This list would include children, grandchildren, etc.
        int TotalNodes;      // total number of nodes on branch
        Array1D_int NodeNum; // node list (numbers)

        // Default Constructor
        AirLoopBranchData() : TotalComponents(0), NodeNumIn(0), NodeNumOut(0), DuctType(0), TotalNodes(0)
        {
        }
    };

    struct AirLoopSplitterData // a splitter joins 1 inlet branch to multiple outlet branches
    {
        // Members
        bool Exists;                // True if there is a splitter (only 1 allowed per loop)
        std::string Name;           // Name of the Splitter
        int NodeNumIn;              // Node number for the inlet to the splitter
        int BranchNumIn;            // Reference number for branch connected to splitter inlet
        std::string NodeNameIn;     // Node name for the inlet to the splitter
        int TotalOutletNodes;       // Number of outlet nodes for the splitter
        Array1D_int NodeNumOut;     // Node numbers for the outlets to the splitter
        Array1D_int BranchNumOut;   // Reference numbers for branches connected to splitter outlet
        Array1D_string NodeNameOut; // Node names for the outlets to the splitter

        // Default Constructor
        AirLoopSplitterData() : Exists(false), NodeNumIn(0), BranchNumIn(0), TotalOutletNodes(0)
        {
        }
    };

    struct AirLoopMixerData // a mixer joins multiple inlet branches to a single outlet branch
    {
        // Members
        bool Exists;               // True if there is a Mixer (only 1 allowed per loop)
        std::string Name;          // Name of the Mixer
        int NodeNumOut;            // Node number for the outlet to the mixer
        int BranchNumOut;          // Reference number for branch connected to mixer outlet
        std::string NodeNameOut;   // Node name for the outlet to the mixer
        int TotalInletNodes;       // Number of inlet nodes for the mixer
        Array1D_int NodeNumIn;     // Node numbers for the inlets to the mixer
        Array1D_int BranchNumIn;   // Reference numbers for branches connected to mixer inlet
        Array1D_string NodeNameIn; // Node names for the inlets to the mixer

        // Default Constructor
        AirLoopMixerData() : Exists(false), NodeNumOut(0), BranchNumOut(0), TotalInletNodes(0)
        {
        }
    };

    enum fanModelTypeEnum
    {
        fanModelTypeNotYetSet,
        structArrayLegacyFanModels,
        objectVectorOOFanSystemModel
    };
    enum class fanPlacement
    {
        fanPlaceNotSet,
        BlowThru,
        DrawThru
    };

    struct DefinePrimaryAirSystem // There is an array of these for each primary air system
    {
        // Members
        std::string Name;                // name of the system
        Real64 DesignVolFlowRate;        // the design total supply air flow rate (m3/s)
        Real64 DesignReturnFlowFraction; // the design return flow rate as a fraction of supply flow assuming no exhaust (0 to 1)
        int NumControllers;              // number of controllers on this air path
        Array1D_string ControllerName;   // name of each controller on this system
        Array1D_string ControllerType;   // type of each controller on this system
        Array1D_int ControllerIndex;
        Array1D_bool CanBeLockedOutByEcono; // true if controller inactive
        // when the economizer is active
        int NumBranches;                   // number of branches making up this system
        Array1D<AirLoopBranchData> Branch; // data for each branch
        AirLoopSplitterData Splitter;      // Data for splitter (if any)
        AirLoopMixerData Mixer;            // Data for mixer (if any)
        Array1D_bool ControlConverged;     // Convergence Parameter for controllers
        int NumOutletBranches;
        Array1D_int OutletBranchNum; // branch numbers of system outlets
        int NumInletBranches;
        Array1D_int InletBranchNum; // branch number of system inlets
        bool CentralHeatCoilExists; // true if there are central heating coils
        bool CentralCoolCoilExists; // true if there are central cooling coils
        bool OASysExists;           // true if there is an Outside Air Sys
        bool isAllOA;               // true if there is no return path and the main branch inlet is an outdoor air node
        int OASysInletNodeNum;      // node number of return air inlet to OA sys
        int OASysOutletNodeNum;     // node number of mixed air outlet of OA sys
        int OAMixOAInNodeNum;       // node number of the OA stream inlet to the
        // OA mixer component.
        bool RABExists;                       // true if there is a RAB
        int RABMixInNode;                     // node num of RAB mixer inlet
        int SupMixInNode;                     // node num of supply air inlet to mixer
        int MixOutNode;                       // outlet node of mixer
        int RABSplitOutNode;                  // node num of RAB splitter outlet
        int OtherSplitOutNode;                // node num of nonRAB splitter outlet
        int NumOACoolCoils;                   // number of cooling coils in the outside air system
        int NumOAHeatCoils;                   // number of heating coils in the outside air system
        int NumOAHXs;                         // number of heat exchangers in the outside air system
        bool SizeAirloopCoil;                 // simulates air loop coils before calling controllers
        fanModelTypeEnum supFanModelTypeEnum; // indicates which type of fan model to call for supply fan, legacy or new OO
        int SupFanNum;                        // index of the supply fan in the Fan data structure when model type is structArrayLegacyFanModels
        int supFanVecIndex;          // index in fan object vector for supply fan when model type is objectVectorOOFanSystemModel, zero-based index
        fanPlacement supFanLocation; // location of fan relative to coil
        fanModelTypeEnum retFanModelTypeEnum; // indicates which type of fan model to call for return fan, legacy or new OO
        int RetFanNum;                        // index of the return fan in the Fan data structure when model type is structArrayLegacyFanModels
        int retFanVecIndex;    // index in fan object vector for return fan when model type is objectVectorOOFanSystemModel, zero-based index
        Real64 FanDesCoolLoad; // design fan heat gain for the air loop [W]

        // Default Constructor
        DefinePrimaryAirSystem()
            : DesignVolFlowRate(0.0), DesignReturnFlowFraction(1.0), NumControllers(0), NumBranches(0), NumOutletBranches(0), OutletBranchNum(3, 0),
<<<<<<< HEAD
              NumInletBranches(0), InletBranchNum(3, 0), CentralHeatCoilExists(true), CentralCoolCoilExists(true), OASysExists(false), isAllOA(false),
              OASysInletNodeNum(0), OASysOutletNodeNum(0), OAMixOAInNodeNum(0), RABExists(false), RABMixInNode(0), SupMixInNode(0), MixOutNode(0),
              RABSplitOutNode(0), OtherSplitOutNode(0), NumOACoolCoils(0), NumOAHeatCoils(0), NumOAHXs(0), SizeAirloopCoil(true),
              supFanModelTypeEnum(fanModelTypeNotYetSet), SupFanNum(0), supFanVecIndex(-1), retFanModelTypeEnum(fanModelTypeNotYetSet), RetFanNum(0),
              retFanVecIndex(-1), FanDesCoolLoad(0.0)
=======
              NumInletBranches(0), InletBranchNum(3, 0), CentralHeatCoilExists(true), OASysExists(false), isAllOA(false), OASysInletNodeNum(0),
              OASysOutletNodeNum(0), OAMixOAInNodeNum(0), RABExists(false), RABMixInNode(0), SupMixInNode(0), MixOutNode(0), RABSplitOutNode(0),
              OtherSplitOutNode(0), NumOACoolCoils(0), NumOAHeatCoils(0), NumOAHXs(0), SizeAirloopCoil(true),
              supFanModelTypeEnum(fanModelTypeNotYetSet), SupFanNum(0), supFanVecIndex(-1), supFanLocation(fanPlacement::fanPlaceNotSet),
              retFanModelTypeEnum(fanModelTypeNotYetSet), RetFanNum(0), retFanVecIndex(-1), FanDesCoolLoad(0.0)
>>>>>>> 429d666a
        {
        }
    };

    struct ConnectionPoint
    {
        // Members
        int LoopType;
        int LoopNum;
        int BranchNum;
        int CompNum;

        // Default Constructor
        ConnectionPoint() : LoopType(0), LoopNum(0), BranchNum(0), CompNum(0)
        {
        }
    };

    struct ConnectZoneComp
    {
        // Members
        int ZoneEqListNum;
        int ZoneEqCompNum;
        int PlantLoopType;
        int PlantLoopNum;
        int PlantLoopBranch;
        int PlantLoopComp;
        int FirstDemandSidePtr;
        int LastDemandSidePtr;

        // Default Constructor
        ConnectZoneComp()
            : ZoneEqListNum(0), ZoneEqCompNum(0), PlantLoopType(0), PlantLoopNum(0), PlantLoopBranch(0), PlantLoopComp(0), FirstDemandSidePtr(0),
              LastDemandSidePtr(0)
        {
        }
    };

    struct ConnectZoneSubComp
    {
        // Members
        int ZoneEqListNum;
        int ZoneEqCompNum;
        int ZoneEqSubCompNum;
        int PlantLoopType;
        int PlantLoopNum;
        int PlantLoopBranch;
        int PlantLoopComp;
        int FirstDemandSidePtr;
        int LastDemandSidePtr;

        // Default Constructor
        ConnectZoneSubComp()
            : ZoneEqListNum(0), ZoneEqCompNum(0), ZoneEqSubCompNum(0), PlantLoopType(0), PlantLoopNum(0), PlantLoopBranch(0), PlantLoopComp(0),
              FirstDemandSidePtr(0), LastDemandSidePtr(0)
        {
        }
    };

    struct ConnectZoneSubSubComp
    {
        // Members
        int ZoneEqListNum;
        int ZoneEqCompNum;
        int ZoneEqSubCompNum;
        int ZoneEqSubSubCompNum;
        int PlantLoopType;
        int PlantLoopNum;
        int PlantLoopBranch;
        int PlantLoopComp;
        int FirstDemandSidePtr;
        int LastDemandSidePtr;

        // Default Constructor
        ConnectZoneSubSubComp()
            : ZoneEqListNum(0), ZoneEqCompNum(0), ZoneEqSubCompNum(0), ZoneEqSubSubCompNum(0), PlantLoopType(0), PlantLoopNum(0), PlantLoopBranch(0),
              PlantLoopComp(0), FirstDemandSidePtr(0), LastDemandSidePtr(0)
        {
        }
    };

    struct ConnectAirSysComp
    {
        // Members
        int AirLoopNum;
        int AirLoopBranch;
        int AirLoopComp;
        int PlantLoopType;
        int PlantLoopNum;
        int PlantLoopBranch;
        int PlantLoopComp;
        int FirstDemandSidePtr;
        int LastDemandSidePtr;

        // Default Constructor
        ConnectAirSysComp()
            : AirLoopNum(0), AirLoopBranch(0), AirLoopComp(0), PlantLoopType(0), PlantLoopNum(0), PlantLoopBranch(0), PlantLoopComp(0),
              FirstDemandSidePtr(0), LastDemandSidePtr(0)
        {
        }
    };

    struct ConnectAirSysSubComp
    {
        // Members
        int AirLoopNum;
        int AirLoopBranch;
        int AirLoopComp;
        int AirLoopSubComp;
        int PlantLoopType;
        int PlantLoopNum;
        int PlantLoopBranch;
        int PlantLoopComp;
        int FirstDemandSidePtr;
        int LastDemandSidePtr;

        // Default Constructor
        ConnectAirSysSubComp()
            : AirLoopNum(0), AirLoopBranch(0), AirLoopComp(0), AirLoopSubComp(0), PlantLoopType(0), PlantLoopNum(0), PlantLoopBranch(0),
              PlantLoopComp(0), FirstDemandSidePtr(0), LastDemandSidePtr(0)
        {
        }
    };

    struct ConnectAirSysSubSubComp
    {
        // Members
        int AirLoopNum;
        int AirLoopBranch;
        int AirLoopComp;
        int AirLoopSubComp;
        int AirLoopSubSubComp;
        int PlantLoopType;
        int PlantLoopNum;
        int PlantLoopBranch;
        int PlantLoopComp;
        int FirstDemandSidePtr;
        int LastDemandSidePtr;

        // Default Constructor
        ConnectAirSysSubSubComp()
            : AirLoopNum(0), AirLoopBranch(0), AirLoopComp(0), AirLoopSubComp(0), AirLoopSubSubComp(0), PlantLoopType(0), PlantLoopNum(0),
              PlantLoopBranch(0), PlantLoopComp(0), FirstDemandSidePtr(0), LastDemandSidePtr(0)
        {
        }
    };

    // Object Data
    extern Array1D<DefinePrimaryAirSystem> PrimaryAirSystem;
    extern Array1D<ConnectionPoint> DemandSideConnect;               // Connections between loops
    extern Array1D<ConnectZoneComp> ZoneCompToPlant;                 // Connections between loops
    extern Array1D<ConnectZoneSubComp> ZoneSubCompToPlant;           // Connections between loops
    extern Array1D<ConnectZoneSubSubComp> ZoneSubSubCompToPlant;     // Connections between loops
    extern Array1D<ConnectAirSysComp> AirSysCompToPlant;             // Connections between loops
    extern Array1D<ConnectAirSysSubComp> AirSysSubCompToPlant;       // Connections between loops
    extern Array1D<ConnectAirSysSubSubComp> AirSysSubSubCompToPlant; // Connections between loops

    // Functions
    void clear_state();

    Real64 calcFanDesignHeatGain(int const &dataFanEnumType, int const &dataFanIndex, Real64 const &desVolFlow);

} // namespace DataAirSystems

} // namespace EnergyPlus

#endif<|MERGE_RESOLUTION|>--- conflicted
+++ resolved
@@ -256,19 +256,11 @@
         // Default Constructor
         DefinePrimaryAirSystem()
             : DesignVolFlowRate(0.0), DesignReturnFlowFraction(1.0), NumControllers(0), NumBranches(0), NumOutletBranches(0), OutletBranchNum(3, 0),
-<<<<<<< HEAD
               NumInletBranches(0), InletBranchNum(3, 0), CentralHeatCoilExists(true), CentralCoolCoilExists(true), OASysExists(false), isAllOA(false),
               OASysInletNodeNum(0), OASysOutletNodeNum(0), OAMixOAInNodeNum(0), RABExists(false), RABMixInNode(0), SupMixInNode(0), MixOutNode(0),
               RABSplitOutNode(0), OtherSplitOutNode(0), NumOACoolCoils(0), NumOAHeatCoils(0), NumOAHXs(0), SizeAirloopCoil(true),
-              supFanModelTypeEnum(fanModelTypeNotYetSet), SupFanNum(0), supFanVecIndex(-1), retFanModelTypeEnum(fanModelTypeNotYetSet), RetFanNum(0),
-              retFanVecIndex(-1), FanDesCoolLoad(0.0)
-=======
-              NumInletBranches(0), InletBranchNum(3, 0), CentralHeatCoilExists(true), OASysExists(false), isAllOA(false), OASysInletNodeNum(0),
-              OASysOutletNodeNum(0), OAMixOAInNodeNum(0), RABExists(false), RABMixInNode(0), SupMixInNode(0), MixOutNode(0), RABSplitOutNode(0),
-              OtherSplitOutNode(0), NumOACoolCoils(0), NumOAHeatCoils(0), NumOAHXs(0), SizeAirloopCoil(true),
               supFanModelTypeEnum(fanModelTypeNotYetSet), SupFanNum(0), supFanVecIndex(-1), supFanLocation(fanPlacement::fanPlaceNotSet),
               retFanModelTypeEnum(fanModelTypeNotYetSet), RetFanNum(0), retFanVecIndex(-1), FanDesCoolLoad(0.0)
->>>>>>> 429d666a
         {
         }
     };
