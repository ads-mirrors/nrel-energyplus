// EnergyPlus, Copyright (c) 1996-2023, The Board of Trustees of the University of Illinois,
// The Regents of the University of California, through Lawrence Berkeley National Laboratory
// (subject to receipt of any required approvals from the U.S. Dept. of Energy), Oak Ridge
// National Laboratory, managed by UT-Battelle, Alliance for Sustainable Energy, LLC, and other
// contributors. All rights reserved.
//
// NOTICE: This Software was developed under funding from the U.S. Department of Energy and the
// U.S. Government consequently retains certain rights. As such, the U.S. Government has been
// granted for itself and others acting on its behalf a paid-up, nonexclusive, irrevocable,
// worldwide license in the Software to reproduce, distribute copies to the public, prepare
// derivative works, and perform publicly and display publicly, and to permit others to do so.
//
// Redistribution and use in source and binary forms, with or without modification, are permitted
// provided that the following conditions are met:
//
// (1) Redistributions of source code must retain the above copyright notice, this list of
//     conditions and the following disclaimer.
//
// (2) Redistributions in binary form must reproduce the above copyright notice, this list of
//     conditions and the following disclaimer in the documentation and/or other materials
//     provided with the distribution.
//
// (3) Neither the name of the University of California, Lawrence Berkeley National Laboratory,
//     the University of Illinois, U.S. Dept. of Energy nor the names of its contributors may be
//     used to endorse or promote products derived from this software without specific prior
//     written permission.
//
// (4) Use of EnergyPlus(TM) Name. If Licensee (i) distributes the software in stand-alone form
//     without changes from the version obtained under this License, or (ii) Licensee makes a
//     reference solely to the software portion of its product, Licensee must refer to the
//     software as "EnergyPlus version X" software, where "X" is the version number Licensee
//     obtained under this License and may not use a different name for the software. Except as
//     specifically required in this Section (4), Licensee shall not use in a company name, a
//     product name, in advertising, publicity, or other promotional activities any name, trade
//     name, trademark, logo, or other designation of "EnergyPlus", "E+", "e+" or confusingly
//     similar designation, without the U.S. Department of Energy's prior written consent.
//
// THIS SOFTWARE IS PROVIDED BY THE COPYRIGHT HOLDERS AND CONTRIBUTORS "AS IS" AND ANY EXPRESS OR
// IMPLIED WARRANTIES, INCLUDING, BUT NOT LIMITED TO, THE IMPLIED WARRANTIES OF MERCHANTABILITY
// AND FITNESS FOR A PARTICULAR PURPOSE ARE DISCLAIMED. IN NO EVENT SHALL THE COPYRIGHT OWNER OR
// CONTRIBUTORS BE LIABLE FOR ANY DIRECT, INDIRECT, INCIDENTAL, SPECIAL, EXEMPLARY, OR
// CONSEQUENTIAL DAMAGES (INCLUDING, BUT NOT LIMITED TO, PROCUREMENT OF SUBSTITUTE GOODS OR
// SERVICES; LOSS OF USE, DATA, OR PROFITS; OR BUSINESS INTERRUPTION) HOWEVER CAUSED AND ON ANY
// THEORY OF LIABILITY, WHETHER IN CONTRACT, STRICT LIABILITY, OR TORT (INCLUDING NEGLIGENCE OR
// OTHERWISE) ARISING IN ANY WAY OUT OF THE USE OF THIS SOFTWARE, EVEN IF ADVISED OF THE
// POSSIBILITY OF SUCH DAMAGE.

#pragma clang diagnostic push
#pragma ide diagnostic ignored "OCDFAInspection"
#pragma ide diagnostic ignored "cert-err58-cpp"
#pragma ide diagnostic ignored "modernize-use-equals-delete"

#include <stdexcept>

// Google Test Headers
#include <gtest/gtest.h>

// EnergyPlus Headers
#include "Fixtures/EnergyPlusFixture.hh"
#include <EnergyPlus/Data/EnergyPlusData.hh>
#include <EnergyPlus/DataErrorTracking.hh>
#include <EnergyPlus/DataHVACGlobals.hh>
#include <EnergyPlus/DataSizing.hh>
#include <EnergyPlus/OutputProcessor.hh>
#include <EnergyPlus/Plant/DataPlant.hh>
#include <EnergyPlus/PlantLoopHeatPumpEIR.hh>
#include <EnergyPlus/WeatherManager.hh>

using namespace EnergyPlus;
using namespace EnergyPlus::EIRPlantLoopHeatPumps;

TEST_F(EnergyPlusFixture, ConstructionFullObjectsHeatingAndCooling_WaterSource)
{
    std::string const idf_objects = delimited_string({"HeatPump:PlantLoop:EIR:Heating,",
                                                      "  hp heating side,",
                                                      "  node 1,",
                                                      "  node 2,",
                                                      "  WaterSource,",
                                                      "  node 3,",
                                                      "  node 4,",
                                                      "  hp cooling side,",
                                                      "  0.001,",
                                                      "  0.001,",
                                                      "  1000,",
                                                      "  3.14,",
                                                      "  2,",
                                                      "  dummyCurve,",
                                                      "  dummyCurve,",
                                                      "  dummyCurve;",
                                                      "HeatPump:PlantLoop:EIR:Cooling,",
                                                      "  hp cooling side,",
                                                      "  node 1,",
                                                      "  node 2,",
                                                      "  WaterSource,",
                                                      "  node 3,",
                                                      "  node 4,",
                                                      "  hp heating side,",
                                                      "  0.001,",
                                                      "  0.001,",
                                                      "  1000,",
                                                      "  3.14,",
                                                      "  2,",
                                                      "  dummyCurve,",
                                                      "  dummyCurve,",
                                                      "  dummyCurve;",
                                                      "Curve:Linear,",
                                                      "  dummyCurve,",
                                                      "  1,",
                                                      "  0,",
                                                      "  1,",
                                                      "  1;"});
    ASSERT_TRUE(process_idf(idf_objects));

    // call the factory with a valid name to trigger reading inputs
    EIRPlantLoopHeatPump::factory(*state, DataPlant::PlantEquipmentType::HeatPumpEIRHeating, "HP HEATING SIDE");

    // verify the size of the vector and the processed condition
    EXPECT_EQ(2u, state->dataEIRPlantLoopHeatPump->heatPumps.size());

    // for now we know the order is maintained, so get each heat pump object
    EIRPlantLoopHeatPump *thisHeatingPLHP = &state->dataEIRPlantLoopHeatPump->heatPumps[1];
    EIRPlantLoopHeatPump *thisCoolingPLHP = &state->dataEIRPlantLoopHeatPump->heatPumps[0];

    // validate the heating side
    EXPECT_EQ("HP HEATING SIDE", thisHeatingPLHP->name);
    EXPECT_TRUE(compare_enums(DataPlant::PlantEquipmentType::HeatPumpEIRHeating, thisHeatingPLHP->EIRHPType));
    EXPECT_EQ(thisCoolingPLHP, thisHeatingPLHP->companionHeatPumpCoil);
    EXPECT_EQ(1, thisHeatingPLHP->capFuncTempCurveIndex);
    EXPECT_EQ(1, thisHeatingPLHP->powerRatioFuncTempCurveIndex);
    EXPECT_EQ(1, thisHeatingPLHP->powerRatioFuncPLRCurveIndex);

    // validate the cooling side
    EXPECT_EQ("HP COOLING SIDE", thisCoolingPLHP->name);
    EXPECT_TRUE(compare_enums(DataPlant::PlantEquipmentType::HeatPumpEIRCooling, thisCoolingPLHP->EIRHPType));
    EXPECT_EQ(thisHeatingPLHP, thisCoolingPLHP->companionHeatPumpCoil);
    EXPECT_EQ(1, thisCoolingPLHP->capFuncTempCurveIndex);
    EXPECT_EQ(1, thisCoolingPLHP->powerRatioFuncTempCurveIndex);
    EXPECT_EQ(1, thisCoolingPLHP->powerRatioFuncPLRCurveIndex);

    // calling the factory with an invalid name or type will call ShowFatalError, which will trigger a runtime exception
    EXPECT_THROW(EIRPlantLoopHeatPump::factory(*state, DataPlant::PlantEquipmentType::HeatPumpEIRHeating, "fake"), std::runtime_error);
    EXPECT_THROW(EIRPlantLoopHeatPump::factory(*state, DataPlant::PlantEquipmentType::HeatPumpEIRCooling, "HP HEATING SIDE"), std::runtime_error);
    EXPECT_THROW(EIRPlantLoopHeatPump::factory(*state, DataPlant::PlantEquipmentType::HeatPumpEIRCooling, "fake"), std::runtime_error);
    EXPECT_THROW(EIRPlantLoopHeatPump::factory(*state, DataPlant::PlantEquipmentType::HeatPumpEIRHeating, "HP COOLING SIDE"), std::runtime_error);
}

TEST_F(EnergyPlusFixture, PairingCompanionCoils)
{
    state->dataEIRPlantLoopHeatPump->heatPumps.resize(2);
    EIRPlantLoopHeatPump *coil1 = &state->dataEIRPlantLoopHeatPump->heatPumps[0];
    EIRPlantLoopHeatPump *coil2 = &state->dataEIRPlantLoopHeatPump->heatPumps[1];

    {
        // a successful try
        coil1->name = "name1";
        coil1->companionCoilName = "name2";
        coil1->EIRHPType = DataPlant::PlantEquipmentType::HeatPumpEIRCooling;
        coil1->companionHeatPumpCoil = nullptr;
        coil2->name = "name2";
        coil2->companionCoilName = "name1";
        coil2->EIRHPType = DataPlant::PlantEquipmentType::HeatPumpEIRHeating;
        coil2->companionHeatPumpCoil = nullptr;
        EIRPlantLoopHeatPumps::EIRPlantLoopHeatPump::pairUpCompanionCoils(*state);
        EXPECT_EQ(coil2, coil1->companionHeatPumpCoil);
        EXPECT_EQ(coil1, coil2->companionHeatPumpCoil);
    }

    {
        // but what if we can't find a companion!
        coil1->name = "name1";
        coil1->companionCoilName = "name6";
        coil1->EIRHPType = DataPlant::PlantEquipmentType::HeatPumpEIRCooling;
        coil1->companionHeatPumpCoil = nullptr;
        coil2->name = "name2";
        coil2->companionCoilName = "name1";
        coil2->EIRHPType = DataPlant::PlantEquipmentType::HeatPumpEIRHeating;
        coil2->companionHeatPumpCoil = nullptr;
        EXPECT_THROW(EIRPlantLoopHeatPumps::EIRPlantLoopHeatPump::pairUpCompanionCoils(*state), std::runtime_error);
    }

    {
        // or what if we find a companion but it's the same coil type
        coil1->name = "name1";
        coil1->companionCoilName = "name2";
        coil1->EIRHPType = DataPlant::PlantEquipmentType::HeatPumpEIRCooling;
        coil1->companionHeatPumpCoil = nullptr;
        coil2->name = "name2";
        coil2->companionCoilName = "name1";
        coil2->EIRHPType = DataPlant::PlantEquipmentType::HeatPumpEIRCooling;
        coil2->companionHeatPumpCoil = nullptr;
        EXPECT_THROW(EIRPlantLoopHeatPumps::EIRPlantLoopHeatPump::pairUpCompanionCoils(*state), std::runtime_error);
    }
}

TEST_F(EnergyPlusFixture, HeatingConstructionFullObjectsNoCompanion)
{
    std::string const idf_objects = delimited_string({"HeatPump:PlantLoop:EIR:Heating,",
                                                      "  hp heating side,",
                                                      "  node 1,",
                                                      "  node 2,",
                                                      "  WaterSource,",
                                                      "  node 3,",
                                                      "  node 4,",
                                                      "  ,",
                                                      "  0.001,",
                                                      "  0.001,",
                                                      "  1000,",
                                                      "  3.14,",
                                                      "  1,",
                                                      "  dummyCurve,",
                                                      "  dummyCurve,",
                                                      "  dummyCurve;",
                                                      "Curve:Linear,",
                                                      "  dummyCurve,",
                                                      "  1,",
                                                      "  0,",
                                                      "  1,",
                                                      "  1;"});
    ASSERT_TRUE(process_idf(idf_objects));

    // call the factory with a valid name to trigger reading inputs
    EIRPlantLoopHeatPump::factory(*state, DataPlant::PlantEquipmentType::HeatPumpEIRHeating, "HP HEATING SIDE");

    // verify the size of the vector and the processed condition
    EXPECT_EQ(1u, state->dataEIRPlantLoopHeatPump->heatPumps.size());

    // for now we know the order is maintained, so get each heat pump object
    EIRPlantLoopHeatPump *thisHeatingPLHP = &state->dataEIRPlantLoopHeatPump->heatPumps[0];

    // validate the heating side
    EXPECT_EQ("HP HEATING SIDE", thisHeatingPLHP->name);
    EXPECT_TRUE(compare_enums(DataPlant::PlantEquipmentType::HeatPumpEIRHeating, thisHeatingPLHP->EIRHPType));
    EXPECT_EQ(nullptr, thisHeatingPLHP->companionHeatPumpCoil);
    EXPECT_EQ(1, thisHeatingPLHP->capFuncTempCurveIndex);
    EXPECT_EQ(1, thisHeatingPLHP->powerRatioFuncTempCurveIndex);
    EXPECT_EQ(1, thisHeatingPLHP->powerRatioFuncPLRCurveIndex);

    // calling the factory with an invalid name or type will call ShowFatalError, which will trigger a runtime exception
    EXPECT_THROW(EIRPlantLoopHeatPump::factory(*state, DataPlant::PlantEquipmentType::HeatPumpEIRHeating, "fake"), std::runtime_error);
    EXPECT_THROW(EIRPlantLoopHeatPump::factory(*state, DataPlant::PlantEquipmentType::HeatPumpEIRCooling, "HP HEATING SIDE"), std::runtime_error);
}

TEST_F(EnergyPlusFixture, CoolingConstructionFullObjectsNoCompanion)
{
    std::string const idf_objects = delimited_string({"HeatPump:PlantLoop:EIR:Cooling,",
                                                      "  hp cooling side,",
                                                      "  node 1,",
                                                      "  node 2,",
                                                      "  WaterSource,",
                                                      "  node 3,",
                                                      "  node 4,",
                                                      "  ,",
                                                      "  0.001,",
                                                      "  0.001,",
                                                      "  1000,",
                                                      "  3.14,",
                                                      "  1,",
                                                      "  dummyCurve,",
                                                      "  dummyCurve,",
                                                      "  dummyCurve;",
                                                      "Curve:Linear,",
                                                      "  dummyCurve,",
                                                      "  1,",
                                                      "  0,",
                                                      "  1,",
                                                      "  1;"});
    ASSERT_TRUE(process_idf(idf_objects));

    // call the factory with a valid name to trigger reading inputs
    EIRPlantLoopHeatPump::factory(*state, DataPlant::PlantEquipmentType::HeatPumpEIRCooling, "HP COOLING SIDE");

    // verify the size of the vector and the processed condition
    EXPECT_EQ(1u, state->dataEIRPlantLoopHeatPump->heatPumps.size());

    // for now we know the order is maintained, so get each heat pump object
    EIRPlantLoopHeatPump *thisCoolingPLHP = &state->dataEIRPlantLoopHeatPump->heatPumps[0];

    // validate the cooling side
    EXPECT_EQ("HP COOLING SIDE", thisCoolingPLHP->name);
    EXPECT_TRUE(compare_enums(DataPlant::PlantEquipmentType::HeatPumpEIRCooling, thisCoolingPLHP->EIRHPType));
    EXPECT_EQ(nullptr, thisCoolingPLHP->companionHeatPumpCoil);
    EXPECT_EQ(1, thisCoolingPLHP->capFuncTempCurveIndex);
    EXPECT_EQ(1, thisCoolingPLHP->powerRatioFuncTempCurveIndex);
    EXPECT_EQ(1, thisCoolingPLHP->powerRatioFuncPLRCurveIndex);

    // calling the factory with an invalid name or type will call ShowFatalError, which will trigger a runtime exception
    EXPECT_THROW(EIRPlantLoopHeatPump::factory(*state, DataPlant::PlantEquipmentType::HeatPumpEIRCooling, "fake"), std::runtime_error);
    EXPECT_THROW(EIRPlantLoopHeatPump::factory(*state, DataPlant::PlantEquipmentType::HeatPumpEIRHeating, "HP COOLING SIDE"), std::runtime_error);
}

TEST_F(EnergyPlusFixture, CoolingConstructionFullObjectWithDefaults)
{
    std::string const idf_objects = delimited_string({"HeatPump:PlantLoop:EIR:Cooling,",
                                                      "  hp cooling side,",
                                                      "  node 1,",
                                                      "  node 2,",
                                                      "  WaterSource,",
                                                      "  node 3,",
                                                      "  node 4,",
                                                      "  ,",
                                                      "  0.001,",
                                                      "  0.001,",
                                                      "  1000,",
                                                      "  ,",
                                                      "  ,",
                                                      "  dummyCurve,",
                                                      "  dummyCurve,",
                                                      "  dummyCurve;",
                                                      "Curve:Linear,",
                                                      "  dummyCurve,",
                                                      "  1,",
                                                      "  0,",
                                                      "  1,",
                                                      "  1;"});
    ASSERT_TRUE(process_idf(idf_objects));

    // call the factory with a valid name to trigger reading inputs
    EIRPlantLoopHeatPump::factory(*state, DataPlant::PlantEquipmentType::HeatPumpEIRCooling, "HP COOLING SIDE");

    // verify the size of the vector and the processed condition
    EXPECT_EQ(1u, state->dataEIRPlantLoopHeatPump->heatPumps.size());

    // for now we know the order is maintained, so get each heat pump object
    EIRPlantLoopHeatPump *thisCoolingPLHP = &state->dataEIRPlantLoopHeatPump->heatPumps[0];

    // validate the cooling side
    EXPECT_EQ("HP COOLING SIDE", thisCoolingPLHP->name);
    EXPECT_TRUE(compare_enums(DataPlant::PlantEquipmentType::HeatPumpEIRCooling, thisCoolingPLHP->EIRHPType));
    EXPECT_NEAR(1, thisCoolingPLHP->sizingFactor, 0.001);
}

TEST_F(EnergyPlusFixture, CoolingConstructionFullyAutoSized_WaterSource)
{
    std::string const idf_objects = delimited_string({"HeatPump:PlantLoop:EIR:Cooling,",
                                                      "  hp cooling side,",
                                                      "  node 1,",
                                                      "  node 2,",
                                                      "  WaterSource,",
                                                      "  node 3,",
                                                      "  node 4,",
                                                      "  ,",
                                                      "  Autosize,",
                                                      "  Autosize,",
                                                      "  Autosize,",
                                                      "  ,",
                                                      "  1,",
                                                      "  dummyCurve,",
                                                      "  dummyCurve,",
                                                      "  dummyCurve;",
                                                      "Curve:Linear,",
                                                      "  dummyCurve,",
                                                      "  1,",
                                                      "  0,",
                                                      "  1,",
                                                      "  1;"});
    ASSERT_TRUE(process_idf(idf_objects));

    // call the factory with a valid name to trigger reading inputs
    EIRPlantLoopHeatPump::factory(*state, DataPlant::PlantEquipmentType::HeatPumpEIRCooling, "HP COOLING SIDE");

    // verify the size of the vector and the processed condition
    EXPECT_EQ(1u, state->dataEIRPlantLoopHeatPump->heatPumps.size());

    // for now we know the order is maintained, so get each heat pump object
    EIRPlantLoopHeatPump *thisCoolingPLHP = &state->dataEIRPlantLoopHeatPump->heatPumps[0];

    // validate the cooling side
    EXPECT_EQ("HP COOLING SIDE", thisCoolingPLHP->name);
    EXPECT_TRUE(compare_enums(DataPlant::PlantEquipmentType::HeatPumpEIRCooling, thisCoolingPLHP->EIRHPType));
    EXPECT_EQ(nullptr, thisCoolingPLHP->companionHeatPumpCoil);
    EXPECT_EQ(1, thisCoolingPLHP->capFuncTempCurveIndex);
    EXPECT_EQ(1, thisCoolingPLHP->powerRatioFuncTempCurveIndex);
    EXPECT_EQ(1, thisCoolingPLHP->powerRatioFuncPLRCurveIndex);

    // calling the factory with an invalid name or type will call ShowFatalError, which will trigger a runtime exception
    EXPECT_THROW(EIRPlantLoopHeatPump::factory(*state, DataPlant::PlantEquipmentType::HeatPumpEIRCooling, "fake"), std::runtime_error);
    EXPECT_THROW(EIRPlantLoopHeatPump::factory(*state, DataPlant::PlantEquipmentType::HeatPumpEIRHeating, "HP COOLING SIDE"), std::runtime_error);
}

TEST_F(EnergyPlusFixture, CatchErrorsOnBadCurves)
{
    std::string const idf_objects = delimited_string({"HeatPump:PlantLoop:EIR:Cooling,",
                                                      "  hp cooling side,",
                                                      "  node 1,",
                                                      "  node 2,",
                                                      "  WaterSource,",
                                                      "  node 3,",
                                                      "  node 4,",
                                                      "  ,",
                                                      "  Autosize,",
                                                      "  Autosize,",
                                                      "  Autosize,",
                                                      "  ,",
                                                      "  1,",
                                                      "  dummyCurveA,",
                                                      "  dummyCurveB,",
                                                      "  dummyCurveC;"});
    ASSERT_TRUE(process_idf(idf_objects));
    // call the factory with a valid name to trigger reading inputs, it should throw for the bad curves
    EXPECT_THROW(EIRPlantLoopHeatPump::factory(*state, DataPlant::PlantEquipmentType::HeatPumpEIRCooling, "HP COOLING SIDE"), std::runtime_error);
}

TEST_F(EnergyPlusFixture, Initialization)
{
    std::string const idf_objects = delimited_string({"HeatPump:PlantLoop:EIR:Cooling,",
                                                      "  hp cooling side,",
                                                      "  node 1,",
                                                      "  node 2,",
                                                      "  WaterSource,",
                                                      "  node 3,",
                                                      "  node 4,",
                                                      "  ,",
                                                      "  0.001,",
                                                      "  0.001,",
                                                      "  1000,",
                                                      "  3.14,",
                                                      "  ,",
                                                      "  dummyCurve,",
                                                      "  dummyCurve,",
                                                      "  dummyCurve;",
                                                      "Curve:Linear,",
                                                      "  dummyCurve,",
                                                      "  1,",
                                                      "  0,",
                                                      "  1,",
                                                      "  1;"});
    ASSERT_TRUE(process_idf(idf_objects));

    // set up the plant loops
    // first the load side
    state->dataPlnt->TotNumLoops = 2;
    state->dataPlnt->PlantLoop.allocate(2);

    state->dataPlnt->PlantLoop(1).LoopSide(DataPlant::LoopSideLocation::Supply).TotalBranches = 1;
    state->dataPlnt->PlantLoop(1).LoopSide(DataPlant::LoopSideLocation::Supply).Branch.allocate(1);
    state->dataPlnt->PlantLoop(1).LoopSide(DataPlant::LoopSideLocation::Supply).Branch(1).TotalComponents = 1;
    state->dataPlnt->PlantLoop(1).LoopSide(DataPlant::LoopSideLocation::Supply).Branch(1).Comp.allocate(1);
    auto &PLHPPlantLoadSideComp = state->dataPlnt->PlantLoop(1).LoopSide(DataPlant::LoopSideLocation::Supply).Branch(1).Comp(1);
    PLHPPlantLoadSideComp.Type = DataPlant::PlantEquipmentType::HeatPumpEIRCooling;
    // then the source side

    state->dataPlnt->PlantLoop(2).LoopSide(DataPlant::LoopSideLocation::Demand).TotalBranches = 1;
    state->dataPlnt->PlantLoop(2).LoopSide(DataPlant::LoopSideLocation::Demand).Branch.allocate(1);
    state->dataPlnt->PlantLoop(2).LoopSide(DataPlant::LoopSideLocation::Demand).Branch(1).TotalComponents = 1;
    state->dataPlnt->PlantLoop(2).LoopSide(DataPlant::LoopSideLocation::Demand).Branch(1).Comp.allocate(1);
    auto &PLHPPlantLoadSourceComp = state->dataPlnt->PlantLoop(2).LoopSide(DataPlant::LoopSideLocation::Demand).Branch(1).Comp(1);
    PLHPPlantLoadSourceComp.Type = DataPlant::PlantEquipmentType::HeatPumpEIRCooling;

    // the init call expects a "from" calling point
    PlantLocation myLocation = PlantLocation(1, DataPlant::LoopSideLocation::Supply, 1, 1);

    // call the factory with a valid name to trigger reading inputs
    EIRPlantLoopHeatPump::factory(*state, DataPlant::PlantEquipmentType::HeatPumpEIRCooling, "HP COOLING SIDE");

    // verify the size of the vector and the processed condition
    EXPECT_EQ(1u, state->dataEIRPlantLoopHeatPump->heatPumps.size());

    // for now we know the order is maintained, so get each heat pump object
    EIRPlantLoopHeatPump *thisCoolingPLHP = &state->dataEIRPlantLoopHeatPump->heatPumps[0];

    // do a bit of extra wiring up to the plant
    PLHPPlantLoadSideComp.Name = thisCoolingPLHP->name;
    PLHPPlantLoadSideComp.NodeNumIn = thisCoolingPLHP->loadSideNodes.inlet;
    PLHPPlantLoadSourceComp.Name = thisCoolingPLHP->name;
    PLHPPlantLoadSourceComp.NodeNumIn = thisCoolingPLHP->sourceSideNodes.inlet;

    // call for initialization, oneTimeInit only first
    state->dataGlobal->BeginEnvrnFlag = false;
    thisCoolingPLHP->onInitLoopEquip(*state, myLocation);

    // validate that location work got done correctly
    EXPECT_EQ(1, thisCoolingPLHP->loadSidePlantLoc.loopNum);
    EXPECT_TRUE(compare_enums(DataPlant::LoopSideLocation::Supply, thisCoolingPLHP->loadSidePlantLoc.loopSideNum));
    EXPECT_EQ(1, thisCoolingPLHP->loadSidePlantLoc.branchNum);
    EXPECT_EQ(1, thisCoolingPLHP->loadSidePlantLoc.compNum);
    EXPECT_EQ(2, thisCoolingPLHP->sourceSidePlantLoc.loopNum);
    EXPECT_TRUE(compare_enums(DataPlant::LoopSideLocation::Demand, thisCoolingPLHP->sourceSidePlantLoc.loopSideNum));
    EXPECT_EQ(1, thisCoolingPLHP->sourceSidePlantLoc.branchNum);
    EXPECT_EQ(1, thisCoolingPLHP->sourceSidePlantLoc.compNum);

    // now call for initialization again, for begin environment
    state->dataGlobal->BeginEnvrnFlag = true;
    state->dataPlnt->PlantFirstSizesOkayToFinalize = true;
    thisCoolingPLHP->onInitLoopEquip(*state, myLocation);

    // validate that plant sizing went ok
    Real64 constexpr flowTol = 0.001;
    Real64 constexpr rho = 999.89; // easy to edit here if the expected density gets adjusted in E+
    Real64 const expectedLoadSideMassFlow = rho * thisCoolingPLHP->loadSideDesignVolFlowRate;
    Real64 const expectedSourceSideMassFlow = rho * thisCoolingPLHP->sourceSideDesignVolFlowRate;
    EXPECT_NEAR(expectedLoadSideMassFlow, thisCoolingPLHP->loadSideDesignMassFlowRate, flowTol);
    EXPECT_NEAR(expectedSourceSideMassFlow, thisCoolingPLHP->sourceSideDesignMassFlowRate, flowTol);
    EXPECT_NEAR(0.0, state->dataLoopNodes->Node(thisCoolingPLHP->loadSideNodes.inlet).MassFlowRateMin, flowTol);
    EXPECT_NEAR(0.0, state->dataLoopNodes->Node(thisCoolingPLHP->loadSideNodes.inlet).MassFlowRateMinAvail, flowTol);
    EXPECT_NEAR(expectedLoadSideMassFlow, state->dataLoopNodes->Node(thisCoolingPLHP->loadSideNodes.inlet).MassFlowRateMax, flowTol);
    EXPECT_NEAR(expectedLoadSideMassFlow, state->dataLoopNodes->Node(thisCoolingPLHP->loadSideNodes.inlet).MassFlowRateMaxAvail, flowTol);
    EXPECT_NEAR(0.0, state->dataLoopNodes->Node(thisCoolingPLHP->sourceSideNodes.inlet).MassFlowRateMin, flowTol);
    EXPECT_NEAR(0.0, state->dataLoopNodes->Node(thisCoolingPLHP->sourceSideNodes.inlet).MassFlowRateMinAvail, flowTol);
    EXPECT_NEAR(expectedSourceSideMassFlow, state->dataLoopNodes->Node(thisCoolingPLHP->sourceSideNodes.inlet).MassFlowRateMax, flowTol);
    EXPECT_NEAR(expectedSourceSideMassFlow, state->dataLoopNodes->Node(thisCoolingPLHP->sourceSideNodes.inlet).MassFlowRateMaxAvail, flowTol);
}

TEST_F(EnergyPlusFixture, TestSizing_FullyAutosizedCoolingWithCompanion_WaterSource)
{
    std::string const idf_objects = delimited_string({"HeatPump:PlantLoop:EIR:Cooling,",
                                                      "  hp cooling side,",
                                                      "  node 1,",
                                                      "  node 2,",
                                                      "  WaterSource,",
                                                      "  node 3,",
                                                      "  node 4,",
                                                      "  hp heating side,",
                                                      "  Autosize,",
                                                      "  Autosize,",
                                                      "  Autosize,",
                                                      "  1.0,",
                                                      "  1,",
                                                      "  dummyCurve,",
                                                      "  dummyCurve,",
                                                      "  dummyCurve;",
                                                      "HeatPump:PlantLoop:EIR:Heating,",
                                                      "  hp heating side,",
                                                      "  node 5,",
                                                      "  node 6,",
                                                      "  WaterSource,",
                                                      "  node 7,",
                                                      "  node 8,",
                                                      "  hp cooling side,",
                                                      "  Autosize,",
                                                      "  Autosize,",
                                                      "  Autosize,",
                                                      "  1.0,",
                                                      "  1,",
                                                      "  dummyCurve,",
                                                      "  dummyCurve,",
                                                      "  dummyCurve;",
                                                      "Curve:Linear,",
                                                      "  dummyCurve,",
                                                      "  1,",
                                                      "  0,",
                                                      "  1,",
                                                      "  1;"});
    ASSERT_TRUE(process_idf(idf_objects));

    // call the factory with a valid name to trigger reading inputs
    EIRPlantLoopHeatPump::factory(*state, DataPlant::PlantEquipmentType::HeatPumpEIRCooling, "HP COOLING SIDE");

    // verify the size of the vector and the processed condition
    EXPECT_EQ(2u, state->dataEIRPlantLoopHeatPump->heatPumps.size());

    // for now we know the order is maintained, so get each heat pump object
    EIRPlantLoopHeatPump *thisCoolingPLHP = &state->dataEIRPlantLoopHeatPump->heatPumps[0];
    EIRPlantLoopHeatPump *thisHeatingPLHP = &state->dataEIRPlantLoopHeatPump->heatPumps[1];

    // validate that we have the right ones
    EXPECT_EQ("HP COOLING SIDE", thisCoolingPLHP->name);
    EXPECT_EQ("HP HEATING SIDE", thisHeatingPLHP->name);

    // We'll set up two plant loops: a load and a source loop
    state->dataPlnt->TotNumLoops = 2;
    state->dataPlnt->PlantLoop.allocate(state->dataPlnt->TotNumLoops);

    state->dataPlnt->PlantLoop(1).LoopSide(DataPlant::LoopSideLocation::Demand).TotalBranches = 1;
    state->dataPlnt->PlantLoop(1).LoopSide(DataPlant::LoopSideLocation::Demand).Branch.allocate(1);
    state->dataPlnt->PlantLoop(1).LoopSide(DataPlant::LoopSideLocation::Demand).Branch(1).TotalComponents = 1;
    state->dataPlnt->PlantLoop(1).LoopSide(DataPlant::LoopSideLocation::Demand).Branch(1).Comp.allocate(1);
    state->dataPlnt->PlantLoop(1).LoopSide(DataPlant::LoopSideLocation::Supply).TotalBranches = 1;
    state->dataPlnt->PlantLoop(1).LoopSide(DataPlant::LoopSideLocation::Supply).Branch.allocate(1);
    state->dataPlnt->PlantLoop(1).LoopSide(DataPlant::LoopSideLocation::Supply).Branch(1).TotalComponents = 2;
    state->dataPlnt->PlantLoop(1).LoopSide(DataPlant::LoopSideLocation::Supply).Branch(1).Comp.allocate(2);

    state->dataPlnt->PlantLoop(2).LoopSide(DataPlant::LoopSideLocation::Demand).TotalBranches = 1;
    state->dataPlnt->PlantLoop(2).LoopSide(DataPlant::LoopSideLocation::Demand).Branch.allocate(1);
    state->dataPlnt->PlantLoop(2).LoopSide(DataPlant::LoopSideLocation::Demand).Branch(1).TotalComponents = 2;
    state->dataPlnt->PlantLoop(2).LoopSide(DataPlant::LoopSideLocation::Demand).Branch(1).Comp.allocate(2);
    state->dataPlnt->PlantLoop(2).LoopSide(DataPlant::LoopSideLocation::Supply).TotalBranches = 1;
    state->dataPlnt->PlantLoop(2).LoopSide(DataPlant::LoopSideLocation::Supply).Branch.allocate(1);
    state->dataPlnt->PlantLoop(2).LoopSide(DataPlant::LoopSideLocation::Supply).Branch(1).TotalComponents = 1;
    state->dataPlnt->PlantLoop(2).LoopSide(DataPlant::LoopSideLocation::Supply).Branch(1).Comp.allocate(1);

    Real64 constexpr plantSizingLoadVolFlow = 0.01;
    Real64 constexpr plantSizingLoadDeltaT = 1.0;

    state->dataSize->PlantSizData.allocate(2);
    state->dataSize->PlantSizData(1).DesVolFlowRate = 0.010;
    state->dataSize->PlantSizData(1).DeltaT = 1.0;
    state->dataSize->PlantSizData(2).DesVolFlowRate = 0.030;
    state->dataSize->PlantSizData(2).DeltaT = 1.0;

    auto &loop1supplyComponent1 = state->dataPlnt->PlantLoop(1).LoopSide(DataPlant::LoopSideLocation::Supply).Branch(1).Comp(1);
    auto &loop2demandComponent1 = state->dataPlnt->PlantLoop(2).LoopSide(DataPlant::LoopSideLocation::Demand).Branch(1).Comp(1);
    auto &loop1supplyComponent2 = state->dataPlnt->PlantLoop(1).LoopSide(DataPlant::LoopSideLocation::Supply).Branch(1).Comp(2);
    auto &loop2demandComponent2 = state->dataPlnt->PlantLoop(2).LoopSide(DataPlant::LoopSideLocation::Demand).Branch(1).Comp(2);

    loop1supplyComponent1.Type = DataPlant::PlantEquipmentType::HeatPumpEIRHeating;
    loop2demandComponent1.Type = DataPlant::PlantEquipmentType::HeatPumpEIRHeating;
    loop1supplyComponent2.Type = DataPlant::PlantEquipmentType::HeatPumpEIRCooling;
    loop2demandComponent2.Type = DataPlant::PlantEquipmentType::HeatPumpEIRCooling;

    loop1supplyComponent1.Name = thisHeatingPLHP->name;
    loop2demandComponent1.Name = thisHeatingPLHP->name;
    loop1supplyComponent2.Name = thisCoolingPLHP->name;
    loop2demandComponent2.Name = thisCoolingPLHP->name;

    loop1supplyComponent1.NodeNumIn = thisHeatingPLHP->loadSideNodes.inlet;
    loop2demandComponent1.NodeNumIn = thisHeatingPLHP->sourceSideNodes.inlet;
    loop1supplyComponent2.NodeNumIn = thisCoolingPLHP->loadSideNodes.inlet;
    loop2demandComponent2.NodeNumIn = thisCoolingPLHP->sourceSideNodes.inlet;

    // the init call expects a "from" calling point
    PlantLocation myCoolingLoadLocation = PlantLocation(1, DataPlant::LoopSideLocation::Supply, 1, 1);
    PlantLocation myCoolingSourceLocation = PlantLocation(2, DataPlant::LoopSideLocation::Demand, 1, 1);
    PlantLocation myHeatingLoadLocation = PlantLocation(1, DataPlant::LoopSideLocation::Supply, 1, 2);

    // set a couple global flags
    state->dataGlobal->BeginEnvrnFlag = true;

    // initialize so the components can find themselves on the plant
    thisCoolingPLHP->onInitLoopEquip(*state, myCoolingLoadLocation);
    thisHeatingPLHP->onInitLoopEquip(*state, myHeatingLoadLocation);

    state->dataPlnt->PlantFinalSizesOkayToReport = true;
    state->dataPlnt->PlantFirstSizesOkayToReport = true;
    state->dataPlnt->PlantFirstSizesOkayToFinalize = true;

    // assign the plant sizing data
    state->dataPlnt->PlantLoop(1).PlantSizNum = 1;
    state->dataPlnt->PlantLoop(2).PlantSizNum = 2;

    // The load side should be what is imposed by the plant sizing data for the design flow rate.
    // The source side should be calculated based on the COP, which was set at 1.0 for convenience.
    //   This works out to a multiplier of 2 on the source flow rate.  With the same deltaT on the design of the source
    //   loop, the flow rate must be twice as high.
    // The source side has a slightly different set of thermal properties so the expected flow is scaled by those.
    Real64 constexpr expectedLoadCp = 4197.93;
    Real64 constexpr expectedLoadRho = 999.898;
    Real64 constexpr expectedSourceCp = 4185.0;
    Real64 constexpr expectedSourceRho = 983.2;
    Real64 const expectedLoadFlow = plantSizingLoadVolFlow;
    Real64 expectedCapacity = expectedLoadRho * expectedLoadFlow * expectedLoadCp * plantSizingLoadDeltaT;
    Real64 const baseExpectedSourceFlow = plantSizingLoadVolFlow * 2.0;
    Real64 expectedSourceFlow = baseExpectedSourceFlow * (expectedLoadRho * expectedLoadCp) / (expectedSourceRho * expectedSourceCp);
    thisCoolingPLHP->sizeLoadSide(*state);
    thisCoolingPLHP->sizeSrcSideWSHP(*state);
    EXPECT_NEAR(expectedLoadFlow, thisCoolingPLHP->loadSideDesignVolFlowRate, 0.0001);
    EXPECT_NEAR(expectedSourceFlow, thisCoolingPLHP->sourceSideDesignVolFlowRate, 0.0001);
    EXPECT_NEAR(expectedCapacity, thisCoolingPLHP->referenceCapacity, 0.0001);

    // with a sizing run complete, we can also go ahead and get the design capacities...
    // they should be nonzero for the load side of things
    Real64 tmpMin = -1.0, tmpMax = -1.0, tmpOpt = -1.0;
    thisCoolingPLHP->getDesignCapacities(*state, myCoolingLoadLocation, tmpMax, tmpMin, tmpOpt);
    EXPECT_NEAR(0.0, tmpMin, 0.001);
    EXPECT_NEAR(expectedCapacity, tmpMax, 0.001);
    EXPECT_NEAR(expectedCapacity, tmpOpt, 0.001);
    // but always zero for the source side of things
    tmpMin = -1.0, tmpMax = -1.0, tmpOpt = -1.0;
    thisCoolingPLHP->getDesignCapacities(*state, myCoolingSourceLocation, tmpMax, tmpMin, tmpOpt);
    EXPECT_NEAR(0.0, tmpMin, 0.001);
    EXPECT_NEAR(0.0, tmpMax, 0.001);
    EXPECT_NEAR(0.0, tmpOpt, 0.001);

    // we can reset things and do a few more corner cases here

    // lets just try it again but with the plant sizing data set to zero flow, it should try to use the companion
    // but the companion isn't sized yet, so it should get zero conditions
    thisCoolingPLHP->loadSideDesignVolFlowRate = DataSizing::AutoSize;
    thisCoolingPLHP->sourceSideDesignVolFlowRate = DataSizing::AutoSize;
    thisCoolingPLHP->referenceCapacity = DataSizing::AutoSize;
    state->dataSize->PlantSizData(1).DesVolFlowRate = 0.0;
    thisCoolingPLHP->sizeLoadSide(*state);
    thisCoolingPLHP->sizeSrcSideWSHP(*state);
    EXPECT_NEAR(0.0, thisCoolingPLHP->loadSideDesignVolFlowRate, 0.0001);
    EXPECT_NEAR(0.0, thisCoolingPLHP->sourceSideDesignVolFlowRate, 0.0001);
    EXPECT_NEAR(0.0, thisCoolingPLHP->referenceCapacity, 0.0001);

    // but now let's try to size the heating coil, which will try to use the cooling coil's sized data
    thisCoolingPLHP->loadSideDesignVolFlowRate = expectedLoadFlow;
    thisCoolingPLHP->sourceSideDesignVolFlowRate = expectedSourceFlow;
    thisCoolingPLHP->referenceCapacity = expectedCapacity;
    expectedSourceFlow = baseExpectedSourceFlow * (expectedSourceRho * expectedSourceCp) / (expectedLoadRho * expectedLoadCp);
    expectedCapacity = expectedSourceRho * expectedLoadFlow * expectedSourceCp * plantSizingLoadDeltaT;
    thisHeatingPLHP->sizeLoadSide(*state);
    thisHeatingPLHP->sizeSrcSideWSHP(*state);
    EXPECT_NEAR(expectedLoadFlow, thisHeatingPLHP->loadSideDesignVolFlowRate, 0.0001);
    EXPECT_NEAR(expectedSourceFlow, thisHeatingPLHP->sourceSideDesignVolFlowRate, 0.0001);
    EXPECT_NEAR(expectedCapacity, thisHeatingPLHP->referenceCapacity, 0.0001);
}

TEST_F(EnergyPlusFixture, TestSizing_FullyHardsizedHeatingWithCompanion)
{
    std::string const idf_objects = delimited_string({"HeatPump:PlantLoop:EIR:Cooling,",
                                                      "  hp cooling side,",
                                                      "  node 1,",
                                                      "  node 2,",
                                                      "  WaterSource,",
                                                      "  node 3,",
                                                      "  node 4,",
                                                      "  hp heating side,",
                                                      "  0.01,",
                                                      "  0.02,",
                                                      "  1200,",
                                                      "  1.0,",
                                                      "  1,",
                                                      "  dummyCurve,",
                                                      "  dummyCurve,",
                                                      "  dummyCurve;",
                                                      "HeatPump:PlantLoop:EIR:Heating,",
                                                      "  hp heating side,",
                                                      "  node 5,",
                                                      "  node 6,",
                                                      "  WaterSource,",
                                                      "  node 7,",
                                                      "  node 8,",
                                                      "  hp cooling side,",
                                                      "  0.01,",
                                                      "  0.02,",
                                                      "  1200,",
                                                      "  1.0,",
                                                      "  1,",
                                                      "  dummyCurve,",
                                                      "  dummyCurve,",
                                                      "  dummyCurve;",
                                                      "Curve:Linear,",
                                                      "  dummyCurve,",
                                                      "  1,",
                                                      "  0,",
                                                      "  1,",
                                                      "  1;"});
    ASSERT_TRUE(process_idf(idf_objects));

    // call the factory with a valid name to trigger reading inputs
    EIRPlantLoopHeatPump::factory(*state, DataPlant::PlantEquipmentType::HeatPumpEIRCooling, "HP COOLING SIDE");

    // verify the size of the vector and the processed condition
    EXPECT_EQ(2u, state->dataEIRPlantLoopHeatPump->heatPumps.size());

    // for now we know the order is maintained, so get each heat pump object
    EIRPlantLoopHeatPump *thisCoolingPLHP = &state->dataEIRPlantLoopHeatPump->heatPumps[0];
    EIRPlantLoopHeatPump *thisHeatingPLHP = &state->dataEIRPlantLoopHeatPump->heatPumps[1];

    // validate that we have the right ones
    EXPECT_EQ("HP COOLING SIDE", thisCoolingPLHP->name);
    EXPECT_EQ("HP HEATING SIDE", thisHeatingPLHP->name);

    // We'll set up two plant loops: a load and a source loop
    state->dataPlnt->TotNumLoops = 2;
    state->dataPlnt->PlantLoop.allocate(state->dataPlnt->TotNumLoops);

    state->dataPlnt->PlantLoop(1).LoopSide(DataPlant::LoopSideLocation::Demand).TotalBranches = 1;
    state->dataPlnt->PlantLoop(1).LoopSide(DataPlant::LoopSideLocation::Demand).Branch.allocate(1);
    state->dataPlnt->PlantLoop(1).LoopSide(DataPlant::LoopSideLocation::Demand).Branch(1).TotalComponents = 1;
    state->dataPlnt->PlantLoop(1).LoopSide(DataPlant::LoopSideLocation::Demand).Branch(1).Comp.allocate(1);
    state->dataPlnt->PlantLoop(1).LoopSide(DataPlant::LoopSideLocation::Supply).TotalBranches = 1;
    state->dataPlnt->PlantLoop(1).LoopSide(DataPlant::LoopSideLocation::Supply).Branch.allocate(1);
    state->dataPlnt->PlantLoop(1).LoopSide(DataPlant::LoopSideLocation::Supply).Branch(1).TotalComponents = 2;
    state->dataPlnt->PlantLoop(1).LoopSide(DataPlant::LoopSideLocation::Supply).Branch(1).Comp.allocate(2);
    state->dataPlnt->PlantLoop(1).PlantSizNum = 1;

    state->dataPlnt->PlantLoop(2).LoopSide(DataPlant::LoopSideLocation::Demand).TotalBranches = 1;
    state->dataPlnt->PlantLoop(2).LoopSide(DataPlant::LoopSideLocation::Demand).Branch.allocate(1);
    state->dataPlnt->PlantLoop(2).LoopSide(DataPlant::LoopSideLocation::Demand).Branch(1).TotalComponents = 2;
    state->dataPlnt->PlantLoop(2).LoopSide(DataPlant::LoopSideLocation::Demand).Branch(1).Comp.allocate(2);
    state->dataPlnt->PlantLoop(2).LoopSide(DataPlant::LoopSideLocation::Supply).TotalBranches = 1;
    state->dataPlnt->PlantLoop(2).LoopSide(DataPlant::LoopSideLocation::Supply).Branch.allocate(1);
    state->dataPlnt->PlantLoop(2).LoopSide(DataPlant::LoopSideLocation::Supply).Branch(1).TotalComponents = 1;
    state->dataPlnt->PlantLoop(2).LoopSide(DataPlant::LoopSideLocation::Supply).Branch(1).Comp.allocate(1);
    state->dataPlnt->PlantLoop(2).PlantSizNum = 2;

    state->dataSize->PlantSizData.allocate(2);
    state->dataSize->PlantSizData(1).DesVolFlowRate = 0.020;
    state->dataSize->PlantSizData(1).DeltaT = 1.0;
    state->dataSize->PlantSizData(2).DesVolFlowRate = 0.030;
    state->dataSize->PlantSizData(2).DeltaT = 1.0;

    auto &loop1supplyComponent1 = state->dataPlnt->PlantLoop(1).LoopSide(DataPlant::LoopSideLocation::Supply).Branch(1).Comp(1);
    auto &loop2demandComponent1 = state->dataPlnt->PlantLoop(2).LoopSide(DataPlant::LoopSideLocation::Demand).Branch(1).Comp(1);
    auto &loop1supplyComponent2 = state->dataPlnt->PlantLoop(1).LoopSide(DataPlant::LoopSideLocation::Supply).Branch(1).Comp(2);
    auto &loop2demandComponent2 = state->dataPlnt->PlantLoop(2).LoopSide(DataPlant::LoopSideLocation::Demand).Branch(1).Comp(2);

    loop1supplyComponent1.Type = DataPlant::PlantEquipmentType::HeatPumpEIRHeating;
    loop2demandComponent1.Type = DataPlant::PlantEquipmentType::HeatPumpEIRHeating;
    loop1supplyComponent2.Type = DataPlant::PlantEquipmentType::HeatPumpEIRCooling;
    loop2demandComponent2.Type = DataPlant::PlantEquipmentType::HeatPumpEIRCooling;

    loop1supplyComponent1.Name = thisHeatingPLHP->name;
    loop2demandComponent1.Name = thisHeatingPLHP->name;
    loop1supplyComponent2.Name = thisCoolingPLHP->name;
    loop2demandComponent2.Name = thisCoolingPLHP->name;

    loop1supplyComponent1.NodeNumIn = thisHeatingPLHP->loadSideNodes.inlet;
    loop2demandComponent1.NodeNumIn = thisHeatingPLHP->sourceSideNodes.inlet;
    loop1supplyComponent2.NodeNumIn = thisCoolingPLHP->loadSideNodes.inlet;
    loop2demandComponent2.NodeNumIn = thisCoolingPLHP->sourceSideNodes.inlet;

    // the init call expects a "from" calling point
    PlantLocation myLoadLocation = PlantLocation(1, DataPlant::LoopSideLocation::Supply, 1, 1);

    // set a couple global flags
    state->dataGlobal->BeginEnvrnFlag = true;
    state->dataGlobal->DisplayExtraWarnings = true;

    // initialize so the components can find themselves on the plant
    thisHeatingPLHP->onInitLoopEquip(*state, myLoadLocation);

    state->dataPlnt->PlantFinalSizesOkayToReport = true;
    state->dataPlnt->PlantFirstSizesOkayToReport = true;
    state->dataPlnt->PlantFirstSizesOkayToFinalize = true;

    // The values really should just come out all as the hard-sized values, this just makes sure that function didn't
    // botch something up.
    thisHeatingPLHP->sizeLoadSide(*state);
    thisHeatingPLHP->sizeSrcSideWSHP(*state);
    EXPECT_NEAR(0.01, thisHeatingPLHP->loadSideDesignVolFlowRate, 0.0001);
    EXPECT_NEAR(0.02, thisHeatingPLHP->sourceSideDesignVolFlowRate, 0.0001);
    EXPECT_NEAR(1200, thisHeatingPLHP->referenceCapacity, 0.0001);

    // Call it again, but this time with PlantSizing on, it should come out the same again
    state->dataGlobal->DoPlantSizing = true;
    thisHeatingPLHP->sizeLoadSide(*state);
    thisHeatingPLHP->sizeSrcSideWSHP(*state);
    EXPECT_NEAR(0.01, thisHeatingPLHP->loadSideDesignVolFlowRate, 0.0001);
    EXPECT_NEAR(0.02, thisHeatingPLHP->sourceSideDesignVolFlowRate, 0.0001);
    EXPECT_NEAR(1200, thisHeatingPLHP->referenceCapacity, 0.0001);
}

TEST_F(EnergyPlusFixture, TestSizing_WithCompanionNoPlantSizing)
{
    std::string const idf_objects = delimited_string({"HeatPump:PlantLoop:EIR:Cooling,",
                                                      "  hp cooling side,",
                                                      "  node 1,",
                                                      "  node 2,",
                                                      "  WaterSource,",
                                                      "  node 3,",
                                                      "  node 4,",
                                                      "  hp heating side,",
                                                      "  Autosize,",
                                                      "  Autosize,",
                                                      "  Autosize,",
                                                      "  1.0,",
                                                      "  1,",
                                                      "  dummyCurve,",
                                                      "  dummyCurve,",
                                                      "  dummyCurve;",
                                                      "HeatPump:PlantLoop:EIR:Heating,",
                                                      "  hp heating side,",
                                                      "  node 5,",
                                                      "  node 6,",
                                                      "  WaterSource,",
                                                      "  node 7,",
                                                      "  node 8,",
                                                      "  hp cooling side,",
                                                      "  Autosize,",
                                                      "  Autosize,",
                                                      "  Autosize,",
                                                      "  1.0,",
                                                      "  1,",
                                                      "  dummyCurve,",
                                                      "  dummyCurve,",
                                                      "  dummyCurve;",
                                                      "Curve:Linear,",
                                                      "  dummyCurve,",
                                                      "  1,",
                                                      "  0,",
                                                      "  1,",
                                                      "  1;"});
    ASSERT_TRUE(process_idf(idf_objects));

    // call the factory with a valid name to trigger reading inputs
    EIRPlantLoopHeatPump::factory(*state, DataPlant::PlantEquipmentType::HeatPumpEIRCooling, "HP COOLING SIDE");

    // verify the size of the vector and the processed condition
    EXPECT_EQ(2u, state->dataEIRPlantLoopHeatPump->heatPumps.size());

    // for now we know the order is maintained, so get each heat pump object
    EIRPlantLoopHeatPump *thisCoolingPLHP = &state->dataEIRPlantLoopHeatPump->heatPumps[0];
    EIRPlantLoopHeatPump *thisHeatingPLHP = &state->dataEIRPlantLoopHeatPump->heatPumps[1];

    // validate that we have the right ones
    EXPECT_EQ("HP COOLING SIDE", thisCoolingPLHP->name);
    EXPECT_EQ("HP HEATING SIDE", thisHeatingPLHP->name);

    // We'll set up two plant loops: a load and a source loop
    state->dataPlnt->TotNumLoops = 2;
    state->dataPlnt->PlantLoop.allocate(state->dataPlnt->TotNumLoops);

    state->dataPlnt->PlantLoop(1).LoopSide(DataPlant::LoopSideLocation::Demand).TotalBranches = 1;
    state->dataPlnt->PlantLoop(1).LoopSide(DataPlant::LoopSideLocation::Demand).Branch.allocate(1);
    state->dataPlnt->PlantLoop(1).LoopSide(DataPlant::LoopSideLocation::Demand).Branch(1).TotalComponents = 1;
    state->dataPlnt->PlantLoop(1).LoopSide(DataPlant::LoopSideLocation::Demand).Branch(1).Comp.allocate(1);
    state->dataPlnt->PlantLoop(1).LoopSide(DataPlant::LoopSideLocation::Supply).TotalBranches = 1;
    state->dataPlnt->PlantLoop(1).LoopSide(DataPlant::LoopSideLocation::Supply).Branch.allocate(1);
    state->dataPlnt->PlantLoop(1).LoopSide(DataPlant::LoopSideLocation::Supply).Branch(1).TotalComponents = 2;
    state->dataPlnt->PlantLoop(1).LoopSide(DataPlant::LoopSideLocation::Supply).Branch(1).Comp.allocate(2);

    state->dataPlnt->PlantLoop(2).LoopSide(DataPlant::LoopSideLocation::Demand).TotalBranches = 1;
    state->dataPlnt->PlantLoop(2).LoopSide(DataPlant::LoopSideLocation::Demand).Branch.allocate(1);
    state->dataPlnt->PlantLoop(2).LoopSide(DataPlant::LoopSideLocation::Demand).Branch(1).TotalComponents = 2;
    state->dataPlnt->PlantLoop(2).LoopSide(DataPlant::LoopSideLocation::Demand).Branch(1).Comp.allocate(2);
    state->dataPlnt->PlantLoop(2).LoopSide(DataPlant::LoopSideLocation::Supply).TotalBranches = 1;
    state->dataPlnt->PlantLoop(2).LoopSide(DataPlant::LoopSideLocation::Supply).Branch.allocate(1);
    state->dataPlnt->PlantLoop(2).LoopSide(DataPlant::LoopSideLocation::Supply).Branch(1).TotalComponents = 1;
    state->dataPlnt->PlantLoop(2).LoopSide(DataPlant::LoopSideLocation::Supply).Branch(1).Comp.allocate(1);

    auto &loop1supplyComponent1 = state->dataPlnt->PlantLoop(1).LoopSide(DataPlant::LoopSideLocation::Supply).Branch(1).Comp(1);
    auto &loop2demandComponent1 = state->dataPlnt->PlantLoop(2).LoopSide(DataPlant::LoopSideLocation::Demand).Branch(1).Comp(1);
    auto &loop1supplyComponent2 = state->dataPlnt->PlantLoop(1).LoopSide(DataPlant::LoopSideLocation::Supply).Branch(1).Comp(2);
    auto &loop2demandComponent2 = state->dataPlnt->PlantLoop(2).LoopSide(DataPlant::LoopSideLocation::Demand).Branch(1).Comp(2);

    loop1supplyComponent1.Type = DataPlant::PlantEquipmentType::HeatPumpEIRHeating;
    loop2demandComponent1.Type = DataPlant::PlantEquipmentType::HeatPumpEIRHeating;
    loop1supplyComponent2.Type = DataPlant::PlantEquipmentType::HeatPumpEIRCooling;
    loop2demandComponent2.Type = DataPlant::PlantEquipmentType::HeatPumpEIRCooling;

    loop1supplyComponent1.Name = thisHeatingPLHP->name;
    loop2demandComponent1.Name = thisHeatingPLHP->name;
    loop1supplyComponent2.Name = thisCoolingPLHP->name;
    loop2demandComponent2.Name = thisCoolingPLHP->name;

    loop1supplyComponent1.NodeNumIn = thisHeatingPLHP->loadSideNodes.inlet;
    loop2demandComponent1.NodeNumIn = thisHeatingPLHP->sourceSideNodes.inlet;
    loop1supplyComponent2.NodeNumIn = thisCoolingPLHP->loadSideNodes.inlet;
    loop2demandComponent2.NodeNumIn = thisCoolingPLHP->sourceSideNodes.inlet;

    // the init call expects a "from" calling point
    PlantLocation myCoolingLoadLocation = PlantLocation(1, DataPlant::LoopSideLocation::Supply, 1, 1);
    PlantLocation myHeatingLoadLocation = PlantLocation(1, DataPlant::LoopSideLocation::Supply, 1, 2);

    // set a couple global flags
    state->dataGlobal->BeginEnvrnFlag = true;

    // initialize so the components can find themselves on the plant
    thisCoolingPLHP->onInitLoopEquip(*state, myCoolingLoadLocation);
    thisHeatingPLHP->onInitLoopEquip(*state, myHeatingLoadLocation);

    state->dataPlnt->PlantFinalSizesOkayToReport = true;
    state->dataPlnt->PlantFirstSizesOkayToReport = true;
    state->dataPlnt->PlantFirstSizesOkayToFinalize = true;

    // let's just fake that the companion coil already got autosized properly
    thisHeatingPLHP->loadSideDesignVolFlowRate = 0.1;
    thisHeatingPLHP->sourceSideDesignVolFlowRate = 0.2;
    thisHeatingPLHP->referenceCapacity = 1000.0;

    // With no plant sizing, it will try to use the autosized companion instead
    // the load flow should be the companion load flow
    // with no source plant sizing, the source flow will actually work out to be the same as the load flow (not the source flow)
    // the capacity will be the companion capacity
    thisCoolingPLHP->sizeLoadSide(*state);
    thisCoolingPLHP->sizeSrcSideWSHP(*state);
    EXPECT_NEAR(0.1, thisCoolingPLHP->loadSideDesignVolFlowRate, 0.0001);
    EXPECT_NEAR(0.1, thisCoolingPLHP->sourceSideDesignVolFlowRate, 0.0001);
    EXPECT_NEAR(1000.0, thisCoolingPLHP->referenceCapacity, 0.0001);
}

TEST_F(EnergyPlusFixture, TestSizing_NoCompanionNoPlantSizingError)
{
    std::string const idf_objects = delimited_string({"HeatPump:PlantLoop:EIR:Heating,",
                                                      "  hp heating side,",
                                                      "  node 5,",
                                                      "  node 6,",
                                                      "  WaterSource,",
                                                      "  node 7,",
                                                      "  node 8,",
                                                      "  ,",
                                                      "  Autosize,",
                                                      "  Autosize,",
                                                      "  Autosize,",
                                                      "  1.0,",
                                                      "  1,",
                                                      "  dummyCurve,",
                                                      "  dummyCurve,",
                                                      "  dummyCurve;",
                                                      "Curve:Linear,",
                                                      "  dummyCurve,",
                                                      "  1,",
                                                      "  0,",
                                                      "  1,",
                                                      "  1;"});
    ASSERT_TRUE(process_idf(idf_objects));

    // call the factory with a valid name to trigger reading inputs
    EIRPlantLoopHeatPump::factory(*state, DataPlant::PlantEquipmentType::HeatPumpEIRHeating, "HP HEATING SIDE");

    // verify the size of the vector and the processed condition
    EXPECT_EQ(1u, state->dataEIRPlantLoopHeatPump->heatPumps.size());

    // for now we know the order is maintained, so get each heat pump object
    EIRPlantLoopHeatPump *thisHeatingPLHP = &state->dataEIRPlantLoopHeatPump->heatPumps[0];

    // validate that we have the right ones
    EXPECT_EQ("HP HEATING SIDE", thisHeatingPLHP->name);

    // We'll set up two plant loops: a load and a source loop
    state->dataPlnt->TotNumLoops = 2;
    state->dataPlnt->PlantLoop.allocate(state->dataPlnt->TotNumLoops);

    state->dataPlnt->PlantLoop(1).LoopSide(DataPlant::LoopSideLocation::Demand).TotalBranches = 1;
    state->dataPlnt->PlantLoop(1).LoopSide(DataPlant::LoopSideLocation::Demand).Branch.allocate(1);
    state->dataPlnt->PlantLoop(1).LoopSide(DataPlant::LoopSideLocation::Demand).Branch(1).TotalComponents = 1;
    state->dataPlnt->PlantLoop(1).LoopSide(DataPlant::LoopSideLocation::Demand).Branch(1).Comp.allocate(1);
    state->dataPlnt->PlantLoop(1).LoopSide(DataPlant::LoopSideLocation::Supply).TotalBranches = 1;
    state->dataPlnt->PlantLoop(1).LoopSide(DataPlant::LoopSideLocation::Supply).Branch.allocate(1);
    state->dataPlnt->PlantLoop(1).LoopSide(DataPlant::LoopSideLocation::Supply).Branch(1).TotalComponents = 1;
    state->dataPlnt->PlantLoop(1).LoopSide(DataPlant::LoopSideLocation::Supply).Branch(1).Comp.allocate(1);

    state->dataPlnt->PlantLoop(2).LoopSide(DataPlant::LoopSideLocation::Demand).TotalBranches = 1;
    state->dataPlnt->PlantLoop(2).LoopSide(DataPlant::LoopSideLocation::Demand).Branch.allocate(1);
    state->dataPlnt->PlantLoop(2).LoopSide(DataPlant::LoopSideLocation::Demand).Branch(1).TotalComponents = 1;
    state->dataPlnt->PlantLoop(2).LoopSide(DataPlant::LoopSideLocation::Demand).Branch(1).Comp.allocate(1);
    state->dataPlnt->PlantLoop(2).LoopSide(DataPlant::LoopSideLocation::Supply).TotalBranches = 1;
    state->dataPlnt->PlantLoop(2).LoopSide(DataPlant::LoopSideLocation::Supply).Branch.allocate(1);
    state->dataPlnt->PlantLoop(2).LoopSide(DataPlant::LoopSideLocation::Supply).Branch(1).TotalComponents = 1;
    state->dataPlnt->PlantLoop(2).LoopSide(DataPlant::LoopSideLocation::Supply).Branch(1).Comp.allocate(1);

    auto &loop1supplyComponent1 = state->dataPlnt->PlantLoop(1).LoopSide(DataPlant::LoopSideLocation::Supply).Branch(1).Comp(1);
    auto &loop2demandComponent1 = state->dataPlnt->PlantLoop(2).LoopSide(DataPlant::LoopSideLocation::Demand).Branch(1).Comp(1);

    loop1supplyComponent1.Type = DataPlant::PlantEquipmentType::HeatPumpEIRHeating;
    loop2demandComponent1.Type = DataPlant::PlantEquipmentType::HeatPumpEIRHeating;

    loop1supplyComponent1.Name = thisHeatingPLHP->name;
    loop2demandComponent1.Name = thisHeatingPLHP->name;

    loop1supplyComponent1.NodeNumIn = thisHeatingPLHP->loadSideNodes.inlet;
    loop2demandComponent1.NodeNumIn = thisHeatingPLHP->sourceSideNodes.inlet;

    // the init call expects a "from" calling point
    PlantLocation myHeatingLoadLocation = PlantLocation(1, DataPlant::LoopSideLocation::Supply, 1, 1);

    // set a couple global flags
    state->dataGlobal->BeginEnvrnFlag = true;

    // initialize so the components can find themselves on the plant
    thisHeatingPLHP->onInitLoopEquip(*state, myHeatingLoadLocation);

    state->dataPlnt->PlantFinalSizesOkayToReport = true;
    state->dataPlnt->PlantFirstSizesOkayToReport = true;
    state->dataPlnt->PlantFirstSizesOkayToFinalize = true;

    // with no plant sizing available and no companion coil to size from, it should throw a fatal
    EXPECT_THROW(thisHeatingPLHP->sizeLoadSide(*state), std::runtime_error);
}

TEST_F(EnergyPlusFixture, TestSizing_NoCompanionNoPlantSizingHardSized)
{
    std::string const idf_objects = delimited_string({"HeatPump:PlantLoop:EIR:Heating,",
                                                      "  hp heating side,",
                                                      "  node 5,",
                                                      "  node 6,",
                                                      "  WaterSource,",
                                                      "  node 7,",
                                                      "  node 8,",
                                                      "  ,",
                                                      "  0.1,",
                                                      "  0.1,",
                                                      "  1000,",
                                                      "  1.0,",
                                                      "  1,",
                                                      "  dummyCurve,",
                                                      "  dummyCurve,",
                                                      "  dummyCurve;",
                                                      "Curve:Linear,",
                                                      "  dummyCurve,",
                                                      "  1,",
                                                      "  0,",
                                                      "  1,",
                                                      "  1;"});
    ASSERT_TRUE(process_idf(idf_objects));

    // call the factory with a valid name to trigger reading inputs
    EIRPlantLoopHeatPump::factory(*state, DataPlant::PlantEquipmentType::HeatPumpEIRHeating, "HP HEATING SIDE");

    // verify the size of the vector and the processed condition
    EXPECT_EQ(1u, state->dataEIRPlantLoopHeatPump->heatPumps.size());

    // for now we know the order is maintained, so get each heat pump object
    EIRPlantLoopHeatPump *thisHeatingPLHP = &state->dataEIRPlantLoopHeatPump->heatPumps[0];

    // validate that we have the right ones
    EXPECT_EQ("HP HEATING SIDE", thisHeatingPLHP->name);

    // We'll set up two plant loops: a load and a source loop
    state->dataPlnt->TotNumLoops = 2;
    state->dataPlnt->PlantLoop.allocate(state->dataPlnt->TotNumLoops);

    state->dataPlnt->PlantLoop(1).LoopSide(DataPlant::LoopSideLocation::Demand).TotalBranches = 1;
    state->dataPlnt->PlantLoop(1).LoopSide(DataPlant::LoopSideLocation::Demand).Branch.allocate(1);
    state->dataPlnt->PlantLoop(1).LoopSide(DataPlant::LoopSideLocation::Demand).Branch(1).TotalComponents = 1;
    state->dataPlnt->PlantLoop(1).LoopSide(DataPlant::LoopSideLocation::Demand).Branch(1).Comp.allocate(1);
    state->dataPlnt->PlantLoop(1).LoopSide(DataPlant::LoopSideLocation::Supply).TotalBranches = 1;
    state->dataPlnt->PlantLoop(1).LoopSide(DataPlant::LoopSideLocation::Supply).Branch.allocate(1);
    state->dataPlnt->PlantLoop(1).LoopSide(DataPlant::LoopSideLocation::Supply).Branch(1).TotalComponents = 1;
    state->dataPlnt->PlantLoop(1).LoopSide(DataPlant::LoopSideLocation::Supply).Branch(1).Comp.allocate(1);

    state->dataPlnt->PlantLoop(2).LoopSide(DataPlant::LoopSideLocation::Demand).TotalBranches = 1;
    state->dataPlnt->PlantLoop(2).LoopSide(DataPlant::LoopSideLocation::Demand).Branch.allocate(1);
    state->dataPlnt->PlantLoop(2).LoopSide(DataPlant::LoopSideLocation::Demand).Branch(1).TotalComponents = 1;
    state->dataPlnt->PlantLoop(2).LoopSide(DataPlant::LoopSideLocation::Demand).Branch(1).Comp.allocate(1);
    state->dataPlnt->PlantLoop(2).LoopSide(DataPlant::LoopSideLocation::Supply).TotalBranches = 1;
    state->dataPlnt->PlantLoop(2).LoopSide(DataPlant::LoopSideLocation::Supply).Branch.allocate(1);
    state->dataPlnt->PlantLoop(2).LoopSide(DataPlant::LoopSideLocation::Supply).Branch(1).TotalComponents = 1;
    state->dataPlnt->PlantLoop(2).LoopSide(DataPlant::LoopSideLocation::Supply).Branch(1).Comp.allocate(1);

    auto &loop1supplyComponent1 = state->dataPlnt->PlantLoop(1).LoopSide(DataPlant::LoopSideLocation::Supply).Branch(1).Comp(1);
    auto &loop2demandComponent1 = state->dataPlnt->PlantLoop(2).LoopSide(DataPlant::LoopSideLocation::Demand).Branch(1).Comp(1);

    loop1supplyComponent1.Type = DataPlant::PlantEquipmentType::HeatPumpEIRHeating;
    loop2demandComponent1.Type = DataPlant::PlantEquipmentType::HeatPumpEIRHeating;

    loop1supplyComponent1.Name = thisHeatingPLHP->name;
    loop2demandComponent1.Name = thisHeatingPLHP->name;

    loop1supplyComponent1.NodeNumIn = thisHeatingPLHP->loadSideNodes.inlet;
    loop2demandComponent1.NodeNumIn = thisHeatingPLHP->sourceSideNodes.inlet;

    // the init call expects a "from" calling point
    PlantLocation myHeatingLoadLocation = PlantLocation(1, DataPlant::LoopSideLocation::Supply, 1, 1);

    // set a couple global flags
    state->dataGlobal->BeginEnvrnFlag = true;

    // initialize so the components can find themselves on the plant
    thisHeatingPLHP->onInitLoopEquip(*state, myHeatingLoadLocation);

    state->dataPlnt->PlantFinalSizesOkayToReport = true;
    state->dataPlnt->PlantFirstSizesOkayToReport = true;
    state->dataPlnt->PlantFirstSizesOkayToFinalize = true;

    // this should report out to the sizing output, but just the user defined stuff
    thisHeatingPLHP->sizeLoadSide(*state);
    thisHeatingPLHP->sizeSrcSideWSHP(*state);
    EXPECT_NEAR(0.1, thisHeatingPLHP->loadSideDesignVolFlowRate, 0.0001);
    EXPECT_NEAR(0.1, thisHeatingPLHP->sourceSideDesignVolFlowRate, 0.0001);
    EXPECT_NEAR(1000, thisHeatingPLHP->referenceCapacity, 0.0001);
}

TEST_F(EnergyPlusFixture, CoolingOutletSetpointWorker)
{
    std::string const idf_objects = delimited_string({"HeatPump:PlantLoop:EIR:Cooling,",
                                                      "  hp cooling side,",
                                                      "  node 1,",
                                                      "  node 2,",
                                                      "  WaterSource,",
                                                      "  node 3,",
                                                      "  node 4,",
                                                      "  ,",
                                                      "  0.001,",
                                                      "  0.001,",
                                                      "  1000,",
                                                      "  3.14,",
                                                      "  ,",
                                                      "  dummyCurve,",
                                                      "  dummyCurve,",
                                                      "  dummyCurve;",
                                                      "Curve:Linear,",
                                                      "  dummyCurve,",
                                                      "  1,",
                                                      "  0,",
                                                      "  1,",
                                                      "  1;"});
    ASSERT_TRUE(process_idf(idf_objects));

    // set up the plant loops
    // first the load side
    state->dataPlnt->TotNumLoops = 1;
    state->dataPlnt->PlantLoop.allocate(1);
    auto &PLHPPlantLoadSideLoop = state->dataPlnt->PlantLoop(1);

    state->dataPlnt->PlantLoop(1).LoopSide(DataPlant::LoopSideLocation::Supply).TotalBranches = 1;
    state->dataPlnt->PlantLoop(1).LoopSide(DataPlant::LoopSideLocation::Supply).Branch.allocate(1);
    state->dataPlnt->PlantLoop(1).LoopSide(DataPlant::LoopSideLocation::Supply).Branch(1).TotalComponents = 1;
    state->dataPlnt->PlantLoop(1).LoopSide(DataPlant::LoopSideLocation::Supply).Branch(1).Comp.allocate(1);
    auto &PLHPPlantLoadSideComp = state->dataPlnt->PlantLoop(1).LoopSide(DataPlant::LoopSideLocation::Supply).Branch(1).Comp(1);
    PLHPPlantLoadSideComp.Type = DataPlant::PlantEquipmentType::HeatPumpEIRCooling;

    // call the factory with a valid name to trigger reading inputs
    EIRPlantLoopHeatPump::factory(*state, DataPlant::PlantEquipmentType::HeatPumpEIRCooling, "HP COOLING SIDE");

    // verify the size of the vector and the processed condition
    EXPECT_EQ(1u, state->dataEIRPlantLoopHeatPump->heatPumps.size());

    // for now we know the order is maintained, so get each heat pump object
    EIRPlantLoopHeatPump *thisCoolingPLHP = &state->dataEIRPlantLoopHeatPump->heatPumps[0];

    // do a little setup here
    thisCoolingPLHP->loadSidePlantLoc.loopNum = 1;
    thisCoolingPLHP->loadSidePlantLoc.loopSideNum = DataPlant::LoopSideLocation::Supply;
    thisCoolingPLHP->loadSidePlantLoc.branchNum = 1;
    thisCoolingPLHP->loadSidePlantLoc.compNum = 1;
    thisCoolingPLHP->loadSideNodes.outlet = 1;

    // the factory would've called GetOnlySingleNode for the in/out pairs on the PLHP, add another one for the loop
    // outlet setpoint node
    state->dataLoopNodes->Node.allocate(5);
    PLHPPlantLoadSideLoop.TempSetPointNodeNum = 5;

    // set up the plant setpoint conditions and test for single setpoint operation
    PLHPPlantLoadSideLoop.LoopDemandCalcScheme = DataPlant::LoopDemandCalcScheme::SingleSetPoint;
    PLHPPlantLoadSideComp.CurOpSchemeType = DataPlant::OpScheme::CompSetPtBased;
    state->dataLoopNodes->Node(thisCoolingPLHP->loadSideNodes.outlet).TempSetPoint = 3.141;
    state->dataLoopNodes->Node(5).TempSetPoint = 2.718;
    EXPECT_NEAR(3.141, thisCoolingPLHP->getLoadSideOutletSetPointTemp(*state), 0.001);
    PLHPPlantLoadSideComp.CurOpSchemeType = DataPlant::OpScheme::CoolingRB;
    EXPECT_NEAR(2.718, thisCoolingPLHP->getLoadSideOutletSetPointTemp(*state), 0.001);

    // test for dual setpoint operation
    PLHPPlantLoadSideLoop.LoopDemandCalcScheme = DataPlant::LoopDemandCalcScheme::DualSetPointDeadBand;
    PLHPPlantLoadSideComp.CurOpSchemeType = DataPlant::OpScheme::CompSetPtBased;
    state->dataLoopNodes->Node(thisCoolingPLHP->loadSideNodes.outlet).TempSetPointHi = 6.282;
    state->dataLoopNodes->Node(5).TempSetPointHi = 5.436;
    EXPECT_NEAR(6.282, thisCoolingPLHP->getLoadSideOutletSetPointTemp(*state), 0.001);
    PLHPPlantLoadSideComp.CurOpSchemeType = DataPlant::OpScheme::CoolingRB;
    EXPECT_NEAR(5.436, thisCoolingPLHP->getLoadSideOutletSetPointTemp(*state), 0.001);
}

TEST_F(EnergyPlusFixture, HeatingOutletSetpointWorker)
{
    std::string const idf_objects = delimited_string({"HeatPump:PlantLoop:EIR:Heating,",
                                                      "  hp heating side,",
                                                      "  node 1,",
                                                      "  node 2,",
                                                      "  WaterSource,",
                                                      "  node 3,",
                                                      "  node 3,",
                                                      "  ,",
                                                      "  0.001,",
                                                      "  0.001,",
                                                      "  1000,",
                                                      "  3.14,",
                                                      "  ,",
                                                      "  dummyCurve,",
                                                      "  dummyCurve,",
                                                      "  dummyCurve;",
                                                      "Curve:Linear,",
                                                      "  dummyCurve,",
                                                      "  1,",
                                                      "  0,",
                                                      "  1,",
                                                      "  1;"});
    ASSERT_TRUE(process_idf(idf_objects));

    // set up the plant loops
    // first the load side
    state->dataPlnt->TotNumLoops = 1;
    state->dataPlnt->PlantLoop.allocate(1);
    auto &PLHPPlantLoadSideLoop = state->dataPlnt->PlantLoop(1);

    state->dataPlnt->PlantLoop(1).LoopSide(DataPlant::LoopSideLocation::Supply).TotalBranches = 1;
    state->dataPlnt->PlantLoop(1).LoopSide(DataPlant::LoopSideLocation::Supply).Branch.allocate(1);
    state->dataPlnt->PlantLoop(1).LoopSide(DataPlant::LoopSideLocation::Supply).Branch(1).TotalComponents = 1;
    state->dataPlnt->PlantLoop(1).LoopSide(DataPlant::LoopSideLocation::Supply).Branch(1).Comp.allocate(1);
    auto &PLHPPlantLoadSideComp = state->dataPlnt->PlantLoop(1).LoopSide(DataPlant::LoopSideLocation::Supply).Branch(1).Comp(1);
    PLHPPlantLoadSideComp.Type = DataPlant::PlantEquipmentType::HeatPumpEIRHeating;

    // call the factory with a valid name to trigger reading inputs
    EIRPlantLoopHeatPump::factory(*state, DataPlant::PlantEquipmentType::HeatPumpEIRHeating, "HP HEATING SIDE");

    // for now we know the order is maintained, so get each heat pump object
    EIRPlantLoopHeatPump *thisHeatingPLHP = &state->dataEIRPlantLoopHeatPump->heatPumps[0];

    // do a little setup here
    thisHeatingPLHP->loadSidePlantLoc.loopNum = 1;
    thisHeatingPLHP->loadSidePlantLoc.loopSideNum = DataPlant::LoopSideLocation::Supply;
    thisHeatingPLHP->loadSidePlantLoc.branchNum = 1;
    thisHeatingPLHP->loadSidePlantLoc.compNum = 1;
    thisHeatingPLHP->loadSideNodes.outlet = 1;

    // the factory would've called GetOnlySingleNode for the in/out pairs on the PLHP, add another one for the loop
    // outlet setpoint node
    state->dataLoopNodes->Node.allocate(5);
    PLHPPlantLoadSideLoop.TempSetPointNodeNum = 5;

    // test for dual setpoint operation
    PLHPPlantLoadSideLoop.LoopDemandCalcScheme = DataPlant::LoopDemandCalcScheme::DualSetPointDeadBand;
    PLHPPlantLoadSideComp.CurOpSchemeType = DataPlant::OpScheme::CompSetPtBased;
    state->dataLoopNodes->Node(thisHeatingPLHP->loadSideNodes.outlet).TempSetPointHi = 30.0;
    state->dataLoopNodes->Node(thisHeatingPLHP->loadSideNodes.outlet).TempSetPointLo = 10.0;
    state->dataLoopNodes->Node(5).TempSetPointHi = 30.0;
    state->dataLoopNodes->Node(5).TempSetPointLo = 12.0;
    EXPECT_NEAR(10.0, thisHeatingPLHP->getLoadSideOutletSetPointTemp(*state), 0.001);
    PLHPPlantLoadSideComp.CurOpSchemeType = DataPlant::OpScheme::HeatingRB;
    EXPECT_NEAR(12.0, thisHeatingPLHP->getLoadSideOutletSetPointTemp(*state), 0.001);
}

TEST_F(EnergyPlusFixture, Initialization2_WaterSource)
{
    std::string const idf_objects = delimited_string({"HeatPump:PlantLoop:EIR:Cooling,",
                                                      "  hp cooling side,",
                                                      "  node 1,",
                                                      "  node 2,",
                                                      "  WaterSource,",
                                                      "  node 3,",
                                                      "  node 4,",
                                                      "  ,",
                                                      "  0.001,",
                                                      "  0.001,",
                                                      "  1000,",
                                                      "  3.14,",
                                                      "  ,",
                                                      "  dummyCurve,",
                                                      "  dummyCurve,",
                                                      "  dummyCurve;",
                                                      "Curve:Linear,",
                                                      "  dummyCurve,",
                                                      "  1,",
                                                      "  0,",
                                                      "  1,",
                                                      "  1;"});
    ASSERT_TRUE(process_idf(idf_objects));

    // set up the plant loops
    // first the load side
    state->dataPlnt->TotNumLoops = 2;
    state->dataPlnt->PlantLoop.allocate(2);

    state->dataPlnt->PlantLoop(1).LoopSide(DataPlant::LoopSideLocation::Supply).TotalBranches = 1;
    state->dataPlnt->PlantLoop(1).LoopSide(DataPlant::LoopSideLocation::Supply).Branch.allocate(1);
    state->dataPlnt->PlantLoop(1).LoopSide(DataPlant::LoopSideLocation::Supply).Branch(1).TotalComponents = 1;
    state->dataPlnt->PlantLoop(1).LoopSide(DataPlant::LoopSideLocation::Supply).Branch(1).Comp.allocate(1);
    auto &PLHPPlantLoadSideComp = state->dataPlnt->PlantLoop(1).LoopSide(DataPlant::LoopSideLocation::Supply).Branch(1).Comp(1);
    PLHPPlantLoadSideComp.Type = DataPlant::PlantEquipmentType::HeatPumpEIRCooling;
    // then the source side

    state->dataPlnt->PlantLoop(2).LoopSide(DataPlant::LoopSideLocation::Demand).TotalBranches = 1;
    state->dataPlnt->PlantLoop(2).LoopSide(DataPlant::LoopSideLocation::Demand).Branch.allocate(1);
    state->dataPlnt->PlantLoop(2).LoopSide(DataPlant::LoopSideLocation::Demand).Branch(1).TotalComponents = 1;
    state->dataPlnt->PlantLoop(2).LoopSide(DataPlant::LoopSideLocation::Demand).Branch(1).Comp.allocate(1);
    auto &PLHPPlantLoadSourceComp = state->dataPlnt->PlantLoop(2).LoopSide(DataPlant::LoopSideLocation::Demand).Branch(1).Comp(1);
    PLHPPlantLoadSourceComp.Type = DataPlant::PlantEquipmentType::HeatPumpEIRCooling;

    // the init call expects a "from" calling point
    PlantLocation myLocation = PlantLocation(1, DataPlant::LoopSideLocation::Supply, 1, 1);

    // call the factory with a valid name to trigger reading inputs
    EIRPlantLoopHeatPump::factory(*state, DataPlant::PlantEquipmentType::HeatPumpEIRCooling, "HP COOLING SIDE");

    // verify the size of the vector and the processed condition
    EXPECT_EQ(1u, state->dataEIRPlantLoopHeatPump->heatPumps.size());

    // for now we know the order is maintained, so get each heat pump object
    EIRPlantLoopHeatPump *thisCoolingPLHP = &state->dataEIRPlantLoopHeatPump->heatPumps[0];

    // do a bit of extra wiring up to the plant
    PLHPPlantLoadSideComp.Name = thisCoolingPLHP->name;
    PLHPPlantLoadSideComp.NodeNumIn = thisCoolingPLHP->loadSideNodes.inlet;
    PLHPPlantLoadSourceComp.Name = thisCoolingPLHP->name;
    PLHPPlantLoadSourceComp.NodeNumIn = thisCoolingPLHP->sourceSideNodes.inlet;

    // call for all initialization
    state->dataGlobal->BeginEnvrnFlag = true;
    state->dataPlnt->PlantFirstSizesOkayToFinalize = true;
    thisCoolingPLHP->onInitLoopEquip(*state, myLocation);

    // call with run flag off, loose limits on node min/max
    thisCoolingPLHP->running = false;
    thisCoolingPLHP->setOperatingFlowRatesWSHP(*state);
    EXPECT_NEAR(0.0, thisCoolingPLHP->loadSideMassFlowRate, 0.001);
    EXPECT_NEAR(0.0, thisCoolingPLHP->sourceSideMassFlowRate, 0.001);

    // call with run flag off, nonzero minimums
    state->dataLoopNodes->Node(thisCoolingPLHP->loadSideNodes.inlet).MassFlowRateMinAvail = 0.1;
    state->dataLoopNodes->Node(thisCoolingPLHP->sourceSideNodes.inlet).MassFlowRateMinAvail = 0.2;
    thisCoolingPLHP->running = false;
    thisCoolingPLHP->setOperatingFlowRatesWSHP(*state);
    EXPECT_NEAR(0.1, thisCoolingPLHP->loadSideMassFlowRate, 0.001);
    EXPECT_NEAR(0.2, thisCoolingPLHP->sourceSideMassFlowRate, 0.001);

    // call with run flag off, load side flow locked
    state->dataPlnt->PlantLoop(1).LoopSide(DataPlant::LoopSideLocation::Supply).FlowLock = DataPlant::FlowLock::Locked;
    state->dataLoopNodes->Node(thisCoolingPLHP->loadSideNodes.inlet).MassFlowRate = 0.24;
    state->dataLoopNodes->Node(thisCoolingPLHP->sourceSideNodes.inlet).MassFlowRateMinAvail = 0.0;
    thisCoolingPLHP->running = false;
    thisCoolingPLHP->setOperatingFlowRatesWSHP(*state);
    EXPECT_NEAR(0.24, thisCoolingPLHP->loadSideMassFlowRate, 0.001);
    EXPECT_NEAR(0.0, thisCoolingPLHP->sourceSideMassFlowRate, 0.001);

    // call with run flag ON, flow locked at zero on load side
    state->dataPlnt->PlantLoop(1).LoopSide(DataPlant::LoopSideLocation::Supply).FlowLock = DataPlant::FlowLock::Locked;
    state->dataPlnt->PlantLoop(2).LoopSide(DataPlant::LoopSideLocation::Demand).FlowLock = DataPlant::FlowLock::Locked;
    state->dataLoopNodes->Node(thisCoolingPLHP->loadSideNodes.inlet).MassFlowRate = 0.0;
    state->dataLoopNodes->Node(thisCoolingPLHP->sourceSideNodes.inlet).MassFlowRate = 0.2;
    thisCoolingPLHP->running = true;
    thisCoolingPLHP->setOperatingFlowRatesWSHP(*state);
    EXPECT_NEAR(0.0, thisCoolingPLHP->loadSideMassFlowRate, 0.001);
    EXPECT_NEAR(0.2, thisCoolingPLHP->sourceSideMassFlowRate, 0.001);

    // call with run flag ON, flow locked at zero on source side
    state->dataPlnt->PlantLoop(1).LoopSide(DataPlant::LoopSideLocation::Supply).FlowLock = DataPlant::FlowLock::Locked;
    state->dataPlnt->PlantLoop(2).LoopSide(DataPlant::LoopSideLocation::Demand).FlowLock = DataPlant::FlowLock::Locked;
    state->dataLoopNodes->Node(thisCoolingPLHP->loadSideNodes.inlet).MassFlowRate = 0.2;
    state->dataLoopNodes->Node(thisCoolingPLHP->sourceSideNodes.inlet).MassFlowRate = 0.0;
    thisCoolingPLHP->running = true;
    thisCoolingPLHP->setOperatingFlowRatesWSHP(*state);
    EXPECT_NEAR(0.2, thisCoolingPLHP->loadSideMassFlowRate, 0.001);
    EXPECT_NEAR(0.0, thisCoolingPLHP->sourceSideMassFlowRate, 0.001);

    // call with run flag ON, flow locked at zero on both sides
    state->dataPlnt->PlantLoop(1).LoopSide(DataPlant::LoopSideLocation::Supply).FlowLock = DataPlant::FlowLock::Locked;
    state->dataPlnt->PlantLoop(2).LoopSide(DataPlant::LoopSideLocation::Demand).FlowLock = DataPlant::FlowLock::Locked;
    state->dataLoopNodes->Node(thisCoolingPLHP->loadSideNodes.inlet).MassFlowRate = 0.0;
    state->dataLoopNodes->Node(thisCoolingPLHP->sourceSideNodes.inlet).MassFlowRate = 0.0;
    thisCoolingPLHP->running = true;
    thisCoolingPLHP->setOperatingFlowRatesWSHP(*state);
    EXPECT_NEAR(0.0, thisCoolingPLHP->loadSideMassFlowRate, 0.001);
    EXPECT_NEAR(0.0, thisCoolingPLHP->sourceSideMassFlowRate, 0.001);

    // call with run flag ON, flow locked at nonzero both
    state->dataPlnt->PlantLoop(1).LoopSide(DataPlant::LoopSideLocation::Supply).FlowLock = DataPlant::FlowLock::Locked;
    state->dataPlnt->PlantLoop(2).LoopSide(DataPlant::LoopSideLocation::Demand).FlowLock = DataPlant::FlowLock::Locked;
    state->dataLoopNodes->Node(thisCoolingPLHP->loadSideNodes.inlet).MassFlowRate = 0.14;
    state->dataLoopNodes->Node(thisCoolingPLHP->sourceSideNodes.inlet).MassFlowRate = 0.13;
    thisCoolingPLHP->running = true;
    thisCoolingPLHP->setOperatingFlowRatesWSHP(*state);
    EXPECT_NEAR(0.14, thisCoolingPLHP->loadSideMassFlowRate, 0.001);
    EXPECT_NEAR(0.13, thisCoolingPLHP->sourceSideMassFlowRate, 0.001);
}

TEST_F(EnergyPlusFixture, OnInitLoopEquipTopologyErrorCases)
{
    std::string const idf_objects = delimited_string({"HeatPump:PlantLoop:EIR:Cooling,",
                                                      "  hp cooling side,",
                                                      "  node 1,",
                                                      "  node 2,",
                                                      "  WaterSource,",
                                                      "  node 3,",
                                                      "  node 4,",
                                                      "  ,",
                                                      "  0.0001,",
                                                      "  0.0001,",
                                                      "  1000,",
                                                      "  3.14,",
                                                      "  ,",
                                                      "  dummyCurve,",
                                                      "  dummyCurve,",
                                                      "  dummyCurve;",
                                                      "Curve:Linear,",
                                                      "  dummyCurve,",
                                                      "  0.95,",
                                                      "  0,",
                                                      "  1,",
                                                      "  1;"});
    ASSERT_TRUE(process_idf(idf_objects));

    // set up a couple simple plant loops with one branch per loop-side and one component per branch
    state->dataPlnt->TotNumLoops = 2;
    state->dataPlnt->PlantLoop.allocate(state->dataPlnt->TotNumLoops);

    state->dataPlnt->PlantLoop(1).LoopDemandCalcScheme = DataPlant::LoopDemandCalcScheme::SingleSetPoint;
    state->dataPlnt->PlantLoop(1).LoopSide(DataPlant::LoopSideLocation::Demand).TotalBranches = 1;
    state->dataPlnt->PlantLoop(1).LoopSide(DataPlant::LoopSideLocation::Demand).Branch.allocate(1);
    state->dataPlnt->PlantLoop(1).LoopSide(DataPlant::LoopSideLocation::Demand).Branch(1).TotalComponents = 1;
    state->dataPlnt->PlantLoop(1).LoopSide(DataPlant::LoopSideLocation::Demand).Branch(1).Comp.allocate(1);
    state->dataPlnt->PlantLoop(1).LoopSide(DataPlant::LoopSideLocation::Supply).TotalBranches = 1;
    state->dataPlnt->PlantLoop(1).LoopSide(DataPlant::LoopSideLocation::Supply).Branch.allocate(1);
    state->dataPlnt->PlantLoop(1).LoopSide(DataPlant::LoopSideLocation::Supply).Branch(1).TotalComponents = 1;
    state->dataPlnt->PlantLoop(1).LoopSide(DataPlant::LoopSideLocation::Supply).Branch(1).Comp.allocate(1);

    state->dataPlnt->PlantLoop(2).LoopDemandCalcScheme = DataPlant::LoopDemandCalcScheme::SingleSetPoint;
    state->dataPlnt->PlantLoop(2).LoopSide(DataPlant::LoopSideLocation::Demand).TotalBranches = 1;
    state->dataPlnt->PlantLoop(2).LoopSide(DataPlant::LoopSideLocation::Demand).Branch.allocate(1);
    state->dataPlnt->PlantLoop(2).LoopSide(DataPlant::LoopSideLocation::Demand).Branch(1).TotalComponents = 1;
    state->dataPlnt->PlantLoop(2).LoopSide(DataPlant::LoopSideLocation::Demand).Branch(1).Comp.allocate(1);
    state->dataPlnt->PlantLoop(2).LoopSide(DataPlant::LoopSideLocation::Supply).TotalBranches = 1;
    state->dataPlnt->PlantLoop(2).LoopSide(DataPlant::LoopSideLocation::Supply).Branch.allocate(1);
    state->dataPlnt->PlantLoop(2).LoopSide(DataPlant::LoopSideLocation::Supply).Branch(1).TotalComponents = 1;
    state->dataPlnt->PlantLoop(2).LoopSide(DataPlant::LoopSideLocation::Supply).Branch(1).Comp.allocate(1);
    auto &PLHPPlantSupplySideComp = state->dataPlnt->PlantLoop(1).LoopSide(DataPlant::LoopSideLocation::Supply).Branch(1).Comp(1);
    auto &PLHPPlantDemandSideComp = state->dataPlnt->PlantLoop(1).LoopSide(DataPlant::LoopSideLocation::Demand).Branch(1).Comp(1);
    auto &extraPLHPPlantSupplySideComp = state->dataPlnt->PlantLoop(2).LoopSide(DataPlant::LoopSideLocation::Supply).Branch(1).Comp(1);
    auto &extraPLHPPlantDemandSideComp = state->dataPlnt->PlantLoop(2).LoopSide(DataPlant::LoopSideLocation::Demand).Branch(1).Comp(1);
    PLHPPlantSupplySideComp.Type = DataPlant::PlantEquipmentType::HeatPumpEIRCooling;
    PLHPPlantDemandSideComp.Type = DataPlant::PlantEquipmentType::HeatPumpEIRCooling;
    extraPLHPPlantSupplySideComp.Type = DataPlant::PlantEquipmentType::HeatPumpEIRCooling;
    extraPLHPPlantDemandSideComp.Type = DataPlant::PlantEquipmentType::HeatPumpEIRCooling;

    // call the factory with a valid name to trigger reading inputs
    EIRPlantLoopHeatPump::factory(*state, DataPlant::PlantEquipmentType::HeatPumpEIRCooling, "HP COOLING SIDE");
    EXPECT_EQ(1u, state->dataEIRPlantLoopHeatPump->heatPumps.size());
    EIRPlantLoopHeatPump *thisCoolingPLHP = &state->dataEIRPlantLoopHeatPump->heatPumps[0];

    // init the plant component data with the name we have now from the factory call
    PLHPPlantSupplySideComp.Name = thisCoolingPLHP->name;
    PLHPPlantDemandSideComp.Name = thisCoolingPLHP->name;

    // the init call expects a "from" calling point
    PlantLocation myLoadLocation = PlantLocation(1, DataPlant::LoopSideLocation::Supply, 1, 1);

    // set a couple global flags
    state->dataGlobal->BeginEnvrnFlag = true;
    state->dataPlnt->PlantFirstSizesOkayToFinalize = true;

    // test the case where the heat pump is connected to both the supply and demand sides of the same loop
    PLHPPlantSupplySideComp.NodeNumIn = thisCoolingPLHP->loadSideNodes.inlet;
    PLHPPlantDemandSideComp.NodeNumIn = thisCoolingPLHP->sourceSideNodes.inlet;
    extraPLHPPlantSupplySideComp.NodeNumIn = -1;
    extraPLHPPlantDemandSideComp.NodeNumIn = -1;
    // call for all initialization, it should abort because the coil load and supply sides were on the same loop
    EXPECT_THROW(thisCoolingPLHP->onInitLoopEquip(*state, myLoadLocation), std::runtime_error);

    // test the case where the heat pump source side cannot be found
    PLHPPlantSupplySideComp.NodeNumIn = thisCoolingPLHP->loadSideNodes.inlet;
    PLHPPlantDemandSideComp.NodeNumIn = -1;
    extraPLHPPlantSupplySideComp.NodeNumIn = -1;
    extraPLHPPlantDemandSideComp.NodeNumIn = -1;
    // call for all initialization, it should abort because the coil source side inlet node is not found on plant
    EXPECT_THROW(thisCoolingPLHP->onInitLoopEquip(*state, myLoadLocation), std::runtime_error);

    // test the case where the heat pump load side cannot be found
    PLHPPlantSupplySideComp.NodeNumIn = -1;
    PLHPPlantDemandSideComp.NodeNumIn = thisCoolingPLHP->sourceSideNodes.inlet;
    extraPLHPPlantSupplySideComp.NodeNumIn = -1;
    extraPLHPPlantDemandSideComp.NodeNumIn = -1;
    // call for all initialization, it should abort because the coil load side inlet node is not found on plant
    EXPECT_THROW(thisCoolingPLHP->onInitLoopEquip(*state, myLoadLocation), std::runtime_error);

    // test the case where the heat pump source side is found, but it's on the supply side of a loop
    // still need to drop the load side onto a (extra) plant supply to trigger this condition
    PLHPPlantSupplySideComp.NodeNumIn = thisCoolingPLHP->sourceSideNodes.inlet;
    PLHPPlantDemandSideComp.NodeNumIn = -1;
    extraPLHPPlantSupplySideComp.NodeNumIn = thisCoolingPLHP->loadSideNodes.inlet;
    extraPLHPPlantDemandSideComp.NodeNumIn = -1;
    // call for all initialization, it should abort because the coil source was found on a supply side
    EXPECT_THROW(thisCoolingPLHP->onInitLoopEquip(*state, myLoadLocation), std::runtime_error);

    // test the case where the heat pump load side is found, but it's on the demand side of a loop
    // still need to drop the source side onto a (extra) plant demand to trigger this condition
    PLHPPlantSupplySideComp.NodeNumIn = -1;
    PLHPPlantDemandSideComp.NodeNumIn = thisCoolingPLHP->loadSideNodes.inlet;
    extraPLHPPlantSupplySideComp.NodeNumIn = -1;
    extraPLHPPlantDemandSideComp.NodeNumIn = thisCoolingPLHP->sourceSideNodes.inlet;
    // call for all initialization, it should abort because the coil load was found on a demand side
    EXPECT_THROW(thisCoolingPLHP->onInitLoopEquip(*state, myLoadLocation), std::runtime_error);
}

TEST_F(EnergyPlusFixture, CoolingSimulate_WaterSource)
{
    std::string const idf_objects = delimited_string({"HeatPump:PlantLoop:EIR:Cooling,",
                                                      "  hp cooling side,",
                                                      "  node 1,",
                                                      "  node 2,",
                                                      "  WaterSource,",
                                                      "  node 3,",
                                                      "  node 4,",
                                                      "  ,",
                                                      "  0.0001,",
                                                      "  0.0001,",
                                                      "  1000,",
                                                      "  3.14,",
                                                      "  ,",
                                                      "  dummyCurve,",
                                                      "  dummyCurve,",
                                                      "  dummyCurve;",
                                                      "Curve:Linear,",
                                                      "  dummyCurve,",
                                                      "  0.95,",
                                                      "  0,",
                                                      "  1,",
                                                      "  1;"});
    ASSERT_TRUE(process_idf(idf_objects));

    // set up the plant loops
    // first the load side
    state->dataPlnt->TotNumLoops = 2;
    state->dataPlnt->PlantLoop.allocate(2);

    state->dataPlnt->PlantLoop(1).LoopDemandCalcScheme = DataPlant::LoopDemandCalcScheme::SingleSetPoint;
    state->dataPlnt->PlantLoop(1).LoopSide(DataPlant::LoopSideLocation::Supply).TotalBranches = 1;
    state->dataPlnt->PlantLoop(1).LoopSide(DataPlant::LoopSideLocation::Supply).Branch.allocate(1);
    state->dataPlnt->PlantLoop(1).LoopSide(DataPlant::LoopSideLocation::Supply).Branch(1).TotalComponents = 1;
    state->dataPlnt->PlantLoop(1).LoopSide(DataPlant::LoopSideLocation::Supply).Branch(1).Comp.allocate(1);
    auto &PLHPPlantLoadSideComp = state->dataPlnt->PlantLoop(1).LoopSide(DataPlant::LoopSideLocation::Supply).Branch(1).Comp(1);
    PLHPPlantLoadSideComp.Type = DataPlant::PlantEquipmentType::HeatPumpEIRCooling;
    PLHPPlantLoadSideComp.CurOpSchemeType = DataPlant::OpScheme::CompSetPtBased;
    // then the source side

    state->dataPlnt->PlantLoop(2).LoopSide(DataPlant::LoopSideLocation::Demand).TotalBranches = 1;
    state->dataPlnt->PlantLoop(2).LoopSide(DataPlant::LoopSideLocation::Demand).Branch.allocate(1);
    state->dataPlnt->PlantLoop(2).LoopSide(DataPlant::LoopSideLocation::Demand).Branch(1).TotalComponents = 1;
    state->dataPlnt->PlantLoop(2).LoopSide(DataPlant::LoopSideLocation::Demand).Branch(1).Comp.allocate(1);
    auto &PLHPPlantLoadSourceComp = state->dataPlnt->PlantLoop(2).LoopSide(DataPlant::LoopSideLocation::Demand).Branch(1).Comp(1);
    PLHPPlantLoadSourceComp.Type = DataPlant::PlantEquipmentType::HeatPumpEIRCooling;

    // the init call expects a "from" calling point
    PlantLocation myLoadLocation = PlantLocation(1, DataPlant::LoopSideLocation::Supply, 1, 1);
    PlantLocation mySourceLocation = PlantLocation(2, DataPlant::LoopSideLocation::Demand, 1, 1);

    // call the factory with a valid name to trigger reading inputs
    EIRPlantLoopHeatPump::factory(*state, DataPlant::PlantEquipmentType::HeatPumpEIRCooling, "HP COOLING SIDE");

    // verify the size of the vector and the processed condition
    EXPECT_EQ(1u, state->dataEIRPlantLoopHeatPump->heatPumps.size());

    // for now we know the order is maintained, so get each heat pump object
    EIRPlantLoopHeatPump *thisCoolingPLHP = &state->dataEIRPlantLoopHeatPump->heatPumps[0];

    // do a bit of extra wiring up to the plant
    PLHPPlantLoadSideComp.Name = thisCoolingPLHP->name;
    PLHPPlantLoadSideComp.NodeNumIn = thisCoolingPLHP->loadSideNodes.inlet;
    PLHPPlantLoadSourceComp.Name = thisCoolingPLHP->name;
    PLHPPlantLoadSourceComp.NodeNumIn = thisCoolingPLHP->sourceSideNodes.inlet;

    // call for all initialization
    state->dataGlobal->BeginEnvrnFlag = true;
    state->dataPlnt->PlantFirstSizesOkayToFinalize = true;
    thisCoolingPLHP->onInitLoopEquip(*state, myLoadLocation);

    // call from load side location, firsthvac, no load, not running, verify the unit doesn't have any values lingering
    thisCoolingPLHP->loadSideHeatTransfer = 1000;
    thisCoolingPLHP->loadSideInletTemp = 23.0;
    thisCoolingPLHP->loadSideOutletTemp = 42.0;
    thisCoolingPLHP->powerUsage = 4.0;
    thisCoolingPLHP->sourceSideHeatTransfer = 60.0;
    thisCoolingPLHP->sourceSideInletTemp = 43.0;
    thisCoolingPLHP->sourceSideOutletTemp = 83.0;
    bool firstHVAC = true;
    Real64 curLoad = 0.0;
    bool runFlag = false;
    thisCoolingPLHP->simulate(*state, myLoadLocation, firstHVAC, curLoad, runFlag);
    EXPECT_NEAR(0.0, thisCoolingPLHP->loadSideHeatTransfer, 0.001);
    EXPECT_NEAR(0.0, thisCoolingPLHP->sourceSideHeatTransfer, 0.001);
    EXPECT_NEAR(0.0, thisCoolingPLHP->powerUsage, 0.001);
    EXPECT_NEAR(thisCoolingPLHP->loadSideInletTemp, thisCoolingPLHP->loadSideOutletTemp, 0.001);
    EXPECT_NEAR(thisCoolingPLHP->sourceSideInletTemp, thisCoolingPLHP->sourceSideOutletTemp, 0.001);

    // call from source side location, firsthvac, no load, not running, connected loop should be triggered to resimulate
    state->dataPlnt->PlantLoop(1).LoopSide(DataPlant::LoopSideLocation::Supply).SimLoopSideNeeded = false;
    state->dataPlnt->PlantLoop(2).LoopSide(DataPlant::LoopSideLocation::Demand).SimLoopSideNeeded = false;
    thisCoolingPLHP->simulate(*state, mySourceLocation, firstHVAC, curLoad, runFlag);
    EXPECT_TRUE(state->dataPlnt->PlantLoop(2).LoopSide(DataPlant::LoopSideLocation::Demand).SimLoopSideNeeded);

    // now we can call it again from the load side, but this time there is load (still firsthvac, unit can meet load)
    {
        firstHVAC = true;
        curLoad = -800;
        runFlag = true;
        Real64 constexpr expectedLoadMassFlowRate = 0.09999;
        Real64 constexpr expectedCp = 4183;
        Real64 constexpr specifiedLoadSetpoint = 15;
        Real64 const calculatedLoadInletTemp = specifiedLoadSetpoint - curLoad / (expectedLoadMassFlowRate * expectedCp);
        state->dataLoopNodes->Node(thisCoolingPLHP->loadSideNodes.outlet).TempSetPoint = specifiedLoadSetpoint;
        state->dataLoopNodes->Node(thisCoolingPLHP->loadSideNodes.inlet).Temp = calculatedLoadInletTemp;
        state->dataLoopNodes->Node(thisCoolingPLHP->sourceSideNodes.inlet).Temp = 30;
        thisCoolingPLHP->simulate(*state, myLoadLocation, firstHVAC, curLoad, runFlag);
        // expect it to meet setpoint and have some pre-evaluated conditions
        EXPECT_NEAR(specifiedLoadSetpoint, thisCoolingPLHP->loadSideOutletTemp, 0.001);
        EXPECT_NEAR(-curLoad, thisCoolingPLHP->loadSideHeatTransfer, 0.001);
    }

    // now we can call it again from the load side, but this time there is load (still firsthvac, unit cannot meet load)
    {
        firstHVAC = true;
        curLoad = -1200;
        Real64 availableCapacity = 950.0;
        runFlag = true;
        Real64 constexpr expectedLoadMassFlowRate = 0.09999;
        Real64 constexpr expectedCp = 4183;
        Real64 constexpr specifiedLoadSetpoint = 15;
        Real64 const calculatedLoadInletTemp = specifiedLoadSetpoint - curLoad / (expectedLoadMassFlowRate * expectedCp);
        state->dataLoopNodes->Node(thisCoolingPLHP->loadSideNodes.outlet).TempSetPoint = specifiedLoadSetpoint;
        state->dataLoopNodes->Node(thisCoolingPLHP->loadSideNodes.inlet).Temp = calculatedLoadInletTemp;
        state->dataLoopNodes->Node(thisCoolingPLHP->sourceSideNodes.inlet).Temp = 30;
        thisCoolingPLHP->simulate(*state, myLoadLocation, firstHVAC, curLoad, runFlag);
        // expect it to miss setpoint and be at max capacity
        EXPECT_NEAR(15.597, thisCoolingPLHP->loadSideOutletTemp, 0.001);
        EXPECT_NEAR(availableCapacity, thisCoolingPLHP->loadSideHeatTransfer, 0.001);
    }
}

TEST_F(EnergyPlusFixture, HeatingSimulate_WaterSource)
{
    std::string const idf_objects = delimited_string({"HeatPump:PlantLoop:EIR:Heating,",
                                                      "  hp heating side,",
                                                      "  node 1,",
                                                      "  node 2,",
                                                      "  WaterSource,",
                                                      "  node 3,",
                                                      "  node 4,",
                                                      "  ,",
                                                      "  0.0001,",
                                                      "  0.0001,",
                                                      "  1000,",
                                                      "  3.14,",
                                                      "  ,",
                                                      "  dummyCurve,",
                                                      "  dummyCurve,",
                                                      "  dummyCurve;",
                                                      "Curve:Linear,",
                                                      "  dummyCurve,",
                                                      "  0.95,",
                                                      "  0,",
                                                      "  1,",
                                                      "  1;"});
    ASSERT_TRUE(process_idf(idf_objects));

    // set up the plant loops
    // first the load side
    state->dataPlnt->TotNumLoops = 2;
    state->dataPlnt->PlantLoop.allocate(2);

    state->dataPlnt->PlantLoop(1).LoopDemandCalcScheme = DataPlant::LoopDemandCalcScheme::SingleSetPoint;
    state->dataPlnt->PlantLoop(1).LoopSide(DataPlant::LoopSideLocation::Supply).TotalBranches = 1;
    state->dataPlnt->PlantLoop(1).LoopSide(DataPlant::LoopSideLocation::Supply).Branch.allocate(1);
    state->dataPlnt->PlantLoop(1).LoopSide(DataPlant::LoopSideLocation::Supply).Branch(1).TotalComponents = 1;
    state->dataPlnt->PlantLoop(1).LoopSide(DataPlant::LoopSideLocation::Supply).Branch(1).Comp.allocate(1);
    auto &PLHPPlantLoadSideComp = state->dataPlnt->PlantLoop(1).LoopSide(DataPlant::LoopSideLocation::Supply).Branch(1).Comp(1);
    PLHPPlantLoadSideComp.Type = DataPlant::PlantEquipmentType::HeatPumpEIRHeating;
    PLHPPlantLoadSideComp.CurOpSchemeType = DataPlant::OpScheme::CompSetPtBased;
    // then the source side

    state->dataPlnt->PlantLoop(2).LoopSide(DataPlant::LoopSideLocation::Demand).TotalBranches = 1;
    state->dataPlnt->PlantLoop(2).LoopSide(DataPlant::LoopSideLocation::Demand).Branch.allocate(1);
    state->dataPlnt->PlantLoop(2).LoopSide(DataPlant::LoopSideLocation::Demand).Branch(1).TotalComponents = 1;
    state->dataPlnt->PlantLoop(2).LoopSide(DataPlant::LoopSideLocation::Demand).Branch(1).Comp.allocate(1);
    auto &PLHPPlantLoadSourceComp = state->dataPlnt->PlantLoop(2).LoopSide(DataPlant::LoopSideLocation::Demand).Branch(1).Comp(1);
    PLHPPlantLoadSourceComp.Type = DataPlant::PlantEquipmentType::HeatPumpEIRHeating;

    // the init call expects a "from" calling point
    PlantLocation myLoadLocation = PlantLocation(1, DataPlant::LoopSideLocation::Supply, 1, 1);

    // call the factory with a valid name to trigger reading inputs
    EIRPlantLoopHeatPump::factory(*state, DataPlant::PlantEquipmentType::HeatPumpEIRHeating, "HP HEATING SIDE");

    // verify the size of the vector and the processed condition
    EXPECT_EQ(1u, state->dataEIRPlantLoopHeatPump->heatPumps.size());

    // for now we know the order is maintained, so get each heat pump object
    EIRPlantLoopHeatPump *thisHeatingPLHP = &state->dataEIRPlantLoopHeatPump->heatPumps[0];

    // do a bit of extra wiring up to the plant
    PLHPPlantLoadSideComp.Name = thisHeatingPLHP->name;
    PLHPPlantLoadSideComp.NodeNumIn = thisHeatingPLHP->loadSideNodes.inlet;
    PLHPPlantLoadSourceComp.Name = thisHeatingPLHP->name;
    PLHPPlantLoadSourceComp.NodeNumIn = thisHeatingPLHP->sourceSideNodes.inlet;

    // call for all initialization
    state->dataGlobal->BeginEnvrnFlag = true;
    state->dataPlnt->PlantFirstSizesOkayToFinalize = true;
    thisHeatingPLHP->onInitLoopEquip(*state, myLoadLocation);

    // call it from the load side, but this time there is a negative (cooling) load - shouldn't try to run
    {
        bool firstHVAC = true;
        Real64 curLoad = -900;
        bool runFlag = true; // plant actually shouldn't do this but the component can be smart enough to handle it
        Real64 constexpr specifiedLoadSetpoint = 45;
        Real64 constexpr loadInletTemp = 46;
        state->dataLoopNodes->Node(thisHeatingPLHP->loadSideNodes.outlet).TempSetPoint = specifiedLoadSetpoint;
        state->dataLoopNodes->Node(thisHeatingPLHP->loadSideNodes.inlet).Temp = loadInletTemp;
        state->dataLoopNodes->Node(thisHeatingPLHP->sourceSideNodes.inlet).Temp = 30;
        thisHeatingPLHP->simulate(*state, myLoadLocation, firstHVAC, curLoad, runFlag);
        // expect it to meet setpoint and have some pre-evaluated conditions
        EXPECT_NEAR(loadInletTemp, thisHeatingPLHP->loadSideOutletTemp, 0.001);
        EXPECT_NEAR(0.0, thisHeatingPLHP->loadSideHeatTransfer, 0.001);
    }

    // call it from the load side, but this time there is load (still firsthvac, unit can meet load)
    {
        bool firstHVAC = true;
        Real64 curLoad = 800;
        bool runFlag = true;
        Real64 constexpr expectedLoadMassFlowRate = 0.09999;
        Real64 constexpr expectedCp = 4180;
        Real64 constexpr specifiedLoadSetpoint = 45;
        Real64 const calculatedLoadInletTemp = specifiedLoadSetpoint - curLoad / (expectedLoadMassFlowRate * expectedCp);
        state->dataLoopNodes->Node(thisHeatingPLHP->loadSideNodes.outlet).TempSetPoint = specifiedLoadSetpoint;
        state->dataLoopNodes->Node(thisHeatingPLHP->loadSideNodes.inlet).Temp = calculatedLoadInletTemp;
        state->dataLoopNodes->Node(thisHeatingPLHP->sourceSideNodes.inlet).Temp = 30;
        thisHeatingPLHP->simulate(*state, myLoadLocation, firstHVAC, curLoad, runFlag);
        // expect it to meet setpoint and have some pre-evaluated conditions
        EXPECT_NEAR(specifiedLoadSetpoint, thisHeatingPLHP->loadSideOutletTemp, 0.001);
        EXPECT_NEAR(curLoad, thisHeatingPLHP->loadSideHeatTransfer, 0.001);
    }

    // now we can call it again from the load side, but this time there is load (still firsthvac, unit cannot meet load)
    {
        bool firstHVAC = true;
        Real64 curLoad = 1200;
        Real64 availableCapacity = 950.0;
        bool runFlag = true;
        Real64 constexpr expectedLoadMassFlowRate = 0.09999;
        Real64 constexpr expectedCp = 4180;
        Real64 constexpr specifiedLoadSetpoint = 45;
        Real64 const calculatedLoadInletTemp = specifiedLoadSetpoint - curLoad / (expectedLoadMassFlowRate * expectedCp);
        state->dataLoopNodes->Node(thisHeatingPLHP->loadSideNodes.outlet).TempSetPoint = specifiedLoadSetpoint;
        state->dataLoopNodes->Node(thisHeatingPLHP->loadSideNodes.inlet).Temp = calculatedLoadInletTemp;
        state->dataLoopNodes->Node(thisHeatingPLHP->sourceSideNodes.inlet).Temp = 30;
        thisHeatingPLHP->simulate(*state, myLoadLocation, firstHVAC, curLoad, runFlag);
        // expect it to miss setpoint and be at max capacity
        EXPECT_NEAR(44.402, thisHeatingPLHP->loadSideOutletTemp, 0.001);
        EXPECT_NEAR(availableCapacity, thisHeatingPLHP->loadSideHeatTransfer, 0.001);
    }
}

TEST_F(EnergyPlusFixture, TestConcurrentOperationChecking)
{
    state->dataEIRPlantLoopHeatPump->heatPumps.resize(4);
    EIRPlantLoopHeatPump *coil1 = &state->dataEIRPlantLoopHeatPump->heatPumps[0];
    EIRPlantLoopHeatPump *coil2 = &state->dataEIRPlantLoopHeatPump->heatPumps[1];
    EIRPlantLoopHeatPump *coil3 = &state->dataEIRPlantLoopHeatPump->heatPumps[2];
    EIRPlantLoopHeatPump *coil4 = &state->dataEIRPlantLoopHeatPump->heatPumps[3];

    // pair up the last two
    coil3->companionHeatPumpCoil = coil4;
    coil4->companionHeatPumpCoil = coil3;

    // set all of them to running
    coil1->running = true;
    coil2->running = true;
    coil3->running = true;
    coil4->running = true;

    // check to warn about concurrent operation
    EIRPlantLoopHeatPump::checkConcurrentOperation(*state);

    // that will just add a recurring warning to the end, so to check whether
    //  a warning was actually made, I'll just check the warning index values
    ASSERT_EQ(0, coil1->recurringConcurrentOperationWarningIndex);
    ASSERT_EQ(0, coil2->recurringConcurrentOperationWarningIndex);
    ASSERT_EQ(1, coil3->recurringConcurrentOperationWarningIndex);
    ASSERT_EQ(1, coil4->recurringConcurrentOperationWarningIndex);
}

TEST_F(EnergyPlusFixture, ConstructionFullObjectsHeatingAndCooling_AirSource)
{
    std::string const idf_objects = delimited_string({"HeatPump:PlantLoop:EIR:Heating,",
                                                      "  hp heating side,",
                                                      "  node 1,",
                                                      "  node 2,",
                                                      "  AirSource,",
                                                      "  node 3,",
                                                      "  node 4,",
                                                      "  hp cooling side,",
                                                      "  0.001,",
                                                      "  0.001,",
                                                      "  1000,",
                                                      "  3.14,",
                                                      "  2,",
                                                      "  dummyCurve,",
                                                      "  dummyCurve,",
                                                      "  dummyCurve;",
                                                      "HeatPump:PlantLoop:EIR:Cooling,",
                                                      "  hp cooling side,",
                                                      "  node 1,",
                                                      "  node 2,",
                                                      "  AirSource,",
                                                      "  node 3,",
                                                      "  node 4,",
                                                      "  hp heating side,",
                                                      "  0.001,",
                                                      "  0.001,",
                                                      "  1000,",
                                                      "  3.14,",
                                                      "  2,",
                                                      "  dummyCurve,",
                                                      "  dummyCurve,",
                                                      "  dummyCurve;",
                                                      "Curve:Linear,",
                                                      "  dummyCurve,",
                                                      "  1,",
                                                      "  0,",
                                                      "  1,",
                                                      "  1;"});
    ASSERT_TRUE(process_idf(idf_objects));

    // call the factory with a valid name to trigger reading inputs
    EIRPlantLoopHeatPump::factory(*state, DataPlant::PlantEquipmentType::HeatPumpEIRHeating, "HP HEATING SIDE");

    // verify the size of the vector and the processed condition
    EXPECT_EQ(2u, state->dataEIRPlantLoopHeatPump->heatPumps.size());

    // for now we know the order is maintained, so get each heat pump object
    EIRPlantLoopHeatPump *thisHeatingPLHP = &state->dataEIRPlantLoopHeatPump->heatPumps[1];
    EIRPlantLoopHeatPump *thisCoolingPLHP = &state->dataEIRPlantLoopHeatPump->heatPumps[0];

    // validate the heating side
    EXPECT_EQ("HP HEATING SIDE", thisHeatingPLHP->name);
    EXPECT_TRUE(compare_enums(DataPlant::PlantEquipmentType::HeatPumpEIRHeating, thisHeatingPLHP->EIRHPType));
    EXPECT_EQ(thisCoolingPLHP, thisHeatingPLHP->companionHeatPumpCoil);
    EXPECT_EQ(1, thisHeatingPLHP->capFuncTempCurveIndex);
    EXPECT_EQ(1, thisHeatingPLHP->powerRatioFuncTempCurveIndex);
    EXPECT_EQ(1, thisHeatingPLHP->powerRatioFuncPLRCurveIndex);

    // validate the cooling side
    EXPECT_EQ("HP COOLING SIDE", thisCoolingPLHP->name);
    EXPECT_TRUE(compare_enums(DataPlant::PlantEquipmentType::HeatPumpEIRCooling, thisCoolingPLHP->EIRHPType));
    EXPECT_EQ(thisHeatingPLHP, thisCoolingPLHP->companionHeatPumpCoil);
    EXPECT_EQ(1, thisCoolingPLHP->capFuncTempCurveIndex);
    EXPECT_EQ(1, thisCoolingPLHP->powerRatioFuncTempCurveIndex);
    EXPECT_EQ(1, thisCoolingPLHP->powerRatioFuncPLRCurveIndex);

    // calling the factory with an invalid name or type will call ShowFatalError, which will trigger a runtime exception
    EXPECT_THROW(EIRPlantLoopHeatPump::factory(*state, DataPlant::PlantEquipmentType::HeatPumpEIRHeating, "fake"), std::runtime_error);
    EXPECT_THROW(EIRPlantLoopHeatPump::factory(*state, DataPlant::PlantEquipmentType::HeatPumpEIRCooling, "HP HEATING SIDE"), std::runtime_error);
    EXPECT_THROW(EIRPlantLoopHeatPump::factory(*state, DataPlant::PlantEquipmentType::HeatPumpEIRCooling, "fake"), std::runtime_error);
    EXPECT_THROW(EIRPlantLoopHeatPump::factory(*state, DataPlant::PlantEquipmentType::HeatPumpEIRHeating, "HP COOLING SIDE"), std::runtime_error);
}

TEST_F(EnergyPlusFixture, CoolingSimulate_AirSource)
{
    std::string const idf_objects = delimited_string({"HeatPump:PlantLoop:EIR:Cooling,",
                                                      "  hp cooling side,",
                                                      "  node 1,",
                                                      "  node 2,",
                                                      "  AirSource,",
                                                      "  node 3,",
                                                      "  node 4,",
                                                      "  ,",
                                                      "  0.0001,",
                                                      "  1,",
                                                      "  1000,",
                                                      "  3.14,",
                                                      "  ,",
                                                      "  dummyCurve,",
                                                      "  dummyCurve,",
                                                      "  dummyCurve;",
                                                      "Curve:Linear,",
                                                      "  dummyCurve,",
                                                      "  0.95,",
                                                      "  0,",
                                                      "  1,",
                                                      "  1;"});
    ASSERT_TRUE(process_idf(idf_objects));

    // set up the plant loops
    // first the load side
    state->dataPlnt->TotNumLoops = 1;
    state->dataPlnt->PlantLoop.allocate(1);

    state->dataPlnt->PlantLoop(1).LoopDemandCalcScheme = DataPlant::LoopDemandCalcScheme::SingleSetPoint;
    state->dataPlnt->PlantLoop(1).LoopSide(DataPlant::LoopSideLocation::Supply).TotalBranches = 1;
    state->dataPlnt->PlantLoop(1).LoopSide(DataPlant::LoopSideLocation::Supply).Branch.allocate(1);
    state->dataPlnt->PlantLoop(1).LoopSide(DataPlant::LoopSideLocation::Supply).Branch(1).TotalComponents = 1;
    state->dataPlnt->PlantLoop(1).LoopSide(DataPlant::LoopSideLocation::Supply).Branch(1).Comp.allocate(1);
    auto &PLHPPlantLoadSideComp = state->dataPlnt->PlantLoop(1).LoopSide(DataPlant::LoopSideLocation::Supply).Branch(1).Comp(1);
    PLHPPlantLoadSideComp.Type = DataPlant::PlantEquipmentType::HeatPumpEIRCooling;
    PLHPPlantLoadSideComp.CurOpSchemeType = DataPlant::OpScheme::CompSetPtBased;

    // the init call expects a "from" calling point
    PlantLocation myLoadLocation = PlantLocation(1, DataPlant::LoopSideLocation::Supply, 1, 1);

    // call the factory with a valid name to trigger reading inputs
    EIRPlantLoopHeatPump::factory(*state, DataPlant::PlantEquipmentType::HeatPumpEIRCooling, "HP COOLING SIDE");

    // verify the size of the vector and the processed condition
    EXPECT_EQ(1u, state->dataEIRPlantLoopHeatPump->heatPumps.size());

    // for now we know the order is maintained, so get each heat pump object
    EIRPlantLoopHeatPump *thisCoolingPLHP = &state->dataEIRPlantLoopHeatPump->heatPumps[0];

    // do a bit of extra wiring up to the plant
    PLHPPlantLoadSideComp.Name = thisCoolingPLHP->name;
    PLHPPlantLoadSideComp.NodeNumIn = thisCoolingPLHP->loadSideNodes.inlet;

    // call for all initialization
    state->dataGlobal->BeginEnvrnFlag = true;
    state->dataPlnt->PlantFirstSizesOkayToFinalize = true;
    thisCoolingPLHP->onInitLoopEquip(*state, myLoadLocation);

    // call from load side location, firsthvac, no load, not running, verify the unit doesn't have any values lingering
    thisCoolingPLHP->loadSideHeatTransfer = 1000;
    thisCoolingPLHP->loadSideInletTemp = 23.0;
    thisCoolingPLHP->loadSideOutletTemp = 42.0;
    thisCoolingPLHP->powerUsage = 4.0;
    thisCoolingPLHP->sourceSideHeatTransfer = 60.0;
    thisCoolingPLHP->sourceSideInletTemp = 43.0;
    thisCoolingPLHP->sourceSideOutletTemp = 83.0;
    bool firstHVAC = true;
    Real64 curLoad = 0.0;
    bool runFlag = false;
    thisCoolingPLHP->simulate(*state, myLoadLocation, firstHVAC, curLoad, runFlag);
    EXPECT_NEAR(0.0, thisCoolingPLHP->loadSideHeatTransfer, 0.001);
    EXPECT_NEAR(0.0, thisCoolingPLHP->sourceSideHeatTransfer, 0.001);
    EXPECT_NEAR(0.0, thisCoolingPLHP->powerUsage, 0.001);
    EXPECT_NEAR(thisCoolingPLHP->loadSideInletTemp, thisCoolingPLHP->loadSideOutletTemp, 0.001);
    EXPECT_NEAR(thisCoolingPLHP->sourceSideInletTemp, thisCoolingPLHP->sourceSideOutletTemp, 0.001);

    // now we can call it again from the load side, but this time there is load (still firsthvac, unit can meet load)
    {
        firstHVAC = true;
        curLoad = -800;
        runFlag = true;
        Real64 constexpr expectedLoadMassFlowRate = 0.09999;
        Real64 constexpr expectedCp = 4183;
        Real64 constexpr specifiedLoadSetpoint = 15;
        Real64 const calculatedLoadInletTemp = specifiedLoadSetpoint - curLoad / (expectedLoadMassFlowRate * expectedCp);
        state->dataLoopNodes->Node(thisCoolingPLHP->loadSideNodes.outlet).TempSetPoint = specifiedLoadSetpoint;
        state->dataLoopNodes->Node(thisCoolingPLHP->loadSideNodes.inlet).Temp = calculatedLoadInletTemp;
        state->dataLoopNodes->Node(thisCoolingPLHP->sourceSideNodes.inlet).Temp = 30;
        thisCoolingPLHP->simulate(*state, myLoadLocation, firstHVAC, curLoad, runFlag);
        // expect it to meet setpoint and have some pre-evaluated conditions
        EXPECT_NEAR(specifiedLoadSetpoint, thisCoolingPLHP->loadSideOutletTemp, 0.001);
        EXPECT_NEAR(-curLoad, thisCoolingPLHP->loadSideHeatTransfer, 0.001);
    }

    // now we can call it again from the load side, but this time there is load (still firsthvac, unit cannot meet load)
    {
        firstHVAC = true;
        curLoad = -1200;
        Real64 availableCapacity = 950.0;
        runFlag = true;
        Real64 constexpr expectedLoadMassFlowRate = 0.09999;
        Real64 constexpr expectedCp = 4183;
        Real64 constexpr specifiedLoadSetpoint = 15;
        Real64 const calculatedLoadInletTemp = specifiedLoadSetpoint - curLoad / (expectedLoadMassFlowRate * expectedCp);
        state->dataLoopNodes->Node(thisCoolingPLHP->loadSideNodes.outlet).TempSetPoint = specifiedLoadSetpoint;
        state->dataLoopNodes->Node(thisCoolingPLHP->loadSideNodes.inlet).Temp = calculatedLoadInletTemp;
        state->dataLoopNodes->Node(thisCoolingPLHP->sourceSideNodes.inlet).Temp = 30;
        thisCoolingPLHP->simulate(*state, myLoadLocation, firstHVAC, curLoad, runFlag);
        // expect it to miss setpoint and be at max capacity
        EXPECT_NEAR(15.597, thisCoolingPLHP->loadSideOutletTemp, 0.001);
        EXPECT_NEAR(availableCapacity, thisCoolingPLHP->loadSideHeatTransfer, 0.001);
    }
}

TEST_F(EnergyPlusFixture, HeatingSimulate_AirSource)
{
    std::string const idf_objects = delimited_string({"HeatPump:PlantLoop:EIR:Heating,",
                                                      "  hp heating side,",
                                                      "  node 1,",
                                                      "  node 2,",
                                                      "  AirSource,",
                                                      "  node 3,",
                                                      "  node 4,",
                                                      "  ,",
                                                      "  0.0001,",
                                                      "  1,",
                                                      "  1000,",
                                                      "  3.14,",
                                                      "  ,",
                                                      "  dummyCurve,",
                                                      "  dummyCurve,",
                                                      "  dummyCurve;",
                                                      "Curve:Linear,",
                                                      "  dummyCurve,",
                                                      "  0.95,",
                                                      "  0,",
                                                      "  1,",
                                                      "  1;"});
    ASSERT_TRUE(process_idf(idf_objects));

    // set up the plant loops
    // first the load side
    state->dataPlnt->TotNumLoops = 1;
    state->dataPlnt->PlantLoop.allocate(1);

    state->dataPlnt->PlantLoop(1).LoopDemandCalcScheme = DataPlant::LoopDemandCalcScheme::SingleSetPoint;
    state->dataPlnt->PlantLoop(1).LoopSide(DataPlant::LoopSideLocation::Supply).TotalBranches = 1;
    state->dataPlnt->PlantLoop(1).LoopSide(DataPlant::LoopSideLocation::Supply).Branch.allocate(1);
    state->dataPlnt->PlantLoop(1).LoopSide(DataPlant::LoopSideLocation::Supply).Branch(1).TotalComponents = 1;
    state->dataPlnt->PlantLoop(1).LoopSide(DataPlant::LoopSideLocation::Supply).Branch(1).Comp.allocate(1);
    auto &PLHPPlantLoadSideComp = state->dataPlnt->PlantLoop(1).LoopSide(DataPlant::LoopSideLocation::Supply).Branch(1).Comp(1);
    PLHPPlantLoadSideComp.Type = DataPlant::PlantEquipmentType::HeatPumpEIRHeating;
    PLHPPlantLoadSideComp.CurOpSchemeType = DataPlant::OpScheme::CompSetPtBased;

    // the init call expects a "from" calling point
    PlantLocation myLoadLocation = PlantLocation(1, DataPlant::LoopSideLocation::Supply, 1, 1);

    // call the factory with a valid name to trigger reading inputs
    EIRPlantLoopHeatPump::factory(*state, DataPlant::PlantEquipmentType::HeatPumpEIRHeating, "HP HEATING SIDE");

    // verify the size of the vector and the processed condition
    EXPECT_EQ(1u, state->dataEIRPlantLoopHeatPump->heatPumps.size());

    // for now we know the order is maintained, so get each heat pump object
    EIRPlantLoopHeatPump *thisHeatingPLHP = &state->dataEIRPlantLoopHeatPump->heatPumps[0];

    // do a bit of extra wiring up to the plant
    PLHPPlantLoadSideComp.Name = thisHeatingPLHP->name;
    PLHPPlantLoadSideComp.NodeNumIn = thisHeatingPLHP->loadSideNodes.inlet;

    // call for all initialization
    state->dataGlobal->BeginEnvrnFlag = true;
    state->dataPlnt->PlantFirstSizesOkayToFinalize = true;
    thisHeatingPLHP->onInitLoopEquip(*state, myLoadLocation);

    // call it from the load side, but this time there is a negative (cooling) load - shouldn't try to run
    {
        bool firstHVAC = true;
        Real64 curLoad = -900;
        bool runFlag = true; // plant actually shouldn't do this but the component can be smart enough to handle it
        Real64 constexpr specifiedLoadSetpoint = 45;
        Real64 constexpr loadInletTemp = 46;
        state->dataLoopNodes->Node(thisHeatingPLHP->loadSideNodes.outlet).TempSetPoint = specifiedLoadSetpoint;
        state->dataLoopNodes->Node(thisHeatingPLHP->loadSideNodes.inlet).Temp = loadInletTemp;
        state->dataLoopNodes->Node(thisHeatingPLHP->sourceSideNodes.inlet).Temp = 30;
        thisHeatingPLHP->simulate(*state, myLoadLocation, firstHVAC, curLoad, runFlag);
        // expect it to meet setpoint and have some pre-evaluated conditions
        EXPECT_NEAR(loadInletTemp, thisHeatingPLHP->loadSideOutletTemp, 0.001);
        EXPECT_NEAR(0.0, thisHeatingPLHP->loadSideHeatTransfer, 0.001);
    }

    // call it from the load side, but this time there is load (still firsthvac, unit can meet load)
    {
        bool firstHVAC = true;
        Real64 curLoad = 800;
        bool runFlag = true;
        Real64 constexpr expectedLoadMassFlowRate = 0.09999;
        Real64 constexpr expectedCp = 4180;
        Real64 constexpr specifiedLoadSetpoint = 45;
        Real64 const calculatedLoadInletTemp = specifiedLoadSetpoint - curLoad / (expectedLoadMassFlowRate * expectedCp);
        state->dataLoopNodes->Node(thisHeatingPLHP->loadSideNodes.outlet).TempSetPoint = specifiedLoadSetpoint;
        state->dataLoopNodes->Node(thisHeatingPLHP->loadSideNodes.inlet).Temp = calculatedLoadInletTemp;
        state->dataLoopNodes->Node(thisHeatingPLHP->sourceSideNodes.inlet).Temp = 30;
        thisHeatingPLHP->simulate(*state, myLoadLocation, firstHVAC, curLoad, runFlag);
        // expect it to meet setpoint and have some pre-evaluated conditions
        EXPECT_NEAR(specifiedLoadSetpoint, thisHeatingPLHP->loadSideOutletTemp, 0.001);
        EXPECT_NEAR(curLoad, thisHeatingPLHP->loadSideHeatTransfer, 0.001);
    }

    // now we can call it again from the load side, but this time there is load (still firsthvac, unit cannot meet load)
    {
        bool firstHVAC = true;
        Real64 curLoad = 1200;
        Real64 availableCapacity = 950.0;
        bool runFlag = true;
        Real64 constexpr expectedLoadMassFlowRate = 0.09999;
        Real64 constexpr expectedCp = 4180;
        Real64 constexpr specifiedLoadSetpoint = 45;
        Real64 const calculatedLoadInletTemp = specifiedLoadSetpoint - curLoad / (expectedLoadMassFlowRate * expectedCp);
        state->dataLoopNodes->Node(thisHeatingPLHP->loadSideNodes.outlet).TempSetPoint = specifiedLoadSetpoint;
        state->dataLoopNodes->Node(thisHeatingPLHP->loadSideNodes.inlet).Temp = calculatedLoadInletTemp;
        state->dataLoopNodes->Node(thisHeatingPLHP->sourceSideNodes.inlet).Temp = 30;
        thisHeatingPLHP->simulate(*state, myLoadLocation, firstHVAC, curLoad, runFlag);
        // expect it to miss setpoint and be at max capacity
        EXPECT_NEAR(44.402, thisHeatingPLHP->loadSideOutletTemp, 0.001);
        EXPECT_NEAR(availableCapacity, thisHeatingPLHP->loadSideHeatTransfer, 0.001);
    }

    // now we can call it again from the load side, but this time there is no load (still firsthvac)
    {
        bool firstHVAC = true;
        Real64 curLoad = 0.0;
        bool runFlag = true;
        Real64 constexpr expectedLoadMassFlowRate = 0.09999;
        Real64 constexpr expectedCp = 4180;
        Real64 constexpr specifiedLoadSetpoint = 45;
        Real64 const calculatedLoadInletTemp = specifiedLoadSetpoint - curLoad / (expectedLoadMassFlowRate * expectedCp);
        state->dataLoopNodes->Node(thisHeatingPLHP->loadSideNodes.outlet).TempSetPoint = specifiedLoadSetpoint;
        state->dataLoopNodes->Node(thisHeatingPLHP->loadSideNodes.inlet).Temp = calculatedLoadInletTemp;
        state->dataLoopNodes->Node(thisHeatingPLHP->sourceSideNodes.inlet).Temp = 30;
        thisHeatingPLHP->simulate(*state, myLoadLocation, firstHVAC, curLoad, runFlag);
        // expect it to miss setpoint and be at max capacity
        EXPECT_NEAR(45.0, thisHeatingPLHP->loadSideOutletTemp, 0.001);
        EXPECT_NEAR(30.0, thisHeatingPLHP->sourceSideOutletTemp, 0.001);
    }
}

TEST_F(EnergyPlusFixture, CoolingConstructionFullyAutoSized_AirSource)
{
    std::string const idf_objects = delimited_string({"HeatPump:PlantLoop:EIR:Cooling,",
                                                      "  hp cooling side,",
                                                      "  node 1,",
                                                      "  node 2,",
                                                      "  AirSource,",
                                                      "  node 3,",
                                                      "  node 4,",
                                                      "  ,",
                                                      "  Autosize,",
                                                      "  Autosize,",
                                                      "  Autosize,",
                                                      "  ,",
                                                      "  1,",
                                                      "  dummyCurve,",
                                                      "  dummyCurve,",
                                                      "  dummyCurve;",
                                                      "Curve:Linear,",
                                                      "  dummyCurve,",
                                                      "  1,",
                                                      "  0,",
                                                      "  1,",
                                                      "  1;"});
    ASSERT_TRUE(process_idf(idf_objects));

    // call the factory with a valid name to trigger reading inputs
    EIRPlantLoopHeatPump::factory(*state, DataPlant::PlantEquipmentType::HeatPumpEIRCooling, "HP COOLING SIDE");

    // verify the size of the vector and the processed condition
    EXPECT_EQ(1u, state->dataEIRPlantLoopHeatPump->heatPumps.size());

    // for now we know the order is maintained, so get each heat pump object
    EIRPlantLoopHeatPump *thisCoolingPLHP = &state->dataEIRPlantLoopHeatPump->heatPumps[0];

    // validate the cooling side
    EXPECT_EQ("HP COOLING SIDE", thisCoolingPLHP->name);
    EXPECT_TRUE(compare_enums(DataPlant::PlantEquipmentType::HeatPumpEIRCooling, thisCoolingPLHP->EIRHPType));
    EXPECT_EQ(nullptr, thisCoolingPLHP->companionHeatPumpCoil);
    EXPECT_EQ(1, thisCoolingPLHP->capFuncTempCurveIndex);
    EXPECT_EQ(1, thisCoolingPLHP->powerRatioFuncTempCurveIndex);
    EXPECT_EQ(1, thisCoolingPLHP->powerRatioFuncPLRCurveIndex);

    // calling the factory with an invalid name or type will call ShowFatalError, which will trigger a runtime exception
    EXPECT_THROW(EIRPlantLoopHeatPump::factory(*state, DataPlant::PlantEquipmentType::HeatPumpEIRCooling, "fake"), std::runtime_error);
    EXPECT_THROW(EIRPlantLoopHeatPump::factory(*state, DataPlant::PlantEquipmentType::HeatPumpEIRHeating, "HP COOLING SIDE"), std::runtime_error);
}

TEST_F(EnergyPlusFixture, ClearState)
{
    std::string const idf_objects = delimited_string({"HeatPump:PlantLoop:EIR:Cooling,",
                                                      "  hp cooling side,",
                                                      "  node 1,",
                                                      "  node 2,",
                                                      "  AirSource,",
                                                      "  node 3,",
                                                      "  node 4,",
                                                      "  ,",
                                                      "  Autosize,",
                                                      "  Autosize,",
                                                      "  Autosize,",
                                                      "  ,",
                                                      "  1,",
                                                      "  dummyCurve,",
                                                      "  dummyCurve,",
                                                      "  dummyCurve;",
                                                      "Curve:Linear,",
                                                      "  dummyCurve,",
                                                      "  1,",
                                                      "  0,",
                                                      "  1,",
                                                      "  1;"});
    ASSERT_TRUE(process_idf(idf_objects));

    // call the factory with a valid name to trigger reading inputs
    EIRPlantLoopHeatPump::factory(*state, DataPlant::PlantEquipmentType::HeatPumpEIRCooling, "HP COOLING SIDE");
    EXPECT_EQ(state->dataEIRPlantLoopHeatPump->heatPumps.size(), 1u);

    // test that vector is cleared
    state->dataEIRPlantLoopHeatPump->clear_state();
    EXPECT_EQ(state->dataEIRPlantLoopHeatPump->heatPumps.size(), 0u);
}

TEST_F(EnergyPlusFixture, Initialization2_AirSource)
{
    std::string const idf_objects = delimited_string({"HeatPump:PlantLoop:EIR:Cooling,",
                                                      "  hp cooling side,",
                                                      "  node 1,",
                                                      "  node 2,",
                                                      "  AirSource,",
                                                      "  node 3,",
                                                      "  node 4,",
                                                      "  ,",
                                                      "  0.001,",
                                                      "  1,",
                                                      "  1000,",
                                                      "  3.14,",
                                                      "  ,",
                                                      "  dummyCurve,",
                                                      "  dummyCurve,",
                                                      "  dummyCurve;",
                                                      "Curve:Linear,",
                                                      "  dummyCurve,",
                                                      "  1,",
                                                      "  0,",
                                                      "  1,",
                                                      "  1;"});
    ASSERT_TRUE(process_idf(idf_objects));

    // set up the plant loops
    // first the load side
    state->dataPlnt->TotNumLoops = 1;
    state->dataPlnt->PlantLoop.allocate(1);

    state->dataPlnt->PlantLoop(1).LoopSide(DataPlant::LoopSideLocation::Supply).TotalBranches = 1;
    state->dataPlnt->PlantLoop(1).LoopSide(DataPlant::LoopSideLocation::Supply).Branch.allocate(1);
    state->dataPlnt->PlantLoop(1).LoopSide(DataPlant::LoopSideLocation::Supply).Branch(1).TotalComponents = 1;
    state->dataPlnt->PlantLoop(1).LoopSide(DataPlant::LoopSideLocation::Supply).Branch(1).Comp.allocate(1);
    auto &PLHPPlantLoadSideComp = state->dataPlnt->PlantLoop(1).LoopSide(DataPlant::LoopSideLocation::Supply).Branch(1).Comp(1);
    PLHPPlantLoadSideComp.Type = DataPlant::PlantEquipmentType::HeatPumpEIRCooling;

    // the init call expects a "from" calling point
    PlantLocation myLocation = PlantLocation(1, DataPlant::LoopSideLocation::Supply, 1, 1);

    // call the factory with a valid name to trigger reading inputs
    EIRPlantLoopHeatPump::factory(*state, DataPlant::PlantEquipmentType::HeatPumpEIRCooling, "HP COOLING SIDE");

    // verify the size of the vector and the processed condition
    EXPECT_EQ(1u, state->dataEIRPlantLoopHeatPump->heatPumps.size());

    // for now we know the order is maintained, so get each heat pump object
    EIRPlantLoopHeatPump *thisCoolingPLHP = &state->dataEIRPlantLoopHeatPump->heatPumps[0];

    // do a bit of extra wiring up to the plant
    PLHPPlantLoadSideComp.Name = thisCoolingPLHP->name;
    PLHPPlantLoadSideComp.NodeNumIn = thisCoolingPLHP->loadSideNodes.inlet;

    // call for all initialization
    state->dataGlobal->BeginEnvrnFlag = true;
    state->dataPlnt->PlantFirstSizesOkayToFinalize = true;
    thisCoolingPLHP->onInitLoopEquip(*state, myLocation);

    // call with run flag off, loose limits on node min/max
    thisCoolingPLHP->running = false;
    thisCoolingPLHP->setOperatingFlowRatesASHP(*state);
    EXPECT_NEAR(0.0, thisCoolingPLHP->loadSideMassFlowRate, 0.001);
    EXPECT_NEAR(0.0, thisCoolingPLHP->sourceSideMassFlowRate, 0.001);

    // call with run flag off, nonzero minimums
    state->dataLoopNodes->Node(thisCoolingPLHP->loadSideNodes.inlet).MassFlowRateMinAvail = 0.1;
    thisCoolingPLHP->running = false;
    thisCoolingPLHP->setOperatingFlowRatesASHP(*state);
    EXPECT_NEAR(0.1, thisCoolingPLHP->loadSideMassFlowRate, 0.001);
    EXPECT_NEAR(0, thisCoolingPLHP->sourceSideMassFlowRate, 0.001);

    // call with run flag off, load side flow locked
    state->dataPlnt->PlantLoop(1).LoopSide(DataPlant::LoopSideLocation::Supply).FlowLock = DataPlant::FlowLock::Locked;
    state->dataLoopNodes->Node(thisCoolingPLHP->loadSideNodes.inlet).MassFlowRate = 0.24;
    thisCoolingPLHP->running = false;
    thisCoolingPLHP->setOperatingFlowRatesASHP(*state);
    EXPECT_NEAR(0.24, thisCoolingPLHP->loadSideMassFlowRate, 0.001);
    EXPECT_NEAR(0.0, thisCoolingPLHP->sourceSideMassFlowRate, 0.001);

    // call with run flag ON, flow locked at zero on load side
    state->dataPlnt->PlantLoop(1).LoopSide(DataPlant::LoopSideLocation::Supply).FlowLock = DataPlant::FlowLock::Locked;
    state->dataLoopNodes->Node(thisCoolingPLHP->loadSideNodes.inlet).MassFlowRate = 0.0;
    thisCoolingPLHP->running = true;
    thisCoolingPLHP->setOperatingFlowRatesASHP(*state);
    EXPECT_NEAR(0.0, thisCoolingPLHP->loadSideMassFlowRate, 0.001);
    EXPECT_NEAR(0, thisCoolingPLHP->sourceSideMassFlowRate, 0.001);

    // call with run flag ON, flow locked at zero on source side
    state->dataPlnt->PlantLoop(1).LoopSide(DataPlant::LoopSideLocation::Supply).FlowLock = DataPlant::FlowLock::Locked;
    state->dataLoopNodes->Node(thisCoolingPLHP->loadSideNodes.inlet).MassFlowRate = 0.2;
    thisCoolingPLHP->running = true;
    thisCoolingPLHP->setOperatingFlowRatesASHP(*state);
    EXPECT_NEAR(0.2, thisCoolingPLHP->loadSideMassFlowRate, 0.001);
    EXPECT_NEAR(1.29, thisCoolingPLHP->sourceSideMassFlowRate, 0.1);

    // call with run flag ON, flow locked at zero on both sides
    state->dataPlnt->PlantLoop(1).LoopSide(DataPlant::LoopSideLocation::Supply).FlowLock = DataPlant::FlowLock::Locked;
    state->dataLoopNodes->Node(thisCoolingPLHP->loadSideNodes.inlet).MassFlowRate = 0.0;
    thisCoolingPLHP->running = true;
    thisCoolingPLHP->setOperatingFlowRatesASHP(*state);
    EXPECT_NEAR(0.0, thisCoolingPLHP->loadSideMassFlowRate, 0.001);
    EXPECT_NEAR(0.0, thisCoolingPLHP->sourceSideMassFlowRate, 0.001);

    // call with run flag ON, flow locked at nonzero both
    state->dataPlnt->PlantLoop(1).LoopSide(DataPlant::LoopSideLocation::Supply).FlowLock = DataPlant::FlowLock::Locked;
    state->dataLoopNodes->Node(thisCoolingPLHP->loadSideNodes.inlet).MassFlowRate = 0.14;
    thisCoolingPLHP->running = true;
    thisCoolingPLHP->setOperatingFlowRatesASHP(*state);
    EXPECT_NEAR(0.14, thisCoolingPLHP->loadSideMassFlowRate, 0.001);
    EXPECT_NEAR(1.29, thisCoolingPLHP->sourceSideMassFlowRate, 0.1);
}

TEST_F(EnergyPlusFixture, TestSizing_FullyAutosizedCoolingWithCompanion_AirSource)
{
    std::string const idf_objects = delimited_string({"HeatPump:PlantLoop:EIR:Cooling,",
                                                      "  hp cooling side,",
                                                      "  node 1,",
                                                      "  node 2,",
                                                      "  AirSource,",
                                                      "  node 3,",
                                                      "  node 4,",
                                                      "  hp heating side,",
                                                      "  Autosize,",
                                                      "  Autosize,",
                                                      "  Autosize,",
                                                      "  1.0,",
                                                      "  1,",
                                                      "  dummyCurve,",
                                                      "  dummyCurve,",
                                                      "  dummyCurve;",
                                                      "HeatPump:PlantLoop:EIR:Heating,",
                                                      "  hp heating side,",
                                                      "  node 5,",
                                                      "  node 6,",
                                                      "  AirSource,",
                                                      "  node 7,",
                                                      "  node 8,",
                                                      "  hp cooling side,",
                                                      "  Autosize,",
                                                      "  Autosize,",
                                                      "  Autosize,",
                                                      "  1.0,",
                                                      "  1,",
                                                      "  dummyCurve,",
                                                      "  dummyCurve,",
                                                      "  dummyCurve;",
                                                      "Curve:Linear,",
                                                      "  dummyCurve,",
                                                      "  1,",
                                                      "  0,",
                                                      "  1,",
                                                      "  1;"});
    ASSERT_TRUE(process_idf(idf_objects));

    // call the factory with a valid name to trigger reading inputs
    EIRPlantLoopHeatPump::factory(*state, DataPlant::PlantEquipmentType::HeatPumpEIRCooling, "HP COOLING SIDE");

    // verify the size of the vector and the processed condition
    EXPECT_EQ(2u, state->dataEIRPlantLoopHeatPump->heatPumps.size());

    // for now we know the order is maintained, so get each heat pump object
    EIRPlantLoopHeatPump *thisCoolingPLHP = &state->dataEIRPlantLoopHeatPump->heatPumps[0];
    EIRPlantLoopHeatPump *thisHeatingPLHP = &state->dataEIRPlantLoopHeatPump->heatPumps[1];

    // validate that we have the right ones
    EXPECT_EQ("HP COOLING SIDE", thisCoolingPLHP->name);
    EXPECT_EQ("HP HEATING SIDE", thisHeatingPLHP->name);

    // We'll set up two plant loops: a load and a source loop
    state->dataPlnt->TotNumLoops = 1;
    state->dataPlnt->PlantLoop.allocate(state->dataPlnt->TotNumLoops);

    state->dataPlnt->PlantLoop(1).LoopSide(DataPlant::LoopSideLocation::Demand).TotalBranches = 1;
    state->dataPlnt->PlantLoop(1).LoopSide(DataPlant::LoopSideLocation::Demand).Branch.allocate(1);
    state->dataPlnt->PlantLoop(1).LoopSide(DataPlant::LoopSideLocation::Demand).Branch(1).TotalComponents = 1;
    state->dataPlnt->PlantLoop(1).LoopSide(DataPlant::LoopSideLocation::Demand).Branch(1).Comp.allocate(1);
    state->dataPlnt->PlantLoop(1).LoopSide(DataPlant::LoopSideLocation::Supply).TotalBranches = 1;
    state->dataPlnt->PlantLoop(1).LoopSide(DataPlant::LoopSideLocation::Supply).Branch.allocate(1);
    state->dataPlnt->PlantLoop(1).LoopSide(DataPlant::LoopSideLocation::Supply).Branch(1).TotalComponents = 2;
    state->dataPlnt->PlantLoop(1).LoopSide(DataPlant::LoopSideLocation::Supply).Branch(1).Comp.allocate(2);

    Real64 constexpr plantSizingLoadVolFlow = 0.01;
    Real64 constexpr plantSizingLoadDeltaT = 1.0;

    Real64 constexpr plantSizingSrcDeltaT = 10.0;

    Real64 constexpr COP = 1;

    state->dataSize->PlantSizData.allocate(2);
    state->dataSize->PlantSizData(1).DesVolFlowRate = 0.01;
    state->dataSize->PlantSizData(1).DeltaT = 1.0;
    state->dataSize->PlantSizData(2).DesVolFlowRate = 0.03;
    state->dataSize->PlantSizData(2).DeltaT = 1.0;

    auto &loop1supplyComponent1 = state->dataPlnt->PlantLoop(1).LoopSide(DataPlant::LoopSideLocation::Supply).Branch(1).Comp(1);
    auto &loop1supplyComponent2 = state->dataPlnt->PlantLoop(1).LoopSide(DataPlant::LoopSideLocation::Supply).Branch(1).Comp(2);

    loop1supplyComponent1.Type = DataPlant::PlantEquipmentType::HeatPumpEIRHeating;
    loop1supplyComponent2.Type = DataPlant::PlantEquipmentType::HeatPumpEIRCooling;

    loop1supplyComponent1.Name = thisHeatingPLHP->name;
    loop1supplyComponent2.Name = thisCoolingPLHP->name;

    loop1supplyComponent1.NodeNumIn = thisHeatingPLHP->loadSideNodes.inlet;
    loop1supplyComponent2.NodeNumIn = thisCoolingPLHP->loadSideNodes.inlet;

    // the init call expects a "from" calling point
    PlantLocation myCoolingLoadLocation = PlantLocation(1, DataPlant::LoopSideLocation::Supply, 1, 1);
    PlantLocation myHeatingLoadLocation = PlantLocation(1, DataPlant::LoopSideLocation::Supply, 1, 2);

    // set a couple global flags
    state->dataGlobal->BeginEnvrnFlag = true;

    // initialize so the components can find themselves on the plant
    thisCoolingPLHP->onInitLoopEquip(*state, myCoolingLoadLocation);
    thisHeatingPLHP->onInitLoopEquip(*state, myHeatingLoadLocation);

    state->dataPlnt->PlantFinalSizesOkayToReport = true;
    state->dataPlnt->PlantFirstSizesOkayToReport = true;
    state->dataPlnt->PlantFirstSizesOkayToFinalize = true;

    // assign the plant sizing data
    state->dataPlnt->PlantLoop(1).PlantSizNum = 1;

    Real64 expectedLoadCp = 4197.93;
    Real64 expectedLoadRho = 999.898;
    Real64 expectedSourceCp = 1004.0;
    Real64 expectedSourceRho = 1.2;
    Real64 expectedLoadFlow = plantSizingLoadVolFlow;
    Real64 expectedCapacity = expectedLoadRho * expectedLoadFlow * expectedLoadCp * plantSizingLoadDeltaT;
    Real64 expectedSourceLoad = expectedCapacity * (1 + 1 / COP);
    Real64 expectedSourceFlow = expectedSourceLoad / (expectedSourceCp * expectedSourceRho * plantSizingSrcDeltaT);
    thisCoolingPLHP->sizeLoadSide(*state);
    thisCoolingPLHP->sizeSrcSideASHP(*state);
    EXPECT_NEAR(expectedLoadFlow, thisCoolingPLHP->loadSideDesignVolFlowRate, 0.0001);
    EXPECT_NEAR(expectedSourceFlow, thisCoolingPLHP->sourceSideDesignVolFlowRate, 0.1);
    EXPECT_NEAR(expectedCapacity, thisCoolingPLHP->referenceCapacity, 0.0001);

    // with a sizing run complete, we can also go ahead and get the design capacities...
    // they should be nonzero for the load side of things
    Real64 tmpMin = -1.0, tmpMax = -1.0, tmpOpt = -1.0;
    thisCoolingPLHP->getDesignCapacities(*state, myCoolingLoadLocation, tmpMax, tmpMin, tmpOpt);
    EXPECT_NEAR(0.0, tmpMin, 0.001);
    EXPECT_NEAR(expectedCapacity, tmpMax, 0.001);
    EXPECT_NEAR(expectedCapacity, tmpOpt, 0.001);

    // we can reset things and do a few more corner cases here

    // lets just try it again but with the plant sizing data set to zero flow, it should try to use the companion
    // but the companion isn't sized yet, so it should get zero conditions
    thisCoolingPLHP->loadSideDesignVolFlowRate = DataSizing::AutoSize;
    thisCoolingPLHP->sourceSideDesignVolFlowRate = DataSizing::AutoSize;
    thisCoolingPLHP->referenceCapacity = DataSizing::AutoSize;
    state->dataSize->PlantSizData(1).DesVolFlowRate = 0.0;
    thisCoolingPLHP->sizeLoadSide(*state);
    thisCoolingPLHP->sizeSrcSideASHP(*state);
    EXPECT_NEAR(0.0, thisCoolingPLHP->loadSideDesignVolFlowRate, 0.0001);
    EXPECT_NEAR(0.0, thisCoolingPLHP->sourceSideDesignVolFlowRate, 0.0001);
    EXPECT_NEAR(0.0, thisCoolingPLHP->referenceCapacity, 0.0001);

    // but now let's try to size the heating coil, which will try to use the cooling coil's sized data
    thisCoolingPLHP->loadSideDesignVolFlowRate = expectedLoadFlow;
    thisCoolingPLHP->sourceSideDesignVolFlowRate = expectedSourceFlow;
    thisCoolingPLHP->referenceCapacity = expectedCapacity;
    expectedLoadCp = 4185;
    expectedLoadRho = 983.2;
    expectedCapacity = expectedLoadRho * expectedLoadFlow * expectedLoadCp * plantSizingLoadDeltaT;
    expectedSourceLoad = expectedCapacity * (1 + 1 / COP);
    expectedSourceFlow = expectedSourceLoad / (expectedSourceCp * expectedSourceRho * plantSizingSrcDeltaT);
    thisHeatingPLHP->sizeLoadSide(*state);
    thisHeatingPLHP->sizeSrcSideASHP(*state);
    EXPECT_NEAR(expectedLoadFlow, thisHeatingPLHP->loadSideDesignVolFlowRate, 0.0001);
    EXPECT_NEAR(expectedSourceFlow, thisHeatingPLHP->sourceSideDesignVolFlowRate, 0.1);
    EXPECT_NEAR(expectedCapacity, thisHeatingPLHP->referenceCapacity, 0.0001);
}

TEST_F(EnergyPlusFixture, TestSizing_HardsizedFlowAutosizedCoolingWithCompanion_AirSource)
{
    std::string const idf_objects = delimited_string({"HeatPump:PlantLoop:EIR:Cooling,",
                                                      "  hp cooling side,",
                                                      "  node 1,",
                                                      "  node 2,",
                                                      "  AirSource,",
                                                      "  node 3,",
                                                      "  node 4,",
                                                      "  hp heating side,",
                                                      "  Autosize,",
                                                      "  2.0,",
                                                      "  Autosize,",
                                                      "  1.0,",
                                                      "  1,",
                                                      "  dummyCurve,",
                                                      "  dummyCurve,",
                                                      "  dummyCurve;",
                                                      "HeatPump:PlantLoop:EIR:Heating,",
                                                      "  hp heating side,",
                                                      "  node 5,",
                                                      "  node 6,",
                                                      "  AirSource,",
                                                      "  node 7,",
                                                      "  node 8,",
                                                      "  hp cooling side,",
                                                      "  Autosize,",
                                                      "  2.0,",
                                                      "  Autosize,",
                                                      "  1.0,",
                                                      "  1,",
                                                      "  dummyCurve,",
                                                      "  dummyCurve,",
                                                      "  dummyCurve;",
                                                      "Curve:Linear,",
                                                      "  dummyCurve,",
                                                      "  1,",
                                                      "  0,",
                                                      "  1,",
                                                      "  1;"});
    ASSERT_TRUE(process_idf(idf_objects));

    // call the factory with a valid name to trigger reading inputs
    EIRPlantLoopHeatPump::factory(*state, DataPlant::PlantEquipmentType::HeatPumpEIRCooling, "HP COOLING SIDE");

    // verify the size of the vector and the processed condition
    EXPECT_EQ(2u, state->dataEIRPlantLoopHeatPump->heatPumps.size());

    // for now we know the order is maintained, so get each heat pump object
    EIRPlantLoopHeatPump *thisCoolingPLHP = &state->dataEIRPlantLoopHeatPump->heatPumps[0];
    EIRPlantLoopHeatPump *thisHeatingPLHP = &state->dataEIRPlantLoopHeatPump->heatPumps[1];

    // validate that we have the right ones
    EXPECT_EQ("HP COOLING SIDE", thisCoolingPLHP->name);
    EXPECT_EQ("HP HEATING SIDE", thisHeatingPLHP->name);

    // We'll set up two plant loops: a load and a source loop
    state->dataPlnt->TotNumLoops = 1;
    state->dataPlnt->PlantLoop.allocate(state->dataPlnt->TotNumLoops);

    state->dataPlnt->PlantLoop(1).LoopSide(DataPlant::LoopSideLocation::Demand).TotalBranches = 1;
    state->dataPlnt->PlantLoop(1).LoopSide(DataPlant::LoopSideLocation::Demand).Branch.allocate(1);
    state->dataPlnt->PlantLoop(1).LoopSide(DataPlant::LoopSideLocation::Demand).Branch(1).TotalComponents = 1;
    state->dataPlnt->PlantLoop(1).LoopSide(DataPlant::LoopSideLocation::Demand).Branch(1).Comp.allocate(1);
    state->dataPlnt->PlantLoop(1).LoopSide(DataPlant::LoopSideLocation::Supply).TotalBranches = 1;
    state->dataPlnt->PlantLoop(1).LoopSide(DataPlant::LoopSideLocation::Supply).Branch.allocate(1);
    state->dataPlnt->PlantLoop(1).LoopSide(DataPlant::LoopSideLocation::Supply).Branch(1).TotalComponents = 2;
    state->dataPlnt->PlantLoop(1).LoopSide(DataPlant::LoopSideLocation::Supply).Branch(1).Comp.allocate(2);

    Real64 constexpr plantSizingLoadVolFlow = 0.01;
    Real64 constexpr plantSizingLoadDeltaT = 1.0;

    state->dataSize->PlantSizData.allocate(2);
    state->dataSize->PlantSizData(1).DesVolFlowRate = 0.01;
    state->dataSize->PlantSizData(1).DeltaT = 1.0;
    state->dataSize->PlantSizData(2).DesVolFlowRate = 0.03;
    state->dataSize->PlantSizData(2).DeltaT = 1.0;

    auto &loop1supplyComponent1 = state->dataPlnt->PlantLoop(1).LoopSide(DataPlant::LoopSideLocation::Supply).Branch(1).Comp(1);
    auto &loop1supplyComponent2 = state->dataPlnt->PlantLoop(1).LoopSide(DataPlant::LoopSideLocation::Supply).Branch(1).Comp(2);

    loop1supplyComponent1.Type = DataPlant::PlantEquipmentType::HeatPumpEIRHeating;
    loop1supplyComponent2.Type = DataPlant::PlantEquipmentType::HeatPumpEIRCooling;

    loop1supplyComponent1.Name = thisHeatingPLHP->name;
    loop1supplyComponent2.Name = thisCoolingPLHP->name;

    loop1supplyComponent1.NodeNumIn = thisHeatingPLHP->loadSideNodes.inlet;
    loop1supplyComponent2.NodeNumIn = thisCoolingPLHP->loadSideNodes.inlet;

    // the init call expects a "from" calling point
    PlantLocation myCoolingLoadLocation = PlantLocation(1, DataPlant::LoopSideLocation::Supply, 1, 1);
    PlantLocation myHeatingLoadLocation = PlantLocation(1, DataPlant::LoopSideLocation::Supply, 1, 2);

    // set a couple global flags
    state->dataGlobal->BeginEnvrnFlag = true;

    // initialize so the components can find themselves on the plant
    thisCoolingPLHP->onInitLoopEquip(*state, myCoolingLoadLocation);
    thisHeatingPLHP->onInitLoopEquip(*state, myHeatingLoadLocation);

    state->dataPlnt->PlantFinalSizesOkayToReport = true;
    state->dataPlnt->PlantFirstSizesOkayToReport = true;
    state->dataPlnt->PlantFirstSizesOkayToFinalize = true;

    // assign the plant sizing data
    state->dataPlnt->PlantLoop(1).PlantSizNum = 1;

    Real64 expectedLoadCp = 4197.93;
    Real64 expectedLoadRho = 999.898;
    Real64 expectedLoadFlow = plantSizingLoadVolFlow;
    Real64 expectedCapacity = expectedLoadRho * expectedLoadFlow * expectedLoadCp * plantSizingLoadDeltaT;
    Real64 expectedSourceFlow = 2.0;
    thisCoolingPLHP->sizeLoadSide(*state);
    thisCoolingPLHP->sizeSrcSideASHP(*state);
    EXPECT_NEAR(expectedLoadFlow, thisCoolingPLHP->loadSideDesignVolFlowRate, 0.0001);
    EXPECT_NEAR(expectedSourceFlow, thisCoolingPLHP->sourceSideDesignVolFlowRate, 0.1);
    EXPECT_NEAR(expectedCapacity, thisCoolingPLHP->referenceCapacity, 0.0001);

    // with a sizing run complete, we can also go ahead and get the design capacities...
    // they should be nonzero for the load side of things
    Real64 tmpMin = -1.0, tmpMax = -1.0, tmpOpt = -1.0;
    thisCoolingPLHP->getDesignCapacities(*state, myCoolingLoadLocation, tmpMax, tmpMin, tmpOpt);
    EXPECT_NEAR(0.0, tmpMin, 0.001);
    EXPECT_NEAR(expectedCapacity, tmpMax, 0.001);
    EXPECT_NEAR(expectedCapacity, tmpOpt, 0.001);
}

TEST_F(EnergyPlusFixture, TestSizing_AutosizedFlowWithCompanion_AirSource)
{
    std::string const idf_objects = delimited_string({"HeatPump:PlantLoop:EIR:Cooling,",
                                                      "  hp cooling side,",
                                                      "  node 1,",
                                                      "  node 2,",
                                                      "  AirSource,",
                                                      "  node 3,",
                                                      "  node 4,",
                                                      "  hp heating side,",
                                                      "  0.005,",
                                                      "  Autosize,",
                                                      "  Autosize,",
                                                      "  1.0,",
                                                      "  1,",
                                                      "  dummyCurve,",
                                                      "  dummyCurve,",
                                                      "  dummyCurve;",
                                                      "HeatPump:PlantLoop:EIR:Heating,",
                                                      "  hp heating side,",
                                                      "  node 5,",
                                                      "  node 6,",
                                                      "  AirSource,",
                                                      "  node 7,",
                                                      "  node 8,",
                                                      "  hp cooling side,",
                                                      "  0.005,",
                                                      "  Autosize,",
                                                      "  Autosize,",
                                                      "  1.0,",
                                                      "  1,",
                                                      "  dummyCurve,",
                                                      "  dummyCurve,",
                                                      "  dummyCurve;",
                                                      "Curve:Linear,",
                                                      "  dummyCurve,",
                                                      "  1,",
                                                      "  0,",
                                                      "  1,",
                                                      "  1;"});
    ASSERT_TRUE(process_idf(idf_objects));

    // call the factory with a valid name to trigger reading inputs
    EIRPlantLoopHeatPump::factory(*state, DataPlant::PlantEquipmentType::HeatPumpEIRCooling, "HP COOLING SIDE");

    // verify the size of the vector and the processed condition
    EXPECT_EQ(2u, state->dataEIRPlantLoopHeatPump->heatPumps.size());

    // for now we know the order is maintained, so get each heat pump object
    EIRPlantLoopHeatPump *thisCoolingPLHP = &state->dataEIRPlantLoopHeatPump->heatPumps[0];
    EIRPlantLoopHeatPump *thisHeatingPLHP = &state->dataEIRPlantLoopHeatPump->heatPumps[1];

    // We'll set up two plant loops: a load and a source loop
    state->dataPlnt->TotNumLoops = 1;
    state->dataPlnt->PlantLoop.allocate(state->dataPlnt->TotNumLoops);

    state->dataPlnt->PlantLoop(1).LoopSide(DataPlant::LoopSideLocation::Demand).TotalBranches = 1;
    state->dataPlnt->PlantLoop(1).LoopSide(DataPlant::LoopSideLocation::Demand).Branch.allocate(1);
    state->dataPlnt->PlantLoop(1).LoopSide(DataPlant::LoopSideLocation::Demand).Branch(1).TotalComponents = 1;
    state->dataPlnt->PlantLoop(1).LoopSide(DataPlant::LoopSideLocation::Demand).Branch(1).Comp.allocate(1);
    state->dataPlnt->PlantLoop(1).LoopSide(DataPlant::LoopSideLocation::Supply).TotalBranches = 1;
    state->dataPlnt->PlantLoop(1).LoopSide(DataPlant::LoopSideLocation::Supply).Branch.allocate(1);
    state->dataPlnt->PlantLoop(1).LoopSide(DataPlant::LoopSideLocation::Supply).Branch(1).TotalComponents = 2;
    state->dataPlnt->PlantLoop(1).LoopSide(DataPlant::LoopSideLocation::Supply).Branch(1).Comp.allocate(2);

    state->dataSize->PlantSizData.allocate(2);
    state->dataSize->PlantSizData(1).DeltaT = 25.0;
    state->dataSize->PlantSizData(2).DeltaT = 20.0;

    auto &loop1supplyComponent1 = state->dataPlnt->PlantLoop(1).LoopSide(DataPlant::LoopSideLocation::Supply).Branch(1).Comp(1);
    auto &loop1supplyComponent2 = state->dataPlnt->PlantLoop(1).LoopSide(DataPlant::LoopSideLocation::Supply).Branch(1).Comp(2);

    loop1supplyComponent1.Type = DataPlant::PlantEquipmentType::HeatPumpEIRHeating;
    loop1supplyComponent2.Type = DataPlant::PlantEquipmentType::HeatPumpEIRCooling;

    loop1supplyComponent1.Name = thisHeatingPLHP->name;
    loop1supplyComponent2.Name = thisCoolingPLHP->name;

    loop1supplyComponent1.NodeNumIn = thisHeatingPLHP->loadSideNodes.inlet;
    loop1supplyComponent2.NodeNumIn = thisCoolingPLHP->loadSideNodes.inlet;

    // the init call expects a "from" calling point
    PlantLocation myCoolingLoadLocation = PlantLocation(1, DataPlant::LoopSideLocation::Supply, 1, 1);
    PlantLocation myHeatingLoadLocation = PlantLocation(1, DataPlant::LoopSideLocation::Supply, 1, 2);

    // set a couple global flags
    state->dataGlobal->BeginEnvrnFlag = true;

    state->dataPlnt->PlantFinalSizesOkayToReport = true;
    state->dataPlnt->PlantFirstSizesOkayToReport = true;
    state->dataPlnt->PlantFirstSizesOkayToFinalize = true;

    // assign the plant sizing data
    state->dataPlnt->PlantLoop(1).PlantSizNum = 1;

    // initialize so the components can find themselves on the plant
    thisCoolingPLHP->onInitLoopEquip(*state, myCoolingLoadLocation);
    thisHeatingPLHP->onInitLoopEquip(*state, myHeatingLoadLocation);

    Real64 expectedClgSourceFlow = 86.71;
    Real64 expectedHtgSourceFlow = 85.00;
    EXPECT_NEAR(expectedClgSourceFlow, thisCoolingPLHP->sourceSideDesignVolFlowRate, 0.1);
    EXPECT_NEAR(expectedHtgSourceFlow, thisHeatingPLHP->sourceSideDesignVolFlowRate, 0.1);
}

TEST_F(EnergyPlusFixture, Test_DoPhysics)
{

    std::string const idf_objects = delimited_string({"HeatPump:PlantLoop:EIR:Cooling,",
                                                      "  hp cooling side,",
                                                      "  node 1,",
                                                      "  node 2,",
                                                      "  WaterSource,",
                                                      "  node 3,",
                                                      "  node 4,",
                                                      "  hp heating side,",
                                                      "  0.005,",
                                                      "  0.002,",
                                                      "  20000,",
                                                      "  3.0,",
                                                      "  1,",
                                                      "  CapCurveFuncTemp,",
                                                      "  EIRCurveFuncTemp,",
                                                      "  EIRCurveFuncPLR;",
                                                      "HeatPump:PlantLoop:EIR:Heating,",
                                                      "  hp heating side,",
                                                      "  node 5,",
                                                      "  node 6,",
                                                      "  WaterSource,",
                                                      "  node 7,",
                                                      "  node 8,",
                                                      "  hp cooling side,",
                                                      "  0.005,",
                                                      "  0.002,",
                                                      "  20000,",
                                                      "  3.0,",
                                                      "  1,",
                                                      "  CapCurveFuncTemp,",
                                                      "  EIRCurveFuncTemp,",
                                                      "  EIRCurveFuncPLR;",
                                                      "Curve:Biquadratic,",
                                                      "  CapCurveFuncTemp,",
                                                      "  1.0,",
                                                      "  0.0,",
                                                      "  0.0,",
                                                      "  0.0,",
                                                      "  0.0,",
                                                      "  0.0,",
                                                      "  5.0,",
                                                      "  10.0,",
                                                      "  24.0,",
                                                      "  35.0,",
                                                      "  ,",
                                                      "  ,",
                                                      "  Temperature,",
                                                      "  Temperature,",
                                                      "  Dimensionless;",
                                                      "Curve:Biquadratic,",
                                                      "  EIRCurveFuncTemp,",
                                                      "  1.0,",
                                                      "  0.0,",
                                                      "  0.0,",
                                                      "  1.0,",
                                                      "  0.0,",
                                                      "  0.0,",
                                                      "  5.0,",
                                                      "  10.0,",
                                                      "  24.0,",
                                                      "  35.0,",
                                                      "  ,",
                                                      "  ,",
                                                      "  Temperature,",
                                                      "  Temperature,",
                                                      "  Dimensionless;",
                                                      "Curve:Quadratic,",
                                                      "  EIRCurveFuncPLR,",
                                                      "  1.0,",
                                                      "  0.0,",
                                                      "  0.0,",
                                                      "  0.0,",
                                                      "  1.0;"});

    ASSERT_TRUE(process_idf(idf_objects));

    // set up the plant loops
    // first the load side
    state->dataPlnt->TotNumLoops = 2;
    state->dataPlnt->PlantLoop.allocate(2);

    state->dataPlnt->PlantLoop(1).LoopSide(DataPlant::LoopSideLocation::Supply).TotalBranches = 1;
    state->dataPlnt->PlantLoop(1).LoopSide(DataPlant::LoopSideLocation::Supply).Branch.allocate(1);
    state->dataPlnt->PlantLoop(1).LoopSide(DataPlant::LoopSideLocation::Supply).Branch(1).TotalComponents = 1;
    state->dataPlnt->PlantLoop(1).LoopSide(DataPlant::LoopSideLocation::Supply).Branch(1).Comp.allocate(1);
    auto &PLHPPlantLoadSideLoop = state->dataPlnt->PlantLoop(1);
    auto &PLHPPlantLoadSideComp = state->dataPlnt->PlantLoop(1).LoopSide(DataPlant::LoopSideLocation::Supply).Branch(1).Comp(1);
    PLHPPlantLoadSideComp.Type = DataPlant::PlantEquipmentType::HeatPumpEIRCooling;
    // then the source side

    state->dataPlnt->PlantLoop(2).LoopSide(DataPlant::LoopSideLocation::Demand).TotalBranches = 1;
    state->dataPlnt->PlantLoop(2).LoopSide(DataPlant::LoopSideLocation::Demand).Branch.allocate(1);
    state->dataPlnt->PlantLoop(2).LoopSide(DataPlant::LoopSideLocation::Demand).Branch(1).TotalComponents = 1;
    state->dataPlnt->PlantLoop(2).LoopSide(DataPlant::LoopSideLocation::Demand).Branch(1).Comp.allocate(1);

    auto &PLHPPlantLoadSourceComp = state->dataPlnt->PlantLoop(2).LoopSide(DataPlant::LoopSideLocation::Demand).Branch(1).Comp(1);
    PLHPPlantLoadSourceComp.Type = DataPlant::PlantEquipmentType::HeatPumpEIRCooling;

    // call the factory with a valid name to trigger reading inputs
    EIRPlantLoopHeatPump::factory(*state, DataPlant::PlantEquipmentType::HeatPumpEIRCooling, "HP COOLING SIDE");

    // verify the size of the vector and the processed condition
    EXPECT_EQ(2u, state->dataEIRPlantLoopHeatPump->heatPumps.size());

    // for now we know the order is maintained, so get each heat pump object
    EIRPlantLoopHeatPump *thisCoolingPLHP = &state->dataEIRPlantLoopHeatPump->heatPumps[0];

    // do a little setup here
    thisCoolingPLHP->loadSidePlantLoc.loopNum = 1;
    thisCoolingPLHP->loadSidePlantLoc.loopSideNum = DataPlant::LoopSideLocation::Supply;
    thisCoolingPLHP->loadSidePlantLoc.branchNum = 1;
    thisCoolingPLHP->loadSidePlantLoc.compNum = 1;
    thisCoolingPLHP->loadSideNodes.outlet = 1;

    // the factory would've called GetOnlySingleNode for the in/out pairs on the PLHP, add another one for the loop
    // outlet setpoint node
    state->dataLoopNodes->Node.allocate(5);
    PLHPPlantLoadSideLoop.TempSetPointNodeNum = 5;

    // set up the plant setpoint conditions and test for single setpoint operation
    PLHPPlantLoadSideLoop.LoopDemandCalcScheme = DataPlant::LoopDemandCalcScheme::SingleSetPoint;
    PLHPPlantLoadSideComp.CurOpSchemeType = DataPlant::OpScheme::CompSetPtBased;
    state->dataLoopNodes->Node(thisCoolingPLHP->loadSideNodes.outlet).TempSetPoint = 3.141;
    state->dataLoopNodes->Node(5).TempSetPoint = 2.718;
    PLHPPlantLoadSideComp.CurOpSchemeType = DataPlant::OpScheme::CoolingRB;

    // test for dual setpoint operation
    PLHPPlantLoadSideLoop.LoopDemandCalcScheme = DataPlant::LoopDemandCalcScheme::DualSetPointDeadBand;
    PLHPPlantLoadSideComp.CurOpSchemeType = DataPlant::OpScheme::CompSetPtBased;
    state->dataLoopNodes->Node(thisCoolingPLHP->loadSideNodes.outlet).TempSetPointHi = 6.282;
    state->dataLoopNodes->Node(5).TempSetPointHi = 5.436;
    PLHPPlantLoadSideComp.CurOpSchemeType = DataPlant::OpScheme::CoolingRB;

    state->dataHVACGlobal->TimeStepSys = 60;
    state->dataHVACGlobal->TimeStepSysSec = state->dataHVACGlobal->TimeStepSys * Constant::SecInHour;

    Real64 curLoad = -10000;

    thisCoolingPLHP->loadSideMassFlowRate = 0.3;
    thisCoolingPLHP->sourceSideMassFlowRate = 0.8;
    thisCoolingPLHP->loadSideInletTemp = 20;
    thisCoolingPLHP->sourceSideInletTemp = 20;
    thisCoolingPLHP->doPhysics(*state, curLoad);

    EXPECT_NEAR(thisCoolingPLHP->loadSideOutletTemp, 12.00, 0.1);
    EXPECT_NEAR(thisCoolingPLHP->sourceSideOutletTemp, 47.66, 0.1);
}

TEST_F(EnergyPlusFixture, CoolingMetering)
{
    std::string const idf_objects = delimited_string({"HeatPump:PlantLoop:EIR:Cooling,",
                                                      "  hp cooling side,",
                                                      "  node 1,",
                                                      "  node 2,",
                                                      "  WaterSource,",
                                                      "  node 3,",
                                                      "  node 4,",
                                                      "  ,",
                                                      "  0.0001,",
                                                      "  0.0001,",
                                                      "  1000,",
                                                      "  3.14,",
                                                      "  ,",
                                                      "  dummyCurve,",
                                                      "  dummyCurve,",
                                                      "  dummyCurve;",
                                                      "Curve:Linear,",
                                                      "  dummyCurve,",
                                                      "  0.95,",
                                                      "  0,",
                                                      "  1,",
                                                      "  1;"});
    ASSERT_TRUE(process_idf(idf_objects));

    // set up the plant loops
    // first the load side
    state->dataPlnt->TotNumLoops = 2;
    state->dataPlnt->PlantLoop.allocate(2);

    state->dataPlnt->PlantLoop(1).LoopDemandCalcScheme = DataPlant::LoopDemandCalcScheme::SingleSetPoint;
    state->dataPlnt->PlantLoop(1).LoopSide(DataPlant::LoopSideLocation::Supply).TotalBranches = 1;
    state->dataPlnt->PlantLoop(1).LoopSide(DataPlant::LoopSideLocation::Supply).Branch.allocate(1);
    state->dataPlnt->PlantLoop(1).LoopSide(DataPlant::LoopSideLocation::Supply).Branch(1).TotalComponents = 1;
    state->dataPlnt->PlantLoop(1).LoopSide(DataPlant::LoopSideLocation::Supply).Branch(1).Comp.allocate(1);
    auto &PLHPPlantLoadSideComp = state->dataPlnt->PlantLoop(1).LoopSide(DataPlant::LoopSideLocation::Supply).Branch(1).Comp(1);
    PLHPPlantLoadSideComp.Type = DataPlant::PlantEquipmentType::HeatPumpEIRCooling;
    PLHPPlantLoadSideComp.CurOpSchemeType = DataPlant::OpScheme::CompSetPtBased;
    // then the source side

    state->dataPlnt->PlantLoop(2).LoopSide(DataPlant::LoopSideLocation::Demand).TotalBranches = 1;
    state->dataPlnt->PlantLoop(2).LoopSide(DataPlant::LoopSideLocation::Demand).Branch.allocate(1);
    state->dataPlnt->PlantLoop(2).LoopSide(DataPlant::LoopSideLocation::Demand).Branch(1).TotalComponents = 1;
    state->dataPlnt->PlantLoop(2).LoopSide(DataPlant::LoopSideLocation::Demand).Branch(1).Comp.allocate(1);
    auto &PLHPPlantLoadSourceComp = state->dataPlnt->PlantLoop(2).LoopSide(DataPlant::LoopSideLocation::Demand).Branch(1).Comp(1);
    PLHPPlantLoadSourceComp.Type = DataPlant::PlantEquipmentType::HeatPumpEIRCooling;

    // the init call expects a "from" calling point
    PlantLocation myLoadLocation = PlantLocation(1, DataPlant::LoopSideLocation::Supply, 1, 1);

    // call the factory with a valid name to trigger reading inputs
    EIRPlantLoopHeatPump::factory(*state, DataPlant::PlantEquipmentType::HeatPumpEIRCooling, "HP COOLING SIDE");

    // verify the size of the vector and the processed condition
    EXPECT_EQ(1u, state->dataEIRPlantLoopHeatPump->heatPumps.size());

    // for now we know the order is maintained, so get each heat pump object
    EIRPlantLoopHeatPump *thisCoolingPLHP = &state->dataEIRPlantLoopHeatPump->heatPumps[0];

    // do a bit of extra wiring up to the plant
    PLHPPlantLoadSideComp.Name = thisCoolingPLHP->name;
    PLHPPlantLoadSideComp.NodeNumIn = thisCoolingPLHP->loadSideNodes.inlet;
    PLHPPlantLoadSourceComp.Name = thisCoolingPLHP->name;
    PLHPPlantLoadSourceComp.NodeNumIn = thisCoolingPLHP->sourceSideNodes.inlet;

    // call for all initialization
    state->dataGlobal->BeginEnvrnFlag = true;
    state->dataPlnt->PlantFirstSizesOkayToFinalize = true;
    thisCoolingPLHP->onInitLoopEquip(*state, myLoadLocation);

    int NumFound;

    std::string TypeOfComp = "HeatPump:PlantLoop:EIR:Cooling";
    std::string NameOfComp = thisCoolingPLHP->name;
    int NumVariables = GetNumMeteredVariables(*state, TypeOfComp, NameOfComp);
    Array1D_int VarIndexes(NumVariables);                            // Variable Numbers
    Array1D<OutputProcessor::VariableType> VarTypes(NumVariables);   // Variable Types (1=integer, 2=real, 3=meter)
    Array1D<OutputProcessor::TimeStepType> IndexTypes(NumVariables); // Variable Index Types (1=Zone,2=HVAC)
    Array1D<OutputProcessor::Unit> unitsForVar(NumVariables);        // units from enum for each variable
<<<<<<< HEAD
    std::map<int, DataGlobalConstants::eResource> ResourceTypes;     // ResourceTypes for each variable
=======
    std::map<int, Constant::ResourceType> ResourceTypes;             // ResourceTypes for each variable
>>>>>>> c1b367a1
    Array1D_string EndUses(NumVariables);                            // EndUses for each variable
    Array1D_string Groups(NumVariables);                             // Groups for each variable
    Array1D_string Names(NumVariables);                              // Variable Names for each variable

    for (int varN = 1; varN <= NumVariables; ++varN) {
<<<<<<< HEAD
        ResourceTypes.insert(std::pair<int, DataGlobalConstants::eResource>(varN, DataGlobalConstants::eResource::Invalid));
=======
        ResourceTypes.insert(std::pair<int, Constant::ResourceType>(varN, Constant::ResourceType::None));
>>>>>>> c1b367a1
    }

    GetMeteredVariables(
        *state, TypeOfComp, NameOfComp, VarIndexes, VarTypes, IndexTypes, unitsForVar, ResourceTypes, EndUses, Groups, Names, NumFound);

    EXPECT_EQ(2, NumFound);
<<<<<<< HEAD
    EXPECT_TRUE(compare_enums(ResourceTypes.at(1), DataGlobalConstants::eResource::EnergyTransfer)); // ENERGYTRANSFER
    EXPECT_EQ(EndUses(1), "");
    EXPECT_EQ(Groups(1), "PLANT");
    EXPECT_TRUE(compare_enums(ResourceTypes.at(2), DataGlobalConstants::eResource::Electricity)); // Electric
=======
    EXPECT_TRUE(compare_enums(ResourceTypes.at(1), Constant::ResourceType::EnergyTransfer)); // ENERGYTRANSFER
    EXPECT_EQ(EndUses(1), "");
    EXPECT_EQ(Groups(1), "PLANT");
    EXPECT_TRUE(compare_enums(ResourceTypes.at(2), Constant::ResourceType::Electricity)); // Electric
>>>>>>> c1b367a1
    EXPECT_EQ(EndUses(2), "COOLING");
    EXPECT_EQ(Groups(2), "PLANT");
}

TEST_F(EnergyPlusFixture, HeatingMetering)
{
    std::string const idf_objects = delimited_string({"HeatPump:PlantLoop:EIR:Heating,",
                                                      "  hp heating side,",
                                                      "  node 1,",
                                                      "  node 2,",
                                                      "  WaterSource,",
                                                      "  node 3,",
                                                      "  node 4,",
                                                      "  ,",
                                                      "  0.0001,",
                                                      "  0.0001,",
                                                      "  1000,",
                                                      "  3.14,",
                                                      "  ,",
                                                      "  dummyCurve,",
                                                      "  dummyCurve,",
                                                      "  dummyCurve;",
                                                      "Curve:Linear,",
                                                      "  dummyCurve,",
                                                      "  0.95,",
                                                      "  0,",
                                                      "  1,",
                                                      "  1;"});
    ASSERT_TRUE(process_idf(idf_objects));

    // set up the plant loops
    // first the load side
    state->dataPlnt->TotNumLoops = 2;
    state->dataPlnt->PlantLoop.allocate(2);

    state->dataPlnt->PlantLoop(1).LoopDemandCalcScheme = DataPlant::LoopDemandCalcScheme::SingleSetPoint;
    state->dataPlnt->PlantLoop(1).LoopSide(DataPlant::LoopSideLocation::Supply).TotalBranches = 1;
    state->dataPlnt->PlantLoop(1).LoopSide(DataPlant::LoopSideLocation::Supply).Branch.allocate(1);
    state->dataPlnt->PlantLoop(1).LoopSide(DataPlant::LoopSideLocation::Supply).Branch(1).TotalComponents = 1;
    state->dataPlnt->PlantLoop(1).LoopSide(DataPlant::LoopSideLocation::Supply).Branch(1).Comp.allocate(1);
    auto &PLHPPlantLoadSideComp = state->dataPlnt->PlantLoop(1).LoopSide(DataPlant::LoopSideLocation::Supply).Branch(1).Comp(1);
    PLHPPlantLoadSideComp.Type = DataPlant::PlantEquipmentType::HeatPumpEIRHeating;
    PLHPPlantLoadSideComp.CurOpSchemeType = DataPlant::OpScheme::CompSetPtBased;
    // then the source side

    state->dataPlnt->PlantLoop(2).LoopSide(DataPlant::LoopSideLocation::Demand).TotalBranches = 1;
    state->dataPlnt->PlantLoop(2).LoopSide(DataPlant::LoopSideLocation::Demand).Branch.allocate(1);
    state->dataPlnt->PlantLoop(2).LoopSide(DataPlant::LoopSideLocation::Demand).Branch(1).TotalComponents = 1;
    state->dataPlnt->PlantLoop(2).LoopSide(DataPlant::LoopSideLocation::Demand).Branch(1).Comp.allocate(1);
    auto &PLHPPlantLoadSourceComp = state->dataPlnt->PlantLoop(2).LoopSide(DataPlant::LoopSideLocation::Demand).Branch(1).Comp(1);
    PLHPPlantLoadSourceComp.Type = DataPlant::PlantEquipmentType::HeatPumpEIRHeating;

    // the init call expects a "from" calling point
    PlantLocation myLoadLocation = PlantLocation(1, DataPlant::LoopSideLocation::Supply, 1, 1);

    // call the factory with a valid name to trigger reading inputs
    EIRPlantLoopHeatPump::factory(*state, DataPlant::PlantEquipmentType::HeatPumpEIRHeating, "HP HEATING SIDE");

    // verify the size of the vector and the processed condition
    EXPECT_EQ(1u, state->dataEIRPlantLoopHeatPump->heatPumps.size());

    // for now we know the order is maintained, so get each heat pump object
    EIRPlantLoopHeatPump *thisHeatingPLHP = &state->dataEIRPlantLoopHeatPump->heatPumps[0];

    // do a bit of extra wiring up to the plant
    PLHPPlantLoadSideComp.Name = thisHeatingPLHP->name;
    PLHPPlantLoadSideComp.NodeNumIn = thisHeatingPLHP->loadSideNodes.inlet;
    PLHPPlantLoadSourceComp.Name = thisHeatingPLHP->name;
    PLHPPlantLoadSourceComp.NodeNumIn = thisHeatingPLHP->sourceSideNodes.inlet;

    // call for all initialization
    state->dataGlobal->BeginEnvrnFlag = true;
    state->dataPlnt->PlantFirstSizesOkayToFinalize = true;
    thisHeatingPLHP->onInitLoopEquip(*state, myLoadLocation);

    int NumFound;

    std::string TypeOfComp = "HeatPump:PlantLoop:EIR:Heating";
    std::string NameOfComp = thisHeatingPLHP->name;
    int NumVariables = GetNumMeteredVariables(*state, TypeOfComp, NameOfComp);
    Array1D_int VarIndexes(NumVariables);                            // Variable Numbers
    Array1D<OutputProcessor::VariableType> VarTypes(NumVariables);   // Variable Types (1=integer, 2=real, 3=meter)
    Array1D<OutputProcessor::TimeStepType> IndexTypes(NumVariables); // Variable Index Types (1=Zone,2=HVAC)
    Array1D<OutputProcessor::Unit> unitsForVar(NumVariables);        // units from enum for each variable
<<<<<<< HEAD
    std::map<int, DataGlobalConstants::eResource> ResourceTypes;     // ResourceTypes for each variable
=======
    std::map<int, Constant::ResourceType> ResourceTypes;             // ResourceTypes for each variable
>>>>>>> c1b367a1
    Array1D_string EndUses(NumVariables);                            // EndUses for each variable
    Array1D_string Groups(NumVariables);                             // Groups for each variable
    Array1D_string Names(NumVariables);                              // Variable Names for each variable

    for (int varN = 1; varN <= NumVariables; ++varN) {
<<<<<<< HEAD
        ResourceTypes.insert(std::pair<int, DataGlobalConstants::eResource>(varN, DataGlobalConstants::eResource::Invalid));
=======
        ResourceTypes.insert(std::pair<int, Constant::ResourceType>(varN, Constant::ResourceType::None));
>>>>>>> c1b367a1
    }

    GetMeteredVariables(
        *state, TypeOfComp, NameOfComp, VarIndexes, VarTypes, IndexTypes, unitsForVar, ResourceTypes, EndUses, Groups, Names, NumFound);

    EXPECT_EQ(2, NumFound);
<<<<<<< HEAD
    EXPECT_TRUE(compare_enums(ResourceTypes.at(1), DataGlobalConstants::eResource::EnergyTransfer)); // ENERGYTRANSFER
    EXPECT_EQ(EndUses(1), "");
    EXPECT_EQ(Groups(1), "PLANT");
    EXPECT_TRUE(compare_enums(ResourceTypes.at(2), DataGlobalConstants::eResource::Electricity)); // Electric
=======
    EXPECT_TRUE(compare_enums(ResourceTypes.at(1), Constant::ResourceType::EnergyTransfer)); // ENERGYTRANSFER
    EXPECT_EQ(EndUses(1), "");
    EXPECT_EQ(Groups(1), "PLANT");
    EXPECT_TRUE(compare_enums(ResourceTypes.at(2), Constant::ResourceType::Electricity)); // Electric
>>>>>>> c1b367a1
    EXPECT_EQ(EndUses(2), "HEATING");
    EXPECT_EQ(Groups(2), "PLANT");
}

TEST_F(EnergyPlusFixture, TestOperatingFlowRates_FullyAutosized_AirSource)
{
    std::string const idf_objects = delimited_string({"HeatPump:PlantLoop:EIR:Cooling,",
                                                      "  hp cooling side,",
                                                      "  node 1,",
                                                      "  node 2,",
                                                      "  AirSource,",
                                                      "  node 3,",
                                                      "  node 4,",
                                                      "  ,",
                                                      "  Autosize,",
                                                      "  Autosize,",
                                                      "  Autosize,",
                                                      "  3.14,",
                                                      "  ,",
                                                      "  dummyCurve,",
                                                      "  dummyCurve,",
                                                      "  dummyCurve;",
                                                      "Curve:Linear,",
                                                      "  dummyCurve,",
                                                      "  1,",
                                                      "  0,",
                                                      "  1,",
                                                      "  1;"});
    ASSERT_TRUE(process_idf(idf_objects));

    // set up the plant loops
    // first the load side
    state->dataPlnt->TotNumLoops = 1;
    state->dataPlnt->PlantLoop.allocate(1);

    state->dataPlnt->PlantLoop(1).LoopSide(DataPlant::LoopSideLocation::Supply).TotalBranches = 1;
    state->dataPlnt->PlantLoop(1).LoopSide(DataPlant::LoopSideLocation::Supply).Branch.allocate(1);
    state->dataPlnt->PlantLoop(1).LoopSide(DataPlant::LoopSideLocation::Supply).Branch(1).TotalComponents = 1;
    state->dataPlnt->PlantLoop(1).LoopSide(DataPlant::LoopSideLocation::Supply).Branch(1).Comp.allocate(1);
    auto &PLHPPlantLoadSideComp = state->dataPlnt->PlantLoop(1).LoopSide(DataPlant::LoopSideLocation::Supply).Branch(1).Comp(1);
    PLHPPlantLoadSideComp.Type = DataPlant::PlantEquipmentType::HeatPumpEIRCooling;

    // the init call expects a "from" calling point
    PlantLocation myLocation = PlantLocation(1, DataPlant::LoopSideLocation::Supply, 1, 1);

    // call the factory with a valid name to trigger reading inputs
    EIRPlantLoopHeatPump::factory(*state, DataPlant::PlantEquipmentType::HeatPumpEIRCooling, "HP COOLING SIDE");

    // verify the size of the vector and the processed condition
    EXPECT_EQ(1u, state->dataEIRPlantLoopHeatPump->heatPumps.size());

    // for now we know the order is maintained, so get each heat pump object
    EIRPlantLoopHeatPump *thisCoolingPLHP = &state->dataEIRPlantLoopHeatPump->heatPumps[0];

    // do a bit of extra wiring up to the plant
    PLHPPlantLoadSideComp.Name = thisCoolingPLHP->name;
    PLHPPlantLoadSideComp.NodeNumIn = thisCoolingPLHP->loadSideNodes.inlet;

    state->dataSize->PlantSizData.allocate(1);
    state->dataSize->PlantSizData(1).DesVolFlowRate = 0.010;
    state->dataSize->PlantSizData(1).DeltaT = 1.0;

    // call for all initialization
    state->dataGlobal->BeginEnvrnFlag = true;
    thisCoolingPLHP->onInitLoopEquip(*state, myLocation);

    state->dataPlnt->PlantFinalSizesOkayToReport = true;
    state->dataPlnt->PlantFirstSizesOkayToReport = true;
    state->dataPlnt->PlantFirstSizesOkayToFinalize = true;

    // assign the plant sizing data
    state->dataPlnt->PlantLoop(1).PlantSizNum = 1;

    // call with run flag ON, flow locked at nonzero both
    state->dataPlnt->PlantLoop(1).LoopSide(DataPlant::LoopSideLocation::Supply).FlowLock = DataPlant::FlowLock::Locked;
    state->dataLoopNodes->Node(thisCoolingPLHP->loadSideNodes.inlet).MassFlowRate = 0.14;
    thisCoolingPLHP->running = true;
    thisCoolingPLHP->sizeLoadSide(*state);
    thisCoolingPLHP->sizeSrcSideASHP(*state);
    thisCoolingPLHP->setOperatingFlowRatesASHP(*state);
    EXPECT_NEAR(0.14, thisCoolingPLHP->loadSideMassFlowRate, 0.001);
    EXPECT_TRUE(thisCoolingPLHP->running);
}

TEST_F(EnergyPlusFixture, Test_Curve_Negative_Energy)
{

    std::string const idf_objects = delimited_string({"HeatPump:PlantLoop:EIR:Cooling,",
                                                      "  hp cooling side,",
                                                      "  node 1,",
                                                      "  node 2,",
                                                      "  WaterSource,",
                                                      "  node 3,",
                                                      "  node 4,",
                                                      "  hp heating side,",
                                                      "  0.005,",
                                                      "  0.002,",
                                                      "  20000,",
                                                      "  3.0,",
                                                      "  1,",
                                                      "  CapCurveFuncTemp,",
                                                      "  EIRCurveFuncTemp,",
                                                      "  badEIRCurveFuncPLR;",
                                                      "HeatPump:PlantLoop:EIR:Heating,",
                                                      "  hp heating side,",
                                                      "  node 5,",
                                                      "  node 6,",
                                                      "  WaterSource,",
                                                      "  node 7,",
                                                      "  node 8,",
                                                      "  hp cooling side,",
                                                      "  0.005,",
                                                      "  0.002,",
                                                      "  20000,",
                                                      "  3.0,",
                                                      "  1,",
                                                      "  CapCurveFuncTemp,",
                                                      "  EIRCurveFuncTemp,",
                                                      "  EIRCurveFuncPLR;",
                                                      "Curve:Biquadratic,",
                                                      "  CapCurveFuncTemp,",
                                                      "  1.0,",
                                                      "  0.0,",
                                                      "  0.0,",
                                                      "  0.0,",
                                                      "  0.0,",
                                                      "  0.0,",
                                                      "  5.0,",
                                                      "  10.0,",
                                                      "  24.0,",
                                                      "  35.0,",
                                                      "  ,",
                                                      "  ,",
                                                      "  Temperature,",
                                                      "  Temperature,",
                                                      "  Dimensionless;",
                                                      "Curve:Biquadratic,",
                                                      "  EIRCurveFuncTemp,",
                                                      "  1.0,",
                                                      "  0.0,",
                                                      "  0.0,",
                                                      "  1.0,",
                                                      "  0.0,",
                                                      "  0.0,",
                                                      "  5.0,",
                                                      "  10.0,",
                                                      "  24.0,",
                                                      "  35.0,",
                                                      "  ,",
                                                      "  ,",
                                                      "  Temperature,",
                                                      "  Temperature,",
                                                      "  Dimensionless;",
                                                      "Curve:Quadratic,",
                                                      "  EIRCurveFuncPLR,",
                                                      "  1.0,",
                                                      "  0.0,",
                                                      "  0.0,",
                                                      "  0.0,",
                                                      "  1.0;"
                                                      "Curve:Quadratic,",
                                                      "  badEIRCurveFuncPLR,",
                                                      "  -1.0,",
                                                      "  0.0,",
                                                      "  0.0,",
                                                      "  0.0,",
                                                      "  1.0;"});

    ASSERT_TRUE(process_idf(idf_objects));

    // set up the plant loops
    // first the load side
    state->dataPlnt->TotNumLoops = 2;
    state->dataPlnt->PlantLoop.allocate(2);

    state->dataPlnt->PlantLoop(1).LoopSide(DataPlant::LoopSideLocation::Supply).TotalBranches = 1;
    state->dataPlnt->PlantLoop(1).LoopSide(DataPlant::LoopSideLocation::Supply).Branch.allocate(1);
    state->dataPlnt->PlantLoop(1).LoopSide(DataPlant::LoopSideLocation::Supply).Branch(1).TotalComponents = 1;
    state->dataPlnt->PlantLoop(1).LoopSide(DataPlant::LoopSideLocation::Supply).Branch(1).Comp.allocate(1);
    auto &PLHPPlantLoadSideLoop = state->dataPlnt->PlantLoop(1);
    auto &PLHPPlantLoadSideComp = state->dataPlnt->PlantLoop(1).LoopSide(DataPlant::LoopSideLocation::Supply).Branch(1).Comp(1);
    PLHPPlantLoadSideComp.Type = DataPlant::PlantEquipmentType::HeatPumpEIRCooling;
    // then the source side

    state->dataPlnt->PlantLoop(2).LoopSide(DataPlant::LoopSideLocation::Demand).TotalBranches = 1;
    state->dataPlnt->PlantLoop(2).LoopSide(DataPlant::LoopSideLocation::Demand).Branch.allocate(1);
    state->dataPlnt->PlantLoop(2).LoopSide(DataPlant::LoopSideLocation::Demand).Branch(1).TotalComponents = 1;
    state->dataPlnt->PlantLoop(2).LoopSide(DataPlant::LoopSideLocation::Demand).Branch(1).Comp.allocate(1);

    auto &PLHPPlantLoadSourceComp = state->dataPlnt->PlantLoop(2).LoopSide(DataPlant::LoopSideLocation::Demand).Branch(1).Comp(1);
    PLHPPlantLoadSourceComp.Type = DataPlant::PlantEquipmentType::HeatPumpEIRCooling;

    // call the factory with a valid name to trigger reading inputs
    EIRPlantLoopHeatPump::factory(*state, DataPlant::PlantEquipmentType::HeatPumpEIRCooling, "HP COOLING SIDE");

    // verify the size of the vector and the processed condition
    EXPECT_EQ(2u, state->dataEIRPlantLoopHeatPump->heatPumps.size());

    // for now we know the order is maintained, so get each heat pump object
    EIRPlantLoopHeatPump *thisCoolingPLHP = &state->dataEIRPlantLoopHeatPump->heatPumps[0];

    // do a little setup here
    thisCoolingPLHP->loadSidePlantLoc.loopNum = 1;
    thisCoolingPLHP->loadSidePlantLoc.loopSideNum = DataPlant::LoopSideLocation::Supply;
    thisCoolingPLHP->loadSidePlantLoc.branchNum = 1;
    thisCoolingPLHP->loadSidePlantLoc.compNum = 1;
    thisCoolingPLHP->loadSideNodes.outlet = 1;

    // the factory would've called GetOnlySingleNode for the in/out pairs on the PLHP, add another one for the loop
    // outlet setpoint node
    state->dataLoopNodes->Node.allocate(5);
    PLHPPlantLoadSideLoop.TempSetPointNodeNum = 5;

    // set up the plant setpoint conditions and test for single setpoint operation
    PLHPPlantLoadSideLoop.LoopDemandCalcScheme = DataPlant::LoopDemandCalcScheme::SingleSetPoint;
    PLHPPlantLoadSideComp.CurOpSchemeType = DataPlant::OpScheme::CompSetPtBased;
    state->dataLoopNodes->Node(thisCoolingPLHP->loadSideNodes.outlet).TempSetPoint = 3.141;
    state->dataLoopNodes->Node(5).TempSetPoint = 2.718;
    PLHPPlantLoadSideComp.CurOpSchemeType = DataPlant::OpScheme::CoolingRB;

    // test for dual setpoint operation
    PLHPPlantLoadSideLoop.LoopDemandCalcScheme = DataPlant::LoopDemandCalcScheme::DualSetPointDeadBand;
    PLHPPlantLoadSideComp.CurOpSchemeType = DataPlant::OpScheme::CompSetPtBased;
    state->dataLoopNodes->Node(thisCoolingPLHP->loadSideNodes.outlet).TempSetPointHi = 6.282;
    state->dataLoopNodes->Node(5).TempSetPointHi = 5.436;
    PLHPPlantLoadSideComp.CurOpSchemeType = DataPlant::OpScheme::CoolingRB;

    state->dataHVACGlobal->TimeStepSys = 60;
    state->dataHVACGlobal->TimeStepSysSec = state->dataHVACGlobal->TimeStepSys * Constant::SecInHour;

    Real64 curLoad = -10000;

    thisCoolingPLHP->loadSideMassFlowRate = 0.3;
    thisCoolingPLHP->sourceSideMassFlowRate = 0.8;
    thisCoolingPLHP->loadSideInletTemp = 20;
    thisCoolingPLHP->sourceSideInletTemp = 20;
    thisCoolingPLHP->doPhysics(*state, curLoad);

    // Power and energy are now zero since the curve is reset with zero values
    EXPECT_NEAR(thisCoolingPLHP->powerUsage, 0.000, 1e-3);
    EXPECT_NEAR(thisCoolingPLHP->powerEnergy, 0.000, 1e-3);

    EXPECT_NEAR(thisCoolingPLHP->sourceSideHeatTransfer, 10000.000, 1e-3);
    EXPECT_NEAR(thisCoolingPLHP->sourceSideEnergy, 2160000000.000, 1e-3);

    EXPECT_NEAR(thisCoolingPLHP->loadSideOutletTemp, 12.095, 1e-3);

    EXPECT_NEAR(thisCoolingPLHP->sourceSideOutletTemp, 22.964, 1e-3);

    EXPECT_EQ(thisCoolingPLHP->eirModFPLRErrorIndex, 1);

    EXPECT_EQ(state->dataErrTracking->TotalWarningErrors, 1);
    EXPECT_EQ(state->dataErrTracking->TotalSevereErrors, 0);
    EXPECT_EQ(state->dataErrTracking->LastSevereError, "HeatPump:PlantLoop:EIR:Cooling \"HP COOLING SIDE\":");

    EXPECT_EQ(state->dataErrTracking->RecurringErrors(1).Count, 1);
    EXPECT_EQ(state->dataErrTracking->RecurringErrors(1).Message,
              " ** Warning ** HeatPump:PlantLoop:EIR:Cooling \"HP COOLING SIDE\": EIR Modifier curve (function of PLR) output is negative warning "
              "continues...");
}

TEST_F(EnergyPlusFixture, GAHP_HeatingConstructionFullObjectsNoCompanion)
{
    std::string const idf_objects = delimited_string({"HeatPump:AirToWater:FuelFired:Heating,",
                                                      "  Fuel Fired hp heating side, ! A1",
                                                      "  node w1, ! A2",
                                                      "  node w2, ! A3",
                                                      "  node a3, ! A4",
                                                      "  , ! A5 Comanion coil",
                                                      "  NaturalGas, ! A6 fuel type",
                                                      "  GAHP_Custom, ! A7 end use cat",
                                                      "  3000, ! N1 capacity",
                                                      "  1.5, ! N2 nominal COP",
                                                      "  0.005, ! N3 design flow rate",
                                                      "  60, ! N4 Design Supply Temp",
                                                      "  11.1, ! N5 Design Lift",
                                                      "  1.0, ! N6 sizing factor",
                                                      " NotModulated, ! A8 flow mode",
                                                      " DryBulb, ! A9 oa temp var type",
                                                      " EnteringCondenser, ! A10 oa temp var type",
                                                      "  CapCurveFuncTemp, ! A11 CapFoT",
                                                      "  EIRCurveFuncTemp, ! A12 EIRFoT",
                                                      "  EIRCurveFuncPLR, ! A13 EIRFoPLR",
                                                      " 0.2, ! N7 minPLR",
                                                      " 1.0, ! N8 maxPLR",
                                                      " OnDemand, ! A14 defrost control type",
                                                      " , ! N9 defrost time frac",
                                                      " , ! A15 EIRdefrost curve",
                                                      " 3.0, ! N10 max oa DBT for defrost",
                                                      " , ! N11 resistive defrost heater capacity",
                                                      " uniCRFCurve5, ! A16 crf curve name",
                                                      " 500, ! N12 nominal aux elec power",
                                                      " EIRCurveFuncTemp, ! A17 EIRAuxFoT",
                                                      " uniAuxElecEIRFoPLRCurve6, ! A18 EIRAuxFoPLR",
                                                      " 20; ! N13 standby elec power",

                                                      "Curve:Biquadratic,",
                                                      "  CapCurveFuncTemp,",
                                                      "  1.0,",
                                                      "  0.0,",
                                                      "  0.0,",
                                                      "  0.0,",
                                                      "  0.0,",
                                                      "  0.0,",
                                                      "  5.0,",
                                                      "  10.0,",
                                                      "  24.0,",
                                                      "  35.0,",
                                                      "  ,",
                                                      "  ,",
                                                      "  Temperature,",
                                                      "  Temperature,",
                                                      "  Dimensionless;",
                                                      "Curve:Biquadratic,",
                                                      "  EIRCurveFuncTemp,",
                                                      "  1.0,",
                                                      "  0.0,",
                                                      "  0.0,",
                                                      "  1.0,",
                                                      "  0.0,",
                                                      "  0.0,",
                                                      "  5.0,",
                                                      "  10.0,",
                                                      "  24.0,",
                                                      "  35.0,",
                                                      "  ,",
                                                      "  ,",
                                                      "  Temperature,",
                                                      "  Temperature,",
                                                      "  Dimensionless;",
                                                      "Curve:Quadratic,",
                                                      "  EIRCurveFuncPLR,",
                                                      "  1.0,",
                                                      "  0.0,",
                                                      "  0.0,",
                                                      "  0.0,",
                                                      "  1.0;"

                                                      "Curve:Linear,",
                                                      "  uniDefrostCurve4,",
                                                      "  1,",
                                                      "  0,",
                                                      "  1,",
                                                      "  1;"
                                                      "Curve:Linear,",
                                                      "  uniCRFCurve5,",
                                                      "  1,",
                                                      "  0,",
                                                      "  1,",
                                                      "  1;"
                                                      "Curve:Linear,",
                                                      "  uniAuxElecEIRFoPLRCurve6,",
                                                      "  1,",
                                                      "  0,",
                                                      "  1,",
                                                      "  1;"});
    ASSERT_TRUE(process_idf(idf_objects));

    // call the factory with a valid name to trigger reading inputs
    EIRFuelFiredHeatPump::factory(*state, DataPlant::PlantEquipmentType::HeatPumpFuelFiredHeating, "FUEL FIRED HP HEATING SIDE");

    // verify the size of the vector and the processed condition
    EXPECT_EQ(1u, state->dataEIRFuelFiredHeatPump->heatPumps.size());

    // for now we know the order is maintained, so get each heat pump object
    EIRFuelFiredHeatPump *thisHeatingPLHP = &state->dataEIRFuelFiredHeatPump->heatPumps[0];

    // validate the heating side
    EXPECT_EQ("FUEL FIRED HP HEATING SIDE", thisHeatingPLHP->name);
    EXPECT_TRUE(compare_enums(DataPlant::PlantEquipmentType::HeatPumpFuelFiredHeating, thisHeatingPLHP->EIRHPType));
    EXPECT_EQ(nullptr, thisHeatingPLHP->companionHeatPumpCoil);
    EXPECT_EQ(1, thisHeatingPLHP->capFuncTempCurveIndex);
    EXPECT_EQ(2, thisHeatingPLHP->powerRatioFuncTempCurveIndex);
    EXPECT_EQ(3, thisHeatingPLHP->powerRatioFuncPLRCurveIndex);
    EXPECT_EQ(0, thisHeatingPLHP->defrostEIRCurveIndex);
    EXPECT_EQ(5, thisHeatingPLHP->cycRatioCurveIndex);
    EXPECT_EQ(2, thisHeatingPLHP->auxElecEIRFoTempCurveIndex);
    EXPECT_EQ(6, thisHeatingPLHP->auxElecEIRFoPLRCurveIndex);

    EXPECT_EQ(500.0, thisHeatingPLHP->nominalAuxElecPower);
    EXPECT_EQ(20.0, thisHeatingPLHP->standbyElecPower);

    // calling the factory with an invalid name or type will call ShowFatalError, which will trigger a runtime exception
    EXPECT_THROW(EIRFuelFiredHeatPump::factory(*state, DataPlant::PlantEquipmentType::HeatPumpFuelFiredHeating, "fake"), std::runtime_error);
    EXPECT_THROW(EIRFuelFiredHeatPump::factory(*state, DataPlant::PlantEquipmentType::HeatPumpFuelFiredCooling, "FUEL FIRED HP HEATING SIDE"),
                 std::runtime_error);
}

TEST_F(EnergyPlusFixture, GAHP_HeatingConstructionFullObjectsNoCompanion_with_Defrost)
{
    std::string const idf_objects = delimited_string({"HeatPump:AirToWater:FuelFired:Heating,",
                                                      "  Fuel Fired hp heating side, ! A1",
                                                      "  node w1, ! A2",
                                                      "  node w2, ! A3",
                                                      "  node a3, ! A4",
                                                      "  , ! A5 Comanion coil",
                                                      "  NaturalGas, ! A6 fuel type",
                                                      "  GAHP_Custom, ! A7 end use cat",
                                                      "  3000, ! N1 capacity",
                                                      "  1.5, ! N2 nominal COP",
                                                      "  0.005, ! N3 design flow rate",
                                                      "  60, ! N4 Design Supply Temp",
                                                      "  11.1, ! N5 Design Lift",
                                                      "  1.0, ! N6 sizing factor",
                                                      " NotModulated, ! A8 flow mode",
                                                      " DryBulb, ! A9 oa temp var type",
                                                      " EnteringCondenser, ! A10 oa temp var type",
                                                      "  CapCurveFuncTemp, ! A11 CapFoT",
                                                      "  EIRCurveFuncTemp, ! A12 EIRFoT",
                                                      "  EIRCurveFuncPLR, ! A13 EIRFoPLR",
                                                      " 0.2, ! N7 minPLR",
                                                      " 1.0, ! N8 maxPLR",
                                                      " OnDemand, ! A14 defrost control type",
                                                      " , ! N9 defrost time frac",
                                                      " uniDefrostCurve4, ! A15 EIRdefrost curve",
                                                      " 3.0, ! N10 max oa DBT for defrost",
                                                      " , ! N11 resistive defrost heater capacity",
                                                      " uniCRFCurve5, ! A16 crf curve name",
                                                      " 500, ! N12 nominal aux elec power",
                                                      " EIRCurveFuncTemp, ! A17 EIRAuxFoT",
                                                      " uniAuxElecEIRFoPLRCurve6, ! A18 EIRAuxFoPLR",
                                                      " 20; ! N13 standby elec power",

                                                      "Curve:Biquadratic,",
                                                      "  CapCurveFuncTemp,",
                                                      "  1.0,",
                                                      "  0.0,",
                                                      "  0.0,",
                                                      "  0.0,",
                                                      "  0.0,",
                                                      "  0.0,",
                                                      "  5.0,",
                                                      "  10.0,",
                                                      "  24.0,",
                                                      "  35.0,",
                                                      "  ,",
                                                      "  ,",
                                                      "  Temperature,",
                                                      "  Temperature,",
                                                      "  Dimensionless;",
                                                      "Curve:Biquadratic,",
                                                      "  EIRCurveFuncTemp,",
                                                      "  1.0,",
                                                      "  0.0,",
                                                      "  0.0,",
                                                      "  1.0,",
                                                      "  0.0,",
                                                      "  0.0,",
                                                      "  5.0,",
                                                      "  10.0,",
                                                      "  24.0,",
                                                      "  35.0,",
                                                      "  ,",
                                                      "  ,",
                                                      "  Temperature,",
                                                      "  Temperature,",
                                                      "  Dimensionless;",
                                                      "Curve:Quadratic,",
                                                      "  EIRCurveFuncPLR,",
                                                      "  1.0,",
                                                      "  0.0,",
                                                      "  0.0,",
                                                      "  0.0,",
                                                      "  1.0;"

                                                      "Curve:Linear,",
                                                      "  uniDefrostCurve4,",
                                                      "  1,",
                                                      "  0,",
                                                      "  1,",
                                                      "  1;"
                                                      "Curve:Linear,",
                                                      "  uniCRFCurve5,",
                                                      "  1,",
                                                      "  0,",
                                                      "  1,",
                                                      "  1;"
                                                      "Curve:Linear,",
                                                      "  uniAuxElecEIRFoPLRCurve6,",
                                                      "  1,",
                                                      "  0,",
                                                      "  1,",
                                                      "  1;"});
    ASSERT_TRUE(process_idf(idf_objects));

    // call the factory with a valid name to trigger reading inputs
    EIRFuelFiredHeatPump::factory(*state, DataPlant::PlantEquipmentType::HeatPumpFuelFiredHeating, "FUEL FIRED HP HEATING SIDE");

    // verify the size of the vector and the processed condition
    EXPECT_EQ(1u, state->dataEIRFuelFiredHeatPump->heatPumps.size());

    // for now we know the order is maintained, so get each heat pump object
    EIRFuelFiredHeatPump *thisHeatingPLHP = &state->dataEIRFuelFiredHeatPump->heatPumps[0];

    // validate the heating side
    EXPECT_EQ("FUEL FIRED HP HEATING SIDE", thisHeatingPLHP->name);
    EXPECT_TRUE(compare_enums(DataPlant::PlantEquipmentType::HeatPumpFuelFiredHeating, thisHeatingPLHP->EIRHPType));
    EXPECT_EQ(nullptr, thisHeatingPLHP->companionHeatPumpCoil);
    EXPECT_EQ(1, thisHeatingPLHP->capFuncTempCurveIndex);
    EXPECT_EQ(2, thisHeatingPLHP->powerRatioFuncTempCurveIndex);
    EXPECT_EQ(3, thisHeatingPLHP->powerRatioFuncPLRCurveIndex);
    EXPECT_EQ(4, thisHeatingPLHP->defrostEIRCurveIndex);
    EXPECT_EQ(5, thisHeatingPLHP->cycRatioCurveIndex);
    EXPECT_EQ(2, thisHeatingPLHP->auxElecEIRFoTempCurveIndex);
    EXPECT_EQ(6, thisHeatingPLHP->auxElecEIRFoPLRCurveIndex);

    EXPECT_EQ(500.0, thisHeatingPLHP->nominalAuxElecPower);
    EXPECT_EQ(20.0, thisHeatingPLHP->standbyElecPower);

    // calling the factory with an invalid name or type will call ShowFatalError, which will trigger a runtime exception
    EXPECT_THROW(EIRFuelFiredHeatPump::factory(*state, DataPlant::PlantEquipmentType::HeatPumpFuelFiredHeating, "fake"), std::runtime_error);
    EXPECT_THROW(EIRFuelFiredHeatPump::factory(*state, DataPlant::PlantEquipmentType::HeatPumpFuelFiredCooling, "FUEL FIRED HP HEATING SIDE"),
                 std::runtime_error);
}

TEST_F(EnergyPlusFixture, GAHP_Initialization_Test)
{
    std::string const idf_objects = delimited_string({"HeatPump:AirToWater:FuelFired:Heating,",
                                                      "  Fuel Fired hp heating side, ! A1",
                                                      "  node w1, ! A2",
                                                      "  node w2, ! A3",
                                                      "  node a3, ! A4",
                                                      "  , ! A5 Comanion coil",
                                                      "  NaturalGas, ! A6 fuel type",
                                                      "  GAHP_Custom, ! A7 end use cat",
                                                      "  3000, ! N1 capacity",
                                                      "  1.5, ! N2 nominal COP",
                                                      "  0.005, ! N3 design flow rate",
                                                      "  60, ! N4 Design Supply Temp",
                                                      "  11.1, ! N5 Design Lift",
                                                      "  1.0, ! N6 sizing factor",
                                                      " NotModulated, ! A8 flow mode",
                                                      " DryBulb, ! A9 oa temp var type",
                                                      " EnteringCondenser, ! A10 oa temp var type",
                                                      "  CapCurveFuncTemp, ! A11 CapFoT",
                                                      "  EIRCurveFuncTemp, ! A12 EIRFoT",
                                                      "  EIRCurveFuncPLR, ! A13 EIRFoPLR",
                                                      " 0.2, ! N7 minPLR",
                                                      " 1.0, ! N8 maxPLR",
                                                      " OnDemand, ! A14 defrost control type",
                                                      " , ! N9 defrost time frac",
                                                      " , ! A15 EIRdefrost curve",
                                                      " , ! N10 resistive defrost heater capacity",
                                                      " 3.0, ! N11 max oa DBT for defrost",
                                                      " uniCRFCurve5, ! A16 crf curve name",
                                                      " 500, ! N12 nominal aux elec power",
                                                      " EIRCurveFuncTemp, ! A17 EIRAuxFoT",
                                                      " uniAuxElecEIRFoPLRCurve6, ! A18 EIRAuxFoPLR",
                                                      " 20; ! N13 standby elec power",

                                                      "Curve:Biquadratic,",
                                                      "  CapCurveFuncTemp,",
                                                      "  1.0,",
                                                      "  0.0,",
                                                      "  0.0,",
                                                      "  0.0,",
                                                      "  0.0,",
                                                      "  0.0,",
                                                      "  5.0,",
                                                      "  10.0,",
                                                      "  24.0,",
                                                      "  35.0,",
                                                      "  ,",
                                                      "  ,",
                                                      "  Temperature,",
                                                      "  Temperature,",
                                                      "  Dimensionless;",
                                                      "Curve:Biquadratic,",
                                                      "  EIRCurveFuncTemp,",
                                                      "  1.0,",
                                                      "  0.0,",
                                                      "  0.0,",
                                                      "  1.0,",
                                                      "  0.0,",
                                                      "  0.0,",
                                                      "  5.0,",
                                                      "  10.0,",
                                                      "  24.0,",
                                                      "  35.0,",
                                                      "  ,",
                                                      "  ,",
                                                      "  Temperature,",
                                                      "  Temperature,",
                                                      "  Dimensionless;",
                                                      "Curve:Quadratic,",
                                                      "  EIRCurveFuncPLR,",
                                                      "  1.0,",
                                                      "  0.0,",
                                                      "  0.0,",
                                                      "  0.0,",
                                                      "  1.0;"

                                                      "Curve:Linear,",
                                                      "  uniDefrostCurve4,",
                                                      "  1,",
                                                      "  0,",
                                                      "  1,",
                                                      "  1;"
                                                      "Curve:Linear,",
                                                      "  uniCRFCurve5,",
                                                      "  1,",
                                                      "  0,",
                                                      "  1,",
                                                      "  1;"
                                                      "Curve:Linear,",
                                                      "  uniAuxElecEIRFoPLRCurve6,",
                                                      "  1,",
                                                      "  0,",
                                                      "  1,",
                                                      "  1;"});
    ASSERT_TRUE(process_idf(idf_objects));

    // set up the plant loops
    // first the load side
    state->dataPlnt->TotNumLoops = 1;
    state->dataPlnt->PlantLoop.allocate(1);

    state->dataPlnt->PlantLoop(1).LoopSide(DataPlant::LoopSideLocation::Supply).TotalBranches = 1;
    state->dataPlnt->PlantLoop(1).LoopSide(DataPlant::LoopSideLocation::Supply).Branch.allocate(1);
    state->dataPlnt->PlantLoop(1).LoopSide(DataPlant::LoopSideLocation::Supply).Branch(1).TotalComponents = 1;
    state->dataPlnt->PlantLoop(1).LoopSide(DataPlant::LoopSideLocation::Supply).Branch(1).Comp.allocate(1);
    auto &PLHPPlantLoadSideComp = state->dataPlnt->PlantLoop(1).LoopSide(DataPlant::LoopSideLocation::Supply).Branch(1).Comp(1);
    PLHPPlantLoadSideComp.Type = DataPlant::PlantEquipmentType::HeatPumpFuelFiredHeating;

    // the init call expects a "from" calling point
    PlantLocation myLocation = PlantLocation(1, DataPlant::LoopSideLocation::Supply, 1, 1);

    // call the factory with a valid name to trigger reading inputs
    EIRFuelFiredHeatPump::factory(*state, DataPlant::PlantEquipmentType::HeatPumpFuelFiredHeating, "FUEL FIRED HP HEATING SIDE");

    // verify the size of the vector and the processed condition
    EXPECT_EQ(1u, state->dataEIRFuelFiredHeatPump->heatPumps.size());

    // for now we know the order is maintained, so get each heat pump object
    EIRFuelFiredHeatPump *thisHeatingPLHP = &state->dataEIRFuelFiredHeatPump->heatPumps[0];

    // do a bit of extra wiring up to the plant
    PLHPPlantLoadSideComp.Name = thisHeatingPLHP->name;
    PLHPPlantLoadSideComp.NodeNumIn = thisHeatingPLHP->loadSideNodes.inlet;

    // call for all initialization
    state->dataGlobal->BeginEnvrnFlag = true;
    state->dataPlnt->PlantFirstSizesOkayToFinalize = true;
    thisHeatingPLHP->onInitLoopEquip(*state, myLocation);

    // call with run flag off, loose limits on node min/max
    thisHeatingPLHP->running = false;
    thisHeatingPLHP->setOperatingFlowRatesASHP(*state);
    EXPECT_NEAR(0.0, thisHeatingPLHP->loadSideMassFlowRate, 0.001);
    EXPECT_NEAR(0.0, thisHeatingPLHP->sourceSideMassFlowRate, 0.001);

    // call with run flag off, nonzero minimums
    state->dataLoopNodes->Node(thisHeatingPLHP->loadSideNodes.inlet).MassFlowRateMinAvail = 0.1;
    thisHeatingPLHP->running = false;
    thisHeatingPLHP->setOperatingFlowRatesASHP(*state);
    EXPECT_NEAR(0.1, thisHeatingPLHP->loadSideMassFlowRate, 0.001);
    EXPECT_NEAR(0, thisHeatingPLHP->sourceSideMassFlowRate, 0.001);

    // call with run flag off, load side flow locked
    state->dataPlnt->PlantLoop(1).LoopSide(DataPlant::LoopSideLocation::Supply).FlowLock = DataPlant::FlowLock::Locked;
    state->dataLoopNodes->Node(thisHeatingPLHP->loadSideNodes.inlet).MassFlowRate = 0.24;
    thisHeatingPLHP->running = false;
    thisHeatingPLHP->setOperatingFlowRatesASHP(*state);
    EXPECT_NEAR(0.24, thisHeatingPLHP->loadSideMassFlowRate, 0.001);
    EXPECT_NEAR(0.0, thisHeatingPLHP->sourceSideMassFlowRate, 0.001);

    // call with run flag ON, flow locked at zero on load side
    state->dataPlnt->PlantLoop(1).LoopSide(DataPlant::LoopSideLocation::Supply).FlowLock = DataPlant::FlowLock::Locked;
    state->dataLoopNodes->Node(thisHeatingPLHP->loadSideNodes.inlet).MassFlowRate = 0.0;
    thisHeatingPLHP->running = true;
    thisHeatingPLHP->setOperatingFlowRatesASHP(*state);
    EXPECT_NEAR(0.0, thisHeatingPLHP->loadSideMassFlowRate, 0.001);
    EXPECT_NEAR(0, thisHeatingPLHP->sourceSideMassFlowRate, 0.001);

    // call with run flag ON, flow locked at zero on source side
    state->dataPlnt->PlantLoop(1).LoopSide(DataPlant::LoopSideLocation::Supply).FlowLock = DataPlant::FlowLock::Locked;
    state->dataLoopNodes->Node(thisHeatingPLHP->loadSideNodes.inlet).MassFlowRate = 0.2;
    thisHeatingPLHP->running = true;
    thisHeatingPLHP->setOperatingFlowRatesASHP(*state);
    EXPECT_NEAR(0.2, thisHeatingPLHP->loadSideMassFlowRate, 0.001);
    EXPECT_NEAR(1.29, thisHeatingPLHP->sourceSideMassFlowRate, 0.1);

    // call with run flag ON, flow locked at zero on both sides
    state->dataPlnt->PlantLoop(1).LoopSide(DataPlant::LoopSideLocation::Supply).FlowLock = DataPlant::FlowLock::Locked;
    state->dataLoopNodes->Node(thisHeatingPLHP->loadSideNodes.inlet).MassFlowRate = 0.0;
    thisHeatingPLHP->running = true;
    thisHeatingPLHP->setOperatingFlowRatesASHP(*state);
    EXPECT_NEAR(0.0, thisHeatingPLHP->loadSideMassFlowRate, 0.001);
    EXPECT_NEAR(0.0, thisHeatingPLHP->sourceSideMassFlowRate, 0.001);

    // call with run flag ON, flow locked at nonzero both
    state->dataPlnt->PlantLoop(1).LoopSide(DataPlant::LoopSideLocation::Supply).FlowLock = DataPlant::FlowLock::Locked;
    state->dataLoopNodes->Node(thisHeatingPLHP->loadSideNodes.inlet).MassFlowRate = 0.14;
    thisHeatingPLHP->running = true;
    thisHeatingPLHP->setOperatingFlowRatesASHP(*state);
    EXPECT_NEAR(0.14, thisHeatingPLHP->loadSideMassFlowRate, 0.001);
    EXPECT_NEAR(1.29, thisHeatingPLHP->sourceSideMassFlowRate, 0.1);
}

TEST_F(EnergyPlusFixture, GAHP_HeatingSimulate_AirSource)
{
    std::string const idf_objects = delimited_string({"HeatPump:AirToWater:FuelFired:Heating,",
                                                      "  Fuel Fired hp heating side, ! A1",
                                                      "  node w1, ! A2",
                                                      "  node w2, ! A3",
                                                      "  node a3, ! A4",
                                                      "  , ! A5 Comanion coil",
                                                      "  NaturalGas, ! A6 fuel type",
                                                      "  GAHP_Custom, ! A7 end use cat",
                                                      "  3000, ! N1 capacity",
                                                      "  1.5, ! N2 nominal COP",
                                                      "  0.005, ! N3 design flow rate",
                                                      "  60, ! N4 Design Supply Temp",
                                                      "  11.1, ! N5 Design Lift",
                                                      "  1.0, ! N6 sizing factor",
                                                      " NotModulated, ! A8 flow mode",
                                                      " DryBulb, ! A9 oa temp var type",
                                                      " EnteringCondenser, ! A10 oa temp var type",
                                                      "  CapCurveFuncTemp, ! A11 CapFoT",
                                                      "  EIRCurveFuncTemp, ! A12 EIRFoT",
                                                      "  EIRCurveFuncPLR, ! A13 EIRFoPLR",
                                                      " 0.2, ! N7 minPLR",
                                                      " 1.0, ! N8 maxPLR",
                                                      " OnDemand, ! A14 defrost control type",
                                                      " , ! N9 defrost time frac",
                                                      " , ! A15 EIRdefrost curve",
                                                      " , ! N10 resistive defrost heater capacity",
                                                      " 3.0, ! N11 max oa DBT for defrost",
                                                      " uniCRFCurve5, ! A16 crf curve name",
                                                      " 500, ! N12 nominal aux elec power",
                                                      " EIRCurveFuncTemp, ! A17 EIRAuxFoT",
                                                      " uniAuxElecEIRFoPLRCurve6, ! A18 EIRAuxFoPLR",
                                                      " 20; ! N13 standby elec power",

                                                      "Curve:Biquadratic,",
                                                      "  CapCurveFuncTemp,",
                                                      "  1.0,",
                                                      "  0.0,",
                                                      "  0.0,",
                                                      "  0.0,",
                                                      "  0.0,",
                                                      "  0.0,",
                                                      "  5.0,",
                                                      "  10.0,",
                                                      "  24.0,",
                                                      "  35.0,",
                                                      "  ,",
                                                      "  ,",
                                                      "  Temperature,",
                                                      "  Temperature,",
                                                      "  Dimensionless;",
                                                      "Curve:Biquadratic,",
                                                      "  EIRCurveFuncTemp,",
                                                      "  1.0,",
                                                      "  0.0,",
                                                      "  0.0,",
                                                      "  1.0,",
                                                      "  0.0,",
                                                      "  0.0,",
                                                      "  5.0,",
                                                      "  10.0,",
                                                      "  24.0,",
                                                      "  35.0,",
                                                      "  ,",
                                                      "  ,",
                                                      "  Temperature,",
                                                      "  Temperature,",
                                                      "  Dimensionless;",
                                                      "Curve:Quadratic,",
                                                      "  EIRCurveFuncPLR,",
                                                      "  1.0,",
                                                      "  0.0,",
                                                      "  0.0,",
                                                      "  0.0,",
                                                      "  1.0;"

                                                      "Curve:Linear,",
                                                      "  uniDefrostCurve4,",
                                                      "  1,",
                                                      "  0,",
                                                      "  1,",
                                                      "  1;"
                                                      "Curve:Linear,",
                                                      "  uniCRFCurve5,",
                                                      "  1,",
                                                      "  0,",
                                                      "  1,",
                                                      "  1;"
                                                      "Curve:Linear,",
                                                      "  uniAuxElecEIRFoPLRCurve6,",
                                                      "  1,",
                                                      "  0,",
                                                      "  1,",
                                                      "  1;"});

    ASSERT_TRUE(process_idf(idf_objects));

    // set up the plant loops
    // first the load side
    state->dataPlnt->TotNumLoops = 1;
    state->dataPlnt->PlantLoop.allocate(1);

    state->dataPlnt->PlantLoop(1).LoopDemandCalcScheme = DataPlant::LoopDemandCalcScheme::SingleSetPoint;
    state->dataPlnt->PlantLoop(1).LoopSide(DataPlant::LoopSideLocation::Supply).TotalBranches = 1;
    state->dataPlnt->PlantLoop(1).LoopSide(DataPlant::LoopSideLocation::Supply).Branch.allocate(1);
    state->dataPlnt->PlantLoop(1).LoopSide(DataPlant::LoopSideLocation::Supply).Branch(1).TotalComponents = 1;
    state->dataPlnt->PlantLoop(1).LoopSide(DataPlant::LoopSideLocation::Supply).Branch(1).Comp.allocate(1);
    auto &PLHPPlantLoadSideComp = state->dataPlnt->PlantLoop(1).LoopSide(DataPlant::LoopSideLocation::Supply).Branch(1).Comp(1);
    PLHPPlantLoadSideComp.Type = DataPlant::PlantEquipmentType::HeatPumpFuelFiredHeating;
    PLHPPlantLoadSideComp.CurOpSchemeType = DataPlant::OpScheme::CompSetPtBased;

    // the init call expects a "from" calling point
    PlantLocation myLoadLocation = PlantLocation(1, DataPlant::LoopSideLocation::Supply, 1, 1);

    // call the factory with a valid name to trigger reading inputs
    EIRFuelFiredHeatPump::factory(*state, DataPlant::PlantEquipmentType::HeatPumpFuelFiredHeating, "FUEL FIRED HP HEATING SIDE");

    // verify the size of the vector and the processed condition
    EXPECT_EQ(1u, state->dataEIRFuelFiredHeatPump->heatPumps.size());

    // for now we know the order is maintained, so get each heat pump object
    EIRFuelFiredHeatPump *thisHeatingPLHP = &state->dataEIRFuelFiredHeatPump->heatPumps[0];

    // do a bit of extra wiring up to the plant
    PLHPPlantLoadSideComp.Name = thisHeatingPLHP->name;
    PLHPPlantLoadSideComp.NodeNumIn = thisHeatingPLHP->loadSideNodes.inlet;

    // call for all initialization
    state->dataGlobal->BeginEnvrnFlag = true;
    state->dataPlnt->PlantFirstSizesOkayToFinalize = true;
    thisHeatingPLHP->onInitLoopEquip(*state, myLoadLocation);

    // do a runflag = false to test out execution order
    {
        bool firstHVAC = true;
        Real64 curLoad = -900;
        bool runFlag = false;
        Real64 constexpr specifiedLoadSetpoint = 45;
        Real64 constexpr loadInletTemp = 46;
        state->dataLoopNodes->Node(thisHeatingPLHP->loadSideNodes.outlet).TempSetPoint = specifiedLoadSetpoint;
        state->dataLoopNodes->Node(thisHeatingPLHP->loadSideNodes.inlet).Temp = loadInletTemp;
        state->dataLoopNodes->Node(thisHeatingPLHP->sourceSideNodes.inlet).Temp = 30;
        thisHeatingPLHP->simulate(*state, myLoadLocation, firstHVAC, curLoad, runFlag);
    }

    // call it from the load side, but this time there is a negative (cooling) load - shouldn't try to run
    {
        bool firstHVAC = true;
        Real64 curLoad = -900;
        bool runFlag = true; // plant actually shouldn't do this but the component can be smart enough to handle it
        Real64 constexpr specifiedLoadSetpoint = 45;
        Real64 constexpr loadInletTemp = 46;
        state->dataLoopNodes->Node(thisHeatingPLHP->loadSideNodes.outlet).TempSetPoint = specifiedLoadSetpoint;
        state->dataLoopNodes->Node(thisHeatingPLHP->loadSideNodes.inlet).Temp = loadInletTemp;
        state->dataLoopNodes->Node(thisHeatingPLHP->sourceSideNodes.inlet).Temp = 30;
        thisHeatingPLHP->simulate(*state, myLoadLocation, firstHVAC, curLoad, runFlag);
        // expect it to meet setpoint and have some pre-evaluated conditions
        EXPECT_NEAR(loadInletTemp, thisHeatingPLHP->loadSideOutletTemp, 0.001);
        EXPECT_NEAR(0.0, thisHeatingPLHP->loadSideHeatTransfer, 0.001);
    }

    // call it from the load side, but this time there is load (still firsthvac, unit can meet load)
    {
        bool firstHVAC = true;
        Real64 curLoad = 800;
        bool runFlag = true;
        Real64 constexpr expectedLoadMassFlowRate = 0.09999;
        Real64 constexpr expectedCp = 4180;
        Real64 constexpr specifiedLoadSetpoint = 45;
        Real64 const calculatedLoadInletTemp = specifiedLoadSetpoint - curLoad / (expectedLoadMassFlowRate * expectedCp);
        state->dataLoopNodes->Node(thisHeatingPLHP->loadSideNodes.outlet).TempSetPoint = specifiedLoadSetpoint;
        state->dataLoopNodes->Node(thisHeatingPLHP->loadSideNodes.inlet).Temp = calculatedLoadInletTemp;
        state->dataLoopNodes->Node(thisHeatingPLHP->sourceSideNodes.inlet).Temp = 30;
        thisHeatingPLHP->simulate(*state, myLoadLocation, firstHVAC, curLoad, runFlag);
        // expect it to meet setpoint and have some pre-evaluated conditions
        // EXPECT_NEAR(specifiedLoadSetpoint, thisHeatingPLHP->loadSideOutletTemp, 0.001);
        EXPECT_NEAR(curLoad, thisHeatingPLHP->loadSideHeatTransfer, 0.001);
    }

    // now we can call it again from the load side, but this time there is load (still firsthvac, unit cannot meet load)
    {
        bool firstHVAC = true;
        Real64 curLoad = 1200;
        // Real64 availableCapacity = 950.0;
        bool runFlag = true;
        Real64 constexpr expectedLoadMassFlowRate = 0.09999;
        Real64 constexpr expectedCp = 4180;
        Real64 constexpr specifiedLoadSetpoint = 45;
        Real64 const calculatedLoadInletTemp = specifiedLoadSetpoint - curLoad / (expectedLoadMassFlowRate * expectedCp);
        state->dataLoopNodes->Node(thisHeatingPLHP->loadSideNodes.outlet).TempSetPoint = specifiedLoadSetpoint;
        state->dataLoopNodes->Node(thisHeatingPLHP->loadSideNodes.inlet).Temp = calculatedLoadInletTemp;
        state->dataLoopNodes->Node(thisHeatingPLHP->sourceSideNodes.inlet).Temp = 30;
        thisHeatingPLHP->simulate(*state, myLoadLocation, firstHVAC, curLoad, runFlag);
        // expect it to miss setpoint and be at max capacity
        // EXPECT_NEAR(44.402, thisHeatingPLHP->loadSideOutletTemp, 0.001);
        // EXPECT_NEAR(availableCapacity, thisHeatingPLHP->loadSideHeatTransfer, 0.001);
    }

    // now we can call it again from the load side, but this time there is no load (still firsthvac)
    {
        bool firstHVAC = true;
        Real64 curLoad = 0.0;
        bool runFlag = true;
        Real64 constexpr expectedLoadMassFlowRate = 0.09999;
        Real64 constexpr expectedCp = 4180;
        Real64 constexpr specifiedLoadSetpoint = 45;
        Real64 const calculatedLoadInletTemp = specifiedLoadSetpoint - curLoad / (expectedLoadMassFlowRate * expectedCp);
        state->dataLoopNodes->Node(thisHeatingPLHP->loadSideNodes.outlet).TempSetPoint = specifiedLoadSetpoint;
        state->dataLoopNodes->Node(thisHeatingPLHP->loadSideNodes.inlet).Temp = calculatedLoadInletTemp;
        state->dataLoopNodes->Node(thisHeatingPLHP->sourceSideNodes.inlet).Temp = 30;
        thisHeatingPLHP->simulate(*state, myLoadLocation, firstHVAC, curLoad, runFlag);
        // expect it to miss setpoint and be at max capacity
        EXPECT_NEAR(45.0, thisHeatingPLHP->loadSideOutletTemp, 0.001);
        EXPECT_NEAR(30.0, thisHeatingPLHP->sourceSideOutletTemp, 0.001);
    }
}

TEST_F(EnergyPlusFixture, GAHP_HeatingSimulate_AirSource_with_Defrost)
{
    std::string const idf_objects = delimited_string({"HeatPump:AirToWater:FuelFired:Heating,",
                                                      "  Fuel Fired hp heating side, ! A1",
                                                      "  node w1, ! A2",
                                                      "  node w2, ! A3",
                                                      "  node a3, ! A4",
                                                      "  , ! A5 Comanion coil",
                                                      "  NaturalGas, ! A6 fuel type",
                                                      "  GAHP_Custom, ! A7 end use cat",
                                                      "  3000, ! N1 capacity",
                                                      "  1.5, ! N2 nominal COP",
                                                      "  0.005, ! N3 design flow rate",
                                                      "  60, ! N4 Design Supply Temp",
                                                      "  11.1, ! N5 Design Lift",
                                                      "  1.0, ! N6 sizing factor",
                                                      " NotModulated, ! A8 flow mode",
                                                      " DryBulb, ! A9 oa temp var type",
                                                      " EnteringCondenser, ! A10 oa temp var type",
                                                      "  CapCurveFuncTemp, ! A11 CapFoT",
                                                      "  EIRCurveFuncTemp, ! A12 EIRFoT",
                                                      "  EIRCurveFuncPLR, ! A13 EIRFoPLR",
                                                      " 0.2, ! N7 minPLR",
                                                      " 1.0, ! N8 maxPLR",
                                                      " OnDemand, ! A14 defrost control type",
                                                      " , ! N9 defrost time frac",
                                                      " uniDefrostCurve4, ! A15 EIRdefrost curve",
                                                      " , ! N10 resistive defrost heater capacity",
                                                      " 3.0, ! N11 max oa DBT for defrost",
                                                      " uniCRFCurve5, ! A16 crf curve name",
                                                      " 500, ! N12 nominal aux elec power",
                                                      " EIRCurveFuncTemp, ! A17 EIRAuxFoT",
                                                      " uniAuxElecEIRFoPLRCurve6, ! A18 EIRAuxFoPLR",
                                                      " 20; ! N13 standby elec power",

                                                      "Curve:Biquadratic,",
                                                      "  CapCurveFuncTemp,",
                                                      "  1.0,",
                                                      "  0.0,",
                                                      "  0.0,",
                                                      "  0.0,",
                                                      "  0.0,",
                                                      "  0.0,",
                                                      "  5.0,",
                                                      "  10.0,",
                                                      "  24.0,",
                                                      "  35.0,",
                                                      "  ,",
                                                      "  ,",
                                                      "  Temperature,",
                                                      "  Temperature,",
                                                      "  Dimensionless;",
                                                      "Curve:Biquadratic,",
                                                      "  EIRCurveFuncTemp,",
                                                      "  1.0,",
                                                      "  0.0,",
                                                      "  0.0,",
                                                      "  1.0,",
                                                      "  0.0,",
                                                      "  0.0,",
                                                      "  5.0,",
                                                      "  10.0,",
                                                      "  24.0,",
                                                      "  35.0,",
                                                      "  ,",
                                                      "  ,",
                                                      "  Temperature,",
                                                      "  Temperature,",
                                                      "  Dimensionless;",
                                                      "Curve:Quadratic,",
                                                      "  EIRCurveFuncPLR,",
                                                      "  1.0,",
                                                      "  0.0,",
                                                      "  0.0,",
                                                      "  0.0,",
                                                      "  1.0;"

                                                      "Curve:Linear,",
                                                      "  uniDefrostCurve4,",
                                                      "  1,",
                                                      "  0,",
                                                      "  1,",
                                                      "  1;"
                                                      "Curve:Linear,",
                                                      "  uniCRFCurve5,",
                                                      "  1,",
                                                      "  0,",
                                                      "  1,",
                                                      "  1;"
                                                      "Curve:Linear,",
                                                      "  uniAuxElecEIRFoPLRCurve6,",
                                                      "  1,",
                                                      "  0,",
                                                      "  1,",
                                                      "  1;"});

    ASSERT_TRUE(process_idf(idf_objects));

    state->dataHVACGlobal->TimeStepSys = 0.25;
    state->dataHVACGlobal->TimeStepSysSec = state->dataHVACGlobal->TimeStepSys * Constant::SecInHour;

    // set up the plant loops
    // first the load side
    state->dataPlnt->TotNumLoops = 1;
    state->dataPlnt->PlantLoop.allocate(1);

    state->dataPlnt->PlantLoop(1).LoopDemandCalcScheme = DataPlant::LoopDemandCalcScheme::SingleSetPoint;
    state->dataPlnt->PlantLoop(1).LoopSide(DataPlant::LoopSideLocation::Supply).TotalBranches = 1;
    state->dataPlnt->PlantLoop(1).LoopSide(DataPlant::LoopSideLocation::Supply).Branch.allocate(1);
    state->dataPlnt->PlantLoop(1).LoopSide(DataPlant::LoopSideLocation::Supply).Branch(1).TotalComponents = 1;
    state->dataPlnt->PlantLoop(1).LoopSide(DataPlant::LoopSideLocation::Supply).Branch(1).Comp.allocate(1);
    auto &PLHPPlantLoadSideComp = state->dataPlnt->PlantLoop(1).LoopSide(DataPlant::LoopSideLocation::Supply).Branch(1).Comp(1);
    PLHPPlantLoadSideComp.Type = DataPlant::PlantEquipmentType::HeatPumpFuelFiredHeating;
    PLHPPlantLoadSideComp.CurOpSchemeType = DataPlant::OpScheme::CompSetPtBased;

    // the init call expects a "from" calling point
    PlantLocation myLoadLocation = PlantLocation(1, DataPlant::LoopSideLocation::Supply, 1, 1);

    // call the factory with a valid name to trigger reading inputs
    EIRFuelFiredHeatPump::factory(*state, DataPlant::PlantEquipmentType::HeatPumpFuelFiredHeating, "FUEL FIRED HP HEATING SIDE");

    // verify the size of the vector and the processed condition
    EXPECT_EQ(1u, state->dataEIRFuelFiredHeatPump->heatPumps.size());

    // for now we know the order is maintained, so get each heat pump object
    EIRFuelFiredHeatPump *thisHeatingPLHP = &state->dataEIRFuelFiredHeatPump->heatPumps[0];

    // do a bit of extra wiring up to the plant
    PLHPPlantLoadSideComp.Name = thisHeatingPLHP->name;
    PLHPPlantLoadSideComp.NodeNumIn = thisHeatingPLHP->loadSideNodes.inlet;

    // call for all initialization
    state->dataGlobal->BeginEnvrnFlag = true;
    state->dataPlnt->PlantFirstSizesOkayToFinalize = true;
    thisHeatingPLHP->onInitLoopEquip(*state, myLoadLocation);

    // do a runflag = false to test out execution order
    {
        bool firstHVAC = true;
        Real64 curLoad = -900;
        bool runFlag = false;
        Real64 constexpr specifiedLoadSetpoint = 45;
        Real64 constexpr loadInletTemp = 46;
        state->dataLoopNodes->Node(thisHeatingPLHP->loadSideNodes.outlet).TempSetPoint = specifiedLoadSetpoint;
        state->dataLoopNodes->Node(thisHeatingPLHP->loadSideNodes.inlet).Temp = loadInletTemp;
        state->dataLoopNodes->Node(thisHeatingPLHP->sourceSideNodes.inlet).Temp = 30;
        thisHeatingPLHP->simulate(*state, myLoadLocation, firstHVAC, curLoad, runFlag);
    }

    // call it from the load side, but this time there is a negative (cooling) load - shouldn't try to run
    {
        bool firstHVAC = true;
        Real64 curLoad = -900;
        bool runFlag = true; // plant actually shouldn't do this but the component can be smart enough to handle it
        Real64 constexpr specifiedLoadSetpoint = 45;
        Real64 constexpr loadInletTemp = 46;
        state->dataLoopNodes->Node(thisHeatingPLHP->loadSideNodes.outlet).TempSetPoint = specifiedLoadSetpoint;
        state->dataLoopNodes->Node(thisHeatingPLHP->loadSideNodes.inlet).Temp = loadInletTemp;
        state->dataLoopNodes->Node(thisHeatingPLHP->sourceSideNodes.inlet).Temp = 30;
        thisHeatingPLHP->simulate(*state, myLoadLocation, firstHVAC, curLoad, runFlag);
        // expect it to meet setpoint and have some pre-evaluated conditions
        EXPECT_NEAR(loadInletTemp, thisHeatingPLHP->loadSideOutletTemp, 0.001);
        EXPECT_NEAR(0.0, thisHeatingPLHP->loadSideHeatTransfer, 0.001);
    }

    // call it from the load side, but this time there is load (still firsthvac, unit can meet load)
    {
        bool firstHVAC = true;
        Real64 curLoad = 800;
        bool runFlag = true;
        Real64 constexpr expectedLoadMassFlowRate = 0.09999;
        Real64 constexpr expectedCp = 4180;
        Real64 constexpr specifiedLoadSetpoint = 45;
        Real64 const calculatedLoadInletTemp = specifiedLoadSetpoint - curLoad / (expectedLoadMassFlowRate * expectedCp);
        state->dataLoopNodes->Node(thisHeatingPLHP->loadSideNodes.outlet).TempSetPoint = specifiedLoadSetpoint;
        state->dataLoopNodes->Node(thisHeatingPLHP->loadSideNodes.inlet).Temp = calculatedLoadInletTemp;
        state->dataLoopNodes->Node(thisHeatingPLHP->sourceSideNodes.inlet).Temp = 30;
        thisHeatingPLHP->simulate(*state, myLoadLocation, firstHVAC, curLoad, runFlag);
        EXPECT_NEAR(19200.0, thisHeatingPLHP->fuelRate, 0.001);
        EXPECT_NEAR(17280000.0, thisHeatingPLHP->fuelEnergy, 0.001);
        // expect it to meet setpoint and have some pre-evaluated conditions
        // EXPECT_NEAR(specifiedLoadSetpoint, thisHeatingPLHP->loadSideOutletTemp, 0.001);
        EXPECT_NEAR(curLoad, thisHeatingPLHP->loadSideHeatTransfer, 0.001);
    }

    // now we can call it again from the load side, but this time there is load (still firsthvac, unit cannot meet load)
    {
        bool firstHVAC = true;
        Real64 curLoad = 1200;
        // Real64 availableCapacity = 950.0;
        bool runFlag = true;
        Real64 constexpr expectedLoadMassFlowRate = 0.09999;
        Real64 constexpr expectedCp = 4180;
        Real64 constexpr specifiedLoadSetpoint = 45;
        Real64 const calculatedLoadInletTemp = specifiedLoadSetpoint - curLoad / (expectedLoadMassFlowRate * expectedCp);
        state->dataLoopNodes->Node(thisHeatingPLHP->loadSideNodes.outlet).TempSetPoint = specifiedLoadSetpoint;
        state->dataLoopNodes->Node(thisHeatingPLHP->loadSideNodes.inlet).Temp = calculatedLoadInletTemp;
        state->dataLoopNodes->Node(thisHeatingPLHP->sourceSideNodes.inlet).Temp = 30;
        thisHeatingPLHP->simulate(*state, myLoadLocation, firstHVAC, curLoad, runFlag);
        EXPECT_NEAR(28800.0, thisHeatingPLHP->fuelRate, 0.001);
        EXPECT_NEAR(25920000.0, thisHeatingPLHP->fuelEnergy, 0.001);
        // expect it to miss setpoint and be at max capacity
        // EXPECT_NEAR(44.402, thisHeatingPLHP->loadSideOutletTemp, 0.001);
        // EXPECT_NEAR(availableCapacity, thisHeatingPLHP->loadSideHeatTransfer, 0.001);
    }

    // now we can call it again from the load side, but this time there is no load (still firsthvac)
    {
        bool firstHVAC = true;
        Real64 curLoad = 0.0;
        bool runFlag = true;
        Real64 constexpr expectedLoadMassFlowRate = 0.09999;
        Real64 constexpr expectedCp = 4180;
        Real64 constexpr specifiedLoadSetpoint = 45;
        Real64 const calculatedLoadInletTemp = specifiedLoadSetpoint - curLoad / (expectedLoadMassFlowRate * expectedCp);
        state->dataLoopNodes->Node(thisHeatingPLHP->loadSideNodes.outlet).TempSetPoint = specifiedLoadSetpoint;
        state->dataLoopNodes->Node(thisHeatingPLHP->loadSideNodes.inlet).Temp = calculatedLoadInletTemp;
        state->dataLoopNodes->Node(thisHeatingPLHP->sourceSideNodes.inlet).Temp = 30;
        thisHeatingPLHP->simulate(*state, myLoadLocation, firstHVAC, curLoad, runFlag);
        // expect it to miss setpoint and be at max capacity
        EXPECT_NEAR(45.0, thisHeatingPLHP->loadSideOutletTemp, 0.001);
        EXPECT_NEAR(30.0, thisHeatingPLHP->sourceSideOutletTemp, 0.001);
    }
}

#pragma clang diagnostic pop
#pragma clang diagnostic pop<|MERGE_RESOLUTION|>--- conflicted
+++ resolved
@@ -2970,38 +2970,23 @@
     Array1D<OutputProcessor::VariableType> VarTypes(NumVariables);   // Variable Types (1=integer, 2=real, 3=meter)
     Array1D<OutputProcessor::TimeStepType> IndexTypes(NumVariables); // Variable Index Types (1=Zone,2=HVAC)
     Array1D<OutputProcessor::Unit> unitsForVar(NumVariables);        // units from enum for each variable
-<<<<<<< HEAD
-    std::map<int, DataGlobalConstants::eResource> ResourceTypes;     // ResourceTypes for each variable
-=======
-    std::map<int, Constant::ResourceType> ResourceTypes;             // ResourceTypes for each variable
->>>>>>> c1b367a1
+    std::map<int, Constant::eResource> ResourceTypes;             // ResourceTypes for each variable
     Array1D_string EndUses(NumVariables);                            // EndUses for each variable
     Array1D_string Groups(NumVariables);                             // Groups for each variable
     Array1D_string Names(NumVariables);                              // Variable Names for each variable
 
     for (int varN = 1; varN <= NumVariables; ++varN) {
-<<<<<<< HEAD
-        ResourceTypes.insert(std::pair<int, DataGlobalConstants::eResource>(varN, DataGlobalConstants::eResource::Invalid));
-=======
-        ResourceTypes.insert(std::pair<int, Constant::ResourceType>(varN, Constant::ResourceType::None));
->>>>>>> c1b367a1
+        ResourceTypes.insert(std::pair<int, Constant::eResource>(varN, Constant::eResource::Invalid));
     }
 
     GetMeteredVariables(
         *state, TypeOfComp, NameOfComp, VarIndexes, VarTypes, IndexTypes, unitsForVar, ResourceTypes, EndUses, Groups, Names, NumFound);
 
     EXPECT_EQ(2, NumFound);
-<<<<<<< HEAD
-    EXPECT_TRUE(compare_enums(ResourceTypes.at(1), DataGlobalConstants::eResource::EnergyTransfer)); // ENERGYTRANSFER
+    EXPECT_TRUE(compare_enums(ResourceTypes.at(1), Constant::eResource::EnergyTransfer)); // ENERGYTRANSFER
     EXPECT_EQ(EndUses(1), "");
     EXPECT_EQ(Groups(1), "PLANT");
-    EXPECT_TRUE(compare_enums(ResourceTypes.at(2), DataGlobalConstants::eResource::Electricity)); // Electric
-=======
-    EXPECT_TRUE(compare_enums(ResourceTypes.at(1), Constant::ResourceType::EnergyTransfer)); // ENERGYTRANSFER
-    EXPECT_EQ(EndUses(1), "");
-    EXPECT_EQ(Groups(1), "PLANT");
-    EXPECT_TRUE(compare_enums(ResourceTypes.at(2), Constant::ResourceType::Electricity)); // Electric
->>>>>>> c1b367a1
+    EXPECT_TRUE(compare_enums(ResourceTypes.at(2), Constant::eResource::Electricity)); // Electric
     EXPECT_EQ(EndUses(2), "COOLING");
     EXPECT_EQ(Groups(2), "PLANT");
 }
@@ -3086,38 +3071,23 @@
     Array1D<OutputProcessor::VariableType> VarTypes(NumVariables);   // Variable Types (1=integer, 2=real, 3=meter)
     Array1D<OutputProcessor::TimeStepType> IndexTypes(NumVariables); // Variable Index Types (1=Zone,2=HVAC)
     Array1D<OutputProcessor::Unit> unitsForVar(NumVariables);        // units from enum for each variable
-<<<<<<< HEAD
-    std::map<int, DataGlobalConstants::eResource> ResourceTypes;     // ResourceTypes for each variable
-=======
-    std::map<int, Constant::ResourceType> ResourceTypes;             // ResourceTypes for each variable
->>>>>>> c1b367a1
+    std::map<int, Constant::eResource> ResourceTypes;                // ResourceTypes for each variable
     Array1D_string EndUses(NumVariables);                            // EndUses for each variable
     Array1D_string Groups(NumVariables);                             // Groups for each variable
     Array1D_string Names(NumVariables);                              // Variable Names for each variable
 
     for (int varN = 1; varN <= NumVariables; ++varN) {
-<<<<<<< HEAD
-        ResourceTypes.insert(std::pair<int, DataGlobalConstants::eResource>(varN, DataGlobalConstants::eResource::Invalid));
-=======
-        ResourceTypes.insert(std::pair<int, Constant::ResourceType>(varN, Constant::ResourceType::None));
->>>>>>> c1b367a1
+        ResourceTypes.insert(std::pair<int, Constant::eResource>(varN, Constant::eResource::Invalid));
     }
 
     GetMeteredVariables(
         *state, TypeOfComp, NameOfComp, VarIndexes, VarTypes, IndexTypes, unitsForVar, ResourceTypes, EndUses, Groups, Names, NumFound);
 
     EXPECT_EQ(2, NumFound);
-<<<<<<< HEAD
-    EXPECT_TRUE(compare_enums(ResourceTypes.at(1), DataGlobalConstants::eResource::EnergyTransfer)); // ENERGYTRANSFER
+    EXPECT_TRUE(compare_enums(ResourceTypes.at(1), Constant::eResource::EnergyTransfer)); // ENERGYTRANSFER
     EXPECT_EQ(EndUses(1), "");
     EXPECT_EQ(Groups(1), "PLANT");
-    EXPECT_TRUE(compare_enums(ResourceTypes.at(2), DataGlobalConstants::eResource::Electricity)); // Electric
-=======
-    EXPECT_TRUE(compare_enums(ResourceTypes.at(1), Constant::ResourceType::EnergyTransfer)); // ENERGYTRANSFER
-    EXPECT_EQ(EndUses(1), "");
-    EXPECT_EQ(Groups(1), "PLANT");
-    EXPECT_TRUE(compare_enums(ResourceTypes.at(2), Constant::ResourceType::Electricity)); // Electric
->>>>>>> c1b367a1
+    EXPECT_TRUE(compare_enums(ResourceTypes.at(2), Constant::eResource::Electricity)); // Electric
     EXPECT_EQ(EndUses(2), "HEATING");
     EXPECT_EQ(Groups(2), "PLANT");
 }
