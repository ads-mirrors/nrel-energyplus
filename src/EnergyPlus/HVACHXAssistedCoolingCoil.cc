--- conflicted
+++ resolved
@@ -323,11 +323,7 @@
                     ErrorsFound = true;
                 }
 
-<<<<<<< HEAD
-                thisHXCoil.DXCoilNumOfSpeeds = state.dataCoilCooingDX->coilCoolingDXs[coolingCoilIndex_temp].performance->numSpeeds();
-=======
-                thisHXCoil.DXCoilNumOfSpeeds = state.dataCoilCoolingDX->coilCoolingDXs[coolingCoilIndex_temp].performance.normalMode.speeds.size();
->>>>>>> a4027721
+                thisHXCoil.DXCoilNumOfSpeeds = state.dataCoilCoolingDX->coilCoolingDXs[coolingCoilIndex_temp].performance->numSpeeds();
                 if (thisHXCoil.DXCoilNumOfSpeeds < 1) {
                     CoolingCoilErrFlag = true;
                 }
@@ -937,19 +933,11 @@
                 int mSingleMode = state.dataCoilCoolingDX->coilCoolingDXs[coolingCoilIndex].getNumModes();
                 bool singleMode = (mSingleMode == 1);
 
-<<<<<<< HEAD
-                Real64 mCoolingSpeedNum = state.dataCoilCooingDX->coilCoolingDXs[coolingCoilIndex]
+                Real64 mCoolingSpeedNum = state.dataCoilCoolingDX->coilCoolingDXs[coolingCoilIndex]
                                               .performance->numSpeeds(); // used the same for the original variable speed coil
 
                 HVAC::CoilMode coilMode = HVAC::CoilMode::Normal;
-                if (state.dataCoilCooingDX->coilCoolingDXs[coolingCoilIndex].subcoolReheatFlag) {
-=======
-                Real64 mCoolingSpeedNum = state.dataCoilCoolingDX->coilCoolingDXs[coolingCoilIndex]
-                                              .performance.normalMode.speeds.size(); // used the same for the original variable speed coil
-
-                HVAC::CoilMode coilMode = HVAC::CoilMode::Normal;
-                if (state.dataCoilCoolingDX->coilCoolingDXs[coolingCoilIndex].SubcoolReheatFlag) {
->>>>>>> a4027721
+                if (state.dataCoilCoolingDX->coilCoolingDXs[coolingCoilIndex].subcoolReheatFlag) {
                     coilMode = HVAC::CoilMode::SubcoolReheat;
                 } else if (DehumidificationMode == HVAC::CoilMode::Enhanced) {
                     coilMode = HVAC::CoilMode::Enhanced;
@@ -1177,11 +1165,7 @@
 
                 if (state.dataHVACAssistedCC->HXAssistedCoil(WhichCoil).CoolingCoilType_Num == HVAC::CoilDX_Cooling) {
                     int coolingCoilDXIndex = state.dataHVACAssistedCC->HXAssistedCoil(WhichCoil).CoolingCoilIndex;
-<<<<<<< HEAD
-                    CoilCapacity = state.dataCoilCooingDX->coilCoolingDXs[coolingCoilDXIndex].performance->ratedGrossTotalCap();
-=======
-                    CoilCapacity = state.dataCoilCoolingDX->coilCoolingDXs[coolingCoilDXIndex].performance.normalMode.ratedGrossTotalCap;
->>>>>>> a4027721
+                    CoilCapacity = state.dataCoilCoolingDX->coilCoolingDXs[coolingCoilDXIndex].performance->ratedGrossTotalCap();
                 } else if (state.dataHVACAssistedCC->HXAssistedCoil(WhichCoil).CoolingCoilType_Num == HVAC::CoilDX_CoolingSingleSpeed) {
                     CoilCapacity = DXCoils::GetCoilCapacity(state,
                                                             state.dataHVACAssistedCC->HXAssistedCoil(WhichCoil).CoolingCoilType,
