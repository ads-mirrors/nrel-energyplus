// EnergyPlus, Copyright (c) 1996-2018, The Board of Trustees of the University of Illinois,
// The Regents of the University of California, through Lawrence Berkeley National Laboratory
// (subject to receipt of any required approvals from the U.S. Dept. of Energy), Oak Ridge
// National Laboratory, managed by UT-Battelle, Alliance for Sustainable Energy, LLC, and other
// contributors. All rights reserved.
//
// NOTICE: This Software was developed under funding from the U.S. Department of Energy and the
// U.S. Government consequently retains certain rights. As such, the U.S. Government has been
// granted for itself and others acting on its behalf a paid-up, nonexclusive, irrevocable,
// worldwide license in the Software to reproduce, distribute copies to the public, prepare
// derivative works, and perform publicly and display publicly, and to permit others to do so.
//
// Redistribution and use in source and binary forms, with or without modification, are permitted
// provided that the following conditions are met:
//
// (1) Redistributions of source code must retain the above copyright notice, this list of
//     conditions and the following disclaimer.
//
// (2) Redistributions in binary form must reproduce the above copyright notice, this list of
//     conditions and the following disclaimer in the documentation and/or other materials
//     provided with the distribution.
//
// (3) Neither the name of the University of California, Lawrence Berkeley National Laboratory,
//     the University of Illinois, U.S. Dept. of Energy nor the names of its contributors may be
//     used to endorse or promote products derived from this software without specific prior
//     written permission.
//
// (4) Use of EnergyPlus(TM) Name. If Licensee (i) distributes the software in stand-alone form
//     without changes from the version obtained under this License, or (ii) Licensee makes a
//     reference solely to the software portion of its product, Licensee must refer to the
//     software as "EnergyPlus version X" software, where "X" is the version number Licensee
//     obtained under this License and may not use a different name for the software. Except as
//     specifically required in this Section (4), Licensee shall not use in a company name, a
//     product name, in advertising, publicity, or other promotional activities any name, trade
//     name, trademark, logo, or other designation of "EnergyPlus", "E+", "e+" or confusingly
//     similar designation, without the U.S. Department of Energy's prior written consent.
//
// THIS SOFTWARE IS PROVIDED BY THE COPYRIGHT HOLDERS AND CONTRIBUTORS "AS IS" AND ANY EXPRESS OR
// IMPLIED WARRANTIES, INCLUDING, BUT NOT LIMITED TO, THE IMPLIED WARRANTIES OF MERCHANTABILITY
// AND FITNESS FOR A PARTICULAR PURPOSE ARE DISCLAIMED. IN NO EVENT SHALL THE COPYRIGHT OWNER OR
// CONTRIBUTORS BE LIABLE FOR ANY DIRECT, INDIRECT, INCIDENTAL, SPECIAL, EXEMPLARY, OR
// CONSEQUENTIAL DAMAGES (INCLUDING, BUT NOT LIMITED TO, PROCUREMENT OF SUBSTITUTE GOODS OR
// SERVICES; LOSS OF USE, DATA, OR PROFITS; OR BUSINESS INTERRUPTION) HOWEVER CAUSED AND ON ANY
// THEORY OF LIABILITY, WHETHER IN CONTRACT, STRICT LIABILITY, OR TORT (INCLUDING NEGLIGENCE OR
// OTHERWISE) ARISING IN ANY WAY OUT OF THE USE OF THIS SOFTWARE, EVEN IF ADVISED OF THE
// POSSIBILITY OF SUCH DAMAGE.

#ifndef SolarShading_hh_INCLUDED
#define SolarShading_hh_INCLUDED

// C++ Headers
#include <fstream>

// ObjexxFCL Headers
#include <ObjexxFCL/Array1A.hh>
#include <ObjexxFCL/Array2D.hh>
#include <ObjexxFCL/Array3D.hh>

// EnergyPlus Headers
#include <DataBSDFWindow.hh>
#include <DataVectorTypes.hh>
#include <EnergyPlus.hh>

namespace EnergyPlus {

namespace SolarShading {

<<<<<<< HEAD
	// Using/Aliasing
	using DataBSDFWindow::BSDFGeomDescr;
	using DataBSDFWindow::BSDFWindowGeomDescr;
	using DataVectorTypes::Vector;

	// Data
	// MODULE PARAMETER DEFINITIONS:
	// General Parameters...
	extern Real64 const SmallIncrement; // Small increment added for shading/sunlit area calculations.
	extern Real64 const HCMULT; // Multiplier used to change meters to .01 millimeters for homogeneous coordinates.
	// Homogeneous Coordinates are represented in integers (64 bit). This changes the surface coordinates from meters
	// to .01 millimeters -- making that the resolution for shadowing, polygon clipping, etc.
	extern Real64 const sqHCMULT; // Square of HCMult used in Homogeneous coordinates
	extern Real64 const sqHCMULT_fac; // ( 0.5 / sqHCMULT ) factor
	extern Real64 const kHCMULT; // half of inverse square of HCMult used in Homogeneous coordinates

	// Parameters for use with the variable OverlapStatus...
	extern int const NoOverlap;
	extern int const FirstSurfWithinSecond;
	extern int const SecondSurfWithinFirst;
	extern int const PartialOverlap;
	extern int const TooManyVertices;
	extern int const TooManyFigures;
	extern Array1D_string const cOverLapStatus;

	// DERIVED TYPE DEFINITIONS:
	// INTERFACE BLOCK SPECIFICATIONS:
	// na

	// MODULE VARIABLE DECLARATIONS:
	extern int MaxHCV; // Maximum number of HC vertices
	// (needs to be based on maxnumvertices)
	extern int MaxHCS; // 200      ! Maximum number of HC surfaces (was 56)
	// Following are initially set in AllocateModuleArrays
	extern int MAXHCArrayBounds; // Bounds based on Max Number of Vertices in surfaces
	extern int MAXHCArrayIncrement; // Increment based on Max Number of Vertices in surfaces
	// The following variable should be re-engineered to lower in module hierarchy but need more analysis
	extern int NVS; // Number of vertices of the shadow/clipped surface
	extern int NumVertInShadowOrClippedSurface;
	extern int CurrentSurfaceBeingShadowed;
	extern int CurrentShadowingSurface;
	extern int OverlapStatus; // Results of overlap calculation:
	// 1=No overlap; 2=NS1 completely within NS2
	// 3=NS2 completely within NS1; 4=Partial overlap

	extern Array1D< Real64 > CTHETA; // Cosine of angle of incidence of sun's rays on surface NS
	extern int FBKSHC; // HC location of first back surface
	extern int FGSSHC; // HC location of first general shadowing surface
	extern int FINSHC; // HC location of first back surface overlap
	extern int FRVLHC; // HC location of first reveal surface
	extern int FSBSHC; // HC location of first subsurface
	extern int LOCHCA; // Location of highest data in the HC arrays
	extern int NBKSHC; // Number of back surfaces in the HC arrays
	extern int NGSSHC; // Number of general shadowing surfaces in the HC arrays
	extern int NINSHC; // Number of back surface overlaps in the HC arrays
	extern int NRVLHC; // Number of reveal surfaces in HC array
	extern int NSBSHC; // Number of subsurfaces in the HC arrays
	extern bool CalcSkyDifShading; // True when sky diffuse solar shading is
	extern int ShadowingCalcFrequency; // Frequency for Shadowing Calculations
	extern int ShadowingDaysLeft; // Days left in current shadowing period
	extern bool debugging;
	extern std::ofstream shd_stream; // Shading file stream
	extern Array1D_int HCNS; // Surface number of back surface HC figures
	extern Array1D_int HCNV; // Number of vertices of each HC figure
	extern Array2D< Int64 > HCA; // 'A' homogeneous coordinates of sides
	extern Array2D< Int64 > HCB; // 'B' homogeneous coordinates of sides
	extern Array2D< Int64 > HCC; // 'C' homogeneous coordinates of sides
	extern Array2D< Int64 > HCX; // 'X' homogeneous coordinates of vertices of figure.
	extern Array2D< Int64 > HCY; // 'Y' homogeneous coordinates of vertices of figure.
	extern Array3D_int WindowRevealStatus;
	extern Array1D< Real64 > HCAREA; // Area of each HC figure.  Sign Convention:  Base Surface
	// - Positive, Shadow - Negative, Overlap between two shadows
	// - positive, etc., so that sum of HC areas=base sunlit area
	extern Array1D< Real64 > HCT; // Transmittance of each HC figure
	extern Array1D< Real64 > ISABSF; // For simple interior solar distribution (in which all beam
	// radiation entering zone is assumed to strike the floor),
	// fraction of beam radiation absorbed by each floor surface
	extern Array1D< Real64 > SAREA; // Sunlit area of heat transfer surface HTS
	// Excludes multiplier for windows
	// Shadowing combinations data structure...See ShadowingCombinations type
	extern int NumTooManyFigures;
	extern int NumTooManyVertices;
	extern int NumBaseSubSurround;
	extern Array1D< Real64 > SUNCOS; // Direction cosines of solar position
	extern Real64 XShadowProjection; // X projection of a shadow (formerly called C)
	extern Real64 YShadowProjection; // Y projection of a shadow (formerly called S)
	extern Array1D< Real64 > XTEMP; // Temporary 'X' values for HC vertices of the overlap
	extern Array1D< Real64 > XVC; // X-vertices of the clipped figure
	extern Array1D< Real64 > XVS; // X-vertices of the shadow
	extern Array1D< Real64 > YTEMP; // Temporary 'Y' values for HC vertices of the overlap
	extern Array1D< Real64 > YVC; // Y-vertices of the clipped figure
	extern Array1D< Real64 > YVS; // Y-vertices of the shadow
	extern Array1D< Real64 > ZVC; // Z-vertices of the clipped figure
	// Used in Sutherland Hodman poly clipping
	extern Array1D< Real64 > ATEMP; // Temporary 'A' values for HC vertices of the overlap
	extern Array1D< Real64 > BTEMP; // Temporary 'B' values for HC vertices of the overlap
	extern Array1D< Real64 > CTEMP; // Temporary 'C' values for HC vertices of the overlap
	extern Array1D< Real64 > XTEMP1; // Temporary 'X' values for HC vertices of the overlap
	extern Array1D< Real64 > YTEMP1; // Temporary 'Y' values for HC vertices of the overlap
	extern int maxNumberOfFigures;

	// SUBROUTINE SPECIFICATIONS FOR MODULE SolarShading

	// Types

	struct SurfaceErrorTracking
	{
		// Members
		int SurfIndex1; // Tracking for main error message
		int SurfIndex2; // Tracking for Overlapping Figure Name or Surface # 1
		int MiscIndex; // Used for other pertinent information to be stored

		// Default Constructor
		SurfaceErrorTracking() :
			SurfIndex1( 0 ),
			SurfIndex2( 0 ),
			MiscIndex( 0 )
		{}

	};

	// Object Data
	extern Array1D< SurfaceErrorTracking > TrackTooManyFigures;
	extern Array1D< SurfaceErrorTracking > TrackTooManyVertices;
	extern Array1D< SurfaceErrorTracking > TrackBaseSubSurround;

	// Functions
	void
	clear_state();

	void
	InitSolarCalculations();

	void
	GetShadowingInput();

	void
	AllocateModuleArrays();

	void
	AnisoSkyViewFactors();

	void
	CHKBKS(
		int const NBS, // Surface Number of the potential back surface
		int const NRS // Surface Number of the potential shadow receiving surface
	);

	void
	CHKGSS(
		int const NRS, // Surface number of the potential shadow receiving surface
		int const NSS, // Surface number of the potential shadow casting surface
		Real64 const ZMIN, // Lowest point of the receiving surface
		bool & CannotShade // TRUE if shadow casting surface cannot shade receiving surface.
	);

	void
	CHKSBS(
		int const HTS, // Heat transfer surface number of the general receiving surf
		int const GRSNR, // Surface number of general receiving surface
		int const SBSNR // Surface number of subsurface
	);

	bool
	polygon_contains_point(
		int const nsides, // number of sides (vertices)
		Array1A< Vector > polygon_3d, // points of polygon
		Vector const & point_3d, // point to be tested
		bool const ignorex,
		bool const ignorey,
		bool const ignorez
	);

	void
	ComputeIntSolarAbsorpFactors();

	void
	CLIP(
		int const NVT,
		Array1< Real64 > & XVT,
		Array1< Real64 > & YVT,
		Array1< Real64 > & ZVT
	);

	void
	CTRANS(
		int const NS, // Surface number whose vertex coordinates are being transformed
		int const NGRS, // Base surface number for surface NS
		int & NVT, // Number of vertices for surface NS
		Array1< Real64 > & XVT, // XYZ coordinates of vertices of NS in plane of NGRS
		Array1< Real64 > & YVT,
		Array1< Real64 > & ZVT
	);

	void
	HTRANS(
		int const I, // Mode selector: 0 - Compute H.C. of sides
		int const NS, // Figure Number
		int const NumVertices // Number of vertices
	);

	void
	HTRANS0(
		int const NS, // Figure Number
		int const NumVertices // Number of vertices
	);

	void
	HTRANS1(
		int const NS, // Figure Number
		int const NumVertices // Number of vertices
	);

	void
	INCLOS(
		int const N1, // Figure number of figure 1
		int const N1NumVert, // Number of vertices of figure 1
		int const N2, // Figure number of figure 2
		int const N2NumVert, // Number of vertices of figure 2
		int & NumVerticesOverlap, // Number of vertices which overlap
		int & NIN // Number of vertices of figure 1 within figure 2
	);

	void
	INTCPT(
		int const NV1, // Number of vertices of figure NS1
		int const NV2, // Number of vertices of figure NS2
		int & NV3, // Number of vertices of figure NS3
		int const NS1, // Number of the figure being overlapped
		int const NS2 // Number of the figure doing overlapping
	);

	void
	CLIPPOLY(
		int const NS1, // Figure number of figure 1 (The subject polygon)
		int const NS2, // Figure number of figure 2 (The clipping polygon)
		int const NV1, // Number of vertices of figure 1
		int const NV2, // Number of vertices of figure 2
		int & NV3 // Number of vertices of figure 3
	);

	void
	MULTOL(
		int const NNN, // argument
		int const LOC0, // Location in the homogeneous coordinate array
		int const NRFIGS // Number of figures overlapped
	);

	void
	ORDER(
		int const NV3, // Number of vertices of figure NS3
		int const NS3 // Location to place results of overlap
	);

	void
	DeterminePolygonOverlap(
		int const NS1, // Number of the figure being overlapped
		int const NS2, // Number of the figure doing overlapping
		int const NS3 // Location to place results of overlap
	);

	void
	CalcPerSolarBeam(
		Real64 const AvgEqOfTime, // Average value of Equation of Time for period
		Real64 const AvgSinSolarDeclin, // Average value of Sine of Solar Declination for period
		Real64 const AvgCosSolarDeclin // Average value of Cosine of Solar Declination for period
	);

	void
	FigureSunCosines(
		int const iHour,
		int const iTimeStep,
		Real64 const EqOfTime, // value of Equation of Time for period
		Real64 const SinSolarDeclin, // value of Sine of Solar Declination for period
		Real64 const CosSolarDeclin // value of Cosine of Solar Declination for period
	);

	void
	FigureSolarBeamAtTimestep(
		int const iHour,
		int const iTimeStep
	);

	void
	DetermineShadowingCombinations();

	void
	SHADOW(
		int const iHour, // Hour index
		int const TS // Time Step
	);

	void
	SHDBKS(
		int const NGRS, // Number of the general receiving surface
		int const CurSurf,
		int const NBKS, // Number of back surfaces
		int const HTS // Heat transfer surface number of the general receiving surf
	);

	void
	SHDGSS(
		int const NGRS,
		int const iHour, // Hour Counter
		int const TS, // TimeStep
		int const CurSurf, // Current Surface
		int const NGSS, // Number of general shadowing surfaces
		int const HTS // Heat transfer surface number of the general receiving surf
	);

	void
	CalcInteriorSolarOverlaps(
		int const iHour, // Hour Index
		int const NBKS, // Number of back surfaces associated with this GRSNR (in general, only
		int const HTSS, // Surface number of the subsurface (exterior window)
		int const GRSNR, // General receiving surface number (base surface of the exterior window)
		int const TS // Time step Index
	);

	void
	CalcInteriorSolarDistribution();

	void
	CalcAborbedOnExteriorOpaqueSurfaces();
	
	void
	CalcInteriorSolarDistributionWCE();
	
	void
	CalcInteriorSolarDistributionWCESimple();

	int
	WindowScheduledSolarAbs(
		int const SurfNum, // Surface number
		int const ConstNum // Construction number
	);

	int
	SurfaceScheduledSolarInc(
		int const SurfNum, // Surface number
		int const ConstNum // Construction number
	);

	void
	PerformSolarCalculations();

	void
	SHDRVL(
		int const HTSS, // Heat transfer surface number of the subsurface
		int const SBSNR, // Subsurface number
		int const Hour,
		int const TS
	);

	void
	SHDSBS(
		int const iHour, // Hour Index
		int const CurSurf,
		int const NBKS, // Number of back surfaces
		int const NSBS, // Number of subsurfaces
		int const HTS, // Heat transfer surface number of the general receiving surf
		int const TS // Time step Index
	);

	void
	SUN3(
		int const JulianDayOfYear, // Julian Day Of Year
		Real64 & SineOfSolarDeclination, // Sine of Solar Declination
		Real64 & EquationOfTime // Equation of Time (Degrees)
	);

	void
	SUN4(
		Real64 const CurrentTime, // Time to use in shadowing calculations
		Real64 const EqOfTime, // Equation of time for current day
		Real64 const SinSolarDeclin, // Sine of the Solar declination (current day)
		Real64 const CosSolarDeclin // Cosine of the Solar declination (current day)
	);

	void
	WindowShadingManager();

	void
	WindowGapAirflowControl();

	void
	SkyDifSolarShading();

	void
	CalcWindowProfileAngles();

	void
	CalcFrameDividerShadow(
		int const SurfNum, // Surface number
		int const FrDivNum, // Frame/divider number
		int const HourNum // Hour number
	);

	void
	CalcBeamSolarOnWinRevealSurface();

	void
	ReportSurfaceShading();

	void
	ReportSurfaceErrors();

	void
	ComputeWinShadeAbsorpFactors();

	void
	CalcWinTransDifSolInitialDistribution();

	void
	CalcInteriorWinTransDifSolInitialDistribution(
		int const ZoneNum, // Zone index number
		int const IntWinSurfNum, // Interior Window Surface number in Zone ZoneNum
		Real64 const IntWinDifSolarTransW // Diffuse Solar transmitted through Interior Window IntWinSurfNum from adjacent zone [W]
	);

	void
	CalcComplexWindowOverlap(
		BSDFGeomDescr & Geom, // State Geometry
		BSDFWindowGeomDescr const & Window, // Window Geometry
		int const ISurf // Surface number of the complex fenestration
	);

	void
	TimestepInitComplexFenestration();

} // SolarShading

} // EnergyPlus
=======
    // Using/Aliasing
    using DataBSDFWindow::BSDFGeomDescr;
    using DataBSDFWindow::BSDFWindowGeomDescr;
    using DataVectorTypes::Vector;

    // Data
    // MODULE PARAMETER DEFINITIONS:
    // General Parameters...
    extern Real64 const SmallIncrement; // Small increment added for shading/sunlit area calculations.
    extern Real64 const HCMULT;         // Multiplier used to change meters to .01 millimeters for homogeneous coordinates.
    // Homogeneous Coordinates are represented in integers (64 bit). This changes the surface coordinates from meters
    // to .01 millimeters -- making that the resolution for shadowing, polygon clipping, etc.
    extern Real64 const sqHCMULT;     // Square of HCMult used in Homogeneous coordinates
    extern Real64 const sqHCMULT_fac; // ( 0.5 / sqHCMULT ) factor
    extern Real64 const kHCMULT;      // half of inverse square of HCMult used in Homogeneous coordinates

    // Parameters for use with the variable OverlapStatus...
    extern int const NoOverlap;
    extern int const FirstSurfWithinSecond;
    extern int const SecondSurfWithinFirst;
    extern int const PartialOverlap;
    extern int const TooManyVertices;
    extern int const TooManyFigures;
    extern Array1D_string const cOverLapStatus;

    // DERIVED TYPE DEFINITIONS:
    // INTERFACE BLOCK SPECIFICATIONS:
    // na

    // MODULE VARIABLE DECLARATIONS:
    extern int MaxHCV; // Maximum number of HC vertices
    // (needs to be based on maxnumvertices)
    extern int MaxHCS; // 200      ! Maximum number of HC surfaces (was 56)
    // Following are initially set in AllocateModuleArrays
    extern int MAXHCArrayBounds;    // Bounds based on Max Number of Vertices in surfaces
    extern int MAXHCArrayIncrement; // Increment based on Max Number of Vertices in surfaces
    // The following variable should be re-engineered to lower in module hierarchy but need more analysis
    extern int NVS; // Number of vertices of the shadow/clipped surface
    extern int NumVertInShadowOrClippedSurface;
    extern int CurrentSurfaceBeingShadowed;
    extern int CurrentShadowingSurface;
    extern int OverlapStatus; // Results of overlap calculation:
    // 1=No overlap; 2=NS1 completely within NS2
    // 3=NS2 completely within NS1; 4=Partial overlap

    extern Array1D<Real64> CTHETA;     // Cosine of angle of incidence of sun's rays on surface NS
    extern int FBKSHC;                 // HC location of first back surface
    extern int FGSSHC;                 // HC location of first general shadowing surface
    extern int FINSHC;                 // HC location of first back surface overlap
    extern int FRVLHC;                 // HC location of first reveal surface
    extern int FSBSHC;                 // HC location of first subsurface
    extern int LOCHCA;                 // Location of highest data in the HC arrays
    extern int NBKSHC;                 // Number of back surfaces in the HC arrays
    extern int NGSSHC;                 // Number of general shadowing surfaces in the HC arrays
    extern int NINSHC;                 // Number of back surface overlaps in the HC arrays
    extern int NRVLHC;                 // Number of reveal surfaces in HC array
    extern int NSBSHC;                 // Number of subsurfaces in the HC arrays
    extern bool CalcSkyDifShading;     // True when sky diffuse solar shading is
    extern int ShadowingCalcFrequency; // Frequency for Shadowing Calculations
    extern int ShadowingDaysLeft;      // Days left in current shadowing period
    extern bool debugging;
    extern std::ofstream shd_stream; // Shading file stream
    extern Array1D_int HCNS;         // Surface number of back surface HC figures
    extern Array1D_int HCNV;         // Number of vertices of each HC figure
    extern Array2D<Int64> HCA;       // 'A' homogeneous coordinates of sides
    extern Array2D<Int64> HCB;       // 'B' homogeneous coordinates of sides
    extern Array2D<Int64> HCC;       // 'C' homogeneous coordinates of sides
    extern Array2D<Int64> HCX;       // 'X' homogeneous coordinates of vertices of figure.
    extern Array2D<Int64> HCY;       // 'Y' homogeneous coordinates of vertices of figure.
    extern Array3D_int WindowRevealStatus;
    extern Array1D<Real64> HCAREA; // Area of each HC figure.  Sign Convention:  Base Surface
    // - Positive, Shadow - Negative, Overlap between two shadows
    // - positive, etc., so that sum of HC areas=base sunlit area
    extern Array1D<Real64> HCT;    // Transmittance of each HC figure
    extern Array1D<Real64> ISABSF; // For simple interior solar distribution (in which all beam
    // radiation entering zone is assumed to strike the floor),
    // fraction of beam radiation absorbed by each floor surface
    extern Array1D<Real64> SAREA; // Sunlit area of heat transfer surface HTS
    // Excludes multiplier for windows
    // Shadowing combinations data structure...See ShadowingCombinations type
    extern int NumTooManyFigures;
    extern int NumTooManyVertices;
    extern int NumBaseSubSurround;
    extern Array1D<Real64> SUNCOS;   // Direction cosines of solar position
    extern Real64 XShadowProjection; // X projection of a shadow (formerly called C)
    extern Real64 YShadowProjection; // Y projection of a shadow (formerly called S)
    extern Array1D<Real64> XTEMP;    // Temporary 'X' values for HC vertices of the overlap
    extern Array1D<Real64> XVC;      // X-vertices of the clipped figure
    extern Array1D<Real64> XVS;      // X-vertices of the shadow
    extern Array1D<Real64> YTEMP;    // Temporary 'Y' values for HC vertices of the overlap
    extern Array1D<Real64> YVC;      // Y-vertices of the clipped figure
    extern Array1D<Real64> YVS;      // Y-vertices of the shadow
    extern Array1D<Real64> ZVC;      // Z-vertices of the clipped figure
    // Used in Sutherland Hodman poly clipping
    extern Array1D<Real64> ATEMP;  // Temporary 'A' values for HC vertices of the overlap
    extern Array1D<Real64> BTEMP;  // Temporary 'B' values for HC vertices of the overlap
    extern Array1D<Real64> CTEMP;  // Temporary 'C' values for HC vertices of the overlap
    extern Array1D<Real64> XTEMP1; // Temporary 'X' values for HC vertices of the overlap
    extern Array1D<Real64> YTEMP1; // Temporary 'Y' values for HC vertices of the overlap
    extern int maxNumberOfFigures;

    // SUBROUTINE SPECIFICATIONS FOR MODULE SolarShading

    // Types

    struct SurfaceErrorTracking
    {
        // Members
        int SurfIndex1; // Tracking for main error message
        int SurfIndex2; // Tracking for Overlapping Figure Name or Surface # 1
        int MiscIndex;  // Used for other pertinent information to be stored

        // Default Constructor
        SurfaceErrorTracking() : SurfIndex1(0), SurfIndex2(0), MiscIndex(0)
        {
        }
    };

    // Object Data
    extern Array1D<SurfaceErrorTracking> TrackTooManyFigures;
    extern Array1D<SurfaceErrorTracking> TrackTooManyVertices;
    extern Array1D<SurfaceErrorTracking> TrackBaseSubSurround;

    // Functions
    void clear_state();

    void InitSolarCalculations();

    void GetShadowingInput();

    void AllocateModuleArrays();

    void AnisoSkyViewFactors();

    void CHKBKS(int const NBS, // Surface Number of the potential back surface
                int const NRS  // Surface Number of the potential shadow receiving surface
    );

    void CHKGSS(int const NRS,     // Surface number of the potential shadow receiving surface
                int const NSS,     // Surface number of the potential shadow casting surface
                Real64 const ZMIN, // Lowest point of the receiving surface
                bool &CannotShade  // TRUE if shadow casting surface cannot shade receiving surface.
    );

    void CHKSBS(int const HTS,   // Heat transfer surface number of the general receiving surf
                int const GRSNR, // Surface number of general receiving surface
                int const SBSNR  // Surface number of subsurface
    );

    bool polygon_contains_point(int const nsides,           // number of sides (vertices)
                                Array1A<Vector> polygon_3d, // points of polygon
                                Vector const &point_3d,     // point to be tested
                                bool const ignorex,
                                bool const ignorey,
                                bool const ignorez);

    void ComputeIntSolarAbsorpFactors();

    void CLIP(int const NVT, Array1<Real64> &XVT, Array1<Real64> &YVT, Array1<Real64> &ZVT);

    void CTRANS(int const NS,        // Surface number whose vertex coordinates are being transformed
                int const NGRS,      // Base surface number for surface NS
                int &NVT,            // Number of vertices for surface NS
                Array1<Real64> &XVT, // XYZ coordinates of vertices of NS in plane of NGRS
                Array1<Real64> &YVT,
                Array1<Real64> &ZVT);

    void HTRANS(int const I,          // Mode selector: 0 - Compute H.C. of sides
                int const NS,         // Figure Number
                int const NumVertices // Number of vertices
    );

    void HTRANS0(int const NS,         // Figure Number
                 int const NumVertices // Number of vertices
    );

    void HTRANS1(int const NS,         // Figure Number
                 int const NumVertices // Number of vertices
    );

    void INCLOS(int const N1,            // Figure number of figure 1
                int const N1NumVert,     // Number of vertices of figure 1
                int const N2,            // Figure number of figure 2
                int const N2NumVert,     // Number of vertices of figure 2
                int &NumVerticesOverlap, // Number of vertices which overlap
                int &NIN                 // Number of vertices of figure 1 within figure 2
    );

    void INTCPT(int const NV1, // Number of vertices of figure NS1
                int const NV2, // Number of vertices of figure NS2
                int &NV3,      // Number of vertices of figure NS3
                int const NS1, // Number of the figure being overlapped
                int const NS2  // Number of the figure doing overlapping
    );

    void CLIPPOLY(int const NS1, // Figure number of figure 1 (The subject polygon)
                  int const NS2, // Figure number of figure 2 (The clipping polygon)
                  int const NV1, // Number of vertices of figure 1
                  int const NV2, // Number of vertices of figure 2
                  int &NV3       // Number of vertices of figure 3
    );

    void MULTOL(int const NNN,   // argument
                int const LOC0,  // Location in the homogeneous coordinate array
                int const NRFIGS // Number of figures overlapped
    );

    void ORDER(int const NV3, // Number of vertices of figure NS3
               int const NS3  // Location to place results of overlap
    );

    void DeterminePolygonOverlap(int const NS1, // Number of the figure being overlapped
                                 int const NS2, // Number of the figure doing overlapping
                                 int const NS3  // Location to place results of overlap
    );

    void CalcPerSolarBeam(Real64 const AvgEqOfTime,       // Average value of Equation of Time for period
                          Real64 const AvgSinSolarDeclin, // Average value of Sine of Solar Declination for period
                          Real64 const AvgCosSolarDeclin  // Average value of Cosine of Solar Declination for period
    );

    void FigureSunCosines(int const iHour,
                          int const iTimeStep,
                          Real64 const EqOfTime,       // value of Equation of Time for period
                          Real64 const SinSolarDeclin, // value of Sine of Solar Declination for period
                          Real64 const CosSolarDeclin  // value of Cosine of Solar Declination for period
    );

    void FigureSolarBeamAtTimestep(int const iHour, int const iTimeStep);

    void DetermineShadowingCombinations();

    void SHADOW(int const iHour, // Hour index
                int const TS     // Time Step
    );

    void SHDBKS(int const NGRS, // Number of the general receiving surface
                int const CurSurf,
                int const NBKS, // Number of back surfaces
                int const HTS   // Heat transfer surface number of the general receiving surf
    );

    void SHDGSS(int const NGRS,
                int const iHour,   // Hour Counter
                int const TS,      // TimeStep
                int const CurSurf, // Current Surface
                int const NGSS,    // Number of general shadowing surfaces
                int const HTS      // Heat transfer surface number of the general receiving surf
    );

    void CalcInteriorSolarOverlaps(int const iHour, // Hour Index
                                   int const NBKS,  // Number of back surfaces associated with this GRSNR (in general, only
                                   int const HTSS,  // Surface number of the subsurface (exterior window)
                                   int const GRSNR, // General receiving surface number (base surface of the exterior window)
                                   int const TS     // Time step Index
    );

    void CalcInteriorSolarDistribution();

    int WindowScheduledSolarAbs(int const SurfNum, // Surface number
                                int const ConstNum // Construction number
    );

    int SurfaceScheduledSolarInc(int const SurfNum, // Surface number
                                 int const ConstNum // Construction number
    );

    void PerformSolarCalculations();

    void SHDRVL(int const HTSS,  // Heat transfer surface number of the subsurface
                int const SBSNR, // Subsurface number
                int const Hour,
                int const TS);

    void SHDSBS(int const iHour, // Hour Index
                int const CurSurf,
                int const NBKS, // Number of back surfaces
                int const NSBS, // Number of subsurfaces
                int const HTS,  // Heat transfer surface number of the general receiving surf
                int const TS    // Time step Index
    );

    void SUN3(int const JulianDayOfYear,      // Julian Day Of Year
              Real64 &SineOfSolarDeclination, // Sine of Solar Declination
              Real64 &EquationOfTime          // Equation of Time (Degrees)
    );

    void SUN4(Real64 const CurrentTime,    // Time to use in shadowing calculations
              Real64 const EqOfTime,       // Equation of time for current day
              Real64 const SinSolarDeclin, // Sine of the Solar declination (current day)
              Real64 const CosSolarDeclin  // Cosine of the Solar declination (current day)
    );

    void WindowShadingManager();

    void WindowGapAirflowControl();

    void SkyDifSolarShading();

    void CalcWindowProfileAngles();

    void CalcFrameDividerShadow(int const SurfNum,  // Surface number
                                int const FrDivNum, // Frame/divider number
                                int const HourNum   // Hour number
    );

    void CalcBeamSolarOnWinRevealSurface();

    void ReportSurfaceShading();

    void ReportSurfaceErrors();

    void ComputeWinShadeAbsorpFactors();

    void CalcWinTransDifSolInitialDistribution();

    void CalcInteriorWinTransDifSolInitialDistribution(
        int const ZoneNum,                // Zone index number
        int const IntWinSurfNum,          // Interior Window Surface number in Zone ZoneNum
        Real64 const IntWinDifSolarTransW // Diffuse Solar transmitted through Interior Window IntWinSurfNum from adjacent zone [W]
    );

    void CalcComplexWindowOverlap(BSDFGeomDescr &Geom,               // State Geometry
                                  BSDFWindowGeomDescr const &Window, // Window Geometry
                                  int const ISurf                    // Surface number of the complex fenestration
    );

    void TimestepInitComplexFenestration();

} // namespace SolarShading

} // namespace EnergyPlus
>>>>>>> 61b09a18

#endif<|MERGE_RESOLUTION|>--- conflicted
+++ resolved
@@ -65,7 +65,6 @@
 
 namespace SolarShading {
 
-<<<<<<< HEAD
 	// Using/Aliasing
 	using DataBSDFWindow::BSDFGeomDescr;
 	using DataBSDFWindow::BSDFWindowGeomDescr;
@@ -179,12 +178,9 @@
 		int MiscIndex; // Used for other pertinent information to be stored
 
 		// Default Constructor
-		SurfaceErrorTracking() :
-			SurfIndex1( 0 ),
-			SurfIndex2( 0 ),
-			MiscIndex( 0 )
-		{}
-
+        SurfaceErrorTracking() : SurfIndex1(0), SurfIndex2(0), MiscIndex(0)
+        {
+        }
 	};
 
 	// Object Data
@@ -193,95 +189,63 @@
 	extern Array1D< SurfaceErrorTracking > TrackBaseSubSurround;
 
 	// Functions
-	void
-	clear_state();
-
-	void
-	InitSolarCalculations();
-
-	void
-	GetShadowingInput();
-
-	void
-	AllocateModuleArrays();
-
-	void
-	AnisoSkyViewFactors();
-
-	void
-	CHKBKS(
-		int const NBS, // Surface Number of the potential back surface
+    void clear_state();
+
+    void InitSolarCalculations();
+
+    void GetShadowingInput();
+
+    void AllocateModuleArrays();
+
+    void AnisoSkyViewFactors();
+
+    void CHKBKS(int const NBS, // Surface Number of the potential back surface
 		int const NRS // Surface Number of the potential shadow receiving surface
 	);
 
-	void
-	CHKGSS(
-		int const NRS, // Surface number of the potential shadow receiving surface
+    void CHKGSS(int const NRS,     // Surface number of the potential shadow receiving surface
 		int const NSS, // Surface number of the potential shadow casting surface
 		Real64 const ZMIN, // Lowest point of the receiving surface
 		bool & CannotShade // TRUE if shadow casting surface cannot shade receiving surface.
 	);
 
-	void
-	CHKSBS(
-		int const HTS, // Heat transfer surface number of the general receiving surf
+    void CHKSBS(int const HTS,   // Heat transfer surface number of the general receiving surf
 		int const GRSNR, // Surface number of general receiving surface
 		int const SBSNR // Surface number of subsurface
 	);
 
-	bool
-	polygon_contains_point(
-		int const nsides, // number of sides (vertices)
+    bool polygon_contains_point(int const nsides,           // number of sides (vertices)
 		Array1A< Vector > polygon_3d, // points of polygon
 		Vector const & point_3d, // point to be tested
 		bool const ignorex,
 		bool const ignorey,
-		bool const ignorez
-	);
-
-	void
-	ComputeIntSolarAbsorpFactors();
-
-	void
-	CLIP(
-		int const NVT,
-		Array1< Real64 > & XVT,
-		Array1< Real64 > & YVT,
-		Array1< Real64 > & ZVT
-	);
-
-	void
-	CTRANS(
-		int const NS, // Surface number whose vertex coordinates are being transformed
+                                bool const ignorez);
+
+    void ComputeIntSolarAbsorpFactors();
+
+    void CLIP(int const NVT, Array1<Real64> &XVT, Array1<Real64> &YVT, Array1<Real64> &ZVT);
+
+    void CTRANS(int const NS,        // Surface number whose vertex coordinates are being transformed
 		int const NGRS, // Base surface number for surface NS
 		int & NVT, // Number of vertices for surface NS
 		Array1< Real64 > & XVT, // XYZ coordinates of vertices of NS in plane of NGRS
 		Array1< Real64 > & YVT,
-		Array1< Real64 > & ZVT
-	);
-
-	void
-	HTRANS(
-		int const I, // Mode selector: 0 - Compute H.C. of sides
+                Array1<Real64> &ZVT);
+
+    void HTRANS(int const I,          // Mode selector: 0 - Compute H.C. of sides
 		int const NS, // Figure Number
 		int const NumVertices // Number of vertices
 	);
 
-	void
-	HTRANS0(
-		int const NS, // Figure Number
+    void HTRANS0(int const NS,         // Figure Number
 		int const NumVertices // Number of vertices
 	);
 
-	void
-	HTRANS1(
-		int const NS, // Figure Number
+    void HTRANS1(int const NS,         // Figure Number
 		int const NumVertices // Number of vertices
 	);
 
-	void
-	INCLOS(
-		int const N1, // Figure number of figure 1
+    void INCLOS(int const N1,            // Figure number of figure 1
 		int const N1NumVert, // Number of vertices of figure 1
 		int const N2, // Figure number of figure 2
 		int const N2NumVert, // Number of vertices of figure 2
@@ -289,86 +253,61 @@
 		int & NIN // Number of vertices of figure 1 within figure 2
 	);
 
-	void
-	INTCPT(
-		int const NV1, // Number of vertices of figure NS1
+    void INTCPT(int const NV1, // Number of vertices of figure NS1
 		int const NV2, // Number of vertices of figure NS2
 		int & NV3, // Number of vertices of figure NS3
 		int const NS1, // Number of the figure being overlapped
 		int const NS2 // Number of the figure doing overlapping
 	);
 
-	void
-	CLIPPOLY(
-		int const NS1, // Figure number of figure 1 (The subject polygon)
+    void CLIPPOLY(int const NS1, // Figure number of figure 1 (The subject polygon)
 		int const NS2, // Figure number of figure 2 (The clipping polygon)
 		int const NV1, // Number of vertices of figure 1
 		int const NV2, // Number of vertices of figure 2
 		int & NV3 // Number of vertices of figure 3
 	);
 
-	void
-	MULTOL(
-		int const NNN, // argument
+    void MULTOL(int const NNN,   // argument
 		int const LOC0, // Location in the homogeneous coordinate array
 		int const NRFIGS // Number of figures overlapped
 	);
 
-	void
-	ORDER(
-		int const NV3, // Number of vertices of figure NS3
+    void ORDER(int const NV3, // Number of vertices of figure NS3
 		int const NS3 // Location to place results of overlap
 	);
 
-	void
-	DeterminePolygonOverlap(
-		int const NS1, // Number of the figure being overlapped
+    void DeterminePolygonOverlap(int const NS1, // Number of the figure being overlapped
 		int const NS2, // Number of the figure doing overlapping
 		int const NS3 // Location to place results of overlap
 	);
 
-	void
-	CalcPerSolarBeam(
-		Real64 const AvgEqOfTime, // Average value of Equation of Time for period
+    void CalcPerSolarBeam(Real64 const AvgEqOfTime,       // Average value of Equation of Time for period
 		Real64 const AvgSinSolarDeclin, // Average value of Sine of Solar Declination for period
 		Real64 const AvgCosSolarDeclin // Average value of Cosine of Solar Declination for period
 	);
 
-	void
-	FigureSunCosines(
-		int const iHour,
+    void FigureSunCosines(int const iHour,
 		int const iTimeStep,
 		Real64 const EqOfTime, // value of Equation of Time for period
 		Real64 const SinSolarDeclin, // value of Sine of Solar Declination for period
 		Real64 const CosSolarDeclin // value of Cosine of Solar Declination for period
 	);
 
-	void
-	FigureSolarBeamAtTimestep(
-		int const iHour,
-		int const iTimeStep
-	);
-
-	void
-	DetermineShadowingCombinations();
-
-	void
-	SHADOW(
-		int const iHour, // Hour index
+    void FigureSolarBeamAtTimestep(int const iHour, int const iTimeStep);
+
+    void DetermineShadowingCombinations();
+
+    void SHADOW(int const iHour, // Hour index
 		int const TS // Time Step
 	);
 
-	void
-	SHDBKS(
-		int const NGRS, // Number of the general receiving surface
+    void SHDBKS(int const NGRS, // Number of the general receiving surface
 		int const CurSurf,
 		int const NBKS, // Number of back surfaces
 		int const HTS // Heat transfer surface number of the general receiving surf
 	);
 
-	void
-	SHDGSS(
-		int const NGRS,
+    void SHDGSS(int const NGRS,
 		int const iHour, // Hour Counter
 		int const TS, // TimeStep
 		int const CurSurf, // Current Surface
@@ -376,17 +315,14 @@
 		int const HTS // Heat transfer surface number of the general receiving surf
 	);
 
-	void
-	CalcInteriorSolarOverlaps(
-		int const iHour, // Hour Index
+    void CalcInteriorSolarOverlaps(int const iHour, // Hour Index
 		int const NBKS, // Number of back surfaces associated with this GRSNR (in general, only
 		int const HTSS, // Surface number of the subsurface (exterior window)
 		int const GRSNR, // General receiving surface number (base surface of the exterior window)
 		int const TS // Time step Index
 	);
 
-	void
-	CalcInteriorSolarDistribution();
+    void CalcInteriorSolarDistribution();
 
 	void
 	CalcAborbedOnExteriorOpaqueSurfaces();
@@ -403,26 +339,18 @@
 		int const ConstNum // Construction number
 	);
 
-	int
-	SurfaceScheduledSolarInc(
-		int const SurfNum, // Surface number
+    int SurfaceScheduledSolarInc(int const SurfNum, // Surface number
 		int const ConstNum // Construction number
 	);
 
-	void
-	PerformSolarCalculations();
-
-	void
-	SHDRVL(
-		int const HTSS, // Heat transfer surface number of the subsurface
+    void PerformSolarCalculations();
+
+    void SHDRVL(int const HTSS,  // Heat transfer surface number of the subsurface
 		int const SBSNR, // Subsurface number
 		int const Hour,
-		int const TS
-	);
-
-	void
-	SHDSBS(
-		int const iHour, // Hour Index
+                int const TS);
+
+    void SHDSBS(int const iHour, // Hour Index
 		int const CurSurf,
 		int const NBKS, // Number of back surfaces
 		int const NSBS, // Number of subsurfaces
@@ -430,408 +358,55 @@
 		int const TS // Time step Index
 	);
 
-	void
-	SUN3(
-		int const JulianDayOfYear, // Julian Day Of Year
+    void SUN3(int const JulianDayOfYear,      // Julian Day Of Year
 		Real64 & SineOfSolarDeclination, // Sine of Solar Declination
 		Real64 & EquationOfTime // Equation of Time (Degrees)
 	);
 
-	void
-	SUN4(
-		Real64 const CurrentTime, // Time to use in shadowing calculations
+    void SUN4(Real64 const CurrentTime,    // Time to use in shadowing calculations
 		Real64 const EqOfTime, // Equation of time for current day
 		Real64 const SinSolarDeclin, // Sine of the Solar declination (current day)
 		Real64 const CosSolarDeclin // Cosine of the Solar declination (current day)
 	);
 
-	void
-	WindowShadingManager();
-
-	void
-	WindowGapAirflowControl();
-
-	void
-	SkyDifSolarShading();
-
-	void
-	CalcWindowProfileAngles();
-
-	void
-	CalcFrameDividerShadow(
-		int const SurfNum, // Surface number
+    void WindowShadingManager();
+
+    void WindowGapAirflowControl();
+
+    void SkyDifSolarShading();
+
+    void CalcWindowProfileAngles();
+
+    void CalcFrameDividerShadow(int const SurfNum,  // Surface number
 		int const FrDivNum, // Frame/divider number
 		int const HourNum // Hour number
 	);
 
-	void
-	CalcBeamSolarOnWinRevealSurface();
-
-	void
-	ReportSurfaceShading();
-
-	void
-	ReportSurfaceErrors();
-
-	void
-	ComputeWinShadeAbsorpFactors();
-
-	void
-	CalcWinTransDifSolInitialDistribution();
-
-	void
-	CalcInteriorWinTransDifSolInitialDistribution(
+    void CalcBeamSolarOnWinRevealSurface();
+
+    void ReportSurfaceShading();
+
+    void ReportSurfaceErrors();
+
+    void ComputeWinShadeAbsorpFactors();
+
+    void CalcWinTransDifSolInitialDistribution();
+
+    void CalcInteriorWinTransDifSolInitialDistribution(
 		int const ZoneNum, // Zone index number
 		int const IntWinSurfNum, // Interior Window Surface number in Zone ZoneNum
 		Real64 const IntWinDifSolarTransW // Diffuse Solar transmitted through Interior Window IntWinSurfNum from adjacent zone [W]
 	);
 
-	void
-	CalcComplexWindowOverlap(
-		BSDFGeomDescr & Geom, // State Geometry
+    void CalcComplexWindowOverlap(BSDFGeomDescr &Geom,               // State Geometry
 		BSDFWindowGeomDescr const & Window, // Window Geometry
 		int const ISurf // Surface number of the complex fenestration
 	);
 
-	void
-	TimestepInitComplexFenestration();
-
-} // SolarShading
-
-} // EnergyPlus
-=======
-    // Using/Aliasing
-    using DataBSDFWindow::BSDFGeomDescr;
-    using DataBSDFWindow::BSDFWindowGeomDescr;
-    using DataVectorTypes::Vector;
-
-    // Data
-    // MODULE PARAMETER DEFINITIONS:
-    // General Parameters...
-    extern Real64 const SmallIncrement; // Small increment added for shading/sunlit area calculations.
-    extern Real64 const HCMULT;         // Multiplier used to change meters to .01 millimeters for homogeneous coordinates.
-    // Homogeneous Coordinates are represented in integers (64 bit). This changes the surface coordinates from meters
-    // to .01 millimeters -- making that the resolution for shadowing, polygon clipping, etc.
-    extern Real64 const sqHCMULT;     // Square of HCMult used in Homogeneous coordinates
-    extern Real64 const sqHCMULT_fac; // ( 0.5 / sqHCMULT ) factor
-    extern Real64 const kHCMULT;      // half of inverse square of HCMult used in Homogeneous coordinates
-
-    // Parameters for use with the variable OverlapStatus...
-    extern int const NoOverlap;
-    extern int const FirstSurfWithinSecond;
-    extern int const SecondSurfWithinFirst;
-    extern int const PartialOverlap;
-    extern int const TooManyVertices;
-    extern int const TooManyFigures;
-    extern Array1D_string const cOverLapStatus;
-
-    // DERIVED TYPE DEFINITIONS:
-    // INTERFACE BLOCK SPECIFICATIONS:
-    // na
-
-    // MODULE VARIABLE DECLARATIONS:
-    extern int MaxHCV; // Maximum number of HC vertices
-    // (needs to be based on maxnumvertices)
-    extern int MaxHCS; // 200      ! Maximum number of HC surfaces (was 56)
-    // Following are initially set in AllocateModuleArrays
-    extern int MAXHCArrayBounds;    // Bounds based on Max Number of Vertices in surfaces
-    extern int MAXHCArrayIncrement; // Increment based on Max Number of Vertices in surfaces
-    // The following variable should be re-engineered to lower in module hierarchy but need more analysis
-    extern int NVS; // Number of vertices of the shadow/clipped surface
-    extern int NumVertInShadowOrClippedSurface;
-    extern int CurrentSurfaceBeingShadowed;
-    extern int CurrentShadowingSurface;
-    extern int OverlapStatus; // Results of overlap calculation:
-    // 1=No overlap; 2=NS1 completely within NS2
-    // 3=NS2 completely within NS1; 4=Partial overlap
-
-    extern Array1D<Real64> CTHETA;     // Cosine of angle of incidence of sun's rays on surface NS
-    extern int FBKSHC;                 // HC location of first back surface
-    extern int FGSSHC;                 // HC location of first general shadowing surface
-    extern int FINSHC;                 // HC location of first back surface overlap
-    extern int FRVLHC;                 // HC location of first reveal surface
-    extern int FSBSHC;                 // HC location of first subsurface
-    extern int LOCHCA;                 // Location of highest data in the HC arrays
-    extern int NBKSHC;                 // Number of back surfaces in the HC arrays
-    extern int NGSSHC;                 // Number of general shadowing surfaces in the HC arrays
-    extern int NINSHC;                 // Number of back surface overlaps in the HC arrays
-    extern int NRVLHC;                 // Number of reveal surfaces in HC array
-    extern int NSBSHC;                 // Number of subsurfaces in the HC arrays
-    extern bool CalcSkyDifShading;     // True when sky diffuse solar shading is
-    extern int ShadowingCalcFrequency; // Frequency for Shadowing Calculations
-    extern int ShadowingDaysLeft;      // Days left in current shadowing period
-    extern bool debugging;
-    extern std::ofstream shd_stream; // Shading file stream
-    extern Array1D_int HCNS;         // Surface number of back surface HC figures
-    extern Array1D_int HCNV;         // Number of vertices of each HC figure
-    extern Array2D<Int64> HCA;       // 'A' homogeneous coordinates of sides
-    extern Array2D<Int64> HCB;       // 'B' homogeneous coordinates of sides
-    extern Array2D<Int64> HCC;       // 'C' homogeneous coordinates of sides
-    extern Array2D<Int64> HCX;       // 'X' homogeneous coordinates of vertices of figure.
-    extern Array2D<Int64> HCY;       // 'Y' homogeneous coordinates of vertices of figure.
-    extern Array3D_int WindowRevealStatus;
-    extern Array1D<Real64> HCAREA; // Area of each HC figure.  Sign Convention:  Base Surface
-    // - Positive, Shadow - Negative, Overlap between two shadows
-    // - positive, etc., so that sum of HC areas=base sunlit area
-    extern Array1D<Real64> HCT;    // Transmittance of each HC figure
-    extern Array1D<Real64> ISABSF; // For simple interior solar distribution (in which all beam
-    // radiation entering zone is assumed to strike the floor),
-    // fraction of beam radiation absorbed by each floor surface
-    extern Array1D<Real64> SAREA; // Sunlit area of heat transfer surface HTS
-    // Excludes multiplier for windows
-    // Shadowing combinations data structure...See ShadowingCombinations type
-    extern int NumTooManyFigures;
-    extern int NumTooManyVertices;
-    extern int NumBaseSubSurround;
-    extern Array1D<Real64> SUNCOS;   // Direction cosines of solar position
-    extern Real64 XShadowProjection; // X projection of a shadow (formerly called C)
-    extern Real64 YShadowProjection; // Y projection of a shadow (formerly called S)
-    extern Array1D<Real64> XTEMP;    // Temporary 'X' values for HC vertices of the overlap
-    extern Array1D<Real64> XVC;      // X-vertices of the clipped figure
-    extern Array1D<Real64> XVS;      // X-vertices of the shadow
-    extern Array1D<Real64> YTEMP;    // Temporary 'Y' values for HC vertices of the overlap
-    extern Array1D<Real64> YVC;      // Y-vertices of the clipped figure
-    extern Array1D<Real64> YVS;      // Y-vertices of the shadow
-    extern Array1D<Real64> ZVC;      // Z-vertices of the clipped figure
-    // Used in Sutherland Hodman poly clipping
-    extern Array1D<Real64> ATEMP;  // Temporary 'A' values for HC vertices of the overlap
-    extern Array1D<Real64> BTEMP;  // Temporary 'B' values for HC vertices of the overlap
-    extern Array1D<Real64> CTEMP;  // Temporary 'C' values for HC vertices of the overlap
-    extern Array1D<Real64> XTEMP1; // Temporary 'X' values for HC vertices of the overlap
-    extern Array1D<Real64> YTEMP1; // Temporary 'Y' values for HC vertices of the overlap
-    extern int maxNumberOfFigures;
-
-    // SUBROUTINE SPECIFICATIONS FOR MODULE SolarShading
-
-    // Types
-
-    struct SurfaceErrorTracking
-    {
-        // Members
-        int SurfIndex1; // Tracking for main error message
-        int SurfIndex2; // Tracking for Overlapping Figure Name or Surface # 1
-        int MiscIndex;  // Used for other pertinent information to be stored
-
-        // Default Constructor
-        SurfaceErrorTracking() : SurfIndex1(0), SurfIndex2(0), MiscIndex(0)
-        {
-        }
-    };
-
-    // Object Data
-    extern Array1D<SurfaceErrorTracking> TrackTooManyFigures;
-    extern Array1D<SurfaceErrorTracking> TrackTooManyVertices;
-    extern Array1D<SurfaceErrorTracking> TrackBaseSubSurround;
-
-    // Functions
-    void clear_state();
-
-    void InitSolarCalculations();
-
-    void GetShadowingInput();
-
-    void AllocateModuleArrays();
-
-    void AnisoSkyViewFactors();
-
-    void CHKBKS(int const NBS, // Surface Number of the potential back surface
-                int const NRS  // Surface Number of the potential shadow receiving surface
-    );
-
-    void CHKGSS(int const NRS,     // Surface number of the potential shadow receiving surface
-                int const NSS,     // Surface number of the potential shadow casting surface
-                Real64 const ZMIN, // Lowest point of the receiving surface
-                bool &CannotShade  // TRUE if shadow casting surface cannot shade receiving surface.
-    );
-
-    void CHKSBS(int const HTS,   // Heat transfer surface number of the general receiving surf
-                int const GRSNR, // Surface number of general receiving surface
-                int const SBSNR  // Surface number of subsurface
-    );
-
-    bool polygon_contains_point(int const nsides,           // number of sides (vertices)
-                                Array1A<Vector> polygon_3d, // points of polygon
-                                Vector const &point_3d,     // point to be tested
-                                bool const ignorex,
-                                bool const ignorey,
-                                bool const ignorez);
-
-    void ComputeIntSolarAbsorpFactors();
-
-    void CLIP(int const NVT, Array1<Real64> &XVT, Array1<Real64> &YVT, Array1<Real64> &ZVT);
-
-    void CTRANS(int const NS,        // Surface number whose vertex coordinates are being transformed
-                int const NGRS,      // Base surface number for surface NS
-                int &NVT,            // Number of vertices for surface NS
-                Array1<Real64> &XVT, // XYZ coordinates of vertices of NS in plane of NGRS
-                Array1<Real64> &YVT,
-                Array1<Real64> &ZVT);
-
-    void HTRANS(int const I,          // Mode selector: 0 - Compute H.C. of sides
-                int const NS,         // Figure Number
-                int const NumVertices // Number of vertices
-    );
-
-    void HTRANS0(int const NS,         // Figure Number
-                 int const NumVertices // Number of vertices
-    );
-
-    void HTRANS1(int const NS,         // Figure Number
-                 int const NumVertices // Number of vertices
-    );
-
-    void INCLOS(int const N1,            // Figure number of figure 1
-                int const N1NumVert,     // Number of vertices of figure 1
-                int const N2,            // Figure number of figure 2
-                int const N2NumVert,     // Number of vertices of figure 2
-                int &NumVerticesOverlap, // Number of vertices which overlap
-                int &NIN                 // Number of vertices of figure 1 within figure 2
-    );
-
-    void INTCPT(int const NV1, // Number of vertices of figure NS1
-                int const NV2, // Number of vertices of figure NS2
-                int &NV3,      // Number of vertices of figure NS3
-                int const NS1, // Number of the figure being overlapped
-                int const NS2  // Number of the figure doing overlapping
-    );
-
-    void CLIPPOLY(int const NS1, // Figure number of figure 1 (The subject polygon)
-                  int const NS2, // Figure number of figure 2 (The clipping polygon)
-                  int const NV1, // Number of vertices of figure 1
-                  int const NV2, // Number of vertices of figure 2
-                  int &NV3       // Number of vertices of figure 3
-    );
-
-    void MULTOL(int const NNN,   // argument
-                int const LOC0,  // Location in the homogeneous coordinate array
-                int const NRFIGS // Number of figures overlapped
-    );
-
-    void ORDER(int const NV3, // Number of vertices of figure NS3
-               int const NS3  // Location to place results of overlap
-    );
-
-    void DeterminePolygonOverlap(int const NS1, // Number of the figure being overlapped
-                                 int const NS2, // Number of the figure doing overlapping
-                                 int const NS3  // Location to place results of overlap
-    );
-
-    void CalcPerSolarBeam(Real64 const AvgEqOfTime,       // Average value of Equation of Time for period
-                          Real64 const AvgSinSolarDeclin, // Average value of Sine of Solar Declination for period
-                          Real64 const AvgCosSolarDeclin  // Average value of Cosine of Solar Declination for period
-    );
-
-    void FigureSunCosines(int const iHour,
-                          int const iTimeStep,
-                          Real64 const EqOfTime,       // value of Equation of Time for period
-                          Real64 const SinSolarDeclin, // value of Sine of Solar Declination for period
-                          Real64 const CosSolarDeclin  // value of Cosine of Solar Declination for period
-    );
-
-    void FigureSolarBeamAtTimestep(int const iHour, int const iTimeStep);
-
-    void DetermineShadowingCombinations();
-
-    void SHADOW(int const iHour, // Hour index
-                int const TS     // Time Step
-    );
-
-    void SHDBKS(int const NGRS, // Number of the general receiving surface
-                int const CurSurf,
-                int const NBKS, // Number of back surfaces
-                int const HTS   // Heat transfer surface number of the general receiving surf
-    );
-
-    void SHDGSS(int const NGRS,
-                int const iHour,   // Hour Counter
-                int const TS,      // TimeStep
-                int const CurSurf, // Current Surface
-                int const NGSS,    // Number of general shadowing surfaces
-                int const HTS      // Heat transfer surface number of the general receiving surf
-    );
-
-    void CalcInteriorSolarOverlaps(int const iHour, // Hour Index
-                                   int const NBKS,  // Number of back surfaces associated with this GRSNR (in general, only
-                                   int const HTSS,  // Surface number of the subsurface (exterior window)
-                                   int const GRSNR, // General receiving surface number (base surface of the exterior window)
-                                   int const TS     // Time step Index
-    );
-
-    void CalcInteriorSolarDistribution();
-
-    int WindowScheduledSolarAbs(int const SurfNum, // Surface number
-                                int const ConstNum // Construction number
-    );
-
-    int SurfaceScheduledSolarInc(int const SurfNum, // Surface number
-                                 int const ConstNum // Construction number
-    );
-
-    void PerformSolarCalculations();
-
-    void SHDRVL(int const HTSS,  // Heat transfer surface number of the subsurface
-                int const SBSNR, // Subsurface number
-                int const Hour,
-                int const TS);
-
-    void SHDSBS(int const iHour, // Hour Index
-                int const CurSurf,
-                int const NBKS, // Number of back surfaces
-                int const NSBS, // Number of subsurfaces
-                int const HTS,  // Heat transfer surface number of the general receiving surf
-                int const TS    // Time step Index
-    );
-
-    void SUN3(int const JulianDayOfYear,      // Julian Day Of Year
-              Real64 &SineOfSolarDeclination, // Sine of Solar Declination
-              Real64 &EquationOfTime          // Equation of Time (Degrees)
-    );
-
-    void SUN4(Real64 const CurrentTime,    // Time to use in shadowing calculations
-              Real64 const EqOfTime,       // Equation of time for current day
-              Real64 const SinSolarDeclin, // Sine of the Solar declination (current day)
-              Real64 const CosSolarDeclin  // Cosine of the Solar declination (current day)
-    );
-
-    void WindowShadingManager();
-
-    void WindowGapAirflowControl();
-
-    void SkyDifSolarShading();
-
-    void CalcWindowProfileAngles();
-
-    void CalcFrameDividerShadow(int const SurfNum,  // Surface number
-                                int const FrDivNum, // Frame/divider number
-                                int const HourNum   // Hour number
-    );
-
-    void CalcBeamSolarOnWinRevealSurface();
-
-    void ReportSurfaceShading();
-
-    void ReportSurfaceErrors();
-
-    void ComputeWinShadeAbsorpFactors();
-
-    void CalcWinTransDifSolInitialDistribution();
-
-    void CalcInteriorWinTransDifSolInitialDistribution(
-        int const ZoneNum,                // Zone index number
-        int const IntWinSurfNum,          // Interior Window Surface number in Zone ZoneNum
-        Real64 const IntWinDifSolarTransW // Diffuse Solar transmitted through Interior Window IntWinSurfNum from adjacent zone [W]
-    );
-
-    void CalcComplexWindowOverlap(BSDFGeomDescr &Geom,               // State Geometry
-                                  BSDFWindowGeomDescr const &Window, // Window Geometry
-                                  int const ISurf                    // Surface number of the complex fenestration
-    );
-
     void TimestepInitComplexFenestration();
 
 } // namespace SolarShading
 
 } // namespace EnergyPlus
->>>>>>> 61b09a18
 
 #endif