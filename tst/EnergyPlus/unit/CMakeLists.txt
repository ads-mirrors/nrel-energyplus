INCLUDE_DIRECTORIES( ${CMAKE_SOURCE_DIR}/src )
INCLUDE_DIRECTORIES( ${CMAKE_SOURCE_DIR}/src/EnergyPlus )

set( test_src
  AdvancedAFN.unit.cc
  AirflowNetworkBalanceManager.unit.cc
  AirflowNetworkSolver.unit.cc
<<<<<<< HEAD
  ChillerElectricEIR.unit.cc;
=======
  ConvectionCoefficients.unit.cc
>>>>>>> c3c119e9
  DataPlant.unit.cc
  DataZoneEquipment.unit.cc
  DXCoils.unit.cc
  EvaporativeCoolers.unit.cc
  ExteriorEnergyUse.unit.cc
  Fans.unit.cc
  FluidCoolers.unit.cc
  Furnaces.unit.cc
  GroundHeatExchangers.unit.cc
  HeatBalanceManager.unit.cc
  HeatRecovery.unit.cc
  Humidifiers.unit.cc
  HVACSizingSimulationManager.unit.cc 
  HVACStandaloneERV.unit.cc
  ICSCollector.unit.cc
  LowTempRadiantSystem.unit.cc
  ManageElectricPower.unit.cc
  HVACUnitarySystem.unit.cc
  MixedAir.unit.cc
  MixerComponent.unit.cc
  PurchasedAirManager.unit.cc
  OutputProcessor.unit.cc
  OutputReportTabular.unit.cc
  ReportSizingManager.unit.cc
  SecondaryDXCoils.unit.cc
  SizingAnalysisObjects.unit.cc
  SizingManager.unit.cc
  SolarShading.unit.cc
  SortAndStringUtilities.unit.cc
  SQLite.unit.cc
  Vectors.unit.cc
  Vector.unit.cc
  WaterCoils.unit.cc
  WaterThermalTanks.unit.cc
  WaterToAirHeatPumpSimple.unit.cc
  ZoneTempPredictorCorrector.unit.cc
  main.cc
)
set( test_dependencies
  energyplusapi
 )

if(CMAKE_HOST_UNIX)
  if(NOT APPLE)
    list(APPEND test_dependencies dl )
  endif()
endif()

# Executable name will be EnergyPlus_tests
# Execute energyplus_tests --help for options using gtest runner
# Execute energyplus_tests with no arguments to run all tests
CREATE_TEST_TARGETS( energyplus "${test_src}" "${test_dependencies}" )<|MERGE_RESOLUTION|>--- conflicted
+++ resolved
@@ -5,11 +5,8 @@
   AdvancedAFN.unit.cc
   AirflowNetworkBalanceManager.unit.cc
   AirflowNetworkSolver.unit.cc
-<<<<<<< HEAD
   ChillerElectricEIR.unit.cc;
-=======
   ConvectionCoefficients.unit.cc
->>>>>>> c3c119e9
   DataPlant.unit.cc
   DataZoneEquipment.unit.cc
   DXCoils.unit.cc
