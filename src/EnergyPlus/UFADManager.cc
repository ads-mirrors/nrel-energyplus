--- conflicted
+++ resolved
@@ -795,73 +795,10 @@
 
         // gains from lights (ceiling), tubular daylighting devices, high temp radiant heaters
 
-<<<<<<< HEAD
-    ConvGainsUpSubzone = SumInternalConvectionGainsByTypes(state, ZoneNum, IntGainTypesUpSubzone);
-    ConvGainsUpSubzone += state.dataHeatBalFanSys->SumConvHTRadSys(ZoneNum);
-    if (state.dataHeatBal->Zone(ZoneNum).NoHeatToReturnAir) {
-        RetAirGains = SumReturnAirConvectionGainsByTypes(state, ZoneNum, IntGainTypesUpSubzone);
-        ConvGainsUpSubzone += RetAirGains;
-    }
-    ConvGains = ConvGainsOccSubzone + ConvGainsUpSubzone + thisZoneHB.SysDepZoneLoadsLagged;
-    ZoneEquipConfigNum = state.dataRoomAirMod->ZoneUCSDUI(UINum).ZoneEquipPtr;
-    if (ZoneEquipConfigNum > 0) {
-        for (InNodeIndex = 1; InNodeIndex <= state.dataZoneEquip->ZoneEquipConfig(ZoneEquipConfigNum).NumInletNodes; ++InNodeIndex) {
-            NodeTemp = state.dataLoopNodes->Node(state.dataZoneEquip->ZoneEquipConfig(ZoneEquipConfigNum).InletNode(InNodeIndex)).Temp;
-            MassFlowRate = state.dataLoopNodes->Node(state.dataZoneEquip->ZoneEquipConfig(ZoneEquipConfigNum).InletNode(InNodeIndex)).MassFlowRate;
-            CpAir = PsyCpAirFnW(thisZoneHB.ZoneAirHumRat);
-            SumSysMCp += MassFlowRate * CpAir;
-            SumSysMCpT += MassFlowRate * CpAir * NodeTemp;
-            TotSysFlow += MassFlowRate / PsyRhoAirFnPbTdbW(state, state.dataEnvrn->OutBaroPress, NodeTemp, thisZoneHB.ZoneAirHumRat);
-            TSupK += MassFlowRate * NodeTemp;
-            SumSysM += MassFlowRate;
-        }
-        if (TotSysFlow > 0.0) {
-            TSupK = TSupK / SumSysM + Constant::Kelvin;
-        } else {
-            TSupK = 0.0;
-        }
-    }
-    // mass flow times specific heat for infiltration, ventilation, mixing, earth tube
-    SumMCp = thisZoneHB.MCPI + thisZoneHB.MCPV + thisZoneHB.MCPM + thisZoneHB.MCPE + thisZoneHB.MCPC + thisZoneHB.MDotCPOA;
-    // mass flow times specific heat times temperature for infiltration, ventilation, mixing, earth tube
-    SumMCpT = thisZoneHB.MCPTI + thisZoneHB.MCPTV + thisZoneHB.MCPTM + thisZoneHB.MCPTE + thisZoneHB.MCPTC +
-              thisZoneHB.MDotCPOA * state.dataHeatBal->Zone(ZoneNum).OutDryBulbTemp;
-    MCp_Total = SumMCp + SumSysMCp;
-    MCpT_Total = SumMCpT + SumSysMCpT;
-    // For the York MIT diffusers (variable area) the area varies with the flow rate. Assume 400 ft/min velocity
-    // at the diffuser, and a design flow rate of 150 cfm (.0708 m3/s). Then the design area for each diffuser is
-    // 150 ft3/min / 400 ft/min = .375 ft2 = .035 m2. This is adjusted each time step by
-    //               (TotSysFlow/(NumDiffusers*.0708))*.035
-    if (state.dataRoomAirMod->ZoneUCSDUI(UINum).DiffuserType == Diffuser::VarArea) {
-        DiffArea = 0.035 * TotSysFlow / (0.0708 * NumDiffusers);
-    }
-    // initial estimate of convective transfer from surfaces; assume HeightFrac is 0.5.
-    HcUCSDUF(state, ZoneNum, 0.5);
-    PowerInPlumes = ConvGains + state.dataUFADManager->HAT_OC - state.dataUFADManager->HA_OC * state.dataRoomAirMod->ZTOC(ZoneNum) +
-                    state.dataUFADManager->HAT_MX - state.dataUFADManager->HA_MX * state.dataRoomAirMod->ZTMX(ZoneNum);
-    if (PowerPerPlume > 0.0 && PowerInPlumes > 0.0) {
-        NumberOfPlumes = PowerInPlumes / PowerPerPlume;
-        NumDiffusersPerPlume = NumDiffusers / NumberOfPlumes;
-    } else {
-        NumberOfPlumes = 1.0;
-        NumDiffusersPerPlume = 1.0;
-    }
-    if ((PowerInPlumes <= 0.0) || (TotSysFlow == 0.0) || (TSupK - Constant::Kelvin) > thisZoneHB.MAT) {
-        // The system will mix
-        HeightFrac = 0.0;
-    } else {
-        Gamma = std::pow(TotSysFlow * std::cos(ThrowAngle), 1.5) /
-                (NumberOfPlumes * std::pow(NumDiffusersPerPlume * DiffArea, 1.25) * std::sqrt(0.0281 * 0.001 * PowerInPlumes));
-        if (state.dataRoomAirMod->ZoneUCSDUI(UINum).CalcTransHeight) {
-            HeightFrac = (std::sqrt(NumDiffusersPerPlume * DiffArea) * (7.43 * std::log(Gamma) - 1.35) + 0.5 * SourceHeight) / CeilingHeight;
-        } else {
-            HeightFrac = state.dataRoomAirMod->ZoneUCSDUI(UINum).TransHeight / CeilingHeight;
-=======
         Real64 ConvGainsUpSubzone = SumInternalConvectionGainsByTypes(state, ZoneNum, IntGainTypesUpSubzone);
         ConvGainsUpSubzone += state.dataHeatBalFanSys->SumConvHTRadSys(ZoneNum);
         if (state.dataHeatBal->Zone(ZoneNum).NoHeatToReturnAir) {
             ConvGainsUpSubzone += SumReturnAirConvectionGainsByTypes(state, ZoneNum, IntGainTypesUpSubzone);
->>>>>>> 07b51a2c
         }
 
         Real64 ConvGains = ConvGainsOccSubzone + ConvGainsUpSubzone + thisZoneHB.SysDepZoneLoadsLagged;
@@ -879,7 +816,7 @@
                 SumSysM += MassFlowRate;
             }
             if (TotSysFlow > 0.0) {
-                TSupK = TSupK / SumSysM + Constant::KelvinConv;
+                TSupK = TSupK / SumSysM + Constant::Kelvin;
             } else {
                 TSupK = 0.0;
             }
@@ -907,7 +844,7 @@
         Real64 NumberOfPlumes = (PowerPerPlume > 0.0 && PowerInPlumes > 0.0) ? (PowerInPlumes / PowerPerPlume) : 1.0;
         Real64 NumDiffusersPerPlume = (PowerPerPlume > 0.0 && PowerInPlumes > 0.0) ? (NumDiffusers / NumberOfPlumes) : 1.0;
 
-        if ((PowerInPlumes <= 0.0) || (TotSysFlow == 0.0) || (TSupK - Constant::KelvinConv) > thisZoneHB.MAT) {
+        if ((PowerInPlumes <= 0.0) || (TotSysFlow == 0.0) || (TSupK - Constant::Kelvin) > thisZoneHB.MAT) {
             // The system will mix
             HeightFrac = 0.0;
         } else {
@@ -1180,8 +1117,8 @@
         if (MIXFLAG) {
             state.dataRoomAir->Phi(ZoneNum) = 1.0;
         } else {
-            state.dataRoomAir->Phi(ZoneNum) = (state.dataRoomAir->ZTOC(ZoneNum) - (TSupK - Constant::KelvinConv)) /
-                                              (state.dataRoomAir->ZTMX(ZoneNum) - (TSupK - Constant::KelvinConv));
+            state.dataRoomAir->Phi(ZoneNum) = (state.dataRoomAir->ZTOC(ZoneNum) - (TSupK - Constant::Kelvin)) /
+                                              (state.dataRoomAir->ZTMX(ZoneNum) - (TSupK - Constant::Kelvin));
         }
 
         // Mixed for reporting purposes
@@ -1194,18 +1131,8 @@
         }
     }
 
-<<<<<<< HEAD
-    if (MIXFLAG) {
-        state.dataRoomAirMod->Phi(ZoneNum) = 1.0;
-    } else {
-        state.dataRoomAirMod->Phi(ZoneNum) = (state.dataRoomAirMod->ZTOC(ZoneNum) - (TSupK - Constant::Kelvin)) /
-                                             (state.dataRoomAirMod->ZTMX(ZoneNum) - (TSupK - Constant::Kelvin));
-    }
-=======
     void CalcUFADExt(EnergyPlusData &state, int const ZoneNum) // index number for the specified zone
     {
->>>>>>> 07b51a2c
-
         // SUBROUTINE INFORMATION:
         //       AUTHOR         Fred Buhl
         //       DATE WRITTEN   January 2006
@@ -1288,85 +1215,12 @@
         // Add convection from pool cover to occupied region
         ConvGainsOccSubzone += state.dataHeatBalFanSys->SumConvPool(ZoneNum);
 
-<<<<<<< HEAD
-    // gains from lights (ceiling), tubular daylighting devices, high temp radiant heaters
-    ConvGainsUpSubzone = SumInternalConvectionGainsByTypes(state, ZoneNum, IntGainTypesUpSubzone);
-    ConvGainsUpSubzone += state.dataHeatBalFanSys->SumConvHTRadSys(ZoneNum);
-    if (state.dataHeatBal->Zone(ZoneNum).NoHeatToReturnAir) {
-        RetAirGains = SumReturnAirConvectionGainsByTypes(state, ZoneNum, IntGainTypesUpSubzone);
-        ConvGainsUpSubzone += RetAirGains;
-    }
-    ConvGains = ConvGainsOccSubzone + ConvGainsUpSubzone + thisZoneHB.SysDepZoneLoadsLagged;
-    ZoneEquipConfigNum = state.dataRoomAirMod->ZoneUCSDUE(UINum).ZoneEquipPtr;
-    if (ZoneEquipConfigNum > 0) {
-        for (InNodeIndex = 1; InNodeIndex <= state.dataZoneEquip->ZoneEquipConfig(ZoneEquipConfigNum).NumInletNodes; ++InNodeIndex) {
-            NodeTemp = state.dataLoopNodes->Node(state.dataZoneEquip->ZoneEquipConfig(ZoneEquipConfigNum).InletNode(InNodeIndex)).Temp;
-            MassFlowRate = state.dataLoopNodes->Node(state.dataZoneEquip->ZoneEquipConfig(ZoneEquipConfigNum).InletNode(InNodeIndex)).MassFlowRate;
-            CpAir = PsyCpAirFnW(thisZoneHB.ZoneAirHumRat);
-            SumSysMCp += MassFlowRate * CpAir;
-            SumSysMCpT += MassFlowRate * CpAir * NodeTemp;
-            TotSysFlow += MassFlowRate / PsyRhoAirFnPbTdbW(state, state.dataEnvrn->OutBaroPress, NodeTemp, thisZoneHB.ZoneAirHumRat);
-            TSupK += MassFlowRate * NodeTemp;
-            SumSysM += MassFlowRate;
-        }
-        if (TotSysFlow > 0.0) {
-            TSupK = TSupK / SumSysM + Constant::Kelvin;
-        } else {
-            TSupK = 0.0;
-        }
-    }
-    // mass flow times specific heat for infiltration, ventilation, mixing
-    SumMCp = thisZoneHB.MCPI + thisZoneHB.MCPV + thisZoneHB.MCPM + thisZoneHB.MDotCPOA;
-    // mass flow times specific heat times temperature for infiltration, ventilation, mixing
-    SumMCpT = thisZoneHB.MCPTI + thisZoneHB.MCPTV + thisZoneHB.MCPTM + thisZoneHB.MDotCPOA * state.dataHeatBal->Zone(ZoneNum).OutDryBulbTemp;
-
-    MCp_Total = SumMCp + SumSysMCp;
-    MCpT_Total = SumMCpT + SumSysMCpT;
-
-    // For the York MIT diffusers (variable area) the area varies with the flow rate. Assume 400 ft/min velocity
-    // at the diffuser, and a design flow rate of 150 cfm (.0708 m3/s). Then the design area for each diffuser is
-    // 150 ft3/min / 400 ft/min = .375 ft2 = .035 m2. This is adjusted each time step by
-    //               (TotSysFlow/(NumDiffusers*.0708))*.035
-    if (state.dataRoomAirMod->ZoneUCSDUE(UINum).DiffuserType == Diffuser::VarArea) {
-        DiffArea = 0.035 * TotSysFlow / (0.0708 * NumDiffusers);
-    }
-    // initial estimate of convective transfer from surfaces; assume HeightFrac is 0.5.
-    HcUCSDUF(state, ZoneNum, 0.5);
-    ConvGainsWindows = state.dataUFADManager->HAT_MXWin + state.dataUFADManager->HAT_OCWin -
-                       state.dataUFADManager->HA_MXWin * state.dataRoomAirMod->ZTMX(ZoneNum) -
-                       state.dataUFADManager->HA_OCWin * state.dataRoomAirMod->ZTOC(ZoneNum);
-    PowerInPlumes = ConvGains + state.dataUFADManager->HAT_OC - state.dataUFADManager->HA_OC * state.dataRoomAirMod->ZTOC(ZoneNum) +
-                    state.dataUFADManager->HAT_MX - state.dataUFADManager->HA_MX * state.dataRoomAirMod->ZTMX(ZoneNum);
-    // NumberOfPlumes = PowerInPlumes / PowerPerPlume
-    if (PowerPerPlume > 0.0 && PowerInPlumes > 0.0) {
-        NumberOfPlumes = PowerInPlumes / PowerPerPlume;
-        NumDiffusersPerPlume = NumDiffusers / NumberOfPlumes;
-    } else {
-        NumberOfPlumes = 1.0;
-        NumDiffusersPerPlume = 1.0;
-    }
-    if ((PowerInPlumes <= 0.0) || (TotSysFlow == 0.0) || (TSupK - Constant::Kelvin) > thisZoneHB.MAT) {
-        // The system will mix
-        HeightFrac = 0.0;
-    } else {
-        if (PowerInPlumes > 0.0) {
-            if (state.dataRoomAirMod->ZoneUCSDUE(UINum).WinWidth > 0.0) { // exterior zone formula
-                PowerInPlumesPerMeter = PowerInPlumes / state.dataRoomAirMod->ZoneUCSDUE(UINum).WinWidth;
-                Gamma = (TotSysFlow * std::cos(ThrowAngle)) / (NumDiffusers * DiffArea * std::pow(0.0281 * 0.001 * PowerInPlumesPerMeter, 0.333333));
-            } else { // interior zone formula
-                Gamma = std::pow(TotSysFlow * std::cos(ThrowAngle), 1.5) /
-                        (NumberOfPlumes * std::pow(NumDiffusersPerPlume * DiffArea, 1.25) * std::sqrt(0.0281 * 0.001 * PowerInPlumes));
-            }
-        } else {
-            Gamma = 1000.0;
-=======
         // gains from lights (ceiling), tubular daylighting devices, high temp radiant heaters
         Real64 ConvGainsUpSubzone =
             SumInternalConvectionGainsByTypes(state, ZoneNum, IntGainTypesUpSubzone); // convective heat gains into the upper subzone [W]
         ConvGainsUpSubzone += state.dataHeatBalFanSys->SumConvHTRadSys(ZoneNum);
         if (state.dataHeatBal->Zone(ZoneNum).NoHeatToReturnAir) {
             ConvGainsUpSubzone += SumReturnAirConvectionGainsByTypes(state, ZoneNum, IntGainTypesUpSubzone);
->>>>>>> 07b51a2c
         }
         Real64 ConvGains =
             ConvGainsOccSubzone + ConvGainsUpSubzone + thisZoneHB.SysDepZoneLoadsLagged; // total zone convective gains (excluding surfaces) [W]
@@ -1384,7 +1238,7 @@
                 SumSysM += MassFlowRate;
             }
             if (TotSysFlow > 0.0) {
-                TSupK = TSupK / SumSysM + Constant::KelvinConv;
+                TSupK = TSupK / SumSysM + Constant::Kelvin;
             } else {
                 TSupK = 0.0;
             }
@@ -1417,7 +1271,7 @@
         Real64 NumberOfPlumes = (PowerPerPlume > 0.0 && PowerInPlumes > 0.0) ? (PowerInPlumes / PowerPerPlume) : 1.0;
         Real64 NumDiffusersPerPlume = (PowerPerPlume > 0.0 && PowerInPlumes > 0.0) ? (NumDiffusers / NumberOfPlumes) : 1.0;
 
-        if ((PowerInPlumes <= 0.0) || (TotSysFlow == 0.0) || (TSupK - Constant::KelvinConv) > thisZoneHB.MAT) {
+        if ((PowerInPlumes <= 0.0) || (TotSysFlow == 0.0) || (TSupK - Constant::Kelvin) > thisZoneHB.MAT) {
             // The system will mix
             HeightFrac = 0.0;
         } else {
@@ -1719,21 +1573,12 @@
             state.dataLoopNodes->Node(ZoneNodeNum).Temp = state.dataRoomAir->ZTMX(ZoneNum);
         }
 
-<<<<<<< HEAD
-    if (MIXFLAG) {
-        state.dataRoomAirMod->Phi(ZoneNum) = 1.0;
-    } else {
-        state.dataRoomAirMod->Phi(ZoneNum) = (state.dataRoomAirMod->ZTOC(ZoneNum) - (TSupK - Constant::Kelvin)) /
-                                             (state.dataRoomAirMod->ZTMX(ZoneNum) - (TSupK - Constant::Kelvin));
-    }
-=======
         if (MIXFLAG) {
             state.dataRoomAir->Phi(ZoneNum) = 1.0;
         } else {
-            state.dataRoomAir->Phi(ZoneNum) = (state.dataRoomAir->ZTOC(ZoneNum) - (TSupK - Constant::KelvinConv)) /
-                                              (state.dataRoomAir->ZTMX(ZoneNum) - (TSupK - Constant::KelvinConv));
-        }
->>>>>>> 07b51a2c
+            state.dataRoomAir->Phi(ZoneNum) = (state.dataRoomAir->ZTOC(ZoneNum) - (TSupK - Constant::Kelvin)) /
+                                              (state.dataRoomAir->ZTMX(ZoneNum) - (TSupK - Constant::Kelvin));
+        }
 
         // Mixed for reporting purposes
         if ((MIXFLAG) || ((state.dataRoomAir->ZTMX(ZoneNum) - state.dataRoomAir->ZTOC(ZoneNum)) < TempDiffCritRep)) {
