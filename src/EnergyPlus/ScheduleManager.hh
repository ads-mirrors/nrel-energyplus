--- conflicted
+++ resolved
@@ -172,12 +172,6 @@
 
     // Functions
 
-<<<<<<< HEAD
-    // Clears the global data in ScheduleManager.
-    // Needed for unit tests, should not be normally called.
-
-=======
->>>>>>> 58beb664
     void ProcessScheduleInput(EnergyPlusData &state);
 
     void ReportScheduleDetails(EnergyPlusData &state, int const LevelOfDetail); // =1: hourly; =2: timestep; = 3: make IDF excerpt
@@ -355,13 +349,6 @@
     bool ScheduleDSTSFileWarningIssued = false;
     bool ScheduleFileShadingProcessed = false; // This is false unless there is a Schedule:File:Shading object.
 
-    // These were within the namespace
-    bool CheckScheduleValueMinMaxRunOnceOnly = true;
-    bool DoScheduleReportingSetup = true;
-    // Object data
-    std::unordered_map<std::string, std::string> UniqueDayScheduleNames;
-    std::unordered_map<std::string, std::string> UniqueWeekScheduleNames;
-    std::unordered_map<std::string, std::string> UniqueScheduleNames;
 
     // Object Data
     Array1D<ScheduleManager::ScheduleTypeData> ScheduleType; // Allowed Schedule Types
@@ -381,12 +368,6 @@
         NumDaySchedules = 0;
         NumWeekSchedules = 0;
         NumSchedules = 0;
-
-        CheckScheduleValueMinMaxRunOnceOnly = true;
-        UniqueDayScheduleNames.clear();
-        UniqueWeekScheduleNames.clear();
-        UniqueScheduleNames.clear();
-        DoScheduleReportingSetup = true;
 
         ScheduleInputProcessed = false;
         ScheduleDSTSFileWarningIssued = false;
