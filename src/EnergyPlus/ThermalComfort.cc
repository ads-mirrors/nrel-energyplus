// EnergyPlus, Copyright (c) 1996-2020, The Board of Trustees of the University of Illinois,
// The Regents of the University of California, through Lawrence Berkeley National Laboratory
// (subject to receipt of any required approvals from the U.S. Dept. of Energy), Oak Ridge
// National Laboratory, managed by UT-Battelle, Alliance for Sustainable Energy, LLC, and other
// contributors. All rights reserved.
//
// NOTICE: This Software was developed under funding from the U.S. Department of Energy and the
// U.S. Government consequently retains certain rights. As such, the U.S. Government has been
// granted for itself and others acting on its behalf a paid-up, nonexclusive, irrevocable,
// worldwide license in the Software to reproduce, distribute copies to the public, prepare
// derivative works, and perform publicly and display publicly, and to permit others to do so.
//
// Redistribution and use in source and binary forms, with or without modification, are permitted
// provided that the following conditions are met:
//
// (1) Redistributions of source code must retain the above copyright notice, this list of
//     conditions and the following disclaimer.
//
// (2) Redistributions in binary form must reproduce the above copyright notice, this list of
//     conditions and the following disclaimer in the documentation and/or other materials
//     provided with the distribution.
//
// (3) Neither the name of the University of California, Lawrence Berkeley National Laboratory,
//     the University of Illinois, U.S. Dept. of Energy nor the names of its contributors may be
//     used to endorse or promote products derived from this software without specific prior
//     written permission.
//
// (4) Use of EnergyPlus(TM) Name. If Licensee (i) distributes the software in stand-alone form
//     without changes from the version obtained under this License, or (ii) Licensee makes a
//     reference solely to the software portion of its product, Licensee must refer to the
//     software as "EnergyPlus version X" software, where "X" is the version number Licensee
//     obtained under this License and may not use a different name for the software. Except as
//     specifically required in this Section (4), Licensee shall not use in a company name, a
//     product name, in advertising, publicity, or other promotional activities any name, trade
//     name, trademark, logo, or other designation of "EnergyPlus", "E+", "e+" or confusingly
//     similar designation, without the U.S. Department of Energy's prior written consent.
//
// THIS SOFTWARE IS PROVIDED BY THE COPYRIGHT HOLDERS AND CONTRIBUTORS "AS IS" AND ANY EXPRESS OR
// IMPLIED WARRANTIES, INCLUDING, BUT NOT LIMITED TO, THE IMPLIED WARRANTIES OF MERCHANTABILITY
// AND FITNESS FOR A PARTICULAR PURPOSE ARE DISCLAIMED. IN NO EVENT SHALL THE COPYRIGHT OWNER OR
// CONTRIBUTORS BE LIABLE FOR ANY DIRECT, INDIRECT, INCIDENTAL, SPECIAL, EXEMPLARY, OR
// CONSEQUENTIAL DAMAGES (INCLUDING, BUT NOT LIMITED TO, PROCUREMENT OF SUBSTITUTE GOODS OR
// SERVICES; LOSS OF USE, DATA, OR PROFITS; OR BUSINESS INTERRUPTION) HOWEVER CAUSED AND ON ANY
// THEORY OF LIABILITY, WHETHER IN CONTRACT, STRICT LIABILITY, OR TORT (INCLUDING NEGLIGENCE OR
// OTHERWISE) ARISING IN ANY WAY OUT OF THE USE OF THIS SOFTWARE, EVEN IF ADVISED OF THE
// POSSIBILITY OF SUCH DAMAGE.

// C++ Headers
#include <algorithm>
#include <cassert>
#include <cmath>

// ObjexxFCL Headers
#include <ObjexxFCL/Fmath.hh>
#include <ObjexxFCL/string.functions.hh>

// EnergyPlus Headers
#include <EnergyPlus/Construction.hh>
#include <EnergyPlus/DataEnvironment.hh>
#include <EnergyPlus/DataHVACGlobals.hh>
#include <EnergyPlus/DataHeatBalFanSys.hh>
#include <EnergyPlus/DataHeatBalSurface.hh>
#include <EnergyPlus/DataHeatBalance.hh>
#include <EnergyPlus/DataIPShortCuts.hh>
#include <EnergyPlus/DataPrecisionGlobals.hh>
#include <EnergyPlus/DataRoomAirModel.hh>
#include <EnergyPlus/DataSurfaces.hh>
#include <EnergyPlus/DataZoneEnergyDemands.hh>
#include <EnergyPlus/Data/EnergyPlusData.hh>
#include <EnergyPlus/FileSystem.hh>
#include <EnergyPlus/General.hh>
#include <EnergyPlus/InputProcessing/InputProcessor.hh>
#include <EnergyPlus/OutputProcessor.hh>
#include <EnergyPlus/OutputReportPredefined.hh>
#include <EnergyPlus/OutputReportTabular.hh>
#include <EnergyPlus/Psychrometrics.hh>
#include <EnergyPlus/ScheduleManager.hh>
#include <EnergyPlus/ThermalComfort.hh>
#include <EnergyPlus/UtilityRoutines.hh>
#include <EnergyPlus/ZoneTempPredictorCorrector.hh>

namespace EnergyPlus {

namespace ThermalComfort {

    // Module containing the routines dealing with the CalcThermalComfortFanger,
    // CalcThermalComfortPierce, and CalcThermalComfortKSU

    // MODULE INFORMATION:
    //       AUTHOR         Jaewook Lee
    //       DATE WRITTEN   January 2000
    //       MODIFIED       Rick Strand (for E+ implementation February 2000)

    // PURPOSE OF THIS MODULE:
    // To calculate thermal comfort indices based on the
    // three thermal comfort prediction models (Fanger, Pierce, KSU)

    // METHODOLOGY EMPLOYED:
    // For each thermal comfort model type, the subroutines will loop through
    // the people statements and perform the requested thermal comfort evaluations

    // Using/Aliasing
    using namespace DataGlobals;
    using DataEnvironment::OutBaroPress;
    using DataEnvironment::OutDryBulbTemp;
    using DataHeatBalance::AngleFactor;
    using DataHeatBalance::MRT;
    using DataHeatBalance::People;
    using DataHeatBalance::PeopleData;
    using DataHeatBalance::SurfaceWeighted;
    using DataHeatBalance::TotPeople;
    using DataHeatBalance::Zone;
    using DataHeatBalance::ZoneAveraged;
    using DataHeatBalFanSys::MAT;
    using DataHeatBalFanSys::ZoneAirHumRat;
    using DataHeatBalFanSys::ZoneAirHumRatAvg;
    using DataHeatBalFanSys::ZoneAirHumRatAvgComf;
    using DataHeatBalFanSys::ZoneComfortControlsFanger;
    using DataHeatBalFanSys::ZTAV;
    using DataHeatBalFanSys::ZTAVComf;
    using DataRoomAirModel::IsZoneCV;
    using DataRoomAirModel::IsZoneDV;
    using DataRoomAirModel::IsZoneUI;
    using DataRoomAirModel::TCMF;
    using DataRoomAirModel::Ujet;
    using DataRoomAirModel::Urec;
    using DataRoomAirModel::VComfort_Jet;
    using DataRoomAirModel::VComfort_Recirculation;
    using DataRoomAirModel::ZoneUCSDCV;
    using DataRoomAirModel::ZTJET;
    using DataRoomAirModel::ZTREC;
    using Psychrometrics::PsyRhFnTdbWPb;
    using ScheduleManager::GetCurrentScheduleValue;

    void ManageThermalComfort(EnergyPlusData &state, bool const InitializeOnly) // when called from ZTPC and calculations aren't needed
    {

        // SUBROUTINE INFORMATION:
        //     AUTHOR         Rick Strand
        //     DATE WRITTEN   February 2000

        // SUBROUTINE LOCAL VARIABLE DECLARATIONS:
        static bool ASH55Flag(false);
        static bool CEN15251Flag(false);

        if (state.dataThermalComforts->FirstTimeFlag) {
            InitThermalComfort(state); // Mainly sets up output stuff
            state.dataThermalComforts->FirstTimeFlag = false;
            if (TotPeople > 0) {
                if (std::any_of(People.begin(), People.end(), [](PeopleData const &e) { return e.AdaptiveASH55; })) ASH55Flag = true;
                if (std::any_of(People.begin(), People.end(), [](PeopleData const &e) { return e.AdaptiveCEN15251; })) CEN15251Flag = true;
            }
        }

        if (state.dataGlobal->DayOfSim == 1) {
            if (HourOfDay < 7) {
                state.dataThermalComforts->TemporarySixAMTemperature = 1.868132;
            } else if (HourOfDay == 7) {
                if (TimeStep == 1) {
                    state.dataThermalComforts->TemporarySixAMTemperature = OutDryBulbTemp;
                }
            }
        } else {
            if (HourOfDay == 7) {
                if (TimeStep == 1) {
                    state.dataThermalComforts->TemporarySixAMTemperature = OutDryBulbTemp;
                }
            }
        }

        if (InitializeOnly) return;

        if (state.dataGlobal->BeginEnvrnFlag) {
            state.dataThermalComforts->ZoneOccHrs = 0.0;
        }

        if (!DoingSizing && !WarmupFlag) {
            CalcThermalComfortFanger(state);
            CalcThermalComfortPierce(state);
            CalcThermalComfortKSU(state);
            CalcThermalComfortSimpleASH55(state);
            CalcIfSetPointMet(state);
            if (ASH55Flag) CalcThermalComfortAdaptiveASH55(state, false);
            if (CEN15251Flag) CalcThermalComfortAdaptiveCEN15251(state, false);
        }
    }

    void InitThermalComfort(EnergyPlusData &state)
    {

        // SUBROUTINE INFORMATION:
        //     AUTHOR         Rick Strand
        //     DATE WRITTEN   February 2000

        // SUBROUTINE LOCAL VARIABLE DECLARATIONS:
        int Loop; // DO loop counter
        std::string CurrentGroupName;

        state.dataThermalComforts->ThermalComfortData.allocate(TotPeople);

        for (Loop = 1; Loop <= TotPeople; ++Loop) {

            CurrentGroupName = People(Loop).Name;

            // CurrentModuleObject='People'
            if (People(Loop).Fanger) {
                SetupOutputVariable(state, "Zone Thermal Comfort Fanger Model PMV",
                                    OutputProcessor::Unit::None,
                                    state.dataThermalComforts->ThermalComfortData(Loop).FangerPMV,
                                    "Zone",
                                    "State",
                                    People(Loop).Name);
                SetupOutputVariable(state, "Zone Thermal Comfort Fanger Model PPD",
                                    OutputProcessor::Unit::Perc,
                                    state.dataThermalComforts->ThermalComfortData(Loop).FangerPPD,
                                    "Zone",
                                    "State",
                                    People(Loop).Name);
                SetupOutputVariable(state, "Zone Thermal Comfort Clothing Surface Temperature",
                                    OutputProcessor::Unit::C,
                                    state.dataThermalComforts->ThermalComfortData(Loop).CloSurfTemp,
                                    "Zone",
                                    "State",
                                    People(Loop).Name);
            }

            if (People(Loop).Pierce) {
                SetupOutputVariable(state, "Zone Thermal Comfort Pierce Model Effective Temperature PMV",
                                    OutputProcessor::Unit::None,
                                    state.dataThermalComforts->ThermalComfortData(Loop).PiercePMVET,
                                    "Zone",
                                    "State",
                                    People(Loop).Name);
                SetupOutputVariable(state, "Zone Thermal Comfort Pierce Model Standard Effective Temperature PMV",
                                    OutputProcessor::Unit::None,
                                    state.dataThermalComforts->ThermalComfortData(Loop).PiercePMVSET,
                                    "Zone",
                                    "State",
                                    People(Loop).Name);
                SetupOutputVariable(state, "Zone Thermal Comfort Pierce Model Discomfort Index",
                                    OutputProcessor::Unit::None,
                                    state.dataThermalComforts->ThermalComfortData(Loop).PierceDISC,
                                    "Zone",
                                    "State",
                                    People(Loop).Name);
                SetupOutputVariable(state, "Zone Thermal Comfort Pierce Model Thermal Sensation Index",
                                    OutputProcessor::Unit::None,
                                    state.dataThermalComforts->ThermalComfortData(Loop).PierceTSENS,
                                    "Zone",
                                    "State",
                                    People(Loop).Name);
                SetupOutputVariable(state, "Zone Thermal Comfort Pierce Model Standard Effective Temperature",
                                    OutputProcessor::Unit::C,
                                    state.dataThermalComforts->ThermalComfortData(Loop).PierceSET,
                                    "Zone",
                                    "State",
                                    People(Loop).Name);
            }

            if (People(Loop).KSU) {
                SetupOutputVariable(state, "Zone Thermal Comfort KSU Model Thermal Sensation Vote",
                                    OutputProcessor::Unit::None,
                                    state.dataThermalComforts->ThermalComfortData(Loop).KsuTSV,
                                    "Zone",
                                    "State",
                                    People(Loop).Name);
            }

            if ((People(Loop).Fanger) || (People(Loop).Pierce) || (People(Loop).KSU)) {
                SetupOutputVariable(state, "Zone Thermal Comfort Mean Radiant Temperature",
                                    OutputProcessor::Unit::C,
                                    state.dataThermalComforts->ThermalComfortData(Loop).ThermalComfortMRT,
                                    "Zone",
                                    "State",
                                    People(Loop).Name);
                SetupOutputVariable(state, "Zone Thermal Comfort Operative Temperature",
                                    OutputProcessor::Unit::C,
                                    state.dataThermalComforts->ThermalComfortData(Loop).ThermalComfortOpTemp,
                                    "Zone",
                                    "State",
                                    People(Loop).Name);
                SetupOutputVariable(state, "Zone Thermal Comfort Clothing Value",
                                    OutputProcessor::Unit::clo,
                                    state.dataThermalComforts->ThermalComfortData(Loop).ClothingValue,
                                    "Zone",
                                    "State",
                                    People(Loop).Name);
            }

            if (People(Loop).AdaptiveASH55) {
                SetupOutputVariable(state, "Zone Thermal Comfort ASHRAE 55 Adaptive Model 90% Acceptability Status",
                                    OutputProcessor::Unit::None,
                                    state.dataThermalComforts->ThermalComfortData(Loop).ThermalComfortAdaptiveASH5590,
                                    "Zone",
                                    "State",
                                    People(Loop).Name);
                SetupOutputVariable(state, "Zone Thermal Comfort ASHRAE 55 Adaptive Model 80% Acceptability Status",
                                    OutputProcessor::Unit::None,
                                    state.dataThermalComforts->ThermalComfortData(Loop).ThermalComfortAdaptiveASH5580,
                                    "Zone",
                                    "State",
                                    People(Loop).Name);
                SetupOutputVariable(state, "Zone Thermal Comfort ASHRAE 55 Adaptive Model Running Average Outdoor Air Temperature",
                                    OutputProcessor::Unit::C,
                                    state.dataThermalComforts->ThermalComfortData(Loop).ASHRAE55RunningMeanOutdoorTemp,
                                    "Zone",
                                    "State",
                                    People(Loop).Name);
                SetupOutputVariable(state, "Zone Thermal Comfort ASHRAE 55 Adaptive Model Temperature",
                                    OutputProcessor::Unit::C,
                                    state.dataThermalComforts->ThermalComfortData(Loop).TComfASH55,
                                    "Zone",
                                    "State",
                                    People(Loop).Name);
            }

            if (People(Loop).AdaptiveCEN15251) {
                SetupOutputVariable(state, "Zone Thermal Comfort CEN 15251 Adaptive Model Category I Status",
                                    OutputProcessor::Unit::None,
                                    state.dataThermalComforts->ThermalComfortData(Loop).ThermalComfortAdaptiveCEN15251CatI,
                                    "Zone",
                                    "State",
                                    People(Loop).Name);
                SetupOutputVariable(state, "Zone Thermal Comfort CEN 15251 Adaptive Model Category II Status",
                                    OutputProcessor::Unit::None,
                                    state.dataThermalComforts->ThermalComfortData(Loop).ThermalComfortAdaptiveCEN15251CatII,
                                    "Zone",
                                    "State",
                                    People(Loop).Name);
                SetupOutputVariable(state, "Zone Thermal Comfort CEN 15251 Adaptive Model Category III Status",
                                    OutputProcessor::Unit::None,
                                    state.dataThermalComforts->ThermalComfortData(Loop).ThermalComfortAdaptiveCEN15251CatIII,
                                    "Zone",
                                    "State",
                                    People(Loop).Name);
                SetupOutputVariable(state, "Zone Thermal Comfort CEN 15251 Adaptive Model Running Average Outdoor Air Temperature",
                                    OutputProcessor::Unit::C,
                                    state.dataThermalComforts->ThermalComfortData(Loop).CEN15251RunningMeanOutdoorTemp,
                                    "Zone",
                                    "State",
                                    People(Loop).Name);
                SetupOutputVariable(state, "Zone Thermal Comfort CEN 15251 Adaptive Model Temperature",
                                    OutputProcessor::Unit::C,
                                    state.dataThermalComforts->ThermalComfortData(Loop).TComfCEN15251,
                                    "Zone",
                                    "State",
                                    People(Loop).Name);
            }
        }
        state.dataThermalComforts->ThermalComfortInASH55.allocate(NumOfZones);

        // ASHRAE 55 Warning. If any people statement for a zone is true, set that zone to true
        for (Loop = 1; Loop <= TotPeople; ++Loop) {
            if (People(Loop).Show55Warning) {
                state.dataThermalComforts->ThermalComfortInASH55(People(Loop).ZonePtr).Enable55Warning = true;
            }
        }

        // CurrentModuleObject='Zone'
        for (Loop = 1; Loop <= NumOfZones; ++Loop) {
            SetupOutputVariable(state, "Zone Thermal Comfort ASHRAE 55 Simple Model Summer Clothes Not Comfortable Time",
                                OutputProcessor::Unit::hr,
                                state.dataThermalComforts->ThermalComfortInASH55(Loop).timeNotSummer,
                                "Zone",
                                "Sum",
                                Zone(Loop).Name);
            SetupOutputVariable(state, "Zone Thermal Comfort ASHRAE 55 Simple Model Winter Clothes Not Comfortable Time",
                                OutputProcessor::Unit::hr,
                                state.dataThermalComforts->ThermalComfortInASH55(Loop).timeNotWinter,
                                "Zone",
                                "Sum",
                                Zone(Loop).Name);
            SetupOutputVariable(state, "Zone Thermal Comfort ASHRAE 55 Simple Model Summer or Winter Clothes Not Comfortable Time",
                                OutputProcessor::Unit::hr,
                                state.dataThermalComforts->ThermalComfortInASH55(Loop).timeNotEither,
                                "Zone",
                                "Sum",
                                Zone(Loop).Name);
        }
        SetupOutputVariable(state, "Facility Thermal Comfort ASHRAE 55 Simple Model Summer Clothes Not Comfortable Time",
                            OutputProcessor::Unit::hr,
                            state.dataThermalComforts->AnyZoneTimeNotSimpleASH55Summer,
                            "Zone",
                            "Sum",
                            "Facility");
        SetupOutputVariable(state, "Facility Thermal Comfort ASHRAE 55 Simple Model Winter Clothes Not Comfortable Time",
                            OutputProcessor::Unit::hr,
                            state.dataThermalComforts->AnyZoneTimeNotSimpleASH55Winter,
                            "Zone",
                            "Sum",
                            "Facility");
        SetupOutputVariable(state, "Facility Thermal Comfort ASHRAE 55 Simple Model Summer or Winter Clothes Not Comfortable Time",
                            OutputProcessor::Unit::hr,
                            state.dataThermalComforts->AnyZoneTimeNotSimpleASH55Either,
                            "Zone",
                            "Sum",
                            "Facility");

        state.dataThermalComforts->ThermalComfortSetPoint.allocate(NumOfZones);
        for (Loop = 1; Loop <= NumOfZones; ++Loop) {
            SetupOutputVariable(state, "Zone Heating Setpoint Not Met Time",
                                OutputProcessor::Unit::hr,
                                state.dataThermalComforts->ThermalComfortSetPoint(Loop).notMetHeating,
                                "Zone",
                                "Sum",
                                Zone(Loop).Name);
            SetupOutputVariable(state, "Zone Heating Setpoint Not Met While Occupied Time",
                                OutputProcessor::Unit::hr,
                                state.dataThermalComforts->ThermalComfortSetPoint(Loop).notMetHeatingOccupied,
                                "Zone",
                                "Sum",
                                Zone(Loop).Name);
            SetupOutputVariable(state, "Zone Cooling Setpoint Not Met Time",
                                OutputProcessor::Unit::hr,
                                state.dataThermalComforts->ThermalComfortSetPoint(Loop).notMetCooling,
                                "Zone",
                                "Sum",
                                Zone(Loop).Name);
            SetupOutputVariable(state, "Zone Cooling Setpoint Not Met While Occupied Time",
                                OutputProcessor::Unit::hr,
                                state.dataThermalComforts->ThermalComfortSetPoint(Loop).notMetCoolingOccupied,
                                "Zone",
                                "Sum",
                                Zone(Loop).Name);
        }

        SetupOutputVariable(state, "Facility Heating Setpoint Not Met Time", OutputProcessor::Unit::hr, state.dataThermalComforts->AnyZoneNotMetHeating, "Zone", "Sum", "Facility");
        SetupOutputVariable(state, "Facility Cooling Setpoint Not Met Time", OutputProcessor::Unit::hr, state.dataThermalComforts->AnyZoneNotMetCooling, "Zone", "Sum", "Facility");
        SetupOutputVariable(state, "Facility Heating Setpoint Not Met While Occupied Time",
                            OutputProcessor::Unit::hr,
                            state.dataThermalComforts->AnyZoneNotMetHeatingOccupied,
                            "Zone",
                            "Sum",
                            "Facility");
        SetupOutputVariable(state, "Facility Cooling Setpoint Not Met While Occupied Time",
                            OutputProcessor::Unit::hr,
                            state.dataThermalComforts->AnyZoneNotMetCoolingOccupied,
                            "Zone",
                            "Sum",
                            "Facility");

        GetAngleFactorList(state);

        state.dataThermalComforts->ZoneOccHrs.dimension(NumOfZones, 0.0);
    }

    void CalcThermalComfortFanger(EnergyPlusData &state,
                                  Optional_int_const PNum,     // People number for thermal comfort control
                                  Optional<Real64 const> Tset, // Temperature setpoint for thermal comfort control
                                  Optional<Real64> PMVResult   // PMV value for thermal comfort control
    )
    {

        // SUBROUTINE INFORMATION:
        //     AUTHOR         Jaewook Lee
        //     DATE WRITTEN   January 2000
        //     MODIFIED       Rick Strand (for E+ implementation February 2000)
        //                    Brent Griffith modifications for CR 5641 (October 2005)
        //                    L. Gu, Added optional arguments for thermal comfort control (May 2006)
        //                    T. Hong, added Fanger PPD (April 2009)

        // PURPOSE OF THIS SUBROUTINE:
        // This subroutine calculates PMV(Predicted Mean Vote) using the Fanger thermal
        // comfort model. This subroutine is also used for thermal comfort control by determining
        // the temperature at which the PMV is equal to a PMV setpoint specified by the user.

        // METHODOLOGY EMPLOYED:
        // This subroutine is based heavily upon the work performed by Dan Maloney for
        // the BLAST program.  Many of the equations are based on the original Fanger
        // development.  See documentation for further details and references.

        // REFERENCES:
        // Maloney, Dan, M.S. Thesis, University of Illinois at Urbana-Champaign
        // BG note (10/21/2005),  This formulation is based on the the BASIC program
        // that is included in ASHRAE Standard 55 Normative Appendix D.

        // Using/Aliasing
        using Psychrometrics::PsyPsatFnTemp;

        // SUBROUTINE PARAMETER DEFINITIONS:
        int const MaxIter(150);             // Limit of iteration
        Real64 const StopIterCrit(0.00015); // Stop criteria for iteration

        // SUBROUTINE LOCAL VARIABLE DECLARATIONS:
        Real64 P1; // Intermediate variables to calculate clothed body ratio and clothing temperature
        Real64 P2; // Intermediate variables to calculate clothed body ratio and clothing temperature
        Real64 P3; // Intermediate variables to calculate clothed body ratio and clothing temperature
        Real64 P4; // Intermediate variables to calculate clothed body ratio and clothing temperature
        Real64 XF; // Intermediate variables to calculate clothed body ratio and clothing temperature
        Real64 XN; // Intermediate variables to calculate clothed body ratio and clothing temperature
        Real64 IntermediateClothing;
        Real64 PMV; // temporary variable to store calculated Fanger PMV value
        Real64 PPD; // temporary variable to store calculated Fanger PPD value

        for (state.dataThermalComforts->PeopleNum = 1; state.dataThermalComforts->PeopleNum <= TotPeople; ++state.dataThermalComforts->PeopleNum) {

            // Optional argument is used to access people object when thermal comfort control is used
            if (present(PNum)) {
                if (state.dataThermalComforts->PeopleNum != PNum) continue;
            }

            // If optional argument is used do not cycle regardless of thermal comfort reporting type
            if ((!People(state.dataThermalComforts->PeopleNum).Fanger) && (!present(PNum))) continue;

            state.dataThermalComforts->ZoneNum = People(state.dataThermalComforts->PeopleNum).ZonePtr;
            if (IsZoneDV(state.dataThermalComforts->ZoneNum) || IsZoneUI(state.dataThermalComforts->ZoneNum)) {
                state.dataThermalComforts->AirTemp = TCMF(state.dataThermalComforts->ZoneNum); // PH 3/7/04
                // UCSD-CV
            } else if (IsZoneCV(state.dataThermalComforts->ZoneNum)) {
                if (ZoneUCSDCV(state.dataThermalComforts->ZoneNum).VforComfort == VComfort_Jet) {
                    state.dataThermalComforts->AirTemp = ZTJET(state.dataThermalComforts->ZoneNum);
                } else if (ZoneUCSDCV(state.dataThermalComforts->ZoneNum).VforComfort == VComfort_Recirculation) {
                    state.dataThermalComforts->AirTemp = ZTJET(state.dataThermalComforts->ZoneNum);
                } else {
                    // Thermal comfort control uses Tset to determine PMV setpoint value, otherwise use zone temp
                    if (present(PNum)) {
                        state.dataThermalComforts->AirTemp = Tset;
                    } else {
                        state.dataThermalComforts->AirTemp = ZTAVComf(state.dataThermalComforts->ZoneNum);
                    }
                }
            } else {
                if (present(PNum)) {
                    state.dataThermalComforts->AirTemp = Tset;
                } else {
                    state.dataThermalComforts->AirTemp = ZTAVComf(state.dataThermalComforts->ZoneNum);
                }
            }
            state.dataThermalComforts->RadTemp = CalcRadTemp(state, state.dataThermalComforts->PeopleNum);
            // Use mean air temp for calculating RH when thermal comfort control is used
            if (present(PNum)) {
                state.dataThermalComforts->RelHum = PsyRhFnTdbWPb(MAT(state.dataThermalComforts->ZoneNum), ZoneAirHumRatAvgComf(state.dataThermalComforts->ZoneNum), OutBaroPress);
            } else {
                state.dataThermalComforts->RelHum = PsyRhFnTdbWPb(state.dataThermalComforts->AirTemp, ZoneAirHumRatAvgComf(state.dataThermalComforts->ZoneNum), OutBaroPress);
            }
            People(state.dataThermalComforts->PeopleNum).TemperatureInZone = state.dataThermalComforts->AirTemp;
            People(state.dataThermalComforts->PeopleNum).RelativeHumidityInZone = state.dataThermalComforts->RelHum * 100.0;

            // Metabolic rate of body (W/m2)
            state.dataThermalComforts->ActLevel = GetCurrentScheduleValue(People(state.dataThermalComforts->PeopleNum).ActivityLevelPtr) / state.dataThermalComforts->BodySurfArea;
            // Energy consumption by external work (W/m2)
            state.dataThermalComforts->WorkEff = GetCurrentScheduleValue(People(state.dataThermalComforts->PeopleNum).WorkEffPtr) * state.dataThermalComforts->ActLevel;
            // Clothing unit
            {
                auto const SELECT_CASE_var(People(state.dataThermalComforts->PeopleNum).ClothingType);
                if (SELECT_CASE_var == 1) {
                    state.dataThermalComforts->CloUnit = GetCurrentScheduleValue(People(state.dataThermalComforts->PeopleNum).ClothingPtr);
                } else if (SELECT_CASE_var == 2) {
                    state.dataThermalComforts->ThermalComfortData(state.dataThermalComforts->PeopleNum).ThermalComfortOpTemp = (state.dataThermalComforts->RadTemp + state.dataThermalComforts->AirTemp) / 2.0;
                    state.dataThermalComforts->ThermalComfortData(state.dataThermalComforts->PeopleNum).ClothingValue = state.dataThermalComforts->CloUnit;
                    DynamicClothingModel(state);
                    state.dataThermalComforts->CloUnit = state.dataThermalComforts->ThermalComfortData(state.dataThermalComforts->PeopleNum).ClothingValue;
                } else if (SELECT_CASE_var == 3) {
                    IntermediateClothing = GetCurrentScheduleValue(People(state.dataThermalComforts->PeopleNum).ClothingMethodPtr);
                    if (IntermediateClothing == 1.0) {
                        state.dataThermalComforts->CloUnit = GetCurrentScheduleValue(People(state.dataThermalComforts->PeopleNum).ClothingPtr);
                        state.dataThermalComforts->ThermalComfortData(state.dataThermalComforts->PeopleNum).ClothingValue = state.dataThermalComforts->CloUnit;
                    } else if (IntermediateClothing == 2.0) {
                        state.dataThermalComforts->ThermalComfortData(state.dataThermalComforts->PeopleNum).ThermalComfortOpTemp = (state.dataThermalComforts->RadTemp + state.dataThermalComforts->AirTemp) / 2.0;
                        state.dataThermalComforts->ThermalComfortData(state.dataThermalComforts->PeopleNum).ClothingValue = state.dataThermalComforts->CloUnit;
                        DynamicClothingModel(state);
                        state.dataThermalComforts->CloUnit = state.dataThermalComforts->ThermalComfortData(state.dataThermalComforts->PeopleNum).ClothingValue;
                    } else {
                        state.dataThermalComforts->CloUnit = GetCurrentScheduleValue(People(state.dataThermalComforts->PeopleNum).ClothingPtr);
                        ShowWarningError("PEOPLE=\"" + People(state.dataThermalComforts->PeopleNum).Name +
                                         "\", Scheduled clothing value will be used rather than clothing calculation method.");
                    }
                } else {
                    ShowSevereError("PEOPLE=\"" + People(state.dataThermalComforts->PeopleNum).Name + "\", Incorrect Clothing Type");
                }
            }

            if (IsZoneCV(state.dataThermalComforts->ZoneNum)) {
                if (ZoneUCSDCV(state.dataThermalComforts->ZoneNum).VforComfort == VComfort_Jet) {
                    state.dataThermalComforts->AirVel = Ujet(state.dataThermalComforts->ZoneNum);
                } else if (ZoneUCSDCV(state.dataThermalComforts->ZoneNum).VforComfort == VComfort_Recirculation) {
                    state.dataThermalComforts->AirVel = Urec(state.dataThermalComforts->ZoneNum);
                } else {
                    state.dataThermalComforts->AirVel = 0.2;
                }
            } else {
                state.dataThermalComforts->AirVel = GetCurrentScheduleValue(People(state.dataThermalComforts->PeopleNum).AirVelocityPtr);
                // Ensure air velocity within the reasonable range. Otherwise reccusive warnings is provided
                if (present(PNum) && (state.dataThermalComforts->AirVel < 0.1 || state.dataThermalComforts->AirVel > 0.5)) {
                    if (People(state.dataThermalComforts->PeopleNum).AirVelErrIndex == 0) {
                        ShowWarningMessage("PEOPLE=\"" + People(state.dataThermalComforts->PeopleNum).Name +
                                           "\", Air velocity is beyond the reasonable range (0.1,0.5) for thermal comfort control.");
                        ShowContinueErrorTimeStamp("");
                    }
                    ShowRecurringWarningErrorAtEnd("PEOPLE=\"" + People(state.dataThermalComforts->PeopleNum).Name +
                                                       "\",Air velocity is still beyond the reasonable range (0.1,0.5)",
                                                   People(state.dataThermalComforts->PeopleNum).AirVelErrIndex,
                                                   state.dataThermalComforts->AirVel,
                                                   state.dataThermalComforts->AirVel,
                                                   _,
                                                   "[m/s]",
                                                   "[m/s]");
                }
            }

            // VapPress    = CalcSatVapPressFromTemp(AirTemp)  !original
            // VapPress    = RelHum*VapPress                   !original might be in torrs

            state.dataThermalComforts->VapPress = PsyPsatFnTemp(state.dataThermalComforts->AirTemp); // use psych routines inside E+ , returns Pa

            state.dataThermalComforts->VapPress *= state.dataThermalComforts->RelHum; // in units of [Pa]

            state.dataThermalComforts->IntHeatProd = state.dataThermalComforts->ActLevel - state.dataThermalComforts->WorkEff;

            // Compute the Corresponding Clothed Body Ratio
            state.dataThermalComforts->CloBodyRat = 1.05 + 0.1 * state.dataThermalComforts->CloUnit; // The ratio of the surface area of the clothed body
            // to the surface area of nude body

            if (state.dataThermalComforts->CloUnit < 0.5) state.dataThermalComforts->CloBodyRat = state.dataThermalComforts->CloBodyRat - 0.05 + 0.1 * state.dataThermalComforts->CloUnit;

            state.dataThermalComforts->AbsRadTemp = state.dataThermalComforts->RadTemp + state.dataThermalComforts->TAbsConv;
            state.dataThermalComforts->AbsAirTemp = state.dataThermalComforts->AirTemp + state.dataThermalComforts->TAbsConv;

            state.dataThermalComforts->CloInsul = state.dataThermalComforts->CloUnit * state.dataThermalComforts->CloBodyRat * 0.155; // Thermal resistance of the clothing

            P2 = state.dataThermalComforts->CloInsul * 3.96;
            P3 = state.dataThermalComforts->CloInsul * 100.0;
            P1 = state.dataThermalComforts->CloInsul * state.dataThermalComforts->AbsAirTemp;
            P4 = 308.7 - 0.028 * state.dataThermalComforts->IntHeatProd + P2 * pow_4(state.dataThermalComforts->AbsRadTemp / 100.0);

            // First guess for clothed surface tempeature
            state.dataThermalComforts->AbsCloSurfTemp = state.dataThermalComforts->AbsAirTemp + (35.5 - state.dataThermalComforts->AirTemp) / (3.5 * (state.dataThermalComforts->CloUnit + 0.1));
            XN = state.dataThermalComforts->AbsCloSurfTemp / 100.0;
            state.dataThermalComforts->HcFor = 12.1 * std::sqrt(state.dataThermalComforts->AirVel); // Heat transfer coefficient by forced convection
            state.dataThermalComforts->IterNum = 0;
            XF = XN;

            // COMPUTE SURFACE TEMPERATURE OF CLOTHING BY ITERATIONS
            while (((std::abs(XN - XF) > StopIterCrit) || (state.dataThermalComforts->IterNum == 0)) && (state.dataThermalComforts->IterNum < MaxIter)) {
                XF = (XF + XN) / 2.0;
                state.dataThermalComforts->HcNat = 2.38 * root_4(std::abs(100.0 * XF - state.dataThermalComforts->AbsAirTemp)); // Heat transfer coefficient by natural convection
                state.dataThermalComforts->Hc = max(state.dataThermalComforts->HcFor, state.dataThermalComforts->HcNat);                                   // Determination of convective heat transfer coefficient
                XN = (P4 + P1 * state.dataThermalComforts->Hc - P2 * pow_4(XF)) / (100.0 + P3 * state.dataThermalComforts->Hc);
                ++state.dataThermalComforts->IterNum;
                if (state.dataThermalComforts->IterNum > MaxIter) {
                    ShowWarningError("Max iteration exceeded in CalcThermalFanger");
                }
            }
            state.dataThermalComforts->AbsCloSurfTemp = 100.0 * XN;
            state.dataThermalComforts->CloSurfTemp = state.dataThermalComforts->AbsCloSurfTemp - state.dataThermalComforts->TAbsConv;

            // COMPUTE PREDICTED MEAN VOTE
            // Sensible heat loss
            // RadHeatLoss = RadSurfEff*CloBodyRat*SkinEmiss*StefanBoltz* &   !original
            //                            (AbsCloSurfTemp**4 - AbsRadTemp**4) ! Heat loss by radiation

            // following line is ln 480 in ASHRAE 55 append. D
            state.dataThermalComforts->RadHeatLoss = 3.96 * state.dataThermalComforts->CloBodyRat * (pow_4(state.dataThermalComforts->AbsCloSurfTemp * 0.01) - pow_4(state.dataThermalComforts->AbsRadTemp * 0.01));

            state.dataThermalComforts->ConvHeatLoss = state.dataThermalComforts->CloBodyRat * state.dataThermalComforts->Hc * (state.dataThermalComforts->CloSurfTemp - state.dataThermalComforts->AirTemp); // Heat loss by convection

            state.dataThermalComforts->DryHeatLoss = state.dataThermalComforts->RadHeatLoss + state.dataThermalComforts->ConvHeatLoss;

            // Evaporative heat loss
            // Heat loss by regulatory sweating
            state.dataThermalComforts->EvapHeatLossRegComf = 0.0;
            if (state.dataThermalComforts->IntHeatProd > 58.2) {
                state.dataThermalComforts->EvapHeatLossRegComf = 0.42 * (state.dataThermalComforts->IntHeatProd - state.dataThermalComforts->ActLevelConv);
            }
            // SkinTempComf = 35.7 - 0.028*IntHeatProd ! Skin temperature required to achieve thermal comfort
            // SatSkinVapPress = 1.92*SkinTempComf - 25.3 ! Water vapor pressure at required skin temperature
            // Heat loss by diffusion
            // EvapHeatLossDiff = 0.4148*(SatSkinVapPress - VapPress) !original
            state.dataThermalComforts->EvapHeatLossDiff = 3.05 * 0.001 * (5733.0 - 6.99 * state.dataThermalComforts->IntHeatProd - state.dataThermalComforts->VapPress); // ln 440 in ASHRAE 55 Append. D

            state.dataThermalComforts->EvapHeatLoss = state.dataThermalComforts->EvapHeatLossRegComf + state.dataThermalComforts->EvapHeatLossDiff;
            // Heat loss by respiration
            // original: LatRespHeatLoss = 0.0023*ActLevel*(44. - VapPress) ! Heat loss by latent respiration
            state.dataThermalComforts->LatRespHeatLoss = 1.7 * 0.00001 * state.dataThermalComforts->ActLevel * (5867.0 - state.dataThermalComforts->VapPress); // ln 460 in ASHRAE 55 Append. D

            // LatRespHeatLoss = 0.017251*ActLevel*(5.8662 - VapPress)
            // V-1.2.2 'fix' BG 3/2005 5th term in LHS Eq (58)  in 2001 HOF Ch. 8
            // this was wrong because VapPress needed to be kPa

            state.dataThermalComforts->DryRespHeatLoss = 0.0014 * state.dataThermalComforts->ActLevel * (34.0 - state.dataThermalComforts->AirTemp); // Heat loss by dry respiration.

            state.dataThermalComforts->RespHeatLoss = state.dataThermalComforts->LatRespHeatLoss + state.dataThermalComforts->DryRespHeatLoss;

            state.dataThermalComforts->ThermSensTransCoef = 0.303 * std::exp(-0.036 * state.dataThermalComforts->ActLevel) + 0.028; // Thermal transfer coefficient to calculate PMV

            PMV = state.dataThermalComforts->ThermSensTransCoef * (state.dataThermalComforts->IntHeatProd - state.dataThermalComforts->EvapHeatLoss - state.dataThermalComforts->RespHeatLoss - state.dataThermalComforts->DryHeatLoss);

            state.dataThermalComforts->ThermalComfortData(state.dataThermalComforts->PeopleNum).FangerPMV = PMV;

            // Pass resulting PMV based on temperature setpoint (Tset) when using thermal comfort control
            if (present(PNum)) {
                PMVResult = PMV;
            }
            state.dataThermalComforts->ThermalComfortData(state.dataThermalComforts->PeopleNum).ThermalComfortMRT = state.dataThermalComforts->RadTemp;
            state.dataThermalComforts->ThermalComfortData(state.dataThermalComforts->PeopleNum).ThermalComfortOpTemp = (state.dataThermalComforts->RadTemp + state.dataThermalComforts->AirTemp) / 2.0;
            state.dataThermalComforts->ThermalComfortData(state.dataThermalComforts->PeopleNum).CloSurfTemp = state.dataThermalComforts->CloSurfTemp;

            // Calculate the Fanger PPD (Predicted Percentage of Dissatisfied), as a %

            Real64 expTest1 = -0.03353 * pow_4(PMV) - 0.2179 * pow_2(PMV);
            if (expTest1 > DataPrecisionGlobals::EXP_LowerLimit) {
                PPD = 100.0 - 95.0 * std::exp(expTest1);
            } else {
                PPD = 100.0;
            }

            if (PPD < 0.0) {
                PPD = 0.0;
            } else if (PPD > 100.0) {
                PPD = 100.0;
            }

            state.dataThermalComforts->ThermalComfortData(state.dataThermalComforts->PeopleNum).FangerPPD = PPD;
        }
    }

    void CalcThermalComfortPierce(EnergyPlusData &state)
    {

        // SUBROUTINE INFORMATION:
        //     AUTHOR         Jaewook Lee
        //     DATE WRITTEN   January 2000
        //     MODIFIED       Rick Strand (for E+ implementation February 2000)

        // PURPOSE OF THIS SUBROUTINE:
        // This subroutine calculates PMVET, PMVSET, DISC, and TSENS using the Pierce
        // 2 Node model.

        // METHODOLOGY EMPLOYED:
        // This subroutine is based heavily upon the work performed by Dan Maloney for
        // the BLAST program.  Many of the equations are based on the original Pierce
        // development.  See documentation for further details and references.

        // REFERENCES:
        // Maloney, Dan, M.S. Thesis, University of Illinois at Urbana-Champaign

        // SUBROUTINE PARAMETER DEFINITIONS:
        Real64 const CloFac(0.25);              // Clothing factor determined experimentally
        Real64 const EvapEff(0.9);              // Evaporative efficiency
        Real64 const MaxSkinBloodFlow(90.0);    // Max. value of skin blood flow
        Real64 const RegSweatMax(670.0);        // Max. value of regulatory sweating; w/m2
        Real64 const SkinBloodFlowConst(200.0); // Skin blood flow coefficient for average person; l/m2.hr.k
        Real64 const StdAtm(1.0);               // Standard Atmospheres
        Real64 const Str(0.1);                  // Constriction constant of skin blood flow for average person
        Real64 const SweatContConst(170.0);     // Proportionality constant for sweat control; g/m2.hr
        Real64 const VapPressConv(0.1333227);   // Vapor pressure converter from torr to Kpa

        // SUBROUTINE LOCAL VARIABLE DECLARATIONS:
        Real64 AirEvapHeatResist; // Evaporative heat resistance of air
        Real64 ActMet;            // Metalbolic rate in MET
        Real64 ActLevelStart;     // Activity level at the start of the minute-by-minute iterations
        Real64 AvgBodyTemp;       // Average body temperature
        Real64 AvgBodyTempHigh;   // Average body temperature when HSI(Belding's classic heat sterss index) is 100
        Real64 AvgBodyTempLow;    // Average body temperature when DISC is 0
        Real64 AvgBodyTempSet;    // Setpoint for average body temperature
        Real64 BodyThermSigCold;  // Temperature difference of Body when BodyTempSet is higher than BodyTemp
        Real64 BodyTempChange;    // Temperature change of body in 1 minute
        Real64 BodyThermSigWarm;  // Temperature difference of Body when BodyTemp is higher than BodyTempSet
        Real64 CloCond;           // The conductance of the clothing
        Real64 CloEvapHeatResist; // Evaporative heat resistance of clothing
        Real64 CloSurfTempOld;    // Old value of clothing surface temperature
        Real64 CoreThermSigCold;  // Temperature difference of core when CoreTempSet is higher than CoreTemp
        Real64 CoreHeatStorage;   // Heat storage in core compartment
        Real64 CoreTempSet;       // Setpoint for body core temperature
        Real64 CoreThermSigWarm;  // Temperature difference of core when CoreTemp is higher than CoreTempSet
        Real64 DryHeatLossET;     // Heat loss from clothing surface due to both convection and radiation at ET
        Real64 DryHeatLossSET;    // Heat loss from clothing surface due to both convection and radiation at SET
        Real64 EffectCloThermEff; // Effective clothing thermal efficiency
        Real64 EffectCloUnit;     // Effective clothing unit; clo
        Real64 EnergyBalErrET;    // Stop criterion for iteration to solve energy balance
        Real64 EnergyBalErrSET;   // Stop criterion for iteration to solve energy balance
        Real64 ET;                // Effective temperature
        Real64 EvapHeatLossStart; // Starting value of evaporative heat loss
        bool FirstMinIter;
        Real64 HcAct;                // Convective heat transfer coefficient at high activity
        Real64 HcStd;                // Standard convective heat transfer coefficient
        Real64 HrStd;                // Standard radiant heat transfer coefficient
        Real64 HStd;                 // Standard combined heat transfer coefficient
        int IterMin;                 // Time period for the ieterative calculation
        Real64 LewisRat;             // Lewis ratio
        Real64 RegSweat;             // The rate of regulatory sweating
        Real64 SET;                  // Standard effective temperature
        Real64 SkinBloodFlow;        // The skin blood flow
        Real64 SkinThermSigCold;     // Temperature difference of skin when SkinTempSet is higher than SkinTemp
        Real64 SkinHeatLoss;         // Heat loss from skin
        Real64 SkinHeatStorage;      // Heat storage in skin compartment
        Real64 SkinMassRat;          // Actual skin mass to total body mass ratio
        Real64 SkinMassRatSet;       // Setpoint for skin mass to total body mass ratio
        Real64 SkinRelHum;           // Relative humidity at skin
        Real64 SkinTempSet;          // Setpoint for skin temperature
        Real64 SkinThermSigWarm;     // Temperature difference of skin when SkinTemp is higher than SkinTempSet
        Real64 StdCloBodyRat;        // Standard ratio of clothed body
        Real64 StdCloFac;            // Clothing factor determined experimentally at standard environment
        Real64 StdCloPermeatEff;     // Standard clothing permeation efficiency
        Real64 StdCloUnit;           // standard clothing unit
        Real64 StdEffectCloThermEff; // Standard effective clothing theraml efficiency
        Real64 StdEffectCloUnit;     // standard effective clothing unit
        Real64 StdVapPressET;        // Standard vapor pressure at effective temperature
        Real64 StdVapPressSET;       // Standard vapor pressure at standar effective temperature
        Real64 TotEvapHeatResist;    // Total evaporative heat resistance
        Real64 UnevapSweat;          // Unevaporated sweat; g/m2/hr
        Real64 IntermediateClothing;

        for (state.dataThermalComforts->PeopleNum = 1; state.dataThermalComforts->PeopleNum <= TotPeople; ++state.dataThermalComforts->PeopleNum) {

            if (!People(state.dataThermalComforts->PeopleNum).Pierce) continue;

            state.dataThermalComforts->ZoneNum = People(state.dataThermalComforts->PeopleNum).ZonePtr;
            if (IsZoneDV(state.dataThermalComforts->ZoneNum) || IsZoneUI(state.dataThermalComforts->ZoneNum)) {
                state.dataThermalComforts->AirTemp = TCMF(state.dataThermalComforts->ZoneNum); // PH 3/7/04
            } else {
                state.dataThermalComforts->AirTemp = ZTAVComf(state.dataThermalComforts->ZoneNum);
            }
            state.dataThermalComforts->RadTemp = CalcRadTemp(state, state.dataThermalComforts->PeopleNum);
            state.dataThermalComforts->RelHum = PsyRhFnTdbWPb(state.dataThermalComforts->AirTemp, ZoneAirHumRatAvgComf(state.dataThermalComforts->ZoneNum), OutBaroPress);
            // Metabolic rate of body (W/m2)
            state.dataThermalComforts->ActLevel = GetCurrentScheduleValue(People(state.dataThermalComforts->PeopleNum).ActivityLevelPtr) / state.dataThermalComforts->BodySurfArea;
            // Energy consumption by external work (W/m2)
            state.dataThermalComforts->WorkEff = GetCurrentScheduleValue(People(state.dataThermalComforts->PeopleNum).WorkEffPtr) * state.dataThermalComforts->ActLevel;
            // Clothing unit
            {
                auto const SELECT_CASE_var(People(state.dataThermalComforts->PeopleNum).ClothingType);
                if (SELECT_CASE_var == 1) {
                    state.dataThermalComforts->CloUnit = GetCurrentScheduleValue(People(state.dataThermalComforts->PeopleNum).ClothingPtr);
                } else if (SELECT_CASE_var == 2) {
                    state.dataThermalComforts->ThermalComfortData(state.dataThermalComforts->PeopleNum).ThermalComfortOpTemp = (state.dataThermalComforts->RadTemp + state.dataThermalComforts->AirTemp) / 2.0;
                    state.dataThermalComforts->ThermalComfortData(state.dataThermalComforts->PeopleNum).ClothingValue = state.dataThermalComforts->CloUnit;
                    DynamicClothingModel(state);
                    state.dataThermalComforts->CloUnit = state.dataThermalComforts->ThermalComfortData(state.dataThermalComforts->PeopleNum).ClothingValue;
                } else if (SELECT_CASE_var == 3) {
                    IntermediateClothing = GetCurrentScheduleValue(People(state.dataThermalComforts->PeopleNum).ClothingMethodPtr);
                    if (IntermediateClothing == 1.0) {
                        state.dataThermalComforts->CloUnit = GetCurrentScheduleValue(People(state.dataThermalComforts->PeopleNum).ClothingPtr);
                        state.dataThermalComforts->ThermalComfortData(state.dataThermalComforts->PeopleNum).ClothingValue = state.dataThermalComforts->CloUnit;
                    } else if (IntermediateClothing == 2.0) {
                        state.dataThermalComforts->ThermalComfortData(state.dataThermalComforts->PeopleNum).ThermalComfortOpTemp = (state.dataThermalComforts->RadTemp + state.dataThermalComforts->AirTemp) / 2.0;
                        state.dataThermalComforts->ThermalComfortData(state.dataThermalComforts->PeopleNum).ClothingValue = state.dataThermalComforts->CloUnit;
                        DynamicClothingModel(state);
                        state.dataThermalComforts->CloUnit = state.dataThermalComforts->ThermalComfortData(state.dataThermalComforts->PeopleNum).ClothingValue;
                    } else {
                        state.dataThermalComforts->CloUnit = GetCurrentScheduleValue(People(state.dataThermalComforts->PeopleNum).ClothingPtr);
                        ShowWarningError("Scheduled clothing value will be used rather than clothing calculation method.");
                    }
                } else {
                    ShowSevereError("Incorrect Clothing Type");
                }
            }

            state.dataThermalComforts->AirVel = GetCurrentScheduleValue(People(state.dataThermalComforts->PeopleNum).AirVelocityPtr);

            state.dataThermalComforts->VapPress = CalcSatVapPressFromTemp(state.dataThermalComforts->AirTemp);
            state.dataThermalComforts->VapPress *= state.dataThermalComforts->RelHum;
            state.dataThermalComforts->VapPress *= VapPressConv; // Torr to KPa (5.8662 kPa=44 mmHg; .017251=.0023*760 mmHg/101.325 kPa)
            state.dataThermalComforts->IntHeatProd = state.dataThermalComforts->ActLevel - state.dataThermalComforts->WorkEff;
            ActMet = state.dataThermalComforts->ActLevel / state.dataThermalComforts->ActLevelConv;
            // CALCULATE VARIABLESS THAT REMAIN CONSTANT FOR AN HOUR
            state.dataThermalComforts->CloBodyRat = 1.0 + CloFac * state.dataThermalComforts->CloUnit;

            if (state.dataThermalComforts->CloUnit < 0.01) state.dataThermalComforts->CloUnit = 0.01;

            CloCond = 1.0 / (state.dataThermalComforts->CloUnit * 0.155);

            // INITIALIZE THE FOLLOWING VARIABLES
            if (state.dataThermalComforts->AirVel < 0.137) state.dataThermalComforts->AirVel = 0.137;

            state.dataThermalComforts->Hc = 8.6 * std::pow(state.dataThermalComforts->AirVel, 0.53);
            if (ActMet > 0.9) {
                HcAct = 5.66 * std::pow(ActMet - 0.85, 0.39);
                state.dataThermalComforts->Hc = max(HcAct, state.dataThermalComforts->Hc);
            }

            // Definition of vascular control signals
            // CoreTempSet, SkinTempSet, and AvgBodyTempSet are the setpoints for core, skin and
            // average body temperatures corresponding to physiol.  neutrality
            // SkinMassRatSet is the ratio of skin mass to total body mass (skin+core)
            // Typical values for CoreTempSet, SkinTempSet and SkinMassRatSet are 36.8, 33.7 and 0.10
            // SkinMassRat is the actual skin to total body mass ratio
            SkinTempSet = 33.7;
            CoreTempSet = 36.8;
            SkinMassRatSet = 0.10;
            AvgBodyTempSet = SkinMassRatSet * SkinTempSet + (1.0 - SkinMassRatSet) * CoreTempSet;

            // APPROXIMATE THE FOLLOWING VALUES TO START
            state.dataThermalComforts->SkinTemp = 33.7;
            state.dataThermalComforts->CoreTemp = 36.8;
            SkinBloodFlow = 6.3;
            EvapHeatLossStart = 5.0;
            state.dataThermalComforts->LatRespHeatLoss = 0.017251 * state.dataThermalComforts->ActLevel * (5.8662 - state.dataThermalComforts->VapPress);
            state.dataThermalComforts->EvapHeatLoss = (EvapHeatLossStart - state.dataThermalComforts->LatRespHeatLoss);
            SkinMassRat = 0.0417737 + 0.7451832 / (SkinBloodFlow + 0.585417);

            // GUESS CloSurfTemp TO START
            state.dataThermalComforts->CloSurfTemp = (state.dataThermalComforts->SkinTemp + state.dataThermalComforts->AirTemp) / 2.0;

            // SIMULATION OF TEMPERATURE REGULATION.
            // This SECTION simulates the temperature regulation over 1 minute.
            // Inputs are the physiological data from the previous time step and
            // the current environmental conditions.

            // BEGIN MINUTE BY MINUTE CALCULATIONS FOR ONE HOUR
            ActLevelStart = state.dataThermalComforts->ActLevel; // ActLevel gets increased by shivering in the following DO
            // loop and must be increased from the start level, not
            // perpetually increased
            for (IterMin = 1; IterMin <= 60; ++IterMin) {

                // Dry heat balance:  solve  for CloSurfTemp and Hr
                FirstMinIter = true;
                CloSurfTempOld = 0.0;
                while ((std::abs(state.dataThermalComforts->CloSurfTemp - CloSurfTempOld) > 0.01) || FirstMinIter) {
                    FirstMinIter = false;
                    CloSurfTempOld = state.dataThermalComforts->CloSurfTemp;
                    state.dataThermalComforts->Hr = 4.0 * state.dataThermalComforts->RadSurfEff * state.dataThermalComforts->StefanBoltz * pow_3((state.dataThermalComforts->CloSurfTemp + state.dataThermalComforts->RadTemp) / 2.0 + state.dataThermalComforts->TAbsConv);
                    state.dataThermalComforts->CloSurfTemp = (CloCond * state.dataThermalComforts->SkinTemp + state.dataThermalComforts->CloBodyRat * (state.dataThermalComforts->Hc * state.dataThermalComforts->AirTemp + state.dataThermalComforts->Hr * state.dataThermalComforts->RadTemp)) / (CloCond + state.dataThermalComforts->CloBodyRat * (state.dataThermalComforts->Hc + state.dataThermalComforts->Hr));
                }

                // CALCULATE THE COMBINED HEAT TRANSFER COEFF. (H)
                state.dataThermalComforts->H = state.dataThermalComforts->Hr + state.dataThermalComforts->Hc;
                // Heat flow from Clothing surface to environment
                state.dataThermalComforts->DryHeatLoss = state.dataThermalComforts->CloBodyRat * (state.dataThermalComforts->Hc * (state.dataThermalComforts->CloSurfTemp - state.dataThermalComforts->AirTemp) + state.dataThermalComforts->Hr * (state.dataThermalComforts->CloSurfTemp - state.dataThermalComforts->RadTemp));
                // dry and latent respiratory heat losses
                state.dataThermalComforts->LatRespHeatLoss = 0.017251 * state.dataThermalComforts->ActLevel * (5.8662 - state.dataThermalComforts->VapPress);
                state.dataThermalComforts->DryRespHeatLoss = 0.0014 * state.dataThermalComforts->ActLevel * (34.0 - state.dataThermalComforts->AirTemp) * StdAtm;
                state.dataThermalComforts->RespHeatLoss = state.dataThermalComforts->LatRespHeatLoss + state.dataThermalComforts->DryRespHeatLoss;
                // Heat flows to skin and core:
                state.dataThermalComforts->HeatFlow = (state.dataThermalComforts->CoreTemp - state.dataThermalComforts->SkinTemp) * (5.28 + 1.163 * SkinBloodFlow);
                // 5.28 is skin conductance in the
                // absence of skin blood flow
                SkinHeatStorage = state.dataThermalComforts->HeatFlow - state.dataThermalComforts->DryHeatLoss - state.dataThermalComforts->EvapHeatLoss;
                CoreHeatStorage = state.dataThermalComforts->ActLevel - (state.dataThermalComforts->CoreTemp - state.dataThermalComforts->SkinTemp) * (5.28 + 1.163 * SkinBloodFlow) - state.dataThermalComforts->RespHeatLoss - state.dataThermalComforts->WorkEff;

                // Thermal capacities (average man: 70 kg, 1.8 square meter).
                state.dataThermalComforts->CoreThermCap = state.dataThermalComforts->ActLevelConv * (1.0 - SkinMassRat) * 70.0;
                state.dataThermalComforts->SkinThermCap = state.dataThermalComforts->ActLevelConv * SkinMassRat * 70.0;

                // Temperature changes in 1 minute
                state.dataThermalComforts->SkinTempChange = (SkinHeatStorage * 1.8) / state.dataThermalComforts->SkinThermCap;
                state.dataThermalComforts->CoreTempChange = (CoreHeatStorage * 1.8) / state.dataThermalComforts->CoreThermCap;
                BodyTempChange = SkinMassRat * state.dataThermalComforts->SkinTempChange + (1.0 - SkinMassRat) * state.dataThermalComforts->CoreTempChange;
                state.dataThermalComforts->SkinTemp += state.dataThermalComforts->SkinTempChange;
                state.dataThermalComforts->CoreTemp += state.dataThermalComforts->CoreTempChange;
                AvgBodyTemp = SkinMassRat * state.dataThermalComforts->SkinTemp + (1.0 - SkinMassRat) * state.dataThermalComforts->CoreTemp;

                if (state.dataThermalComforts->SkinTemp > SkinTempSet) {
                    SkinThermSigWarm = state.dataThermalComforts->SkinTemp - SkinTempSet;
                    SkinThermSigCold = 0.0;
                } else {
                    SkinThermSigCold = SkinTempSet - state.dataThermalComforts->SkinTemp;
                    SkinThermSigWarm = 0.0;
                }

                if (state.dataThermalComforts->CoreTemp > CoreTempSet) {
                    CoreThermSigWarm = state.dataThermalComforts->CoreTemp - CoreTempSet;
                    CoreThermSigCold = 0.0;
                } else {
                    CoreThermSigCold = CoreTempSet - state.dataThermalComforts->CoreTemp;
                    CoreThermSigWarm = 0.0;
                }

                if (AvgBodyTemp > AvgBodyTempSet) {
                    BodyThermSigWarm = AvgBodyTemp - AvgBodyTempSet;
                    BodyThermSigCold = 0.0;
                } else {
                    BodyThermSigCold = AvgBodyTempSet - AvgBodyTemp;
                    BodyThermSigWarm = 0.0;
                }

                state.dataThermalComforts->VasodilationFac = SkinBloodFlowConst * CoreThermSigWarm;
                state.dataThermalComforts->VasoconstrictFac = Str * SkinThermSigCold;
                SkinBloodFlow = (6.3 + state.dataThermalComforts->VasodilationFac) / (1.0 + state.dataThermalComforts->VasoconstrictFac);

                // SkinBloodFlow is never below 0.5 liter/(m2.hr) nor above MaxSkinBloodFlow
                if (SkinBloodFlow < 0.5) SkinBloodFlow = 0.5;
                if (SkinBloodFlow > MaxSkinBloodFlow) SkinBloodFlow = MaxSkinBloodFlow;

                // ratio of skin-core masses change with SkinBloodFlow
                // (SkinMassRat,SkinBloodFlow) = (.15,6.3),(.45,1.24),(.05,90)
                SkinMassRat = 0.0417737 + 0.7451832 / (SkinBloodFlow + 0.585417);

                // control of regulatory sweating
                if (SkinThermSigWarm == 0.0) {
                    RegSweat = SweatContConst * BodyThermSigWarm;
                } else {
                    RegSweat = SweatContConst * BodyThermSigWarm * std::exp(SkinThermSigWarm / 10.7);
                }

                if (RegSweat > RegSweatMax) RegSweat = RegSweatMax;

                state.dataThermalComforts->EvapHeatLossRegSweat = 0.68 * RegSweat;

                // adjustment of metabolic heat due to shivering (Stolwijk, Hardy)
                state.dataThermalComforts->ShivResponse = 19.4 * SkinThermSigCold * CoreThermSigCold;
                state.dataThermalComforts->ActLevel = ActLevelStart + state.dataThermalComforts->ShivResponse;

                // Evaluation of heat transfer by evaporation at skin surface
                // LewisRat varies with SkinTemp.
                // LewisRat=2.02 C/mmHg or 15.1512 C/kPa at 0 C (lr=2.2 at 25 C)
                LewisRat = 15.1512 * (state.dataThermalComforts->SkinTemp + state.dataThermalComforts->TAbsConv) / state.dataThermalComforts->TAbsConv;

                // Mass transfer equation between skin and environment
                // TotEvapHeatResist is total vapor resistance of CloUnitthing + air layer
                // CloInsul is efficiency of mass transfer for CloUnitthing
                // CloInsul IS SET TO .45 (FOR WOVEN MATERIAL)
                // Reference:  Woodcock, Breckenridge and Goldman
                state.dataThermalComforts->CloInsul = 0.45;
                state.dataThermalComforts->CloThermEff = 1.0 / (1.0 + 0.155 * state.dataThermalComforts->CloBodyRat * state.dataThermalComforts->H * state.dataThermalComforts->CloUnit);

                AirEvapHeatResist = 1.0 / (LewisRat * state.dataThermalComforts->CloBodyRat * state.dataThermalComforts->Hc);
                CloEvapHeatResist = 0.155 * state.dataThermalComforts->CloUnit / (LewisRat * state.dataThermalComforts->CloInsul);
                TotEvapHeatResist = AirEvapHeatResist + CloEvapHeatResist;

                state.dataThermalComforts->SatSkinVapPress = CalcSatVapPressFromTemp(state.dataThermalComforts->SkinTemp);
                state.dataThermalComforts->SatSkinVapPress *= 0.1333227;
                state.dataThermalComforts->EvapHeatLossMax = (1.0 / TotEvapHeatResist) * (state.dataThermalComforts->SatSkinVapPress - state.dataThermalComforts->VapPress);
                state.dataThermalComforts->SkinWetSweat = state.dataThermalComforts->EvapHeatLossRegSweat / state.dataThermalComforts->EvapHeatLossMax;

                // 0.06 if SkinWetDiff for nonsweating skin --- Kerslake
                state.dataThermalComforts->SkinWetDiff = (1.0 - state.dataThermalComforts->SkinWetSweat) * 0.06;
                state.dataThermalComforts->EvapHeatLossDiff = state.dataThermalComforts->SkinWetDiff * state.dataThermalComforts->EvapHeatLossMax;
                state.dataThermalComforts->EvapHeatLoss = state.dataThermalComforts->EvapHeatLossRegSweat + state.dataThermalComforts->EvapHeatLossDiff;
                state.dataThermalComforts->SkinWetTot = state.dataThermalComforts->EvapHeatLoss / state.dataThermalComforts->EvapHeatLossMax;

                // Beginning of dripping (Sweat not evaporated on skin surface)
                if ((state.dataThermalComforts->SkinWetTot >= EvapEff) && (state.dataThermalComforts->EvapHeatLossMax >= 0)) {
                    state.dataThermalComforts->SkinWetTot = EvapEff;
                    state.dataThermalComforts->SkinWetSweat = (EvapEff - 0.06) / 0.94;
                    state.dataThermalComforts->EvapHeatLossRegSweat = state.dataThermalComforts->SkinWetSweat * state.dataThermalComforts->EvapHeatLossMax;
                    state.dataThermalComforts->SkinWetDiff = (1.0 - state.dataThermalComforts->SkinWetSweat) * 0.06;
                    state.dataThermalComforts->EvapHeatLossDiff = state.dataThermalComforts->SkinWetDiff * state.dataThermalComforts->EvapHeatLossMax;
                    state.dataThermalComforts->EvapHeatLoss = state.dataThermalComforts->EvapHeatLossRegSweat + state.dataThermalComforts->EvapHeatLossDiff;
                }

                // When EvapHeatLossMax<0. condensation on skin occurs.
                if (state.dataThermalComforts->EvapHeatLossMax <= 0.0) {
                    state.dataThermalComforts->SkinWetDiff = 0.0;
                    state.dataThermalComforts->EvapHeatLossDiff = 0.0;
                    state.dataThermalComforts->EvapHeatLoss = state.dataThermalComforts->EvapHeatLossMax;
                    state.dataThermalComforts->SkinWetTot = EvapEff;
                    state.dataThermalComforts->SkinWetSweat = EvapEff;
                    state.dataThermalComforts->EvapHeatLossRegSweat = 0.0;
                }

                // UnevapSweat = unevaporated sweat in grams/sq.m/hr
                UnevapSweat = (RegSweat * 0.68 - state.dataThermalComforts->SkinWetSweat * state.dataThermalComforts->EvapHeatLossMax) / 0.68;
                if (UnevapSweat <= 0.0) UnevapSweat = 0.0;

                // Vapor pressure at skin (as measured by dewpoint sensors)
                state.dataThermalComforts->SkinVapPress = state.dataThermalComforts->SkinWetTot * state.dataThermalComforts->SatSkinVapPress + (1.0 - state.dataThermalComforts->SkinWetTot) * state.dataThermalComforts->VapPress;

                // SkinRelHum is skin relative humidity
                SkinRelHum = state.dataThermalComforts->SkinVapPress / state.dataThermalComforts->SatSkinVapPress;

            } // END OF MINUTE BY MINUTE TEMPERATURE REGULATION LOOP

            // Computation of comfort indices.
            // Inputs to this SECTION are the physiological data from the simulation of
            // temperature regulation loop

            // PART I: Heat transfer indices in real environment
            state.dataThermalComforts->OpTemp = (state.dataThermalComforts->Hr * state.dataThermalComforts->RadTemp + state.dataThermalComforts->Hc * state.dataThermalComforts->AirTemp) / state.dataThermalComforts->H;
            EffectCloUnit = state.dataThermalComforts->CloUnit - (state.dataThermalComforts->CloBodyRat - 1.0) / (0.155 * state.dataThermalComforts->CloBodyRat * state.dataThermalComforts->H);
            EffectCloThermEff = 1.0 / (1.0 + 0.155 * state.dataThermalComforts->H * EffectCloUnit);
            state.dataThermalComforts->CloPermeatEff = 1.0 / (1.0 + (0.155 / state.dataThermalComforts->CloInsul) * state.dataThermalComforts->Hc * EffectCloUnit);

            // PART II: ET*(standardization humidity/REAL(r64) CloUnit, StdAtm and Hc)
            // calculation of skin heat Loss (SkinHeatLoss)
            SkinHeatLoss = state.dataThermalComforts->H * EffectCloThermEff * (state.dataThermalComforts->SkinTemp - state.dataThermalComforts->OpTemp) + state.dataThermalComforts->SkinWetTot * LewisRat * state.dataThermalComforts->Hc * state.dataThermalComforts->CloPermeatEff * (state.dataThermalComforts->SatSkinVapPress - state.dataThermalComforts->VapPress);
            // Get a low approximation for ET* and solve balance
            // equation by iteration
            ET = state.dataThermalComforts->SkinTemp - SkinHeatLoss / (state.dataThermalComforts->H * EffectCloThermEff);
            // THE STANDARD VAPOR PRESSURE AT THE EFFECTIVE TEMP : StdVapPressET

            while (true) {
                StdVapPressET = CalcSatVapPressFromTemp(ET);
                StdVapPressET *= VapPressConv;
                EnergyBalErrET = SkinHeatLoss - state.dataThermalComforts->H * EffectCloThermEff * (state.dataThermalComforts->SkinTemp - ET) -
                                 state.dataThermalComforts->SkinWetTot * LewisRat * state.dataThermalComforts->Hc * state.dataThermalComforts->CloPermeatEff * (state.dataThermalComforts->SatSkinVapPress - StdVapPressET / 2.0);
                if (EnergyBalErrET >= 0.0) break;
                ET += 0.1;
            }

            // Part III: Standard effective temperature SET*
            // standardized humidity.  Hc, CloUnit, StdAtm
            // normalized for given ActLeAirVelivity

            // Standard environment
            HrStd = state.dataThermalComforts->Hr;
            // HcStd = standard conv. heat tr. coeff. (level walking/still air)
            if (ActMet <= 0.86) ActMet = 0.86;
            HcStd = 5.66 * std::pow(ActMet - 0.85, 0.39);

            // minimum value of Hc at sea leAirVel = 3.0 (AirVel = .137 m/s)
            if (HcStd <= 3.0) HcStd = 3.0;

            // standard MET - StdCloUnit relation gives SET* = 24 C when PMV = 0
            StdCloUnit = 1.3264 / ((state.dataThermalComforts->ActLevel - state.dataThermalComforts->WorkEff) / state.dataThermalComforts->ActLevelConv + 0.7383) - 0.0953;
            StdCloFac = CloFac;
            StdCloBodyRat = 1.0 + StdCloFac * StdCloUnit;
            HStd = HrStd + HcStd;
            StdEffectCloUnit = StdCloUnit - (StdCloBodyRat - 1.0) / (0.155 * StdCloBodyRat * HStd);
            StdEffectCloThermEff = 1.0 / (1.0 + 0.155 * HStd * StdEffectCloUnit);
            StdCloPermeatEff = 1.0 / (1.0 + (0.155 / 0.45) * HcStd * StdEffectCloUnit);

            // Get a low approximation for SET*
            // and solve balance equ. by iteration
            SET = state.dataThermalComforts->SkinTemp - SkinHeatLoss / (HStd * StdEffectCloThermEff);

            while (true) {
                StdVapPressSET = CalcSatVapPressFromTemp(SET);
                StdVapPressSET *= VapPressConv;
                EnergyBalErrSET = SkinHeatLoss - HStd * StdEffectCloThermEff * (state.dataThermalComforts->SkinTemp - SET) -
                                  state.dataThermalComforts->SkinWetTot * LewisRat * HcStd * StdCloPermeatEff * (state.dataThermalComforts->SatSkinVapPress - StdVapPressSET / 2.0);
                if (EnergyBalErrSET >= 0.0) break;
                SET += 0.1;
            }

            // Part IV:  Fanger's comfort equation.
            // Thermal transfer coefficient to calculate PMV
            state.dataThermalComforts->ThermSensTransCoef = 0.303 * std::exp(-0.036 * state.dataThermalComforts->ActLevel) + 0.028;
            // Fanger's reg. sweating at comfort threshold (PMV=0) is:
            state.dataThermalComforts->EvapHeatLossRegComf = (state.dataThermalComforts->IntHeatProd - state.dataThermalComforts->ActLevelConv) * 0.42;

            // PMV*(PMVET in prgm) uses ET instead of OpTemp
            DryHeatLossET = HStd * StdEffectCloThermEff * (state.dataThermalComforts->SkinTemp - ET);
            state.dataThermalComforts->ThermalComfortData(state.dataThermalComforts->PeopleNum).PiercePMVET =
                state.dataThermalComforts->ThermSensTransCoef * (state.dataThermalComforts->IntHeatProd - state.dataThermalComforts->RespHeatLoss - DryHeatLossET - state.dataThermalComforts->EvapHeatLossDiff - state.dataThermalComforts->EvapHeatLossRegComf);

            // SPMV*(PMVSET in prgm) uses SET instead of OpTemp
            DryHeatLossSET = HStd * StdEffectCloThermEff * (state.dataThermalComforts->SkinTemp - SET);
            state.dataThermalComforts->ThermalComfortData(state.dataThermalComforts->PeopleNum).PiercePMVSET =
                state.dataThermalComforts->ThermSensTransCoef * (state.dataThermalComforts->IntHeatProd - state.dataThermalComforts->RespHeatLoss - DryHeatLossSET - state.dataThermalComforts->EvapHeatLossDiff - state.dataThermalComforts->EvapHeatLossRegComf);

            // Part V:  Heat stress and heat strain indices derived from EvapHeatLoss,
            // EvapHeatLossMax and W (skin wettedness)

            // EvapHeatLossMax is readjusted for EvapEff
            state.dataThermalComforts->EvapHeatLossMax *= EvapEff;
            // DISC (discomfort) varies with relative thermoregulatory strain
            state.dataThermalComforts->ThermalComfortData(state.dataThermalComforts->PeopleNum).PierceDISC =
                5.0 * (state.dataThermalComforts->EvapHeatLossRegSweat - state.dataThermalComforts->EvapHeatLossRegComf) / (state.dataThermalComforts->EvapHeatLossMax - state.dataThermalComforts->EvapHeatLossRegComf - state.dataThermalComforts->EvapHeatLossDiff);

            // Part VI:  Thermal sensation TSENS as function of mean body temp.-
            // AvgBodyTempLow is AvgBodyTemp when DISC is 0. (lower limit of zone of evap. regul.)
            AvgBodyTempLow = (0.185 / state.dataThermalComforts->ActLevelConv) * (state.dataThermalComforts->ActLevel - state.dataThermalComforts->WorkEff) + 36.313;
            // AvgBodyTempHigh is AvgBodyTemp when HSI=100 (upper limit of zone of evap. regul.)
            AvgBodyTempHigh = (0.359 / state.dataThermalComforts->ActLevelConv) * (state.dataThermalComforts->ActLevel - state.dataThermalComforts->WorkEff) + 36.664;

            // TSENS=DISC=4.7 when HSI =1 00 (HSI is Belding's classic heat stress index)
            // In cold, DISC &TSENS are the same and neg. fct of AvgBodyTemp
            if (AvgBodyTemp > AvgBodyTempLow) {
                state.dataThermalComforts->ThermalComfortData(state.dataThermalComforts->PeopleNum).PierceTSENS = 4.7 * (AvgBodyTemp - AvgBodyTempLow) / (AvgBodyTempHigh - AvgBodyTempLow);

            } else {
                state.dataThermalComforts->ThermalComfortData(state.dataThermalComforts->PeopleNum).PierceTSENS = 0.68175 * (AvgBodyTemp - AvgBodyTempLow);
                state.dataThermalComforts->ThermalComfortData(state.dataThermalComforts->PeopleNum).PierceDISC = state.dataThermalComforts->ThermalComfortData(state.dataThermalComforts->PeopleNum).PierceTSENS;
            }

            state.dataThermalComforts->ThermalComfortData(state.dataThermalComforts->PeopleNum).ThermalComfortMRT = state.dataThermalComforts->RadTemp;
            state.dataThermalComforts->ThermalComfortData(state.dataThermalComforts->PeopleNum).ThermalComfortOpTemp = (state.dataThermalComforts->RadTemp + state.dataThermalComforts->AirTemp) / 2.0;
            state.dataThermalComforts->ThermalComfortData(state.dataThermalComforts->PeopleNum).PierceSET = SET;
        }
    }

    void CalcThermalComfortKSU(EnergyPlusData &state)
    {

        // SUBROUTINE INFORMATION:
        //     AUTHOR         Jaewook Lee
        //     DATE WRITTEN   January 2000
        //     MODIFIED       Rick Strand (for E+ implementation February 2000)

        // PURPOSE OF THIS SUBROUTINE:
        // This subroutine calculates TSV using the KSU 2 Node model.

        // METHODOLOGY EMPLOYED:
        // This subroutine is based heavily upon the work performed by Dan Maloney for
        // the BLAST program.  Many of the equations are based on the original Pierce
        // development.  See documentation for further details and references.

        // REFERENCES:
        // Maloney, Dan, M.S. Thesis, University of Illinois at Urbana-Champaign

        // SUBROUTINE PARAMETER DEFINITIONS:
        Real64 const CloEmiss(0.8); // Clothing Emissivity

        // SUBROUTINE LOCAL VARIABLE DECLARATIONS:
        static Array1D<Real64> Coeff(2);      // Coefficients used in Range-Kutta's Method
        static Array1D<Real64> Temp(2);       // Temperature
        static Array1D<Real64> TempChange(2); // Change of temperature
        Real64 BodyWt;                        // Weight of body, kg
        Real64 DayNum;                        // Number of days of acclimation
        int NumDay;                           // Loop counter for DayNum
        Real64 EmissAvg;                      // Average emissivity
        int IncreDayNum;                      // Number of days of increment in the outputs as desired
        Real64 IntHeatProdMet;                // Internal heat production in MET
        Real64 IntHeatProdMetMax;             // Maximum value of internal heat production in MET
        int LastDayNum;                       // Number of days for the last print out
        Real64 SkinWetFac;                    // Skin wettedness factor
        Real64 SkinWetNeut;                   // Skin wettedness at neutral state
        int StartDayNum;                      // Number of days for the first print out
        // Unacclimated man = 1, Acclimated man = 14
        Real64 SweatSuppFac; // Sweat suppression factor due to skin wettedness
        Real64 TempDiffer;   // Temperature difference between the rectal and esophageal temperatures
        // If not measured, set it to be 0.5 Deg. C.
        int TempIndiceNum;     // Number of temperature indices
        Real64 ThermCndctMin;  // Minimum value of thermal conductance
        Real64 ThermCndctNeut; // Thermal conductance at neutral state
        Real64 TimeExpos;      // Time period in the exposure, hr
        Real64 TimeInterval;   // Time interval of outputs desired, hr
        Real64 TSVMax;         // Maximum value of thermal sensation vote
        Real64 IntermediateClothing;

        TempIndiceNum = 2;

        // NEXT GROUP OF VARIABLE ARE FIXED FOR BLAST PROGRAM - UNACCLIMATED MAN
        // THE TSV MODEL CAN BE APPLIED TO UNACCLIMATED MAN ONLY.
        TimeInterval = 1.0;
        TSVMax = 4.0;
        StartDayNum = 1;
        LastDayNum = 1;
        IncreDayNum = 1;
        TimeExpos = 1.0;
        TempDiffer = 0.5;

        for (state.dataThermalComforts->PeopleNum = 1; state.dataThermalComforts->PeopleNum <= TotPeople; ++state.dataThermalComforts->PeopleNum) {
            // THE NEXT SIX VARIABLES WILL BE READ IN FROM INPUT DECK
            if (!People(state.dataThermalComforts->PeopleNum).KSU) continue;

            state.dataThermalComforts->ZoneNum = People(state.dataThermalComforts->PeopleNum).ZonePtr;
            if (IsZoneDV(state.dataThermalComforts->ZoneNum) || IsZoneUI(state.dataThermalComforts->ZoneNum)) {
                state.dataThermalComforts->AirTemp = TCMF(state.dataThermalComforts->ZoneNum); // PH 3/7/04
            } else {
                state.dataThermalComforts->AirTemp = ZTAVComf(state.dataThermalComforts->ZoneNum);
            }
            state.dataThermalComforts->RadTemp = CalcRadTemp(state, state.dataThermalComforts->PeopleNum);
            state.dataThermalComforts->RelHum = PsyRhFnTdbWPb(state.dataThermalComforts->AirTemp, ZoneAirHumRatAvgComf(state.dataThermalComforts->ZoneNum), OutBaroPress);
            state.dataThermalComforts->ActLevel = GetCurrentScheduleValue(People(state.dataThermalComforts->PeopleNum).ActivityLevelPtr) / state.dataThermalComforts->BodySurfArea;
            state.dataThermalComforts->WorkEff = GetCurrentScheduleValue(People(state.dataThermalComforts->PeopleNum).WorkEffPtr) * state.dataThermalComforts->ActLevel;
            {
                auto const SELECT_CASE_var(People(state.dataThermalComforts->PeopleNum).ClothingType);
                if (SELECT_CASE_var == 1) {
                    state.dataThermalComforts->CloUnit = GetCurrentScheduleValue(People(state.dataThermalComforts->PeopleNum).ClothingPtr);
                } else if (SELECT_CASE_var == 2) {
                    state.dataThermalComforts->ThermalComfortData(state.dataThermalComforts->PeopleNum).ThermalComfortOpTemp = (state.dataThermalComforts->RadTemp + state.dataThermalComforts->AirTemp) / 2.0;
                    state.dataThermalComforts->ThermalComfortData(state.dataThermalComforts->PeopleNum).ClothingValue = state.dataThermalComforts->CloUnit;
                    DynamicClothingModel(state);
                    state.dataThermalComforts->CloUnit = state.dataThermalComforts->ThermalComfortData(state.dataThermalComforts->PeopleNum).ClothingValue;
                } else if (SELECT_CASE_var == 3) {
                    IntermediateClothing = GetCurrentScheduleValue(People(state.dataThermalComforts->PeopleNum).ClothingMethodPtr);
                    if (IntermediateClothing == 1.0) {
                        state.dataThermalComforts->CloUnit = GetCurrentScheduleValue(People(state.dataThermalComforts->PeopleNum).ClothingPtr);
                        state.dataThermalComforts->ThermalComfortData(state.dataThermalComforts->PeopleNum).ClothingValue = state.dataThermalComforts->CloUnit;
                    } else if (IntermediateClothing == 2.0) {
                        state.dataThermalComforts->ThermalComfortData(state.dataThermalComforts->PeopleNum).ThermalComfortOpTemp = (state.dataThermalComforts->RadTemp + state.dataThermalComforts->AirTemp) / 2.0;
                        state.dataThermalComforts->ThermalComfortData(state.dataThermalComforts->PeopleNum).ClothingValue = state.dataThermalComforts->CloUnit;
                        DynamicClothingModel(state);
                        state.dataThermalComforts->CloUnit = state.dataThermalComforts->ThermalComfortData(state.dataThermalComforts->PeopleNum).ClothingValue;
                    } else {
                        state.dataThermalComforts->CloUnit = GetCurrentScheduleValue(People(state.dataThermalComforts->PeopleNum).ClothingPtr);
                        ShowWarningError("PEOPLE=\"" + People(state.dataThermalComforts->PeopleNum).Name +
                                         "\", Scheduled clothing value will be used rather than clothing calculation method.");
                    }
                } else {
                    ShowSevereError("PEOPLE=\"" + People(state.dataThermalComforts->PeopleNum).Name + "\", Incorrect Clothing Type");
                }
            }

            state.dataThermalComforts->AirVel = GetCurrentScheduleValue(People(state.dataThermalComforts->PeopleNum).AirVelocityPtr);
            state.dataThermalComforts->IntHeatProd = state.dataThermalComforts->ActLevel - state.dataThermalComforts->WorkEff;
            // THE FOLLOWING ARE TYPICAL VALUES SET FOR BLAST RUNS
            // STANDARD MAN: 70. KG WEIGHT, 1.8 M2 SURFACE AREA
            BodyWt = 70.0;
            state.dataThermalComforts->CoreTemp = 37.0;
            state.dataThermalComforts->SkinTemp = 31.0;

            //   CALCULATIONS NEEDED FOR THE PASSIVE STATE EQUATIONS
            state.dataThermalComforts->CoreThermCap = 0.9 * BodyWt * 0.97 / state.dataThermalComforts->BodySurfArea;
            state.dataThermalComforts->SkinThermCap = 0.1 * BodyWt * 0.97 / state.dataThermalComforts->BodySurfArea;
            //   KERSLAKE'S FORMULA (0.05<AirVel<5. M/S)
            if (state.dataThermalComforts->AirVel < 0.137) state.dataThermalComforts->AirVel = 0.137;
            state.dataThermalComforts->Hc = 8.3 * std::sqrt(state.dataThermalComforts->AirVel);
            EmissAvg = state.dataThermalComforts->RadSurfEff * CloEmiss + (1.0 - state.dataThermalComforts->RadSurfEff) * 1.0;
            //   IBERALL EQUATION
            state.dataThermalComforts->Hr = EmissAvg * (3.87 + 0.031 * state.dataThermalComforts->RadTemp);
            state.dataThermalComforts->H = state.dataThermalComforts->Hr + state.dataThermalComforts->Hc;
            state.dataThermalComforts->OpTemp = (state.dataThermalComforts->Hc * state.dataThermalComforts->AirTemp + state.dataThermalComforts->Hr * state.dataThermalComforts->RadTemp) / state.dataThermalComforts->H;
            state.dataThermalComforts->VapPress = CalcSatVapPressFromTemp(state.dataThermalComforts->AirTemp);
            state.dataThermalComforts->VapPress *= state.dataThermalComforts->RelHum;
            state.dataThermalComforts->CloBodyRat = 1.0 + 0.2 * state.dataThermalComforts->CloUnit;
            state.dataThermalComforts->CloThermEff = 1.0 / (1.0 + 0.155 * state.dataThermalComforts->H * state.dataThermalComforts->CloBodyRat * state.dataThermalComforts->CloUnit);
            state.dataThermalComforts->CloPermeatEff = 1.0 / (1.0 + 0.143 * state.dataThermalComforts->Hc * state.dataThermalComforts->CloUnit);
            //  BASIC INFORMATION FOR THERMAL SENSATION.
            IntHeatProdMet = state.dataThermalComforts->IntHeatProd / state.dataThermalComforts->ActLevelConv;
            IntHeatProdMetMax = max(1.0, IntHeatProdMet);
            ThermCndctNeut = 12.05 * std::exp(0.2266 * (IntHeatProdMetMax - 1.0));
            SkinWetNeut = 0.02 + 0.4 * (1.0 - std::exp(-0.6 * (IntHeatProdMetMax - 1.0)));
            ThermCndctMin = (ThermCndctNeut - 5.3) * 0.26074074 + 5.3;
            Real64 const ThemCndct_75_fac(1.0 / (75.0 - ThermCndctNeut));
            Real64 const ThemCndct_fac(1.0 / (ThermCndctNeut - ThermCndctMin));
            //  CALCULATE THE PHYSIOLOGICAL REACTIONS OF AN UNACCLIMATED
            //  MAN (LastDayNum = 1), OR AN ACCLIMATED MAN (LastDayNum = 14, IncreDayNum = 13),
            assert(IncreDayNum > 0); // Autodesk:F2C++ Loop setup assumption
            for (NumDay = StartDayNum; NumDay <= LastDayNum; NumDay += IncreDayNum) {
                //  INITIAL CONDITIONS IN AN EXPOSURE
                DayNum = double(NumDay);
                state.dataThermalComforts->Time = 0.0;
                state.dataThermalComforts->TimeChange = 0.01;
                SweatSuppFac = 1.0;
                Temp(1) = state.dataThermalComforts->CoreTemp;
                Temp(2) = state.dataThermalComforts->SkinTemp;
                Coeff(1) = Coeff(2) = 0.0;
                //  PHYSIOLOGICAL ADJUSTMENTS IN HEAT ACCLIMATION.
                state.dataThermalComforts->AcclPattern = 1.0 - std::exp(-0.12 * (DayNum - 1.0));
                state.dataThermalComforts->CoreTempNeut = 36.9 - 0.6 * state.dataThermalComforts->AcclPattern;
                state.dataThermalComforts->SkinTempNeut = 33.8 - 1.6 * state.dataThermalComforts->AcclPattern;
                state.dataThermalComforts->ActLevel -= 0.07 * state.dataThermalComforts->ActLevel * state.dataThermalComforts->AcclPattern;
                Real64 const SkinTempNeut_fac(1.0 / (1.0 - SkinWetNeut));
                //  CALCULATION OF CoreTempChange/TempChange & SkinTempChange/TempChange
                DERIV(state, TempIndiceNum, Temp, TempChange);
                while (true) {
                    //  CALCULATION OF THERMAL SENSATION VOTE (TSV).
                    //  THE TSV MODEL CAN BE APPLIED TO UNACCLIMATED MAN ONLY.
                    SkinWetFac = (state.dataThermalComforts->SkinWetSweat - SkinWetNeut) * SkinTempNeut_fac;
                    state.dataThermalComforts->VasodilationFac = (state.dataThermalComforts->ThermCndct - ThermCndctNeut) * ThemCndct_75_fac;
                    state.dataThermalComforts->VasoconstrictFac = (ThermCndctNeut - state.dataThermalComforts->ThermCndct) * ThemCndct_fac;
                    //  IF VasodilationFac < 0.0, VASOCONSTRICTION OCCURS AND RESULTS IN COLD SENSATION.
                    //  OTHERWISE NORMAL BLOOD FLOW OR VASODILATION OCCURS AND RESULTS IN
                    //  THERMAL NEUTRALITY OR WARM SENSATION.
                    if (state.dataThermalComforts->VasodilationFac < 0) {
                        state.dataThermalComforts->ThermalComfortData(state.dataThermalComforts->PeopleNum).KsuTSV =
                            -1.46153 * state.dataThermalComforts->VasoconstrictFac + 3.74721 * pow_2(state.dataThermalComforts->VasoconstrictFac) - 6.168856 * pow_3(state.dataThermalComforts->VasoconstrictFac);
                    } else {
                        state.dataThermalComforts->ThermalComfortData(state.dataThermalComforts->PeopleNum).KsuTSV = (5.0 - 6.56 * (state.dataThermalComforts->RelHum - 0.50)) * SkinWetFac;
                        if (state.dataThermalComforts->ThermalComfortData(state.dataThermalComforts->PeopleNum).KsuTSV > TSVMax) state.dataThermalComforts->ThermalComfortData(state.dataThermalComforts->PeopleNum).KsuTSV = TSVMax;
                    }

                    state.dataThermalComforts->ThermalComfortData(state.dataThermalComforts->PeopleNum).ThermalComfortMRT = state.dataThermalComforts->RadTemp;
                    state.dataThermalComforts->ThermalComfortData(state.dataThermalComforts->PeopleNum).ThermalComfortOpTemp = (state.dataThermalComforts->RadTemp + state.dataThermalComforts->AirTemp) / 2.0;

                    state.dataThermalComforts->CoreTemp = Temp(1);
                    state.dataThermalComforts->SkinTemp = Temp(2);
                    state.dataThermalComforts->EvapHeatLossSweatPrev = state.dataThermalComforts->EvapHeatLossSweat;

                    RKG(state, TempIndiceNum, state.dataThermalComforts->TimeChange, state.dataThermalComforts->Time, Temp, TempChange, Coeff);

                    if (state.dataThermalComforts->Time > TimeExpos) break;
                }
            }
        }
    }

    void DERIV(EnergyPlusData &state, int &EP_UNUSED(TempIndiceNum),    // Number of temperature indices  unused1208
               Array1D<Real64> &EP_UNUSED(Temp), // Temperature unused1208
               Array1D<Real64> &TempChange       // Change of temperature
    )
    {

        // SUBROUTINE INFORMATION:
        //     AUTHOR         Jaewook Lee
        //     DATE WRITTEN   January 2000
        //     MODIFIED       Rick Strand (for E+ implementation February 2000)

        // PURPOSE OF THIS SUBROUTINE:
        // THIS SUBROUTINE CALCULATES HEAT TRANSFER TERMS INVOLVED IN THE
        // THERMOREGULATORY SYSTEM TO OBTAIN THE RATES OF CHANGE OF CoreTemp & SkinTemp
        // VIZ., CoreTempChange/TempChange & SkinTempChange/TempChange RESPECTIVELY.

        // METHODOLOGY EMPLOYED:
        // This subroutine is based heavily upon the work performed by Dan Maloney for
        // the BLAST program.  Many of the equations are based on the original Pierce
        // development.  See documentation for further details and references.

        // REFERENCES:
        // Maloney, Dan, M.S. Thesis, University of Illinois at Urbana-Champaign

        // Argument array dimensioning
        //EP_SIZE_CHECK(Temp, 2);
        EP_SIZE_CHECK(TempChange, 2);

        // SUBROUTINE LOCAL VARIABLE DECLARATIONS:
        Real64 ActLevelTot;             // Total activity level
        Real64 CoreSignalShiv;          // Core signal when shivering occurs
        Real64 CoreSignalShivMax;       // Maximum value of core signal when shivering occurs
        Real64 CoreSignalSkinSens;      // The sensitivity of the skin signal increases
        Real64 CoreSignalSweatMax;      // Maximum value of core signal when sweating occurs
        Real64 CoreSignalSweatWarm;     // Core signal when sweating occurs
        Real64 CoreTempSweat;           // Core temperature when sweating occurs
        Real64 CoreSignalWarm;          // Warm core signal
        Real64 CoreSignalWarmMax;       // Maximum value of warm core signal
        Real64 EvapHeatLossDrySweat;    // Evaporative heat loss by sweating when total skin wettedness < 0.4
        Real64 Err;                     // Stop criteria for iteration
        Real64 ErrPrev;                 // Previous value of stop criteria for iteration
        Real64 EvapHeatLossSweatEst;    // Estimated evaporative heat loss by sweating
        Real64 EvapHeatLossSweatEstNew; // New value of estimated evaporative heat loss by sweating
        Real64 IntHeatProdTot;          // Total internal heat production
        Real64 SkinCndctMax;            // Maximum value of skin conductance
        Real64 SkinSignalCold;          // Cold skin signal
        Real64 SkinSignalColdMax;       // Maximum value of cold skin signal
        Real64 SkinSignalSweatCold;     // Cold skin signal for sweat inhibition
        Real64 SkinSignalSweatColdMax;  // Maximum value of cold skin signal for sweat inhibition
        Real64 SkinCndctDilation;       // Overall skin conductance due to vasodilation
        Real64 SkinCndctConstriction;   // Overall skin conductance due to vasoconstriction
        Real64 SkinSignalShiv;          // Skin signal when shivering occurs
        Real64 SkinSignalShivMax;       // Maximum value of skin signal when shivering occurs
        Real64 SkinSignalSweatMax;      // Skin signal when sweating occurs
        Real64 SkinSignalSweatWarm;     // Maximum value of skin signal when sweating occurs
        Real64 SkinSignalWarm;          // Warm skin signal
        Real64 SkinSignalWarmMax;       // Maximum value of warm skin signal
        Real64 SkinTempSweat;           // Skin temperature when sweating occurs
        Real64 SkinWetSignal;           // Skin wettedness signal
        Real64 SweatCtrlFac;            // Sweat control factor
        Real64 SweatSuppFac;            // Sweat suppression factor due to skin wettedness
        Real64 WeighFac;                // Weighting factor of core siganl

        // THE CONTROLLING SYSTEM.
        // THE CONTROLLING SIGNALS :
        // SIGNALS FOR KS.
        CoreSignalWarm = state.dataThermalComforts->CoreTemp - 36.98;
        SkinSignalWarm = state.dataThermalComforts->SkinTemp - 33.8;
        SkinSignalCold = 32.1 - state.dataThermalComforts->SkinTemp;
        CoreSignalSkinSens = state.dataThermalComforts->CoreTemp - 35.15;
        CoreSignalWarmMax = max(0.0, CoreSignalWarm);
        SkinSignalWarmMax = max(0.0, SkinSignalWarm);
        SkinSignalColdMax = max(0.0, SkinSignalCold);

        // SIGNALS FOR EvapHeatLossSweat.
        CoreTempSweat = state.dataThermalComforts->CoreTemp;
        if (CoreTempSweat > 38.29) CoreTempSweat = 38.29;
        CoreSignalSweatWarm = CoreTempSweat - state.dataThermalComforts->CoreTempNeut;
        SkinTempSweat = state.dataThermalComforts->SkinTemp;
        if (SkinTempSweat > 36.1) SkinTempSweat = 36.1;
        SkinSignalSweatWarm = SkinTempSweat - state.dataThermalComforts->SkinTempNeut;
        CoreSignalSweatMax = max(0.0, CoreSignalSweatWarm);
        SkinSignalSweatMax = max(0.0, SkinSignalSweatWarm);
        SkinSignalSweatCold = 33.37 - state.dataThermalComforts->SkinTemp;
        if (state.dataThermalComforts->SkinTempNeut < 33.37) SkinSignalSweatCold = state.dataThermalComforts->SkinTempNeut - state.dataThermalComforts->SkinTemp;
        SkinSignalSweatColdMax = max(0.0, SkinSignalSweatCold);

        // SIGNALS FOR SHIVERING.
        CoreSignalShiv = 36.9 - state.dataThermalComforts->CoreTemp;
        SkinSignalShiv = 32.5 - state.dataThermalComforts->SkinTemp;
        CoreSignalShivMax = max(0.0, CoreSignalShiv);
        SkinSignalShivMax = max(0.0, SkinSignalShiv);

        // CONTROLLING FUNCTIONS :
        // SHIVERING RESPONSE IN W/M**2.
        state.dataThermalComforts->ShivResponse = 20.0 * CoreSignalShivMax * SkinSignalShivMax + 5.0 * SkinSignalShivMax;
        if (state.dataThermalComforts->CoreTemp >= 37.1) state.dataThermalComforts->ShivResponse = 0.0;

        // SWEAT FUNCTION IN W/M**2.
        WeighFac = 260.0 + 70.0 * state.dataThermalComforts->AcclPattern;
        SweatCtrlFac = 1.0 + 0.05 * std::pow(SkinSignalSweatColdMax, 2.4);

        // EvapHeatLossDrySweat = SWEAT WHEN SkinWetTot < 0.4.
        EvapHeatLossDrySweat =
            ((WeighFac * CoreSignalSweatMax + 0.1 * WeighFac * SkinSignalSweatMax) * std::exp(SkinSignalSweatMax / 8.5)) / SweatCtrlFac;

        // MAXIMUM EVAPORATIVE POWER, EvapHeatLossMax, IN W/M**2.
        state.dataThermalComforts->SkinVapPress = CalcSatVapPressFromTemp(state.dataThermalComforts->SkinTemp);
        state.dataThermalComforts->EvapHeatLossMax = 2.2 * state.dataThermalComforts->Hc * (state.dataThermalComforts->SkinVapPress - state.dataThermalComforts->VapPress) * state.dataThermalComforts->CloPermeatEff;
        if (state.dataThermalComforts->EvapHeatLossMax > 0.0) {
            state.dataThermalComforts->SkinWetSweat = EvapHeatLossDrySweat / state.dataThermalComforts->EvapHeatLossMax;
            state.dataThermalComforts->EvapHeatLossDiff = 0.408 * (state.dataThermalComforts->SkinVapPress - state.dataThermalComforts->VapPress);
            state.dataThermalComforts->EvapHeatLoss = state.dataThermalComforts->SkinWetSweat * state.dataThermalComforts->EvapHeatLossMax + (1.0 - state.dataThermalComforts->SkinWetSweat) * state.dataThermalComforts->EvapHeatLossDiff;
            state.dataThermalComforts->SkinWetTot = state.dataThermalComforts->EvapHeatLoss / state.dataThermalComforts->EvapHeatLossMax;
            if (state.dataThermalComforts->Time == 0.0) {
                state.dataThermalComforts->EvapHeatLossSweat = EvapHeatLossDrySweat;
                state.dataThermalComforts->EvapHeatLossSweatPrev = EvapHeatLossDrySweat;
            }
            if (state.dataThermalComforts->SkinWetTot > 0.4) {

                // ITERATION  FOR SWEAT WHEN SkinWetTot IS GREATER THAT 0.4.
                state.dataThermalComforts->IterNum = 0;
                if (state.dataThermalComforts->SkinWetSweat > 1.0) state.dataThermalComforts->SkinWetSweat = 1.0;
                while (true) {
                    EvapHeatLossSweatEst = state.dataThermalComforts->EvapHeatLossSweatPrev;
                    state.dataThermalComforts->SkinWetSweat = EvapHeatLossSweatEst / state.dataThermalComforts->EvapHeatLossMax;

                    if (state.dataThermalComforts->SkinWetSweat > 1.0) state.dataThermalComforts->SkinWetSweat = 1.0;

                    state.dataThermalComforts->EvapHeatLossDiff = 0.408 * (state.dataThermalComforts->SkinVapPress - state.dataThermalComforts->VapPress);
                    state.dataThermalComforts->EvapHeatLoss = (1.0 - state.dataThermalComforts->SkinWetTot) * state.dataThermalComforts->EvapHeatLossDiff + state.dataThermalComforts->EvapHeatLossSweat;
                    state.dataThermalComforts->SkinWetTot = state.dataThermalComforts->EvapHeatLoss / state.dataThermalComforts->EvapHeatLossMax;

                    if (state.dataThermalComforts->SkinWetTot > 1.0) state.dataThermalComforts->SkinWetTot = 1.0;

                    SkinWetSignal = max(0.0, state.dataThermalComforts->SkinWetTot - 0.4);
                    SweatSuppFac = 0.5 + 0.5 * std::exp(-5.6 * SkinWetSignal);
                    EvapHeatLossSweatEstNew = SweatSuppFac * EvapHeatLossDrySweat;

                    if (state.dataThermalComforts->IterNum == 0) state.dataThermalComforts->EvapHeatLossSweat = EvapHeatLossSweatEstNew;

                    Err = EvapHeatLossSweatEst - EvapHeatLossSweatEstNew;

                    if (state.dataThermalComforts->IterNum != 0) {
                        if ((ErrPrev * Err) < 0.0) state.dataThermalComforts->EvapHeatLossSweat = (EvapHeatLossSweatEst + EvapHeatLossSweatEstNew) / 2.0;
                        if ((ErrPrev * Err) >= 0.0) state.dataThermalComforts->EvapHeatLossSweat = EvapHeatLossSweatEstNew;
                    }

                    // STOP CRITERION FOR THE ITERATION.
                    if ((std::abs(Err) <= 0.5) || (state.dataThermalComforts->IterNum >= 10)) break;
                    ++state.dataThermalComforts->IterNum;
                    state.dataThermalComforts->EvapHeatLossSweatPrev = state.dataThermalComforts->EvapHeatLossSweat;
                    ErrPrev = Err;
                }

            } else {
                state.dataThermalComforts->EvapHeatLossSweat = EvapHeatLossDrySweat;
            }

        } else {
            state.dataThermalComforts->SkinWetSweat = 1.0;
            state.dataThermalComforts->SkinWetTot = 1.0;
            state.dataThermalComforts->EvapHeatLossSweat = 0.5 * EvapHeatLossDrySweat;
            state.dataThermalComforts->EvapHeatLoss = state.dataThermalComforts->EvapHeatLossSweat;
        }

        // OVERALL SKIN CONDUCTANCE, KS, IN W/M**2/C.
        // SkinCndctDilation = EFFECT DUE TO VASODILATION.
        // SkinCndctConstriction = EFFECT DUE TO VASOCONSTRICTION.
        SkinCndctDilation = 42.45 * CoreSignalWarmMax + 8.15 * std::pow(CoreSignalSkinSens, 0.8) * SkinSignalWarmMax;
        SkinCndctConstriction = 1.0 + 0.4 * SkinSignalColdMax;
        // ThermCndct IS EQUIVALENT TO KS
        state.dataThermalComforts->ThermCndct = 5.3 + (6.75 + SkinCndctDilation) / SkinCndctConstriction;
        SkinCndctMax = 75.0 + 10.0 * state.dataThermalComforts->AcclPattern;
        if (state.dataThermalComforts->ThermCndct > SkinCndctMax) state.dataThermalComforts->ThermCndct = SkinCndctMax;

        // PASSIVE ENERGY BALANCE EQUATIONS.
        // TOTAL METABOLIC HEAT PRODUCTION RATE, ActLevel, IN W/M**2.
        ActLevelTot = state.dataThermalComforts->ActLevel + state.dataThermalComforts->ShivResponse;
        IntHeatProdTot = ActLevelTot - state.dataThermalComforts->WorkEff;
        // RESPIRATION HEAT LOSS, RespHeatLoss, IN W/M**0.
        state.dataThermalComforts->LatRespHeatLoss = 0.0023 * ActLevelTot * (44.0 - state.dataThermalComforts->VapPress);
        state.dataThermalComforts->DryRespHeatLoss = 0.0014 * ActLevelTot * (34.0 - state.dataThermalComforts->AirTemp);
        state.dataThermalComforts->RespHeatLoss = state.dataThermalComforts->LatRespHeatLoss + state.dataThermalComforts->DryRespHeatLoss;
        // HEAT FLOW FROM CORE TO SKIN, HeatFlow, IN W/M**2.
        state.dataThermalComforts->HeatFlow = state.dataThermalComforts->ThermCndct * (state.dataThermalComforts->CoreTemp - state.dataThermalComforts->SkinTemp);
        // TempChange(1) = CoreTempChange/TempChange, IN C/HR.
        TempChange(1) = (IntHeatProdTot - state.dataThermalComforts->RespHeatLoss - state.dataThermalComforts->HeatFlow) / state.dataThermalComforts->CoreThermCap;
        if (state.dataThermalComforts->EvapHeatLoss > state.dataThermalComforts->EvapHeatLossMax) state.dataThermalComforts->EvapHeatLoss = state.dataThermalComforts->EvapHeatLossMax;

        // DRY HEAT EXCHANGE BY RADIATION & CONVECTION, R+C, IN W/M**2.
        state.dataThermalComforts->DryHeatLoss = state.dataThermalComforts->H * state.dataThermalComforts->CloBodyRat * state.dataThermalComforts->CloThermEff * (state.dataThermalComforts->SkinTemp - state.dataThermalComforts->OpTemp);
        // TempChange(2) = SkinTempChange/TempChange, IN C/HR.
        TempChange(2) = (state.dataThermalComforts->HeatFlow - state.dataThermalComforts->EvapHeatLoss - state.dataThermalComforts->DryHeatLoss) / state.dataThermalComforts->SkinThermCap;
    }

    void RKG(EnergyPlusData &state, int &NEQ, Real64 &H, Real64 &X, Array1D<Real64> &Y, Array1D<Real64> &DY, Array1D<Real64> &C)
    {

        // SUBROUTINE INFORMATION:
        //     AUTHOR         Jaewook Lee
        //     DATE WRITTEN   January 2000
        //     MODIFIED       Rick Strand (for E+ implementation February 2000)

        // PURPOSE OF THIS SUBROUTINE:
        // This is a subroutine for integration by Runga-Kutta's method.

        // METHODOLOGY EMPLOYED:
        // This subroutine is based heavily upon the work performed by Dan Maloney for
        // the BLAST program.  Many of the equations are based on the original Pierce
        // development.  See documentation for further details and references.

        // REFERENCES:
        // Maloney, Dan, M.S. Thesis, University of Illinois at Urbana-Champaign

        // Argument array dimensioning
        EP_SIZE_CHECK(Y, NEQ);
        EP_SIZE_CHECK(DY, NEQ);
        EP_SIZE_CHECK(C, NEQ);

        // SUBROUTINE LOCAL VARIABLE DECLARATIONS:
        int I;
        int J;
        Real64 B;
        Real64 H2;
        static Array1D<Real64> const A(2, {0.29289321881345, 1.70710678118654});

        H2 = 0.5 * H;

        DERIV(state, NEQ, Y, DY);
        for (I = 1; I <= NEQ; ++I) {
            B = H2 * DY(I) - C(I);
            Y(I) += B;
            C(I) += 3.0 * B - H2 * DY(I);
        }

        X += H2;

        for (J = 1; J <= 2; ++J) {
            DERIV(state, NEQ, Y, DY);
            for (I = 1; I <= NEQ; ++I) {
                B = A(J) * (H * DY(I) - C(I));
                Y(I) += B;
                C(I) += 3.0 * B - A(J) * H * DY(I);
            }
        }

        X += H2;
        DERIV(state, NEQ, Y, DY);

        for (I = 1; I <= NEQ; ++I) {
            B = (H * DY(I) - 2.0 * C(I)) / 6.0;
            Y(I) += B;
            C(I) += 3.0 * B - H2 * DY(I);
        }

        DERIV(state, NEQ, Y, DY);
    }

    void GetAngleFactorList(EnergyPlusData &state)
    {

        // SUBROUTINE INFORMATION:
        //     AUTHOR         Jaewook Lee
        //     DATE WRITTEN   July 2001

        // Using/Aliasing
        using namespace DataGlobals;
        using namespace DataHeatBalance;
        using DataSurfaces::Surface;
        using namespace DataIPShortCuts;
        using General::RoundSigDigits;

        // SUBROUTINE PARAMETER DEFINITIONS:
        Real64 const AngleFacLimit(0.01); // To set the limit of sum of angle factors
        int const MaxSurfaces(20);        // Maximum number of surfaces in each AngleFactor List

        // SUBROUTINE LOCAL VARIABLE DECLARATIONS:
        Real64 AllAngleFacSummed;       // Sum of angle factors in each zone
        static bool ErrorsFound(false); // Set to true if errors in input, fatal at end of routine
        int IOStatus;
        int Item;                  // Item to be "gotten"
        int NumAlphas;             // Number of Alphas from InputProcessor
        int NumNumbers;            // Number of Numbers from Input Processor
        int NumOfAngleFactorLists; // Number of Angle Factor Lists found in IDF
        int SurfNum;               // Surface number DO loop counter
        int WhichAFList;           // Used in validating AngleFactorList

        cCurrentModuleObject = "ComfortViewFactorAngles";
        NumOfAngleFactorLists = inputProcessor->getNumObjectsFound(cCurrentModuleObject);
        state.dataThermalComforts->AngleFactorList.allocate(NumOfAngleFactorLists);
        for (auto &e : state.dataThermalComforts->AngleFactorList) {
            e.Name.clear();
            e.ZoneName.clear();
            e.ZonePtr = 0;
        }

        for (Item = 1; Item <= NumOfAngleFactorLists; ++Item) {

            AllAngleFacSummed = 0.0;
            auto &thisAngFacList(state.dataThermalComforts->AngleFactorList(Item));

            inputProcessor->getObjectItem(state,
                                          cCurrentModuleObject,
                                          Item,
                                          cAlphaArgs,
                                          NumAlphas,
                                          rNumericArgs,
                                          NumNumbers,
                                          IOStatus,
                                          lNumericFieldBlanks,
                                          lAlphaFieldBlanks,
                                          cAlphaFieldNames,
                                          cNumericFieldNames);

            thisAngFacList.Name = cAlphaArgs(1); // no need for verification/uniqueness.
            thisAngFacList.ZoneName = cAlphaArgs(2);
            thisAngFacList.ZonePtr = UtilityRoutines::FindItemInList(cAlphaArgs(2), Zone);
            if (thisAngFacList.ZonePtr == 0) {
                ShowSevereError(cCurrentModuleObject + "=\"" + cAlphaArgs(1) + "\", invalid - not found");
                ShowContinueError("...invalid " + cAlphaFieldNames(2) + "=\"" + cAlphaArgs(2) + "\".");
                ErrorsFound = true;
            }

            thisAngFacList.TotAngleFacSurfaces = NumNumbers;
            if (thisAngFacList.TotAngleFacSurfaces > MaxSurfaces) {
                ShowSevereError(cCurrentModuleObject + ": Too many surfaces specified in " + cAlphaFieldNames(1) + '=' + cAlphaArgs(1));
                ErrorsFound = true;
            }

            thisAngFacList.SurfaceName.allocate(thisAngFacList.TotAngleFacSurfaces);
            thisAngFacList.SurfacePtr.allocate(thisAngFacList.TotAngleFacSurfaces);
            thisAngFacList.AngleFactor.allocate(thisAngFacList.TotAngleFacSurfaces);

            for (SurfNum = 1; SurfNum <= thisAngFacList.TotAngleFacSurfaces; ++SurfNum) {
                thisAngFacList.SurfaceName(SurfNum) = cAlphaArgs(SurfNum + 2);
                thisAngFacList.SurfacePtr(SurfNum) = UtilityRoutines::FindItemInList(cAlphaArgs(SurfNum + 2), Surface);
                thisAngFacList.AngleFactor(SurfNum) = rNumericArgs(SurfNum);
                // Error trap for surfaces that do not exist or surfaces not in the zone
                if (thisAngFacList.SurfacePtr(SurfNum) == 0) {
                    ShowSevereError(cCurrentModuleObject + ": invalid " + cAlphaFieldNames(SurfNum + 2) +
                                    ", entered value=" + cAlphaArgs(SurfNum + 2));
                    ShowContinueError("ref " + cAlphaFieldNames(1) + '=' + cAlphaArgs(1) + " not found in " + cAlphaFieldNames(2) + '=' +
                                      cAlphaArgs(2));
                    ErrorsFound = true;
                } else if (thisAngFacList.ZonePtr != 0) { // don't look at invalid zones
                    // Found Surface, is it in same zone tagged for Angle Factor List?
                    if (thisAngFacList.ZonePtr != Surface(thisAngFacList.SurfacePtr(SurfNum)).Zone) {
                        ShowSevereError(cCurrentModuleObject + "=\"" + cAlphaArgs(1) + "\", invalid - mismatch " + cAlphaFieldNames(2) + "=\"" +
                                        cAlphaArgs(2) + "\"");
                        ShowContinueError("... does not match " + cAlphaFieldNames(2) + "=\"" +
                                          Zone(Surface(state.dataThermalComforts->AngleFactorList(Item).SurfacePtr(SurfNum)).Zone).Name + "\" for " +
                                          cAlphaFieldNames(SurfNum + 2) + "=\"" + cAlphaArgs(SurfNum + 2) + "\".");
                        ErrorsFound = true;
                    }
                }

                AllAngleFacSummed += thisAngFacList.AngleFactor(SurfNum);
            }

            if (std::abs(AllAngleFacSummed - 1.0) > AngleFacLimit) {
                ShowSevereError(cCurrentModuleObject + "=\"" + cAlphaArgs(1) + "\", invalid - Sum[AngleFactors]");
                ShowContinueError("...Sum of Angle Factors [" + RoundSigDigits(AllAngleFacSummed, 3) +
                                  "] exceed expected sum [1.0] by more than limit [" + RoundSigDigits(AngleFacLimit, 3) + "].");
                ErrorsFound = true;
            }
        }

        if (ErrorsFound) {
            ShowFatalError("GetAngleFactorList: Program terminated due to preceding errors.");
        }

        for (Item = 1; Item <= TotPeople; ++Item) {
            if (People(Item).MRTCalcType != AngleFactor) continue;
            People(Item).AngleFactorListPtr = UtilityRoutines::FindItemInList(People(Item).AngleFactorListName, state.dataThermalComforts->AngleFactorList);
            WhichAFList = People(Item).AngleFactorListPtr;
            if (WhichAFList == 0 && (People(Item).Fanger || People(Item).Pierce || People(Item).KSU)) {
                ShowSevereError(cCurrentModuleObject + "=\"" + People(Item).AngleFactorListName + "\", invalid");
                ShowSevereError("... Angle Factor List Name not found for PEOPLE= " + People(Item).Name);
                ErrorsFound = true;
            } else if (People(Item).ZonePtr != state.dataThermalComforts->AngleFactorList(WhichAFList).ZonePtr &&
                       (People(Item).Fanger || People(Item).Pierce || People(Item).KSU)) {
                ShowSevereError(cCurrentModuleObject + "=\"" + state.dataThermalComforts->AngleFactorList(WhichAFList).Name + " mismatch Zone Name");
                ShowContinueError("...Zone=\"" + state.dataThermalComforts->AngleFactorList(WhichAFList).ZoneName + " does not match Zone=\"" + Zone(People(Item).ZonePtr).Name +
                                  "\" in PEOPLE=\"" + People(Item).Name + "\".");
                ErrorsFound = true;
            }
        }

        if (ErrorsFound) {
            ShowFatalError("GetAngleFactorList: Program terminated due to preceding errors.");
        }
    }

    Real64 CalcAngleFactorMRT(EnergyPlusData &state, int const AngleFacNum)
    {

        // SUBROUTINE INFORMATION:
        //     AUTHOR         Jaewook Lee
        //     DATE WRITTEN   July 2001
        //     MODIFIED       November 2017 (R Strand): Added fourth power and emissivity to calculation

        // Using/Aliasing
        using DataHeatBalSurface::TH;
        using DataSurfaces::Surface;

        // Return value
        Real64 CalcAngleFactorMRT;

        // Locals
        Real64 SurfaceTemp;

        // SUBROUTINE LOCAL VARIABLE DECLARATIONS:
        int SurfNum;
        Real64 SurfTempEmissAngleFacSummed;
        Real64 SumSurfaceEmissAngleFactor;
        Real64 SurfEAF;

        SurfTempEmissAngleFacSummed = 0.0;
        SumSurfaceEmissAngleFactor = 0.0;
        SurfEAF = 0.0;

        auto &thisAngFacList(state.dataThermalComforts->AngleFactorList(AngleFacNum));

        for (SurfNum = 1; SurfNum <= thisAngFacList.TotAngleFacSurfaces; ++SurfNum) {
            SurfaceTemp = TH(2, 1, thisAngFacList.SurfacePtr(SurfNum)) + DataGlobalConstants::KelvinConv();
            SurfEAF = state.dataConstruction->Construct(Surface(thisAngFacList.SurfacePtr(SurfNum)).Construction).InsideAbsorpThermal * thisAngFacList.AngleFactor(SurfNum);
            SurfTempEmissAngleFacSummed += SurfEAF * pow_4(SurfaceTemp);
            SumSurfaceEmissAngleFactor += SurfEAF;
        }

        CalcAngleFactorMRT = root_4(SurfTempEmissAngleFacSummed / SumSurfaceEmissAngleFactor) - DataGlobalConstants::KelvinConv();

        return CalcAngleFactorMRT;
    }

    Real64 CalcSurfaceWeightedMRT(EnergyPlusData &state, int const ZoneNum, int const SurfNum)
    {

        // Purpose: Calculate a modified zone MRT that excludes the Surface( SurfNum ).
        //          This is necessary for the surface weighted option to not in essence
        //          double count SurfNum in the MRT calculation.  Other than that, the
        //          method here is the same as CalculateZoneMRT.  Once a modified zone
        //          MRT is calculated, the subroutine then calculates and returns the
        //          RadTemp (radiant temperature) for use by the thermal comfort routines
        //          that is the average of the surface temperature to be weighted and
        //          the modified zone MRT.

        // Using/Aliasing
        using DataHeatBalSurface::TH;
        using DataSurfaces::Surface;
        using DataSurfaces::TotSurfaces;

        // Return value
        Real64 CalcSurfaceWeightedMRT = 0.0;

        // Local variables
        int SurfNum2;                     // surface number used in "for" loop
        int ZoneNum2;                     // zone number index
        Real64 SumAET;                    // Intermediate calculational variable (area*emissivity*T) sum
        static Array1D<Real64> SurfaceAE; // Product of area and emissivity for each surface
        static Array1D<Real64> ZoneAESum; // Sum of area times emissivity for all zone surfaces
        static bool FirstTimeError;       // Only report the error message one time

        // Initialize ZoneAESum for all zones and SurfaceAE for all surfaces at the start of the simulation
        if (state.dataThermalComforts->FirstTimeSurfaceWeightedFlag) {
            FirstTimeError = true;
            state.dataThermalComforts->FirstTimeSurfaceWeightedFlag = false;
            SurfaceAE.allocate(TotSurfaces);
            ZoneAESum.allocate(NumOfZones);
            SurfaceAE = 0.0;
            ZoneAESum = 0.0;
            for (SurfNum2 = 1; SurfNum2 <= TotSurfaces; ++SurfNum2) {
                if (Surface(SurfNum2).HeatTransSurf) {
                    SurfaceAE(SurfNum2) = Surface(SurfNum2).Area * state.dataConstruction->Construct(Surface(SurfNum2).Construction).InsideAbsorpThermal;
                    ZoneNum2 = Surface(SurfNum2).Zone;
                    // Do NOT include the contribution of the Surface that is being surface weighted in this calculation since it will already be
                    // accounted for
                    if ((ZoneNum2 > 0) && (SurfNum2 != SurfNum)) ZoneAESum(ZoneNum2) += SurfaceAE(SurfNum2);
                }
            }
        }

        // Calculate the sum of area*emissivity and area*emissivity*temperature for all surfaces in the zone EXCEPT the surface being weighted
        // Note that area*emissivity needs to be recalculated because of the possibility of changes to the emissivity via the EMS
        SumAET = 0.0;
        ZoneAESum(ZoneNum) = 0.0;
        for (SurfNum2 = Zone(ZoneNum).SurfaceFirst; SurfNum2 <= Zone(ZoneNum).SurfaceLast; ++SurfNum2) {
            if ((Surface(SurfNum2).HeatTransSurf) && (SurfNum2 != SurfNum)) {
                SurfaceAE(SurfNum2) = Surface(SurfNum2).Area * state.dataConstruction->Construct(Surface(SurfNum2).Construction).InsideAbsorpThermal;
                SumAET += SurfaceAE(SurfNum2) * TH(2, 1, SurfNum2);
                ZoneAESum(ZoneNum) += SurfaceAE(SurfNum2);
            }
        }

        // Now weight the MRT--half comes from the surface used for weighting (SurfNum) and the rest from the adjusted MRT that excludes this surface
        if (ZoneAESum(ZoneNum) > 0.01) {
            CalcSurfaceWeightedMRT = 0.5 * (TH(2, 1, SurfNum) + (SumAET / ZoneAESum(ZoneNum)));
        } else {
            if (FirstTimeError) {
                ShowWarningError("Zone areas*inside surface emissivities are summing to zero, for Zone=\"" + Zone(ZoneNum).Name + "\"");
                ShowContinueError("As a result, MAT will be used for MRT when calculating a surface weighted MRT for this zone.");
                FirstTimeError = false;
                CalcSurfaceWeightedMRT = 0.5 * (TH(2, 1, SurfNum) + MAT(ZoneNum));
            }
        }

        return CalcSurfaceWeightedMRT;
    }

    Real64 CalcSatVapPressFromTemp(Real64 const Temp)
    {

        // FUNCTION INFORMATION:
        //     AUTHOR         Jaewook Lee
        //     DATE WRITTEN   January 2000
        //     MODIFIED       Rick Strand (for E+ implementation February 2000)

        // PURPOSE OF THIS FUNCTION:
        // THIS IS A FUNCTION TO CALCULATE THE SATURATED VAPOR PRESSURE
        // FROM AIR TEMPERATURE

        // METHODOLOGY EMPLOYED:
        // This function is based upon the work performed by Dan Maloney for
        // the BLAST program.
        // REFERENCES:
        // Maloney, Dan, M.S. Thesis, University of Illinois at Urbana-Champaign

        Real64 const XT(Temp / 100.0);
        return 6.16796 + 358.1855 * pow_2(XT) - 550.3543 * pow_3(XT) + 1048.8115 * pow_4(XT);
    }

    Real64 CalcRadTemp(EnergyPlusData &state, int const PeopleListNum) // Type of MRT calculation (zone averaged or surface weighted)
    {

        // FUNCTION INFORMATION:
        //     AUTHOR         Jaewook Lee
        //     DATE WRITTEN   November 2000
        //     MODIFIED       Rick Strand (for E+ implementation November 2000)
        //                    Rick Strand (for high temperature radiant heaters March 2001)

        // PURPOSE OF THIS FUNCTION:
        // THIS IS A FUNCTION TO CALCULATE EITHER ZONE AVERAGED MRT OR
        // SURFACE WEIGHTED MRT

        // METHODOLOGY EMPLOYED:
        // The method here is fairly straight-forward.  If the user has selected
        // a zone average MRT calculation, then there is nothing to do other than
        // to assign the function value because the zone MRT has already been
        // calculated.  Note that this value is an "area-emissivity" weighted value.
        // If the user wants to place the occupant "near" a particular surface,
        // then at the limit half of the radiant field will be from this surface.
        // As a result, an average of the zone MRT and the surface temperature
        // is taken to arrive at an approximate radiant temperature.
        // If a high temperature radiant heater is present, then this must also be
        // taken into account.  The equation used to account for this factor is
        // based on equation 49 on page 150 of Fanger's text (see reference below).
        // The additional assumptions for EnergyPlus are that the radiant energy
        // from the heater must be spread over the average area of a human being
        // (see parameter below) and that the emissivity and absorptivity of the
        // occupant are equivalent for the dominant wavelength of radiant energy
        // from the heater.  These assumptions might be off slightly, but it does
        // allow for an approximation of the effects of surfaces and heaters
        // within a space.  Future additions might include the effect of direct
        // solar energy on occupants.

        // Using/Aliasing
        using DataHeatBalFanSys::QCoolingPanelToPerson;
        using DataHeatBalFanSys::QElecBaseboardToPerson;
        using DataHeatBalFanSys::QHTRadSysToPerson;
        using DataHeatBalFanSys::QHWBaseboardToPerson;
        using DataHeatBalFanSys::QSteamBaseboardToPerson;
        using DataHeatBalSurface::TH;

        // Return value
        Real64 CalcRadTemp;

        // Locals
        Real64 SurfaceTemp;

        // FUNCTION PARAMETER DEFINITIONS:
        Real64 const AreaEff(1.8);                    // Effective area of a "standard" person in meters squared
        Real64 const StefanBoltzmannConst(5.6697e-8); // Stefan-Boltzmann constant in W/(m2*K4)

        // FUNCTION LOCAL VARIABLE DECLARATIONS:
        Real64 ZoneRadTemp;

        {
            auto const SELECT_CASE_var(People(PeopleListNum).MRTCalcType);

            if (SELECT_CASE_var == ZoneAveraged) {
                state.dataThermalComforts->RadTemp = MRT(state.dataThermalComforts->ZoneNum);
            } else if (SELECT_CASE_var == SurfaceWeighted) {
                ZoneRadTemp = MRT(state.dataThermalComforts->ZoneNum);
                SurfaceTemp = TH(2, 1, People(PeopleListNum).SurfacePtr);
                state.dataThermalComforts->RadTemp = CalcSurfaceWeightedMRT(state, state.dataThermalComforts->ZoneNum, People(PeopleListNum).SurfacePtr);
            } else if (SELECT_CASE_var == AngleFactor) {
                state.dataThermalComforts->RadTemp = CalcAngleFactorMRT(state, People(PeopleListNum).AngleFactorListPtr);
            }
        }

        // If high temperature radiant heater present and on, then must account for this in MRT calculation
        if (QHTRadSysToPerson(state.dataThermalComforts->ZoneNum) > 0.0 || QCoolingPanelToPerson(state.dataThermalComforts->ZoneNum) > 0.0 || QHWBaseboardToPerson(state.dataThermalComforts->ZoneNum) > 0.0 ||
            QSteamBaseboardToPerson(state.dataThermalComforts->ZoneNum) > 0.0 || QElecBaseboardToPerson(state.dataThermalComforts->ZoneNum) > 0.0) {
            state.dataThermalComforts->RadTemp += DataGlobalConstants::KelvinConv(); // Convert to Kelvin
            state.dataThermalComforts->RadTemp = root_4(pow_4(state.dataThermalComforts->RadTemp) + ((QHTRadSysToPerson(state.dataThermalComforts->ZoneNum) + QCoolingPanelToPerson(state.dataThermalComforts->ZoneNum) + QHWBaseboardToPerson(state.dataThermalComforts->ZoneNum) +
                                                QSteamBaseboardToPerson(state.dataThermalComforts->ZoneNum) + QElecBaseboardToPerson(state.dataThermalComforts->ZoneNum)) /
                                               AreaEff / StefanBoltzmannConst));
            state.dataThermalComforts->RadTemp -= DataGlobalConstants::KelvinConv(); // Convert back to Celsius
        }

        CalcRadTemp = state.dataThermalComforts->RadTemp;

        return CalcRadTemp;
    }

    void CalcThermalComfortSimpleASH55(EnergyPlusData &state)
    {
        // SUBROUTINE INFORMATION:
        //       AUTHOR         Jason Glazer
        //       DATE WRITTEN   June 2005

        // PURPOSE OF THIS SUBROUTINE:
        //   Determines if the space is within the ASHRAE 55-2004 comfort region
        //   based on operative temperature and humidity ratio

        // Using/Aliasing
        using DataEnvironment::EnvironmentName;
        using DataEnvironment::EnvironmentStartEnd;
        using DataEnvironment::RunPeriodEnvironment;
        using General::RoundSigDigits;
        using OutputReportTabular::isInQuadrilateral;
        using namespace OutputReportPredefined;

        // SUBROUTINE LOCAL VARIABLE DECLARATIONS:
        Real64 OperTemp;
        Real64 HumidRatio;
        Real64 CurAirTemp;
        Real64 CurMeanRadiantTemp;
        Real64 NumberOccupants;
        bool isComfortableWithSummerClothes;
        bool isComfortableWithWinterClothes;
        int iPeople;
        int iZone;
        Real64 allowedHours;
        bool showWarning;

        state.dataThermalComforts->AnyZoneTimeNotSimpleASH55Summer = 0.0;
        state.dataThermalComforts->AnyZoneTimeNotSimpleASH55Winter = 0.0;
        state.dataThermalComforts->AnyZoneTimeNotSimpleASH55Either = 0.0;

        // assume the zone is unoccupied
        for (auto &e : state.dataThermalComforts->ThermalComfortInASH55)
            e.ZoneIsOccupied = false;
        // loop through the people objects and determine if the zone is currently occupied
        for (iPeople = 1; iPeople <= TotPeople; ++iPeople) {
            state.dataThermalComforts->ZoneNum = People(iPeople).ZonePtr;
            NumberOccupants = People(iPeople).NumberOfPeople * GetCurrentScheduleValue(People(iPeople).NumberOfPeoplePtr);
            if (NumberOccupants > 0) {
                state.dataThermalComforts->ThermalComfortInASH55(state.dataThermalComforts->ZoneNum).ZoneIsOccupied = true;
            }
        }
        // loop through the zones and determine if in simple ashrae 55 comfort regions
        for (iZone = 1; iZone <= NumOfZones; ++iZone) {
            if (state.dataThermalComforts->ThermalComfortInASH55(iZone).ZoneIsOccupied) {
                // keep track of occupied hours
                state.dataThermalComforts->ZoneOccHrs(iZone) += TimeStepZone;
                if (IsZoneDV(iZone) || IsZoneUI(iZone)) {
                    CurAirTemp = TCMF(iZone);
                } else {
                    CurAirTemp = ZTAVComf(iZone);
                }
                CurMeanRadiantTemp = MRT(iZone);
                OperTemp = CurAirTemp * 0.5 + CurMeanRadiantTemp * 0.5;
                HumidRatio = ZoneAirHumRatAvgComf(iZone);
                // for debugging
                // ThermalComfortInASH55(iZone)%dCurAirTemp = CurAirTemp
                // ThermalComfortInASH55(iZone)%dCurMeanRadiantTemp = CurMeanRadiantTemp
                // ThermalComfortInASH55(iZone)%dOperTemp = OperTemp
                // ThermalComfortInASH55(iZone)%dHumidRatio = HumidRatio
                // From ASHRAE Standard 55-2004 Appendix D
                //  Run    AirTemp(C)   RH(%)  Season  HumidRatio
                //   1       19.6        86    Winter    0.012
                //   2       23.9        66    Winter    0.012
                //   3       25.7        15    Winter    0.003
                //   4       21.2        20    Winter    0.003
                //   5       23.6        67    Summer    0.012
                //   6       26.8        56    Summer    0.012
                //   7       27.9        13    Summer    0.003
                //   8       24.7        16    Summer    0.003
                // But the standard says "no recommended lower humidity limit" so it should
                // really extend down to the 0.0 Humidity ratio line.  Extrapolating we get
                // the values that are shown in the following table
                //  Run    AirTemp(C)    Season  HumidRatio
                //   1       19.6        Winter    0.012
                //   2       23.9        Winter    0.012
                //   3       26.3        Winter    0.000
                //   4       21.7        Winter    0.000
                //   5       23.6        Summer    0.012
                //   6       26.8        Summer    0.012
                //   7       28.3        Summer    0.000
                //   8       25.1        Summer    0.000
                // check summer clothing conditions
                isComfortableWithSummerClothes = isInQuadrilateral(OperTemp, HumidRatio, 25.1, 0.0, 23.6, 0.012, 26.8, 0.012, 28.3, 0.0);
                // check winter clothing conditions
                isComfortableWithWinterClothes = isInQuadrilateral(OperTemp, HumidRatio, 21.7, 0.0, 19.6, 0.012, 23.9, 0.012, 26.3, 0.0);
                if (isComfortableWithSummerClothes) {
                    state.dataThermalComforts->ThermalComfortInASH55(iZone).timeNotSummer = 0.0;
                } else {
                    state.dataThermalComforts->ThermalComfortInASH55(iZone).timeNotSummer = TimeStepZone;
                    state.dataThermalComforts->ThermalComfortInASH55(iZone).totalTimeNotSummer += TimeStepZone;
                    state.dataThermalComforts->AnyZoneTimeNotSimpleASH55Summer = TimeStepZone;
                }
                if (isComfortableWithWinterClothes) {
                    state.dataThermalComforts->ThermalComfortInASH55(iZone).timeNotWinter = 0.0;
                } else {
                    state.dataThermalComforts->ThermalComfortInASH55(iZone).timeNotWinter = TimeStepZone;
                    state.dataThermalComforts->ThermalComfortInASH55(iZone).totalTimeNotWinter += TimeStepZone;
                    state.dataThermalComforts->AnyZoneTimeNotSimpleASH55Winter = TimeStepZone;
                }
                if (isComfortableWithSummerClothes || isComfortableWithWinterClothes) {
                    state.dataThermalComforts->ThermalComfortInASH55(iZone).timeNotEither = 0.0;
                } else {
                    state.dataThermalComforts->ThermalComfortInASH55(iZone).timeNotEither = TimeStepZone;
                    state.dataThermalComforts->ThermalComfortInASH55(iZone).totalTimeNotEither += TimeStepZone;
                    state.dataThermalComforts->AnyZoneTimeNotSimpleASH55Either = TimeStepZone;
                }
            } else {
                // when no one present in that portion of the zone then no one can be uncomfortable
                state.dataThermalComforts->ThermalComfortInASH55(iZone).timeNotSummer = 0.0;
                state.dataThermalComforts->ThermalComfortInASH55(iZone).timeNotWinter = 0.0;
                state.dataThermalComforts->ThermalComfortInASH55(iZone).timeNotEither = 0.0;
            }
        }
        // accumulate total time
        state.dataThermalComforts->TotalAnyZoneTimeNotSimpleASH55Summer += state.dataThermalComforts->AnyZoneTimeNotSimpleASH55Summer;
        state.dataThermalComforts->TotalAnyZoneTimeNotSimpleASH55Winter += state.dataThermalComforts->AnyZoneTimeNotSimpleASH55Winter;
        state.dataThermalComforts->TotalAnyZoneTimeNotSimpleASH55Either += state.dataThermalComforts->AnyZoneTimeNotSimpleASH55Either;

        if (state.dataGlobal->EndDesignDayEnvrnsFlag) {
            allowedHours = double(NumOfDayInEnvrn) * 24.0 * 0.04;
            // first check if warning should be printed
            showWarning = false;
            for (iZone = 1; iZone <= NumOfZones; ++iZone) {
                if (state.dataThermalComforts->ThermalComfortInASH55(iZone).Enable55Warning) {
                    if (state.dataThermalComforts->ThermalComfortInASH55(iZone).totalTimeNotEither > allowedHours) {
                        showWarning = true;
                    }
                }
            }
            // if any zones should be warning print it out
            if (showWarning) {
                ShowWarningError("More than 4% of time (" + RoundSigDigits(allowedHours, 1) + " hours) uncomfortable in one or more zones ");
                ShowContinueError("Based on ASHRAE 55-2004 graph (Section 5.2.1.1)");
                if (RunPeriodEnvironment) {
                    ShowContinueError("During Environment [" + EnvironmentStartEnd + "]: " + EnvironmentName);
                } else {
                    ShowContinueError("During SizingPeriod Environment [" + EnvironmentStartEnd + "]: " + EnvironmentName);
                }
                for (iZone = 1; iZone <= NumOfZones; ++iZone) {
                    if (state.dataThermalComforts->ThermalComfortInASH55(iZone).Enable55Warning) {
                        if (state.dataThermalComforts->ThermalComfortInASH55(iZone).totalTimeNotEither > allowedHours) {
                            ShowContinueError(RoundSigDigits(state.dataThermalComforts->ThermalComfortInASH55(iZone).totalTimeNotEither, 1) +
                                              " hours were uncomfortable in zone: " + Zone(iZone).Name);
                        }
                    }
                }
            }
            // put in predefined reports
            for (iZone = 1; iZone <= NumOfZones; ++iZone) {
                PreDefTableEntry(pdchSCwinterClothes, Zone(iZone).Name, state.dataThermalComforts->ThermalComfortInASH55(iZone).totalTimeNotWinter);
                PreDefTableEntry(pdchSCsummerClothes, Zone(iZone).Name, state.dataThermalComforts->ThermalComfortInASH55(iZone).totalTimeNotSummer);
                PreDefTableEntry(pdchSCeitherClothes, Zone(iZone).Name, state.dataThermalComforts->ThermalComfortInASH55(iZone).totalTimeNotEither);
            }
            PreDefTableEntry(pdchSCwinterClothes, "Facility", state.dataThermalComforts->TotalAnyZoneTimeNotSimpleASH55Winter);
            PreDefTableEntry(pdchSCsummerClothes, "Facility", state.dataThermalComforts->TotalAnyZoneTimeNotSimpleASH55Summer);
            PreDefTableEntry(pdchSCeitherClothes, "Facility", state.dataThermalComforts->TotalAnyZoneTimeNotSimpleASH55Either);
            // set value for ABUPS report
            TotalTimeNotSimpleASH55EitherForABUPS = state.dataThermalComforts->TotalAnyZoneTimeNotSimpleASH55Either;
            // reset accumulation for new environment
            for (iZone = 1; iZone <= NumOfZones; ++iZone) {
                state.dataThermalComforts->ThermalComfortInASH55(iZone).totalTimeNotWinter = 0.0;
                state.dataThermalComforts->ThermalComfortInASH55(iZone).totalTimeNotSummer = 0.0;
                state.dataThermalComforts->ThermalComfortInASH55(iZone).totalTimeNotEither = 0.0;
            }
            state.dataThermalComforts->TotalAnyZoneTimeNotSimpleASH55Winter = 0.0;
            state.dataThermalComforts->TotalAnyZoneTimeNotSimpleASH55Summer = 0.0;
            state.dataThermalComforts->TotalAnyZoneTimeNotSimpleASH55Either = 0.0;
            // report how the aggregation is conducted
            {
                auto const SELECT_CASE_var(state.dataGlobal->KindOfSim);
                if (SELECT_CASE_var == DataGlobalConstants::KindOfSim::DesignDay) {
                    addFootNoteSubTable(pdstSimpleComfort, "Aggregated over the Design Days");
                } else if (SELECT_CASE_var == DataGlobalConstants::KindOfSim::RunPeriodDesign) {
                    addFootNoteSubTable(pdstSimpleComfort, "Aggregated over the RunPeriods for Design");
                } else if (SELECT_CASE_var == DataGlobalConstants::KindOfSim::RunPeriodWeather) {
                    addFootNoteSubTable(pdstSimpleComfort, "Aggregated over the RunPeriods for Weather");
                }
            }
            // report number of occupied hours per week for LEED report
            for (iZone = 1; iZone <= NumOfZones; ++iZone) {
                PreDefTableEntry(pdchLeedSutHrsWeek, Zone(iZone).Name, 7 * 24 * (state.dataThermalComforts->ZoneOccHrs(iZone) / (NumOfDayInEnvrn * 24)));
            }
        }
    }

<<<<<<< HEAD
    void ResetThermalComfortSimpleASH55(EnergyPlusData &state)	
    {	
        // Jason Glazer - October 2015	
        // Reset thermal comfort table gathering arrays to zero for multi-year simulations	
        // so that only last year is reported in tabular reports	
        int iZone;	
        for (iZone = 1; iZone <= NumOfZones; ++iZone) {	
            state.dataThermalComforts->ThermalComfortInASH55(iZone).totalTimeNotWinter = 0.0;	
            state.dataThermalComforts->ThermalComfortInASH55(iZone).totalTimeNotSummer = 0.0;	
            state.dataThermalComforts->ThermalComfortInASH55(iZone).totalTimeNotEither = 0.0;	
        }	
        state.dataThermalComforts->TotalAnyZoneTimeNotSimpleASH55Winter = 0.0;	
        state.dataThermalComforts->TotalAnyZoneTimeNotSimpleASH55Summer = 0.0;	
        state.dataThermalComforts->TotalAnyZoneTimeNotSimpleASH55Either = 0.0;	
=======
    void ResetThermalComfortSimpleASH55(EnergyPlusData &state)
    {
        // Jason Glazer - October 2015
        // Reset thermal comfort table gathering arrays to zero for multi-year simulations
        // so that only last year is reported in tabular reports
        int iZone;
        for (iZone = 1; iZone <= NumOfZones; ++iZone) {
            state.dataThermalComforts->ThermalComfortInASH55(iZone).totalTimeNotWinter = 0.0;
            state.dataThermalComforts->ThermalComfortInASH55(iZone).totalTimeNotSummer = 0.0;
            state.dataThermalComforts->ThermalComfortInASH55(iZone).totalTimeNotEither = 0.0;
        }
        state.dataThermalComforts->TotalAnyZoneTimeNotSimpleASH55Winter = 0.0;
        state.dataThermalComforts->TotalAnyZoneTimeNotSimpleASH55Summer = 0.0;
        state.dataThermalComforts->TotalAnyZoneTimeNotSimpleASH55Either = 0.0;
>>>>>>> 99b739fc
    }

    void CalcIfSetPointMet(EnergyPlusData &state)
    {
        // SUBROUTINE INFORMATION:
        //       AUTHOR         Jason Glazer
        //       DATE WRITTEN   July 2005

        // PURPOSE OF THIS SUBROUTINE:
        //   Report if the setpoint temperature has been met.
        //   Add calculation of how far away from setpoint and if setpoint was not met
        //   during all times and during occupancy.

        // Using/Aliasing
        using DataHeatBalFanSys::TempControlType;
        using DataHeatBalFanSys::TempTstatAir;
        using DataHeatBalFanSys::ZoneThermostatSetPointHi;
        using DataHeatBalFanSys::ZoneThermostatSetPointLo;
        using DataHeatBalFanSys::ZoneThermostatSetPointHiAver;
        using DataHeatBalFanSys::ZoneThermostatSetPointLoAver;
        using DataZoneEnergyDemands::ZoneSysEnergyDemand;
        using namespace OutputReportPredefined;
        using DataHVACGlobals::deviationFromSetPtThresholdClg;
        using DataHVACGlobals::deviationFromSetPtThresholdHtg;
        using DataHVACGlobals::DualSetPointWithDeadBand;
        using DataHVACGlobals::SingleCoolingSetPoint;
        using DataHVACGlobals::SingleHeatCoolSetPoint;
        using DataHVACGlobals::SingleHeatingSetPoint;
        using DataRoomAirModel::AirModel;
        using DataRoomAirModel::RoomAirModel_Mixing;
        //using ZoneTempPredictorCorrector::NumOnOffCtrZone;

        // SUBROUTINE LOCAL VARIABLE DECLARATIONS:
        Real64 SensibleLoadPredictedNoAdj;
        Real64 deltaT;
        int iZone;
        bool testHeating;
        bool testCooling;

        // Get the load predicted - the sign will indicate if heating or cooling
        // was called for
        state.dataThermalComforts->AnyZoneNotMetHeating = 0.0;
        state.dataThermalComforts->AnyZoneNotMetCooling = 0.0;
        state.dataThermalComforts->AnyZoneNotMetOccupied = 0.0;
        state.dataThermalComforts->AnyZoneNotMetHeatingOccupied = 0.0;
        state.dataThermalComforts->AnyZoneNotMetCoolingOccupied = 0.0;
        for (iZone = 1; iZone <= NumOfZones; ++iZone) {
            SensibleLoadPredictedNoAdj = ZoneSysEnergyDemand(iZone).TotalOutputRequired;
            state.dataThermalComforts->ThermalComfortSetPoint(iZone).notMetCooling = 0.0;
            state.dataThermalComforts->ThermalComfortSetPoint(iZone).notMetHeating = 0.0;
            state.dataThermalComforts->ThermalComfortSetPoint(iZone).notMetCoolingOccupied = 0.0;
            state.dataThermalComforts->ThermalComfortSetPoint(iZone).notMetHeatingOccupied = 0.0;
            {
                auto const SELECT_CASE_var(TempControlType(iZone));
                if (SELECT_CASE_var == SingleHeatingSetPoint) {
                    testHeating = true;
                    testCooling = false;
                } else if (SELECT_CASE_var == SingleCoolingSetPoint) {
                    testHeating = false;
                    testCooling = true;
                } else if (SELECT_CASE_var == SingleHeatCoolSetPoint) {
                    testHeating = true;
                    testCooling = true;
                } else if (SELECT_CASE_var == DualSetPointWithDeadBand) {
                    testHeating = true;
                    testCooling = true;
                } else {
                    testHeating = true;
                    testCooling = true;
                }
            }
            if (testHeating && (SensibleLoadPredictedNoAdj > 0)) { // heating
                if (AirModel(iZone).AirModelType != RoomAirModel_Mixing) {
                    deltaT = TempTstatAir(iZone) - ZoneThermostatSetPointLo(iZone);
                } else {
                    if (state.dataZoneTempPredictorCorrector->NumOnOffCtrZone > 0) {
                        deltaT = ZTAV(iZone) - ZoneThermostatSetPointLoAver(iZone);
                    } else {
                        deltaT = ZTAV(iZone) - ZoneThermostatSetPointLo(iZone);
                    }
                }
                if (deltaT < deviationFromSetPtThresholdHtg) {
                    state.dataThermalComforts->ThermalComfortSetPoint(iZone).notMetHeating = TimeStepZone;
                    state.dataThermalComforts->ThermalComfortSetPoint(iZone).totalNotMetHeating += TimeStepZone;
                    if (state.dataThermalComforts->AnyZoneNotMetHeating == 0.0) state.dataThermalComforts->AnyZoneNotMetHeating = TimeStepZone;
                    if (state.dataThermalComforts->ThermalComfortInASH55(iZone).ZoneIsOccupied) {
                        state.dataThermalComforts->ThermalComfortSetPoint(iZone).notMetHeatingOccupied = TimeStepZone;
                        state.dataThermalComforts->ThermalComfortSetPoint(iZone).totalNotMetHeatingOccupied += TimeStepZone;
                        if (state.dataThermalComforts->AnyZoneNotMetHeatingOccupied == 0.0) state.dataThermalComforts->AnyZoneNotMetHeatingOccupied = TimeStepZone;
                        if (state.dataThermalComforts->AnyZoneNotMetOccupied == 0.0) state.dataThermalComforts->AnyZoneNotMetOccupied = TimeStepZone;
                    }
                }
            } else if (testCooling && (SensibleLoadPredictedNoAdj < 0)) { // cooling
                if (AirModel(iZone).AirModelType != RoomAirModel_Mixing) {
                    deltaT = TempTstatAir(iZone) - ZoneThermostatSetPointHi(iZone);
                } else {
                    if (state.dataZoneTempPredictorCorrector->NumOnOffCtrZone > 0) {
                        deltaT = ZTAV(iZone) - ZoneThermostatSetPointHiAver(iZone);
                    } else {
                        deltaT = ZTAV(iZone) - ZoneThermostatSetPointHi(iZone);
                    }
                }

                if (Zone(iZone).HasAdjustedReturnTempByITE) {
                    deltaT = TempTstatAir(iZone) - Zone(iZone).AdjustedReturnTempByITE;
                }
                if (deltaT > deviationFromSetPtThresholdClg) {
                    state.dataThermalComforts->ThermalComfortSetPoint(iZone).notMetCooling = TimeStepZone;
                    state.dataThermalComforts->ThermalComfortSetPoint(iZone).totalNotMetCooling += TimeStepZone;
                    if (state.dataThermalComforts->AnyZoneNotMetCooling == 0.0) state.dataThermalComforts->AnyZoneNotMetCooling = TimeStepZone;
                    if (state.dataThermalComforts->ThermalComfortInASH55(iZone).ZoneIsOccupied) {
                        state.dataThermalComforts->ThermalComfortSetPoint(iZone).notMetCoolingOccupied = TimeStepZone;
                        state.dataThermalComforts->ThermalComfortSetPoint(iZone).totalNotMetCoolingOccupied += TimeStepZone;
                        if (state.dataThermalComforts->AnyZoneNotMetCoolingOccupied == 0.0) state.dataThermalComforts->AnyZoneNotMetCoolingOccupied = TimeStepZone;
                        if (state.dataThermalComforts->AnyZoneNotMetOccupied == 0.0) state.dataThermalComforts->AnyZoneNotMetOccupied = TimeStepZone;
                    }
                }
            }
        }
        state.dataThermalComforts->TotalAnyZoneNotMetHeating += state.dataThermalComforts->AnyZoneNotMetHeating;
        state.dataThermalComforts->TotalAnyZoneNotMetCooling += state.dataThermalComforts->AnyZoneNotMetCooling;
        state.dataThermalComforts->TotalAnyZoneNotMetHeatingOccupied += state.dataThermalComforts->AnyZoneNotMetHeatingOccupied;
        state.dataThermalComforts->TotalAnyZoneNotMetCoolingOccupied += state.dataThermalComforts->AnyZoneNotMetCoolingOccupied;
        state.dataThermalComforts->TotalAnyZoneNotMetOccupied += state.dataThermalComforts->AnyZoneNotMetOccupied;

        // was EndEnvrnsFlag prior to CR7562
        if (state.dataGlobal->EndDesignDayEnvrnsFlag) {
            for (iZone = 1; iZone <= NumOfZones; ++iZone) {
                PreDefTableEntry(pdchULnotMetHeat, Zone(iZone).Name, state.dataThermalComforts->ThermalComfortSetPoint(iZone).totalNotMetHeating);
                PreDefTableEntry(pdchULnotMetCool, Zone(iZone).Name, state.dataThermalComforts->ThermalComfortSetPoint(iZone).totalNotMetCooling);
                PreDefTableEntry(pdchULnotMetHeatOcc, Zone(iZone).Name, state.dataThermalComforts->ThermalComfortSetPoint(iZone).totalNotMetHeatingOccupied);
                PreDefTableEntry(pdchULnotMetCoolOcc, Zone(iZone).Name, state.dataThermalComforts->ThermalComfortSetPoint(iZone).totalNotMetCoolingOccupied);
            }
            PreDefTableEntry(pdchULnotMetHeat, "Facility", state.dataThermalComforts->TotalAnyZoneNotMetHeating);
            PreDefTableEntry(pdchULnotMetCool, "Facility", state.dataThermalComforts->TotalAnyZoneNotMetCooling);
            PreDefTableEntry(pdchULnotMetHeatOcc, "Facility", state.dataThermalComforts->TotalAnyZoneNotMetHeatingOccupied);
            PreDefTableEntry(pdchULnotMetCoolOcc, "Facility", state.dataThermalComforts->TotalAnyZoneNotMetCoolingOccupied);
            // set value for ABUPS report
            TotalNotMetHeatingOccupiedForABUPS = state.dataThermalComforts->TotalAnyZoneNotMetHeatingOccupied;
            TotalNotMetCoolingOccupiedForABUPS = state.dataThermalComforts->TotalAnyZoneNotMetCoolingOccupied;
            TotalNotMetOccupiedForABUPS = state.dataThermalComforts->TotalAnyZoneNotMetOccupied;
            // reset counters
            for (iZone = 1; iZone <= NumOfZones; ++iZone) {
                state.dataThermalComforts->ThermalComfortSetPoint(iZone).totalNotMetHeating = 0.0;
                state.dataThermalComforts->ThermalComfortSetPoint(iZone).totalNotMetCooling = 0.0;
                state.dataThermalComforts->ThermalComfortSetPoint(iZone).totalNotMetHeatingOccupied = 0.0;
                state.dataThermalComforts->ThermalComfortSetPoint(iZone).totalNotMetCoolingOccupied = 0.0;
            }
            state.dataThermalComforts->TotalAnyZoneNotMetHeating = 0.0;
            state.dataThermalComforts->TotalAnyZoneNotMetCooling = 0.0;
            state.dataThermalComforts->TotalAnyZoneNotMetHeatingOccupied = 0.0;
            state.dataThermalComforts->TotalAnyZoneNotMetCoolingOccupied = 0.0;
            state.dataThermalComforts->TotalAnyZoneNotMetOccupied = 0.0;
            // report how the aggregation is conducted
            {
                auto const SELECT_CASE_var(state.dataGlobal->KindOfSim);
                if (SELECT_CASE_var == DataGlobalConstants::KindOfSim::DesignDay) {
                    addFootNoteSubTable(pdstUnmetLoads, "Aggregated over the Design Days");
                } else if (SELECT_CASE_var == DataGlobalConstants::KindOfSim::RunPeriodDesign) {
                    addFootNoteSubTable(pdstUnmetLoads, "Aggregated over the RunPeriods for Design");
                } else if (SELECT_CASE_var == DataGlobalConstants::KindOfSim::RunPeriodWeather) {
                    addFootNoteSubTable(pdstUnmetLoads, "Aggregated over the RunPeriods for Weather");
                }
            }
        }
    }

<<<<<<< HEAD
    void ResetSetPointMet(EnergyPlusData &state)	
    {	
        // Jason Glazer - October 2015	
        // Reset set point not met table gathering arrays to zero for multi-year simulations	
        // so that only last year is reported in tabular reports	
        int iZone;	
        for (iZone = 1; iZone <= NumOfZones; ++iZone) {	
            state.dataThermalComforts->ThermalComfortSetPoint(iZone).totalNotMetHeating = 0.0;	
            state.dataThermalComforts->ThermalComfortSetPoint(iZone).totalNotMetCooling = 0.0;	
            state.dataThermalComforts->ThermalComfortSetPoint(iZone).totalNotMetHeatingOccupied = 0.0;	
            state.dataThermalComforts->ThermalComfortSetPoint(iZone).totalNotMetCoolingOccupied = 0.0;	
        }	
        state.dataThermalComforts->TotalAnyZoneNotMetHeating = 0.0;	
        state.dataThermalComforts->TotalAnyZoneNotMetCooling = 0.0;	
        state.dataThermalComforts->TotalAnyZoneNotMetHeatingOccupied = 0.0;	
        state.dataThermalComforts->TotalAnyZoneNotMetCoolingOccupied = 0.0;	
        state.dataThermalComforts->TotalAnyZoneNotMetOccupied = 0.0;	
=======
    void ResetSetPointMet(EnergyPlusData &state)
    {
        // Jason Glazer - October 2015
        // Reset set point not met table gathering arrays to zero for multi-year simulations
        // so that only last year is reported in tabular reports
        int iZone;
        for (iZone = 1; iZone <= NumOfZones; ++iZone) {
            state.dataThermalComforts->ThermalComfortSetPoint(iZone).totalNotMetHeating = 0.0;
            state.dataThermalComforts->ThermalComfortSetPoint(iZone).totalNotMetCooling = 0.0;
            state.dataThermalComforts->ThermalComfortSetPoint(iZone).totalNotMetHeatingOccupied = 0.0;
            state.dataThermalComforts->ThermalComfortSetPoint(iZone).totalNotMetCoolingOccupied = 0.0;
        }
        state.dataThermalComforts->TotalAnyZoneNotMetHeating = 0.0;
        state.dataThermalComforts->TotalAnyZoneNotMetCooling = 0.0;
        state.dataThermalComforts->TotalAnyZoneNotMetHeatingOccupied = 0.0;
        state.dataThermalComforts->TotalAnyZoneNotMetCoolingOccupied = 0.0;
        state.dataThermalComforts->TotalAnyZoneNotMetOccupied = 0.0;
>>>>>>> 99b739fc
    }

    void CalcThermalComfortAdaptiveASH55(
        EnergyPlusData &state,
        bool const initiate,              // true if supposed to initiate
        Optional_bool_const wthrsim,      // true if this is a weather simulation
        Optional<Real64 const> avgdrybulb // approximate avg drybulb for design day.  will be used as previous period in design day
    )
    {

        // SUBROUTINE INFORMATION:
        //       AUTHOR         Tyler Hoyt
        //       DATE WRITTEN   July 2011

        // PURPOSE OF THIS SUBROUTINE:
        // Sets up and carries out ASHRAE55-2010 adaptive comfort model calculations.
        // Output provided are state variables for the 80% and 90% acceptability limits
        // in the model, the comfort temperature, and the 30-day running average or
        // monthly average outdoor air temperature as parsed from the .STAT file.

        // METHODOLOGY EMPLOYED:
        // In order for the calculations to be possible the user must provide either
        // a .STAT file or .EPW file for the purpose of computing a monthly average
        // temperature or thirty-day running average. The subroutine need only open
        // the relevant file once to initialize, and then operates within the loop.

        // Using/Aliasing
        using DataEnvironment::DayOfYear;
        using DataEnvironment::Month;
        using DataEnvironment::OutDryBulbTemp;
        using DataHVACGlobals::SysTimeElapsed;
        using OutputReportTabular::GetColumnUsingTabs;
        using OutputReportTabular::StrToReal;

        // SUBROUTINE PARAMETER DEFINITIONS:

        // SUBROUTINE LOCAL VARIABLE DECLARATIONS:
        std::string lineAvg;
        std::string epwLine;
        static Real64 avgDryBulbASH(0.0);
        Real64 dryBulb;
        static Array1D<Real64> monthlyTemp(12, 0.0);
        Real64 tComf;
        Real64 numOccupants;
        static bool useStatData(false);
        int readStat;
        int jStartDay;
        int calcStartDay;
        int calcStartHr;
        int calcEndDay;
        int calcEndHr;
        std::string::size_type pos;
        int ind;
        int i;
        int j;
        bool weathersimulation;
        Real64 inavgdrybulb;

        if (initiate) { // not optional on initiate=true.  would otherwise check for presence
            weathersimulation = wthrsim;
            avgDryBulbASH = 0.0;
            state.dataThermalComforts->runningAverageASH = 0.0;
            monthlyTemp = 0.0;
            inavgdrybulb = avgdrybulb;
        } else {
            weathersimulation = false;
            inavgdrybulb = 0.0;
        }

        if (initiate && weathersimulation) {
            const bool statFileExists = FileSystem::fileExists(state.files.inStatFileName.fileName);
            const bool epwFileExists = FileSystem::fileExists(state.files.inputWeatherFileName.fileName);

            readStat = 0;
            if (statFileExists) {
                auto statFile = state.files.inStatFileName.open("CalcThermalComfortAdapctiveASH55");
                while (statFile.good()) {
                    auto lineIn = statFile.readLine();
                    if (has(lineIn.data, "Monthly Statistics for Dry Bulb temperatures")) {
                        for (i = 1; i <= 7; ++i) {
                            lineIn = statFile.readLine();
                        }
                        lineIn = statFile.readLine();
                        lineAvg = lineIn.data;
                        break;
                    }
                }
                for (i = 1; i <= 12; ++i) {
                    monthlyTemp(i) = StrToReal(GetColumnUsingTabs(lineAvg, i + 2));
                }
                useStatData = true;
            } else if (epwFileExists) {
                // determine number of days in year
                int DaysInYear;
                if (DataEnvironment::CurrentYearIsLeapYear) {
                    DaysInYear = 366;
                } else {
                    DaysInYear = 365;
                }
                state.dataThermalComforts->DailyAveOutTemp = 0.0;

                auto epwFile = state.files.inputWeatherFileName.open("CalcThermalComfortAdaptiveASH55");
                for (i = 1; i <= 8; ++i) { // Headers
                    epwLine = epwFile.readLine().data;
                }
                jStartDay = DayOfYear - 1;
                calcStartDay = jStartDay - 30;
                if (calcStartDay >= 0) {
                    calcStartHr = 24 * calcStartDay + 1;
                    for (i = 1; i <= calcStartHr - 1; ++i) {
                        epwFile.readLine();
                    }
                    for (i = 1; i <= 30; ++i) {
                        avgDryBulbASH = 0.0;
                        for (j = 1; j <= 24; ++j) {
                            epwLine = epwFile.readLine().data;
                            for (ind = 1; ind <= 6; ++ind) {
                                pos = index(epwLine, ',');
                                epwLine.erase(0, pos + 1);
                            }
                            pos = index(epwLine, ',');
                            dryBulb = StrToReal(epwLine.substr(0, pos));
                            avgDryBulbASH += (dryBulb / 24.0);
                        }
                        state.dataThermalComforts->DailyAveOutTemp(i) = avgDryBulbASH;
                    }
                } else { // Do special things for wrapping the epw
                    calcEndDay = jStartDay;
                    calcStartDay += DaysInYear;
                    calcEndHr = 24 * calcEndDay;
                    calcStartHr = 24 * calcStartDay + 1;
                    for (i = 1; i <= calcEndDay; ++i) {
                        avgDryBulbASH = 0.0;
                        for (j = 1; j <= 24; ++j) {
                            epwLine = epwFile.readLine().data;
                            for (ind = 1; ind <= 6; ++ind) {
                                pos = index(epwLine, ',');
                                epwLine.erase(0, pos + 1);
                            }
                            pos = index(epwLine, ',');
                            dryBulb = StrToReal(epwLine.substr(0, pos));
                            avgDryBulbASH += (dryBulb / 24.0);
                        }
                        state.dataThermalComforts->DailyAveOutTemp(i + 30 - calcEndDay) = avgDryBulbASH;
                    }
                    for (i = calcEndHr + 1; i <= calcStartHr - 1; ++i) {
                        epwLine = epwFile.readLine().data;
                    }
                    for (i = 1; i <= 30 - calcEndDay; ++i) {
                        avgDryBulbASH = 0.0;
                        for (j = 1; j <= 24; ++j) {
                            epwLine = epwFile.readLine().data;
                            for (ind = 1; ind <= 6; ++ind) {
                                pos = index(epwLine, ',');
                                epwLine.erase(0, pos + 1);
                            }
                            pos = index(epwLine, ',');
                            dryBulb = StrToReal(epwLine.substr(0, pos));
                            avgDryBulbASH += (dryBulb / 24.0);
                        }
                        state.dataThermalComforts->DailyAveOutTemp(i) = avgDryBulbASH;
                    }
                }
                state.dataThermalComforts->useEpwData = true;
            }
        } else if (initiate && !weathersimulation) {
            state.dataThermalComforts->runningAverageASH = inavgdrybulb;
            monthlyTemp = inavgdrybulb;
            avgDryBulbASH = 0.0;
        }

        if (initiate) return;

        if (state.dataGlobal->BeginDayFlag && state.dataThermalComforts->useEpwData) {
            // Update the running average, reset the daily avg
            state.dataThermalComforts->DailyAveOutTemp(30) = avgDryBulbASH;
            Real64 sum = 0.0;
            for (i = 1; i <= 29; i++) {
                sum += state.dataThermalComforts->DailyAveOutTemp(i);
            }
            state.dataThermalComforts->runningAverageASH = (sum + avgDryBulbASH) / 30.0;
            for (i = 1; i <= 29; i++) {
                state.dataThermalComforts->DailyAveOutTemp(i) = state.dataThermalComforts->DailyAveOutTemp(i + 1);
            }
            avgDryBulbASH = 0.0;
        }

        // If exists BeginMonthFlag we can use it to call InvJulianDay once per month.
        if (state.dataGlobal->BeginDayFlag && useStatData) {
            //  CALL InvJulianDay(DayOfYear,pMonth,pDay,0)
            //  runningAverageASH = monthlyTemp(pMonth)
            state.dataThermalComforts->runningAverageASH = monthlyTemp(Month);
        }

        // Update the daily average
        // IF (BeginHourFlag .and. useEpwData) THEN
        if (state.dataGlobal->BeginHourFlag) {
            avgDryBulbASH += (OutDryBulbTemp / 24.0);
        }

        for (state.dataThermalComforts->PeopleNum = 1; state.dataThermalComforts->PeopleNum <= TotPeople; ++state.dataThermalComforts->PeopleNum) {
            if (!People(state.dataThermalComforts->PeopleNum).AdaptiveASH55) continue;
            state.dataThermalComforts->ZoneNum = People(state.dataThermalComforts->PeopleNum).ZonePtr;
            if (IsZoneDV(state.dataThermalComforts->ZoneNum) || IsZoneUI(state.dataThermalComforts->ZoneNum)) {
                state.dataThermalComforts->AirTemp = TCMF(state.dataThermalComforts->ZoneNum);
            } else {
                state.dataThermalComforts->AirTemp = ZTAVComf(state.dataThermalComforts->ZoneNum);
            }
            state.dataThermalComforts->RadTemp = CalcRadTemp(state, state.dataThermalComforts->PeopleNum);
            state.dataThermalComforts->OpTemp = (state.dataThermalComforts->AirTemp + state.dataThermalComforts->RadTemp) / 2.0;
            state.dataThermalComforts->ThermalComfortData(state.dataThermalComforts->PeopleNum).ThermalComfortOpTemp = state.dataThermalComforts->OpTemp;
            state.dataThermalComforts->ThermalComfortData(state.dataThermalComforts->PeopleNum).ASHRAE55RunningMeanOutdoorTemp = state.dataThermalComforts->runningAverageASH;
            if (state.dataThermalComforts->runningAverageASH >= 10.0 && state.dataThermalComforts->runningAverageASH <= 33.5) {
                // Calculate the comfort here  (people/output handling loop)
                numOccupants = People(state.dataThermalComforts->PeopleNum).NumberOfPeople * GetCurrentScheduleValue(People(state.dataThermalComforts->PeopleNum).NumberOfPeoplePtr);
                tComf = 0.31 * state.dataThermalComforts->runningAverageASH + 17.8;
                state.dataThermalComforts->ThermalComfortData(state.dataThermalComforts->PeopleNum).TComfASH55 = tComf;
                if (numOccupants > 0) {
                    if (state.dataThermalComforts->OpTemp < tComf + 2.5 && state.dataThermalComforts->OpTemp > tComf - 2.5) {
                        // 80% and 90% limits okay
                        state.dataThermalComforts->ThermalComfortData(state.dataThermalComforts->PeopleNum).ThermalComfortAdaptiveASH5590 = 1;
                        state.dataThermalComforts->ThermalComfortData(state.dataThermalComforts->PeopleNum).ThermalComfortAdaptiveASH5580 = 1;
                    } else if (state.dataThermalComforts->OpTemp < tComf + 3.5 && state.dataThermalComforts->OpTemp > tComf - 3.5) {
                        // 80% only
                        state.dataThermalComforts->ThermalComfortData(state.dataThermalComforts->PeopleNum).ThermalComfortAdaptiveASH5590 = 0;
                        state.dataThermalComforts->ThermalComfortData(state.dataThermalComforts->PeopleNum).ThermalComfortAdaptiveASH5580 = 1;
                        People(state.dataThermalComforts->PeopleNum).TimeNotMetASH5590 += SysTimeElapsed;
                    } else {
                        // Neither
                        state.dataThermalComforts->ThermalComfortData(state.dataThermalComforts->PeopleNum).ThermalComfortAdaptiveASH5590 = 0;
                        state.dataThermalComforts->ThermalComfortData(state.dataThermalComforts->PeopleNum).ThermalComfortAdaptiveASH5580 = 0;
                        People(state.dataThermalComforts->PeopleNum).TimeNotMetASH5580 += SysTimeElapsed;
                        People(state.dataThermalComforts->PeopleNum).TimeNotMetASH5590 += SysTimeElapsed;
                    }
                } else {
                    // Unoccupied
                    state.dataThermalComforts->ThermalComfortData(state.dataThermalComforts->PeopleNum).ThermalComfortAdaptiveASH5590 = -1;
                    state.dataThermalComforts->ThermalComfortData(state.dataThermalComforts->PeopleNum).ThermalComfortAdaptiveASH5580 = -1;
                }
            } else {
                // Monthly temp out of range
                state.dataThermalComforts->ThermalComfortData(state.dataThermalComforts->PeopleNum).ThermalComfortAdaptiveASH5590 = -1;
                state.dataThermalComforts->ThermalComfortData(state.dataThermalComforts->PeopleNum).ThermalComfortAdaptiveASH5580 = -1;
                state.dataThermalComforts->ThermalComfortData(state.dataThermalComforts->PeopleNum).TComfASH55 = -1.0;
            }
        }
    }

    void CalcThermalComfortAdaptiveCEN15251(
        EnergyPlusData &state,
        bool const initiate,              // true if supposed to initiate
        Optional_bool_const wthrsim,      // true if this is a weather simulation
        Optional<Real64 const> avgdrybulb // approximate avg drybulb for design day.  will be used as previous period in design day
    )
    {

        // SUBROUTINE INFORMATION:
        //       AUTHOR         Tyler Hoyt
        //       DATE WRITTEN   July 2011

        // PURPOSE OF THIS SUBROUTINE:
        // Sets up and carries out CEN-15251 adaptive comfort model calculations.
        // Output provided are state variables for the Category I, II, and III
        // limits of the model, the comfort temperature, and the 5-day weighted
        // moving average of the outdoor air temperature.

        // Using/Aliasing
        using DataEnvironment::DayOfYear;
        using DataEnvironment::Month;
        using DataEnvironment::OutDryBulbTemp;
        using DataHVACGlobals::SysTimeElapsed;
        using OutputReportTabular::GetColumnUsingTabs;
        using OutputReportTabular::StrToReal;

        // SUBROUTINE PARAMETER DEFINITIONS:
        static Real64 const alpha(0.8);
        static Array1D<Real64> const alpha_pow({pow_6(alpha), pow_5(alpha), pow_4(alpha), pow_3(alpha), pow_2(alpha), alpha, 1.0}); // alpha^(7-i)

        // SUBROUTINE LOCAL VARIABLE DECLARATIONS:
        std::string epwLine;
        static Real64 avgDryBulbCEN(0.0);
        Real64 dryBulb;
        Real64 tComf;
        Real64 tComfLow;
        static Real64 runningAverageCEN(0.0);
        Real64 numOccupants;
        static bool useEpwData(false);
        static bool firstDaySet(false); // first day is set with initiate -- so do not update
        int readStat;
        int jStartDay;
        int calcStartDay;
        int calcStartHr;
        int calcEndDay;
        int calcEndHr;
        std::string::size_type pos;
        int ind;
        int i;
        int j;
        bool weathersimulation;
        Real64 inavgdrybulb;

        if (initiate) { // not optional on initiate=true.  would otherwise check for presence
            weathersimulation = wthrsim;
            inavgdrybulb = avgdrybulb;
            avgDryBulbCEN = 0.0;
            runningAverageCEN = 0.0;
        } else {
            weathersimulation = false;
            inavgdrybulb = 0.0;
        }

        if (initiate && weathersimulation) {
            const bool epwFileExists = FileSystem::fileExists(state.files.inputWeatherFileName.fileName);
            readStat = 0;
            if (epwFileExists) {
                auto epwFile = state.files.inputWeatherFileName.open("CalcThermalComfortAdaptiveCEN15251");
                for (i = 1; i <= 9; ++i) { // Headers
                    epwFile.readLine();
                }
                jStartDay = DayOfYear - 1;
                calcStartDay = jStartDay - 7;
                if (calcStartDay > 0) {
                    calcStartHr = 24 * (calcStartDay - 1) + 1;
                    for (i = 1; i <= calcStartHr - 1; ++i) {
                        epwFile.readLine();
                    }
                    runningAverageCEN = 0.0;
                    for (i = 1; i <= 7; ++i) {
                        avgDryBulbCEN = 0.0;
                        for (j = 1; j <= 24; ++j) {
                            epwLine = epwFile.readLine().data;
                            for (ind = 1; ind <= 6; ++ind) {
                                pos = index(epwLine, ',');
                                epwLine.erase(0, pos + 1);
                            }
                            pos = index(epwLine, ',');
                            dryBulb = StrToReal(epwLine.substr(0, pos));
                            avgDryBulbCEN += (dryBulb / 24.0);
                        }
                        runningAverageCEN += alpha_pow(i) * avgDryBulbCEN;
                    }
                } else { // Do special things for wrapping the epw
                    calcEndDay = jStartDay;
                    calcStartDay += 365;
                    calcEndHr = 24 * calcEndDay;
                    calcStartHr = 24 * (calcStartDay - 1) + 1;
                    for (i = 1; i <= calcEndDay; ++i) {
                        avgDryBulbCEN = 0.0;
                        for (j = 1; j <= 24; ++j) {
                            epwLine = epwFile.readLine().data;
                            for (ind = 1; ind <= 6; ++ind) {
                                pos = index(epwLine, ',');
                                epwLine.erase(0, pos + 1);
                            }
                            pos = index(epwLine, ',');
                            dryBulb = StrToReal(epwLine.substr(0, pos));
                            avgDryBulbCEN += (dryBulb / 24.0);
                        }
                        runningAverageCEN += std::pow(alpha, calcEndDay - i) * avgDryBulbCEN;
                    }
                    for (i = calcEndHr + 1; i <= calcStartHr - 1; ++i) {
                        epwFile.readLine();
                    }
                    for (i = 1; i <= 7 - calcEndDay; ++i) {
                        avgDryBulbCEN = 0.0;
                        for (j = 1; j <= 24; ++j) {
                            epwLine = epwFile.readLine().data;
                            for (ind = 1; ind <= 6; ++ind) {
                                pos = index(epwLine, ',');
                                epwLine.erase(0, pos + 1);
                            }
                            pos = index(epwLine, ',');
                            dryBulb = StrToReal(epwLine.substr(0, pos));
                            avgDryBulbCEN += (dryBulb / 24.0);
                        }
                        runningAverageCEN += alpha_pow(i) * avgDryBulbCEN;
                    }
                }
                runningAverageCEN *= (1.0 - alpha);
                avgDryBulbCEN = 0.0;
                useEpwData = true;
                firstDaySet = true;
            }
        } else if (initiate && !weathersimulation) {
            runningAverageCEN = inavgdrybulb;
            avgDryBulbCEN = 0.0;
        }
        if (initiate) return;

        if (state.dataGlobal->BeginDayFlag && !firstDaySet) {
            // Update the running average, reset the daily avg
            runningAverageCEN = 0.2 * runningAverageCEN + 0.8 * avgDryBulbCEN;
            avgDryBulbCEN = 0.0;
        }

        firstDaySet = false;

        // Update the daily average
        if (state.dataGlobal->BeginHourFlag) {
            avgDryBulbCEN += (OutDryBulbTemp / 24.0);
        }

        for (state.dataThermalComforts->PeopleNum = 1; state.dataThermalComforts->PeopleNum <= TotPeople; ++state.dataThermalComforts->PeopleNum) {
            if (!People(state.dataThermalComforts->PeopleNum).AdaptiveCEN15251) continue;
            state.dataThermalComforts->ZoneNum = People(state.dataThermalComforts->PeopleNum).ZonePtr;
            if (IsZoneDV(state.dataThermalComforts->ZoneNum) || IsZoneUI(state.dataThermalComforts->ZoneNum)) {
                state.dataThermalComforts->AirTemp = TCMF(state.dataThermalComforts->ZoneNum);
            } else {
                state.dataThermalComforts->AirTemp = ZTAVComf(state.dataThermalComforts->ZoneNum);
            }
            state.dataThermalComforts->RadTemp = CalcRadTemp(state, state.dataThermalComforts->PeopleNum);
            state.dataThermalComforts->OpTemp = (state.dataThermalComforts->AirTemp + state.dataThermalComforts->RadTemp) / 2.0;
            state.dataThermalComforts->ThermalComfortData(state.dataThermalComforts->PeopleNum).ThermalComfortOpTemp = state.dataThermalComforts->OpTemp;
            state.dataThermalComforts->ThermalComfortData(state.dataThermalComforts->PeopleNum).CEN15251RunningMeanOutdoorTemp = runningAverageCEN;
            if (runningAverageCEN >= 10.0 && runningAverageCEN <= 30.0) {
                // Calculate the comfort here (people/output handling loop)
                numOccupants = People(state.dataThermalComforts->PeopleNum).NumberOfPeople * GetCurrentScheduleValue(People(state.dataThermalComforts->PeopleNum).NumberOfPeoplePtr);
                tComf = 0.33 * runningAverageCEN + 18.8;
                state.dataThermalComforts->ThermalComfortData(state.dataThermalComforts->PeopleNum).TComfCEN15251 = tComf;
                if (numOccupants > 0) {
                    if (runningAverageCEN < 15) {
                        tComfLow = 23.75; // Lower limit is constant in this region
                    } else {
                        tComfLow = tComf;
                    }
                    if (state.dataThermalComforts->OpTemp < tComf + 2.0 && state.dataThermalComforts->OpTemp > tComfLow - 2.0) {
                        // Within Cat I, II, III Limits
                        state.dataThermalComforts->ThermalComfortData(state.dataThermalComforts->PeopleNum).ThermalComfortAdaptiveCEN15251CatI = 1;
                        state.dataThermalComforts->ThermalComfortData(state.dataThermalComforts->PeopleNum).ThermalComfortAdaptiveCEN15251CatII = 1;
                        state.dataThermalComforts->ThermalComfortData(state.dataThermalComforts->PeopleNum).ThermalComfortAdaptiveCEN15251CatIII = 1;
                    } else if (state.dataThermalComforts->OpTemp < tComf + 3.0 && state.dataThermalComforts->OpTemp > tComfLow - 3.0) {
                        // Within Cat II, III Limits
                        state.dataThermalComforts->ThermalComfortData(state.dataThermalComforts->PeopleNum).ThermalComfortAdaptiveCEN15251CatI = 0;
                        state.dataThermalComforts->ThermalComfortData(state.dataThermalComforts->PeopleNum).ThermalComfortAdaptiveCEN15251CatII = 1;
                        state.dataThermalComforts->ThermalComfortData(state.dataThermalComforts->PeopleNum).ThermalComfortAdaptiveCEN15251CatIII = 1;
                        People(state.dataThermalComforts->PeopleNum).TimeNotMetCEN15251CatI += SysTimeElapsed;
                    } else if (state.dataThermalComforts->OpTemp < tComf + 4.0 && state.dataThermalComforts->OpTemp > tComfLow - 4.0) {
                        // Within Cat III Limits
                        state.dataThermalComforts->ThermalComfortData(state.dataThermalComforts->PeopleNum).ThermalComfortAdaptiveCEN15251CatI = 0;
                        state.dataThermalComforts->ThermalComfortData(state.dataThermalComforts->PeopleNum).ThermalComfortAdaptiveCEN15251CatII = 0;
                        state.dataThermalComforts->ThermalComfortData(state.dataThermalComforts->PeopleNum).ThermalComfortAdaptiveCEN15251CatIII = 1;
                        People(state.dataThermalComforts->PeopleNum).TimeNotMetCEN15251CatI += SysTimeElapsed;
                        People(state.dataThermalComforts->PeopleNum).TimeNotMetCEN15251CatII += SysTimeElapsed;
                    } else {
                        // None
                        state.dataThermalComforts->ThermalComfortData(state.dataThermalComforts->PeopleNum).ThermalComfortAdaptiveCEN15251CatI = 0;
                        state.dataThermalComforts->ThermalComfortData(state.dataThermalComforts->PeopleNum).ThermalComfortAdaptiveCEN15251CatII = 0;
                        state.dataThermalComforts->ThermalComfortData(state.dataThermalComforts->PeopleNum).ThermalComfortAdaptiveCEN15251CatIII = 0;
                        People(state.dataThermalComforts->PeopleNum).TimeNotMetCEN15251CatI += SysTimeElapsed;
                        People(state.dataThermalComforts->PeopleNum).TimeNotMetCEN15251CatII += SysTimeElapsed;
                        People(state.dataThermalComforts->PeopleNum).TimeNotMetCEN15251CatIII += SysTimeElapsed;
                    }
                } else {
                    // Unoccupied
                    state.dataThermalComforts->ThermalComfortData(state.dataThermalComforts->PeopleNum).ThermalComfortAdaptiveCEN15251CatI = -1;
                    state.dataThermalComforts->ThermalComfortData(state.dataThermalComforts->PeopleNum).ThermalComfortAdaptiveCEN15251CatII = -1;
                    state.dataThermalComforts->ThermalComfortData(state.dataThermalComforts->PeopleNum).ThermalComfortAdaptiveCEN15251CatIII = -1;
                }
            } else {
                // Monthly temp out of range
                state.dataThermalComforts->ThermalComfortData(state.dataThermalComforts->PeopleNum).ThermalComfortAdaptiveCEN15251CatI = -1;
                state.dataThermalComforts->ThermalComfortData(state.dataThermalComforts->PeopleNum).ThermalComfortAdaptiveCEN15251CatII = -1;
                state.dataThermalComforts->ThermalComfortData(state.dataThermalComforts->PeopleNum).ThermalComfortAdaptiveCEN15251CatIII = -1;
                state.dataThermalComforts->ThermalComfortData(state.dataThermalComforts->PeopleNum).TComfCEN15251 = -1.0;
            }
        }
    }

    void DynamicClothingModel(EnergyPlusData &state)
    {
        // SUBROUTINE INFORMATION:
        //       AUTHOR         Kwang Ho Lee
        //       DATE WRITTEN   June 2013

        // SUBROUTINE LOCAL VARIABLE DECLARATIONS:
        Real64 TemporaryVariable;

        if (state.dataThermalComforts->TemporarySixAMTemperature < -5.0) {
            state.dataThermalComforts->ThermalComfortData(state.dataThermalComforts->PeopleNum).ClothingValue = 1.0;
        } else if ((state.dataThermalComforts->TemporarySixAMTemperature >= -5.0) && (state.dataThermalComforts->TemporarySixAMTemperature < 5.0)) {
            state.dataThermalComforts->ThermalComfortData(state.dataThermalComforts->PeopleNum).ClothingValue = 0.818 - 0.0364 * state.dataThermalComforts->TemporarySixAMTemperature;
        } else if ((state.dataThermalComforts->TemporarySixAMTemperature >= 5.0) && (state.dataThermalComforts->TemporarySixAMTemperature < 26.0)) {
            TemporaryVariable = -0.1635 - 0.0066 * state.dataThermalComforts->TemporarySixAMTemperature;
            state.dataThermalComforts->ThermalComfortData(state.dataThermalComforts->PeopleNum).ClothingValue = std::pow(10.0, TemporaryVariable);
        } else if (state.dataThermalComforts->TemporarySixAMTemperature >= 26.0) {
            state.dataThermalComforts->ThermalComfortData(state.dataThermalComforts->PeopleNum).ClothingValue = 0.46;
        }
    }

} // namespace ThermalComfort

} // namespace EnergyPlus<|MERGE_RESOLUTION|>--- conflicted
+++ resolved
@@ -2154,22 +2154,6 @@
         }
     }
 
-<<<<<<< HEAD
-    void ResetThermalComfortSimpleASH55(EnergyPlusData &state)	
-    {	
-        // Jason Glazer - October 2015	
-        // Reset thermal comfort table gathering arrays to zero for multi-year simulations	
-        // so that only last year is reported in tabular reports	
-        int iZone;	
-        for (iZone = 1; iZone <= NumOfZones; ++iZone) {	
-            state.dataThermalComforts->ThermalComfortInASH55(iZone).totalTimeNotWinter = 0.0;	
-            state.dataThermalComforts->ThermalComfortInASH55(iZone).totalTimeNotSummer = 0.0;	
-            state.dataThermalComforts->ThermalComfortInASH55(iZone).totalTimeNotEither = 0.0;	
-        }	
-        state.dataThermalComforts->TotalAnyZoneTimeNotSimpleASH55Winter = 0.0;	
-        state.dataThermalComforts->TotalAnyZoneTimeNotSimpleASH55Summer = 0.0;	
-        state.dataThermalComforts->TotalAnyZoneTimeNotSimpleASH55Either = 0.0;	
-=======
     void ResetThermalComfortSimpleASH55(EnergyPlusData &state)
     {
         // Jason Glazer - October 2015
@@ -2184,7 +2168,6 @@
         state.dataThermalComforts->TotalAnyZoneTimeNotSimpleASH55Winter = 0.0;
         state.dataThermalComforts->TotalAnyZoneTimeNotSimpleASH55Summer = 0.0;
         state.dataThermalComforts->TotalAnyZoneTimeNotSimpleASH55Either = 0.0;
->>>>>>> 99b739fc
     }
 
     void CalcIfSetPointMet(EnergyPlusData &state)
@@ -2352,25 +2335,6 @@
         }
     }
 
-<<<<<<< HEAD
-    void ResetSetPointMet(EnergyPlusData &state)	
-    {	
-        // Jason Glazer - October 2015	
-        // Reset set point not met table gathering arrays to zero for multi-year simulations	
-        // so that only last year is reported in tabular reports	
-        int iZone;	
-        for (iZone = 1; iZone <= NumOfZones; ++iZone) {	
-            state.dataThermalComforts->ThermalComfortSetPoint(iZone).totalNotMetHeating = 0.0;	
-            state.dataThermalComforts->ThermalComfortSetPoint(iZone).totalNotMetCooling = 0.0;	
-            state.dataThermalComforts->ThermalComfortSetPoint(iZone).totalNotMetHeatingOccupied = 0.0;	
-            state.dataThermalComforts->ThermalComfortSetPoint(iZone).totalNotMetCoolingOccupied = 0.0;	
-        }	
-        state.dataThermalComforts->TotalAnyZoneNotMetHeating = 0.0;	
-        state.dataThermalComforts->TotalAnyZoneNotMetCooling = 0.0;	
-        state.dataThermalComforts->TotalAnyZoneNotMetHeatingOccupied = 0.0;	
-        state.dataThermalComforts->TotalAnyZoneNotMetCoolingOccupied = 0.0;	
-        state.dataThermalComforts->TotalAnyZoneNotMetOccupied = 0.0;	
-=======
     void ResetSetPointMet(EnergyPlusData &state)
     {
         // Jason Glazer - October 2015
@@ -2388,7 +2352,6 @@
         state.dataThermalComforts->TotalAnyZoneNotMetHeatingOccupied = 0.0;
         state.dataThermalComforts->TotalAnyZoneNotMetCoolingOccupied = 0.0;
         state.dataThermalComforts->TotalAnyZoneNotMetOccupied = 0.0;
->>>>>>> 99b739fc
     }
 
     void CalcThermalComfortAdaptiveASH55(
