// EnergyPlus, Copyright (c) 1996-2020, The Board of Trustees of the University of Illinois,
// The Regents of the University of California, through Lawrence Berkeley National Laboratory
// (subject to receipt of any required approvals from the U.S. Dept. of Energy), Oak Ridge
// National Laboratory, managed by UT-Battelle, Alliance for Sustainable Energy, LLC, and other
// contributors. All rights reserved.
//
// NOTICE: This Software was developed under funding from the U.S. Department of Energy and the
// U.S. Government consequently retains certain rights. As such, the U.S. Government has been
// granted for itself and others acting on its behalf a paid-up, nonexclusive, irrevocable,
// worldwide license in the Software to reproduce, distribute copies to the public, prepare
// derivative works, and perform publicly and display publicly, and to permit others to do so.
//
// Redistribution and use in source and binary forms, with or without modification, are permitted
// provided that the following conditions are met:
//
// (1) Redistributions of source code must retain the above copyright notice, this list of
//     conditions and the following disclaimer.
//
// (2) Redistributions in binary form must reproduce the above copyright notice, this list of
//     conditions and the following disclaimer in the documentation and/or other materials
//     provided with the distribution.
//
// (3) Neither the name of the University of California, Lawrence Berkeley National Laboratory,
//     the University of Illinois, U.S. Dept. of Energy nor the names of its contributors may be
//     used to endorse or promote products derived from this software without specific prior
//     written permission.
//
// (4) Use of EnergyPlus(TM) Name. If Licensee (i) distributes the software in stand-alone form
//     without changes from the version obtained under this License, or (ii) Licensee makes a
//     reference solely to the software portion of its product, Licensee must refer to the
//     software as "EnergyPlus version X" software, where "X" is the version number Licensee
//     obtained under this License and may not use a different name for the software. Except as
//     specifically required in this Section (4), Licensee shall not use in a company name, a
//     product name, in advertising, publicity, or other promotional activities any name, trade
//     name, trademark, logo, or other designation of "EnergyPlus", "E+", "e+" or confusingly
//     similar designation, without the U.S. Department of Energy's prior written consent.
//
// THIS SOFTWARE IS PROVIDED BY THE COPYRIGHT HOLDERS AND CONTRIBUTORS "AS IS" AND ANY EXPRESS OR
// IMPLIED WARRANTIES, INCLUDING, BUT NOT LIMITED TO, THE IMPLIED WARRANTIES OF MERCHANTABILITY
// AND FITNESS FOR A PARTICULAR PURPOSE ARE DISCLAIMED. IN NO EVENT SHALL THE COPYRIGHT OWNER OR
// CONTRIBUTORS BE LIABLE FOR ANY DIRECT, INDIRECT, INCIDENTAL, SPECIAL, EXEMPLARY, OR
// CONSEQUENTIAL DAMAGES (INCLUDING, BUT NOT LIMITED TO, PROCUREMENT OF SUBSTITUTE GOODS OR
// SERVICES; LOSS OF USE, DATA, OR PROFITS; OR BUSINESS INTERRUPTION) HOWEVER CAUSED AND ON ANY
// THEORY OF LIABILITY, WHETHER IN CONTRACT, STRICT LIABILITY, OR TORT (INCLUDING NEGLIGENCE OR
// OTHERWISE) ARISING IN ANY WAY OUT OF THE USE OF THIS SOFTWARE, EVEN IF ADVISED OF THE
// POSSIBILITY OF SUCH DAMAGE.

// EnergyPlus::WindowEquivalentLayer unit tests

// C++ Headers
#include <iostream>

// Google Test Headers
#include <gtest/gtest.h>

// ObjexxFCL Headers
#include <ObjexxFCL/Array1D.hh>

// EnergyPlus Headers
#include <EnergyPlus/Construction.hh>
#include <EnergyPlus/DataEnvironment.hh>
#include <EnergyPlus/DataGlobals.hh>
#include <EnergyPlus/DataHeatBalFanSys.hh>
#include <EnergyPlus/DataHeatBalSurface.hh>
#include <EnergyPlus/DataHeatBalance.hh>
#include <EnergyPlus/WindowEquivalentLayer.hh>
#include <EnergyPlus/WindowManager.hh>

#include <EnergyPlus/DataSurfaces.hh>
#include <EnergyPlus/DataSystemVariables.hh>
#include <EnergyPlus/DataWindowEquivalentLayer.hh>
#include <EnergyPlus/DataZoneEquipment.hh>
#include <EnergyPlus/DaylightingManager.hh>

#include <EnergyPlus/ElectricPowerServiceManager.hh>
#include <EnergyPlus/General.hh>
#include <EnergyPlus/HeatBalanceManager.hh>
#include <EnergyPlus/HeatBalanceSurfaceManager.hh>
#include <EnergyPlus/Material.hh>
#include <EnergyPlus/OutputFiles.hh>
#include <EnergyPlus/Psychrometrics.hh>
#include <EnergyPlus/ScheduleManager.hh>
#include <EnergyPlus/SimulationManager.hh>
#include <EnergyPlus/SolarShading.hh>
#include <EnergyPlus/SurfaceGeometry.hh>
#include <EnergyPlus/WeatherManager.hh>

#include "Fixtures/EnergyPlusFixture.hh"

using namespace EnergyPlus;
using namespace EnergyPlus::DataZoneEquipment;
using namespace EnergyPlus::HeatBalanceManager;
using namespace EnergyPlus::ScheduleManager;

using namespace EnergyPlus::WindowEquivalentLayer;

TEST_F(EnergyPlusFixture, WindowEquivalentLayer_GetInput)
{

    bool ErrorsFound(false);

    std::string const idf_objects = delimited_string({
        "  Construction:WindowEquivalentLayer,",
        "  CLR CLR VB,                !- Name",
        "  GLZCLR,                    !- Outside Layer",
        "  Air GAP SealedOut 20mm,    !- Layer 2",
        "  GLZCLR,                    !- Layer 3",
        "  Air GAP SealedIndoor 20mm, !- Layer 4",
        "  VBU8D6+45SW1;              !- Layer 5",

        "WindowMaterial:Glazing:EquivalentLayer,",
        "  GLZCLR,                    !-  Name",
        "  SpectralAverage,           !-  Optical Data Type",
        "  ,                          !-  Window Glass Spectral Data Set Name",
        "  0.83,                      !-  Front Side Beam-Beam Solar Transmittance",
        "  0.83,                      !-  Back Side Beam-Beam Solar Transmittance",
        "  0.08,                      !-  Front Side Beam-Beam Solar Reflectance",
        "  0.08,                      !-  Back Side Beam-Beam Solar Reflectance",
        "  0.0,                       !-  Front Side Beam-Beam Visible Transmittance",
        "  0.0,                       !-  Back Side Beam-Beam Visible Transmittance",
        "  0.0,                       !-  Front Side Beam-Beam Visible Reflectance",
        "  0.0,                       !-  Back Side Beam-Beam Visible Reflectance",
        "  0.0,                       !-  Front Side Beam-Diffuse Solar Transmittance",
        "  0.0,                       !-  Back Side Beam-Diffuse Solar Transmittance",
        "  0.0,                       !-  Front Side Beam-Diffuse Solar Reflectance",
        "  0.0,                       !-  Back Side Beam-Diffuse Solar Reflectance",
        "  0.0,                       !-  Front Side Beam-Diffuse Visible Transmittance",
        "  0.0,                       !-  Back Side Beam-Diffuse Visible Transmittance",
        "  0.0,                       !-  Front Side Beam-Diffuse Visible Reflectance",
        "  0.0,                       !-  Back Side Beam-Diffuse Visible Reflectance",
        "  0.76,                      !-  Diffuse-Diffuse Solar Transmittance",
        "  0.14,                      !-  Front Side Diffuse-Diffuse Solar Reflectance",
        "  0.14,                      !-  Back Side Diffuse-Diffuse Solar Reflectance",
        "  0.0,                       !-  Diffuse-Diffuse Visible Transmittance",
        "  0.0,                       !-  Front Side Diffuse-Diffuse Visible Reflectance",
        "  0.0,                       !-  Back Side Diffuse-Diffuse Visible Reflectance",
        "  0.0,                       !-  Infrared Transmittance (front and back)",
        "  0.84,                      !-  Front Side Infrared Emissivity",
        "  0.84;                      !-  Back Side Infrared Emissivity",

        "WindowMaterial:Blind:EquivalentLayer,",
        "  VBU8D6+45SW1,           ! - Name",
        "  Horizontal,             ! - Slat Orientation",
        "  0.025,                  ! - Slat Width",
        "  0.025,                  ! - Slat Separation",
        "  0.0,                    ! - Slat Crown",
        "  45.0,                   ! - Slat Angle",
        "  0.0,                    ! - Front Side Slat Beam-Diffuse Solar Transmittance",
        "  0.0,                    ! - Back Side Slat Beam-Diffuse Solar Transmittance",
        "  0.0,                    ! - Front Side Slat Beam-Diffuse Solar Reflectance",
        "  0.0,                    ! - Back Side Slat Beam-Diffuse Solar Reflectance",
        "  0.0,                    ! - Front Side Slat Beam-Diffuse Visible Solar Transmittance",
        "  0.0,                    ! - Back Side Slat Beam-Diffuse Visible Solar Transmittance",
        "  0.0,                    ! - Front Side Slat Beam-Diffuse Visible Solar Reflectance",
        "  0.0,                    ! - Back Side Slat Beam-Diffuse Visible Solar Reflectance",
        "  0.0,                    ! - Slat Diffuse-Diffuse Solar Transmittance",
        "  0.80,                   ! - Front Side Slat Diffuse-Diffuse Solar Reflectance",
        "  0.60,                   ! - Back Side Slat Diffuse-Diffuse Solar Reflectance",
        "  0.0,                    ! - Slat Diffuse-Diffuse Visible Transmittance",
        "  0.0,                    ! - Front Side Slat Diffuse-Diffuse Visible Reflectance",
        "  0.0,                    ! - Back Side Slat Diffuse-Diffuse Visible Reflectance",
        "  0.0,                    ! - Slat Infrared Transmittance",
        "  0.90,                   ! - Front Side Slat Infrared Emissivity",
        "  0.90,                   ! - Back Side Slat Infrared Emissivity",
        "  BlockBeamSolar;         ! - Slat Angle Control",

        " WindowMaterial:Gap:EquivalentLayer,",
        "  Air GAP SealedOut 20mm,    !- Name",
        "  Air,                       !- Gas Type",
        "  0.0200,                    !- Thickness",
        "  Sealed;                    !- Gap Vent Type",

        " WindowMaterial:Gap:EquivalentLayer,",
        "  Air GAP SealedIndoor 20mm, !- Name",
        "  Air,                       !- Gas Type",
        "  0.020,                     !- Thickness",
        "  Sealed;                    !- Gap Vent Type ",
    });

    ASSERT_TRUE(process_idf(idf_objects));

    HeatBalanceManager::GetMaterialData(state.dataWindowEquivalentLayer, state.outputFiles, ErrorsFound);
    HeatBalanceManager::GetConstructData(ErrorsFound);

    int VBMatNum(0);
    for (int i = 1; i <= 4; i++) {
        if (dataMaterial.Material(i).Group == DataHeatBalance::BlindEquivalentLayer) {
            VBMatNum = i;
            break;
        }
    }
    EXPECT_EQ(1, DataHeatBalance::TotBlindsEQL);
<<<<<<< HEAD
    EXPECT_EQ(DataHeatBalance::Material(VBMatNum).Group, DataHeatBalance::BlindEquivalentLayer);
    EXPECT_EQ(DataHeatBalance::Material(VBMatNum).SlatAngleType, state.dataWindowEquivalentLayer.lscVBNOBM);

    int ConstrNum = 1;
    int EQLNum = 0;
    InitEquivalentLayerWindowCalculations(state.dataWindowEquivalentLayer);
    EQLNum = DataHeatBalance::Construct(ConstrNum).EQLConsPtr;
    EXPECT_EQ(CFS(EQLNum).L(CFS(EQLNum).VBLayerPtr).CNTRL, state.dataWindowEquivalentLayer.lscVBNOBM);
=======
    EXPECT_EQ(dataMaterial.Material(VBMatNum).Group, DataHeatBalance::BlindEquivalentLayer);
    EXPECT_EQ(dataMaterial.Material(VBMatNum).SlatAngleType, WindowEquivalentLayer::lscVBNOBM);

    int ConstrNum = 1;
    int EQLNum = 0;
    InitEquivalentLayerWindowCalculations();
    EQLNum = dataConstruction.Construct(ConstrNum).EQLConsPtr;
    EXPECT_EQ(CFS(EQLNum).L(CFS(EQLNum).VBLayerPtr).CNTRL, WindowEquivalentLayer::lscVBNOBM);
>>>>>>> b517d6ae
}

TEST_F(EnergyPlusFixture, WindowEquivalentLayer_VBMaximizeBeamSolar)
{
    // GitHub issue 5750
    int SurfNum(0);
    int VBMatNum(0);
    Real64 ProfAngVer(0);
    static Array2D<Real64> AbsSolBeam(2, CFSMAXNL + 1);

    std::string const idf_objects = delimited_string({

        "  Timestep,1;",

        "  Building,",
        "    Simple One Zone w Windows,  !- Name",
        "    0,                       !- North Axis {deg}",
        "    Suburbs,                 !- Terrain",
        "    0.04,                    !- Loads Convergence Tolerance Value",
        "    0.004,                   !- Temperature Convergence Tolerance Value {deltaC}",
        "    MinimalShadowing,        !- Solar Distribution",
        "    30,                      !- Maximum Number of Warmup Days",
        "    6;                       !- Minimum Number of Warmup Days",

        "  HeatBalanceAlgorithm,ConductionTransferFunction;",

        "  SurfaceConvectionAlgorithm:Inside,TARP;",

        "  SurfaceConvectionAlgorithm:Outside,DOE-2;",

        "  SimulationControl,",
        "    No,                      !- Do Zone Sizing Calculation",
        "    No,                      !- Do System Sizing Calculation",
        "    No,                      !- Do Plant Sizing Calculation",
        "    Yes,                     !- Run Simulation for Sizing Periods",
        "    No;                      !- Run Simulation for Weather File Run Periods",

        "  SizingPeriod:DesignDay,",
        "    Denver Stapleton Intl Arpt Ann Clg 1% Condns DB=>MWB,  !- Name",
        "    7,                       !- Month",
        "    21,                      !- Day of Month",
        "    SummerDesignDay,         !- Day Type",
        "    32.6,                    !- Maximum Dry-Bulb Temperature {C}",
        "    15.2,                    !- Daily Dry-Bulb Temperature Range {deltaC}",
        "    ,                        !- Dry-Bulb Temperature Range Modifier Type",
        "    ,                        !- Dry-Bulb Temperature Range Modifier Day Schedule Name",
        "    Wetbulb,                 !- Humidity Condition Type",
        "    15.6,                    !- Wetbulb or DewPoint at Maximum Dry-Bulb {C}",
        "    ,                        !- Humidity Condition Day Schedule Name",
        "    ,                        !- Humidity Ratio at Maximum Dry-Bulb {kgWater/kgDryAir}",
        "    ,                        !- Enthalpy at Maximum Dry-Bulb {J/kg}",
        "    ,                        !- Daily Wet-Bulb Temperature Range {deltaC}",
        "    83411.,                  !- Barometric Pressure {Pa}",
        "    4,                       !- Wind Speed {m/s}",
        "    120,                     !- Wind Direction {deg}",
        "    No,                      !- Rain Indicator",
        "    No,                      !- Snow Indicator",
        "    No,                      !- Daylight Saving Time Indicator",
        "    ASHRAEClearSky,          !- Solar Model Indicator",
        "    ,                        !- Beam Solar Day Schedule Name",
        "    ,                        !- Diffuse Solar Day Schedule Name",
        "    ,                        !- ASHRAE Clear Sky Optical Depth for Beam Irradiance (taub) {dimensionless}",
        "    ,                        !- ASHRAE Clear Sky Optical Depth for Diffuse Irradiance (taud) {dimensionless}",
        "    1.00;                    !- Sky Clearness",

        "  Site:Location,",
        "    Denver Stapleton Intl Arpt CO USA WMO=724690,  !- Name",
        "    39.77,                   !- Latitude {deg}",
        "    -104.87,                 !- Longitude {deg}",
        "    -7.00,                   !- Time Zone {hr}",
        "    1611.00;                 !- Elevation {m}",

        "  Material:NoMass,",
        "    R13LAYER,                !- Name",
        "    Rough,                   !- Roughness",
        "    2.290965,                !- Thermal Resistance {m2-K/W}",
        "    0.9000000,               !- Thermal Absorptance",
        "    0.7500000,               !- Solar Absorptance",
        "    0.7500000;               !- Visible Absorptance",

        "  Material:NoMass,",
        "    R31LAYER,                !- Name",
        "    Rough,                   !- Roughness",
        "    5.456,                   !- Thermal Resistance {m2-K/W}",
        "    0.9000000,               !- Thermal Absorptance",
        "    0.7500000,               !- Solar Absorptance",
        "    0.7500000;               !- Visible Absorptance",

        "  Material,",
        "    C5 - 4 IN HW CONCRETE,   !- Name",
        "    MediumRough,             !- Roughness",
        "    0.1014984,               !- Thickness {m}",
        "    1.729577,                !- Conductivity {W/m-K}",
        "    2242.585,                !- Density {kg/m3}",
        "    836.8000,                !- Specific Heat {J/kg-K}",
        "    0.9000000,               !- Thermal Absorptance",
        "    0.6500000,               !- Solar Absorptance",
        "    0.6500000;               !- Visible Absorptance",

        "  Construction,",
        "    R13WALL,                 !- Name",
        "    R13LAYER;                !- Outside Layer",

        "  Construction,",
        "    FLOOR,                   !- Name",
        "    C5 - 4 IN HW CONCRETE;   !- Outside Layer",

        "  Construction,",
        "    ROOF31,                  !- Name",
        "    R31LAYER;                !- Outside Layer",

        "  Site:GroundTemperature:BuildingSurface,18.89,18.92,19.02,19.12,19.21,19.23,19.07,19.32,19.09,19.21,19.13,18.96;",

        "  Zone,",
        "    ZONE ONE,                !- Name",
        "    0,                       !- Direction of Relative North {deg}",
        "    0,                       !- X Origin {m}",
        "    0,                       !- Y Origin {m}",
        "    0,                       !- Z Origin {m}",
        "    1,                       !- Type",
        "    1,                       !- Multiplier",
        "    autocalculate,           !- Ceiling Height {m}",
        "    autocalculate;           !- Volume {m3}",

        "  ScheduleTypeLimits,",
        "    Fraction,                !- Name",
        "    0.0,                     !- Lower Limit Value",
        "    1.0,                     !- Upper Limit Value",
        "    CONTINUOUS;              !- Numeric Type",

        "  GlobalGeometryRules,",
        "    UpperLeftCorner,         !- Starting Vertex Position",
        "    CounterClockWise,        !- Vertex Entry Direction",
        "    World;                   !- Coordinate System",

        "  BuildingSurface:Detailed,",
        "    Zn001:Wall001,           !- Name",
        "    Wall,                    !- Surface Type",
        "    R13WALL,                 !- Construction Name",
        "    ZONE ONE,                !- Zone Name",
        "    Outdoors,                !- Outside Boundary Condition",
        "    ,                        !- Outside Boundary Condition Object",
        "    SunExposed,              !- Sun Exposure",
        "    WindExposed,             !- Wind Exposure",
        "    0.5000000,               !- View Factor to Ground",
        "    4,                       !- Number of Vertices",
        "    0,0,4.572000,            !- X,Y,Z ==> Vertex 1 {m}",
        "    0,0,0,                   !- X,Y,Z ==> Vertex 2 {m}",
        "    15.24000,0,0,            !- X,Y,Z ==> Vertex 3 {m}",
        "    15.24000,0,4.572000;     !- X,Y,Z ==> Vertex 4 {m}",

        "  FenestrationSurface:Detailed,",
        "    Zn001:Wall001:Win001,    !- Name",
        "    Window,                  !- Surface Type",
        "    CLR CLR VB,              !- Construction Name",
        "    Zn001:Wall001,           !- Building Surface Name",
        "    ,                        !- Outside Boundary Condition Object",
        "    0.5000000,               !- View Factor to Ground",
        "    ,                        !- Frame and Divider Name",
        "    1.0,                     !- Multiplier",
        "    4,                       !- Number of Vertices",
        "    0.548000,0,2.5000,       !- X,Y,Z ==> Vertex 1 {m}",
        "    0.548000,0,0.5000,       !- X,Y,Z ==> Vertex 2 {m}",
        "    5.548000,0,0.5000,       !- X,Y,Z ==> Vertex 3 {m}",
        "    5.548000,0,2.5000;       !- X,Y,Z ==> Vertex 4 {m}",

        "  BuildingSurface:Detailed,",
        "    Zn001:Wall002,           !- Name",
        "    Wall,                    !- Surface Type",
        "    R13WALL,                 !- Construction Name",
        "    ZONE ONE,                !- Zone Name",
        "    Outdoors,                !- Outside Boundary Condition",
        "    ,                        !- Outside Boundary Condition Object",
        "    SunExposed,              !- Sun Exposure",
        "    WindExposed,             !- Wind Exposure",
        "    0.5000000,               !- View Factor to Ground",
        "    4,                       !- Number of Vertices",
        "    15.24000,0,4.572000,     !- X,Y,Z ==> Vertex 1 {m}",
        "    15.24000,0,0,            !- X,Y,Z ==> Vertex 2 {m}",
        "    15.24000,15.24000,0,     !- X,Y,Z ==> Vertex 3 {m}",
        "    15.24000,15.24000,4.572000;  !- X,Y,Z ==> Vertex 4 {m}",

        "  BuildingSurface:Detailed,",
        "    Zn001:Wall003,           !- Name",
        "    Wall,                    !- Surface Type",
        "    R13WALL,                 !- Construction Name",
        "    ZONE ONE,                !- Zone Name",
        "    Outdoors,                !- Outside Boundary Condition",
        "    ,                        !- Outside Boundary Condition Object",
        "    SunExposed,              !- Sun Exposure",
        "    WindExposed,             !- Wind Exposure",
        "    0.5000000,               !- View Factor to Ground",
        "    4,                       !- Number of Vertices",
        "    15.24000,15.24000,4.572000,  !- X,Y,Z ==> Vertex 1 {m}",
        "    15.24000,15.24000,0,     !- X,Y,Z ==> Vertex 2 {m}",
        "    0,15.24000,0,            !- X,Y,Z ==> Vertex 3 {m}",
        "    0,15.24000,4.572000;     !- X,Y,Z ==> Vertex 4 {m}",

        "  BuildingSurface:Detailed,",
        "    Zn001:Wall004,           !- Name",
        "    Wall,                    !- Surface Type",
        "    R13WALL,                 !- Construction Name",
        "    ZONE ONE,                !- Zone Name",
        "    Outdoors,                !- Outside Boundary Condition",
        "    ,                        !- Outside Boundary Condition Object",
        "    SunExposed,              !- Sun Exposure",
        "    WindExposed,             !- Wind Exposure",
        "    0.5000000,               !- View Factor to Ground",
        "    4,                       !- Number of Vertices",
        "    0,15.24000,4.572000,     !- X,Y,Z ==> Vertex 1 {m}",
        "    0,15.24000,0,            !- X,Y,Z ==> Vertex 2 {m}",
        "    0,0,0,                   !- X,Y,Z ==> Vertex 3 {m}",
        "    0,0,4.572000;            !- X,Y,Z ==> Vertex 4 {m}",

        "  BuildingSurface:Detailed,",
        "    Zn001:Flr001,            !- Name",
        "    Floor,                   !- Surface Type",
        "    FLOOR,                   !- Construction Name",
        "    ZONE ONE,                !- Zone Name",
        "    Surface,                 !- Outside Boundary Condition",
        "    Zn001:Flr001,            !- Outside Boundary Condition Object",
        "    NoSun,                   !- Sun Exposure",
        "    NoWind,                  !- Wind Exposure",
        "    1.000000,                !- View Factor to Ground",
        "    4,                       !- Number of Vertices",
        "    15.24000,0.000000,0.0,   !- X,Y,Z ==> Vertex 1 {m}",
        "    0.000000,0.000000,0.0,   !- X,Y,Z ==> Vertex 2 {m}",
        "    0.000000,15.24000,0.0,   !- X,Y,Z ==> Vertex 3 {m}",
        "    15.24000,15.24000,0.0;   !- X,Y,Z ==> Vertex 4 {m}",

        "  BuildingSurface:Detailed,",
        "    Zn001:Roof001,           !- Name",
        "    Roof,                    !- Surface Type",
        "    ROOF31,                  !- Construction Name",
        "    ZONE ONE,                !- Zone Name",
        "    Outdoors,                !- Outside Boundary Condition",
        "    ,                        !- Outside Boundary Condition Object",
        "    SunExposed,              !- Sun Exposure",
        "    WindExposed,             !- Wind Exposure",
        "    0,                       !- View Factor to Ground",
        "    4,                       !- Number of Vertices",
        "    0.000000,15.24000,4.572, !- X,Y,Z ==> Vertex 1 {m}",
        "    0.000000,0.000000,4.572, !- X,Y,Z ==> Vertex 2 {m}",
        "    15.24000,0.000000,4.572, !- X,Y,Z ==> Vertex 3 {m}",
        "    15.24000,15.24000,4.572; !- X,Y,Z ==> Vertex 4 {m}",

        "  Construction:WindowEquivalentLayer,",
        "  CLR CLR VB,                !- Name",
        "  GLZCLR,                    !- Outside Layer",
        "  Air GAP SealedOut 20mm,    !- Layer 2",
        "  GLZCLR,                    !- Layer 3",
        "  Air GAP SealedIndoor 20mm, !- Layer 4",
        "  VBU8D6+45SW1;              !- Layer 5",

        "WindowMaterial:Glazing:EquivalentLayer,",
        "  GLZCLR,                    !-  Name",
        "  SpectralAverage,           !-  Optical Data Type",
        "  ,                          !-  Window Glass Spectral Data Set Name",
        "  0.83,                      !-  Front Side Beam-Beam Solar Transmittance",
        "  0.83,                      !-  Back Side Beam-Beam Solar Transmittance",
        "  0.08,                      !-  Front Side Beam-Beam Solar Reflectance",
        "  0.08,                      !-  Back Side Beam-Beam Solar Reflectance",
        "  0.0,                       !-  Front Side Beam-Beam Visible Transmittance",
        "  0.0,                       !-  Back Side Beam-Beam Visible Transmittance",
        "  0.0,                       !-  Front Side Beam-Beam Visible Reflectance",
        "  0.0,                       !-  Back Side Beam-Beam Visible Reflectance",
        "  0.0,                       !- Front Side Beam-Diffuse Solar Transmittance",
        "  0.0,                       !- Back Side Beam-Diffuse Solar Transmittance",
        "  0.0,                       !- Front Side Beam-Diffuse Solar Reflectance",
        "  0.0,                       !- Back Side Beam-Diffuse Solar Reflectance",
        "  0.0,                       !- Front Side Beam-Diffuse Visible Transmittance",
        "  0.0,                       !- Back Side Beam-Diffuse Visible Transmittance",
        "  0.0,                       !- Front Side Beam-Diffuse Visible Reflectance",
        "  0.0,                       !- Back Side Beam-Diffuse Visible Reflectance",
        "  0.76,                      !-  Diffuse-Diffuse Solar Transmittance",
        "  0.14,                      !-  Front Side Diffuse-Diffuse Solar Reflectance",
        "  0.14,                      !-  Back Side Diffuse-Diffuse Solar Reflectance",
        "  0.0,                       !-  Diffuse-Diffuse Visible Transmittance",
        "  0.0,                       !-  Front Side Diffuse-Diffuse Visible Reflectance",
        "  0.0,                       !-  Back Side Diffuse-Diffuse Visible Reflectance",
        "  0.0,                       !-  Infrared Transmittance (front and back)",
        "  0.84,                      !-  Front Side Infrared Emissivity",
        "  0.84;                      !-  Back Side Infrared Emissivity",

        "WindowMaterial:Blind:EquivalentLayer,",
        "  VBU8D6+45SW1,           ! - Name",
        "  Horizontal,             ! - Slat Orientation",
        "  0.025,                  ! - Slat Width",
        "  0.025,                  ! - Slat Separation",
        "  0.0,                    ! - Slat Crown",
        "  45.0,                   ! - Slat Angle",
        "  0.0,                    ! - Front Side Slat Beam-Diffuse Solar Transmittance",
        "  0.0,                    ! - Back Side Slat Beam-Diffuse Solar Transmittance",
        "  0.0,                    ! - Front Side Slat Beam-Diffuse Solar Reflectance",
        "  0.0,                    ! - Back Side Slat Beam-Diffuse Solar Reflectance",
        "  0.0,                    ! - Front Side Slat Beam-Diffuse Visible Solar Transmittance",
        "  0.0,                    ! - Back Side Slat Beam-Diffuse Visible Solar Transmittance",
        "  0.0,                    ! - Front Side Slat Beam-Diffuse Visible Solar Reflectance",
        "  0.0,                    ! - Back Side Slat Beam-Diffuse Visible Solar Reflectance",
        "  0.0,                    ! - Slat Diffuse-Diffuse Solar Transmittance",
        "  0.80,                   ! - Front Side Slat Diffuse-Diffuse Solar Reflectance",
        "  0.60,                   ! - Back Side Slat Diffuse-Diffuse Solar Reflectance",
        "  0.0,                    ! - Slat Diffuse-Diffuse Visible Transmittance",
        "  0.0,                    ! - Front Side Slat Diffuse-Diffuse Visible Reflectance",
        "  0.0,                    ! - Back Side Slat Diffuse-Diffuse Visible Reflectance",
        "  0.0,                    ! - Slat Infrared Transmittance",
        "  0.90,                   ! - Front Side Slat Infrared Emissivity",
        "  0.90,                   ! - Back Side Slat Infrared Emissivity",
        "  MaximizeSolar;          ! - Slat Angle Control",

        " WindowMaterial:Gap:EquivalentLayer,",
        "  Air GAP SealedOut 20mm,    !- Name",
        "  Air,                       !- Gas Type",
        "  0.0200,                    !- Thickness",
        "  Sealed;                    !- Gap Vent Type",

        " WindowMaterial:Gap:EquivalentLayer,",
        "  Air GAP SealedIndoor 20mm, !- Name",
        "  Air,                       !- Gas Type",
        "  0.020,                     !- Thickness",
        "  Sealed;                    !- Gap Vent Type ",

    });
    ASSERT_TRUE(process_idf(idf_objects));

    // OutputProcessor::TimeValue.allocate(2); //
    SimulationManager::ManageSimulation(state);
    // re-set the hour of the day to mide day
    DataGlobals::TimeStep = 1;
    DataGlobals::HourOfDay = 12;
    DataGlobals::CurrentTime = 12.0;
    WeatherManager::DetermineSunUpDown(DataEnvironment::SOLCOS);
    // get window surface index
    for (int iSurf = 1; iSurf <= DataSurfaces::TotSurfaces; iSurf++) {
        if (DataSurfaces::SurfaceWindow(iSurf).WindowModelType == DataSurfaces::WindowEQLModel) {
            SurfNum = iSurf;
            break;
        }
    }
    // get venetian blind material index
    for (int i = 1; i <= 7; i++) {
        if (dataMaterial.Material(i).Group == DataHeatBalance::BlindEquivalentLayer) {
            VBMatNum = i;
            break;
        }
    }
    // get equivalent layer window optical properties
    CalcEQLOpticalProperty(state.dataWindowEquivalentLayer, SurfNum, DataWindowEquivalentLayer::isBEAM, AbsSolBeam);
    // check that the slat angle control type is set to MaximizeSolar
<<<<<<< HEAD
    EXPECT_EQ(DataHeatBalance::Material(VBMatNum).SlatAngleType, state.dataWindowEquivalentLayer.lscVBPROF);
=======
    EXPECT_EQ(dataMaterial.Material(VBMatNum).SlatAngleType, WindowEquivalentLayer::lscVBPROF);
>>>>>>> b517d6ae
    // check the slat angle
    EXPECT_NEAR(-71.0772, DataSurfaces::SurfaceWindow(SurfNum).SlatAngThisTSDeg, 0.0001);
    // check that for MaximizeSolar slat angle control, the slat angle = -ve vertical profile angle
    DaylightingManager::ProfileAngle(SurfNum, DataEnvironment::SOLCOS, DataHeatBalance::Horizontal, ProfAngVer);
    EXPECT_NEAR(-DataGlobals::RadToDeg * ProfAngVer, DataSurfaces::SurfaceWindow(SurfNum).SlatAngThisTSDeg, 0.0001);
}

TEST_F(EnergyPlusFixture, WindowEquivalentLayer_VBBlockBeamSolar)
{
    // GitHub issue 5750
    int SurfNum(0);
    int VBMatNum(0);
    Real64 ProfAngVer(0);
    static Array2D<Real64> AbsSolBeam(2, CFSMAXNL + 1);

    std::string const idf_objects = delimited_string({

        "  Timestep,1;",

        "  Building,",
        "    Simple One Zone w Windows,  !- Name",
        "    0,                       !- North Axis {deg}",
        "    Suburbs,                 !- Terrain",
        "    0.04,                    !- Loads Convergence Tolerance Value",
        "    0.004,                   !- Temperature Convergence Tolerance Value {deltaC}",
        "    MinimalShadowing,        !- Solar Distribution",
        "    30,                      !- Maximum Number of Warmup Days",
        "    6;                       !- Minimum Number of Warmup Days",

        "  HeatBalanceAlgorithm,ConductionTransferFunction;",

        "  SurfaceConvectionAlgorithm:Inside,TARP;",

        "  SurfaceConvectionAlgorithm:Outside,DOE-2;",

        "  SimulationControl,",
        "    No,                      !- Do Zone Sizing Calculation",
        "    No,                      !- Do System Sizing Calculation",
        "    No,                      !- Do Plant Sizing Calculation",
        "    Yes,                     !- Run Simulation for Sizing Periods",
        "    No;                      !- Run Simulation for Weather File Run Periods",

        "  SizingPeriod:DesignDay,",
        "    Denver Stapleton Intl Arpt Ann Clg 1% Condns DB=>MWB,  !- Name",
        "    7,                       !- Month",
        "    21,                      !- Day of Month",
        "    SummerDesignDay,         !- Day Type",
        "    32.6,                    !- Maximum Dry-Bulb Temperature {C}",
        "    15.2,                    !- Daily Dry-Bulb Temperature Range {deltaC}",
        "    ,                        !- Dry-Bulb Temperature Range Modifier Type",
        "    ,                        !- Dry-Bulb Temperature Range Modifier Day Schedule Name",
        "    Wetbulb,                 !- Humidity Condition Type",
        "    15.6,                    !- Wetbulb or DewPoint at Maximum Dry-Bulb {C}",
        "    ,                        !- Humidity Condition Day Schedule Name",
        "    ,                        !- Humidity Ratio at Maximum Dry-Bulb {kgWater/kgDryAir}",
        "    ,                        !- Enthalpy at Maximum Dry-Bulb {J/kg}",
        "    ,                        !- Daily Wet-Bulb Temperature Range {deltaC}",
        "    83411.,                  !- Barometric Pressure {Pa}",
        "    4,                       !- Wind Speed {m/s}",
        "    120,                     !- Wind Direction {deg}",
        "    No,                      !- Rain Indicator",
        "    No,                      !- Snow Indicator",
        "    No,                      !- Daylight Saving Time Indicator",
        "    ASHRAEClearSky,          !- Solar Model Indicator",
        "    ,                        !- Beam Solar Day Schedule Name",
        "    ,                        !- Diffuse Solar Day Schedule Name",
        "    ,                        !- ASHRAE Clear Sky Optical Depth for Beam Irradiance (taub) {dimensionless}",
        "    ,                        !- ASHRAE Clear Sky Optical Depth for Diffuse Irradiance (taud) {dimensionless}",
        "    1.00;                    !- Sky Clearness",

        "  Site:Location,",
        "    Denver Stapleton Intl Arpt CO USA WMO=724690,  !- Name",
        "    39.77,                   !- Latitude {deg}",
        "    -104.87,                 !- Longitude {deg}",
        "    -7.00,                   !- Time Zone {hr}",
        "    1611.00;                 !- Elevation {m}",

        "  Material:NoMass,",
        "    R13LAYER,                !- Name",
        "    Rough,                   !- Roughness",
        "    2.290965,                !- Thermal Resistance {m2-K/W}",
        "    0.9000000,               !- Thermal Absorptance",
        "    0.7500000,               !- Solar Absorptance",
        "    0.7500000;               !- Visible Absorptance",

        "  Material:NoMass,",
        "    R31LAYER,                !- Name",
        "    Rough,                   !- Roughness",
        "    5.456,                   !- Thermal Resistance {m2-K/W}",
        "    0.9000000,               !- Thermal Absorptance",
        "    0.7500000,               !- Solar Absorptance",
        "    0.7500000;               !- Visible Absorptance",

        "  Material,",
        "    C5 - 4 IN HW CONCRETE,   !- Name",
        "    MediumRough,             !- Roughness",
        "    0.1014984,               !- Thickness {m}",
        "    1.729577,                !- Conductivity {W/m-K}",
        "    2242.585,                !- Density {kg/m3}",
        "    836.8000,                !- Specific Heat {J/kg-K}",
        "    0.9000000,               !- Thermal Absorptance",
        "    0.6500000,               !- Solar Absorptance",
        "    0.6500000;               !- Visible Absorptance",

        "  Construction,",
        "    R13WALL,                 !- Name",
        "    R13LAYER;                !- Outside Layer",

        "  Construction,",
        "    FLOOR,                   !- Name",
        "    C5 - 4 IN HW CONCRETE;   !- Outside Layer",

        "  Construction,",
        "    ROOF31,                  !- Name",
        "    R31LAYER;                !- Outside Layer",

        "  Site:GroundTemperature:BuildingSurface,18.89,18.92,19.02,19.12,19.21,19.23,19.07,19.32,19.09,19.21,19.13,18.96;",

        "  Zone,",
        "    ZONE ONE,                !- Name",
        "    0,                       !- Direction of Relative North {deg}",
        "    0,                       !- X Origin {m}",
        "    0,                       !- Y Origin {m}",
        "    0,                       !- Z Origin {m}",
        "    1,                       !- Type",
        "    1,                       !- Multiplier",
        "    autocalculate,           !- Ceiling Height {m}",
        "    autocalculate;           !- Volume {m3}",

        "  ScheduleTypeLimits,",
        "    Fraction,                !- Name",
        "    0.0,                     !- Lower Limit Value",
        "    1.0,                     !- Upper Limit Value",
        "    CONTINUOUS;              !- Numeric Type",

        "  GlobalGeometryRules,",
        "    UpperLeftCorner,         !- Starting Vertex Position",
        "    CounterClockWise,        !- Vertex Entry Direction",
        "    World;                   !- Coordinate System",

        "  BuildingSurface:Detailed,",
        "    Zn001:Wall001,           !- Name",
        "    Wall,                    !- Surface Type",
        "    R13WALL,                 !- Construction Name",
        "    ZONE ONE,                !- Zone Name",
        "    Outdoors,                !- Outside Boundary Condition",
        "    ,                        !- Outside Boundary Condition Object",
        "    SunExposed,              !- Sun Exposure",
        "    WindExposed,             !- Wind Exposure",
        "    0.5000000,               !- View Factor to Ground",
        "    4,                       !- Number of Vertices",
        "    0,0,4.572000,            !- X,Y,Z ==> Vertex 1 {m}",
        "    0,0,0,                   !- X,Y,Z ==> Vertex 2 {m}",
        "    15.24000,0,0,            !- X,Y,Z ==> Vertex 3 {m}",
        "    15.24000,0,4.572000;     !- X,Y,Z ==> Vertex 4 {m}",

        "  FenestrationSurface:Detailed,",
        "    Zn001:Wall001:Win001,    !- Name",
        "    Window,                  !- Surface Type",
        "    CLR CLR VB,              !- Construction Name",
        "    Zn001:Wall001,           !- Building Surface Name",
        "    ,                        !- Outside Boundary Condition Object",
        "    0.5000000,               !- View Factor to Ground",
        "    ,                        !- Frame and Divider Name",
        "    1.0,                     !- Multiplier",
        "    4,                       !- Number of Vertices",
        "    0.548000,0,2.5000,       !- X,Y,Z ==> Vertex 1 {m}",
        "    0.548000,0,0.5000,       !- X,Y,Z ==> Vertex 2 {m}",
        "    5.548000,0,0.5000,       !- X,Y,Z ==> Vertex 3 {m}",
        "    5.548000,0,2.5000;       !- X,Y,Z ==> Vertex 4 {m}",

        "  BuildingSurface:Detailed,",
        "    Zn001:Wall002,           !- Name",
        "    Wall,                    !- Surface Type",
        "    R13WALL,                 !- Construction Name",
        "    ZONE ONE,                !- Zone Name",
        "    Outdoors,                !- Outside Boundary Condition",
        "    ,                        !- Outside Boundary Condition Object",
        "    SunExposed,              !- Sun Exposure",
        "    WindExposed,             !- Wind Exposure",
        "    0.5000000,               !- View Factor to Ground",
        "    4,                       !- Number of Vertices",
        "    15.24000,0,4.572000,     !- X,Y,Z ==> Vertex 1 {m}",
        "    15.24000,0,0,            !- X,Y,Z ==> Vertex 2 {m}",
        "    15.24000,15.24000,0,     !- X,Y,Z ==> Vertex 3 {m}",
        "    15.24000,15.24000,4.572000;  !- X,Y,Z ==> Vertex 4 {m}",

        "  BuildingSurface:Detailed,",
        "    Zn001:Wall003,           !- Name",
        "    Wall,                    !- Surface Type",
        "    R13WALL,                 !- Construction Name",
        "    ZONE ONE,                !- Zone Name",
        "    Outdoors,                !- Outside Boundary Condition",
        "    ,                        !- Outside Boundary Condition Object",
        "    SunExposed,              !- Sun Exposure",
        "    WindExposed,             !- Wind Exposure",
        "    0.5000000,               !- View Factor to Ground",
        "    4,                       !- Number of Vertices",
        "    15.24000,15.24000,4.572000,  !- X,Y,Z ==> Vertex 1 {m}",
        "    15.24000,15.24000,0,     !- X,Y,Z ==> Vertex 2 {m}",
        "    0,15.24000,0,            !- X,Y,Z ==> Vertex 3 {m}",
        "    0,15.24000,4.572000;     !- X,Y,Z ==> Vertex 4 {m}",

        "  BuildingSurface:Detailed,",
        "    Zn001:Wall004,           !- Name",
        "    Wall,                    !- Surface Type",
        "    R13WALL,                 !- Construction Name",
        "    ZONE ONE,                !- Zone Name",
        "    Outdoors,                !- Outside Boundary Condition",
        "    ,                        !- Outside Boundary Condition Object",
        "    SunExposed,              !- Sun Exposure",
        "    WindExposed,             !- Wind Exposure",
        "    0.5000000,               !- View Factor to Ground",
        "    4,                       !- Number of Vertices",
        "    0,15.24000,4.572000,     !- X,Y,Z ==> Vertex 1 {m}",
        "    0,15.24000,0,            !- X,Y,Z ==> Vertex 2 {m}",
        "    0,0,0,                   !- X,Y,Z ==> Vertex 3 {m}",
        "    0,0,4.572000;            !- X,Y,Z ==> Vertex 4 {m}",

        "  BuildingSurface:Detailed,",
        "    Zn001:Flr001,            !- Name",
        "    Floor,                   !- Surface Type",
        "    FLOOR,                   !- Construction Name",
        "    ZONE ONE,                !- Zone Name",
        "    Surface,                 !- Outside Boundary Condition",
        "    Zn001:Flr001,            !- Outside Boundary Condition Object",
        "    NoSun,                   !- Sun Exposure",
        "    NoWind,                  !- Wind Exposure",
        "    1.000000,                !- View Factor to Ground",
        "    4,                       !- Number of Vertices",
        "    15.24000,0.000000,0.0,   !- X,Y,Z ==> Vertex 1 {m}",
        "    0.000000,0.000000,0.0,   !- X,Y,Z ==> Vertex 2 {m}",
        "    0.000000,15.24000,0.0,   !- X,Y,Z ==> Vertex 3 {m}",
        "    15.24000,15.24000,0.0;   !- X,Y,Z ==> Vertex 4 {m}",

        "  BuildingSurface:Detailed,",
        "    Zn001:Roof001,           !- Name",
        "    Roof,                    !- Surface Type",
        "    ROOF31,                  !- Construction Name",
        "    ZONE ONE,                !- Zone Name",
        "    Outdoors,                !- Outside Boundary Condition",
        "    ,                        !- Outside Boundary Condition Object",
        "    SunExposed,              !- Sun Exposure",
        "    WindExposed,             !- Wind Exposure",
        "    0,                       !- View Factor to Ground",
        "    4,                       !- Number of Vertices",
        "    0.000000,15.24000,4.572, !- X,Y,Z ==> Vertex 1 {m}",
        "    0.000000,0.000000,4.572, !- X,Y,Z ==> Vertex 2 {m}",
        "    15.24000,0.000000,4.572, !- X,Y,Z ==> Vertex 3 {m}",
        "    15.24000,15.24000,4.572; !- X,Y,Z ==> Vertex 4 {m}",

        "  Construction:WindowEquivalentLayer,",
        "  CLR CLR VB,                !- Name",
        "  GLZCLR,                    !- Outside Layer",
        "  Air GAP SealedOut 20mm,    !- Layer 2",
        "  GLZCLR,                    !- Layer 3",
        "  Air GAP SealedIndoor 20mm, !- Layer 4",
        "  VBU8D6+45SW1;              !- Layer 5",

        "WindowMaterial:Glazing:EquivalentLayer,",
        "  GLZCLR,                    !-  Name",
        "  SpectralAverage,           !-  Optical Data Type",
        "  ,                          !-  Window Glass Spectral Data Set Name",
        "  0.83,                      !-  Front Side Beam-Beam Solar Transmittance",
        "  0.83,                      !-  Back Side Beam-Beam Solar Transmittance",
        "  0.08,                      !-  Front Side Beam-Beam Solar Reflectance",
        "  0.08,                      !-  Back Side Beam-Beam Solar Reflectance",
        "  0.0,                       !-  Front Side Beam-Beam Visible Transmittance",
        "  0.0,                       !-  Back Side Beam-Beam Visible Transmittance",
        "  0.0,                       !-  Front Side Beam-Beam Visible Reflectance",
        "  0.0,                       !-  Back Side Beam-Beam Visible Reflectance",
        "  0.0,                       !- Front Side Beam-Diffuse Solar Transmittance",
        "  0.0,                       !- Back Side Beam-Diffuse Solar Transmittance",
        "  0.0,                       !- Front Side Beam-Diffuse Solar Reflectance",
        "  0.0,                       !- Back Side Beam-Diffuse Solar Reflectance",
        "  0.0,                       !- Front Side Beam-Diffuse Visible Transmittance",
        "  0.0,                       !- Back Side Beam-Diffuse Visible Transmittance",
        "  0.0,                       !- Front Side Beam-Diffuse Visible Reflectance",
        "  0.0,                       !- Back Side Beam-Diffuse Visible Reflectance",
        "  0.76,                      !-  Diffuse-Diffuse Solar Transmittance",
        "  0.14,                      !-  Front Side Diffuse-Diffuse Solar Reflectance",
        "  0.14,                      !-  Back Side Diffuse-Diffuse Solar Reflectance",
        "  0.0,                       !-  Diffuse-Diffuse Visible Transmittance",
        "  0.0,                       !-  Front Side Diffuse-Diffuse Visible Reflectance",
        "  0.0,                       !-  Back Side Diffuse-Diffuse Visible Reflectance",
        "  0.0,                       !-  Infrared Transmittance (front and back)",
        "  0.84,                      !-  Front Side Infrared Emissivity",
        "  0.84;                      !-  Back Side Infrared Emissivity",

        "WindowMaterial:Blind:EquivalentLayer,",
        "  VBU8D6+45SW1,           ! - Name",
        "  Horizontal,             ! - Slat Orientation",
        "  0.025,                  ! - Slat Width",
        "  0.025,                  ! - Slat Separation",
        "  0.0,                    ! - Slat Crown",
        "  45.0,                   ! - Slat Angle",
        "  0.0,                    ! - Front Side Slat Beam-Diffuse Solar Transmittance",
        "  0.0,                    ! - Back Side Slat Beam-Diffuse Solar Transmittance",
        "  0.0,                    ! - Front Side Slat Beam-Diffuse Solar Reflectance",
        "  0.0,                    ! - Back Side Slat Beam-Diffuse Solar Reflectance",
        "  0.0,                    ! - Front Side Slat Beam-Diffuse Visible Solar Transmittance",
        "  0.0,                    ! - Back Side Slat Beam-Diffuse Visible Solar Transmittance",
        "  0.0,                    ! - Front Side Slat Beam-Diffuse Visible Solar Reflectance",
        "  0.0,                    ! - Back Side Slat Beam-Diffuse Visible Solar Reflectance",
        "  0.0,                    ! - Slat Diffuse-Diffuse Solar Transmittance",
        "  0.80,                   ! - Front Side Slat Diffuse-Diffuse Solar Reflectance",
        "  0.60,                   ! - Back Side Slat Diffuse-Diffuse Solar Reflectance",
        "  0.0,                    ! - Slat Diffuse-Diffuse Visible Transmittance",
        "  0.0,                    ! - Front Side Slat Diffuse-Diffuse Visible Reflectance",
        "  0.0,                    ! - Back Side Slat Diffuse-Diffuse Visible Reflectance",
        "  0.0,                    ! - Slat Infrared Transmittance",
        "  0.90,                   ! - Front Side Slat Infrared Emissivity",
        "  0.90,                   ! - Back Side Slat Infrared Emissivity",
        "  BlockBeamSolar;         ! - Slat Angle Control",

        " WindowMaterial:Gap:EquivalentLayer,",
        "  Air GAP SealedOut 20mm,    !- Name",
        "  Air,                       !- Gas Type",
        "  0.0200,                    !- Thickness",
        "  Sealed;                    !- Gap Vent Type",

        " WindowMaterial:Gap:EquivalentLayer,",
        "  Air GAP SealedIndoor 20mm, !- Name",
        "  Air,                       !- Gas Type",
        "  0.020,                     !- Thickness",
        "  Sealed;                    !- Gap Vent Type ",

    });
    ASSERT_TRUE(process_idf(idf_objects));

    // OutputProcessor::TimeValue.allocate(2);
    SimulationManager::ManageSimulation(state);
    // re-set the hour of the day to noon
    DataGlobals::TimeStep = 1;
    DataGlobals::HourOfDay = 12;
    DataGlobals::CurrentTime = 12.0;
    WeatherManager::DetermineSunUpDown(DataEnvironment::SOLCOS);
    // get equivalent layer window surface index
    for (int iSurf = 1; iSurf <= DataSurfaces::TotSurfaces; iSurf++) {
        if (DataSurfaces::SurfaceWindow(iSurf).WindowModelType == DataSurfaces::WindowEQLModel) {
            SurfNum = iSurf;
            break;
        }
    }
    // get venetian blind material index
    for (int i = 1; i <= 7; i++) {
        if (dataMaterial.Material(i).Group == DataHeatBalance::BlindEquivalentLayer) {
            VBMatNum = i;
            break;
        }
    }
    // calc window optical property
    CalcEQLOpticalProperty(state.dataWindowEquivalentLayer, SurfNum, DataWindowEquivalentLayer::isBEAM, AbsSolBeam);
    // check VB slat angle for BlockBeamSolar slat angle control
<<<<<<< HEAD
    EXPECT_EQ(DataHeatBalance::Material(VBMatNum).SlatAngleType, state.dataWindowEquivalentLayer.lscVBNOBM);
=======
    EXPECT_EQ(dataMaterial.Material(VBMatNum).SlatAngleType, WindowEquivalentLayer::lscVBNOBM);
>>>>>>> b517d6ae
    // check the VB slat angle
    EXPECT_NEAR(18.9228, DataSurfaces::SurfaceWindow(SurfNum).SlatAngThisTSDeg, 0.0001);
    // check that for BlockBeamSolar slat angle control, the slat angle = 90 - ProfAngVer
    DaylightingManager::ProfileAngle(SurfNum, DataEnvironment::SOLCOS, DataHeatBalance::Horizontal, ProfAngVer);
    EXPECT_NEAR(90.0 - DataGlobals::RadToDeg * ProfAngVer, DataSurfaces::SurfaceWindow(SurfNum).SlatAngThisTSDeg, 0.0001);
    // get the slat angle from profile angle
    Real64 SlateAngleBlockBeamSolar = VB_CriticalSlatAngle(DataGlobals::RadToDeg * ProfAngVer);
    EXPECT_NEAR(SlateAngleBlockBeamSolar, DataSurfaces::SurfaceWindow(SurfNum).SlatAngThisTSDeg, 0.0001);
}

TEST_F(EnergyPlusFixture, WindowEquivalentLayer_InvalidLayerTest)
{

    bool ErrorsFound(false);

    std::string const idf_objects = delimited_string({

        "   WindowMaterial:SimpleGlazingSystem,",
        "     Simple Glazing System Layer,   !- Name",
        "     2.8,                           !- U-Factor {W/m2-K}",
        "     0.7;                           !- Solar Heat Gain Coefficient",

        "   Construction:WindowEquivalentLayer,",
        "     Simple Equivalent Layer Window,!- Name",
        "     Simple Glazing System Layer;   !- Outside Layer",
    });

    ASSERT_TRUE(process_idf(idf_objects));

    HeatBalanceManager::GetMaterialData(state.dataWindowEquivalentLayer, state.outputFiles, ErrorsFound);
    EXPECT_FALSE(ErrorsFound);
    EXPECT_EQ(1, DataHeatBalance::TotMaterials);
    EXPECT_EQ(dataMaterial.Material(1).Group, DataHeatBalance::WindowSimpleGlazing);
    // get construction returns error forund true due to invalid layer
    GetConstructData(ErrorsFound);
    EXPECT_EQ(1, DataHeatBalance::TotConstructs);
    EXPECT_EQ(1, DataWindowEquivalentLayer::TotWinEquivLayerConstructs);
    EXPECT_TRUE(dataConstruction.Construct(1).TypeIsWindow);
    EXPECT_TRUE(dataConstruction.Construct(1).WindowTypeEQL);
    EXPECT_TRUE(ErrorsFound); // error found due to invalid layer
}

TEST_F(EnergyPlusFixture, WindowEquivalentLayer_AirGapOutdoorVentedTest)
{
    // GitHub issue 7345
    std::string const idf_objects = delimited_string({

        "  Timestep,1;",

        "  Building,",
        "    Simple One Zone w Windows,  !- Name",
        "    0,                       !- North Axis {deg}",
        "    Suburbs,                 !- Terrain",
        "    0.04,                    !- Loads Convergence Tolerance Value",
        "    0.004,                   !- Temperature Convergence Tolerance Value {deltaC}",
        "    MinimalShadowing,        !- Solar Distribution",
        "    30,                      !- Maximum Number of Warmup Days",
        "    6;                       !- Minimum Number of Warmup Days",

        "  HeatBalanceAlgorithm,ConductionTransferFunction;",

        "  SurfaceConvectionAlgorithm:Inside,TARP;",

        "  SurfaceConvectionAlgorithm:Outside,DOE-2;",

        "  SimulationControl,",
        "    No,                      !- Do Zone Sizing Calculation",
        "    No,                      !- Do System Sizing Calculation",
        "    No,                      !- Do Plant Sizing Calculation",
        "    Yes,                     !- Run Simulation for Sizing Periods",
        "    No;                      !- Run Simulation for Weather File Run Periods",

        "  SizingPeriod:DesignDay,",
        "    Denver Stapleton Intl Arpt Ann Clg 1% Condns DB=>MWB,  !- Name",
        "    7,                       !- Month",
        "    21,                      !- Day of Month",
        "    SummerDesignDay,         !- Day Type",
        "    32.6,                    !- Maximum Dry-Bulb Temperature {C}",
        "    15.2,                    !- Daily Dry-Bulb Temperature Range {deltaC}",
        "    ,                        !- Dry-Bulb Temperature Range Modifier Type",
        "    ,                        !- Dry-Bulb Temperature Range Modifier Day Schedule Name",
        "    Wetbulb,                 !- Humidity Condition Type",
        "    15.6,                    !- Wetbulb or DewPoint at Maximum Dry-Bulb {C}",
        "    ,                        !- Humidity Condition Day Schedule Name",
        "    ,                        !- Humidity Ratio at Maximum Dry-Bulb {kgWater/kgDryAir}",
        "    ,                        !- Enthalpy at Maximum Dry-Bulb {J/kg}",
        "    ,                        !- Daily Wet-Bulb Temperature Range {deltaC}",
        "    83411.,                  !- Barometric Pressure {Pa}",
        "    4,                       !- Wind Speed {m/s}",
        "    120,                     !- Wind Direction {deg}",
        "    No,                      !- Rain Indicator",
        "    No,                      !- Snow Indicator",
        "    No,                      !- Daylight Saving Time Indicator",
        "    ASHRAEClearSky,          !- Solar Model Indicator",
        "    ,                        !- Beam Solar Day Schedule Name",
        "    ,                        !- Diffuse Solar Day Schedule Name",
        "    ,                        !- ASHRAE Clear Sky Optical Depth for Beam Irradiance (taub) {dimensionless}",
        "    ,                        !- ASHRAE Clear Sky Optical Depth for Diffuse Irradiance (taud) {dimensionless}",
        "    1.00;                    !- Sky Clearness",

        "  Site:Location,",
        "    Denver Stapleton Intl Arpt CO USA WMO=724690,  !- Name",
        "    39.77,                   !- Latitude {deg}",
        "    -104.87,                 !- Longitude {deg}",
        "    -7.00,                   !- Time Zone {hr}",
        "    1611.00;                 !- Elevation {m}",

        "  Material:NoMass,",
        "    R13LAYER,                !- Name",
        "    Rough,                   !- Roughness",
        "    2.290965,                !- Thermal Resistance {m2-K/W}",
        "    0.9000000,               !- Thermal Absorptance",
        "    0.7500000,               !- Solar Absorptance",
        "    0.7500000;               !- Visible Absorptance",

        "  Material:NoMass,",
        "    R31LAYER,                !- Name",
        "    Rough,                   !- Roughness",
        "    5.456,                   !- Thermal Resistance {m2-K/W}",
        "    0.9000000,               !- Thermal Absorptance",
        "    0.7500000,               !- Solar Absorptance",
        "    0.7500000;               !- Visible Absorptance",

        "  Material,",
        "    C5 - 4 IN HW CONCRETE,   !- Name",
        "    MediumRough,             !- Roughness",
        "    0.1014984,               !- Thickness {m}",
        "    1.729577,                !- Conductivity {W/m-K}",
        "    2242.585,                !- Density {kg/m3}",
        "    836.8000,                !- Specific Heat {J/kg-K}",
        "    0.9000000,               !- Thermal Absorptance",
        "    0.6500000,               !- Solar Absorptance",
        "    0.6500000;               !- Visible Absorptance",

        "  Construction,",
        "    R13WALL,                 !- Name",
        "    R13LAYER;                !- Outside Layer",

        "  Construction,",
        "    FLOOR,                   !- Name",
        "    C5 - 4 IN HW CONCRETE;   !- Outside Layer",

        "  Construction,",
        "    ROOF31,                  !- Name",
        "    R31LAYER;                !- Outside Layer",

        "  Site:GroundTemperature:BuildingSurface,18.89,18.92,19.02,19.12,19.21,19.23,19.07,19.32,19.09,19.21,19.13,18.96;",

        "  Zone,",
        "    ZONE ONE,                !- Name",
        "    0,                       !- Direction of Relative North {deg}",
        "    0,                       !- X Origin {m}",
        "    0,                       !- Y Origin {m}",
        "    0,                       !- Z Origin {m}",
        "    1,                       !- Type",
        "    1,                       !- Multiplier",
        "    autocalculate,           !- Ceiling Height {m}",
        "    autocalculate;           !- Volume {m3}",

        "  ScheduleTypeLimits,",
        "    Fraction,                !- Name",
        "    0.0,                     !- Lower Limit Value",
        "    1.0,                     !- Upper Limit Value",
        "    CONTINUOUS;              !- Numeric Type",

        "  GlobalGeometryRules,",
        "    UpperLeftCorner,         !- Starting Vertex Position",
        "    CounterClockWise,        !- Vertex Entry Direction",
        "    World;                   !- Coordinate System",

        "  BuildingSurface:Detailed,",
        "    Zn001:Wall001,           !- Name",
        "    Wall,                    !- Surface Type",
        "    R13WALL,                 !- Construction Name",
        "    ZONE ONE,                !- Zone Name",
        "    Outdoors,                !- Outside Boundary Condition",
        "    ,                        !- Outside Boundary Condition Object",
        "    SunExposed,              !- Sun Exposure",
        "    WindExposed,             !- Wind Exposure",
        "    0.5000000,               !- View Factor to Ground",
        "    4,                       !- Number of Vertices",
        "    0,0,4.572000,            !- X,Y,Z ==> Vertex 1 {m}",
        "    0,0,0,                   !- X,Y,Z ==> Vertex 2 {m}",
        "    15.24000,0,0,            !- X,Y,Z ==> Vertex 3 {m}",
        "    15.24000,0,4.572000;     !- X,Y,Z ==> Vertex 4 {m}",

        "  BuildingSurface:Detailed,",
        "    Zn001:Wall002,           !- Name",
        "    Wall,                    !- Surface Type",
        "    R13WALL,                 !- Construction Name",
        "    ZONE ONE,                !- Zone Name",
        "    Outdoors,                !- Outside Boundary Condition",
        "    ,                        !- Outside Boundary Condition Object",
        "    SunExposed,              !- Sun Exposure",
        "    WindExposed,             !- Wind Exposure",
        "    0.5000000,               !- View Factor to Ground",
        "    4,                       !- Number of Vertices",
        "    15.24000,0,4.572000,     !- X,Y,Z ==> Vertex 1 {m}",
        "    15.24000,0,0,            !- X,Y,Z ==> Vertex 2 {m}",
        "    15.24000,15.24000,0,     !- X,Y,Z ==> Vertex 3 {m}",
        "    15.24000,15.24000,4.572000;  !- X,Y,Z ==> Vertex 4 {m}",

        "  BuildingSurface:Detailed,",
        "    Zn001:Wall003,           !- Name",
        "    Wall,                    !- Surface Type",
        "    R13WALL,                 !- Construction Name",
        "    ZONE ONE,                !- Zone Name",
        "    Outdoors,                !- Outside Boundary Condition",
        "    ,                        !- Outside Boundary Condition Object",
        "    SunExposed,              !- Sun Exposure",
        "    WindExposed,             !- Wind Exposure",
        "    0.5000000,               !- View Factor to Ground",
        "    4,                       !- Number of Vertices",
        "    15.24000,15.24000,4.572000,  !- X,Y,Z ==> Vertex 1 {m}",
        "    15.24000,15.24000,0,     !- X,Y,Z ==> Vertex 2 {m}",
        "    0,15.24000,0,            !- X,Y,Z ==> Vertex 3 {m}",
        "    0,15.24000,4.572000;     !- X,Y,Z ==> Vertex 4 {m}",

        "  BuildingSurface:Detailed,",
        "    Zn001:Wall004,           !- Name",
        "    Wall,                    !- Surface Type",
        "    R13WALL,                 !- Construction Name",
        "    ZONE ONE,                !- Zone Name",
        "    Outdoors,                !- Outside Boundary Condition",
        "    ,                        !- Outside Boundary Condition Object",
        "    SunExposed,              !- Sun Exposure",
        "    WindExposed,             !- Wind Exposure",
        "    0.5000000,               !- View Factor to Ground",
        "    4,                       !- Number of Vertices",
        "    0,15.24000,4.572000,     !- X,Y,Z ==> Vertex 1 {m}",
        "    0,15.24000,0,            !- X,Y,Z ==> Vertex 2 {m}",
        "    0,0,0,                   !- X,Y,Z ==> Vertex 3 {m}",
        "    0,0,4.572000;            !- X,Y,Z ==> Vertex 4 {m}",

        "  BuildingSurface:Detailed,",
        "    Zn001:Flr001,            !- Name",
        "    Floor,                   !- Surface Type",
        "    FLOOR,                   !- Construction Name",
        "    ZONE ONE,                !- Zone Name",
        "    Surface,                 !- Outside Boundary Condition",
        "    Zn001:Flr001,            !- Outside Boundary Condition Object",
        "    NoSun,                   !- Sun Exposure",
        "    NoWind,                  !- Wind Exposure",
        "    1.000000,                !- View Factor to Ground",
        "    4,                       !- Number of Vertices",
        "    15.24000,0.000000,0.0,   !- X,Y,Z ==> Vertex 1 {m}",
        "    0.000000,0.000000,0.0,   !- X,Y,Z ==> Vertex 2 {m}",
        "    0.000000,15.24000,0.0,   !- X,Y,Z ==> Vertex 3 {m}",
        "    15.24000,15.24000,0.0;   !- X,Y,Z ==> Vertex 4 {m}",

        "  BuildingSurface:Detailed,",
        "    Zn001:Roof001,           !- Name",
        "    Roof,                    !- Surface Type",
        "    ROOF31,                  !- Construction Name",
        "    ZONE ONE,                !- Zone Name",
        "    Outdoors,                !- Outside Boundary Condition",
        "    ,                        !- Outside Boundary Condition Object",
        "    SunExposed,              !- Sun Exposure",
        "    WindExposed,             !- Wind Exposure",
        "    0,                       !- View Factor to Ground",
        "    4,                       !- Number of Vertices",
        "    0.000000,15.24000,4.572, !- X,Y,Z ==> Vertex 1 {m}",
        "    0.000000,0.000000,4.572, !- X,Y,Z ==> Vertex 2 {m}",
        "    15.24000,0.000000,4.572, !- X,Y,Z ==> Vertex 3 {m}",
        "    15.24000,15.24000,4.572; !- X,Y,Z ==> Vertex 4 {m}",

        "  FenestrationSurface:Detailed,",
        "    Zn001:Wall001:Win001,    !- Name",
        "    Window,                  !- Surface Type",
        "    CLR AIRGAP CLR,          !- Construction Name",
        "    Zn001:Wall001,           !- Building Surface Name",
        "    ,                        !- Outside Boundary Condition Object",
        "    0.5000000,               !- View Factor to Ground",
        "    ,                        !- Frame and Divider Name",
        "    1.0,                     !- Multiplier",
        "    4,                       !- Number of Vertices",
        "    0.548000,0,2.5000,       !- X,Y,Z ==> Vertex 1 {m}",
        "    0.548000,0,0.5000,       !- X,Y,Z ==> Vertex 2 {m}",
        "    5.548000,0,0.5000,       !- X,Y,Z ==> Vertex 3 {m}",
        "    5.548000,0,2.5000;       !- X,Y,Z ==> Vertex 4 {m}",

        "  Construction:WindowEquivalentLayer,",
        "    CLR AIRGAP CLR,          !- Name",
        "    GLZCLR,                  !- Outside Layer",
        "    Air GAP 12mm,            !- Layer 2",
        "    GLZCLR;                  !- Layer 3",

        "  WindowMaterial:Glazing:EquivalentLayer,",
        "    GLZCLR,                  !- Name",
        "    SpectralAverage,         !- Optical Data Type",
        "    ,                        !- Window Glass Spectral Data Set Name",
        "    0.77,                    !- Front Side Beam-Beam Solar Transmittance {dimensionless}",
        "    0.77,                    !- Back Side Beam-Beam Solar Transmittance {dimensionless}",
        "    0.07,                    !- Front Side Beam-Beam Solar Reflectance {dimensionless}",
        "    0.07,                    !- Back Side Beam-Beam Solar Reflectance {dimensionless}",
        "    0.0,                     !- Front Side Beam-Beam Visible Solar Transmittance {dimensionless}",
        "    0.0,                     !- Back Side Beam-Beam Visible Solar Transmittance {dimensionless}",
        "    0.0,                     !- Front Side Beam-Beam Visible Solar Reflectance {dimensionless}",
        "    0.0,                     !- Back Side Beam-Beam Visible Solar Reflectance {dimensionless}",
        "    0.0,                     !- Front Side Beam-Diffuse Solar Transmittance {dimensionless}",
        "    0.0,                     !- Back Side Beam-Diffuse Solar Transmittance {dimensionless}",
        "    0.0,                     !- Front Side Beam-Diffuse Solar Reflectance {dimensionless}",
        "    0.0,                     !- Back Side Beam-Diffuse Solar Reflectance {dimensionless}",
        "    0.0,                     !- Front Side Beam-Diffuse Visible Solar Transmittance {dimensionless}",
        "    0.0,                     !- Back Side Beam-Diffuse Visible Solar Transmittance {dimensionless}",
        "    0.0,                     !- Front Side Beam-Diffuse Visible Solar Reflectance {dimensionless}",
        "    0.0,                     !- Back Side Beam-Diffuse Visible Solar Reflectance {dimensionless}",
        "    0.695,                   !- Diffuse-Diffuse Solar Transmittance {dimensionless}",
        "    0.16,                    !- Front Side Diffuse-Diffuse Solar Reflectance {dimensionless}",
        "    0.16,                    !- Back Side Diffuse-Diffuse Solar Reflectance {dimensionless}",
        "    0.0,                     !- Diffuse-Diffuse Visible Solar Transmittance {dimensionless}",
        "    0.0,                     !- Front Side Diffuse-Diffuse Visible Solar Reflectance {dimensionless}",
        "    0.0,                     !- Back Side Diffuse-Diffuse Visible Solar Reflectance {dimensionless}",
        "    0.0,                     !- Infrared Transmittance (applies to front and back) {dimensionless}",
        "    0.84,                    !- Front Side Infrared Emissivity {dimensionless}",
        "    0.84;                    !- Back Side Infrared Emissivity {dimensionless}",

        "  WindowMaterial:Gap:EquivalentLayer,",
        "   Air GAP 12mm,            !- Name",
        "   Air,                     !- Gas Type",
        "   0.0120,                  !- Thickness {m}",
        "   VentedOutdoor;           !- Gap Vent Type",

    });
    ASSERT_TRUE(process_idf(idf_objects));

    SimulationManager::ManageSimulation(state);

    int EQLNum(1);
    Array1D<Real64> T({1, CFSMAXNL}, 0.0);
    Array1D<Real64> Q({0, CFSMAXNL}, 0.0);
    Array1D<Real64> JB({0, CFSMAXNL}, 0.0);
    Array1D<Real64> QOCF({1, CFSMAXNL}, 0.0);
    Array1D<Real64> H({0, CFSMAXNL + 1}, 0.0);
    Array1D<Real64> JF({1, CFSMAXNL + 1}, 0.0);
    Array1D<Real64> Source({1, CFSMAXNL + 1}, 0.0);

    Real64 HcIn = 1.5;
    Real64 HcOut = 6.0;
    Real64 TOL = 0.001;
    Real64 TIN = 301.5;
    Real64 Tout = 310.0;
    Real64 TRMIN = 301.5;
    Real64 TRMOUT = 308.0;
    Real64 QOCFRoom = 0.0;
    H(0) = HcOut;
    H(1) = 0.0;
    H(2) = HcIn;

    // check the window air gap vent type: vented to outdoor
    EXPECT_EQ(CFS(EQLNum).G(1).GTYPE, state.dataWindowEquivalentLayer.gtyOPENout);
    // zero solar absorbed on glazing layers or no solar input
    Source = 0.0;
    ASHWAT_ThermalCalc(state.dataWindowEquivalentLayer, CFS(EQLNum), TIN, Tout, HcIn, HcOut, TRMOUT, TRMIN, Source, TOL, QOCF, QOCFRoom, T, Q, JF, JB, H);
    EXPECT_NEAR(T(1), 308.610, 0.001);
    EXPECT_NEAR(T(2), 306.231, 0.001);

    // with solar absrobed on glazing layers
    Source(1) = 100.0; // outside glass layer
    Source(2) = 50.0;  // inside glass layer
    ASHWAT_ThermalCalc(state.dataWindowEquivalentLayer, CFS(EQLNum), TIN, Tout, HcIn, HcOut, TRMOUT, TRMIN, Source, TOL, QOCF, QOCFRoom, T, Q, JF, JB, H);
    EXPECT_NEAR(T(1), 313.886, 0.001);
    EXPECT_NEAR(T(2), 310.559, 0.001);
}
TEST_F(EnergyPlusFixture, WindowEquivalentLayer_AirGapIndoorVentedTest)
{
    // GitHub issue 7345
    std::string const idf_objects = delimited_string({

        "  Timestep,1;",

        "  Building,",
        "    Simple One Zone w Windows,  !- Name",
        "    0,                       !- North Axis {deg}",
        "    Suburbs,                 !- Terrain",
        "    0.04,                    !- Loads Convergence Tolerance Value",
        "    0.004,                   !- Temperature Convergence Tolerance Value {deltaC}",
        "    MinimalShadowing,        !- Solar Distribution",
        "    30,                      !- Maximum Number of Warmup Days",
        "    6;                       !- Minimum Number of Warmup Days",

        "  HeatBalanceAlgorithm,ConductionTransferFunction;",

        "  SurfaceConvectionAlgorithm:Inside,TARP;",

        "  SurfaceConvectionAlgorithm:Outside,DOE-2;",

        "  SimulationControl,",
        "    No,                      !- Do Zone Sizing Calculation",
        "    No,                      !- Do System Sizing Calculation",
        "    No,                      !- Do Plant Sizing Calculation",
        "    Yes,                     !- Run Simulation for Sizing Periods",
        "    No;                      !- Run Simulation for Weather File Run Periods",

        "  SizingPeriod:DesignDay,",
        "    Denver Stapleton Intl Arpt Ann Clg 1% Condns DB=>MWB,  !- Name",
        "    7,                       !- Month",
        "    21,                      !- Day of Month",
        "    SummerDesignDay,         !- Day Type",
        "    32.6,                    !- Maximum Dry-Bulb Temperature {C}",
        "    15.2,                    !- Daily Dry-Bulb Temperature Range {deltaC}",
        "    ,                        !- Dry-Bulb Temperature Range Modifier Type",
        "    ,                        !- Dry-Bulb Temperature Range Modifier Day Schedule Name",
        "    Wetbulb,                 !- Humidity Condition Type",
        "    15.6,                    !- Wetbulb or DewPoint at Maximum Dry-Bulb {C}",
        "    ,                        !- Humidity Condition Day Schedule Name",
        "    ,                        !- Humidity Ratio at Maximum Dry-Bulb {kgWater/kgDryAir}",
        "    ,                        !- Enthalpy at Maximum Dry-Bulb {J/kg}",
        "    ,                        !- Daily Wet-Bulb Temperature Range {deltaC}",
        "    83411.,                  !- Barometric Pressure {Pa}",
        "    4,                       !- Wind Speed {m/s}",
        "    120,                     !- Wind Direction {deg}",
        "    No,                      !- Rain Indicator",
        "    No,                      !- Snow Indicator",
        "    No,                      !- Daylight Saving Time Indicator",
        "    ASHRAEClearSky,          !- Solar Model Indicator",
        "    ,                        !- Beam Solar Day Schedule Name",
        "    ,                        !- Diffuse Solar Day Schedule Name",
        "    ,                        !- ASHRAE Clear Sky Optical Depth for Beam Irradiance (taub) {dimensionless}",
        "    ,                        !- ASHRAE Clear Sky Optical Depth for Diffuse Irradiance (taud) {dimensionless}",
        "    1.00;                    !- Sky Clearness",

        "  Site:Location,",
        "    Denver Stapleton Intl Arpt CO USA WMO=724690,  !- Name",
        "    39.77,                   !- Latitude {deg}",
        "    -104.87,                 !- Longitude {deg}",
        "    -7.00,                   !- Time Zone {hr}",
        "    1611.00;                 !- Elevation {m}",

        "  Material:NoMass,",
        "    R13LAYER,                !- Name",
        "    Rough,                   !- Roughness",
        "    2.290965,                !- Thermal Resistance {m2-K/W}",
        "    0.9000000,               !- Thermal Absorptance",
        "    0.7500000,               !- Solar Absorptance",
        "    0.7500000;               !- Visible Absorptance",

        "  Material:NoMass,",
        "    R31LAYER,                !- Name",
        "    Rough,                   !- Roughness",
        "    5.456,                   !- Thermal Resistance {m2-K/W}",
        "    0.9000000,               !- Thermal Absorptance",
        "    0.7500000,               !- Solar Absorptance",
        "    0.7500000;               !- Visible Absorptance",

        "  Material,",
        "    C5 - 4 IN HW CONCRETE,   !- Name",
        "    MediumRough,             !- Roughness",
        "    0.1014984,               !- Thickness {m}",
        "    1.729577,                !- Conductivity {W/m-K}",
        "    2242.585,                !- Density {kg/m3}",
        "    836.8000,                !- Specific Heat {J/kg-K}",
        "    0.9000000,               !- Thermal Absorptance",
        "    0.6500000,               !- Solar Absorptance",
        "    0.6500000;               !- Visible Absorptance",

        "  Construction,",
        "    R13WALL,                 !- Name",
        "    R13LAYER;                !- Outside Layer",

        "  Construction,",
        "    FLOOR,                   !- Name",
        "    C5 - 4 IN HW CONCRETE;   !- Outside Layer",

        "  Construction,",
        "    ROOF31,                  !- Name",
        "    R31LAYER;                !- Outside Layer",

        "  Site:GroundTemperature:BuildingSurface,18.89,18.92,19.02,19.12,19.21,19.23,19.07,19.32,19.09,19.21,19.13,18.96;",

        "  Zone,",
        "    ZONE ONE,                !- Name",
        "    0,                       !- Direction of Relative North {deg}",
        "    0,                       !- X Origin {m}",
        "    0,                       !- Y Origin {m}",
        "    0,                       !- Z Origin {m}",
        "    1,                       !- Type",
        "    1,                       !- Multiplier",
        "    autocalculate,           !- Ceiling Height {m}",
        "    autocalculate;           !- Volume {m3}",

        "  ScheduleTypeLimits,",
        "    Fraction,                !- Name",
        "    0.0,                     !- Lower Limit Value",
        "    1.0,                     !- Upper Limit Value",
        "    CONTINUOUS;              !- Numeric Type",

        "  GlobalGeometryRules,",
        "    UpperLeftCorner,         !- Starting Vertex Position",
        "    CounterClockWise,        !- Vertex Entry Direction",
        "    World;                   !- Coordinate System",

        "  BuildingSurface:Detailed,",
        "    Zn001:Wall001,           !- Name",
        "    Wall,                    !- Surface Type",
        "    R13WALL,                 !- Construction Name",
        "    ZONE ONE,                !- Zone Name",
        "    Outdoors,                !- Outside Boundary Condition",
        "    ,                        !- Outside Boundary Condition Object",
        "    SunExposed,              !- Sun Exposure",
        "    WindExposed,             !- Wind Exposure",
        "    0.5000000,               !- View Factor to Ground",
        "    4,                       !- Number of Vertices",
        "    0,0,4.572000,            !- X,Y,Z ==> Vertex 1 {m}",
        "    0,0,0,                   !- X,Y,Z ==> Vertex 2 {m}",
        "    15.24000,0,0,            !- X,Y,Z ==> Vertex 3 {m}",
        "    15.24000,0,4.572000;     !- X,Y,Z ==> Vertex 4 {m}",

        "  BuildingSurface:Detailed,",
        "    Zn001:Wall002,           !- Name",
        "    Wall,                    !- Surface Type",
        "    R13WALL,                 !- Construction Name",
        "    ZONE ONE,                !- Zone Name",
        "    Outdoors,                !- Outside Boundary Condition",
        "    ,                        !- Outside Boundary Condition Object",
        "    SunExposed,              !- Sun Exposure",
        "    WindExposed,             !- Wind Exposure",
        "    0.5000000,               !- View Factor to Ground",
        "    4,                       !- Number of Vertices",
        "    15.24000,0,4.572000,     !- X,Y,Z ==> Vertex 1 {m}",
        "    15.24000,0,0,            !- X,Y,Z ==> Vertex 2 {m}",
        "    15.24000,15.24000,0,     !- X,Y,Z ==> Vertex 3 {m}",
        "    15.24000,15.24000,4.572000;  !- X,Y,Z ==> Vertex 4 {m}",

        "  BuildingSurface:Detailed,",
        "    Zn001:Wall003,           !- Name",
        "    Wall,                    !- Surface Type",
        "    R13WALL,                 !- Construction Name",
        "    ZONE ONE,                !- Zone Name",
        "    Outdoors,                !- Outside Boundary Condition",
        "    ,                        !- Outside Boundary Condition Object",
        "    SunExposed,              !- Sun Exposure",
        "    WindExposed,             !- Wind Exposure",
        "    0.5000000,               !- View Factor to Ground",
        "    4,                       !- Number of Vertices",
        "    15.24000,15.24000,4.572000,  !- X,Y,Z ==> Vertex 1 {m}",
        "    15.24000,15.24000,0,     !- X,Y,Z ==> Vertex 2 {m}",
        "    0,15.24000,0,            !- X,Y,Z ==> Vertex 3 {m}",
        "    0,15.24000,4.572000;     !- X,Y,Z ==> Vertex 4 {m}",

        "  BuildingSurface:Detailed,",
        "    Zn001:Wall004,           !- Name",
        "    Wall,                    !- Surface Type",
        "    R13WALL,                 !- Construction Name",
        "    ZONE ONE,                !- Zone Name",
        "    Outdoors,                !- Outside Boundary Condition",
        "    ,                        !- Outside Boundary Condition Object",
        "    SunExposed,              !- Sun Exposure",
        "    WindExposed,             !- Wind Exposure",
        "    0.5000000,               !- View Factor to Ground",
        "    4,                       !- Number of Vertices",
        "    0,15.24000,4.572000,     !- X,Y,Z ==> Vertex 1 {m}",
        "    0,15.24000,0,            !- X,Y,Z ==> Vertex 2 {m}",
        "    0,0,0,                   !- X,Y,Z ==> Vertex 3 {m}",
        "    0,0,4.572000;            !- X,Y,Z ==> Vertex 4 {m}",

        "  BuildingSurface:Detailed,",
        "    Zn001:Flr001,            !- Name",
        "    Floor,                   !- Surface Type",
        "    FLOOR,                   !- Construction Name",
        "    ZONE ONE,                !- Zone Name",
        "    Surface,                 !- Outside Boundary Condition",
        "    Zn001:Flr001,            !- Outside Boundary Condition Object",
        "    NoSun,                   !- Sun Exposure",
        "    NoWind,                  !- Wind Exposure",
        "    1.000000,                !- View Factor to Ground",
        "    4,                       !- Number of Vertices",
        "    15.24000,0.000000,0.0,   !- X,Y,Z ==> Vertex 1 {m}",
        "    0.000000,0.000000,0.0,   !- X,Y,Z ==> Vertex 2 {m}",
        "    0.000000,15.24000,0.0,   !- X,Y,Z ==> Vertex 3 {m}",
        "    15.24000,15.24000,0.0;   !- X,Y,Z ==> Vertex 4 {m}",

        "  BuildingSurface:Detailed,",
        "    Zn001:Roof001,           !- Name",
        "    Roof,                    !- Surface Type",
        "    ROOF31,                  !- Construction Name",
        "    ZONE ONE,                !- Zone Name",
        "    Outdoors,                !- Outside Boundary Condition",
        "    ,                        !- Outside Boundary Condition Object",
        "    SunExposed,              !- Sun Exposure",
        "    WindExposed,             !- Wind Exposure",
        "    0,                       !- View Factor to Ground",
        "    4,                       !- Number of Vertices",
        "    0.000000,15.24000,4.572, !- X,Y,Z ==> Vertex 1 {m}",
        "    0.000000,0.000000,4.572, !- X,Y,Z ==> Vertex 2 {m}",
        "    15.24000,0.000000,4.572, !- X,Y,Z ==> Vertex 3 {m}",
        "    15.24000,15.24000,4.572; !- X,Y,Z ==> Vertex 4 {m}",

        "  FenestrationSurface:Detailed,",
        "    Zn001:Wall001:Win001,    !- Name",
        "    Window,                  !- Surface Type",
        "    CLR AIRGAP CLR,          !- Construction Name",
        "    Zn001:Wall001,           !- Building Surface Name",
        "    ,                        !- Outside Boundary Condition Object",
        "    0.5000000,               !- View Factor to Ground",
        "    ,                        !- Frame and Divider Name",
        "    1.0,                     !- Multiplier",
        "    4,                       !- Number of Vertices",
        "    0.548000,0,2.5000,       !- X,Y,Z ==> Vertex 1 {m}",
        "    0.548000,0,0.5000,       !- X,Y,Z ==> Vertex 2 {m}",
        "    5.548000,0,0.5000,       !- X,Y,Z ==> Vertex 3 {m}",
        "    5.548000,0,2.5000;       !- X,Y,Z ==> Vertex 4 {m}",

        "  Construction:WindowEquivalentLayer,",
        "    CLR AIRGAP CLR,          !- Name",
        "    GLZCLR,                  !- Outside Layer",
        "    Air GAP 12mm,            !- Layer 2",
        "    GLZCLR;                  !- Layer 3",

        "  WindowMaterial:Glazing:EquivalentLayer,",
        "    GLZCLR,                  !- Name",
        "    SpectralAverage,         !- Optical Data Type",
        "    ,                        !- Window Glass Spectral Data Set Name",
        "    0.77,                    !- Front Side Beam-Beam Solar Transmittance {dimensionless}",
        "    0.77,                    !- Back Side Beam-Beam Solar Transmittance {dimensionless}",
        "    0.07,                    !- Front Side Beam-Beam Solar Reflectance {dimensionless}",
        "    0.07,                    !- Back Side Beam-Beam Solar Reflectance {dimensionless}",
        "    0.0,                     !- Front Side Beam-Beam Visible Solar Transmittance {dimensionless}",
        "    0.0,                     !- Back Side Beam-Beam Visible Solar Transmittance {dimensionless}",
        "    0.0,                     !- Front Side Beam-Beam Visible Solar Reflectance {dimensionless}",
        "    0.0,                     !- Back Side Beam-Beam Visible Solar Reflectance {dimensionless}",
        "    0.0,                     !- Front Side Beam-Diffuse Solar Transmittance {dimensionless}",
        "    0.0,                     !- Back Side Beam-Diffuse Solar Transmittance {dimensionless}",
        "    0.0,                     !- Front Side Beam-Diffuse Solar Reflectance {dimensionless}",
        "    0.0,                     !- Back Side Beam-Diffuse Solar Reflectance {dimensionless}",
        "    0.0,                     !- Front Side Beam-Diffuse Visible Solar Transmittance {dimensionless}",
        "    0.0,                     !- Back Side Beam-Diffuse Visible Solar Transmittance {dimensionless}",
        "    0.0,                     !- Front Side Beam-Diffuse Visible Solar Reflectance {dimensionless}",
        "    0.0,                     !- Back Side Beam-Diffuse Visible Solar Reflectance {dimensionless}",
        "    0.695,                   !- Diffuse-Diffuse Solar Transmittance {dimensionless}",
        "    0.16,                    !- Front Side Diffuse-Diffuse Solar Reflectance {dimensionless}",
        "    0.16,                    !- Back Side Diffuse-Diffuse Solar Reflectance {dimensionless}",
        "    0.0,                     !- Diffuse-Diffuse Visible Solar Transmittance {dimensionless}",
        "    0.0,                     !- Front Side Diffuse-Diffuse Visible Solar Reflectance {dimensionless}",
        "    0.0,                     !- Back Side Diffuse-Diffuse Visible Solar Reflectance {dimensionless}",
        "    0.0,                     !- Infrared Transmittance (applies to front and back) {dimensionless}",
        "    0.84,                    !- Front Side Infrared Emissivity {dimensionless}",
        "    0.84;                    !- Back Side Infrared Emissivity {dimensionless}",

        "  WindowMaterial:Gap:EquivalentLayer,",
        "   Air GAP 12mm,            !- Name",
        "   Air,                     !- Gas Type",
        "   0.0120,                  !- Thickness {m}",
        "   VentedIndoor;            !- Gap Vent Type",

    });
    ASSERT_TRUE(process_idf(idf_objects));

    SimulationManager::ManageSimulation(state);

    int EQLNum(1);
    Array1D<Real64> T({1, CFSMAXNL}, 0.0);
    Array1D<Real64> Q({0, CFSMAXNL}, 0.0);
    Array1D<Real64> JB({0, CFSMAXNL}, 0.0);
    Array1D<Real64> QOCF({1, CFSMAXNL}, 0.0);
    Array1D<Real64> H({0, CFSMAXNL + 1}, 0.0);
    Array1D<Real64> JF({1, CFSMAXNL + 1}, 0.0);
    Array1D<Real64> Source({1, CFSMAXNL + 1}, 0.0);

    Real64 HcIn = 1.5;
    Real64 HcOut = 6.0;
    Real64 TOL = 0.001;
    Real64 TIN = 301.5;
    Real64 Tout = 310.0;
    Real64 TRMIN = 301.5;
    Real64 TRMOUT = 308.0;
    Real64 QOCFRoom = 0.0;
    H(0) = HcOut;
    H(1) = 0.0;
    H(2) = HcIn;

    // check the window air gap vent type: vented to outdoor
    EXPECT_EQ(CFS(EQLNum).G(1).GTYPE, state.dataWindowEquivalentLayer.gtyOPENin);
    // zero solar absorbed on glazing layers or no solar input
    Source = 0.0;
    ASHWAT_ThermalCalc(state.dataWindowEquivalentLayer, CFS(EQLNum), TIN, Tout, HcIn, HcOut, TRMOUT, TRMIN, Source, TOL, QOCF, QOCFRoom, T, Q, JF, JB, H);
    EXPECT_NEAR(T(1), 307.054, 0.001);
    EXPECT_NEAR(T(2), 304.197, 0.001);

    // with solar absrobed on glazing layers
    Source(1) = 100.0; // outside glass layer
    Source(2) = 50.0;  // inside glass layer
    ASHWAT_ThermalCalc(state.dataWindowEquivalentLayer, CFS(EQLNum), TIN, Tout, HcIn, HcOut, TRMOUT, TRMIN, Source, TOL, QOCF, QOCFRoom, T, Q, JF, JB, H);
    EXPECT_NEAR(T(1), 314.666, 0.001);
    EXPECT_NEAR(T(2), 311.282, 0.001);
}
TEST_F(EnergyPlusFixture, WindowEquivalentLayer_VBEffectiveEmissivityTest)
{
    // GitHub issue 7345
    std::string const idf_objects = delimited_string({

        "  Timestep,1;",

        "  Building,",
        "    Simple One Zone w Windows,  !- Name",
        "    0,                       !- North Axis {deg}",
        "    Suburbs,                 !- Terrain",
        "    0.04,                    !- Loads Convergence Tolerance Value",
        "    0.004,                   !- Temperature Convergence Tolerance Value {deltaC}",
        "    MinimalShadowing,        !- Solar Distribution",
        "    30,                      !- Maximum Number of Warmup Days",
        "    6;                       !- Minimum Number of Warmup Days",

        "  HeatBalanceAlgorithm,ConductionTransferFunction;",

        "  SurfaceConvectionAlgorithm:Inside,TARP;",

        "  SurfaceConvectionAlgorithm:Outside,DOE-2;",

        "  SimulationControl,",
        "    No,                      !- Do Zone Sizing Calculation",
        "    No,                      !- Do System Sizing Calculation",
        "    No,                      !- Do Plant Sizing Calculation",
        "    Yes,                     !- Run Simulation for Sizing Periods",
        "    No;                      !- Run Simulation for Weather File Run Periods",

        "  SizingPeriod:DesignDay,",
        "    Denver Stapleton Intl Arpt Ann Clg 1% Condns DB=>MWB,  !- Name",
        "    7,                       !- Month",
        "    21,                      !- Day of Month",
        "    SummerDesignDay,         !- Day Type",
        "    32.6,                    !- Maximum Dry-Bulb Temperature {C}",
        "    15.2,                    !- Daily Dry-Bulb Temperature Range {deltaC}",
        "    ,                        !- Dry-Bulb Temperature Range Modifier Type",
        "    ,                        !- Dry-Bulb Temperature Range Modifier Day Schedule Name",
        "    Wetbulb,                 !- Humidity Condition Type",
        "    15.6,                    !- Wetbulb or DewPoint at Maximum Dry-Bulb {C}",
        "    ,                        !- Humidity Condition Day Schedule Name",
        "    ,                        !- Humidity Ratio at Maximum Dry-Bulb {kgWater/kgDryAir}",
        "    ,                        !- Enthalpy at Maximum Dry-Bulb {J/kg}",
        "    ,                        !- Daily Wet-Bulb Temperature Range {deltaC}",
        "    83411.,                  !- Barometric Pressure {Pa}",
        "    4,                       !- Wind Speed {m/s}",
        "    120,                     !- Wind Direction {deg}",
        "    No,                      !- Rain Indicator",
        "    No,                      !- Snow Indicator",
        "    No,                      !- Daylight Saving Time Indicator",
        "    ASHRAEClearSky,          !- Solar Model Indicator",
        "    ,                        !- Beam Solar Day Schedule Name",
        "    ,                        !- Diffuse Solar Day Schedule Name",
        "    ,                        !- ASHRAE Clear Sky Optical Depth for Beam Irradiance (taub) {dimensionless}",
        "    ,                        !- ASHRAE Clear Sky Optical Depth for Diffuse Irradiance (taud) {dimensionless}",
        "    1.00;                    !- Sky Clearness",

        "  Site:Location,",
        "    Denver Stapleton Intl Arpt CO USA WMO=724690,  !- Name",
        "    39.77,                   !- Latitude {deg}",
        "    -104.87,                 !- Longitude {deg}",
        "    -7.00,                   !- Time Zone {hr}",
        "    1611.00;                 !- Elevation {m}",

        "  Material:NoMass,",
        "    R13LAYER,                !- Name",
        "    Rough,                   !- Roughness",
        "    2.290965,                !- Thermal Resistance {m2-K/W}",
        "    0.9000000,               !- Thermal Absorptance",
        "    0.7500000,               !- Solar Absorptance",
        "    0.7500000;               !- Visible Absorptance",

        "  Material:NoMass,",
        "    R31LAYER,                !- Name",
        "    Rough,                   !- Roughness",
        "    5.456,                   !- Thermal Resistance {m2-K/W}",
        "    0.9000000,               !- Thermal Absorptance",
        "    0.7500000,               !- Solar Absorptance",
        "    0.7500000;               !- Visible Absorptance",

        "  Material,",
        "    C5 - 4 IN HW CONCRETE,   !- Name",
        "    MediumRough,             !- Roughness",
        "    0.1014984,               !- Thickness {m}",
        "    1.729577,                !- Conductivity {W/m-K}",
        "    2242.585,                !- Density {kg/m3}",
        "    836.8000,                !- Specific Heat {J/kg-K}",
        "    0.9000000,               !- Thermal Absorptance",
        "    0.6500000,               !- Solar Absorptance",
        "    0.6500000;               !- Visible Absorptance",

        "  Construction,",
        "    R13WALL,                 !- Name",
        "    R13LAYER;                !- Outside Layer",

        "  Construction,",
        "    FLOOR,                   !- Name",
        "    C5 - 4 IN HW CONCRETE;   !- Outside Layer",

        "  Construction,",
        "    ROOF31,                  !- Name",
        "    R31LAYER;                !- Outside Layer",

        "  Site:GroundTemperature:BuildingSurface,18.89,18.92,19.02,19.12,19.21,19.23,19.07,19.32,19.09,19.21,19.13,18.96;",

        "  Zone,",
        "    ZONE ONE,                !- Name",
        "    0,                       !- Direction of Relative North {deg}",
        "    0,                       !- X Origin {m}",
        "    0,                       !- Y Origin {m}",
        "    0,                       !- Z Origin {m}",
        "    1,                       !- Type",
        "    1,                       !- Multiplier",
        "    autocalculate,           !- Ceiling Height {m}",
        "    autocalculate;           !- Volume {m3}",

        "  ScheduleTypeLimits,",
        "    Fraction,                !- Name",
        "    0.0,                     !- Lower Limit Value",
        "    1.0,                     !- Upper Limit Value",
        "    CONTINUOUS;              !- Numeric Type",

        "  GlobalGeometryRules,",
        "    UpperLeftCorner,         !- Starting Vertex Position",
        "    CounterClockWise,        !- Vertex Entry Direction",
        "    World;                   !- Coordinate System",

        "  BuildingSurface:Detailed,",
        "    Zn001:Wall001,           !- Name",
        "    Wall,                    !- Surface Type",
        "    R13WALL,                 !- Construction Name",
        "    ZONE ONE,                !- Zone Name",
        "    Outdoors,                !- Outside Boundary Condition",
        "    ,                        !- Outside Boundary Condition Object",
        "    SunExposed,              !- Sun Exposure",
        "    WindExposed,             !- Wind Exposure",
        "    0.5000000,               !- View Factor to Ground",
        "    4,                       !- Number of Vertices",
        "    0,0,4.572000,            !- X,Y,Z ==> Vertex 1 {m}",
        "    0,0,0,                   !- X,Y,Z ==> Vertex 2 {m}",
        "    15.24000,0,0,            !- X,Y,Z ==> Vertex 3 {m}",
        "    15.24000,0,4.572000;     !- X,Y,Z ==> Vertex 4 {m}",

        "  BuildingSurface:Detailed,",
        "    Zn001:Wall002,           !- Name",
        "    Wall,                    !- Surface Type",
        "    R13WALL,                 !- Construction Name",
        "    ZONE ONE,                !- Zone Name",
        "    Outdoors,                !- Outside Boundary Condition",
        "    ,                        !- Outside Boundary Condition Object",
        "    SunExposed,              !- Sun Exposure",
        "    WindExposed,             !- Wind Exposure",
        "    0.5000000,               !- View Factor to Ground",
        "    4,                       !- Number of Vertices",
        "    15.24000,0,4.572000,     !- X,Y,Z ==> Vertex 1 {m}",
        "    15.24000,0,0,            !- X,Y,Z ==> Vertex 2 {m}",
        "    15.24000,15.24000,0,     !- X,Y,Z ==> Vertex 3 {m}",
        "    15.24000,15.24000,4.572000;  !- X,Y,Z ==> Vertex 4 {m}",

        "  BuildingSurface:Detailed,",
        "    Zn001:Wall003,           !- Name",
        "    Wall,                    !- Surface Type",
        "    R13WALL,                 !- Construction Name",
        "    ZONE ONE,                !- Zone Name",
        "    Outdoors,                !- Outside Boundary Condition",
        "    ,                        !- Outside Boundary Condition Object",
        "    SunExposed,              !- Sun Exposure",
        "    WindExposed,             !- Wind Exposure",
        "    0.5000000,               !- View Factor to Ground",
        "    4,                       !- Number of Vertices",
        "    15.24000,15.24000,4.572000,  !- X,Y,Z ==> Vertex 1 {m}",
        "    15.24000,15.24000,0,     !- X,Y,Z ==> Vertex 2 {m}",
        "    0,15.24000,0,            !- X,Y,Z ==> Vertex 3 {m}",
        "    0,15.24000,4.572000;     !- X,Y,Z ==> Vertex 4 {m}",

        "  BuildingSurface:Detailed,",
        "    Zn001:Wall004,           !- Name",
        "    Wall,                    !- Surface Type",
        "    R13WALL,                 !- Construction Name",
        "    ZONE ONE,                !- Zone Name",
        "    Outdoors,                !- Outside Boundary Condition",
        "    ,                        !- Outside Boundary Condition Object",
        "    SunExposed,              !- Sun Exposure",
        "    WindExposed,             !- Wind Exposure",
        "    0.5000000,               !- View Factor to Ground",
        "    4,                       !- Number of Vertices",
        "    0,15.24000,4.572000,     !- X,Y,Z ==> Vertex 1 {m}",
        "    0,15.24000,0,            !- X,Y,Z ==> Vertex 2 {m}",
        "    0,0,0,                   !- X,Y,Z ==> Vertex 3 {m}",
        "    0,0,4.572000;            !- X,Y,Z ==> Vertex 4 {m}",

        "  BuildingSurface:Detailed,",
        "    Zn001:Flr001,            !- Name",
        "    Floor,                   !- Surface Type",
        "    FLOOR,                   !- Construction Name",
        "    ZONE ONE,                !- Zone Name",
        "    Surface,                 !- Outside Boundary Condition",
        "    Zn001:Flr001,            !- Outside Boundary Condition Object",
        "    NoSun,                   !- Sun Exposure",
        "    NoWind,                  !- Wind Exposure",
        "    1.000000,                !- View Factor to Ground",
        "    4,                       !- Number of Vertices",
        "    15.24000,0.000000,0.0,   !- X,Y,Z ==> Vertex 1 {m}",
        "    0.000000,0.000000,0.0,   !- X,Y,Z ==> Vertex 2 {m}",
        "    0.000000,15.24000,0.0,   !- X,Y,Z ==> Vertex 3 {m}",
        "    15.24000,15.24000,0.0;   !- X,Y,Z ==> Vertex 4 {m}",

        "  BuildingSurface:Detailed,",
        "    Zn001:Roof001,           !- Name",
        "    Roof,                    !- Surface Type",
        "    ROOF31,                  !- Construction Name",
        "    ZONE ONE,                !- Zone Name",
        "    Outdoors,                !- Outside Boundary Condition",
        "    ,                        !- Outside Boundary Condition Object",
        "    SunExposed,              !- Sun Exposure",
        "    WindExposed,             !- Wind Exposure",
        "    0,                       !- View Factor to Ground",
        "    4,                       !- Number of Vertices",
        "    0.000000,15.24000,4.572, !- X,Y,Z ==> Vertex 1 {m}",
        "    0.000000,0.000000,4.572, !- X,Y,Z ==> Vertex 2 {m}",
        "    15.24000,0.000000,4.572, !- X,Y,Z ==> Vertex 3 {m}",
        "    15.24000,15.24000,4.572; !- X,Y,Z ==> Vertex 4 {m}",

        "  FenestrationSurface:Detailed,",
        "    Zn001:Wall001:Win001,    !- Name",
        "    Window,                  !- Surface Type",
        "    CON_WIN_EQL,             !- Construction Name",
        "    Zn001:Wall001,           !- Building Surface Name",
        "    ,                        !- Outside Boundary Condition Object",
        "    0.5000000,               !- View Factor to Ground",
        "    ,                        !- Frame and Divider Name",
        "    1.0,                     !- Multiplier",
        "    4,                       !- Number of Vertices",
        "    0.548000,0,2.5000,       !- X,Y,Z ==> Vertex 1 {m}",
        "    0.548000,0,0.5000,       !- X,Y,Z ==> Vertex 2 {m}",
        "    5.548000,0,0.5000,       !- X,Y,Z ==> Vertex 3 {m}",
        "    5.548000,0,2.5000;       !- X,Y,Z ==> Vertex 4 {m}",

        "    Construction:WindowEquivalentLayer,",
        "      CON_WIN_EQL,             !- Name",
        "      WMTEUQL_Glss_SC,         !- Outside Layer",
        "      WMTEUQL_Gap_ARGON_16MM,  !- Layer 2",
        "      WMTEUQL_Glss_Clr,        !- Layer 3",
        "      WMTEUQL_Gap_AIR_65MM_VENTINDR,  !- Layer 4",
        "      WMTEUQL_BLND_KINDV_RF80_T02_A18_Rb45;  !- Layer 5",

        "    WindowMaterial:Glazing:EquivalentLayer,",
        "      WMTEUQL_Glss_SC,         !- Name",
        "      SpectralAverage,         !- Optical Data Type",
        "      ,                        !- Window Glass Spectral Data Set Name",
        "      0.300379,                !- Front Side Beam-Beam Solar Transmittance {dimensionless}",
        "      0.300379,                !- Back Side Beam-Beam Solar Transmittance {dimensionless}",
        "      4.448762e-001,           !- Front Side Beam-Beam Solar Reflectance {dimensionless}",
        "      5.449085e-001,           !- Back Side Beam-Beam Solar Reflectance {dimensionless}",
        "      0,                       !- Front Side Beam-Beam Visible Solar Transmittance {dimensionless}",
        "      0,                       !- Back Side Beam-Beam Visible Solar Transmittance {dimensionless}",
        "      0,                       !- Front Side Beam-Beam Visible Solar Reflectance {dimensionless}",
        "      0,                       !- Back Side Beam-Beam Visible Solar Reflectance {dimensionless}",
        "      0.0,                     !- Front Side Beam-Diffuse Solar Transmittance {dimensionless}",
        "      0.0,                     !- Back Side Beam-Diffuse Solar Transmittance {dimensionless}",
        "      0.0,                     !- Front Side Beam-Diffuse Solar Reflectance {dimensionless}",
        "      0.0,                     !- Back Side Beam-Diffuse Solar Reflectance {dimensionless}",
        "      0.0,                     !- Front Side Beam-Diffuse Visible Solar Transmittance {dimensionless}",
        "      0.0,                     !- Back Side Beam-Diffuse Visible Solar Transmittance {dimensionless}",
        "      0.0,                     !- Front Side Beam-Diffuse Visible Solar Reflectance {dimensionless}",
        "      0.0,                     !- Back Side Beam-Diffuse Visible Solar Reflectance {dimensionless}",
        "      0.263,                   !- Diffuse-Diffuse Solar Transmittance {dimensionless}",
        "      0.470,                   !- Front Side Diffuse-Diffuse Solar Reflectance {dimensionless}",
        "      0.564,                   !- Back Side Diffuse-Diffuse Solar Reflectance {dimensionless}",
        "      0.0,                     !- Diffuse-Diffuse Visible Solar Transmittance {dimensionless}",
        "      0.0,                     !- Front Side Diffuse-Diffuse Visible Solar Reflectance {dimensionless}",
        "      0.0,                     !- Back Side Diffuse-Diffuse Visible Solar Reflectance {dimensionless}",
        "      0.0,                     !- Infrared Transmittance (applies to front and back) {dimensionless}",
        "      0.840000,                !- Front Side Infrared Emissivity {dimensionless}",
        "      0.018410;                !- Back Side Infrared Emissivity {dimensionless}",

        "    WindowMaterial:Gap:EquivalentLayer,",
        "      WMTEUQL_Gap_ARGON_16MM,  !- Name",
        "      Argon,                   !- Gas Type",
        "      0.0160,                  !- Thickness {m}",
        "      Sealed;                  !- Gap Vent Type",

        "    WindowMaterial:Glazing:EquivalentLayer,",
        "      WMTEUQL_Glss_Clr,        !- Name",
        "      SpectralAverage,         !- Optical Data Type",
        "      ,                        !- Window Glass Spectral Data Set Name",
        "      0.770675,                !- Front Side Beam-Beam Solar Transmittance {dimensionless}",
        "      0.770675,                !- Back Side Beam-Beam Solar Transmittance {dimensionless}",
        "      6.997562e-002,           !- Front Side Beam-Beam Solar Reflectance {dimensionless}",
        "      7.023712e-002,           !- Back Side Beam-Beam Solar Reflectance {dimensionless}",
        "      0,                       !- Front Side Beam-Beam Visible Solar Transmittance {dimensionless}",
        "      0,                       !- Back Side Beam-Beam Visible Solar Transmittance {dimensionless}",
        "      0,                       !- Front Side Beam-Beam Visible Solar Reflectance {dimensionless}",
        "      0,                       !- Back Side Beam-Beam Visible Solar Reflectance {dimensionless}",
        "      0.0,                     !- Front Side Beam-Diffuse Solar Transmittance {dimensionless}",
        "      0.0,                     !- Back Side Beam-Diffuse Solar Transmittance {dimensionless}",
        "      0.0,                     !- Front Side Beam-Diffuse Solar Reflectance {dimensionless}",
        "      0.0,                     !- Back Side Beam-Diffuse Solar Reflectance {dimensionless}",
        "      0.0,                     !- Front Side Beam-Diffuse Visible Solar Transmittance {dimensionless}",
        "      0.0,                     !- Back Side Beam-Diffuse Visible Solar Transmittance {dimensionless}",
        "      0.0,                     !- Front Side Beam-Diffuse Visible Solar Reflectance {dimensionless}",
        "      0.0,                     !- Back Side Beam-Diffuse Visible Solar Reflectance {dimensionless}",
        "      0.689,                   !- Diffuse-Diffuse Solar Transmittance {dimensionless}",
        "      0.128,                   !- Front Side Diffuse-Diffuse Solar Reflectance {dimensionless}",
        "      0.128,                   !- Back Side Diffuse-Diffuse Solar Reflectance {dimensionless}",
        "      0.0,                     !- Diffuse-Diffuse Visible Solar Transmittance {dimensionless}",
        "      0.0,                     !- Front Side Diffuse-Diffuse Visible Solar Reflectance {dimensionless}",
        "      0.0,                     !- Back Side Diffuse-Diffuse Visible Solar Reflectance {dimensionless}",
        "      0.0,                     !- Infrared Transmittance (applies to front and back) {dimensionless}",
        "      0.840000,                !- Front Side Infrared Emissivity {dimensionless}",
        "      0.840000;                !- Back Side Infrared Emissivity {dimensionless}",

        "    WindowMaterial:Gap:EquivalentLayer,",
        "      WMTEUQL_Gap_AIR_65MM_VENTINDR,  !- Name",
        "      Air,                     !- Gas Type",
        "      0.065,                   !- Thickness {m}",
        "      VentedIndoor;            !- Gap Vent Type",

        "    WindowMaterial:Blind:EquivalentLayer,",
        "      WMTEUQL_BLND_KINDV_RF80_T02_A18_Rb45,  !- Name",
        "      Vertical,                !- Slat Orientation",
        "      0.02,                    !- Slat Width {m}",
        "      0.02,                    !- Slat Separation {m}",
        "      0.0000,                  !- Slat Crown {m}",
        "      45,                      !- Slat Angle {deg}",
        "      0.02,                    !- Front Side Slat Beam-Diffuse Solar Transmittance",
        "      0.02,                    !- Back Side Slat Beam-Diffuse Solar Transmittance {dimensionless}",
        "      0.80,                    !- Front Side Slat Beam-Diffuse Solar Reflectance {dimensionless}",
        "      0.45,                    !- Back Side Slat Beam-Diffuse Solar Reflectance {dimensionless}",
        "      ,                        !- Front Side Slat Beam-Diffuse Visible Transmittance {dimensionless}",
        "      ,                        !- Back Side Slat Beam-Diffuse Visible Transmittance {dimensionless}",
        "      ,                        !- Front Side Slat Beam-Diffuse Visible Reflectance {dimensionless}",
        "      ,                        !- Back Side Slat Beam-Diffuse Visible Reflectance {dimensionless}",
        "      0.02,                    !- Slat Diffuse-Diffuse Solar Transmittance {dimensionless}",
        "      0.80,                    !- Front Side Slat Diffuse-Diffuse Solar Reflectance {dimensionless}",
        "      0.45,                    !- Back Side Slat Diffuse-Diffuse Solar Reflectance {dimensionless}",
        "      ,                        !- Slat Diffuse-Diffuse Visible Transmittance",
        "      ,                        !- Front Side Slat Diffuse-Diffuse Visible Reflectance {dimensionless}",
        "      ,                        !- Back Side Slat Diffuse-Diffuse Visible Reflectance {dimensionless}",
        "      ,                        !- Slat Infrared Transmittance",
        "      0.9,                     !- Front Side Slat Infrared Emissivity {dimensionless}",
        "      0.9,                     !- Back Side Slat Infrared Emissivity {dimensionless}",
        "      FixedSlatAngle;          !- Slat Angle Control",

    });
    ASSERT_TRUE(process_idf(idf_objects));

    SimulationManager::ManageSimulation(state);

    int EQLNum(0);
    int SurfNum(0);
    int VBMatNum(0);
    int ConstrNum(0);

    for (int iSurf = 1; iSurf <= DataSurfaces::TotSurfaces; iSurf++) {
        if (DataSurfaces::SurfaceWindow(iSurf).WindowModelType == DataSurfaces::WindowEQLModel) {
            SurfNum = iSurf;
            break;
        }
    }
    // get venetian blind material index
    for (int i = 1; i <= DataHeatBalance::TotMaterials; i++) {
        if (dataMaterial.Material(i).Group == DataHeatBalance::BlindEquivalentLayer) {
            VBMatNum = i;
            break;
        }
    }
    // get equivalent layer window contruction index
    for (int ConstrPtr = 1; ConstrPtr <= DataHeatBalance::TotConstructs; ++ConstrPtr) {
        if (dataConstruction.Construct(ConstrPtr).WindowTypeEQL) {
            ConstrNum = ConstrPtr;
        }
    }
    // check VB slat angle control for FixedSlatAngle
<<<<<<< HEAD
    EXPECT_EQ(DataHeatBalance::Material(VBMatNum).SlatAngleType, state.dataWindowEquivalentLayer.lscNONE);
=======
    EXPECT_EQ(dataMaterial.Material(VBMatNum).SlatAngleType, WindowEquivalentLayer::lscNONE);
>>>>>>> b517d6ae

    EQLNum = dataConstruction.Construct(ConstrNum).EQLConsPtr;
    // check number of solid layers
    EXPECT_EQ(CFS(EQLNum).NL, 3);
    // check optical and thermal property of the VB layer (Inside Layer)
    EXPECT_EQ(CFS(EQLNum).L(3).Name, "WMTEUQL_BLND_KINDV_RF80_T02_A18_RB45");
    EXPECT_EQ(CFS(EQLNum).L(3).LWP_MAT.TAUL, 0.0);
    EXPECT_EQ(CFS(EQLNum).L(3).LWP_MAT.EPSLF, 0.90);
    EXPECT_EQ(CFS(EQLNum).L(3).LWP_MAT.EPSLB, 0.90);
    // check inside face effective emissivity
    EXPECT_NEAR(dataConstruction.Construct(ConstrNum).InsideAbsorpThermal, 0.91024, 0.00001);
    // for fixed slate angle the emissivity remains the same
    EXPECT_NEAR(EQLWindowInsideEffectiveEmiss(ConstrNum), 0.91024, 0.00001);
}<|MERGE_RESOLUTION|>--- conflicted
+++ resolved
@@ -190,25 +190,14 @@
         }
     }
     EXPECT_EQ(1, DataHeatBalance::TotBlindsEQL);
-<<<<<<< HEAD
-    EXPECT_EQ(DataHeatBalance::Material(VBMatNum).Group, DataHeatBalance::BlindEquivalentLayer);
-    EXPECT_EQ(DataHeatBalance::Material(VBMatNum).SlatAngleType, state.dataWindowEquivalentLayer.lscVBNOBM);
+    EXPECT_EQ(dataMaterial.Material(VBMatNum).Group, DataHeatBalance::BlindEquivalentLayer);
+    EXPECT_EQ(dataMaterial.Material(VBMatNum).SlatAngleType, state.dataWindowEquivalentLayer.lscVBNOBM);
 
     int ConstrNum = 1;
     int EQLNum = 0;
     InitEquivalentLayerWindowCalculations(state.dataWindowEquivalentLayer);
-    EQLNum = DataHeatBalance::Construct(ConstrNum).EQLConsPtr;
+    EQLNum = dataConstruction.Construct(ConstrNum).EQLConsPtr;
     EXPECT_EQ(CFS(EQLNum).L(CFS(EQLNum).VBLayerPtr).CNTRL, state.dataWindowEquivalentLayer.lscVBNOBM);
-=======
-    EXPECT_EQ(dataMaterial.Material(VBMatNum).Group, DataHeatBalance::BlindEquivalentLayer);
-    EXPECT_EQ(dataMaterial.Material(VBMatNum).SlatAngleType, WindowEquivalentLayer::lscVBNOBM);
-
-    int ConstrNum = 1;
-    int EQLNum = 0;
-    InitEquivalentLayerWindowCalculations();
-    EQLNum = dataConstruction.Construct(ConstrNum).EQLConsPtr;
-    EXPECT_EQ(CFS(EQLNum).L(CFS(EQLNum).VBLayerPtr).CNTRL, WindowEquivalentLayer::lscVBNOBM);
->>>>>>> b517d6ae
 }
 
 TEST_F(EnergyPlusFixture, WindowEquivalentLayer_VBMaximizeBeamSolar)
@@ -558,11 +547,7 @@
     // get equivalent layer window optical properties
     CalcEQLOpticalProperty(state.dataWindowEquivalentLayer, SurfNum, DataWindowEquivalentLayer::isBEAM, AbsSolBeam);
     // check that the slat angle control type is set to MaximizeSolar
-<<<<<<< HEAD
-    EXPECT_EQ(DataHeatBalance::Material(VBMatNum).SlatAngleType, state.dataWindowEquivalentLayer.lscVBPROF);
-=======
-    EXPECT_EQ(dataMaterial.Material(VBMatNum).SlatAngleType, WindowEquivalentLayer::lscVBPROF);
->>>>>>> b517d6ae
+    EXPECT_EQ(dataMaterial.Material(VBMatNum).SlatAngleType, state.dataWindowEquivalentLayer.lscVBPROF);
     // check the slat angle
     EXPECT_NEAR(-71.0772, DataSurfaces::SurfaceWindow(SurfNum).SlatAngThisTSDeg, 0.0001);
     // check that for MaximizeSolar slat angle control, the slat angle = -ve vertical profile angle
@@ -917,11 +902,7 @@
     // calc window optical property
     CalcEQLOpticalProperty(state.dataWindowEquivalentLayer, SurfNum, DataWindowEquivalentLayer::isBEAM, AbsSolBeam);
     // check VB slat angle for BlockBeamSolar slat angle control
-<<<<<<< HEAD
-    EXPECT_EQ(DataHeatBalance::Material(VBMatNum).SlatAngleType, state.dataWindowEquivalentLayer.lscVBNOBM);
-=======
-    EXPECT_EQ(dataMaterial.Material(VBMatNum).SlatAngleType, WindowEquivalentLayer::lscVBNOBM);
->>>>>>> b517d6ae
+    EXPECT_EQ(dataMaterial.Material(VBMatNum).SlatAngleType, state.dataWindowEquivalentLayer.lscVBNOBM);
     // check the VB slat angle
     EXPECT_NEAR(18.9228, DataSurfaces::SurfaceWindow(SurfNum).SlatAngThisTSDeg, 0.0001);
     // check that for BlockBeamSolar slat angle control, the slat angle = 90 - ProfAngVer
@@ -1983,11 +1964,7 @@
         }
     }
     // check VB slat angle control for FixedSlatAngle
-<<<<<<< HEAD
-    EXPECT_EQ(DataHeatBalance::Material(VBMatNum).SlatAngleType, state.dataWindowEquivalentLayer.lscNONE);
-=======
-    EXPECT_EQ(dataMaterial.Material(VBMatNum).SlatAngleType, WindowEquivalentLayer::lscNONE);
->>>>>>> b517d6ae
+    EXPECT_EQ(dataMaterial.Material(VBMatNum).SlatAngleType, state.dataWindowEquivalentLayer.lscNONE);
 
     EQLNum = dataConstruction.Construct(ConstrNum).EQLConsPtr;
     // check number of solid layers
