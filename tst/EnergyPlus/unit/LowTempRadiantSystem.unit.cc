// EnergyPlus, Copyright (c) 1996-2020, The Board of Trustees of the University of Illinois,
// The Regents of the University of California, through Lawrence Berkeley National Laboratory
// (subject to receipt of any required approvals from the U.S. Dept. of Energy), Oak Ridge
// National Laboratory, managed by UT-Battelle, Alliance for Sustainable Energy, LLC, and other
// contributors. All rights reserved.
//
// NOTICE: This Software was developed under funding from the U.S. Department of Energy and the
// U.S. Government consequently retains certain rights. As such, the U.S. Government has been
// granted for itself and others acting on its behalf a paid-up, nonexclusive, irrevocable,
// worldwide license in the Software to reproduce, distribute copies to the public, prepare
// derivative works, and perform publicly and display publicly, and to permit others to do so.
//
// Redistribution and use in source and binary forms, with or without modification, are permitted
// provided that the following conditions are met:
//
// (1) Redistributions of source code must retain the above copyright notice, this list of
//     conditions and the following disclaimer.
//
// (2) Redistributions in binary form must reproduce the above copyright notice, this list of
//     conditions and the following disclaimer in the documentation and/or other materials
//     provided with the distribution.
//
// (3) Neither the name of the University of California, Lawrence Berkeley National Laboratory,
//     the University of Illinois, U.S. Dept. of Energy nor the names of its contributors may be
//     used to endorse or promote products derived from this software without specific prior
//     written permission.
//
// (4) Use of EnergyPlus(TM) Name. If Licensee (i) distributes the software in stand-alone form
//     without changes from the version obtained under this License, or (ii) Licensee makes a
//     reference solely to the software portion of its product, Licensee must refer to the
//     software as "EnergyPlus version X" software, where "X" is the version number Licensee
//     obtained under this License and may not use a different name for the software. Except as
//     specifically required in this Section (4), Licensee shall not use in a company name, a
//     product name, in advertising, publicity, or other promotional activities any name, trade
//     name, trademark, logo, or other designation of "EnergyPlus", "E+", "e+" or confusingly
//     similar designation, without the U.S. Department of Energy's prior written consent.
//
// THIS SOFTWARE IS PROVIDED BY THE COPYRIGHT HOLDERS AND CONTRIBUTORS "AS IS" AND ANY EXPRESS OR
// IMPLIED WARRANTIES, INCLUDING, BUT NOT LIMITED TO, THE IMPLIED WARRANTIES OF MERCHANTABILITY
// AND FITNESS FOR A PARTICULAR PURPOSE ARE DISCLAIMED. IN NO EVENT SHALL THE COPYRIGHT OWNER OR
// CONTRIBUTORS BE LIABLE FOR ANY DIRECT, INDIRECT, INCIDENTAL, SPECIAL, EXEMPLARY, OR
// CONSEQUENTIAL DAMAGES (INCLUDING, BUT NOT LIMITED TO, PROCUREMENT OF SUBSTITUTE GOODS OR
// SERVICES; LOSS OF USE, DATA, OR PROFITS; OR BUSINESS INTERRUPTION) HOWEVER CAUSED AND ON ANY
// THEORY OF LIABILITY, WHETHER IN CONTRACT, STRICT LIABILITY, OR TORT (INCLUDING NEGLIGENCE OR
// OTHERWISE) ARISING IN ANY WAY OUT OF THE USE OF THIS SOFTWARE, EVEN IF ADVISED OF THE
// POSSIBILITY OF SUCH DAMAGE.

// EnergyPlus::Low Temperature Radiant Unit Tests

// Google Test Headers
#include <gtest/gtest.h>

// EnergyPlus Headers
#include "Fixtures/EnergyPlusFixture.hh"
#include <EnergyPlus/DataHeatBalance.hh>
#include <EnergyPlus/Plant/DataPlant.hh>
#include <EnergyPlus/DataSizing.hh>
#include <EnergyPlus/DataZoneEquipment.hh>
#include <EnergyPlus/FluidProperties.hh>
#include <EnergyPlus/Data/EnergyPlusData.hh>
#include <EnergyPlus/LowTempRadiantSystem.hh>
#include <EnergyPlus/UtilityRoutines.hh>

#include <EnergyPlus/DataHVACGlobals.hh>
#include <EnergyPlus/DataHeatBalFanSys.hh>
#include <EnergyPlus/DataSurfaceLists.hh>
#include <EnergyPlus/DataHeatBalSurface.hh>
#include <EnergyPlus/DataSurfaces.hh>
#include <EnergyPlus/DataZoneEnergyDemands.hh>
#include <EnergyPlus/General.hh>
#include <EnergyPlus/HeatBalanceManager.hh>
#include <EnergyPlus/OutputFiles.hh>
#include <EnergyPlus/Plant/PlantManager.hh>
#include <EnergyPlus/PlantUtilities.hh>
#include <EnergyPlus/Psychrometrics.hh>
#include <EnergyPlus/ScheduleManager.hh>
#include <EnergyPlus/SizingManager.hh>
#include <EnergyPlus/SurfaceGeometry.hh>

using namespace EnergyPlus;
using namespace EnergyPlus::LowTempRadiantSystem;
using namespace ObjexxFCL;
using namespace EnergyPlus::DataHeatBalance;
using namespace DataGlobals;
using namespace EnergyPlus::DataPlant;
using namespace EnergyPlus::DataZoneEquipment;
using namespace EnergyPlus::DataSizing;
using namespace EnergyPlus::FluidProperties;

using namespace EnergyPlus::DataHVACGlobals;
using namespace EnergyPlus::DataPlant;
using namespace EnergyPlus::DataSurfaces;
using namespace EnergyPlus::DataSurfaceLists;
using namespace EnergyPlus::DataZoneEnergyDemands;
using namespace EnergyPlus::HeatBalanceManager;
using namespace EnergyPlus::PlantManager;
using namespace EnergyPlus::Psychrometrics;
using namespace EnergyPlus::ScheduleManager;
using namespace EnergyPlus::SizingManager;
using namespace EnergyPlus::SurfaceGeometry;
using namespace EnergyPlus::General;

class LowTempRadiantSystemTest : public EnergyPlusFixture
{
public:
    int RadSysNum;
    int SystemType;
    Real64 ExpectedResult1;
    Real64 ExpectedResult2;
    Real64 ExpectedResult3;
    Real64 const CpWater = 4180.0;  // For estimating the expected result
    Real64 const RhoWater = 1000.0; // For estimating the expected result

protected:
    virtual void SetUp()
    {
        EnergyPlusFixture::SetUp(); // Sets up the base fixture first.

        ElecRadSys.allocate(1);
        HydrRadSys.allocate(1);
        CFloRadSys.allocate(1);
        FinalZoneSizing.allocate(1);
        ZoneEqSizing.allocate(1);
        Zone.allocate(1);
        CurZoneEqNum = 1;
        ZoneEqSizing(CurZoneEqNum).SizingMethod.allocate(25);
        ZoneSizingRunDone = true;

        CurSysNum = 0;
        RadSysNum = 1;
        SystemType = ElectricSystem;
        ElecRadSysNumericFields.allocate(1);
        ElecRadSysNumericFields(RadSysNum).FieldNames.allocate(1);
        HydronicRadiantSysNumericFields.allocate(1);
        HydronicRadiantSysNumericFields(RadSysNum).FieldNames.allocate(15);
        HydrRadSys(RadSysNum).NumCircuits.allocate(1);
        CFloRadSys(RadSysNum).NumCircuits.allocate(1);
        // set up plant loop
        TotNumLoops = 2;
        PlantLoop.allocate(TotNumLoops);
        PlantSizData.allocate(TotNumLoops);
        NumPltSizInput = TotNumLoops;

        for (int loopindex = 1; loopindex <= TotNumLoops; ++loopindex) {
            auto &loop(PlantLoop(loopindex));
            loop.LoopSide.allocate(2);
            auto &loopside(PlantLoop(loopindex).LoopSide(1));
            loopside.TotalBranches = 1;
            loopside.Branch.allocate(1);
            auto &loopsidebranch(PlantLoop(loopindex).LoopSide(1).Branch(1));
            loopsidebranch.TotalComponents = 1;
            loopsidebranch.Comp.allocate(1);
        }
        PlantLoop(1).Name = "Hot Water Loop";
        PlantLoop(1).FluidName = "WATER";
        PlantLoop(1).FluidIndex = 1;

        PlantLoop(2).Name = "Chilled Water Loop";
        PlantLoop(2).FluidName = "WATER";
        PlantLoop(2).FluidIndex = 1;

        PlantSizData(1).PlantLoopName = "Hot Water Loop";
        PlantSizData(1).ExitTemp = 80.0;
        PlantSizData(1).DeltaT = 10.0;

        PlantSizData(2).PlantLoopName = "Chilled Water Loop";
        PlantSizData(2).ExitTemp = 6.0;
        PlantSizData(2).DeltaT = 5.0;

        ExpectedResult1 = 0.0;
        ExpectedResult2 = 0.0;
        ExpectedResult3 = 0.0;
    }

    virtual void TearDown()
    {
        EnergyPlusFixture::TearDown(); // Remember to tear down the base fixture after cleaning up derived fixture!
    }
};

TEST_F(LowTempRadiantSystemTest, SizeLowTempRadiantElectric)
{
    SystemType = ElectricSystem;
    ElecRadSys(RadSysNum).Name = "LowTempElectric 1";
    ElecRadSys(RadSysNum).ZonePtr = 1;
    ElecRadSysNumericFields(RadSysNum).FieldNames(1) = "Heating Design Capacity";

    // Electric - HeatingDesignCapacity method
    ElecRadSys(RadSysNum).MaxElecPower = AutoSize;
    ElecRadSys(RadSysNum).HeatingCapMethod = HeatingDesignCapacity;
    ElecRadSys(RadSysNum).ScaledHeatingCapacity = AutoSize;
    FinalZoneSizing(CurZoneEqNum).NonAirSysDesHeatLoad = 1200.0;
    SizeLowTempRadiantSystem(state, RadSysNum, SystemType);
    EXPECT_NEAR(1200.0, ElecRadSys(RadSysNum).MaxElecPower, 0.1);

    // Electric - CapacityPerFloorArea method - hold until scalable sizing issue is resolved
    ElecRadSys(RadSysNum).MaxElecPower = AutoSize;
    ElecRadSys(RadSysNum).HeatingCapMethod = CapacityPerFloorArea;
    ElecRadSys(RadSysNum).ScaledHeatingCapacity = 1.5;
    Zone(1).FloorArea = 500.0;
    SizeLowTempRadiantSystem(state, RadSysNum, SystemType);
    EXPECT_NEAR(750.0, ElecRadSys(RadSysNum).MaxElecPower, 0.1);

    // Electric - FractionOfAutosizedHeatingCapacity method - hold until scalable sizing issue is resolved
    ElecRadSys(RadSysNum).MaxElecPower = AutoSize;
    ElecRadSys(RadSysNum).HeatingCapMethod = FractionOfAutosizedHeatingCapacity;
    ElecRadSys(RadSysNum).ScaledHeatingCapacity = 10.0;
    FinalZoneSizing(CurZoneEqNum).NonAirSysDesHeatLoad = 880.0;
    SizeLowTempRadiantSystem(state, RadSysNum, SystemType);
    EXPECT_NEAR(8800.0, ElecRadSys(RadSysNum).MaxElecPower, 0.1);
}

TEST_F(LowTempRadiantSystemTest, SizeLowTempRadiantVariableFlow)
{
    SystemType = HydronicSystem;
    HydrRadSys(RadSysNum).Name = "LowTempVarFlow 1";
    HydrRadSys(RadSysNum).ZonePtr = 1;
    HydronicRadiantSysNumericFields(RadSysNum).FieldNames(3) = "Heating Design Capacity";
    HydronicRadiantSysNumericFields(RadSysNum).FieldNames(8) = "Cooling Design Capacity";

    HydrRadSys(RadSysNum).HotWaterInNode = 1;
    HydrRadSys(RadSysNum).HotWaterOutNode = 2;
    HydrRadSys(RadSysNum).HWLoopNum = 1;
    PlantLoop(1).LoopSide(1).Branch(1).Comp(1).NodeNumIn = HydrRadSys(RadSysNum).HotWaterInNode;

    HydrRadSys(RadSysNum).ColdWaterInNode = 3;
    HydrRadSys(RadSysNum).ColdWaterOutNode = 4;
    HydrRadSys(RadSysNum).CWLoopNum = 2;
    PlantLoop(2).LoopSide(1).Branch(1).Comp(1).NodeNumIn = HydrRadSys(RadSysNum).ColdWaterInNode;

    // Hydronic - HeatingDesignCapacity/CoolingDesignCapacity method
    HydrRadSys(RadSysNum).WaterVolFlowMaxHeat = AutoSize;
    HydrRadSys(RadSysNum).HeatingCapMethod = HeatingDesignCapacity;
    HydrRadSys(RadSysNum).ScaledHeatingCapacity = AutoSize;
    FinalZoneSizing(CurZoneEqNum).NonAirSysDesHeatLoad = 1200.0;
    ExpectedResult1 = FinalZoneSizing(CurZoneEqNum).NonAirSysDesHeatLoad;
    ExpectedResult1 = ExpectedResult1 / (PlantSizData(1).DeltaT * RhoWater * CpWater);

    HydrRadSys(RadSysNum).WaterVolFlowMaxCool = AutoSize;
    HydrRadSys(RadSysNum).CoolingCapMethod = CoolingDesignCapacity;
    HydrRadSys(RadSysNum).ScaledCoolingCapacity = AutoSize;
    FinalZoneSizing(CurZoneEqNum).NonAirSysDesCoolLoad = 2200.0;
    ExpectedResult2 = FinalZoneSizing(CurZoneEqNum).NonAirSysDesCoolLoad;
    ExpectedResult2 = ExpectedResult2 / (PlantSizData(2).DeltaT * RhoWater * CpWater);

    HydrRadSys(RadSysNum).NumCircCalcMethod = 0;
    HydrRadSys(RadSysNum).NumOfSurfaces = 1;
    HydrRadSys(RadSysNum).TubeLength = AutoSize;
    HydrRadSys(RadSysNum).TotalSurfaceArea = 1500.0;
    ExpectedResult3 = HydrRadSys(RadSysNum).TotalSurfaceArea / 0.15;
    HydrRadSys(RadSysNum).SurfacePtr.allocate(1);
    HydrRadSys(RadSysNum).SurfacePtr(1) = 1;
    Surface.allocate(1);
    Surface(1).Construction = 1;
    Surface(1).Area = 1500.0;
    Construct.allocate(1);
    Construct(1).ThicknessPerpend = 0.075;

    SizeLowTempRadiantSystem(state, RadSysNum, SystemType);
    EXPECT_NEAR(ExpectedResult1, HydrRadSys(RadSysNum).WaterVolFlowMaxHeat, 0.1);
    EXPECT_NEAR(ExpectedResult2, HydrRadSys(RadSysNum).WaterVolFlowMaxCool, 0.1);
    EXPECT_NEAR(ExpectedResult3, HydrRadSys(RadSysNum).TubeLength, 0.1);

    // Hydronic - CapacityPerFloorArea method
    HydrRadSys(RadSysNum).WaterVolFlowMaxHeat = AutoSize;
    HydrRadSys(RadSysNum).HeatingCapMethod = CapacityPerFloorArea;
    HydrRadSys(RadSysNum).ScaledHeatingCapacity = 10.0;
    Zone(1).FloorArea = 500.0;
    ExpectedResult1 = HydrRadSys(RadSysNum).ScaledHeatingCapacity * Zone(1).FloorArea;
    ExpectedResult1 = ExpectedResult1 / (PlantSizData(1).DeltaT * RhoWater * CpWater);

    HydrRadSys(RadSysNum).WaterVolFlowMaxCool = AutoSize;
    HydrRadSys(RadSysNum).CoolingCapMethod = CapacityPerFloorArea;
    HydrRadSys(RadSysNum).ScaledCoolingCapacity = 20.0;
    ExpectedResult2 = HydrRadSys(RadSysNum).ScaledCoolingCapacity * Zone(1).FloorArea;
    ExpectedResult2 = ExpectedResult2 / (PlantSizData(2).DeltaT * RhoWater * CpWater);

    SizeLowTempRadiantSystem(state, RadSysNum, SystemType);
    EXPECT_NEAR(ExpectedResult1, HydrRadSys(RadSysNum).WaterVolFlowMaxHeat, 0.1);
    EXPECT_NEAR(ExpectedResult2, HydrRadSys(RadSysNum).WaterVolFlowMaxCool, 0.1);

    // Hydronic - FractionOfAutosizedHeating/CoolingCapacity method
    HydrRadSys(RadSysNum).WaterVolFlowMaxHeat = AutoSize;
    HydrRadSys(RadSysNum).HeatingCapMethod = FractionOfAutosizedHeatingCapacity;
    HydrRadSys(RadSysNum).ScaledHeatingCapacity = 1.2;
    FinalZoneSizing(CurZoneEqNum).NonAirSysDesHeatLoad = 880.0;
    ExpectedResult1 = HydrRadSys(RadSysNum).ScaledHeatingCapacity * FinalZoneSizing(CurZoneEqNum).NonAirSysDesHeatLoad;
    ExpectedResult1 = ExpectedResult1 / (PlantSizData(1).DeltaT * RhoWater * CpWater);

    HydrRadSys(RadSysNum).WaterVolFlowMaxCool = AutoSize;
    HydrRadSys(RadSysNum).CoolingCapMethod = FractionOfAutosizedCoolingCapacity;
    HydrRadSys(RadSysNum).ScaledCoolingCapacity = 1.5;
    FinalZoneSizing(CurZoneEqNum).NonAirSysDesCoolLoad = 1200.0;
    ExpectedResult2 = HydrRadSys(RadSysNum).ScaledCoolingCapacity * FinalZoneSizing(CurZoneEqNum).NonAirSysDesCoolLoad;
    ExpectedResult2 = ExpectedResult2 / (PlantSizData(2).DeltaT * RhoWater * CpWater);

    SizeLowTempRadiantSystem(state, RadSysNum, SystemType);
    EXPECT_NEAR(ExpectedResult1, HydrRadSys(RadSysNum).WaterVolFlowMaxHeat, 0.1);
    EXPECT_NEAR(ExpectedResult2, HydrRadSys(RadSysNum).WaterVolFlowMaxCool, 0.1);
}

TEST_F(LowTempRadiantSystemTest, SizeCapacityLowTempRadiantVariableFlow)
{
    SystemType = HydronicSystem;
    HydrRadSys(RadSysNum).Name = "LowTempVarFlow 1";
    HydrRadSys(RadSysNum).ZonePtr = 1;
    HydronicRadiantSysNumericFields(RadSysNum).FieldNames(3) = "Heating Design Capacity";
    HydronicRadiantSysNumericFields(RadSysNum).FieldNames(8) = "Cooling Design Capacity";

    HydrRadSys(RadSysNum).HotWaterInNode = 1;
    HydrRadSys(RadSysNum).HotWaterOutNode = 2;
    HydrRadSys(RadSysNum).HWLoopNum = 1;
    PlantLoop(1).LoopSide(1).Branch(1).Comp(1).NodeNumIn = HydrRadSys(RadSysNum).HotWaterInNode;

    HydrRadSys(RadSysNum).ColdWaterInNode = 3;
    HydrRadSys(RadSysNum).ColdWaterOutNode = 4;
    HydrRadSys(RadSysNum).CWLoopNum = 2;
    PlantLoop(2).LoopSide(1).Branch(1).Comp(1).NodeNumIn = HydrRadSys(RadSysNum).ColdWaterInNode;

    // Hydronic - HeatingDesignCapacity/CoolingDesignCapacity Autosize Method
    HydrRadSys(RadSysNum).HeatingCapMethod = HeatingDesignCapacity;
    HydrRadSys(RadSysNum).ScaledHeatingCapacity = AutoSize;
    FinalZoneSizing.allocate(CurZoneEqNum);
    FinalZoneSizing(CurZoneEqNum).NonAirSysDesHeatLoad = 1200.0;
    ExpectedResult1 = FinalZoneSizing(CurZoneEqNum).NonAirSysDesHeatLoad;

    HydrRadSys(RadSysNum).CoolingCapMethod = CoolingDesignCapacity;
    HydrRadSys(RadSysNum).ScaledCoolingCapacity = AutoSize;
    FinalZoneSizing(CurZoneEqNum).NonAirSysDesCoolLoad = 2200.0;
    ExpectedResult2 = FinalZoneSizing(CurZoneEqNum).NonAirSysDesCoolLoad;

    HydrRadSys(RadSysNum).SurfacePtr.allocate(1);
    HydrRadSys(RadSysNum).SurfacePtr(1) = 1;
    Surface.allocate(1);
    Surface(1).Construction = 1;
    Surface(1).Area = 1500.0;
    Construct.allocate(1);
    Construct(1).ThicknessPerpend = 0.075;

    SizeLowTempRadiantSystem(state, RadSysNum, SystemType);
    EXPECT_NEAR(ExpectedResult1, HydrRadSys(RadSysNum).ScaledHeatingCapacity, 0.1);
    EXPECT_NEAR(ExpectedResult2, HydrRadSys(RadSysNum).ScaledCoolingCapacity, 0.1);

    // Hydronic - CapacityPerFloorArea Capacity Sizing Method
    Zone(1).FloorArea = 50.0;
    HydrRadSys(RadSysNum).HeatingCapMethod = CapacityPerFloorArea;
    HydrRadSys(RadSysNum).ScaledHeatingCapacity = 200.0;
    ExpectedResult1 = HydrRadSys(RadSysNum).ScaledHeatingCapacity * Zone(1).FloorArea;

    HydrRadSys(RadSysNum).CoolingCapMethod = CapacityPerFloorArea;
    HydrRadSys(RadSysNum).ScaledCoolingCapacity = 250.0;
    ExpectedResult2 = HydrRadSys(RadSysNum).ScaledCoolingCapacity * Zone(1).FloorArea;

    SizeLowTempRadiantSystem(state, RadSysNum, SystemType);
    EXPECT_NEAR(ExpectedResult1, HydrRadSys(RadSysNum).ScaledHeatingCapacity, 0.1);
    EXPECT_NEAR(ExpectedResult2, HydrRadSys(RadSysNum).ScaledCoolingCapacity, 0.1);

    // Hydronic - FractionOfAutosizedHeating/CoolingCapacity Sizing Method
    HydrRadSys(RadSysNum).HeatingCapMethod = FractionOfAutosizedHeatingCapacity;
    HydrRadSys(RadSysNum).ScaledHeatingCapacity = 1.2;
    FinalZoneSizing(CurZoneEqNum).NonAirSysDesHeatLoad = 880.0;
    ExpectedResult1 = HydrRadSys(RadSysNum).ScaledHeatingCapacity * FinalZoneSizing(CurZoneEqNum).NonAirSysDesHeatLoad;

    HydrRadSys(RadSysNum).CoolingCapMethod = FractionOfAutosizedCoolingCapacity;
    HydrRadSys(RadSysNum).ScaledCoolingCapacity = 1.5;
    FinalZoneSizing(CurZoneEqNum).NonAirSysDesCoolLoad = 1200.0;
    ExpectedResult2 = HydrRadSys(RadSysNum).ScaledCoolingCapacity * FinalZoneSizing(CurZoneEqNum).NonAirSysDesCoolLoad;

    SizeLowTempRadiantSystem(state, RadSysNum, SystemType);
    EXPECT_NEAR(ExpectedResult1, HydrRadSys(RadSysNum).ScaledHeatingCapacity, 0.1);
    EXPECT_NEAR(ExpectedResult2, HydrRadSys(RadSysNum).ScaledCoolingCapacity, 0.1);
}

TEST_F(LowTempRadiantSystemTest, SizeLowTempRadiantConstantFlow)
{
    SystemType = ConstantFlowSystem;
    CFloRadSys(RadSysNum).Name = "LowTempConstantFlow 1";
    CFloRadSys(RadSysNum).ZonePtr = 1;
    HydronicRadiantSysNumericFields(RadSysNum).FieldNames(2) = "Rated Flow Rate";
    HydronicRadiantSysNumericFields(RadSysNum).FieldNames(3) = "Total length of pipe embedded in surface";

    CFloRadSys(RadSysNum).HotWaterInNode = 1;
    CFloRadSys(RadSysNum).HotWaterOutNode = 2;
    CFloRadSys(RadSysNum).HWLoopNum = 1;
    PlantLoop(1).LoopSide(1).Branch(1).Comp(1).NodeNumIn = CFloRadSys(RadSysNum).HotWaterInNode;

    CFloRadSys(RadSysNum).ColdWaterInNode = 3;
    CFloRadSys(RadSysNum).ColdWaterOutNode = 4;
    CFloRadSys(RadSysNum).CWLoopNum = 2;
    PlantLoop(2).LoopSide(1).Branch(1).Comp(1).NodeNumIn = CFloRadSys(RadSysNum).ColdWaterInNode;

    // Hydronic - Hot water volume flow rate autosize
    CFloRadSys(RadSysNum).ColdWaterInNode = 0;
    CFloRadSys(RadSysNum).ColdWaterOutNode = 0;
    CFloRadSys(RadSysNum).WaterVolFlowMax = AutoSize;
    FinalZoneSizing(CurZoneEqNum).NonAirSysDesHeatLoad = 1200.0;
    ExpectedResult1 = FinalZoneSizing(CurZoneEqNum).NonAirSysDesHeatLoad;
    ExpectedResult1 = ExpectedResult1 / (PlantSizData(1).DeltaT * RhoWater * CpWater);

    CFloRadSys(RadSysNum).SurfacePtr.allocate(1);
    CFloRadSys(RadSysNum).SurfacePtr(1) = 1;
    Surface.allocate(1);
    Surface(1).Construction = 1;
    Surface(1).Area = 150.0;
    Construct.allocate(1);
    Construct(1).ThicknessPerpend = 0.075;

    SizeLowTempRadiantSystem(state, RadSysNum, SystemType);
    EXPECT_NEAR(ExpectedResult1, CFloRadSys(RadSysNum).WaterVolFlowMax, 0.001);

    // Hydronic - cold water volume flow rate autosize
    CFloRadSys(RadSysNum).HotWaterInNode = 0;
    CFloRadSys(RadSysNum).HotWaterOutNode = 0;
    CFloRadSys(RadSysNum).ColdWaterInNode = 3;
    CFloRadSys(RadSysNum).ColdWaterOutNode = 4;
    CFloRadSys(RadSysNum).WaterVolFlowMax = AutoSize;
    FinalZoneSizing(CurZoneEqNum).NonAirSysDesCoolLoad = 2200.0;
    ExpectedResult2 = FinalZoneSizing(CurZoneEqNum).NonAirSysDesCoolLoad;
    ExpectedResult2 = ExpectedResult2 / (PlantSizData(2).DeltaT * RhoWater * CpWater);

    SizeLowTempRadiantSystem(state, RadSysNum, SystemType);
    EXPECT_NEAR(ExpectedResult2, CFloRadSys(RadSysNum).WaterVolFlowMax, 0.001);

    // Hydronic - maximum water volume flow rate autosize
    CFloRadSys(RadSysNum).WaterVolFlowMax = AutoSize;
    CFloRadSys(RadSysNum).HotWaterInNode = 1;
    CFloRadSys(RadSysNum).HotWaterOutNode = 2;
    CFloRadSys(RadSysNum).ColdWaterInNode = 3;
    CFloRadSys(RadSysNum).ColdWaterOutNode = 4;

    // Hydronic - embeded tube length autosize
    CFloRadSys(RadSysNum).NumCircCalcMethod = 0;
    CFloRadSys(RadSysNum).NumOfSurfaces = 1;
    CFloRadSys(RadSysNum).TubeLength = AutoSize;
    CFloRadSys(RadSysNum).TotalSurfaceArea = 150.0;
    ExpectedResult3 = CFloRadSys(RadSysNum).TotalSurfaceArea / 0.15;

    SizeLowTempRadiantSystem(state, RadSysNum, SystemType);
    EXPECT_NEAR(std::max(ExpectedResult1, ExpectedResult2), CFloRadSys(RadSysNum).WaterVolFlowMax, 0.001);
    EXPECT_NEAR(ExpectedResult3, CFloRadSys(RadSysNum).TubeLength, 0.1);
}

TEST_F(EnergyPlusFixture, AutosizeLowTempRadiantVariableFlowTest)
{

    int RadSysNum(1);
    Real64 HeatingCapacity;
    Real64 CoolingCapacity;
    Real64 HotWaterFlowRate;
    Real64 ChilledWaterFlowRate;
    Real64 TubeLengthDes;
    Real64 Density;
    Real64 Cp;
    bool ErrorsFound = false;

    std::string const idf_objects = delimited_string({
        "  Building,",
        "    NONE,                    !- Name",
        "    0.0000000E+00,           !- North Axis {deg}",
        "    Suburbs,                 !- Terrain",
        "    3.9999999E-02,           !- Loads Convergence Tolerance Value",
        "    0.4000000,               !- Temperature Convergence Tolerance Value {deltaC}",
        "    FullInteriorAndExterior, !- Solar Distribution",
        "    25,                      !- Maximum Number of Warmup Days",
        "    6;                       !- Minimum Number of Warmup Days",

        "  Zone,",
        "    West Zone,               !- Name",
        "    0.0000000E+00,           !- Direction of Relative North {deg}",
        "    0.0000000E+00,           !- X Origin {m}",
        "    0.0000000E+00,           !- Y Origin {m}",
        "    0.0000000E+00,           !- Z Origin {m}",
        "    1,                       !- Type",
        "    1,                       !- Multiplier",
        "    2.5,                     !- Ceiling Height {m}",
        "    autocalculate;           !- Volume {m3}",

        "  Site:GroundTemperature:BuildingSurface,20.03,20.03,20.13,20.30,20.43,20.52,20.62,20.77,20.78,20.55,20.44,20.20;",

        "  ZoneHVAC:EquipmentConnections,",
        "    West Zone,               !- Zone Name",
        "    Zone1Equipment,          !- Zone Conditioning Equipment List Name",
        "    Zone1Inlets,             !- Zone Air Inlet Node or NodeList Name",
        "    ,                        !- Zone Air Exhaust Node or NodeList Name",
        "    Zone 1 Node,             !- Zone Air Node Name",
        "    Zone 1 Outlet Node;      !- Zone Return Air Node Name",

        "  ZoneHVAC:EquipmentList,",
        "    Zone1Equipment,          !- Name",
        "    SequentialLoad,          !- Load Distribution Scheme",
        "    ZoneHVAC:LowTemperatureRadiant:VariableFlow,  !- Zone Equipment 1 Object Type",
        "    West Zone Radiant Floor, !- Zone Equipment 1 Name",
        "    1,                       !- Zone Equipment 1 Cooling Sequence",
        "    1;                       !- Zone Equipment 1 Heating or No-Load Sequence",

        "  ZoneHVAC:LowTemperatureRadiant:VariableFlow,",
        "    West Zone Radiant Floor, !- Name",
        "    RadiantSysAvailSched,    !- Availability Schedule Name",
        "    West Zone,               !- Zone Name",
        "    Zn001:Flr001,            !- Surface Name or Radiant Surface Group Name",
        "    0.012,                   !- Hydronic Tubing Inside Diameter {m}",
        "    autosize,                !- Hydronic Tubing Length {m}",
        "    MeanAirTemperature,      !- Temperature Control Type",
        "    FractionOfAutosizedHeatingCapacity,  !- Heating Design Capacity Method",
        "    ,                        !- Heating Design Capacity {W}",
        "    ,                        !- Heating Design Capacity Per Floor Area {W/m2}",
        "    0.9,                     !- Fraction of Autosized Heating Design Capacity",
        "    autosize,                !- Maximum Hot Water Flow {m3/s}",
        "    West Zone Radiant Water Inlet Node,  !- Heating Water Inlet Node Name",
        "    West Zone Radiant Water Outlet Node, !- Heating Water Outlet Node Name",
        "    2.0,                     !- Heating Control Throttling Range {deltaC}",
        "    Radiant Heating Setpoints,  !- Heating Control Temperature Schedule Name",
        "    FractionOfAutosizedCoolingCapacity,   !- Cooling Design Capacity Method",
        "    ,                        !- Cooling Design Capacity {W}",
        "    ,                        !- Cooling Design Capacity Per Floor Area {W/m2}",
        "    1.2,                     !- Fraction of Autosized Cooling Design Capacity",
        "    autosize,                !- Maximum Cold Water Flow {m3/s}",
        "    Zone 1 Cooling Water Inlet Node,     !- Cooling Water Inlet Node Name",
        "    Zone 1 Cooling Water Outlet Node,    !- Cooling Water Outlet Node Name",
        "    2.0,                     !- Cooling Control Throttling Range {deltaC}",
        "    Radiant Cooling Setpoints,           !- Cooling Control Temperature Schedule Name",
        "    ,                        !- Condensation Control Type",
        "    ,                        !- Condensation Control Dewpoint Offset {C}",
        "    ,                        !- Number of Circuits",
        "    ;                        !- Circuit Length {m}",

        "  BuildingSurface:Detailed,",
        "    Zn001:Flr001,            !- Name",
        "    Floor,                   !- Surface Type",
        "    Slab Floor with Radiant, !- Construction Name",
        "    West Zone,               !- Zone Name",
        "    Ground,                  !- Outside Boundary Condition",
        "    ,                        !- Outside Boundary Condition Object",
        "    NoSun,                   !- Sun Exposure",
        "    NoWind,                  !- Wind Exposure",
        "    1.000000,                !- View Factor to Ground",
        "    4,                       !- Number of Vertices",
        "    0.0, 0.0, 0.0,           !- X,Y,Z ==> Vertex 1 {m}",
        "    0.0, 6.096000,0.0,       !- X,Y,Z ==> Vertex 2 {m}",
        "    6.096000,6.096000,0.0,   !- X,Y,Z ==> Vertex 3 {m}",
        "    6.096000, 0.0, 0.0;      !- X,Y,Z ==> Vertex 4 {m}",

        "  Construction:InternalSource,",
        "    Slab Floor with Radiant, !- Name",
        "    4,                       !- Source Present After Layer Number",
        "    4,                       !- Temperature Calculation Requested After Layer Number",
        "    1,                       !- Dimensions for the CTF Calculation",
        "    0.1524,                  !- Tube Spacing {m}",
        "    CONCRETE - DRIED SAND AND GRAVEL 4 IN,  !- Outside Layer",
        "    INS - EXPANDED EXT POLYSTYRENE R12 2 IN,  !- Layer 2",
        "    GYP1,                    !- Layer 3",
        "    GYP2,                    !- Layer 4",
        "    FINISH FLOORING - TILE 1 / 16 IN;  !- Layer 5",

        "  Material,",
        "    CONCRETE - DRIED SAND AND GRAVEL 4 IN,  !- Name",
        "    MediumRough,             !- Roughness",
        "    0.1000000,               !- Thickness {m}",
        "    1.290000,                !- Conductivity {W/m-K}",
        "    2242.580,                !- Density {kg/m3}",
        "    830.00000,               !- Specific Heat {J/kg-K}",
        "    0.9000000,               !- Thermal Absorptance",
        "    0.6000000,               !- Solar Absorptance",
        "    0.6000000;               !- Visible Absorptance",

        "  Material,",
        "    INS - EXPANDED EXT POLYSTYRENE R12 2 IN,  !- Name",
        "    Rough,                   !- Roughness",
        "    5.0000001E-02,           !- Thickness {m}",
        "    2.0000000E-02,           !- Conductivity {W/m-K}",
        "    56.06000,                !- Density {kg/m3}",
        "    1210.000,                !- Specific Heat {J/kg-K}",
        "    0.9000000,               !- Thermal Absorptance",
        "    0.5000000,               !- Solar Absorptance",
        "    0.5000000;               !- Visible Absorptance",

        "  Material,",
        "    GYP1,                    !- Name",
        "    MediumRough,             !- Roughness",
        "    1.2700000E-02,           !- Thickness {m}",
        "    7.8450000E-01,           !- Conductivity {W/m-K}",
        "    1842.1221,               !- Density {kg/m3}",
        "    988.000,                 !- Specific Heat {J/kg-K}",
        "    0.9000000,               !- Thermal Absorptance",
        "    0.5000000,               !- Solar Absorptance",
        "    0.5000000;               !- Visible Absorptance",

        "  Material,",
        "    GYP2,                    !- Name",
        "    MediumRough,             !- Roughness",
        "    1.9050000E-02,           !- Thickness {m}",
        "    7.8450000E-01,           !- Conductivity {W/m-K}",
        "    1842.1221,               !- Density {kg/m3}",
        "    988.000,                 !- Specific Heat {J/kg-K}",
        "    0.9000000,               !- Thermal Absorptance",
        "    0.5000000,               !- Solar Absorptance",
        "    0.5000000;               !- Visible Absorptance",

        "  Material,",
        "    FINISH FLOORING - TILE 1 / 16 IN,  !- Name",
        "    Smooth,                  !- Roughness",
        "    1.6000000E-03,           !- Thickness {m}",
        "    0.1700000,               !- Conductivity {W/m-K}",
        "    1922.210,                !- Density {kg/m3}",
        "    1250.000,                !- Specific Heat {J/kg-K}",
        "    0.9000000,               !- Thermal Absorptance",
        "    0.5000000,               !- Solar Absorptance",
        "    0.5000000;               !- Visible Absorptance",

        "  Schedule:Compact,",
        "    RADIANTSYSAVAILSCHED,    !- Name",
        "    FRACTION,                !- Schedule Type Limits Name",
        "    Through: 3/31,           !- Field 1",
        "    For: Alldays,            !- Field 2",
        "    Until: 24:00,1.00,       !- Field 3",
        "    Through: 9/30,           !- Field 5",
        "    For: Alldays,            !- Field 6",
        "    Until: 24:00,0.00,       !- Field 7",
        "    Through: 12/31,          !- Field 9",
        "    For: Alldays,            !- Field 10",
        "    Until: 24:00,1.00;       !- Field 11",

        "  Schedule:Compact,",
        "    HW LOOP TEMP SCHEDULE,   !- Name",
        "    TEMPERATURE,             !- Schedule Type Limits Name",
        "    Through: 12/31,          !- Field 1",
        "    For: Alldays,            !- Field 2",
        "    Until: 24:00,60.00;      !- Field 3",

        "  Schedule:Compact,",
        "    RADIANT HEATING SETPOINTS,  !- Name",
        "    TEMPERATURE,             !- Schedule Type Limits Name",
        "    Through: 12/31,          !- Field 1",
        "    For: Alldays,            !- Field 2",
        "    Until: 7:00,12.00,       !- Field 3",
        "    Until: 17:00,17.00,      !- Field 5",
        "    Until: 24:00,12.00;      !- Field 7",

        "  Sizing:Plant,",
        "    Hot Water Loop,          !- Plant or Condenser Loop Name",
        "    heating,                 !- Loop Type",
        "    60.,                     !- Design Loop Exit Temperature {C}",
        "    10;                      !- Loop Design Temperature Difference {deltaC}",

        "  PlantLoop,",
        "    Hot Water Loop,          !- Name",
        "    Water,                   !- Fluid Type",
        "    ,                        !- User Defined Fluid Type",
        "    Hot Loop Operation,      !- Plant Equipment Operation Scheme Name",
        "    HW Supply Outlet Node,   !- Loop Temperature Setpoint Node Name",
        "    100,                     !- Maximum Loop Temperature {C}",
        "    10,                      !- Minimum Loop Temperature {C}",
        "    0.0043,                  !- Maximum Loop Flow Rate {m3/s}",
        "    0,                       !- Minimum Loop Flow Rate {m3/s}",
        "    autocalculate,           !- Plant Loop Volume {m3}",
        "    HW Supply Inlet Node,    !- Plant Side Inlet Node Name",
        "    HW Supply Outlet Node,   !- Plant Side Outlet Node Name",
        "    Heating Supply Side Branches,  !- Plant Side Branch List Name",
        "    Heating Supply Side Connectors,  !- Plant Side Connector List Name",
        "    HW Demand Inlet Node,    !- Demand Side Inlet Node Name",
        "    HW Demand Outlet Node,   !- Demand Side Outlet Node Name",
        "    Heating Demand Side Branches,  !- Demand Side Branch List Name",
        "    Heating Demand Side Connectors,  !- Demand Side Connector List Name",
        "    Optimal,                 !- Load Distribution Scheme",
        "    ,                        !- Availability Manager List Name",
        "    ,                        !- Plant Loop Demand Calculation Scheme",
        "    ,                        !- Common Pipe Simulation",
        "    ,                        !- Pressure Simulation Type",
        "    2.0;                     !- Loop Circulation Time {minutes}",

        "  SetpointManager:Scheduled,",
        "    Hot Water Loop Setpoint Manager,  !- Name",
        "    Temperature,             !- Control Variable",
        "    HW Loop Temp Schedule,   !- Schedule Name",
        "    Hot Water Loop Setpoint Node List;  !- Setpoint Node or NodeList Name",

        "  NodeList,",
        "    Hot Water Loop Setpoint Node List,  !- Name",
        "    HW Supply Outlet Node;   !- Node 1 Name",

        "  BranchList,",
        "    Heating Supply Side Branches,  !- Name",
        "    Heating Supply Inlet Branch,  !- Branch 1 Name",
        "    Heating Purchased Hot Water Branch,  !- Branch 2 Name",
        "    Heating Supply Bypass Branch,  !- Branch 3 Name",
        "    Heating Supply Outlet Branch;  !- Branch 4 Name",

        "  ConnectorList,",
        "    Heating Supply Side Connectors,  !- Name",
        "    Connector:Splitter,      !- Connector 1 Object Type",
        "    Heating Supply Splitter, !- Connector 1 Name",
        "    Connector:Mixer,         !- Connector 2 Object Type",
        "    Heating Supply Mixer;    !- Connector 2 Name",

        "  Branch,",
        "    Heating Supply Inlet Branch,  !- Name",
        "    ,                        !- Pressure Drop Curve Name",
        "    Pump:VariableSpeed,      !- Component 1 Object Type",
        "    HW Circ Pump,            !- Component 1 Name",
        "    HW Supply Inlet Node,    !- Component 1 Inlet Node Name",
        "    HW Pump Outlet Node;     !- Component 1 Outlet Node Name",

        "  Branch,",
        "    Heating Purchased Hot Water Branch,  !- Name",
        "    ,                        !- Pressure Drop Curve Name",
        "    DistrictHeating,         !- Component 1 Object Type",
        "    Purchased Heating,       !- Component 1 Name",
        "    Purchased Heat Inlet Node,  !- Component 1 Inlet Node Name",
        "    Purchased Heat Outlet Node;  !- Component 1 Outlet Node Name",

        "  Branch,",
        "    Heating Supply Bypass Branch,  !- Name",
        "    ,                        !- Pressure Drop Curve Name",
        "    Pipe:Adiabatic,          !- Component 1 Object Type",
        "    Heating Supply Side Bypass,  !- Component 1 Name",
        "    Heating Supply Bypass Inlet Node,  !- Component 1 Inlet Node Name",
        "    Heating Supply Bypass Outlet Node;  !- Component 1 Outlet Node Name",

        "  Pipe:Adiabatic,",
        "    Heating Supply Side Bypass,  !- Name",
        "    Heating Supply Bypass Inlet Node,  !- Inlet Node Name",
        "    Heating Supply Bypass Outlet Node;  !- Outlet Node Name",

        "  Branch,",
        "    Heating Supply Outlet Branch,  !- Name",
        "    ,                        !- Pressure Drop Curve Name",
        "    Pipe:Adiabatic,          !- Component 1 Object Type",
        "    Heating Supply Outlet,   !- Component 1 Name",
        "    Heating Supply Exit Pipe Inlet Node,  !- Component 1 Inlet Node Name",
        "    HW Supply Outlet Node;   !- Component 1 Outlet Node Name",

        "  Pipe:Adiabatic,",
        "    Heating Supply Outlet,   !- Name",
        "    Heating Supply Exit Pipe Inlet Node,  !- Inlet Node Name",
        "    HW Supply Outlet Node;   !- Outlet Node Name",

        "  BranchList,",
        "    Heating Demand Side Branches,  !- Name",
        "    Reheat Inlet Branch,     !- Branch 1 Name",
        "    Zone 1 Radiant Branch,   !- Branch 5 Name",
        "    Reheat Bypass Branch,    !- Branch 8 Name",
        "    Reheat Outlet Branch;    !- Branch 9 Name",

        "  ConnectorList,",
        "    Heating Demand Side Connectors,  !- Name",
        "    Connector:Splitter,      !- Connector 1 Object Type",
        "    Reheat Splitter,         !- Connector 1 Name",
        "    Connector:Mixer,         !- Connector 2 Object Type",
        "    Reheat Mixer;            !- Connector 2 Name",

        "  Branch,",
        "    Reheat Inlet Branch,     !- Name",
        "    ,                        !- Pressure Drop Curve Name",
        "    Pipe:Adiabatic,          !- Component 1 Object Type",
        "    Reheat Inlet Pipe,       !- Component 1 Name",
        "    HW Demand Inlet Node,    !- Component 1 Inlet Node Name",
        "    HW Demand Entrance Pipe Outlet Node;  !- Component 1 Outlet Node Name",

        "  Pipe:Adiabatic,",
        "    Reheat Inlet Pipe,       !- Name",
        "    HW Demand Inlet Node,    !- Inlet Node Name",
        "    HW Demand Entrance Pipe Outlet Node;  !- Outlet Node Name",

        "  Branch,",
        "    Reheat Outlet Branch,    !- Name",
        "    ,                        !- Pressure Drop Curve Name",
        "    Pipe:Adiabatic,          !- Component 1 Object Type",
        "    Reheat Outlet Pipe,      !- Component 1 Name",
        "    HW Demand Exit Pipe Inlet Node,  !- Component 1 Inlet Node Name",
        "    HW Demand Outlet Node;   !- Component 1 Outlet Node Name",

        "  Pipe:Adiabatic,",
        "    Reheat Outlet Pipe,      !- Name",
        "    HW Demand Exit Pipe Inlet Node,  !- Inlet Node Name",
        "    HW Demand Outlet Node;   !- Outlet Node Name",

        "  Branch,",
        "    Zone 1 Radiant Branch,   !- Name",
        "    ,                        !- Pressure Drop Curve Name",
        "    ZoneHVAC:LowTemperatureRadiant:VariableFlow,  !- Component 1 Object Type",
        "    West Zone Radiant Floor, !- Component 1 Name",
        "    West Zone Radiant Water Inlet Node,  !- Component 1 Inlet Node Name",
        "    West Zone Radiant Water Outlet Node;  !- Component 1 Outlet Node Name",

        "  Branch,",
        "    Reheat Bypass Branch,    !- Name",
        "    ,                        !- Pressure Drop Curve Name",
        "    Pipe:Adiabatic,          !- Component 1 Object Type",
        "    Reheat Bypass,           !- Component 1 Name",
        "    Reheat Bypass Inlet Node,!- Component 1 Inlet Node Name",
        "    Reheat Bypass Outlet Node;  !- Component 1 Outlet Node Name",

        "  Pipe:Adiabatic,",
        "    Reheat Bypass,           !- Name",
        "    Reheat Bypass Inlet Node,!- Inlet Node Name",
        "    Reheat Bypass Outlet Node;  !- Outlet Node Name",

        "  Connector:Splitter,",
        "    Reheat Splitter,         !- Name",
        "    Reheat Inlet Branch,     !- Inlet Branch Name",
        "    Zone 1 Radiant Branch,   !- Outlet Branch 4 Name",
        "    Reheat Bypass Branch;    !- Outlet Branch 7 Name",

        "  Connector:Mixer,",
        "    Reheat Mixer,            !- Name",
        "    Reheat Outlet Branch,    !- Outlet Branch Name",
        "    Zone 1 Radiant Branch,   !- Inlet Branch 4 Name",
        "    Reheat Bypass Branch;    !- Inlet Branch 7 Name",

        "  Connector:Splitter,",
        "    Heating Supply Splitter, !- Name",
        "    Heating Supply Inlet Branch,  !- Inlet Branch Name",
        "    Heating Purchased Hot Water Branch,  !- Outlet Branch 1 Name",
        "    Heating Supply Bypass Branch;  !- Outlet Branch 2 Name",

        "  Connector:Mixer,",
        "    Heating Supply Mixer,    !- Name",
        "    Heating Supply Outlet Branch,  !- Outlet Branch Name",
        "    Heating Purchased Hot Water Branch,  !- Inlet Branch 1 Name",
        "    Heating Supply Bypass Branch;  !- Inlet Branch 2 Name",

        "  PlantEquipmentOperationSchemes,",
        "    Hot Loop Operation,      !- Name",
        "    PlantEquipmentOperation:HeatingLoad,  !- Control Scheme 1 Object Type",
        "    Purchased Only,          !- Control Scheme 1 Name",
        "    ON;                      !- Control Scheme 1 Schedule Name",

        "  PlantEquipmentOperation:HeatingLoad,",
        "    Purchased Only,          !- Name",
        "    0,                       !- Load Range 1 Lower Limit {W}",
        "    1000000,                 !- Load Range 1 Upper Limit {W}",
        "    heating plant;           !- Range 1 Equipment List Name",

        "  PlantEquipmentList,",
        "    heating plant,           !- Name",
        "    DistrictHeating,         !- Equipment 1 Object Type",
        "    Purchased Heating;       !- Equipment 1 Name",

        "  Pump:VariableSpeed,",
        "    HW Circ Pump,            !- Name",
        "    HW Supply Inlet Node,    !- Inlet Node Name",
        "    HW Pump Outlet Node,     !- Outlet Node Name",
        "    .0043,                   !- Rated Flow Rate {m3/s}",
        "    300000,                  !- Rated Pump Head {Pa}",
        "    2000,                    !- Rated Power Consumption {W}",
        "    .87,                     !- Motor Efficiency",
        "    0.0,                     !- Fraction of Motor Inefficiencies to Fluid Stream",
        "    0,                       !- Coefficient 1 of the Part Load Performance Curve",
        "    1,                       !- Coefficient 2 of the Part Load Performance Curve",
        "    0,                       !- Coefficient 3 of the Part Load Performance Curve",
        "    0,                       !- Coefficient 4 of the Part Load Performance Curve",
        "    0,                       !- Minimum Flow Rate {m3/s}",
        "    INTERMITTENT;            !- Pump Control Type",

        "  DistrictHeating,",
        "    Purchased Heating,       !- Name",
        "    Purchased Heat Inlet Node,  !- Hot Water Inlet Node Name",
        "    Purchased Heat Outlet Node,  !- Hot Water Outlet Node Name",
        "    1000000;                 !- Nominal Capacity {W}",

        "  Sizing:Plant,",
        "    Chilled Water Loop,      !- Plant or Condenser Loop Name",
        "    cooling,                 !- Loop Type",
        "    6.7,                     !- Design Loop Exit Temperature {C}",
        "    2;                       !- Loop Design Temperature Difference {deltaC}",

        "  PlantLoop,",
        "    Chilled Water Loop,      !- Name",
        "    Water,                   !- Fluid Type",
        "    ,                        !- User Defined Fluid Type",
        "    CW Loop Operation,       !- Plant Equipment Operation Scheme Name",
        "    CW Supply Outlet Node,   !- Loop Temperature Setpoint Node Name",
        "    98,                      !- Maximum Loop Temperature {C}",
        "    1,                       !- Minimum Loop Temperature {C}",
        "    0.0011,                  !- Maximum Loop Flow Rate {m3/s}",
        "    0,                       !- Minimum Loop Flow Rate {m3/s}",
        "    autocalculate,           !- Plant Loop Volume {m3}",
        "    CW Supply Inlet Node,    !- Plant Side Inlet Node Name",
        "    CW Supply Outlet Node,   !- Plant Side Outlet Node Name",
        "    Cooling Supply Side Branches,  !- Plant Side Branch List Name",
        "    Cooling Supply Side Connectors,  !- Plant Side Connector List Name",
        "    CW Demand Inlet Node,    !- Demand Side Inlet Node Name",
        "    CW Demand Outlet Node,   !- Demand Side Outlet Node Name",
        "    Cooling Demand Side Branches,  !- Demand Side Branch List Name",
        "    Cooling Demand Side Connectors,  !- Demand Side Connector List Name",
        "    Optimal,                 !- Load Distribution Scheme",
        "    ,                        !- Availability Manager List Name",
        "    ,                        !- Plant Loop Demand Calculation Scheme",
        "    ,                        !- Common Pipe Simulation",
        "    ,                        !- Pressure Simulation Type",
        "    2.0;                     !- Loop Circulation Time {minutes}",

        "  SetpointManager:Scheduled,",
        "    Chilled Water Loop Setpoint Manager,  !- Name",
        "    Temperature,             !- Control Variable",
        "    CW Loop Temp Schedule,   !- Schedule Name",
        "    Chilled Water Loop Setpoint Node List;  !- Setpoint Node or NodeList Name",

        "	Schedule:Compact,",
        "	 CW LOOP TEMP SCHEDULE, !- Name",
        "	 TEMPERATURE,           !- Schedule Type Limits Name",
        "	 Through: 12/31,        !- Field 1",
        "	 For: Alldays,          !- Field 2",
        "	 Until: 24:00, 10.0;    !- Field 3",

        "  NodeList,",
        "    Chilled Water Loop Setpoint Node List,  !- Name",
        "    CW Supply Outlet Node;   !- Node 1 Name",

        "  BranchList,",
        "    Cooling Supply Side Branches,  !- Name",
        "    CW Pump Branch,          !- Branch 1 Name",
        "    Purchased Cooling Branch,!- Branch 4 Name",
        "    Supply Bypass Branch,    !- Branch 5 Name",
        "    Cooling Supply Outlet;   !- Branch 6 Name",

        "  BranchList,",
        "    Cooling Demand Side Branches,  !- Name",
        "    Cooling Demand Inlet,    !- Branch 1 Name",
        "    Zone 1 Cooling Branch,   !- Branch 2 Name",
        "    Demand Bypass Branch,    !- Branch 3 Name",
        "    Cooling Demand Outlet;   !- Branch 4 Name",

        "  ConnectorList,",
        "    Cooling Supply Side Connectors,  !- Name",
        "    Connector:Splitter,      !- Connector 1 Object Type",
        "    CW Loop Splitter,        !- Connector 1 Name",
        "    Connector:Mixer,         !- Connector 2 Object Type",
        "    CW Loop Mixer;           !- Connector 2 Name",

        "  ConnectorList,",
        "    Cooling Demand Side Connectors,  !- Name",
        "    Connector:Splitter,      !- Connector 1 Object Type",
        "    CW Demand Splitter,      !- Connector 1 Name",
        "    Connector:Mixer,         !- Connector 2 Object Type",
        "    CW Demand Mixer;         !- Connector 2 Name",

        "  Branch,",
        "    Cooling Demand Inlet,    !- Name",
        "    ,                        !- Pressure Drop Curve Name",
        "    Pipe:Adiabatic,          !- Component 1 Object Type",
        "    Demand Side Inlet Pipe,  !- Component 1 Name",
        "    CW Demand Inlet Node,    !- Component 1 Inlet Node Name",
        "    CW Demand Entrance Pipe Outlet Node;  !- Component 1 Outlet Node Name",

        "  Schedule:Compact,",
        "    RADIANT COOLING SETPOINTS,  !- Name",
        "    TEMPERATURE,             !- Schedule Type Limits Name",
        "    Through: 12/31,          !- Field 1",
        "    For: Alldays,            !- Field 2",
        "    Until: 24:00,26.0;       !- Field 3",

        "  Pipe:Adiabatic,",
        "    Demand Side Inlet Pipe,  !- Name",
        "    CW Demand Inlet Node,    !- Inlet Node Name",
        "    CW Demand Entrance Pipe Outlet Node;  !- Outlet Node Name",

        "  Branch,",
        "    Zone 1 Cooling Branch,   !- Name",
        "    ,                        !- Pressure Drop Curve Name",
        "    ZoneHVAC:LowTemperatureRadiant:VariableFlow,  !- Component 1 Object Type",
        "    West Zone Radiant Floor,   !- Component 1 Name",
        "    Zone 1 Cooling Water Inlet Node,  !- Component 1 Inlet Node Name",
        "    Zone 1 Cooling Water Outlet Node; !- Component 1 Outlet Node Name",

        "  Branch,",
        "    Demand Bypass Branch,    !- Name",
        "    ,                        !- Pressure Drop Curve Name",
        "    Pipe:Adiabatic,          !- Component 1 Object Type",
        "    Demand Side Bypass,      !- Component 1 Name",
        "    CW Demand Bypass Inlet Node,  !- Component 1 Inlet Node Name",
        "    CW Demand Bypass Outlet Node;  !- Component 1 Outlet Node Name",

        "  Pipe:Adiabatic,",
        "    Demand Side Bypass,      !- Name",
        "    CW Demand Bypass Inlet Node,  !- Inlet Node Name",
        "    CW Demand Bypass Outlet Node;  !- Outlet Node Name",

        "  Branch,",
        "    Cooling Demand Outlet,   !- Name",
        "    ,                        !- Pressure Drop Curve Name",
        "    Pipe:Adiabatic,          !- Component 1 Object Type",
        "    CW Demand Side Outlet Pipe,  !- Component 1 Name",
        "    CW Demand Exit Pipe Inlet Node,  !- Component 1 Inlet Node Name",
        "    CW Demand Outlet Node;   !- Component 1 Outlet Node Name",

        "  Pipe:Adiabatic,",
        "    CW Demand Side Outlet Pipe,  !- Name",
        "    CW Demand Exit Pipe Inlet Node,  !- Inlet Node Name",
        "    CW Demand Outlet Node;   !- Outlet Node Name",

        "  Branch,",
        "    Cooling Supply Outlet,   !- Name",
        "    ,                        !- Pressure Drop Curve Name",
        "    Pipe:Adiabatic,          !- Component 1 Object Type",
        "    Supply Side Outlet Pipe, !- Component 1 Name",
        "    Supply Side Exit Pipe Inlet Node,  !- Component 1 Inlet Node Name",
        "    CW Supply Outlet Node;   !- Component 1 Outlet Node Name",

        "  Pipe:Adiabatic,",
        "    Supply Side Outlet Pipe, !- Name",
        "    Supply Side Exit Pipe Inlet Node,  !- Inlet Node Name",
        "    CW Supply Outlet Node;   !- Outlet Node Name",

        "  Branch,",
        "    CW Pump Branch,          !- Name",
        "    ,                        !- Pressure Drop Curve Name",
        "    Pump:VariableSpeed,      !- Component 1 Object Type",
        "    Circ Pump,               !- Component 1 Name",
        "    CW Supply Inlet Node,    !- Component 1 Inlet Node Name",
        "    CW Pump Outlet Node;     !- Component 1 Outlet Node Name",

        "  Branch,",
        "    Purchased Cooling Branch,!- Name",
        "    ,                        !- Pressure Drop Curve Name",
        "    DistrictCooling,         !- Component 1 Object Type",
        "    Purchased Cooling,       !- Component 1 Name",
        "    Purchased Cooling Inlet Node,  !- Component 1 Inlet Node Name",
        "    Purchased Cooling Outlet Node; !- Component 1 Outlet Node Name",

        "  Branch,",
        "    Supply Bypass Branch,    !- Name",
        "    ,                        !- Pressure Drop Curve Name",
        "    Pipe:Adiabatic,          !- Component 1 Object Type",
        "    Supply Side Bypass,      !- Component 1 Name",
        "    CW Supply Bypass Inlet Node,  !- Component 1 Inlet Node Name",
        "    CW Supply Bypass Outlet Node; !- Component 1 Outlet Node Name",

        "  Pipe:Adiabatic,",
        "    Supply Side Bypass,      !- Name",
        "    CW Supply Bypass Inlet Node,  !- Inlet Node Name",
        "    CW Supply Bypass Outlet Node; !- Outlet Node Name",

        "  Connector:Splitter,",
        "    CW Loop Splitter,        !- Name",
        "    CW Pump Branch,          !- Inlet Branch Name",
        "    Purchased Cooling Branch,!- Outlet Branch 3 Name",
        "    Supply Bypass Branch;    !- Outlet Branch 4 Name",

        "  Connector:Mixer,",
        "    CW Loop Mixer,           !- Name",
        "    Cooling Supply Outlet,   !- Outlet Branch Name",
        "    Purchased Cooling Branch,!- Inlet Branch 3 Name",
        "    Supply Bypass Branch;    !- Inlet Branch 4 Name",

        "  Connector:Splitter,",
        "    CW Demand Splitter,      !- Name",
        "    Cooling Demand Inlet,    !- Inlet Branch Name",
        "    Demand Bypass Branch,    !- Outlet Branch 1 Name",
        "    Zone 1 Cooling Branch;   !- Outlet Branch 2 Name",

        "  Connector:Mixer,",
        "    CW Demand Mixer,         !- Name",
        "    Cooling Demand Outlet,   !- Outlet Branch Name",
        "    Zone 1 Cooling Branch,   !- Inlet Branch 1 Name",
        "    Demand Bypass Branch;    !- Inlet Branch 2 Name",

        "  PlantEquipmentOperationSchemes,",
        "    CW Loop Operation,       !- Name",
        "    PlantEquipmentOperation:CoolingLoad,  !- Control Scheme 1 Object Type",
        "    Always Operation,        !- Control Scheme 1 Name",
        "    Always;                  !- Control Scheme 1 Schedule Name",

        "  Schedule:Compact,",
        "    Always,                  !- Name",
        "    FRACTION,                !- Schedule Type Limits Name",
        "    Through: 12/31,          !- Field 1",
        "    For: Alldays,            !- Field 2",
        "    Until: 24:00,1.0;        !- Field 3",

        "  PlantEquipmentOperation:CoolingLoad,",
        "    Always Operation,        !- Name",
        "    0,                       !- Load Range 1 Lower Limit {W}",
        "    70000,                   !- Load Range 1 Upper Limit {W}",
        "    Purchased Only;          !- Range 3 Equipment List Name",

        "  PlantEquipmentList,",
        "    Purchased Only,          !- Name",
        "    DistrictCooling,         !- Equipment 1 Object Type",
        "    Purchased Cooling;       !- Equipment 1 Name",

        "  DistrictCooling,",
        "    Purchased Cooling,             !- Name",
        "    Purchased Cooling Inlet Node,  !- Chilled Water Inlet Node Name",
        "    Purchased Cooling Outlet Node, !- Chilled Water Outlet Node Name",
        "    680000;                        !- Nominal Capacity {W}",

        "  Pump:VariableSpeed,",
        "    Circ Pump,               !- Name",
        "    CW Supply Inlet Node,    !- Inlet Node Name",
        "    CW Pump Outlet Node,     !- Outlet Node Name",
        "    .0011,                   !- Rated Flow Rate {m3/s}",
        "    300000,                  !- Rated Pump Head {Pa}",
        "    500,                     !- Rated Power Consumption {W}",
        "    .87,                     !- Motor Efficiency",
        "    0.0,                     !- Fraction of Motor Inefficiencies to Fluid Stream",
        "    0,                       !- Coefficient 1 of the Part Load Performance Curve",
        "    1,                       !- Coefficient 2 of the Part Load Performance Curve",
        "    0,                       !- Coefficient 3 of the Part Load Performance Curve",
        "    0,                       !- Coefficient 4 of the Part Load Performance Curve",
        "    0,                       !- Minimum Flow Rate {m3/s}",
        "    INTERMITTENT;            !- Pump Control Type",

    });
    ASSERT_TRUE(process_idf(idf_objects));

    GetProjectControlData(state, state.outputFiles, ErrorsFound);
    EXPECT_FALSE(ErrorsFound);

    GetZoneData(ErrorsFound);
    EXPECT_FALSE(ErrorsFound);
    EXPECT_EQ("WEST ZONE", Zone(1).Name);

    GetZoneEquipmentData1(state);
    ProcessScheduleInput(state.outputFiles);
    ScheduleInputProcessed = true;

    HeatBalanceManager::SetPreConstructionInputParameters();
    GetMaterialData(state.outputFiles, ErrorsFound);
    EXPECT_FALSE(ErrorsFound);

    GetConstructData(ErrorsFound);
    EXPECT_FALSE(ErrorsFound);

    GetPlantSizingInput();
    GetPlantLoopData(state);
    GetPlantInput(state);
    SetupInitialPlantCallingOrder();
    SetupBranchControlTypes();
    DataSurfaces::WorldCoordSystem = true;
    GetSurfaceListsInputs();

    ErrorsFound = false;
    SetupZoneGeometry(state, ErrorsFound);
    EXPECT_FALSE(ErrorsFound);

    GetLowTempRadiantSystem();
    EXPECT_EQ(1, LowTempRadiantSystem::NumOfHydrLowTempRadSys);
    EXPECT_EQ("WEST ZONE RADIANT FLOOR", RadSysTypes(RadSysNum).Name);
    EXPECT_EQ(LowTempRadiantSystem::HydronicSystem, RadSysTypes(RadSysNum).SystemType);

    ErrorsFound = false;
    PlantUtilities::ScanPlantLoopsForObject(state.dataBranchInputManager,
                                            HydrRadSys(RadSysNum).Name,
                                            TypeOf_LowTempRadiant_VarFlow,
                                            HydrRadSys(RadSysNum).HWLoopNum,
                                            HydrRadSys(RadSysNum).HWLoopSide,
                                            HydrRadSys(RadSysNum).HWBranchNum,
                                            HydrRadSys(RadSysNum).HWCompNum,
                                            ErrorsFound,
                                            _,
                                            _,
                                            _,
                                            HydrRadSys(RadSysNum).HotWaterInNode,
                                            _);
    EXPECT_FALSE(ErrorsFound);

    ErrorsFound = false;
    PlantUtilities::ScanPlantLoopsForObject(state.dataBranchInputManager,
                                            HydrRadSys(RadSysNum).Name,
                                            TypeOf_LowTempRadiant_VarFlow,
                                            HydrRadSys(RadSysNum).CWLoopNum,
                                            HydrRadSys(RadSysNum).CWLoopSide,
                                            HydrRadSys(RadSysNum).CWBranchNum,
                                            HydrRadSys(RadSysNum).CWCompNum,
                                            ErrorsFound,
                                            _,
                                            _,
                                            _,
                                            HydrRadSys(RadSysNum).ColdWaterInNode,
                                            _);
    EXPECT_FALSE(ErrorsFound);

    DataSizing::CurZoneEqNum = 1;
    ZoneSizingRunDone = true;
    FinalZoneSizing.allocate(DataSizing::CurZoneEqNum);
    ZoneEqSizing.allocate(DataSizing::CurZoneEqNum);

    ZoneEqSizing(DataSizing::CurZoneEqNum).SizingMethod.allocate(25);
    ZoneEqSizing(DataSizing::CurZoneEqNum).SizingMethod(DataHVACGlobals::HeatingCapacitySizing) = DataSizing::FractionOfAutosizedHeatingCapacity;
    ZoneEqSizing(DataSizing::CurZoneEqNum).SizingMethod(DataHVACGlobals::CoolingCapacitySizing) = DataSizing::FractionOfAutosizedCoolingCapacity;
    // heating capacity sizing calculation
    FinalZoneSizing(DataSizing::CurZoneEqNum).NonAirSysDesHeatLoad = 10000.0;
    HeatingCapacity = FinalZoneSizing(DataSizing::CurZoneEqNum).NonAirSysDesHeatLoad * HydrRadSys(RadSysNum).ScaledHeatingCapacity;
    // cooling capacity sizing calculation
    FinalZoneSizing(DataSizing::CurZoneEqNum).NonAirSysDesCoolLoad = 10000.0;
    CoolingCapacity = FinalZoneSizing(DataSizing::CurZoneEqNum).NonAirSysDesCoolLoad * HydrRadSys(RadSysNum).ScaledCoolingCapacity;
    // hot water flow rate sizing calculation
    Density = GetDensityGlycol(PlantLoop(HydrRadSys(RadSysNum).HWLoopNum).FluidName,
                               60.0,
                               PlantLoop(HydrRadSys(RadSysNum).HWLoopNum).FluidIndex,
                               "AutosizeLowTempRadiantVariableFlowTest");
    Cp = GetSpecificHeatGlycol(PlantLoop(HydrRadSys(RadSysNum).HWLoopNum).FluidName,
                               60.0,
                               PlantLoop(HydrRadSys(RadSysNum).HWLoopNum).FluidIndex,
                               "AutosizeLowTempRadiantVariableFlowTest");
    HotWaterFlowRate = HeatingCapacity / (PlantSizData(1).DeltaT * Cp * Density);
    // chilled water flow rate sizing calculation
    Density = GetDensityGlycol(PlantLoop(HydrRadSys(RadSysNum).CWLoopNum).FluidName,
                               5.05,
                               PlantLoop(HydrRadSys(RadSysNum).CWLoopNum).FluidIndex,
                               "AutosizeLowTempRadiantVariableFlowTest");
    Cp = GetSpecificHeatGlycol(PlantLoop(HydrRadSys(RadSysNum).CWLoopNum).FluidName,
                               5.05,
                               PlantLoop(HydrRadSys(RadSysNum).CWLoopNum).FluidIndex,
                               "AutosizeLowTempRadiantVariableFlowTest");
    ChilledWaterFlowRate = CoolingCapacity / (PlantSizData(2).DeltaT * Cp * Density);
    // tuble length sizing calculation
    HydrRadSys(RadSysNum).TotalSurfaceArea = Surface(HydrRadSys(RadSysNum).SurfacePtr(1)).Area;
    TubeLengthDes = HydrRadSys(RadSysNum).TotalSurfaceArea / 0.1524; // tube length uses the construction perpendicular spacing

    // do autosize calculations
    SizeLowTempRadiantSystem(state, RadSysNum, RadSysTypes(1).SystemType);
    // Test autosized heat/cool capacity
    EXPECT_EQ(HeatingCapacity, HydrRadSys(RadSysNum).ScaledHeatingCapacity);
    EXPECT_EQ(CoolingCapacity, HydrRadSys(RadSysNum).ScaledCoolingCapacity);
    // Test autosized heat/cool flow rate
    EXPECT_EQ(HotWaterFlowRate, HydrRadSys(RadSysNum).WaterVolFlowMaxHeat);
    EXPECT_EQ(ChilledWaterFlowRate, HydrRadSys(RadSysNum).WaterVolFlowMaxCool);
    // Test autosized tube length
    EXPECT_EQ(TubeLengthDes, HydrRadSys(RadSysNum).TubeLength);
}

TEST_F(LowTempRadiantSystemTest, InitLowTempRadiantSystem)
{

    bool InitErrorFound;

    RadSysNum = 1;
    SystemType = ConstantFlowSystem;
    NumOfCFloLowTempRadSys = 1;
    CFloRadSys(RadSysNum).NumOfSurfaces = 0;
    TotalNumOfRadSystems = 0;
    BeginEnvrnFlag = false;
    CFloRadSys(RadSysNum).HotWaterInNode = 0;
    CFloRadSys(RadSysNum).ColdWaterInNode = 0;
    BeginTimeStepFlag = false;
    CFloRadSys(RadSysNum).VolFlowSchedPtr = 0;
    CFloRadSys(RadSysNum).EMSOverrideOnWaterMdot = false;
    CFloRadSys(RadSysNum).WaterMassFlowRate = 1.0;
    CFloRadSys(RadSysNum).HotDesignWaterMassFlowRate = 2.0;
    CFloRadSys(RadSysNum).ColdDesignWaterMassFlowRate = 3.0;
    CFloRadSys(RadSysNum).CWLoopNum = 0;
    CFloRadSys(RadSysNum).HWLoopNum = 0;
    CFloRadSys(RadSysNum).WaterVolFlowMax = 1.0;
    CFloRadSys(RadSysNum).NomPumpHead = 1.0;
    CFloRadSys(RadSysNum).NomPowerUse = 1.0;
    CFloRadSys(RadSysNum).MotorEffic = 1.2;

    CFloRadSys(RadSysNum).CoolingSystem = true;
    CFloRadSys(RadSysNum).HeatingSystem = false;
    InitLowTempRadiantSystem(state, false, RadSysNum, SystemType, InitErrorFound);
    EXPECT_EQ(3.0, CFloRadSys(RadSysNum).ChWaterMassFlowRate);
    EXPECT_EQ(0.0, CFloRadSys(RadSysNum).WaterMassFlowRate);

    CFloRadSys(RadSysNum).CoolingSystem = false;
    CFloRadSys(RadSysNum).HeatingSystem = true;
    InitLowTempRadiantSystem(state, false, RadSysNum, SystemType, InitErrorFound);
    EXPECT_EQ(2.0, CFloRadSys(RadSysNum).HotWaterMassFlowRate);
    EXPECT_EQ(0.0, CFloRadSys(RadSysNum).WaterMassFlowRate);
}

TEST_F(LowTempRadiantSystemTest, InitLowTempRadiantSystemCFloPump)
{

    bool InitErrorFound;

    // Test 1: with autosize for max flow, nothing should happen
    LowTempRadiantSystem::clear_state();
    RadSysNum = 1;
    SystemType = ConstantFlowSystem;
    NumOfCFloLowTempRadSys = 1;
    CFloRadSys.allocate(NumOfCFloLowTempRadSys);
    CFloRadSys(RadSysNum).NumOfSurfaces = 0;
    CFloRadSys(RadSysNum).Name = "NoNameRadSys";
    TotalNumOfRadSystems = 0;
    BeginEnvrnFlag = false;
    DataZoneEquipment::ZoneEquipInputsFilled = false;
    CFloRadSys(RadSysNum).HotWaterInNode = 0;
    CFloRadSys(RadSysNum).ColdWaterInNode = 0;
    BeginTimeStepFlag = false;
    CFloRadSys(RadSysNum).VolFlowSchedPtr = 0;
    CFloRadSys(RadSysNum).EMSOverrideOnWaterMdot = false;
    CFloRadSys(RadSysNum).WaterMassFlowRate = 1.0;
    CFloRadSys(RadSysNum).HotDesignWaterMassFlowRate = 2.0;
    CFloRadSys(RadSysNum).ColdDesignWaterMassFlowRate = 3.0;
    CFloRadSys(RadSysNum).CWLoopNum = 0;
    CFloRadSys(RadSysNum).HWLoopNum = 0;
    CFloRadSys(RadSysNum).NomPumpHead = 1.0;
    CFloRadSys(RadSysNum).NomPowerUse = 1.0;
    CFloRadSys(RadSysNum).MotorEffic = 1.0;
    CFloRadSys(RadSysNum).PumpEffic = 0.0;
    CFloRadSys(RadSysNum).CoolingSystem = false;
    CFloRadSys(RadSysNum).HeatingSystem = false;

    CFloRadSys(RadSysNum).WaterVolFlowMax = AutoSize;
    InitLowTempRadiantSystem(state, false, RadSysNum, SystemType, InitErrorFound);
    EXPECT_EQ(CFloRadSys(RadSysNum).PumpEffic, 0.0);
    EXPECT_EQ(InitErrorFound, false);

    // Test 2: pump efficiency below 50%
    LowTempRadiantSystem::clear_state();
    RadSysNum = 1;
    SystemType = ConstantFlowSystem;
    NumOfCFloLowTempRadSys = 1;
    CFloRadSys.allocate(NumOfCFloLowTempRadSys);
    CFloRadSys(RadSysNum).NumOfSurfaces = 0;
    CFloRadSys(RadSysNum).Name = "NoNameRadSys";
    TotalNumOfRadSystems = 0;
    BeginEnvrnFlag = false;
    DataZoneEquipment::ZoneEquipInputsFilled = false;
    CFloRadSys(RadSysNum).HotWaterInNode = 0;
    CFloRadSys(RadSysNum).ColdWaterInNode = 0;
    BeginTimeStepFlag = false;
    CFloRadSys(RadSysNum).VolFlowSchedPtr = 0;
    CFloRadSys(RadSysNum).EMSOverrideOnWaterMdot = false;
    CFloRadSys(RadSysNum).WaterMassFlowRate = 1.0;
    CFloRadSys(RadSysNum).HotDesignWaterMassFlowRate = 2.0;
    CFloRadSys(RadSysNum).ColdDesignWaterMassFlowRate = 3.0;
    CFloRadSys(RadSysNum).CWLoopNum = 0;
    CFloRadSys(RadSysNum).HWLoopNum = 0;
    CFloRadSys(RadSysNum).NomPumpHead = 1.0;
    CFloRadSys(RadSysNum).NomPowerUse = 1.0;
    CFloRadSys(RadSysNum).MotorEffic = 1.0;
    CFloRadSys(RadSysNum).PumpEffic = 0.0;
    CFloRadSys(RadSysNum).CoolingSystem = false;
    CFloRadSys(RadSysNum).HeatingSystem = false;

    CFloRadSys(RadSysNum).WaterVolFlowMax = 0.4; // because of how other parameters are set, this value is equal to the pump efficiency
    InitLowTempRadiantSystem(state, false, RadSysNum, SystemType, InitErrorFound);
    std::string const error_string02 =
        delimited_string({"   ** Warning ** Check input.  Calc Pump Efficiency=" + General::RoundSigDigits(CFloRadSys(RadSysNum).PumpEffic, 5) +
                          "% which is less than 50%, for pump in radiant system " + CFloRadSys(RadSysNum).Name});
    EXPECT_EQ(CFloRadSys(RadSysNum).WaterVolFlowMax, CFloRadSys(RadSysNum).PumpEffic);
    EXPECT_TRUE(compare_err_stream(error_string02, true));
    EXPECT_EQ(InitErrorFound, false);

    // Test 3: pump efficiency between 95% and 100%
    LowTempRadiantSystem::clear_state();
    RadSysNum = 1;
    SystemType = ConstantFlowSystem;
    NumOfCFloLowTempRadSys = 1;
    CFloRadSys.allocate(NumOfCFloLowTempRadSys);
    CFloRadSys(RadSysNum).NumOfSurfaces = 0;
    CFloRadSys(RadSysNum).Name = "NoNameRadSys";
    TotalNumOfRadSystems = 0;
    BeginEnvrnFlag = false;
    DataZoneEquipment::ZoneEquipInputsFilled = false;
    CFloRadSys(RadSysNum).HotWaterInNode = 0;
    CFloRadSys(RadSysNum).ColdWaterInNode = 0;
    BeginTimeStepFlag = false;
    CFloRadSys(RadSysNum).VolFlowSchedPtr = 0;
    CFloRadSys(RadSysNum).EMSOverrideOnWaterMdot = false;
    CFloRadSys(RadSysNum).WaterMassFlowRate = 1.0;
    CFloRadSys(RadSysNum).HotDesignWaterMassFlowRate = 2.0;
    CFloRadSys(RadSysNum).ColdDesignWaterMassFlowRate = 3.0;
    CFloRadSys(RadSysNum).CWLoopNum = 0;
    CFloRadSys(RadSysNum).HWLoopNum = 0;
    CFloRadSys(RadSysNum).NomPumpHead = 1.0;
    CFloRadSys(RadSysNum).NomPowerUse = 1.0;
    CFloRadSys(RadSysNum).MotorEffic = 1.0;
    CFloRadSys(RadSysNum).PumpEffic = 0.0;
    CFloRadSys(RadSysNum).CoolingSystem = false;
    CFloRadSys(RadSysNum).HeatingSystem = false;

    CFloRadSys(RadSysNum).WaterVolFlowMax = 0.98; // because of how other parameters are set, this value is equal to the pump efficiency
    InitLowTempRadiantSystem(state, false, RadSysNum, SystemType, InitErrorFound);
    std::string const error_string03 =
        delimited_string({"   ** Warning ** Check input.  Calc Pump Efficiency=" + General::RoundSigDigits(CFloRadSys(RadSysNum).PumpEffic, 5) +
                          "% is approaching 100%, for pump in radiant system " + CFloRadSys(RadSysNum).Name});
    EXPECT_EQ(CFloRadSys(RadSysNum).WaterVolFlowMax, CFloRadSys(RadSysNum).PumpEffic);
    EXPECT_TRUE(compare_err_stream(error_string03, true));
    EXPECT_EQ(InitErrorFound, false);

    // Test 4: pump efficiency over 100%
    LowTempRadiantSystem::clear_state();
    RadSysNum = 1;
    SystemType = ConstantFlowSystem;
    NumOfCFloLowTempRadSys = 1;
    CFloRadSys.allocate(NumOfCFloLowTempRadSys);
    CFloRadSys(RadSysNum).NumOfSurfaces = 0;
    CFloRadSys(RadSysNum).Name = "NoNameRadSys";
    TotalNumOfRadSystems = 0;
    BeginEnvrnFlag = false;
    DataZoneEquipment::ZoneEquipInputsFilled = false;
    CFloRadSys(RadSysNum).HotWaterInNode = 0;
    CFloRadSys(RadSysNum).ColdWaterInNode = 0;
    BeginTimeStepFlag = false;
    CFloRadSys(RadSysNum).VolFlowSchedPtr = 0;
    CFloRadSys(RadSysNum).EMSOverrideOnWaterMdot = false;
    CFloRadSys(RadSysNum).WaterMassFlowRate = 1.0;
    CFloRadSys(RadSysNum).HotDesignWaterMassFlowRate = 2.0;
    CFloRadSys(RadSysNum).ColdDesignWaterMassFlowRate = 3.0;
    CFloRadSys(RadSysNum).CWLoopNum = 0;
    CFloRadSys(RadSysNum).HWLoopNum = 0;
    CFloRadSys(RadSysNum).NomPumpHead = 1.0;
    CFloRadSys(RadSysNum).NomPowerUse = 1.0;
    CFloRadSys(RadSysNum).MotorEffic = 1.0;
    CFloRadSys(RadSysNum).PumpEffic = 0.0;
    CFloRadSys(RadSysNum).CoolingSystem = false;
    CFloRadSys(RadSysNum).HeatingSystem = false;

    CFloRadSys(RadSysNum).WaterVolFlowMax = 1.23; // because of how other parameters are set, this value is equal to the pump efficiency
    InitLowTempRadiantSystem(state, false, RadSysNum, SystemType, InitErrorFound);
    std::string const error_string04 =
        delimited_string({"   ** Severe  ** Check input.  Calc Pump Efficiency=" + General::RoundSigDigits(CFloRadSys(RadSysNum).PumpEffic, 5) +
                          "% which is bigger than 100%, for pump in radiant system " + CFloRadSys(RadSysNum).Name});
    EXPECT_EQ(CFloRadSys(RadSysNum).WaterVolFlowMax, CFloRadSys(RadSysNum).PumpEffic);
    EXPECT_TRUE(compare_err_stream(error_string04, true));
    EXPECT_EQ(InitErrorFound, true);
}

TEST_F(EnergyPlusFixture, LowTempElecRadSurfaceGroupTest)
{

    int RadSysNum(1);

    std::string const idf_objects = delimited_string({

        "  ZoneHVAC:LowTemperatureRadiant:Electric,",
        "    West Zone Radiant Floor, !- Name",
        "    RadiantSysAvailSched,    !- Availability Schedule Name",
        "    West Zone,               !- Zone Name",
        "    West Zone Surface Group, !- Surface Name or Radiant Surface Group Name",
        "    heatingdesigncapacity,   !- Heating Design Capacity Method",
        "    100,                     !- Heating Design Capacity{ W }",
        "    ,                        !- Heating Design Capacity Per Floor Area{ W/m2 }",
        "    1.0,                     !- Fraction of Autosized Heating Design Capacity",
        "    MeanAirTemperature,      !- Temperature Control Type",
        "    2.0,                     !- Heating Throttling Range {deltaC}",
        "    Radiant Heating Setpoints;  !- Heating Control Temperature Schedule Name",

        "  ZoneHVAC:LowTemperatureRadiant:Electric,",
        "    East Zone Radiant Floor, !- Name",
        "    RadiantSysAvailSched,    !- Availability Schedule Name",
        "    East Zone,               !- Zone Name",
        "    East Zone Surface Group, !- Surface Name or Radiant Surface Group Name",
        "    heatingdesigncapacity,   !- Heating Design Capacity Method",
        "    100,                     !- Heating Design Capacity{ W }",
        "    ,                        !- Heating Design Capacity Per Floor Area{ W/m2 }",
        "    1.0,                     !- Fraction of Autosized Heating Design Capacity",
        "    MeanAirTemperature,      !- Temperature Control Type",
        "    2.0,                     !- Heating Throttling Range {deltaC}",
        "    Radiant Heating Setpoints;  !- Heating Control Temperature Schedule Name",

        "  ZoneHVAC:LowTemperatureRadiant:SurfaceGroup,",
        "    East Zone Surface Group, !- Name",
        "    Zn002:Flr001,             !- Surface 1 Name",
        "     0.5,                     !- Flow Fraction for Surface 1",
        "    Zn002:Flr002,             !- Surface 2 Name",
        "     0.5;                     !- Flow Fraction for Surface 2",

        "  ZoneHVAC:LowTemperatureRadiant:SurfaceGroup,",
        "    West Zone Surface Group, !- Name",
        "    Zn001:Flr001,             !- Surface 1 Name",
        "     0.5,                     !- Flow Fraction for Surface 1",
        "    Zn001:Flr002,             !- Surface 2 Name",
        "     0.5;                     !- Flow Fraction for Surface 2",

        "  Schedule:Compact,",
        "    RADIANTSYSAVAILSCHED,    !- Name",
        "    FRACTION,                !- Schedule Type Limits Name",
        "    Through: 12/31,          !- Field 1",
        "    For: Alldays,            !- Field 2",
        "    Until: 24:00,1.00;       !- Field 3",

        "  Schedule:Compact,",
        "    Radiant Heating Setpoints,   !- Name",
        "    TEMPERATURE,             !- Schedule Type Limits Name",
        "    Through: 12/31,          !- Field 1",
        "    For: Alldays,            !- Field 2",
        "    Until: 24:00,20.0;       !- Field 3",

    });
    ASSERT_TRUE(process_idf(idf_objects));

    Zone.allocate(2);
    Zone(1).Name = "WEST ZONE";
    Zone(2).Name = "EAST ZONE";

    DataSurfaces::TotSurfaces = 4;
    Surface.allocate(4);
    Surface(1).Name = "ZN001:FLR001";
    Surface(1).ZoneName = "WEST ZONE";
    Surface(1).Zone = 1;
    Surface(2).Name = "ZN001:FLR002";
    Surface(2).ZoneName = "WEST ZONE";
    Surface(2).Zone = 1;
    Surface(3).Name = "ZN002:FLR001";
    Surface(3).ZoneName = "EAST ZONE";
    Surface(3).Zone = 2;
    Surface(4).Name = "ZN002:FLR002";
    Surface(4).ZoneName = "EAST ZONE";
    Surface(4).Zone = 2;

    GetLowTempRadiantSystem();
    EXPECT_EQ(2, LowTempRadiantSystem::NumOfElecLowTempRadSys);
    EXPECT_EQ("WEST ZONE RADIANT FLOOR", RadSysTypes(RadSysNum).Name);
    EXPECT_EQ("EAST ZONE RADIANT FLOOR", RadSysTypes(RadSysNum + 1).Name);
    EXPECT_EQ(LowTempRadiantSystem::ElectricSystem, RadSysTypes(RadSysNum).SystemType);
    EXPECT_EQ(LowTempRadiantSystem::ElecRadSys(1).ZoneName, "WEST ZONE");
    EXPECT_EQ(LowTempRadiantSystem::ElecRadSys(1).SurfListName, "WEST ZONE SURFACE GROUP");
    // the 2nd surface list group holds data for 1st elec rad sys (#5958)
    EXPECT_EQ(DataSurfaceLists::SurfList(2).Name, "WEST ZONE SURFACE GROUP");
    EXPECT_EQ(LowTempRadiantSystem::ElecRadSys(1).NumOfSurfaces, 2);
    // surface ptr's are not set correctly when elec rad sys "index" (e.g., ElecRadSys(N)) is not the same as surface group "index"
    // #5958 fixes this issue
    EXPECT_EQ(LowTempRadiantSystem::ElecRadSys(1).SurfacePtr(1), 1);
    EXPECT_EQ(LowTempRadiantSystem::ElecRadSys(1).SurfacePtr(2), 2);
}

TEST_F(LowTempRadiantSystemTest, CalcLowTempCFloRadiantSystem_OperationMode)
{
    // # ZoneHVAC:LowTemperatureRadiant:VariableFlow array bounds error #5905

    Real64 Load;

    RadSysNum = 1;
    LowTempRadiantSystem::clear_state();
    SystemType = ConstantFlowSystem;
    NumOfCFloLowTempRadSys = 1;
    CFloRadSys.allocate(NumOfCFloLowTempRadSys);
    CFloRadSys(RadSysNum).SurfacePtr.allocate(1);
    Schedule.allocate(3);
    DataHeatBalFanSys::MAT.allocate(1);
    Schedule(1).CurrentValue = 1;
    Schedule(2).CurrentValue = 22.0;
    Schedule(3).CurrentValue = 25.0;
    DataHeatBalFanSys::MAT(1) = 21.0;
    CFloRadSys(RadSysNum).NumOfSurfaces = 0;
    TotalNumOfRadSystems = 0;
    CFloRadSys(RadSysNum).ZonePtr = 1;
    CFloRadSys(RadSysNum).SchedPtr = 1;
    CFloRadSys(RadSysNum).ControlType = LowTempRadiantControlTypes::MATControl;
    CFloRadSys(RadSysNum).HotCtrlHiTempSchedPtr = 2;
    CFloRadSys(RadSysNum).ColdCtrlLoTempSchedPtr = 3;
    CFloRadSys(RadSysNum).SurfacePtr(1) = 1;

    CFloRadSys(RadSysNum).HotWaterInNode = 0;
    CFloRadSys(RadSysNum).ColdWaterInNode = 0;
    CFloRadSys(RadSysNum).VolFlowSchedPtr = 0;
    CFloRadSys(RadSysNum).EMSOverrideOnWaterMdot = false;
    CFloRadSys(RadSysNum).WaterMassFlowRate = 1.0;
    CFloRadSys(RadSysNum).HotDesignWaterMassFlowRate = 2.0;
    CFloRadSys(RadSysNum).ColdDesignWaterMassFlowRate = 3.0;
    CFloRadSys(RadSysNum).CWLoopNum = 0;
    CFloRadSys(RadSysNum).HWLoopNum = 0;
    CFloRadSys(RadSysNum).WaterVolFlowMax = 1.0;
    CFloRadSys(RadSysNum).NomPumpHead = 1.0;
    CFloRadSys(RadSysNum).NomPowerUse = 1.0;
    CFloRadSys(RadSysNum).MotorEffic = 1.2;

    // heating
    CFloRadSys(RadSysNum).CoolingSystem = true;
    CFloRadSys(RadSysNum).HeatingSystem = false;
    Load = 1000.0;
<<<<<<< HEAD
    CFloRadSys(RadSysNum).calculateLowTemperatureRadiantSystem(state.dataWindowManager, Load);
=======
    CFloRadSys(RadSysNum).calculateLowTemperatureRadiantSystem(state.dataZoneTempPredictorCorrector, Load);
>>>>>>> 4b7fa19a
    EXPECT_EQ(NotOperating, OperatingMode);

    // Cooling
    CFloRadSys(RadSysNum).CoolingSystem = false;
    CFloRadSys(RadSysNum).HeatingSystem = true;
    DataHeatBalFanSys::MAT(1) = 26.0;
<<<<<<< HEAD
    CFloRadSys(RadSysNum).calculateLowTemperatureRadiantSystem(state.dataWindowManager, Load);
=======
    CFloRadSys(RadSysNum).calculateLowTemperatureRadiantSystem(state.dataZoneTempPredictorCorrector, Load);
>>>>>>> 4b7fa19a
    EXPECT_EQ(NotOperating, OperatingMode);

    CFloRadSys.deallocate();
    Schedule.deallocate();
    DataHeatBalFanSys::MAT.deallocate();
}

TEST_F(LowTempRadiantSystemTest, CalcLowTempHydrRadiantSystem_OperationMode)
{
    // # ZoneHVAC:LowTemperatureRadiant:VariableFlow array bounds error #5905

    Real64 Load;

    RadSysNum = 1;
    LowTempRadiantSystem::clear_state();

    //	SystemType = ConstantFlowSystem;
    NumOfHydrLowTempRadSys = 1;
    HydrRadSys.allocate(NumOfHydrLowTempRadSys);
    HydrRadSys(RadSysNum).SurfacePtr.allocate(1);
    HydrRadSys(RadSysNum).SurfacePtr(1) = 1;
    Schedule.allocate(3);
    DataHeatBalFanSys::MAT.allocate(1);
    Schedule(1).CurrentValue = 1;
    Schedule(2).CurrentValue = 22.0;
    Schedule(3).CurrentValue = 25.0;
    DataHeatBalFanSys::MAT(1) = 21.0;
    HydrRadSys(RadSysNum).NumOfSurfaces = 0;
    TotalNumOfRadSystems = 0;
    HydrRadSys(RadSysNum).ZonePtr = 1;
    HydrRadSys(RadSysNum).SchedPtr = 1;
    HydrRadSys(RadSysNum).ControlType = LowTempRadiantControlTypes::MATControl;
    HydrRadSys(RadSysNum).HotSetptSchedPtr = 2;
    HydrRadSys(RadSysNum).ColdSetptSchedPtr = 3;

    HydrRadSys(RadSysNum).HotWaterInNode = 0;
    HydrRadSys(RadSysNum).ColdWaterInNode = 0;
    HydrRadSys(RadSysNum).EMSOverrideOnWaterMdot = false;
    HydrRadSys(RadSysNum).WaterMassFlowRate = 1.0;
    HydrRadSys(RadSysNum).CWLoopNum = 0;
    HydrRadSys(RadSysNum).HWLoopNum = 0;

    // heating
    OperatingMode = 0;
    HydrRadSys(RadSysNum).CoolingSystem = true;
    HydrRadSys(RadSysNum).HeatingSystem = false;
    Load = 1000.0;
<<<<<<< HEAD
    HydrRadSys(RadSysNum).calculateLowTemperatureRadiantSystem(state.dataWindowManager, Load);
=======
    HydrRadSys(RadSysNum).calculateLowTemperatureRadiantSystem(state.dataZoneTempPredictorCorrector, Load);
>>>>>>> 4b7fa19a
    EXPECT_EQ(0, LowTempRadiantSystem::OperatingMode);

    // Cooling
    HydrRadSys(RadSysNum).CoolingSystem = false;
    HydrRadSys(RadSysNum).HeatingSystem = true;
    DataHeatBalFanSys::MAT(1) = 26.0;
<<<<<<< HEAD
    HydrRadSys(RadSysNum).calculateLowTemperatureRadiantSystem(state.dataWindowManager, Load);
=======
    HydrRadSys(RadSysNum).calculateLowTemperatureRadiantSystem(state.dataZoneTempPredictorCorrector, Load);
>>>>>>> 4b7fa19a
    EXPECT_EQ(NotOperating, OperatingMode);

    HydrRadSys.deallocate();
    Schedule.deallocate();
    DataHeatBalFanSys::MAT.deallocate();
}

TEST_F(LowTempRadiantSystemTest, SizeRadSysTubeLengthTest)
{
    // # Low Temperature Radiant System (variable and constant flow) autosizing tube length issue #6202
    Real64 FuncCalc;
    int RadSysType;

    RadSysNum = 1;
    LowTempRadiantSystem::clear_state();

    HydrRadSys.allocate(3);
    CFloRadSys.allocate(3);

    HydrRadSys(1).NumOfSurfaces = 1;
    HydrRadSys(1).SurfacePtr.allocate(1);
    HydrRadSys(1).SurfacePtr(1) = 1;
    HydrRadSys(2).NumOfSurfaces = 2;
    HydrRadSys(2).SurfacePtr.allocate(2);
    HydrRadSys(2).SurfacePtr(1) = 1;
    HydrRadSys(2).SurfacePtr(2) = 2;
    HydrRadSys(3).NumOfSurfaces = 1;
    HydrRadSys(3).SurfacePtr.allocate(1);
    HydrRadSys(3).SurfacePtr(1) = 3;

    CFloRadSys(1).NumOfSurfaces = 1;
    CFloRadSys(1).SurfacePtr.allocate(1);
    CFloRadSys(1).SurfacePtr(1) = 1;
    CFloRadSys(2).NumOfSurfaces = 2;
    CFloRadSys(2).SurfacePtr.allocate(2);
    CFloRadSys(2).SurfacePtr(1) = 1;
    CFloRadSys(2).SurfacePtr(2) = 2;
    CFloRadSys(3).NumOfSurfaces = 1;
    CFloRadSys(3).SurfacePtr.allocate(1);
    CFloRadSys(3).SurfacePtr(1) = 3;

    Surface.allocate(3);
    Surface(1).Construction = 1;
    Surface(1).Area = 100.0;
    Surface(2).Construction = 2;
    Surface(2).Area = 200.0;
    Surface(3).Construction = 3;
    Surface(3).Area = 300.0;

    Construct.allocate(3);
    Construct(1).ThicknessPerpend = 0.05;
    Construct(2).ThicknessPerpend = 0.125;

    // Test 1: Hydronic radiant system 1 (one surface)
    RadSysType = HydronicSystem;
    RadSysNum = 1;
    FuncCalc = HydrRadSys(RadSysNum).sizeRadiantSystemTubeLength();
    EXPECT_NEAR(FuncCalc, 1000.0, 0.1);

    // Test 2: Hydronic radiant system 2 (two surfaces)
    RadSysType = HydronicSystem;
    RadSysNum = 2;
    FuncCalc = HydrRadSys(RadSysNum).sizeRadiantSystemTubeLength();
    EXPECT_NEAR(FuncCalc, 1800.0, 0.1);

    // Test 3: Constant flow radiant system 1 (one surface)
    RadSysType = ConstantFlowSystem;
    RadSysNum = 1;
    FuncCalc = CFloRadSys(RadSysNum).sizeRadiantSystemTubeLength();
    EXPECT_NEAR(FuncCalc, 1000.0, 0.1);

    // Test 4: Constant flow radiant system 2 (two surfaces)
    RadSysType = ConstantFlowSystem;
    RadSysNum = 2;
    FuncCalc = CFloRadSys(RadSysNum).sizeRadiantSystemTubeLength();
    EXPECT_NEAR(FuncCalc, 1800.0, 0.1);

    // Test 5: Hydronic radiant system 3 (thickness out of range, low side)
    RadSysType = HydronicSystem;
    RadSysNum = 3;
    Construct(3).ThicknessPerpend = 0.004;
    FuncCalc = HydrRadSys(RadSysNum).sizeRadiantSystemTubeLength();
    EXPECT_NEAR(FuncCalc, 2000.0, 0.1);

    // Test 6: Hydronic radiant system 3 (thickness out of range, high side)
    RadSysType = HydronicSystem;
    RadSysNum = 3;
    Construct(3).ThicknessPerpend = 0.6;
    FuncCalc = HydrRadSys(RadSysNum).sizeRadiantSystemTubeLength();
    EXPECT_NEAR(FuncCalc, 2000.0, 0.1);

    // Test 7: Constant flow radiant system 3 (thickness out of range, low side)
    RadSysType = ConstantFlowSystem;
    RadSysNum = 3;
    Construct(3).ThicknessPerpend = 0.004;
    FuncCalc = CFloRadSys(RadSysNum).sizeRadiantSystemTubeLength();
    EXPECT_NEAR(FuncCalc, 2000.0, 0.1);

    // Test 8: Constant flow radiant system 3 (thickness out of range, high side)
    RadSysType = ConstantFlowSystem;
    RadSysNum = 3;
    Construct(3).ThicknessPerpend = 0.6;
    FuncCalc = CFloRadSys(RadSysNum).sizeRadiantSystemTubeLength();
    EXPECT_NEAR(FuncCalc, 2000.0, 0.1);

}
TEST_F(LowTempRadiantSystemTest, LowTempRadConFlowSystemAutoSizeTempTest)
{

    Real64 Density;
    Real64 Cp;

    SystemType = ConstantFlowSystem;
    CFloRadSys(RadSysNum).Name = "LowTempConstantFlow";
    CFloRadSys(RadSysNum).ZonePtr = 1;
    HydronicRadiantSysNumericFields(RadSysNum).FieldNames(2) = "Rated Flow Rate";
    HydronicRadiantSysNumericFields(RadSysNum).FieldNames(3) = "Total length of pipe embedded in surface";

    CFloRadSys(RadSysNum).HotWaterInNode = 1;
    CFloRadSys(RadSysNum).HotWaterOutNode = 2;
    CFloRadSys(RadSysNum).HWLoopNum = 1;
    PlantLoop(1).LoopSide(1).Branch(1).Comp(1).NodeNumIn = CFloRadSys(RadSysNum).HotWaterInNode;

    CFloRadSys(RadSysNum).ColdWaterInNode = 3;
    CFloRadSys(RadSysNum).ColdWaterOutNode = 4;
    CFloRadSys(RadSysNum).CWLoopNum = 2;
    PlantLoop(2).LoopSide(1).Branch(1).Comp(1).NodeNumIn = CFloRadSys(RadSysNum).ColdWaterInNode;

    CFloRadSys(RadSysNum).SurfacePtr.allocate(1);
    CFloRadSys(RadSysNum).SurfacePtr(1) = 1;
    Surface.allocate(1);
    Surface(1).Construction = 1;
    Surface(1).Area = 150.0;
    Construct.allocate(1);
    Construct(1).ThicknessPerpend = 0.075;

    // Hydronic - Hot water volume flow rate autosize
    CFloRadSys(RadSysNum).ColdWaterInNode = 0;
    CFloRadSys(RadSysNum).ColdWaterOutNode = 0;
    CFloRadSys(RadSysNum).WaterVolFlowMax = AutoSize;
    FinalZoneSizing(CurZoneEqNum).NonAirSysDesHeatLoad = 1000.0;
    FinalZoneSizing(CurZoneEqNum).NonAirSysDesCoolLoad = 1000.0;

    // hot water volume flow rate sizing calculation
    Density = GetDensityGlycol(PlantLoop(CFloRadSys(RadSysNum).HWLoopNum).FluidName,
                               60.0,
                               PlantLoop(CFloRadSys(RadSysNum).HWLoopNum).FluidIndex,
                               "LowTempRadConFlowSystemAutoSizeTempTest");
    Cp = GetSpecificHeatGlycol(PlantLoop(CFloRadSys(RadSysNum).HWLoopNum).FluidName,
                               60.0,
                               PlantLoop(CFloRadSys(RadSysNum).HWLoopNum).FluidIndex,
                               "LowTempRadConFlowSystemAutoSizeTempTest");
    Real64 HeatingLoad = FinalZoneSizing(1).NonAirSysDesHeatLoad;
    Real64 DesHotWaterVolFlowRate = HeatingLoad / (PlantSizData(1).DeltaT * Density * Cp);

    SizeLowTempRadiantSystem(state, RadSysNum, SystemType);
    // check hot water design flow rate calculated here and autosized flow are identical
    EXPECT_DOUBLE_EQ(DesHotWaterVolFlowRate, CFloRadSys(RadSysNum).WaterVolFlowMax);

    // Hydronic - cold water volume flow rate autosize
    CFloRadSys(RadSysNum).HotWaterInNode = 0;
    CFloRadSys(RadSysNum).HotWaterOutNode = 0;
    CFloRadSys(RadSysNum).ColdWaterInNode = 3;
    CFloRadSys(RadSysNum).ColdWaterOutNode = 4;
    CFloRadSys(RadSysNum).WaterVolFlowMax = AutoSize;

    // chilled water volume flow rate sizing calculation
    Density = GetDensityGlycol(PlantLoop(CFloRadSys(RadSysNum).CWLoopNum).FluidName,
                               5.05,
                               PlantLoop(CFloRadSys(RadSysNum).CWLoopNum).FluidIndex,
                               "LowTempRadConFlowSystemAutoSizeTempTest");
    Cp = GetSpecificHeatGlycol(PlantLoop(CFloRadSys(RadSysNum).CWLoopNum).FluidName,
                               5.05,
                               PlantLoop(CFloRadSys(RadSysNum).CWLoopNum).FluidIndex,
                               "LowTempRadConFlowSystemAutoSizeTempTest");
    Real64 CoolingLoad = FinalZoneSizing(CurZoneEqNum).NonAirSysDesCoolLoad;
    Real64 DesChilledWaterVolFlowRate = CoolingLoad / (PlantSizData(2).DeltaT * Density * Cp);

    SizeLowTempRadiantSystem(state, RadSysNum, SystemType);
    // check chilled water design flow rate calculated here and autosized flow are identical
    EXPECT_DOUBLE_EQ(DesChilledWaterVolFlowRate, CFloRadSys(RadSysNum).WaterVolFlowMax);
}

TEST_F(LowTempRadiantSystemTest, LowTempRadCalcRadSysHXEffectTermTest)
{
    int RadSysNum;
    int RadSysType;
    Real64 Temperature;
    Real64 WaterMassFlow;
    Real64 FlowFraction;
    Real64 NumCircs;
    Real64 TubeLength;
    Real64 TubeDiameter;
    Real64 HXEffectFuncResult;

    // Set values of items that will stay constant for all calls to HX Effectiveness function
    RadSysNum = 1;
    WaterMassFlow = 0.1;
    FlowFraction = 1.0;
    NumCircs = 1;
    TubeLength = 10.0;
    TubeDiameter = 0.05;
    PlantLoop(1).FluidName = "WATER";
    HydrRadSys(RadSysNum).TubeLength = TubeLength;
    HydrRadSys(RadSysNum).TubeDiameter = TubeDiameter;
    CFloRadSys(RadSysNum).TubeLength = TubeLength;
    CFloRadSys(RadSysNum).TubeDiameter = TubeDiameter;

    // Test 1: Heating for Hydronic System
    HXEffectFuncResult = 0.0;
    OperatingMode = HeatingMode;
    RadSysType = HydronicSystem;
    Temperature = 10.0;
    HydrRadSys(RadSysNum).HWLoopNum = 1;
    HXEffectFuncResult = HydrRadSys(RadSysNum).calculateHXEffectivenessTerm(Temperature,WaterMassFlow, FlowFraction, NumCircs);
    EXPECT_NEAR( HXEffectFuncResult, 62.344, 0.001);

    // Test 2: Cooling for Hydronic System
    HXEffectFuncResult = 0.0;
    OperatingMode = CoolingMode;
    RadSysType = HydronicSystem;
    Temperature = 10.0;
    HydrRadSys(RadSysNum).CWLoopNum = 1;
    HXEffectFuncResult = HydrRadSys(RadSysNum).calculateHXEffectivenessTerm(Temperature,WaterMassFlow, FlowFraction, NumCircs);
    EXPECT_NEAR( HXEffectFuncResult, 62.344, 0.001);

    // Test 3: Heating for Constant Flow System
    HXEffectFuncResult = 0.0;
    OperatingMode = HeatingMode;
    RadSysType = ConstantFlowSystem;
    Temperature = 10.0;
    CFloRadSys(RadSysNum).HWLoopNum = 1;
    HXEffectFuncResult = CFloRadSys(RadSysNum).calculateHXEffectivenessTerm(Temperature,WaterMassFlow, FlowFraction, NumCircs);
    EXPECT_NEAR( HXEffectFuncResult, 62.344, 0.001);

    // Test 4: Cooling for Constant Flow System
    HXEffectFuncResult = 0.0;
    OperatingMode = CoolingMode;
    RadSysType = ConstantFlowSystem;
    Temperature = 10.0;
    CFloRadSys(RadSysNum).CWLoopNum = 1;
    HXEffectFuncResult = CFloRadSys(RadSysNum).calculateHXEffectivenessTerm(Temperature,WaterMassFlow, FlowFraction, NumCircs);
    EXPECT_NEAR( HXEffectFuncResult, 62.344, 0.001);

}

TEST_F(LowTempRadiantSystemTest, processRadiantSystemControlInputTest)
{
    static std::string const meanAirTemperature("MeanAirTemperature");
    static std::string const meanRadiantTemperature("MeanRadiantTemperature");
    static std::string const operativeTemperature("OperativeTemperature");
    static std::string const outsideAirDryBulbTemperature("OutdoorDryBulbTemperature");
    static std::string const outsideAirWetBulbTemperature("OutdoorWetBulbTemperature");
    static std::string const surfaceFaceTemperature("SurfaceFaceTemperature");
    static std::string const surfaceInteriorTemperature("SurfaceInteriorTemperature");

    std::string inputFunction;
    std::string textField2Pass("FieldName");
    LowTempRadiantControlTypes expectedResult;
    LowTempRadiantControlTypes actualFunctionAnswer;

    HydrRadSys.allocate(1);
    HydrRadSys(1).Name = "VariableFlowRadSys1";
    CFloRadSys.allocate(1);
    CFloRadSys(1).Name = "ConstantFlowRadSys1";
    ElecRadSys.allocate(1);
    ElecRadSys(1).Name = "ElectricRadSys1";

    // Test 1: MAT test (done for all three types of systems)
    inputFunction = meanAirTemperature;
    expectedResult = LowTempRadiantControlTypes::MATControl;
    actualFunctionAnswer = LowTempRadiantControlTypes::MRTControl; // reset
    actualFunctionAnswer = HydrRadSys(1).processRadiantSystemControlInput(inputFunction, textField2Pass);
    EXPECT_EQ(expectedResult,actualFunctionAnswer);
    actualFunctionAnswer = LowTempRadiantControlTypes::MRTControl; // reset
    actualFunctionAnswer = CFloRadSys(1).processRadiantSystemControlInput(inputFunction, textField2Pass);
    EXPECT_EQ(expectedResult,actualFunctionAnswer);
    actualFunctionAnswer = LowTempRadiantControlTypes::MRTControl; // reset
    actualFunctionAnswer = ElecRadSys(1).processRadiantSystemControlInput(inputFunction, textField2Pass);
    EXPECT_EQ(expectedResult,actualFunctionAnswer);

    // Test 2: MRT test (done for all three types of systems)
    inputFunction = meanRadiantTemperature;
    expectedResult = LowTempRadiantControlTypes::MRTControl;
    actualFunctionAnswer = LowTempRadiantControlTypes::MATControl; // reset
    actualFunctionAnswer = HydrRadSys(1).processRadiantSystemControlInput(inputFunction, textField2Pass);
    EXPECT_EQ(expectedResult,actualFunctionAnswer);
    actualFunctionAnswer = LowTempRadiantControlTypes::MATControl; // reset
    actualFunctionAnswer = CFloRadSys(1).processRadiantSystemControlInput(inputFunction, textField2Pass);
    EXPECT_EQ(expectedResult,actualFunctionAnswer);
    actualFunctionAnswer = LowTempRadiantControlTypes::MATControl; // reset
    actualFunctionAnswer = ElecRadSys(1).processRadiantSystemControlInput(inputFunction, textField2Pass);
    EXPECT_EQ(expectedResult,actualFunctionAnswer);

    // Test 3: Operative Temperature test (done for all three types of systems)
    inputFunction = operativeTemperature;
    expectedResult = LowTempRadiantControlTypes::OperativeControl;
    actualFunctionAnswer = LowTempRadiantControlTypes::MATControl; // reset
    actualFunctionAnswer = HydrRadSys(1).processRadiantSystemControlInput(inputFunction, textField2Pass);
    EXPECT_EQ(expectedResult,actualFunctionAnswer);
    actualFunctionAnswer = LowTempRadiantControlTypes::MATControl; // reset
    actualFunctionAnswer = CFloRadSys(1).processRadiantSystemControlInput(inputFunction, textField2Pass);
    EXPECT_EQ(expectedResult,actualFunctionAnswer);
    actualFunctionAnswer = LowTempRadiantControlTypes::MATControl; // reset
    actualFunctionAnswer = ElecRadSys(1).processRadiantSystemControlInput(inputFunction, textField2Pass);
    EXPECT_EQ(expectedResult,actualFunctionAnswer);

    // Test 4: Outside Dry-Bulb Temperature test (done for all three types of systems)
    inputFunction = outsideAirDryBulbTemperature;
    expectedResult = LowTempRadiantControlTypes::ODBControl;
    actualFunctionAnswer = LowTempRadiantControlTypes::MATControl; // reset
    actualFunctionAnswer = HydrRadSys(1).processRadiantSystemControlInput(inputFunction, textField2Pass);
    EXPECT_EQ(expectedResult,actualFunctionAnswer);
    actualFunctionAnswer = LowTempRadiantControlTypes::MATControl; // reset
    actualFunctionAnswer = CFloRadSys(1).processRadiantSystemControlInput(inputFunction, textField2Pass);
    EXPECT_EQ(expectedResult,actualFunctionAnswer);
    actualFunctionAnswer = LowTempRadiantControlTypes::MATControl; // reset
    actualFunctionAnswer = ElecRadSys(1).processRadiantSystemControlInput(inputFunction, textField2Pass);
    EXPECT_EQ(expectedResult,actualFunctionAnswer);

    // Test 5: Outside Wet-Bulb Temperature test (done for all three types of systems)
    inputFunction = outsideAirWetBulbTemperature;
    expectedResult = LowTempRadiantControlTypes::OWBControl;
    actualFunctionAnswer = LowTempRadiantControlTypes::MATControl; // reset
    actualFunctionAnswer = HydrRadSys(1).processRadiantSystemControlInput(inputFunction, textField2Pass);
    EXPECT_EQ(expectedResult,actualFunctionAnswer);
    actualFunctionAnswer = LowTempRadiantControlTypes::MATControl; // reset
    actualFunctionAnswer = CFloRadSys(1).processRadiantSystemControlInput(inputFunction, textField2Pass);
    EXPECT_EQ(expectedResult,actualFunctionAnswer);
    actualFunctionAnswer = LowTempRadiantControlTypes::MATControl; // reset
    actualFunctionAnswer = ElecRadSys(1).processRadiantSystemControlInput(inputFunction, textField2Pass);
    EXPECT_EQ(expectedResult,actualFunctionAnswer);

    // Test 6: Inside Face Surface Temperature test (done for all three types of systems)
    inputFunction = surfaceFaceTemperature;
    expectedResult = LowTempRadiantControlTypes::SurfFaceTempControl;
    actualFunctionAnswer = LowTempRadiantControlTypes::MATControl; // reset
    actualFunctionAnswer = HydrRadSys(1).processRadiantSystemControlInput(inputFunction, textField2Pass);
    EXPECT_EQ(expectedResult,actualFunctionAnswer);
    actualFunctionAnswer = LowTempRadiantControlTypes::MATControl; // reset
    actualFunctionAnswer = CFloRadSys(1).processRadiantSystemControlInput(inputFunction, textField2Pass);
    EXPECT_EQ(expectedResult,actualFunctionAnswer);
    actualFunctionAnswer = LowTempRadiantControlTypes::MATControl; // reset
    actualFunctionAnswer = ElecRadSys(1).processRadiantSystemControlInput(inputFunction, textField2Pass);
    EXPECT_EQ(expectedResult,actualFunctionAnswer);

    // Test 7: Inside Face Surface Temperature test (done for all three types of systems)
    inputFunction = surfaceInteriorTemperature;
    expectedResult = LowTempRadiantControlTypes::SurfIntTempControl;
    actualFunctionAnswer = LowTempRadiantControlTypes::MATControl; // reset
    actualFunctionAnswer = HydrRadSys(1).processRadiantSystemControlInput(inputFunction, textField2Pass);
    EXPECT_EQ(expectedResult,actualFunctionAnswer);
    actualFunctionAnswer = LowTempRadiantControlTypes::MATControl; // reset
    actualFunctionAnswer = CFloRadSys(1).processRadiantSystemControlInput(inputFunction, textField2Pass);
    EXPECT_EQ(expectedResult,actualFunctionAnswer);
    actualFunctionAnswer = LowTempRadiantControlTypes::MATControl; // reset
    actualFunctionAnswer = ElecRadSys(1).processRadiantSystemControlInput(inputFunction, textField2Pass);
    EXPECT_EQ(expectedResult,actualFunctionAnswer);

}

TEST_F(LowTempRadiantSystemTest, setRadiantSystemControlTemperatureTest)
{

    Real64 expectedResult;
    Real64 actualResult;
    Real64 acceptibleError = 0.001;

    DataHeatBalFanSys::MAT.allocate(1);
    MRT.allocate(1);
    Zone.allocate(1);
    DataHeatBalSurface::TempSurfIn.allocate(1);
    DataHeatBalSurface::TempUserLoc.allocate(1);
    HydrRadSys.allocate(1);
    CFloRadSys.allocate(1);
    ElecRadSys.allocate(1);

    // Test Data
    DataHeatBalFanSys::MAT(1) = 23.456;
    MRT(1) = 12.345;
    Zone(1).OutDryBulbTemp = 34.567;
    Zone(1).OutWetBulbTemp = 1.234;
    DataHeatBalSurface::TempSurfIn(1) = 5.678;
    DataHeatBalSurface::TempUserLoc(1) = 7.890;
    HydrRadSys(1).ZonePtr = 1;
    HydrRadSys(1).SurfacePtr.allocate(1);
    HydrRadSys(1).SurfacePtr(1) = 1;
    CFloRadSys(1).ZonePtr = 1;
    CFloRadSys(1).SurfacePtr.allocate(1);
    CFloRadSys(1).SurfacePtr(1) = 1;
    ElecRadSys(1).ZonePtr = 1;
    ElecRadSys(1).SurfacePtr.allocate(1);
    ElecRadSys(1).SurfacePtr(1) = 1;

    // Test 1: MAT Control
    HydrRadSys(1).ControlType = LowTempRadiantControlTypes::MATControl;
    expectedResult = DataHeatBalFanSys::MAT(1);
    actualResult = 0.0; // reset
    actualResult = HydrRadSys(1).setRadiantSystemControlTemperature();
    EXPECT_NEAR(expectedResult, actualResult, acceptibleError);
    CFloRadSys(1).ControlType = LowTempRadiantControlTypes::MATControl;
    expectedResult = DataHeatBalFanSys::MAT(1);
    actualResult = 0.0; // reset
    actualResult = CFloRadSys(1).setRadiantSystemControlTemperature();
    EXPECT_NEAR(expectedResult, actualResult, acceptibleError);
    ElecRadSys(1).ControlType = LowTempRadiantControlTypes::MATControl;
    expectedResult = DataHeatBalFanSys::MAT(1);
    actualResult = 0.0; // reset
    actualResult = ElecRadSys(1).setRadiantSystemControlTemperature();
    EXPECT_NEAR(expectedResult, actualResult, acceptibleError);

    // Test 2: MRT Control
    HydrRadSys(1).ControlType = LowTempRadiantControlTypes::MRTControl;
    expectedResult = MRT(1);
    actualResult = 0.0; // reset
    actualResult = HydrRadSys(1).setRadiantSystemControlTemperature();
    EXPECT_NEAR(expectedResult, actualResult, acceptibleError);
    CFloRadSys(1).ControlType = LowTempRadiantControlTypes::MRTControl;
    expectedResult = MRT(1);
    actualResult = 0.0; // reset
    actualResult = CFloRadSys(1).setRadiantSystemControlTemperature();
    EXPECT_NEAR(expectedResult, actualResult, acceptibleError);
    ElecRadSys(1).ControlType = LowTempRadiantControlTypes::MRTControl;
    expectedResult = MRT(1);
    actualResult = 0.0; // reset
    actualResult = ElecRadSys(1).setRadiantSystemControlTemperature();
    EXPECT_NEAR(expectedResult, actualResult, acceptibleError);

    // Test 3: Operative Temperature Control
    HydrRadSys(1).ControlType = LowTempRadiantControlTypes::OperativeControl;
    expectedResult = (DataHeatBalFanSys::MAT(1) + MRT(1))/2.0;
    actualResult = 0.0; // reset
    actualResult = HydrRadSys(1).setRadiantSystemControlTemperature();
    EXPECT_NEAR(expectedResult, actualResult, acceptibleError);
    CFloRadSys(1).ControlType = LowTempRadiantControlTypes::OperativeControl;
    expectedResult = (DataHeatBalFanSys::MAT(1) + MRT(1))/2.0;
    actualResult = 0.0; // reset
    actualResult = CFloRadSys(1).setRadiantSystemControlTemperature();
    EXPECT_NEAR(expectedResult, actualResult, acceptibleError);
    ElecRadSys(1).ControlType = LowTempRadiantControlTypes::OperativeControl;
    expectedResult = (DataHeatBalFanSys::MAT(1) + MRT(1))/2.0;
    actualResult = 0.0; // reset
    actualResult = ElecRadSys(1).setRadiantSystemControlTemperature();
    EXPECT_NEAR(expectedResult, actualResult, acceptibleError);

    // Test 4: ODB Temperature Control
    HydrRadSys(1).ControlType = LowTempRadiantControlTypes::ODBControl;
    expectedResult = Zone(1).OutDryBulbTemp;
    actualResult = 0.0; // reset
    actualResult = HydrRadSys(1).setRadiantSystemControlTemperature();
    EXPECT_NEAR(expectedResult, actualResult, acceptibleError);
    CFloRadSys(1).ControlType = LowTempRadiantControlTypes::ODBControl;
    expectedResult = Zone(1).OutDryBulbTemp;
    actualResult = 0.0; // reset
    actualResult = CFloRadSys(1).setRadiantSystemControlTemperature();
    EXPECT_NEAR(expectedResult, actualResult, acceptibleError);
    ElecRadSys(1).ControlType = LowTempRadiantControlTypes::ODBControl;
    expectedResult = Zone(1).OutDryBulbTemp;
    actualResult = 0.0; // reset
    actualResult = ElecRadSys(1).setRadiantSystemControlTemperature();
    EXPECT_NEAR(expectedResult, actualResult, acceptibleError);

    // Test 5: OWB Temperature Control
    HydrRadSys(1).ControlType = LowTempRadiantControlTypes::OWBControl;
    expectedResult = Zone(1).OutWetBulbTemp;
    actualResult = 0.0; // reset
    actualResult = HydrRadSys(1).setRadiantSystemControlTemperature();
    EXPECT_NEAR(expectedResult, actualResult, acceptibleError);
    CFloRadSys(1).ControlType = LowTempRadiantControlTypes::OWBControl;
    expectedResult = Zone(1).OutWetBulbTemp;
    actualResult = 0.0; // reset
    actualResult = CFloRadSys(1).setRadiantSystemControlTemperature();
    EXPECT_NEAR(expectedResult, actualResult, acceptibleError);
    ElecRadSys(1).ControlType = LowTempRadiantControlTypes::OWBControl;
    expectedResult = Zone(1).OutWetBulbTemp;
    actualResult = 0.0; // reset
    actualResult = ElecRadSys(1).setRadiantSystemControlTemperature();
    EXPECT_NEAR(expectedResult, actualResult, acceptibleError);

    // Test 6: Surface Inside Face Temperature Control
    HydrRadSys(1).ControlType = LowTempRadiantControlTypes::SurfFaceTempControl;
    expectedResult = DataHeatBalSurface::TempSurfIn(1);
    actualResult = 0.0; // reset
    actualResult = HydrRadSys(1).setRadiantSystemControlTemperature();
    EXPECT_NEAR(expectedResult, actualResult, acceptibleError);
    CFloRadSys(1).ControlType = LowTempRadiantControlTypes::SurfFaceTempControl;
    expectedResult = DataHeatBalSurface::TempSurfIn(1);
    actualResult = 0.0; // reset
    actualResult = CFloRadSys(1).setRadiantSystemControlTemperature();
    EXPECT_NEAR(expectedResult, actualResult, acceptibleError);
    ElecRadSys(1).ControlType = LowTempRadiantControlTypes::SurfFaceTempControl;
    expectedResult = DataHeatBalSurface::TempSurfIn(1);
    actualResult = 0.0; // reset
    actualResult = ElecRadSys(1).setRadiantSystemControlTemperature();
    EXPECT_NEAR(expectedResult, actualResult, acceptibleError);

    // Test 7: Surface Inside (within the slab) Temperature Control
    HydrRadSys(1).ControlType = LowTempRadiantControlTypes::SurfIntTempControl;
    expectedResult = DataHeatBalSurface::TempUserLoc(1);
    actualResult = 0.0; // reset
    actualResult = HydrRadSys(1).setRadiantSystemControlTemperature();
    EXPECT_NEAR(expectedResult, actualResult, acceptibleError);
    CFloRadSys(1).ControlType = LowTempRadiantControlTypes::SurfIntTempControl;
    expectedResult = DataHeatBalSurface::TempUserLoc(1);
    actualResult = 0.0; // reset
    actualResult = CFloRadSys(1).setRadiantSystemControlTemperature();
    EXPECT_NEAR(expectedResult, actualResult, acceptibleError);
    ElecRadSys(1).ControlType = LowTempRadiantControlTypes::SurfIntTempControl;
    expectedResult = DataHeatBalSurface::TempUserLoc(1);
    actualResult = 0.0; // reset
    actualResult = ElecRadSys(1).setRadiantSystemControlTemperature();
    EXPECT_NEAR(expectedResult, actualResult, acceptibleError);

}<|MERGE_RESOLUTION|>--- conflicted
+++ resolved
@@ -1554,22 +1554,14 @@
     CFloRadSys(RadSysNum).CoolingSystem = true;
     CFloRadSys(RadSysNum).HeatingSystem = false;
     Load = 1000.0;
-<<<<<<< HEAD
-    CFloRadSys(RadSysNum).calculateLowTemperatureRadiantSystem(state.dataWindowManager, Load);
-=======
-    CFloRadSys(RadSysNum).calculateLowTemperatureRadiantSystem(state.dataZoneTempPredictorCorrector, Load);
->>>>>>> 4b7fa19a
+    CFloRadSys(RadSysNum).calculateLowTemperatureRadiantSystem(state, Load);
     EXPECT_EQ(NotOperating, OperatingMode);
 
     // Cooling
     CFloRadSys(RadSysNum).CoolingSystem = false;
     CFloRadSys(RadSysNum).HeatingSystem = true;
     DataHeatBalFanSys::MAT(1) = 26.0;
-<<<<<<< HEAD
-    CFloRadSys(RadSysNum).calculateLowTemperatureRadiantSystem(state.dataWindowManager, Load);
-=======
-    CFloRadSys(RadSysNum).calculateLowTemperatureRadiantSystem(state.dataZoneTempPredictorCorrector, Load);
->>>>>>> 4b7fa19a
+    CFloRadSys(RadSysNum).calculateLowTemperatureRadiantSystem(state, Load);
     EXPECT_EQ(NotOperating, OperatingMode);
 
     CFloRadSys.deallocate();
@@ -1617,22 +1609,14 @@
     HydrRadSys(RadSysNum).CoolingSystem = true;
     HydrRadSys(RadSysNum).HeatingSystem = false;
     Load = 1000.0;
-<<<<<<< HEAD
-    HydrRadSys(RadSysNum).calculateLowTemperatureRadiantSystem(state.dataWindowManager, Load);
-=======
-    HydrRadSys(RadSysNum).calculateLowTemperatureRadiantSystem(state.dataZoneTempPredictorCorrector, Load);
->>>>>>> 4b7fa19a
+    HydrRadSys(RadSysNum).calculateLowTemperatureRadiantSystem(state, Load);
     EXPECT_EQ(0, LowTempRadiantSystem::OperatingMode);
 
     // Cooling
     HydrRadSys(RadSysNum).CoolingSystem = false;
     HydrRadSys(RadSysNum).HeatingSystem = true;
     DataHeatBalFanSys::MAT(1) = 26.0;
-<<<<<<< HEAD
-    HydrRadSys(RadSysNum).calculateLowTemperatureRadiantSystem(state.dataWindowManager, Load);
-=======
-    HydrRadSys(RadSysNum).calculateLowTemperatureRadiantSystem(state.dataZoneTempPredictorCorrector, Load);
->>>>>>> 4b7fa19a
+    HydrRadSys(RadSysNum).calculateLowTemperatureRadiantSystem(state, Load);
     EXPECT_EQ(NotOperating, OperatingMode);
 
     HydrRadSys.deallocate();
