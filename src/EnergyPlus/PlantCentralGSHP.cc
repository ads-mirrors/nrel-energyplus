--- conflicted
+++ resolved
@@ -2069,36 +2069,9 @@
                 EvapOutletTemp = EvapInletTemp;
             }
 
-<<<<<<< HEAD
-            // Check evaporator temperature low limit and adjust capacity if needed
-            if (EvapOutletTemp < TempLowLimitEout) {
-                if ((EvapInletTemp - TempLowLimitEout) > DataPlant::DeltaTempTol) {
-                    EvapOutletTemp = TempLowLimitEout;
-                    EvapDeltaTemp = EvapInletTemp - EvapOutletTemp;
-                    QEvaporator = EvapMassFlowRate * Cp * EvapDeltaTemp;
-                } else {
-                    QEvaporator = 0.0;
-                    EvapOutletTemp = EvapInletTemp;
-                }
-            }
-
-            // Check if the outlet temperature exceeds the node minimum temperature and adjust capacity if needed
-            if (EvapOutletTemp < this->ChillerHeater(ChillerHeaterNum).EvapOutNode.TempMin) {
-                if ((this->ChillerHeater(ChillerHeaterNum).EvapInNode.Temp - this->ChillerHeater(ChillerHeaterNum).EvapOutNode.TempMin) >
-                    DataPlant::DeltaTempTol) {
-                    EvapOutletTemp = this->ChillerHeater(ChillerHeaterNum).EvapOutNode.TempMin;
-                    EvapDeltaTemp = this->ChillerHeater(ChillerHeaterNum).EvapOutNode.TempMin - EvapOutletTemp;
-                    QEvaporator = EvapMassFlowRate * Cp * EvapDeltaTemp;
-                } else {
-                    QEvaporator = 0.0;
-                    EvapOutletTemp = EvapInletTemp;
-                }
-            }
-=======
             // Run evaporator checks and adjust outlet temp and QEvaporator if necessary
             WrapperSpecs::checkEvapOutletTemp(
                 state, ChillerHeaterNum, EvapOutletTemp, TempLowLimitEout, EvapInletTemp, QEvaporator, EvapMassFlowRate, Cp);
->>>>>>> 15f64911
 
             // Calculate part load once more since evaporator capacity might be modified
             WrapperSpecs::calcPLRAndCyclingRatio(state, AvailChillerCap, PartLoadRat, MinPartLoadRat, MaxPartLoadRat, QEvaporator, FRAC);
@@ -2432,30 +2405,10 @@
                 this->ChillerHeater(ChillerHeaterNum).ChillerEIRFTIDX = this->ChillerHeater(ChillerHeaterNum).ChillerEIRFTHeatingIDX;
                 this->ChillerHeater(ChillerHeaterNum).ChillerEIRFPLRIDX = this->ChillerHeater(ChillerHeaterNum).ChillerEIRFPLRHeatingIDX;
 
-<<<<<<< HEAD
-                Real64 CondTempforCurve; // Reference condenser temperature for the performance curve reading
-
-                if (this->ChillerHeater(ChillerHeaterNum).CondMode == "ENTERINGCONDENSER") {
-                    CondTempforCurve = CondInletTemp;
-                } else if (this->ChillerHeater(ChillerHeaterNum).CondMode == "LEAVINGCONDENSER") {
-                    CondTempforCurve = this->ChillerHeater(ChillerHeaterNum).TempRefCondOutClgHtg; //! CondOutletTemp
-                } else {
-                    ShowWarningError(state, format("ChillerHeaterPerformance:Electric:EIR \"{}\":", this->ChillerHeater(ChillerHeaterNum).Name));
-                    ShowContinueError(state,
-                                      format("Chiller condenser temperature for curve fit are not decided, default value= cond_leaving ({:.3R}).",
-                                             state.dataPlantCentralGSHP->ChillerCapFT));
-                    CondTempforCurve =
-                        dln->nodes(state.dataPlnt->PlantLoop(this->HWPlantLoc.loopNum).TempSetPointNodeNum)->TempSetPoint;
-                }
-
-                Real64 MinPartLoadRat; // Min allowed operating fraction of full load
-                Real64 MaxPartLoadRat; // Max allowed operating fraction of full load
-=======
                 // Reference condenser temperature for the performance curve reading: set to entering or leaving condenser temperature based on user
                 // input
                 Real64 CondTempforCurve = this->setChillerHeaterCondTemp(
                     state, ChillerHeaterNum, CondInletTemp, this->ChillerHeater(ChillerHeaterNum).TempRefCondOutClgHtg);
->>>>>>> 15f64911
 
                 Real64 ChillerRefCap = this->ChillerHeater(ChillerHeaterNum).RefCap;
                 Real64 ReferenceCOP = this->ChillerHeater(ChillerHeaterNum).RefCOP;
@@ -2494,72 +2447,17 @@
                     EvapOutletTemp = EvapInletTemp - EvapDeltaTemp;
                 }
 
-<<<<<<< HEAD
-                // Check that the evaporator outlet temp honors both plant loop temp low limit and also the chiller low limit
-                if (EvapOutletTemp < TempLowLimitEout) {
-                    if ((this->ChillerHeater(ChillerHeaterNum).EvapInNode.Temp - TempLowLimitEout) > DataPlant::DeltaTempTol) {
-                        EvapOutletTemp = TempLowLimitEout;
-                        Real64 EvapDeltaTemp = this->ChillerHeater(ChillerHeaterNum).EvapInNode.Temp - EvapOutletTemp;
-                        QEvaporator = EvapMassFlowRate * Cp * EvapDeltaTemp;
-                    } else {
-                        EvapOutletTemp = this->ChillerHeater(ChillerHeaterNum).EvapInNode.Temp;
-                        Real64 EvapDeltaTemp = this->ChillerHeater(ChillerHeaterNum).EvapInNode.Temp - EvapOutletTemp;
-                        QEvaporator = EvapMassFlowRate * Cp * EvapDeltaTemp;
-                    }
-                }
-
-                if (EvapOutletTemp < this->ChillerHeater(ChillerHeaterNum).EvapOutNode.TempMin) {
-                    if ((this->ChillerHeater(ChillerHeaterNum).EvapInNode.Temp - this->ChillerHeater(ChillerHeaterNum).EvapOutNode.TempMin) >
-                        DataPlant::DeltaTempTol) {
-                        EvapOutletTemp = this->ChillerHeater(ChillerHeaterNum).EvapOutNode.TempMin;
-                        Real64 EvapDeltaTemp = this->ChillerHeater(ChillerHeaterNum).EvapOutNode.TempMin - EvapOutletTemp;
-                        QEvaporator = EvapMassFlowRate * Cp * EvapDeltaTemp;
-                    } else {
-                        EvapOutletTemp = this->ChillerHeater(ChillerHeaterNum).EvapOutNode.TempMin;
-                        Real64 EvapDeltaTemp = this->ChillerHeater(ChillerHeaterNum).EvapOutNode.TempMin - EvapOutletTemp;
-                        QEvaporator = EvapMassFlowRate * Cp * EvapDeltaTemp;
-                    }
-                }
-
-                // Evaporator operates at full load
-                if (AvailChillerCap > 0.0) {
-                    PartLoadRat = max(0.0, min((QEvaporator / AvailChillerCap), MaxPartLoadRat));
-                } else {
-                    PartLoadRat = 0.0;
-                }
-
-                // Chiller cycles below minimum part load ratio, FRAC = amount of time chiller is ON during this time step
-                if (PartLoadRat < MinPartLoadRat) FRAC = min(1.0, (PartLoadRat / MinPartLoadRat));
-                if (FRAC <= 0.0) FRAC = 1.0; // CR 9303 COP reporting issue, it should be greater than zero in this routine
-                state.dataPlantCentralGSHP->ChillerCyclingRatio = FRAC;
-
-                // Chiller is false loading below PLR = minimum unloading ratio, find PLR used for energy calculation
-                if (AvailChillerCap > 0.0) {
-                    PartLoadRat = max(PartLoadRat, MinPartLoadRat);
-                } else {
-                    PartLoadRat = 0.0;
-                }
-                // Evaporator part load ratio
-                state.dataPlantCentralGSHP->ChillerPartLoadRatio = PartLoadRat;
-
-                // calculate the load due to false loading on chiller over and above water side load
-                state.dataPlantCentralGSHP->ChillerFalseLoadRate = (AvailChillerCap * PartLoadRat * FRAC) - QEvaporator;
-                if (state.dataPlantCentralGSHP->ChillerFalseLoadRate < HVAC::SmallLoad) {
-                    state.dataPlantCentralGSHP->ChillerFalseLoadRate = 0.0;
-                }
-=======
                 // Run evaporator checks and adjust outlet temp and QEvaporator if necessary
                 WrapperSpecs::checkEvapOutletTemp(state,
                                                   ChillerHeaterNum,
                                                   EvapOutletTemp,
                                                   TempLowLimitEout,
-                                                  this->ChillerHeater(ChillerHeaterNum).EvapInletNode.Temp,
+                                                  this->ChillerHeater(ChillerHeaterNum).EvapInNode.Temp,
                                                   QEvaporator,
                                                   EvapMassFlowRate,
                                                   Cp);
 
                 WrapperSpecs::calcPLRAndCyclingRatio(state, AvailChillerCap, PartLoadRat, MinPartLoadRat, MaxPartLoadRat, QEvaporator, FRAC);
->>>>>>> 15f64911
 
                 state.dataPlantCentralGSHP->ChillerEIRFT =
                     max(0.0, Curve::CurveValue(state, this->ChillerHeater(ChillerHeaterNum).ChillerEIRFTIDX, EvapOutletTemp, CondTempforCurve));
@@ -2772,11 +2670,11 @@
     }
 
     // Check if the outlet temperature exceeds the node minimum temperature and adjust capacity if needed
-    if (evapOutletTemp < this->ChillerHeater(numChillerHeater).EvapOutletNode.TempMin) {
-        if ((this->ChillerHeater(numChillerHeater).EvapInletNode.Temp - this->ChillerHeater(numChillerHeater).EvapOutletNode.TempMin) >
+    if (evapOutletTemp < this->ChillerHeater(numChillerHeater).EvapOutNode.TempMin) {
+        if ((this->ChillerHeater(numChillerHeater).EvapInNode.Temp - this->ChillerHeater(numChillerHeater).EvapOutNode.TempMin) >
             DataPlant::DeltaTempTol) {
-            evapOutletTemp = this->ChillerHeater(numChillerHeater).EvapOutletNode.TempMin;
-            Real64 evapDeltaTemp = this->ChillerHeater(numChillerHeater).EvapOutletNode.TempMin - evapOutletTemp;
+            evapOutletTemp = this->ChillerHeater(numChillerHeater).EvapOutNode.TempMin;
+            Real64 evapDeltaTemp = this->ChillerHeater(numChillerHeater).EvapOutNode.TempMin - evapOutletTemp;
             qEvaporator = evapMassFlowRate * Cp * evapDeltaTemp;
         } else {
             qEvaporator = 0.0;
