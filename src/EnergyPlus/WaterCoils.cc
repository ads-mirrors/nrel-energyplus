--- conflicted
+++ resolved
@@ -6399,15 +6399,9 @@
 }
 
 void CheckForSensorAndSetPointNode(EnergyPlusData &state,
-<<<<<<< HEAD
-                                   int const SensorNodeNum,                           // controller sensor node number
-                                   HVACControllers::CtrlVarType const &ControlledVar, // controlled variable type
-                                   bool &NodeNotFound                                 // true if matching air outlet node not found
-=======
-                                   int const SensorNodeNum,                    // controller sensor node number
-                                   HVACControllers::iCtrl const ControlledVar, // controlled variable type
-                                   bool &NodeNotFound                          // true if matching air outlet node not found
->>>>>>> 4afa21d9
+                                   int const SensorNodeNum,                          // controller sensor node number
+                                   HVACControllers::CtrlVarType const ControlledVar, // controlled variable type
+                                   bool &NodeNotFound                                // true if matching air outlet node not found
 )
 {
 
