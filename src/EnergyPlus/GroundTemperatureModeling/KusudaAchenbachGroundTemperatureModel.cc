--- conflicted
+++ resolved
@@ -57,7 +57,8 @@
 namespace EnergyPlus {
 
 //******************************************************************************
-
+namespace GroundTemp {
+                
 // Kusuda model factory
 KusudaGroundTempsModel *KusudaGroundTempsModel::KusudaGTMFactory(EnergyPlusData &state, const std::string &objectName)
 {
@@ -84,9 +85,9 @@
     //  it persists.
     const std::string lookingForName = objectName; // NOLINT(*-unnecessary-copy-initialization)
 
-    auto objType = GroundTempObjType::KusudaGroundTemp;
-
-    std::string_view const cCurrentModuleObject = groundTempModelNamesUC[static_cast<int>(objType)];
+    ModelType modelType = ModelType::Kusuda;
+
+    std::string_view const cCurrentModuleObject = GroundTemp::modelTypeNamesUC[(int)modelType];
     const int numCurrModels = state.dataInputProcessing->inputProcessor->getNumObjectsFound(state, cCurrentModuleObject);
 
     for (int modelNum = 1; modelNum <= numCurrModels; ++modelNum) {
@@ -97,8 +98,8 @@
         if (lookingForName == state.dataIPShortCut->cAlphaArgs(1)) {
 
             // Read input into object here
-            thisModel->objectName = state.dataIPShortCut->cAlphaArgs(1);
-            thisModel->objectType = objType;
+            thisModel->Name = state.dataIPShortCut->cAlphaArgs(1);
+            thisModel->modelType = modelType;
             thisModel->groundThermalDiffusivity =
                 state.dataIPShortCut->rNumericArgs(1) / (state.dataIPShortCut->rNumericArgs(2) * state.dataIPShortCut->rNumericArgs(3));
 
@@ -166,7 +167,7 @@
         return thisModel;
     }
 
-    ShowFatalError(state, fmt::format("{}--Errors getting input for ground temperature model", groundTempModelNames[static_cast<int>(objType)]));
+    ShowFatalError(state, fmt::format("{}--Errors getting input for ground temperature model", GroundTemp::modelTypeNames[(int)modelType]));
     return nullptr;
 }
 
@@ -230,14 +231,8 @@
     // Returns the ground temperature when input time is in months
 
     // SUBROUTINE LOCAL VARIABLE DECLARATIONS:
-<<<<<<< HEAD
     Real64 const aveSecondsInMonth = (state.dataWeather->NumDaysInYear / 12) * Constant::rSecsInDay;
     Real64 const secondsPerYear = state.dataWeather->NumDaysInYear * Constant::rSecsInDay;
-=======
-    // TODO: Taking out the int static cast causes diffs and failed tests
-    Real64 const aveSecondsInMonth = static_cast<int>(state.dataWeather->NumDaysInYear / 12.0) * Constant::SecsInDay;
-    Real64 const secondsPerYear = state.dataWeather->NumDaysInYear * Constant::SecsInDay;
->>>>>>> acda84e3
 
     depth = _depth;
 
@@ -253,4 +248,5 @@
 
 //******************************************************************************
 
+} // namespace GroundTemp
 } // namespace EnergyPlus