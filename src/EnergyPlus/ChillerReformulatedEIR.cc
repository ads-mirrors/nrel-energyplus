--- conflicted
+++ resolved
@@ -120,21 +120,12 @@
     PlantComponent *ReformulatedEIRChillerSpecs::factory(EnergyPlusData &state, std::string const &objectName)
     {
         // Process the input data if it hasn't been done already
-<<<<<<< HEAD
         if (state.dataChillerReformulatedEIR->GetInputREIR) {
             GetElecReformEIRChillerInput(state);
             state.dataChillerReformulatedEIR->GetInputREIR = false;
         }
         // Now look for this particular object in the list
         for (auto &obj : state.dataChillerReformulatedEIR->ElecReformEIRChiller) {
-=======
-        if (state.dataChillerReformulatedEIR.GetInputREIR) {
-            GetElecReformEIRChillerInput(state, state.dataChillerReformulatedEIR);
-            state.dataChillerReformulatedEIR.GetInputREIR = false;
-        }
-        // Now look for this particular object in the list
-        for (auto &obj : state.dataChillerReformulatedEIR.ElecReformEIRChiller) {
->>>>>>> 258bfbd7
             if (obj.Name == objectName) {
                 return &obj;
             }
@@ -194,11 +185,7 @@
         //  up reporting variables.
 
         if (calledFromLocation.loopNum == this->CWLoopNum) {
-<<<<<<< HEAD
             this->initialize(state, RunFlag, CurLoad);
-=======
-            this->initialize(state.dataBranchInputManager, RunFlag, CurLoad);
->>>>>>> 258bfbd7
             this->control(state, CurLoad, RunFlag, FirstHVACIteration);
             this->update(CurLoad, RunFlag);
         } else if (calledFromLocation.loopNum == this->CDLoopNum) {
@@ -227,11 +214,7 @@
         }
     }
 
-<<<<<<< HEAD
     void GetElecReformEIRChillerInput(EnergyPlusData &state)
-=======
-    void GetElecReformEIRChillerInput(EnergyPlusData &state, ChillerReformulatedEIRData &chillers)
->>>>>>> 258bfbd7
     {
         // SUBROUTINE INFORMATION:
         //       AUTHOR:          Lixing Gu, FSEC
