// EnergyPlus, Copyright (c) 1996-2021, The Board of Trustees of the University of Illinois,
// The Regents of the University of California, through Lawrence Berkeley National Laboratory
// (subject to receipt of any required approvals from the U.S. Dept. of Energy), Oak Ridge
// National Laboratory, managed by UT-Battelle, Alliance for Sustainable Energy, LLC, and other
// contributors. All rights reserved.
//
// NOTICE: This Software was developed under funding from the U.S. Department of Energy and the
// U.S. Government consequently retains certain rights. As such, the U.S. Government has been
// granted for itself and others acting on its behalf a paid-up, nonexclusive, irrevocable,
// worldwide license in the Software to reproduce, distribute copies to the public, prepare
// derivative works, and perform publicly and display publicly, and to permit others to do so.
//
// Redistribution and use in source and binary forms, with or without modification, are permitted
// provided that the following conditions are met:
//
// (1) Redistributions of source code must retain the above copyright notice, this list of
//     conditions and the following disclaimer.
//
// (2) Redistributions in binary form must reproduce the above copyright notice, this list of
//     conditions and the following disclaimer in the documentation and/or other materials
//     provided with the distribution.
//
// (3) Neither the name of the University of California, Lawrence Berkeley National Laboratory,
//     the University of Illinois, U.S. Dept. of Energy nor the names of its contributors may be
//     used to endorse or promote products derived from this software without specific prior
//     written permission.
//
// (4) Use of EnergyPlus(TM) Name. If Licensee (i) distributes the software in stand-alone form
//     without changes from the version obtained under this License, or (ii) Licensee makes a
//     reference solely to the software portion of its product, Licensee must refer to the
//     software as "EnergyPlus version X" software, where "X" is the version number Licensee
//     obtained under this License and may not use a different name for the software. Except as
//     specifically required in this Section (4), Licensee shall not use in a company name, a
//     product name, in advertising, publicity, or other promotional activities any name, trade
//     name, trademark, logo, or other designation of "EnergyPlus", "E+", "e+" or confusingly
//     similar designation, without the U.S. Department of Energy's prior written consent.
//
// THIS SOFTWARE IS PROVIDED BY THE COPYRIGHT HOLDERS AND CONTRIBUTORS "AS IS" AND ANY EXPRESS OR
// IMPLIED WARRANTIES, INCLUDING, BUT NOT LIMITED TO, THE IMPLIED WARRANTIES OF MERCHANTABILITY
// AND FITNESS FOR A PARTICULAR PURPOSE ARE DISCLAIMED. IN NO EVENT SHALL THE COPYRIGHT OWNER OR
// CONTRIBUTORS BE LIABLE FOR ANY DIRECT, INDIRECT, INCIDENTAL, SPECIAL, EXEMPLARY, OR
// CONSEQUENTIAL DAMAGES (INCLUDING, BUT NOT LIMITED TO, PROCUREMENT OF SUBSTITUTE GOODS OR
// SERVICES; LOSS OF USE, DATA, OR PROFITS; OR BUSINESS INTERRUPTION) HOWEVER CAUSED AND ON ANY
// THEORY OF LIABILITY, WHETHER IN CONTRACT, STRICT LIABILITY, OR TORT (INCLUDING NEGLIGENCE OR
// OTHERWISE) ARISING IN ANY WAY OUT OF THE USE OF THIS SOFTWARE, EVEN IF ADVISED OF THE
// POSSIBILITY OF SUCH DAMAGE.

// C++ Headers
#include <cassert>
#include <cmath>
#include <string>

// ObjexxFCL Headers
#include <ObjexxFCL/Fmath.hh>
#include <ObjexxFCL/string.functions.hh>

// EnergyPlus Headers
#include <EnergyPlus/Autosizing/All_Simple_Sizing.hh>
#include <EnergyPlus/BranchNodeConnections.hh>
#include <EnergyPlus/ChillerElectricEIR.hh>
#include <EnergyPlus/CurveManager.hh>
#include <EnergyPlus/Data/EnergyPlusData.hh>
#include <EnergyPlus/DataBranchAirLoopPlant.hh>
#include <EnergyPlus/DataEnvironment.hh>
#include <EnergyPlus/DataHVACGlobals.hh>
#include <EnergyPlus/DataIPShortCuts.hh>
#include <EnergyPlus/DataLoopNode.hh>
#include <EnergyPlus/DataSizing.hh>
#include <EnergyPlus/EMSManager.hh>
#include <EnergyPlus/FaultsManager.hh>
#include <EnergyPlus/FluidProperties.hh>
#include <EnergyPlus/General.hh>
#include <EnergyPlus/GeneralRoutines.hh>
#include <EnergyPlus/GlobalNames.hh>
#include <EnergyPlus/InputProcessing/InputProcessor.hh>
#include <EnergyPlus/NodeInputManager.hh>
#include <EnergyPlus/OutAirNodeManager.hh>
#include <EnergyPlus/OutputProcessor.hh>
#include <EnergyPlus/OutputReportPredefined.hh>
#include <EnergyPlus/Plant/DataPlant.hh>
#include <EnergyPlus/Plant/PlantLocation.hh>
#include <EnergyPlus/PlantUtilities.hh>
#include <EnergyPlus/Psychrometrics.hh>
#include <EnergyPlus/ScheduleManager.hh>
#include <EnergyPlus/StandardRatings.hh>
#include <EnergyPlus/UtilityRoutines.hh>

namespace EnergyPlus::ChillerElectricEIR {

// NOTES:
// The Electric EIR and Reformulated EIR chiller models are similar.
// They only differ in the independent variable used to evaluate the performance curves.

// MODULE INFORMATION:
//       AUTHOR         Richard Raustad
//       DATE WRITTEN   June 2004
//       MODIFIED       Chandan Sharma, FSEC, February 2010, Added basin heater
//                      Brent Griffith, NREL, Sept 2010, revised for plant changes
//                      generalized fluid properties
//       RE-ENGINEERED  na

// PURPOSE OF THIS MODULE:
//  This module simulates the performance of the electric vapor
//  compression chiller used in DOE-2.

// METHODOLOGY EMPLOYED:
//  Once the PlantLoopManager determines that the Electric EIR chiller
//  is available to meet a loop cooling demand, it calls SimElectricEIRChiller
//  which in turn calls the electric EIR model. The EIR chiller model is based on
//  polynomial fits of chiller performance data.

// REFERENCES:
// 1. DOE-2 Engineers Manual, Version 2.1A, November 1982, LBL-11353

PlantComponent *ElectricEIRChillerSpecs::factory(EnergyPlusData &state, std::string const &objectName)
{
    // Process the input data if it hasn't been done already
    if (state.dataChillerElectricEIR->getInputFlag) {
        GetElectricEIRChillerInput(state);
        state.dataChillerElectricEIR->getInputFlag = false;
    }
    // Now look for this particular object in the list
    for (auto &obj : state.dataChillerElectricEIR->ElectricEIRChiller) {
        if (obj.Name == objectName) {
            return &obj;
        }
    }
    // If we didn't find it, fatal
    ShowFatalError(state, "LocalElectEIRChillerFactory: Error getting inputs for object named: " + objectName); // LCOV_EXCL_LINE
    // Shut up the compiler
    return nullptr; // LCOV_EXCL_LINE
}

void ElectricEIRChillerSpecs::simulate(
    EnergyPlusData &state, const PlantLocation &calledFromLocation, bool FirstHVACIteration, Real64 &CurLoad, bool RunFlag)
{
    // SUBROUTINE INFORMATION:
    //       AUTHOR         Richard Raustad
    //       DATE WRITTEN   June 2004
    //       MODIFIED       na
    //       RE-ENGINEERED  na

    // PURPOSE OF THIS SUBROUTINE:
    //  This is the electric EIR chiller model driver. It gets the input for the
    //  model, initializes simulation variables, calls the appropriate model and sets
    //  up reporting variables.

    if (calledFromLocation.loopNum == this->CWLoopNum) {
        this->initialize(state, RunFlag, CurLoad);
        this->calculate(state, CurLoad, RunFlag);
        this->update(state, CurLoad, RunFlag);

    } else if (calledFromLocation.loopNum == this->CDLoopNum) {
        PlantUtilities::UpdateChillerComponentCondenserSide(state,
                                                            calledFromLocation.loopNum,
                                                            this->CDLoopSideNum,
                                                            DataPlant::PlantEquipmentType::Chiller_ElectricEIR,
                                                            this->CondInletNodeNum,
                                                            this->CondOutletNodeNum,
                                                            this->QCondenser,
                                                            this->CondInletTemp,
                                                            this->CondOutletTemp,
                                                            this->CondMassFlowRate,
                                                            FirstHVACIteration);

    } else if (calledFromLocation.loopNum == this->HRLoopNum) {
        PlantUtilities::UpdateComponentHeatRecoverySide(state,
                                                        this->HRLoopNum,
                                                        this->HRLoopSideNum,
                                                        DataPlant::PlantEquipmentType::Chiller_ElectricEIR,
                                                        this->HeatRecInletNodeNum,
                                                        this->HeatRecOutletNodeNum,
                                                        this->QHeatRecovered,
                                                        this->HeatRecInletTemp,
                                                        this->HeatRecOutletTemp,
                                                        this->HeatRecMassFlow,
                                                        FirstHVACIteration);
    }
}

void ElectricEIRChillerSpecs::getDesignCapacities(
    [[maybe_unused]] EnergyPlusData &state, const PlantLocation &calledFromLocation, Real64 &MaxLoad, Real64 &MinLoad, Real64 &OptLoad)
{
    if (calledFromLocation.loopNum == this->CWLoopNum) {
        MinLoad = this->RefCap * this->MinPartLoadRat;
        MaxLoad = this->RefCap * this->MaxPartLoadRat;
        OptLoad = this->RefCap * this->OptPartLoadRat;
    } else {
        MinLoad = 0.0;
        MaxLoad = 0.0;
        OptLoad = 0.0;
    }
}

void ElectricEIRChillerSpecs::getDesignTemperatures(Real64 &TempDesCondIn, Real64 &TempDesEvapOut)
{
    TempDesCondIn = this->TempRefCondIn;
    TempDesEvapOut = this->TempRefEvapOut;
}

void ElectricEIRChillerSpecs::getSizingFactor(Real64 &sizFac)
{
    sizFac = this->SizFac;
}

void ElectricEIRChillerSpecs::onInitLoopEquip(EnergyPlusData &state, const PlantLocation &calledFromLocation)
{
    bool runFlag = true;
    Real64 myLoad = 0.0;

    this->initialize(state, runFlag, myLoad);

    if (calledFromLocation.loopNum == this->CWLoopNum) {
        this->size(state);
    }
}

void GetElectricEIRChillerInput(EnergyPlusData &state)
{
    // SUBROUTINE INFORMATION:
    //       AUTHOR:          Richard Raustad, FSEC
    //       DATE WRITTEN:    June 2004

    // PURPOSE OF THIS SUBROUTINE:
    //  This routine will get the input required by the Electric EIR Chiller model.

    static constexpr std::string_view RoutineName("GetElectricEIRChillerInput: "); // include trailing blank space

    bool ErrorsFound(false); // True when input errors are found

    state.dataIPShortCut->cCurrentModuleObject = "Chiller:Electric:EIR";
    state.dataChillerElectricEIR->NumElectricEIRChillers =
        state.dataInputProcessing->inputProcessor->getNumObjectsFound(state, state.dataIPShortCut->cCurrentModuleObject);

    if (state.dataChillerElectricEIR->NumElectricEIRChillers <= 0) {
        ShowSevereError(state, "No " + state.dataIPShortCut->cCurrentModuleObject + " equipment specified in input file");
        ErrorsFound = true;
    }

    // ALLOCATE ARRAYS
    state.dataChillerElectricEIR->ElectricEIRChiller.allocate(state.dataChillerElectricEIR->NumElectricEIRChillers);

    // Load arrays with electric EIR chiller data
    for (int EIRChillerNum = 1; EIRChillerNum <= state.dataChillerElectricEIR->NumElectricEIRChillers; ++EIRChillerNum) {
        int NumAlphas = 0; // Number of elements in the alpha array
        int NumNums = 0;   // Number of elements in the numeric array
        int IOStat = 0;    // IO Status when calling get input subroutine
        state.dataInputProcessing->inputProcessor->getObjectItem(state,
                                                                 state.dataIPShortCut->cCurrentModuleObject,
                                                                 EIRChillerNum,
                                                                 state.dataIPShortCut->cAlphaArgs,
                                                                 NumAlphas,
                                                                 state.dataIPShortCut->rNumericArgs,
                                                                 NumNums,
                                                                 IOStat,
                                                                 state.dataIPShortCut->lNumericFieldBlanks,
                                                                 state.dataIPShortCut->lAlphaFieldBlanks,
                                                                 state.dataIPShortCut->cAlphaFieldNames,
                                                                 state.dataIPShortCut->cNumericFieldNames);
        UtilityRoutines::IsNameEmpty(state, state.dataIPShortCut->cAlphaArgs(1), state.dataIPShortCut->cCurrentModuleObject, ErrorsFound);

        // ErrorsFound will be set to True if problem was found, left untouched otherwise
        GlobalNames::VerifyUniqueChillerName(state,
                                             state.dataIPShortCut->cCurrentModuleObject,
                                             state.dataIPShortCut->cAlphaArgs(1),
                                             ErrorsFound,
                                             state.dataIPShortCut->cCurrentModuleObject + " Name");

        auto &thisChiller = state.dataChillerElectricEIR->ElectricEIRChiller(EIRChillerNum);
        thisChiller.Name = state.dataIPShortCut->cAlphaArgs(1);

        //   Performance curves
        thisChiller.ChillerCapFTIndex = CurveManager::GetCurveIndex(state, state.dataIPShortCut->cAlphaArgs(2));
        if (thisChiller.ChillerCapFTIndex == 0) {
            ShowSevereError(
                state, std::string{RoutineName} + state.dataIPShortCut->cCurrentModuleObject + " \"" + state.dataIPShortCut->cAlphaArgs(1) + "\"");
            ShowContinueError(state, "Invalid " + state.dataIPShortCut->cAlphaFieldNames(2) + '=' + state.dataIPShortCut->cAlphaArgs(2));
            ErrorsFound = true;
        }

        thisChiller.ChillerEIRFTIndex = CurveManager::GetCurveIndex(state, state.dataIPShortCut->cAlphaArgs(3));
        if (thisChiller.ChillerEIRFTIndex == 0) {
            ShowSevereError(
                state, std::string{RoutineName} + state.dataIPShortCut->cCurrentModuleObject + "=\"" + state.dataIPShortCut->cAlphaArgs(1) + "\"");
            ShowContinueError(state, "Invalid " + state.dataIPShortCut->cAlphaFieldNames(3) + '=' + state.dataIPShortCut->cAlphaArgs(3));
            ErrorsFound = true;
        }

        thisChiller.ChillerEIRFPLRIndex = CurveManager::GetCurveIndex(state, state.dataIPShortCut->cAlphaArgs(4));
        if (thisChiller.ChillerEIRFPLRIndex == 0) {
            ShowSevereError(
                state, std::string{RoutineName} + state.dataIPShortCut->cCurrentModuleObject + "=\"" + state.dataIPShortCut->cAlphaArgs(1) + "\"");
            ShowContinueError(state, "Invalid " + state.dataIPShortCut->cAlphaFieldNames(4) + '=' + state.dataIPShortCut->cAlphaArgs(4));
            ErrorsFound = true;
        }

        thisChiller.EvapInletNodeNum = NodeInputManager::GetOnlySingleNode(state,
                                                                           state.dataIPShortCut->cAlphaArgs(5),
                                                                           ErrorsFound,
                                                                           state.dataIPShortCut->cCurrentModuleObject,
                                                                           state.dataIPShortCut->cAlphaArgs(1),
                                                                           DataLoopNode::NodeFluidType::Water,
                                                                           DataLoopNode::NodeConnectionType::Inlet,
                                                                           NodeInputManager::compFluidStream::Primary,
                                                                           DataLoopNode::ObjectIsNotParent);
        thisChiller.EvapOutletNodeNum = NodeInputManager::GetOnlySingleNode(state,
                                                                            state.dataIPShortCut->cAlphaArgs(6),
                                                                            ErrorsFound,
                                                                            state.dataIPShortCut->cCurrentModuleObject,
                                                                            state.dataIPShortCut->cAlphaArgs(1),
                                                                            DataLoopNode::NodeFluidType::Water,
                                                                            DataLoopNode::NodeConnectionType::Outlet,
                                                                            NodeInputManager::compFluidStream::Primary,
                                                                            DataLoopNode::ObjectIsNotParent);
        BranchNodeConnections::TestCompSet(state,
                                           state.dataIPShortCut->cCurrentModuleObject,
                                           state.dataIPShortCut->cAlphaArgs(1),
                                           state.dataIPShortCut->cAlphaArgs(5),
                                           state.dataIPShortCut->cAlphaArgs(6),
                                           "Chilled Water Nodes");

        if (UtilityRoutines::SameString(state.dataIPShortCut->cAlphaArgs(9), "WaterCooled")) {
            thisChiller.CondenserType = DataPlant::CondenserType::WaterCooled;
        } else if (UtilityRoutines::SameString(state.dataIPShortCut->cAlphaArgs(9), "AirCooled")) {
            thisChiller.CondenserType = DataPlant::CondenserType::AirCooled;
        } else if (UtilityRoutines::SameString(state.dataIPShortCut->cAlphaArgs(9), "EvaporativelyCooled")) {
            thisChiller.CondenserType = DataPlant::CondenserType::EvapCooled;
        } else {
            ShowSevereError(state,
                            std::string{RoutineName} + state.dataIPShortCut->cCurrentModuleObject + ": " + state.dataIPShortCut->cAlphaArgs(1));
            ShowContinueError(state, "Invalid " + state.dataIPShortCut->cAlphaFieldNames(9) + '=' + state.dataIPShortCut->cAlphaArgs(9));
            ShowContinueError(state, "Valid entries are AirCooled, WaterCooled, or EvaporativelyCooled");
            ErrorsFound = true;
        }

        if (thisChiller.CondenserType == DataPlant::CondenserType::AirCooled || thisChiller.CondenserType == DataPlant::CondenserType::EvapCooled) {
            // Connection not required for air or evap cooled condenser
            // If the condenser inlet is blank for air cooled and evap cooled condensers then supply a generic name
            // since it is not used elsewhere for connection
            if (state.dataIPShortCut->lAlphaFieldBlanks(7)) {
                if (len(state.dataIPShortCut->cAlphaArgs(1)) <
                    DataGlobalConstants::MaxNameLength - 25) { // protect against long name leading to > 100 chars
                    state.dataIPShortCut->cAlphaArgs(7) = state.dataIPShortCut->cAlphaArgs(1) + " INLET NODE FOR CONDENSER";
                } else {
                    state.dataIPShortCut->cAlphaArgs(7) = state.dataIPShortCut->cAlphaArgs(1).substr(0, 75) + " INLET NODE FOR CONDENSER";
                }
            }
            if (state.dataIPShortCut->lAlphaFieldBlanks(8)) {
                if (len(state.dataIPShortCut->cAlphaArgs(1)) <
                    DataGlobalConstants::MaxNameLength - 26) { // protect against long name leading to > 100 chars
                    state.dataIPShortCut->cAlphaArgs(8) = state.dataIPShortCut->cAlphaArgs(1) + " OUTLET NODE FOR CONDENSER";
                } else {
                    state.dataIPShortCut->cAlphaArgs(8) = state.dataIPShortCut->cAlphaArgs(1).substr(0, 74) + " OUTLET NODE FOR CONDENSER";
                }
            }

            thisChiller.CondInletNodeNum = NodeInputManager::GetOnlySingleNode(state,
                                                                               state.dataIPShortCut->cAlphaArgs(7),
                                                                               ErrorsFound,
                                                                               state.dataIPShortCut->cCurrentModuleObject,
                                                                               state.dataIPShortCut->cAlphaArgs(1),
                                                                               DataLoopNode::NodeFluidType::Air,
                                                                               DataLoopNode::NodeConnectionType::OutsideAirReference,
                                                                               NodeInputManager::compFluidStream::Secondary,
                                                                               DataLoopNode::ObjectIsNotParent);
            bool Okay = true;
            OutAirNodeManager::CheckAndAddAirNodeNumber(state, thisChiller.CondInletNodeNum, Okay);
            if (!Okay) {
                ShowWarningError(state,
                                 std::string{RoutineName} + state.dataIPShortCut->cCurrentModuleObject + "=\"" + state.dataIPShortCut->cAlphaArgs(1) +
                                     "\"");
                ShowContinueError(state, "Adding OutdoorAir:Node=" + state.dataIPShortCut->cAlphaArgs(7));
            }

            thisChiller.CondOutletNodeNum = NodeInputManager::GetOnlySingleNode(state,
                                                                                state.dataIPShortCut->cAlphaArgs(8),
                                                                                ErrorsFound,
                                                                                state.dataIPShortCut->cCurrentModuleObject,
                                                                                state.dataIPShortCut->cAlphaArgs(1),
                                                                                DataLoopNode::NodeFluidType::Air,
                                                                                DataLoopNode::NodeConnectionType::Outlet,
                                                                                NodeInputManager::compFluidStream::Secondary,
                                                                                DataLoopNode::ObjectIsNotParent);

        } else if (thisChiller.CondenserType == DataPlant::CondenserType::WaterCooled) {
            // Condenser inlet node name is necessary for water-cooled condenser
            if (state.dataIPShortCut->lAlphaFieldBlanks(7) || state.dataIPShortCut->lAlphaFieldBlanks(8)) {
                ShowSevereError(state,
                                std::string{RoutineName} + state.dataIPShortCut->cCurrentModuleObject + "=\"" + state.dataIPShortCut->cAlphaArgs(1) +
                                    "\"");
                ShowContinueError(state, "Condenser Inlet or Outlet Node Name is blank.");
                ErrorsFound = true;
            }

            thisChiller.CondInletNodeNum = NodeInputManager::GetOnlySingleNode(state,
                                                                               state.dataIPShortCut->cAlphaArgs(7),
                                                                               ErrorsFound,
                                                                               state.dataIPShortCut->cCurrentModuleObject,
                                                                               state.dataIPShortCut->cAlphaArgs(1),
                                                                               DataLoopNode::NodeFluidType::Water,
                                                                               DataLoopNode::NodeConnectionType::Inlet,
                                                                               NodeInputManager::compFluidStream::Secondary,
                                                                               DataLoopNode::ObjectIsNotParent);

            thisChiller.CondOutletNodeNum = NodeInputManager::GetOnlySingleNode(state,
                                                                                state.dataIPShortCut->cAlphaArgs(8),
                                                                                ErrorsFound,
                                                                                state.dataIPShortCut->cCurrentModuleObject,
                                                                                state.dataIPShortCut->cAlphaArgs(1),
                                                                                DataLoopNode::NodeFluidType::Water,
                                                                                DataLoopNode::NodeConnectionType::Outlet,
                                                                                NodeInputManager::compFluidStream::Secondary,
                                                                                DataLoopNode::ObjectIsNotParent);

            BranchNodeConnections::TestCompSet(state,
                                               state.dataIPShortCut->cCurrentModuleObject,
                                               state.dataIPShortCut->cAlphaArgs(1),
                                               state.dataIPShortCut->cAlphaArgs(7),
                                               state.dataIPShortCut->cAlphaArgs(8),
                                               "Condenser Water Nodes");

        } else {
            // Condenser inlet node name is necessary (never should reach this part of code)
            if (state.dataIPShortCut->lAlphaFieldBlanks(7) || state.dataIPShortCut->lAlphaFieldBlanks(8)) {
                ShowSevereError(state,
                                std::string{RoutineName} + state.dataIPShortCut->cCurrentModuleObject + "=\"" + state.dataIPShortCut->cAlphaArgs(1) +
                                    "\"");
                ShowContinueError(state, "Condenser Inlet or Outlet Node Name is blank.");
                ErrorsFound = true;
            }
            thisChiller.CondInletNodeNum = NodeInputManager::GetOnlySingleNode(state,
                                                                               state.dataIPShortCut->cAlphaArgs(7),
                                                                               ErrorsFound,
                                                                               state.dataIPShortCut->cCurrentModuleObject,
                                                                               state.dataIPShortCut->cAlphaArgs(1),
                                                                               DataLoopNode::NodeFluidType::blank,
                                                                               DataLoopNode::NodeConnectionType::Inlet,
                                                                               NodeInputManager::compFluidStream::Secondary,
                                                                               DataLoopNode::ObjectIsNotParent);

            thisChiller.CondOutletNodeNum = NodeInputManager::GetOnlySingleNode(state,
                                                                                state.dataIPShortCut->cAlphaArgs(8),
                                                                                ErrorsFound,
                                                                                state.dataIPShortCut->cCurrentModuleObject,
                                                                                state.dataIPShortCut->cAlphaArgs(1),
                                                                                DataLoopNode::NodeFluidType::blank,
                                                                                DataLoopNode::NodeConnectionType::Outlet,
                                                                                NodeInputManager::compFluidStream::Secondary,
                                                                                DataLoopNode::ObjectIsNotParent);

            BranchNodeConnections::TestCompSet(state,
                                               state.dataIPShortCut->cCurrentModuleObject,
                                               state.dataIPShortCut->cAlphaArgs(1),
                                               state.dataIPShortCut->cAlphaArgs(7),
                                               state.dataIPShortCut->cAlphaArgs(8),
                                               "Condenser (unknown?) Nodes");
        }

        {
            auto const SELECT_CASE_var(state.dataIPShortCut->cAlphaArgs(10));
            if (SELECT_CASE_var == "CONSTANTFLOW") {
                thisChiller.FlowMode = DataPlant::FlowMode::Constant;
            } else if (SELECT_CASE_var == "LEAVINGSETPOINTMODULATED") {
                thisChiller.FlowMode = DataPlant::FlowMode::LeavingSetpointModulated;
            } else if (SELECT_CASE_var == "NOTMODULATED") {
                thisChiller.FlowMode = DataPlant::FlowMode::NotModulated;
            } else {
                ShowSevereError(state,
                                std::string{RoutineName} + state.dataIPShortCut->cCurrentModuleObject + "=\"" + state.dataIPShortCut->cAlphaArgs(1) +
                                    "\",");
                ShowContinueError(state, "Invalid " + state.dataIPShortCut->cAlphaFieldNames(10) + '=' + state.dataIPShortCut->cAlphaArgs(10));
                ShowContinueError(state, "Available choices are ConstantFlow, NotModulated, or LeavingSetpointModulated");
                ShowContinueError(state, "Flow mode NotModulated is assumed and the simulation continues.");
                thisChiller.FlowMode = DataPlant::FlowMode::NotModulated;
            }
        }

        //   Chiller rated performance data
        thisChiller.RefCap = state.dataIPShortCut->rNumericArgs(1);
        if (thisChiller.RefCap == DataSizing::AutoSize) {
            thisChiller.RefCapWasAutoSized = true;
        }
        if (state.dataIPShortCut->rNumericArgs(1) == 0.0) {
            ShowSevereError(
                state, std::string{RoutineName} + state.dataIPShortCut->cCurrentModuleObject + "=\"" + state.dataIPShortCut->cAlphaArgs(1) + "\"");
            ShowContinueError(state, format("Invalid {}={:.2R}", state.dataIPShortCut->cNumericFieldNames(1), state.dataIPShortCut->rNumericArgs(1)));
            ErrorsFound = true;
        }
        thisChiller.RefCOP = state.dataIPShortCut->rNumericArgs(2);
        if (state.dataIPShortCut->rNumericArgs(2) == 0.0) {
            ShowSevereError(
                state, std::string{RoutineName} + state.dataIPShortCut->cCurrentModuleObject + "=\"" + state.dataIPShortCut->cAlphaArgs(1) + "\"");
            ShowContinueError(state, format("Invalid {}={:.2R}", state.dataIPShortCut->cNumericFieldNames(2), state.dataIPShortCut->rNumericArgs(2)));
            ErrorsFound = true;
        }
        thisChiller.TempRefEvapOut = state.dataIPShortCut->rNumericArgs(3);
        thisChiller.TempRefCondIn = state.dataIPShortCut->rNumericArgs(4);
        thisChiller.EvapVolFlowRate = state.dataIPShortCut->rNumericArgs(5);
        if (thisChiller.EvapVolFlowRate == DataSizing::AutoSize) {
            thisChiller.EvapVolFlowRateWasAutoSized = true;
        }
        thisChiller.CondVolFlowRate = state.dataIPShortCut->rNumericArgs(6);
        if (thisChiller.CondVolFlowRate == DataSizing::AutoSize) {
            thisChiller.CondVolFlowRateWasAutoSized = true;
        }

        thisChiller.MinPartLoadRat = state.dataIPShortCut->rNumericArgs(7);
        thisChiller.MaxPartLoadRat = state.dataIPShortCut->rNumericArgs(8);
        thisChiller.OptPartLoadRat = state.dataIPShortCut->rNumericArgs(9);
        thisChiller.MinUnloadRat = state.dataIPShortCut->rNumericArgs(10);
        thisChiller.SizFac = state.dataIPShortCut->rNumericArgs(15);
        if (thisChiller.SizFac <= 0.0) thisChiller.SizFac = 1.0;

        if (thisChiller.MinPartLoadRat > thisChiller.MaxPartLoadRat) {
            ShowSevereError(
                state, std::string{RoutineName} + state.dataIPShortCut->cCurrentModuleObject + "=\"" + state.dataIPShortCut->cAlphaArgs(1) + "\"");
            ShowContinueError(state,
                              format("{} [{:.3R}] > {} [{:.3R}]",
                                     state.dataIPShortCut->cNumericFieldNames(7),
                                     state.dataIPShortCut->rNumericArgs(7),
                                     state.dataIPShortCut->cNumericFieldNames(8),
                                     state.dataIPShortCut->rNumericArgs(8)));
            ShowContinueError(state, "Minimum part load ratio must be less than or equal to the maximum part load ratio ");
            ErrorsFound = true;
        }

        if (thisChiller.MinUnloadRat < thisChiller.MinPartLoadRat || thisChiller.MinUnloadRat > thisChiller.MaxPartLoadRat) {
            ShowSevereError(
                state, std::string{RoutineName} + state.dataIPShortCut->cCurrentModuleObject + "=\"" + state.dataIPShortCut->cAlphaArgs(1) + "\"");
            ShowContinueError(state, format("{} = {:.3R}", state.dataIPShortCut->cNumericFieldNames(10), state.dataIPShortCut->rNumericArgs(10)));
            ShowContinueError(state,
                              state.dataIPShortCut->cNumericFieldNames(10) + " must be greater than or equal to the " +
                                  state.dataIPShortCut->cNumericFieldNames(7));
            ShowContinueError(state,
                              state.dataIPShortCut->cNumericFieldNames(10) + " must be less than or equal to the " +
                                  state.dataIPShortCut->cNumericFieldNames(8));
            ErrorsFound = true;
        }

        if (thisChiller.OptPartLoadRat < thisChiller.MinPartLoadRat || thisChiller.OptPartLoadRat > thisChiller.MaxPartLoadRat) {
            ShowSevereError(
                state, std::string{RoutineName} + state.dataIPShortCut->cCurrentModuleObject + "=\"" + state.dataIPShortCut->cAlphaArgs(1) + "\"");
            ShowContinueError(state, format("{} = {:.3R}", state.dataIPShortCut->cNumericFieldNames(9), state.dataIPShortCut->rNumericArgs(9)));
            ShowContinueError(state,
                              state.dataIPShortCut->cNumericFieldNames(9) + " must be greater than or equal to the " +
                                  state.dataIPShortCut->cNumericFieldNames(7));
            ShowContinueError(state,
                              state.dataIPShortCut->cNumericFieldNames(9) + " must be less than or equal to the " +
                                  state.dataIPShortCut->cNumericFieldNames(8));
            ErrorsFound = true;
        }

        thisChiller.CondenserFanPowerRatio = state.dataIPShortCut->rNumericArgs(11);
        thisChiller.CompPowerToCondenserFrac = state.dataIPShortCut->rNumericArgs(12);

        if (thisChiller.CompPowerToCondenserFrac < 0.0 || thisChiller.CompPowerToCondenserFrac > 1.0) {
            ShowSevereError(
                state, std::string{RoutineName} + state.dataIPShortCut->cCurrentModuleObject + "=\"" + state.dataIPShortCut->cAlphaArgs(1) + "\"");
            ShowContinueError(state, format("{} = {:.3R}", state.dataIPShortCut->cNumericFieldNames(12), state.dataIPShortCut->rNumericArgs(12)));
            ShowContinueError(state, state.dataIPShortCut->cNumericFieldNames(12) + " must be greater than or equal to zero");
            ShowContinueError(state, state.dataIPShortCut->cNumericFieldNames(12) + " must be less than or equal to one");
            ErrorsFound = true;
        }

        thisChiller.TempLowLimitEvapOut = state.dataIPShortCut->rNumericArgs(13);

        // These are the heat recovery inputs
        thisChiller.DesignHeatRecVolFlowRate = state.dataIPShortCut->rNumericArgs(14);
        if (thisChiller.DesignHeatRecVolFlowRate == DataSizing::AutoSize) {
            thisChiller.DesignHeatRecVolFlowRateWasAutoSized = true;
        }
        if ((thisChiller.DesignHeatRecVolFlowRate > 0.0) || (thisChiller.DesignHeatRecVolFlowRate == DataSizing::AutoSize)) {
            thisChiller.HeatRecActive = true;
            thisChiller.HeatRecInletNodeNum = NodeInputManager::GetOnlySingleNode(state,
                                                                                  state.dataIPShortCut->cAlphaArgs(11),
                                                                                  ErrorsFound,
                                                                                  state.dataIPShortCut->cCurrentModuleObject,
                                                                                  state.dataIPShortCut->cAlphaArgs(1),
                                                                                  DataLoopNode::NodeFluidType::Water,
                                                                                  DataLoopNode::NodeConnectionType::Inlet,
                                                                                  NodeInputManager::compFluidStream::Tertiary,
                                                                                  DataLoopNode::ObjectIsNotParent);
            if (thisChiller.HeatRecInletNodeNum == 0) {
                ShowSevereError(state,
                                std::string{RoutineName} + state.dataIPShortCut->cCurrentModuleObject + "=\"" + state.dataIPShortCut->cAlphaArgs(1) +
                                    "\"");
                ShowContinueError(state, "Invalid " + state.dataIPShortCut->cAlphaFieldNames(11) + '=' + state.dataIPShortCut->cAlphaArgs(11));
                ErrorsFound = true;
            }
            thisChiller.HeatRecOutletNodeNum = NodeInputManager::GetOnlySingleNode(state,
                                                                                   state.dataIPShortCut->cAlphaArgs(12),
                                                                                   ErrorsFound,
                                                                                   state.dataIPShortCut->cCurrentModuleObject,
                                                                                   state.dataIPShortCut->cAlphaArgs(1),
                                                                                   DataLoopNode::NodeFluidType::Water,
                                                                                   DataLoopNode::NodeConnectionType::Outlet,
                                                                                   NodeInputManager::compFluidStream::Tertiary,
                                                                                   DataLoopNode::ObjectIsNotParent);
            if (thisChiller.HeatRecOutletNodeNum == 0) {
                ShowSevereError(state,
                                std::string{RoutineName} + state.dataIPShortCut->cCurrentModuleObject + "=\"" + state.dataIPShortCut->cAlphaArgs(1) +
                                    "\"");
                ShowContinueError(state, "Invalid " + state.dataIPShortCut->cAlphaFieldNames(12) + '=' + state.dataIPShortCut->cAlphaArgs(12));
                ErrorsFound = true;
            }
            if (thisChiller.CondenserType != DataPlant::CondenserType::WaterCooled) {
                ShowSevereError(state,
                                std::string{RoutineName} + state.dataIPShortCut->cCurrentModuleObject + "=\"" + state.dataIPShortCut->cAlphaArgs(1) +
                                    "\"");
                ShowContinueError(state, "Heat Recovery requires a Water Cooled Condenser.");
                ErrorsFound = true;
            }

            BranchNodeConnections::TestCompSet(state,
                                               state.dataIPShortCut->cCurrentModuleObject,
                                               state.dataIPShortCut->cAlphaArgs(1),
                                               state.dataIPShortCut->cAlphaArgs(11),
                                               state.dataIPShortCut->cAlphaArgs(12),
                                               "Heat Recovery Nodes");
            // store heat recovery volume flow for plant sizing
            if (thisChiller.DesignHeatRecVolFlowRate > 0.0) {
                PlantUtilities::RegisterPlantCompDesignFlow(state, thisChiller.HeatRecInletNodeNum,
                                                            thisChiller.DesignHeatRecVolFlowRate); // CR 6953
            }
            if (NumNums > 17) {
                if (!state.dataIPShortCut->lNumericFieldBlanks(18)) {
                    thisChiller.HeatRecCapacityFraction = state.dataIPShortCut->rNumericArgs(18);
                } else {
                    thisChiller.HeatRecCapacityFraction = 1.0;
                }
            } else {
                thisChiller.HeatRecCapacityFraction = 1.0;
            }

            if (NumAlphas > 13) {
                if (!state.dataIPShortCut->lAlphaFieldBlanks(14)) {
                    thisChiller.HeatRecInletLimitSchedNum = ScheduleManager::GetScheduleIndex(state, state.dataIPShortCut->cAlphaArgs(14));
                    if (thisChiller.HeatRecInletLimitSchedNum == 0) {
                        ShowSevereError(state,
                                        std::string{RoutineName} + state.dataIPShortCut->cCurrentModuleObject + "=\"" +
                                            state.dataIPShortCut->cAlphaArgs(1) + "\"");
                        ShowContinueError(state,
                                          "Invalid " + state.dataIPShortCut->cAlphaFieldNames(14) + '=' + state.dataIPShortCut->cAlphaArgs(14));
                        ErrorsFound = true;
                    }
                } else {
                    thisChiller.HeatRecInletLimitSchedNum = 0;
                }
            } else {
                thisChiller.HeatRecInletLimitSchedNum = 0;
            }

            if (NumAlphas > 14) {
                if (!state.dataIPShortCut->lAlphaFieldBlanks(15)) {
                    thisChiller.HeatRecSetPointNodeNum = NodeInputManager::GetOnlySingleNode(state,
                                                                                             state.dataIPShortCut->cAlphaArgs(15),
                                                                                             ErrorsFound,
                                                                                             state.dataIPShortCut->cCurrentModuleObject,
                                                                                             state.dataIPShortCut->cAlphaArgs(1),
                                                                                             DataLoopNode::NodeFluidType::Water,
                                                                                             DataLoopNode::NodeConnectionType::Sensor,
                                                                                             NodeInputManager::compFluidStream::Primary,
                                                                                             DataLoopNode::ObjectIsNotParent);
                } else {
                    thisChiller.HeatRecSetPointNodeNum = 0;
                }
            } else {
                thisChiller.HeatRecSetPointNodeNum = 0;
            }

        } else {
            thisChiller.HeatRecActive = false;
            thisChiller.DesignHeatRecMassFlowRate = 0.0;
            thisChiller.HeatRecInletNodeNum = 0;
            thisChiller.HeatRecOutletNodeNum = 0;
            if (!state.dataIPShortCut->lAlphaFieldBlanks(11) || !state.dataIPShortCut->lAlphaFieldBlanks(12)) {
                //  IF (state.dataIPShortCut->cAlphaArgs(11) /= ' ' .or. state.dataIPShortCut->cAlphaArgs(12) /= ' ') THEN
                ShowWarningError(state,
                                 std::string{RoutineName} + state.dataIPShortCut->cCurrentModuleObject + "=\"" + state.dataIPShortCut->cAlphaArgs(1) +
                                     "\"");
                ShowContinueError(state, "Since Reference Heat Reclaim Volume Flow Rate = 0.0, heat recovery is inactive.");
                ShowContinueError(state, "However, node names were specified for heat recovery inlet or outlet nodes.");
            }
        }

        //   Check the CAP-FT, EIR-FT, and PLR curves and warn user if different from 1.0 by more than +-10%
        if (thisChiller.ChillerCapFTIndex > 0) {
            Real64 CurveVal = CurveManager::CurveValue(state, thisChiller.ChillerCapFTIndex, thisChiller.TempRefEvapOut, thisChiller.TempRefCondIn);
            if (CurveVal > 1.10 || CurveVal < 0.90) {
                ShowWarningError(state,
                                 std::string{RoutineName} + state.dataIPShortCut->cCurrentModuleObject + "=\"" + state.dataIPShortCut->cAlphaArgs(1) +
                                     "\"");
                ShowContinueError(
                    state, "Capacity ratio as a function of temperature curve output is not equal to 1.0 (+ or - 10%) at reference conditions.");
                ShowContinueError(state, format("Curve output at reference conditions = {:.3T}", CurveVal));
            }
        }

        if (thisChiller.ChillerEIRFTIndex > 0) {
            Real64 CurveVal = CurveManager::CurveValue(state, thisChiller.ChillerEIRFTIndex, thisChiller.TempRefEvapOut, thisChiller.TempRefCondIn);
            if (CurveVal > 1.10 || CurveVal < 0.90) {
                ShowWarningError(state,
                                 std::string{RoutineName} + state.dataIPShortCut->cCurrentModuleObject + "=\"" + state.dataIPShortCut->cAlphaArgs(1) +
                                     "\"");
                ShowContinueError(
                    state, "Energy input ratio as a function of temperature curve output is not equal to 1.0 (+ or - 10%) at reference conditions.");
                ShowContinueError(state, format("Curve output at reference conditions = {:.3T}", CurveVal));
            }
        }

        if (thisChiller.ChillerEIRFPLRIndex > 0) {
            Real64 CurveVal = CurveManager::CurveValue(state, thisChiller.ChillerEIRFPLRIndex, 1.0);

            if (CurveVal > 1.10 || CurveVal < 0.90) {
                ShowWarningError(state,
                                 std::string{RoutineName} + state.dataIPShortCut->cCurrentModuleObject + "=\"" + state.dataIPShortCut->cAlphaArgs(1) +
                                     "\"");
                ShowContinueError(
                    state,
                    "Energy input ratio as a function of part-load ratio curve output is not equal to 1.0 (+ or - 10%) at reference conditions.");
                ShowContinueError(state, format("Curve output at reference conditions = {:.3T}", CurveVal));
            }
        }

        if (thisChiller.ChillerEIRFPLRIndex > 0) {
            bool FoundNegValue = false;
            Array1D<Real64> CurveValArray(11); // Used to evaluate PLFFPLR curve objects
            for (int CurveCheck = 0; CurveCheck <= 10; ++CurveCheck) {
                Real64 CurveValTmp = CurveManager::CurveValue(state, thisChiller.ChillerEIRFPLRIndex, double(CurveCheck / 10.0));
                if (CurveValTmp < 0.0) FoundNegValue = true;
                CurveValArray(CurveCheck + 1) = int(CurveValTmp * 100.0) / 100.0;
            }
            if (FoundNegValue) {
                ShowSevereError(state,
                                std::string{RoutineName} + state.dataIPShortCut->cCurrentModuleObject + "=\"" + state.dataIPShortCut->cAlphaArgs(1) +
                                    "\"");
                ShowContinueError(state, "Energy input ratio as a function of part-load ratio curve shows negative values.");
                ShowContinueError(state, "EIR as a function of PLR curve output at various part-load ratios shown below:");
                ShowContinueError(state, "PLR          =    0.00   0.10   0.20   0.30   0.40   0.50   0.60   0.70   0.80   0.90   1.00");
                ShowContinueError(state, fmt::format("Curve Output = {:7.2F}", fmt::join(CurveValArray, ",")));
                ErrorsFound = true;
            }
        }
        //   Basin heater power as a function of temperature must be greater than or equal to 0
        thisChiller.BasinHeaterPowerFTempDiff = state.dataIPShortCut->rNumericArgs(16);
        if (state.dataIPShortCut->rNumericArgs(16) < 0.0) {
            ShowSevereError(
                state, std::string{RoutineName} + state.dataIPShortCut->cCurrentModuleObject + "=\"" + state.dataIPShortCut->cAlphaArgs(1) + "\"");
            ShowContinueError(state, state.dataIPShortCut->cNumericFieldNames(16) + " must be >= 0");
            ErrorsFound = true;
        }

        thisChiller.BasinHeaterSetPointTemp = state.dataIPShortCut->rNumericArgs(17);

        if (thisChiller.BasinHeaterPowerFTempDiff > 0.0) {
            if (NumNums < 17) {
                thisChiller.BasinHeaterSetPointTemp = 2.0;
            }
            if (thisChiller.BasinHeaterSetPointTemp < 2.0) {
                ShowWarningError(state,
                                 std::string{RoutineName} + state.dataIPShortCut->cCurrentModuleObject + " \"" + state.dataIPShortCut->cAlphaArgs(1) +
                                     "\"");
                ShowContinueError(state, state.dataIPShortCut->cNumericFieldNames(17) + " is less than 2 deg C. Freezing could occur.");
            }
        }

        if (!state.dataIPShortCut->lAlphaFieldBlanks(13)) {
            thisChiller.BasinHeaterSchedulePtr = ScheduleManager::GetScheduleIndex(state, state.dataIPShortCut->cAlphaArgs(13));
            if (thisChiller.BasinHeaterSchedulePtr == 0) {
                ShowWarningError(state,
                                 std::string{RoutineName} + state.dataIPShortCut->cCurrentModuleObject + "=\"" + state.dataIPShortCut->cAlphaArgs(1) +
                                     "\"");
                ShowWarningError(state,
                                 state.dataIPShortCut->cAlphaFieldNames(13) + " \"" + state.dataIPShortCut->cAlphaArgs(13) +
                                     "\" was not found. Basin heater operation will not be modeled and the simulation continues");
            }
        }

        if (NumAlphas > 15) {
            thisChiller.EndUseSubcategory = state.dataIPShortCut->cAlphaArgs(16);
        } else {
            thisChiller.EndUseSubcategory = "General";
        }
    }

    if (ErrorsFound) {
        ShowFatalError(state, "Errors found in processing input for " + state.dataIPShortCut->cCurrentModuleObject);
    }
}

void ElectricEIRChillerSpecs::setupOutputVars(EnergyPlusData &state)
{
    SetupOutputVariable(state,
                        "Chiller Part Load Ratio",
                        OutputProcessor::Unit::None,
                        this->ChillerPartLoadRatio,
                        OutputProcessor::SOVTimeStepType::System,
                        OutputProcessor::SOVStoreType::Average,
                        this->Name);

    SetupOutputVariable(state,
                        "Chiller Cycling Ratio",
                        OutputProcessor::Unit::None,
                        this->ChillerCyclingRatio,
                        OutputProcessor::SOVTimeStepType::System,
                        OutputProcessor::SOVStoreType::Average,
                        this->Name);

    SetupOutputVariable(state,
                        "Chiller Electricity Rate",
                        OutputProcessor::Unit::W,
                        this->Power,
                        OutputProcessor::SOVTimeStepType::System,
                        OutputProcessor::SOVStoreType::Average,
                        this->Name);

    SetupOutputVariable(state,
                        "Chiller Electricity Energy",
                        OutputProcessor::Unit::J,
                        this->Energy,
                        OutputProcessor::SOVTimeStepType::System,
                        OutputProcessor::SOVStoreType::Summed,
                        this->Name,
                        _,
                        "ELECTRICITY",
                        "Cooling",
                        this->EndUseSubcategory,
                        "Plant");

    SetupOutputVariable(state,
                        "Chiller Evaporator Cooling Rate",
                        OutputProcessor::Unit::W,
                        this->QEvaporator,
                        OutputProcessor::SOVTimeStepType::System,
                        OutputProcessor::SOVStoreType::Average,
                        this->Name);

    SetupOutputVariable(state,
                        "Chiller Evaporator Cooling Energy",
                        OutputProcessor::Unit::J,
                        this->EvapEnergy,
                        OutputProcessor::SOVTimeStepType::System,
                        OutputProcessor::SOVStoreType::Summed,
                        this->Name,
                        _,
                        "ENERGYTRANSFER",
                        "CHILLERS",
                        _,
                        "Plant");

    SetupOutputVariable(state,
                        "Chiller False Load Heat Transfer Rate",
                        OutputProcessor::Unit::W,
                        this->ChillerFalseLoadRate,
                        OutputProcessor::SOVTimeStepType::System,
                        OutputProcessor::SOVStoreType::Average,
                        this->Name);

    SetupOutputVariable(state,
                        "Chiller False Load Heat Transfer Energy",
                        OutputProcessor::Unit::J,
                        this->ChillerFalseLoad,
                        OutputProcessor::SOVTimeStepType::System,
                        OutputProcessor::SOVStoreType::Summed,
                        this->Name);

    SetupOutputVariable(state,
                        "Chiller Evaporator Inlet Temperature",
                        OutputProcessor::Unit::C,
                        this->EvapInletTemp,
                        OutputProcessor::SOVTimeStepType::System,
                        OutputProcessor::SOVStoreType::Average,
                        this->Name);

    SetupOutputVariable(state,
                        "Chiller Evaporator Outlet Temperature",
                        OutputProcessor::Unit::C,
                        this->EvapOutletTemp,
                        OutputProcessor::SOVTimeStepType::System,
                        OutputProcessor::SOVStoreType::Average,
                        this->Name);

    SetupOutputVariable(state,
                        "Chiller Evaporator Mass Flow Rate",
                        OutputProcessor::Unit::kg_s,
                        this->EvapMassFlowRate,
                        OutputProcessor::SOVTimeStepType::System,
                        OutputProcessor::SOVStoreType::Average,
                        this->Name);

    SetupOutputVariable(state,
                        "Chiller Condenser Heat Transfer Rate",
                        OutputProcessor::Unit::W,
                        this->QCondenser,
                        OutputProcessor::SOVTimeStepType::System,
                        OutputProcessor::SOVStoreType::Average,
                        this->Name);

    SetupOutputVariable(state,
                        "Chiller Condenser Heat Transfer Energy",
                        OutputProcessor::Unit::J,
                        this->CondEnergy,
                        OutputProcessor::SOVTimeStepType::System,
                        OutputProcessor::SOVStoreType::Summed,
                        this->Name,
                        _,
                        "ENERGYTRANSFER",
                        "HEATREJECTION",
                        _,
                        "Plant");

    SetupOutputVariable(state,
                        "Chiller COP",
                        OutputProcessor::Unit::W_W,
                        this->ActualCOP,
                        OutputProcessor::SOVTimeStepType::System,
                        OutputProcessor::SOVStoreType::Average,
                        this->Name);

    SetupOutputVariable(state,
                        "Chiller Capacity Temperature Modifier Multiplier",
                        OutputProcessor::Unit::None,
                        this->ChillerCapFT,
                        OutputProcessor::SOVTimeStepType::System,
                        OutputProcessor::SOVStoreType::Average,
                        this->Name);

    SetupOutputVariable(state,
                        "Chiller EIR Temperature Modifier Multiplier",
                        OutputProcessor::Unit::None,
                        this->ChillerEIRFT,
                        OutputProcessor::SOVTimeStepType::System,
                        OutputProcessor::SOVStoreType::Average,
                        this->Name);

    SetupOutputVariable(state,
                        "Chiller EIR Part Load Modifier Multiplier",
                        OutputProcessor::Unit::None,
                        this->ChillerEIRFPLR,
                        OutputProcessor::SOVTimeStepType::System,
                        OutputProcessor::SOVStoreType::Average,
                        this->Name);

    // Condenser mass flow and outlet temp are valid for water cooled
    if (this->CondenserType == DataPlant::CondenserType::WaterCooled) {
        SetupOutputVariable(state,
                            "Chiller Condenser Inlet Temperature",
                            OutputProcessor::Unit::C,
                            this->CondInletTemp,
                            OutputProcessor::SOVTimeStepType::System,
                            OutputProcessor::SOVStoreType::Average,
                            this->Name);

        SetupOutputVariable(state,
                            "Chiller Condenser Outlet Temperature",
                            OutputProcessor::Unit::C,
                            this->CondOutletTemp,
                            OutputProcessor::SOVTimeStepType::System,
                            OutputProcessor::SOVStoreType::Average,
                            this->Name);

        SetupOutputVariable(state,
                            "Chiller Condenser Mass Flow Rate",
                            OutputProcessor::Unit::kg_s,
                            this->CondMassFlowRate,
                            OutputProcessor::SOVTimeStepType::System,
                            OutputProcessor::SOVStoreType::Average,
                            this->Name);

        // If heat recovery is active then setup report variables
        if (this->HeatRecActive) {
            SetupOutputVariable(state,
                                "Chiller Total Recovered Heat Rate",
                                OutputProcessor::Unit::W,
                                this->QHeatRecovered,
                                OutputProcessor::SOVTimeStepType::System,
                                OutputProcessor::SOVStoreType::Average,
                                this->Name);

            SetupOutputVariable(state,
                                "Chiller Total Recovered Heat Energy",
                                OutputProcessor::Unit::J,
                                this->EnergyHeatRecovery,
                                OutputProcessor::SOVTimeStepType::System,
                                OutputProcessor::SOVStoreType::Summed,
                                this->Name,
                                _,
                                "ENERGYTRANSFER",
                                "HEATRECOVERY",
                                _,
                                "Plant");

            SetupOutputVariable(state,
                                "Chiller Heat Recovery Inlet Temperature",
                                OutputProcessor::Unit::C,
                                this->HeatRecInletTemp,
                                OutputProcessor::SOVTimeStepType::System,
                                OutputProcessor::SOVStoreType::Average,
                                this->Name);

            SetupOutputVariable(state,
                                "Chiller Heat Recovery Outlet Temperature",
                                OutputProcessor::Unit::C,
                                this->HeatRecOutletTemp,
                                OutputProcessor::SOVTimeStepType::System,
                                OutputProcessor::SOVStoreType::Average,
                                this->Name);

            SetupOutputVariable(state,
                                "Chiller Heat Recovery Mass Flow Rate",
                                OutputProcessor::Unit::kg_s,
                                this->HeatRecMassFlow,
                                OutputProcessor::SOVTimeStepType::System,
                                OutputProcessor::SOVStoreType::Average,
                                this->Name);

            SetupOutputVariable(state,
                                "Chiller Effective Heat Rejection Temperature",
                                OutputProcessor::Unit::C,
                                this->ChillerCondAvgTemp,
                                OutputProcessor::SOVTimeStepType::System,
                                OutputProcessor::SOVStoreType::Average,
                                this->Name);
        }

    } else {
        SetupOutputVariable(state,
                            "Chiller Condenser Inlet Temperature",
                            OutputProcessor::Unit::C,
                            this->CondInletTemp,
                            OutputProcessor::SOVTimeStepType::System,
                            OutputProcessor::SOVStoreType::Average,
                            this->Name);

        if (this->CondenserFanPowerRatio > 0) {
            SetupOutputVariable(state,
                                "Chiller Condenser Fan Electricity Rate",
                                OutputProcessor::Unit::W,
                                this->CondenserFanPower,
                                OutputProcessor::SOVTimeStepType::System,
                                OutputProcessor::SOVStoreType::Average,
                                this->Name);

            SetupOutputVariable(state,
                                "Chiller Condenser Fan Electricity Energy",
                                OutputProcessor::Unit::J,
                                this->CondenserFanEnergyConsumption,
                                OutputProcessor::SOVTimeStepType::System,
                                OutputProcessor::SOVStoreType::Summed,
                                this->Name,
                                _,
                                "ELECTRICITY",
                                "Cooling",
                                _,
                                "Plant");
        }
        if (this->CondenserType == DataPlant::CondenserType::EvapCooled) {
            SetupOutputVariable(state,
                                "Chiller Evaporative Condenser Water Volume",
                                OutputProcessor::Unit::m3,
                                this->EvapWaterConsump,
                                OutputProcessor::SOVTimeStepType::System,
                                OutputProcessor::SOVStoreType::Summed,
                                this->Name,
                                _,
                                "Water",
                                "Cooling",
                                _,
                                "System");

            SetupOutputVariable(state,
                                "Chiller Evaporative Condenser Mains Supply Water Volume",
                                OutputProcessor::Unit::m3,
                                this->EvapWaterConsump,
                                OutputProcessor::SOVTimeStepType::System,
                                OutputProcessor::SOVStoreType::Summed,
                                this->Name,
                                _,
                                "MainsWater",
                                "Cooling",
                                _,
                                "System");

            if (this->BasinHeaterPowerFTempDiff > 0.0) {
                SetupOutputVariable(state,
                                    "Chiller Basin Heater Electricity Rate",
                                    OutputProcessor::Unit::W,
                                    this->BasinHeaterPower,
                                    OutputProcessor::SOVTimeStepType::System,
                                    OutputProcessor::SOVStoreType::Average,
                                    this->Name);

                SetupOutputVariable(state,
                                    "Chiller Basin Heater Electricity Energy",
                                    OutputProcessor::Unit::J,
                                    this->BasinHeaterConsumption,
                                    OutputProcessor::SOVTimeStepType::System,
                                    OutputProcessor::SOVStoreType::Summed,
                                    this->Name,
                                    _,
                                    "Electricity",
                                    "CHILLERS",
                                    _,
                                    "Plant");
            }
        }
    }
    if (state.dataGlobal->AnyEnergyManagementSystemInModel) {
        SetupEMSInternalVariable(state, "Chiller Nominal Capacity", this->Name, "[W]", this->RefCap);
    }
}

void ElectricEIRChillerSpecs::oneTimeInit(EnergyPlusData &state)
{
    this->setupOutputVars(state);

    // Locate the chillers on the plant loops for later usage
    bool errFlag = false;
    PlantUtilities::ScanPlantLoopsForObject(state,
                                            this->Name,
                                            DataPlant::PlantEquipmentType::Chiller_ElectricEIR,
                                            this->CWLoopNum,
                                            this->CWLoopSideNum,
                                            this->CWBranchNum,
                                            this->CWCompNum,
                                            errFlag,
                                            this->TempLowLimitEvapOut,
                                            _,
                                            _,
                                            this->EvapInletNodeNum,
                                            _);
    if (this->CondenserType != DataPlant::CondenserType::AirCooled && this->CondenserType != DataPlant::CondenserType::EvapCooled) {
        PlantUtilities::ScanPlantLoopsForObject(state,
                                                this->Name,
                                                DataPlant::PlantEquipmentType::Chiller_ElectricEIR,
                                                this->CDLoopNum,
                                                this->CDLoopSideNum,
                                                this->CDBranchNum,
                                                this->CDCompNum,
                                                errFlag,
                                                _,
                                                _,
                                                _,
                                                this->CondInletNodeNum,
                                                _);
        PlantUtilities::InterConnectTwoPlantLoopSides(state,
                                                      this->CWLoopNum,
                                                      this->CWLoopSideNum,
                                                      this->CDLoopNum,
                                                      this->CDLoopSideNum,
                                                      DataPlant::PlantEquipmentType::Chiller_ElectricEIR,
                                                      true);
    }
    if (this->HeatRecActive) {
        PlantUtilities::ScanPlantLoopsForObject(state,
                                                this->Name,
                                                DataPlant::PlantEquipmentType::Chiller_ElectricEIR,
                                                this->HRLoopNum,
                                                this->HRLoopSideNum,
                                                this->HRBranchNum,
                                                this->HRCompNum,
                                                errFlag,
                                                _,
                                                _,
                                                _,
                                                this->HeatRecInletNodeNum,
                                                _);
        PlantUtilities::InterConnectTwoPlantLoopSides(state,
                                                      this->CWLoopNum,
                                                      this->CWLoopSideNum,
                                                      this->HRLoopNum,
                                                      this->HRLoopSideNum,
                                                      DataPlant::PlantEquipmentType::Chiller_ElectricEIR,
                                                      true);
    }

    if (this->CondenserType != DataPlant::CondenserType::AirCooled && this->CondenserType != DataPlant::CondenserType::EvapCooled &&
        this->HeatRecActive) {
        PlantUtilities::InterConnectTwoPlantLoopSides(state,
                                                      this->CDLoopNum,
                                                      this->CDLoopSideNum,
                                                      this->HRLoopNum,
                                                      this->HRLoopSideNum,
                                                      DataPlant::PlantEquipmentType::Chiller_ElectricEIR,
                                                      false);
    }

    if (errFlag) {
        ShowFatalError(state, "InitElectricEIRChiller: Program terminated due to previous condition(s).");
    }

    if (this->FlowMode == DataPlant::FlowMode::Constant) {
        // reset flow priority
        state.dataPlnt->PlantLoop(this->CWLoopNum).LoopSide(this->CWLoopSideNum).Branch(this->CWBranchNum).Comp(this->CWCompNum).FlowPriority =
            DataPlant::LoopFlowStatus::NeedyIfLoopOn;
    }

    if (this->FlowMode == DataPlant::FlowMode::LeavingSetpointModulated) {
        // reset flow priority
        state.dataPlnt->PlantLoop(this->CWLoopNum).LoopSide(this->CWLoopSideNum).Branch(this->CWBranchNum).Comp(this->CWCompNum).FlowPriority =
            DataPlant::LoopFlowStatus::NeedyIfLoopOn;
        // check if setpoint on outlet node
        if ((state.dataLoopNodes->Node(this->EvapOutletNodeNum).TempSetPoint == DataLoopNode::SensedNodeFlagValue) &&
            (state.dataLoopNodes->Node(this->EvapOutletNodeNum).TempSetPointHi == DataLoopNode::SensedNodeFlagValue)) {
            if (!state.dataGlobal->AnyEnergyManagementSystemInModel) {
                if (!this->ModulatedFlowErrDone) {
                    ShowWarningError(state, "Missing temperature setpoint for LeavingSetpointModulated mode chiller named " + this->Name);
                    ShowContinueError(
                        state, "  A temperature setpoint is needed at the outlet node of a chiller in variable flow mode, use a SetpointManager");
                    ShowContinueError(state, "  The overall loop setpoint will be assumed for chiller. The simulation continues ... ");
                    this->ModulatedFlowErrDone = true;
                }
            } else {
                // need call to EMS to check node
                bool fatalError = false; // but not really fatal yet, but should be.
                EMSManager::CheckIfNodeSetPointManagedByEMS(
                    state, this->EvapOutletNodeNum, EMSManager::SPControlType::iTemperatureSetPoint, fatalError);
                state.dataLoopNodes->NodeSetpointCheck(this->EvapOutletNodeNum).needsSetpointChecking = false;
                if (fatalError) {
                    if (!this->ModulatedFlowErrDone) {
                        ShowWarningError(state, "Missing temperature setpoint for LeavingSetpointModulated mode chiller named " + this->Name);
                        ShowContinueError(state,
                                          "  A temperature setpoint is needed at the outlet node of a chiller evaporator in variable flow mode");
                        ShowContinueError(state, "  use a Setpoint Manager to establish a setpoint at the chiller evaporator outlet node ");
                        ShowContinueError(state, "  or use an EMS actuator to establish a setpoint at the outlet node ");
                        ShowContinueError(state, "  The overall loop setpoint will be assumed for chiller. The simulation continues ... ");
                        this->ModulatedFlowErrDone = true;
                    }
                }
            }
            this->ModulatedFlowSetToLoop = true;
            state.dataLoopNodes->Node(this->EvapOutletNodeNum).TempSetPoint =
                state.dataLoopNodes->Node(state.dataPlnt->PlantLoop(this->CWLoopNum).TempSetPointNodeNum).TempSetPoint;
            state.dataLoopNodes->Node(this->EvapOutletNodeNum).TempSetPointHi =
                state.dataLoopNodes->Node(state.dataPlnt->PlantLoop(this->CWLoopNum).TempSetPointNodeNum).TempSetPointHi;
        }
    }
}

void ElectricEIRChillerSpecs::initEachEnvironment(EnergyPlusData &state)
{

    static constexpr std::string_view RoutineName("ElectricEIRChillerSpecs::initEachEnvironment");

    Real64 rho = FluidProperties::GetDensityGlycol(state,
                                                   state.dataPlnt->PlantLoop(this->CWLoopNum).FluidName,
                                                   DataGlobalConstants::CWInitConvTemp,
                                                   state.dataPlnt->PlantLoop(this->CWLoopNum).FluidIndex,
                                                   RoutineName);

    this->EvapMassFlowRateMax = this->EvapVolFlowRate * rho;

    PlantUtilities::InitComponentNodes(state,
                                       0.0,
                                       this->EvapMassFlowRateMax,
                                       this->EvapInletNodeNum,
                                       this->EvapOutletNodeNum,
                                       this->CWLoopNum,
                                       this->CWLoopSideNum,
                                       this->CWBranchNum,
                                       this->CWCompNum);

    if (this->CondenserType == DataPlant::CondenserType::WaterCooled) {

        rho = FluidProperties::GetDensityGlycol(state,
                                                state.dataPlnt->PlantLoop(this->CDLoopNum).FluidName,
                                                this->TempRefCondIn,
                                                state.dataPlnt->PlantLoop(this->CDLoopNum).FluidIndex,
                                                RoutineName);
        this->CondMassFlowRateMax = rho * this->CondVolFlowRate;
        PlantUtilities::InitComponentNodes(state,
                                           0.0,
                                           this->CondMassFlowRateMax,
                                           this->CondInletNodeNum,
                                           this->CondOutletNodeNum,
                                           this->CDLoopNum,
                                           this->CDLoopSideNum,
                                           this->CDBranchNum,
                                           this->CDCompNum);
        state.dataLoopNodes->Node(this->CondInletNodeNum).Temp = this->TempRefCondIn;
    } else { // air or evap air condenser
        // Initialize maximum available condenser flow rate
        rho = Psychrometrics::PsyRhoAirFnPbTdbW(state, state.dataEnvrn->StdBaroPress, this->TempRefCondIn, 0.0, RoutineName);
        this->CondMassFlowRateMax = rho * this->CondVolFlowRate;

        state.dataLoopNodes->Node(this->CondInletNodeNum).MassFlowRate = this->CondMassFlowRateMax;
        state.dataLoopNodes->Node(this->CondOutletNodeNum).MassFlowRate = state.dataLoopNodes->Node(this->CondInletNodeNum).MassFlowRate;
        state.dataLoopNodes->Node(this->CondInletNodeNum).MassFlowRateMaxAvail = state.dataLoopNodes->Node(this->CondInletNodeNum).MassFlowRate;
        state.dataLoopNodes->Node(this->CondInletNodeNum).MassFlowRateMax = state.dataLoopNodes->Node(this->CondInletNodeNum).MassFlowRate;
        state.dataLoopNodes->Node(this->CondOutletNodeNum).MassFlowRateMax = state.dataLoopNodes->Node(this->CondInletNodeNum).MassFlowRate;
        state.dataLoopNodes->Node(this->CondInletNodeNum).MassFlowRateMinAvail = 0.0;
        state.dataLoopNodes->Node(this->CondInletNodeNum).MassFlowRateMin = 0.0;
        state.dataLoopNodes->Node(this->CondOutletNodeNum).MassFlowRateMinAvail = 0.0;
        state.dataLoopNodes->Node(this->CondOutletNodeNum).MassFlowRateMin = 0.0;
        state.dataLoopNodes->Node(this->CondInletNodeNum).Temp = this->TempRefCondIn;
    }

    if (this->HeatRecActive) {
        rho = FluidProperties::GetDensityGlycol(state,
                                                state.dataPlnt->PlantLoop(this->HRLoopNum).FluidName,
                                                DataGlobalConstants::CWInitConvTemp,
                                                state.dataPlnt->PlantLoop(this->HRLoopNum).FluidIndex,
                                                RoutineName);
        this->DesignHeatRecMassFlowRate = rho * this->DesignHeatRecVolFlowRate;

        PlantUtilities::InitComponentNodes(state,
                                           0.0,
                                           this->DesignHeatRecMassFlowRate,
                                           this->HeatRecInletNodeNum,
                                           this->HeatRecOutletNodeNum,
                                           this->HRLoopNum,
                                           this->HRLoopSideNum,
                                           this->HRBranchNum,
                                           this->HRCompNum);
        // overall capacity limit
        this->HeatRecMaxCapacityLimit = this->HeatRecCapacityFraction * (this->RefCap + this->RefCap / this->RefCOP);

        if (this->HeatRecSetPointNodeNum > 0) {
            Real64 THeatRecSetPoint(0.0); // tests set point node for proper set point value
            {
                auto const SELECT_CASE_var(state.dataPlnt->PlantLoop(this->HRLoopNum).LoopDemandCalcScheme);
                if (SELECT_CASE_var == DataPlant::LoopDemandCalcScheme::SingleSetPoint) {
                    THeatRecSetPoint = state.dataLoopNodes->Node(this->HeatRecSetPointNodeNum).TempSetPoint;
                } else if (SELECT_CASE_var == DataPlant::LoopDemandCalcScheme::DualSetPointDeadBand) {
                    THeatRecSetPoint = state.dataLoopNodes->Node(this->HeatRecSetPointNodeNum).TempSetPointHi;
                } else {
                    assert(false);
                }
            }
            if (THeatRecSetPoint == DataLoopNode::SensedNodeFlagValue) {
                if (!state.dataGlobal->AnyEnergyManagementSystemInModel) {
                    if (!this->HRSPErrDone) {
                        ShowWarningError(state, "Missing heat recovery temperature setpoint for chiller named " + this->Name);
                        ShowContinueError(state,
                                          "  A temperature setpoint is needed at the heat recovery leaving temperature setpoint node "
                                          "specified, use a SetpointManager");
                        ShowContinueError(state, "  The overall loop setpoint will be assumed for heat recovery. The simulation continues ...");
                        this->HeatRecSetPointNodeNum = state.dataPlnt->PlantLoop(this->HRLoopNum).TempSetPointNodeNum;
                        this->HRSPErrDone = true;
                    }
                } else {
                    // need call to EMS to check node
                    bool fatalError = false; // but not really fatal yet, but should be.
                    EMSManager::CheckIfNodeSetPointManagedByEMS(
                        state, this->EvapOutletNodeNum, EMSManager::SPControlType::iTemperatureSetPoint, fatalError);
                    state.dataLoopNodes->NodeSetpointCheck(this->EvapOutletNodeNum).needsSetpointChecking = false;
                    if (fatalError) {
                        if (!this->HRSPErrDone) {
                            ShowWarningError(state, "Missing heat recovery temperature setpoint for chiller named " + this->Name);
                            ShowContinueError(state,
                                              "  A temperature setpoint is needed at the heat recovery leaving temperature setpoint node "
                                              "specified, use a SetpointManager to establish a setpoint");
                            ShowContinueError(state, "  or use an EMS actuator to establish a setpoint at this node ");
                            ShowContinueError(state, "  The overall loop setpoint will be assumed for heat recovery. The simulation continues ...");
                            this->HeatRecSetPointNodeNum = state.dataPlnt->PlantLoop(this->HRLoopNum).TempSetPointNodeNum;
                            this->HRSPErrDone = true;
                        }
                    }
                } // IF (.NOT. AnyEnergyManagementSystemInModel) THEN
            }     // IF(THeatRecSetPoint == SensedNodeFlagValue)THEN
        }         // IF(ElectricEIRChiller(EIRChillNum)%HeatRecSetPointNodeNum > 0)THEN
    }             // IF (ElectricEIRChiller(EIRChillNum)%HeatRecActive) THEN
}

void ElectricEIRChillerSpecs::initialize(EnergyPlusData &state, bool const RunFlag, Real64 const MyLoad)
{

    // SUBROUTINE INFORMATION:
    //       AUTHOR         Richard Raustad, FSEC
    //       DATE WRITTEN   June 2004
    //       MODIFIED       na
    //       RE-ENGINEERED  na

    // PURPOSE OF THIS SUBROUTINE:
    //  This subroutine is for initializations of the Electric EIR Chiller variables

    // METHODOLOGY EMPLOYED:
    //  Uses the status flags to trigger initializations.

    // Init more variables
    if (this->oneTimeFlag) {
        this->oneTimeInit(state);
        this->oneTimeFlag = false;
    }

    this->EquipFlowCtrl =
        state.dataPlnt->PlantLoop(this->CWLoopNum).LoopSide(this->CWLoopSideNum).Branch(this->CWBranchNum).Comp(this->CWCompNum).FlowCtrl;

    if (this->MyEnvrnFlag && state.dataGlobal->BeginEnvrnFlag && (state.dataPlnt->PlantFirstSizesOkayToFinalize)) {
        this->initEachEnvironment(state);
        this->MyEnvrnFlag = false;
    }
    if (!state.dataGlobal->BeginEnvrnFlag) {
        this->MyEnvrnFlag = true;
    }

    if ((this->FlowMode == DataPlant::FlowMode::LeavingSetpointModulated) && this->ModulatedFlowSetToLoop) {
        // fix for clumsy old input that worked because loop setpoint was spread.
        //  could be removed with transition, testing , model change, period of being obsolete.
        state.dataLoopNodes->Node(this->EvapOutletNodeNum).TempSetPoint =
            state.dataLoopNodes->Node(state.dataPlnt->PlantLoop(this->CWLoopNum).TempSetPointNodeNum).TempSetPoint;
        state.dataLoopNodes->Node(this->EvapOutletNodeNum).TempSetPointHi =
            state.dataLoopNodes->Node(state.dataPlnt->PlantLoop(this->CWLoopNum).TempSetPointNodeNum).TempSetPointHi;
    }

    Real64 mdot = 0.0;
    Real64 mdotCond = 0.0;
    if ((std::abs(MyLoad) > 0.0) && RunFlag) {
        mdot = this->EvapMassFlowRateMax;
        mdotCond = this->CondMassFlowRateMax;
    }

    PlantUtilities::SetComponentFlowRate(
        state, mdot, this->EvapInletNodeNum, this->EvapOutletNodeNum, this->CWLoopNum, this->CWLoopSideNum, this->CWBranchNum, this->CWCompNum);

    if (this->CondenserType == DataPlant::CondenserType::WaterCooled) {
        PlantUtilities::SetComponentFlowRate(state,
                                             mdotCond,
                                             this->CondInletNodeNum,
                                             this->CondOutletNodeNum,
                                             this->CDLoopNum,
                                             this->CDLoopSideNum,
                                             this->CDBranchNum,
                                             this->CDCompNum);
    }
    // Initialize heat recovery flow rates at node
    if (this->HeatRecActive) {
        int LoopNum = this->HRLoopNum;
        int LoopSideNum = this->HRLoopSideNum;
        int BranchIndex = this->HRBranchNum;
        int CompIndex = this->HRCompNum;
        if (RunFlag) {
            mdot = this->DesignHeatRecMassFlowRate;
        } else {
            mdot = 0.0;
        }

        PlantUtilities::SetComponentFlowRate(
            state, mdot, this->HeatRecInletNodeNum, this->HeatRecOutletNodeNum, LoopNum, LoopSideNum, BranchIndex, CompIndex);
    }

    if (this->CondenserType == DataPlant::CondenserType::EvapCooled) {
        this->BasinHeaterPower = 0.0;
    }
}

void ElectricEIRChillerSpecs::size(EnergyPlusData &state)
{

    // SUBROUTINE INFORMATION:
    //       AUTHOR         Richard Raustad, FSEC
    //       DATE WRITTEN   June 2004
    //       MODIFIED       October 2013 Daeho Kang, add component sizing table entries
    //       RE-ENGINEERED  na

    // PURPOSE OF THIS SUBROUTINE:
    //  This subroutine is for sizing Electric EIR Chiller Components for which capacities and flow rates
    //  have not been specified in the input.

    // METHODOLOGY EMPLOYED:
    //  Obtains evaporator flow rate from the plant sizing array. Calculates reference capacity from
    //  the evaporator flow rate and the chilled water loop design delta T. The condenser flow rate
    //  is calculated from the reference capacity, the COP, and the condenser loop design delta T.

    static constexpr std::string_view RoutineName("SizeElectricEIRChiller");

    int PltSizCondNum = 0;
    bool ErrorsFound = false;
    Real64 tmpNomCap = this->RefCap;
    Real64 tmpEvapVolFlowRate = this->EvapVolFlowRate;
    Real64 tmpCondVolFlowRate = this->CondVolFlowRate;

    if (this->CondenserType == DataPlant::CondenserType::WaterCooled) {
        PltSizCondNum = state.dataPlnt->PlantLoop(this->CDLoopNum).PlantSizNum;
    }

    // find the appropriate Plant Sizing object
    int PltSizNum = state.dataPlnt->PlantLoop(this->CWLoopNum).PlantSizNum;

    if (PltSizNum > 0) {
        if (state.dataSize->PlantSizData(PltSizNum).DesVolFlowRate >= DataHVACGlobals::SmallWaterVolFlow) {
            tmpEvapVolFlowRate = state.dataSize->PlantSizData(PltSizNum).DesVolFlowRate * this->SizFac;
        } else {
            if (this->EvapVolFlowRateWasAutoSized) tmpEvapVolFlowRate = 0.0;
        }
        if (state.dataPlnt->PlantFirstSizesOkayToFinalize) {
            if (this->EvapVolFlowRateWasAutoSized) {
                this->EvapVolFlowRate = tmpEvapVolFlowRate;
                if (state.dataPlnt->PlantFinalSizesOkayToReport) {
                    BaseSizer::reportSizerOutput(
                        state, "Chiller:Electric:EIR", this->Name, "Design Size Reference Chilled Water Flow Rate [m3/s]", tmpEvapVolFlowRate);
                }
                if (state.dataPlnt->PlantFirstSizesOkayToReport) {
                    BaseSizer::reportSizerOutput(state,
                                                 "Chiller:Electric:EIR",
                                                 this->Name,
                                                 "Initial Design Size Reference Chilled Water Flow Rate [m3/s]",
                                                 tmpEvapVolFlowRate);
                }
            } else { // Hard-size with sizing data
                if (this->EvapVolFlowRate > 0.0 && tmpEvapVolFlowRate > 0.0) {
                    Real64 EvapVolFlowRateUser = this->EvapVolFlowRate;
                    if (state.dataPlnt->PlantFinalSizesOkayToReport) {
                        BaseSizer::reportSizerOutput(state,
                                                     "Chiller:Electric:EIR",
                                                     this->Name,
                                                     "Design Size Reference Chilled Water Flow Rate [m3/s]",
                                                     tmpEvapVolFlowRate,
                                                     "User-Specified Reference Chilled Water Flow Rate [m3/s]",
                                                     EvapVolFlowRateUser);
                        if (state.dataGlobal->DisplayExtraWarnings) {
                            if ((std::abs(tmpEvapVolFlowRate - EvapVolFlowRateUser) / EvapVolFlowRateUser) >
                                state.dataSize->AutoVsHardSizingThreshold) {
                                ShowMessage(state, "SizeChillerElectricEIR: Potential issue with equipment sizing for " + this->Name);
                                ShowContinueError(state,
                                                  format("User-Specified Reference Chilled Water Flow Rate of {:.5R} [m3/s]", EvapVolFlowRateUser));
                                ShowContinueError(
                                    state, format("differs from Design Size Reference Chilled Water Flow Rate of {:.5R} [m3/s]", tmpEvapVolFlowRate));
                                ShowContinueError(state, "This may, or may not, indicate mismatched component sizes.");
                                ShowContinueError(state, "Verify that the value entered is intended and is consistent with other components.");
                            }
                        }
                    }
                    tmpEvapVolFlowRate = EvapVolFlowRateUser;
                }
            }
        }
    } else {
        if (this->EvapVolFlowRateWasAutoSized && state.dataPlnt->PlantFirstSizesOkayToFinalize) {
            ShowSevereError(state, "Autosizing of Electric Chiller evap flow rate requires a loop Sizing:Plant object");
            ShowContinueError(state, "Occurs in Electric Chiller object=" + this->Name);
            ErrorsFound = true;
        }
        if (!this->EvapVolFlowRateWasAutoSized && state.dataPlnt->PlantFinalSizesOkayToReport && (this->EvapVolFlowRate > 0.0)) {
            BaseSizer::reportSizerOutput(
                state, "Chiller:Electric:EIR", this->Name, "User-Specified Reference Chilled Water Flow Rate [m3/s]", this->EvapVolFlowRate);
        }
    }

    PlantUtilities::RegisterPlantCompDesignFlow(state, this->EvapInletNodeNum, tmpEvapVolFlowRate);

    if (PltSizNum > 0) {
        if (state.dataSize->PlantSizData(PltSizNum).DesVolFlowRate >= DataHVACGlobals::SmallWaterVolFlow) {
            Real64 Cp = FluidProperties::GetSpecificHeatGlycol(state,
                                                               state.dataPlnt->PlantLoop(this->CWLoopNum).FluidName,
                                                               DataGlobalConstants::CWInitConvTemp,
                                                               state.dataPlnt->PlantLoop(this->CWLoopNum).FluidIndex,
                                                               RoutineName);

            Real64 rho = FluidProperties::GetDensityGlycol(state,
                                                           state.dataPlnt->PlantLoop(this->CWLoopNum).FluidName,
                                                           DataGlobalConstants::CWInitConvTemp,
                                                           state.dataPlnt->PlantLoop(this->CWLoopNum).FluidIndex,
                                                           RoutineName);
            tmpNomCap = Cp * rho * state.dataSize->PlantSizData(PltSizNum).DeltaT * tmpEvapVolFlowRate;
        } else {
            tmpNomCap = 0.0;
        }
        if (state.dataPlnt->PlantFirstSizesOkayToFinalize) {
            if (this->RefCapWasAutoSized) {
                this->RefCap = tmpNomCap;
                if (state.dataPlnt->PlantFinalSizesOkayToReport) {
                    BaseSizer::reportSizerOutput(state, "Chiller:Electric:EIR", this->Name, "Design Size Reference Capacity [W]", tmpNomCap);
                }
                if (state.dataPlnt->PlantFirstSizesOkayToReport) {
                    BaseSizer::reportSizerOutput(state, "Chiller:Electric:EIR", this->Name, "Initial Design Size Reference Capacity [W]", tmpNomCap);
                }
            } else { // Hard-sized with sizing data
                if (this->RefCap > 0.0 && tmpNomCap > 0.0) {
                    Real64 RefCapUser = this->RefCap;
                    if (state.dataPlnt->PlantFinalSizesOkayToReport) {
                        BaseSizer::reportSizerOutput(state,
                                                     "Chiller:Electric:EIR",
                                                     this->Name,
                                                     "Design Size Reference Capacity [W]",
                                                     tmpNomCap,
                                                     "User-Specified Reference Capacity [W]",
                                                     RefCapUser);
                        if (state.dataGlobal->DisplayExtraWarnings) {
                            if ((std::abs(tmpNomCap - RefCapUser) / RefCapUser) > state.dataSize->AutoVsHardSizingThreshold) {
                                ShowMessage(state, "SizeChillerElectricEIR: Potential issue with equipment sizing for " + this->Name);
                                ShowContinueError(state, format("User-Specified Reference Capacity of {:.2R} [W]", RefCapUser));
                                ShowContinueError(state, format("differs from Design Size Reference Capacity of {:.2R} [W]", tmpNomCap));
                                ShowContinueError(state, "This may, or may not, indicate mismatched component sizes.");
                                ShowContinueError(state, "Verify that the value entered is intended and is consistent with other components.");
                            }
                        }
                    }
                    tmpNomCap = RefCapUser;
                }
            }
        }
    } else {
        if (this->RefCapWasAutoSized && state.dataPlnt->PlantFirstSizesOkayToFinalize) {
            ShowSevereError(state, "Autosizing of Electric Chiller reference capacity requires a loop Sizing:Plant object");
            ShowContinueError(state, "Occurs in Electric Chiller object=" + this->Name);
            ErrorsFound = true;
        }
        if (!this->RefCapWasAutoSized && state.dataPlnt->PlantFinalSizesOkayToReport && (this->RefCap > 0.0)) { // Hard-sized with no sizing data
            BaseSizer::reportSizerOutput(state, "Chiller:Electric:EIR", this->Name, "User-Specified Reference Capacity [W]", this->RefCap);
        }
    }

    if (PltSizCondNum > 0 && PltSizNum > 0) {
        if (state.dataSize->PlantSizData(PltSizNum).DesVolFlowRate >= DataHVACGlobals::SmallWaterVolFlow && tmpNomCap > 0.0) {

            Real64 rho = FluidProperties::GetDensityGlycol(state,
                                                           state.dataPlnt->PlantLoop(this->CDLoopNum).FluidName,
                                                           DataGlobalConstants::CWInitConvTemp,
                                                           state.dataPlnt->PlantLoop(this->CDLoopNum).FluidIndex,
                                                           RoutineName);
            Real64 Cp = FluidProperties::GetSpecificHeatGlycol(state,
                                                               state.dataPlnt->PlantLoop(this->CDLoopNum).FluidName,
                                                               this->TempRefCondIn,
                                                               state.dataPlnt->PlantLoop(this->CDLoopNum).FluidIndex,
                                                               RoutineName);
            tmpCondVolFlowRate = tmpNomCap * (1.0 + (1.0 / this->RefCOP) * this->CompPowerToCondenserFrac) /
                                 (state.dataSize->PlantSizData(PltSizCondNum).DeltaT * Cp * rho);

        } else {
            if (this->CondVolFlowRateWasAutoSized) tmpCondVolFlowRate = 0.0;
        }
        if (state.dataPlnt->PlantFirstSizesOkayToFinalize) {
            if (this->CondVolFlowRateWasAutoSized) {
                this->CondVolFlowRate = tmpCondVolFlowRate;
                if (state.dataPlnt->PlantFinalSizesOkayToReport) {
                    BaseSizer::reportSizerOutput(
                        state, "Chiller:Electric:EIR", this->Name, "Design Size Reference Condenser Fluid Flow Rate [m3/s]", tmpCondVolFlowRate);
                }
                if (state.dataPlnt->PlantFirstSizesOkayToReport) {
                    BaseSizer::reportSizerOutput(state,
                                                 "Chiller:Electric:EIR",
                                                 this->Name,
                                                 "Initial Design Size Reference Condenser Fluid Flow Rate [m3/s]",
                                                 tmpCondVolFlowRate);
                }
            } else {
                if (this->CondVolFlowRate > 0.0 && tmpCondVolFlowRate > 0.0) {
                    Real64 CondVolFlowRateUser = this->CondVolFlowRate;
                    if (state.dataPlnt->PlantFinalSizesOkayToReport) {
                        BaseSizer::reportSizerOutput(state,
                                                     "Chiller:Electric:EIR",
                                                     this->Name,
                                                     "Design Size Reference Condenser Fluid Flow Rate [m3/s]",
                                                     tmpCondVolFlowRate,
                                                     "User-Specified Reference Condenser Fluid Flow Rate [m3/s]",
                                                     CondVolFlowRateUser);
                        if (state.dataGlobal->DisplayExtraWarnings) {
                            if ((std::abs(tmpCondVolFlowRate - CondVolFlowRateUser) / CondVolFlowRateUser) >
                                state.dataSize->AutoVsHardSizingThreshold) {
                                ShowMessage(state, "SizeChillerElectricEIR: Potential issue with equipment sizing for " + this->Name);
                                ShowContinueError(state,
                                                  format("User-Specified Reference Condenser Fluid Flow Rate of {:.5R} [m3/s]", CondVolFlowRateUser));
                                ShowContinueError(
                                    state,
                                    format("differs from Design Size Reference Condenser Fluid Flow Rate of {:.5R} [m3/s]", tmpCondVolFlowRate));
                                ShowContinueError(state, "This may, or may not, indicate mismatched component sizes.");
                                ShowContinueError(state, "Verify that the value entered is intended and is consistent with other components.");
                            }
                        }
                    }
                    tmpCondVolFlowRate = CondVolFlowRateUser;
                }
            }
        }
    } else {
        if (this->CondenserType == DataPlant::CondenserType::WaterCooled) {

            if (this->CondVolFlowRateWasAutoSized && state.dataPlnt->PlantFirstSizesOkayToFinalize) {
                ShowSevereError(state, "Autosizing of Electric EIR Chiller condenser fluid flow rate requires a condenser");
                ShowContinueError(state, "loop Sizing:Plant object");
                ShowContinueError(state, "Occurs in Electric EIR Chiller object=" + this->Name);
                ErrorsFound = true;
            }
            if (!this->CondVolFlowRateWasAutoSized && state.dataPlnt->PlantFinalSizesOkayToReport && (this->CondVolFlowRate > 0.0)) {
                BaseSizer::reportSizerOutput(
                    state, "Chiller:Electric:EIR", this->Name, "User-Specified Reference Condenser Fluid Flow Rate [m3/s]", this->CondVolFlowRate);
            }

        } else {

            // Auto size condenser air flow to Total Capacity * 0.000114 m3/s/w (850 cfm/ton)
            if (state.dataPlnt->PlantFinalSizesOkayToReport) {
<<<<<<< HEAD
                std::string AirLoopHVAC = DataPlant::ccSimPlantEquipTypes(DataPlant::TypeOf_Chiller_ElectricEIR);
=======
                std::string_view CompType = DataPlant::PlantEquipTypeNames[static_cast<int>(DataPlant::PlantEquipmentType::Chiller_ElectricEIR)];
>>>>>>> 00d968c5
                state.dataSize->DataConstantUsedForSizing = this->RefCap;
                state.dataSize->DataFractionUsedForSizing = 0.000114;
                Real64 TempSize = this->CondVolFlowRate;
                bool bPRINT = true; // TRUE if sizing is reported to output (eio)
                AutoCalculateSizer sizerCondAirFlow;
                std::string stringOverride = "Reference Condenser Fluid Flow Rate  [m3/s]";
                if (state.dataGlobal->isEpJSON) stringOverride = "reference_condenser_fluid_flow_rate [m3/s]";
                sizerCondAirFlow.overrideSizingString(stringOverride);
                sizerCondAirFlow.initializeWithinEP(state, AirLoopHVAC, this->Name, bPRINT, RoutineName);
                this->CondVolFlowRate = sizerCondAirFlow.size(state, TempSize, ErrorsFound);
            }
        }
    }

    // save the reference condenser water volumetric flow rate for use by the condenser water loop sizing algorithms
    PlantUtilities::RegisterPlantCompDesignFlow(state, this->CondInletNodeNum, tmpCondVolFlowRate);

    // now do heat recovery flow rate sizing if active
    if (this->HeatRecActive) {
        Real64 tempHeatRecVolFlowRate = tmpCondVolFlowRate * this->HeatRecCapacityFraction;
        if (this->DesignHeatRecVolFlowRateWasAutoSized) {

            if (state.dataPlnt->PlantFirstSizesOkayToFinalize) {
                this->DesignHeatRecVolFlowRate = tempHeatRecVolFlowRate;
                if (state.dataPlnt->PlantFinalSizesOkayToReport) {
                    BaseSizer::reportSizerOutput(
                        state, "Chiller:Electric:EIR", this->Name, "Design Size Heat Recovery Water Flow Rate [m3/s]", tempHeatRecVolFlowRate);
                }
                if (state.dataPlnt->PlantFirstSizesOkayToReport) {
                    BaseSizer::reportSizerOutput(
                        state, "Chiller:Electric:EIR", this->Name, "Intial Design Size Heat Recovery Water Flow Rate [m3/s]", tempHeatRecVolFlowRate);
                }
            }
        } else {
            if (this->DesignHeatRecVolFlowRate > 0.0 && tempHeatRecVolFlowRate > 0.0) {
                Real64 nomHeatRecVolFlowRateUser = this->DesignHeatRecVolFlowRate;
                if (state.dataPlnt->PlantFinalSizesOkayToReport) {
                    if (state.dataGlobal->DoPlantSizing) {
                        BaseSizer::reportSizerOutput(state,
                                                     "Chiller:Electric:EIR",
                                                     this->Name,
                                                     "Design Size Heat Recovery Water Flow Rate [m3/s]",
                                                     tempHeatRecVolFlowRate,
                                                     "User-Specified Heat Recovery Water Flow Rate [m3/s]",
                                                     nomHeatRecVolFlowRateUser);
                    } else {
                        BaseSizer::reportSizerOutput(state,
                                                     "Chiller:Electric:EIR",
                                                     this->Name,
                                                     "User-Specified Heat Recovery Water Flow Rate [m3/s]",
                                                     nomHeatRecVolFlowRateUser);
                    }

                    if (state.dataGlobal->DisplayExtraWarnings) {
                        if ((std::abs(tempHeatRecVolFlowRate - nomHeatRecVolFlowRateUser) / nomHeatRecVolFlowRateUser) >
                            state.dataSize->AutoVsHardSizingThreshold) {
                            ShowMessage(state, "SizeChillerElectricEIR: Potential issue with equipment sizing for " + this->Name);
                            ShowContinueError(state,
                                              format("User-Specified Heat Recovery Water Flow Rate of {:.5R} [m3/s]", nomHeatRecVolFlowRateUser));
                            ShowContinueError(
                                state, format("differs from Design Size Heat Recovery Water Flow Rate of {:.5R} [m3/s]", tempHeatRecVolFlowRate));
                            ShowContinueError(state, "This may, or may not, indicate mismatched component sizes.");
                            ShowContinueError(state, "Verify that the value entered is intended and is consistent with other components.");
                        }
                    }
                }
                tempHeatRecVolFlowRate = nomHeatRecVolFlowRateUser;
            }
        }
        if (!this->DesignHeatRecVolFlowRateWasAutoSized) tempHeatRecVolFlowRate = this->DesignHeatRecVolFlowRate;
        PlantUtilities::RegisterPlantCompDesignFlow(state, this->HeatRecInletNodeNum, tempHeatRecVolFlowRate);
    } // Heat recovery active

    if (state.dataPlnt->PlantFinalSizesOkayToReport) {
        if (this->IPLVFlag) {
            Real64 IPLV = 0.0;
            StandardRatings::CalcChillerIPLV(state,
                                             this->Name,
                                             DataPlant::PlantEquipmentType::Chiller_ElectricEIR,
                                             this->RefCap,
                                             this->RefCOP,
                                             this->CondenserType,
                                             this->ChillerCapFTIndex,
                                             this->ChillerEIRFTIndex,
                                             this->ChillerEIRFPLRIndex,
                                             this->MinUnloadRat,
                                             IPLV,
                                             Optional<const Real64>(),
                                             ObjexxFCL::Optional_int_const(),
                                             Optional<const Real64>());
            this->IPLVFlag = false;
        }
        // create predefined report
        OutputReportPredefined::PreDefTableEntry(state, state.dataOutRptPredefined->pdchMechType, this->Name, "Chiller:Electric:EIR");
        OutputReportPredefined::PreDefTableEntry(state, state.dataOutRptPredefined->pdchMechNomEff, this->Name, this->RefCOP);
        OutputReportPredefined::PreDefTableEntry(state, state.dataOutRptPredefined->pdchMechNomCap, this->Name, this->RefCap);
    }

    if (ErrorsFound) {
        ShowFatalError(state, "Preceding sizing errors cause program termination");
    }
}

void ElectricEIRChillerSpecs::calculate(EnergyPlusData &state, Real64 &MyLoad, bool const RunFlag)
{
    // SUBROUTINE INFORMATION:
    //       AUTHOR         Richard Raustad, FSEC
    //       DATE WRITTEN   July 2004
    //       MODIFIED       Feb. 2010, Chandan Sharma, FSEC, Added basin heater
    //                      Jun. 2016, Rongpeng Zhang, Applied the chiller supply water temperature sensor fault model
    //                      Nov. 2016, Rongpeng Zhang, LBNL. Added Fouling Chiller fault
    //       RE-ENGINEERED  na

    // PURPOSE OF THIS SUBROUTINE:
    //  Simulate a vapor compression chiller using the DOE-2 model

    // METHODOLOGY EMPLOYED:
    //  Use empirical curve fits to model performance at off-reference conditions

    // REFERENCES:
    // 1. DOE-2 Engineers Manual, Version 2.1A, November 1982, LBL-11353

    static constexpr std::string_view RoutineName("CalcElectricEIRChillerModel");

    Real64 EvapOutletTempSetPoint(0.0); // Evaporator outlet temperature setpoint [C]
    Real64 EvapDeltaTemp(0.0);          // Evaporator temperature difference [C]
    Real64 TempLoad(0.0);               // Actual load to be met by chiller. This value is compared to MyLoad
    // and reset when necessary since this chiller can cycle, the load passed
    // should be the actual load. Instead the minimum PLR * RefCap is
    // passed in. [W]
    Real64 CurrentEndTime = 0.0; // end time of time step for current simulation time step

    // Set module level inlet and outlet nodes and initialize other local variables
    this->CondMassFlowRate = 0.0;
    Real64 FRAC = 1.0; // Chiller cycling ratio

    // Set performance curve outputs to 0.0 when chiller is off
    this->ChillerCapFT = 0.0;
    this->ChillerEIRFT = 0.0;
    this->ChillerEIRFPLR = 0.0;

    // calculate end time of current time step
    CurrentEndTime = state.dataGlobal->CurrentTime + state.dataHVACGlobal->SysTimeElapsed;

    // Print warning messages only when valid and only for the first occurrence. Let summary provide statistics.
    // Wait for next time step to print warnings. If simulation iterates, print out
    // the warning for the last iteration only. Must wait for next time step to accomplish this.
    // If a warning occurs and the simulation down shifts, the warning is not valid.
    if (CurrentEndTime > this->CurrentEndTimeLast && state.dataHVACGlobal->TimeStepSys >= this->TimeStepSysLast) {
        if (this->PrintMessage) {
            ++this->MsgErrorCount;
            //     Show single warning and pass additional info to ShowRecurringWarningErrorAtEnd
            if (this->MsgErrorCount < 2) {
                ShowWarningError(state, this->MsgBuffer1 + '.');
                ShowContinueError(state, this->MsgBuffer2);
            } else {
                ShowRecurringWarningErrorAtEnd(
                    state, this->MsgBuffer1 + " error continues.", this->ErrCount1, this->MsgDataLast, this->MsgDataLast, _, "[C]", "[C]");
            }
        }
    }

    // save last system time step and last end time of current time step (used to determine if warning is valid)
    this->TimeStepSysLast = state.dataHVACGlobal->TimeStepSys;
    this->CurrentEndTimeLast = CurrentEndTime;

    // If no loop demand or chiller OFF, return
    // If Chiller load is 0 or chiller is not running then leave the subroutine.Before leaving
    // if the component control is SERIESACTIVE we set the component flow to inlet flow so that
    // flow resolver will not shut down the branch
    if (MyLoad >= 0 || !RunFlag) {
        if (this->EquipFlowCtrl == DataBranchAirLoopPlant::ControlTypeEnum::SeriesActive ||
            state.dataPlnt->PlantLoop(this->CWLoopNum).LoopSide(this->CWLoopSideNum).FlowLock == DataPlant::FlowLock::Locked) {
            this->EvapMassFlowRate = state.dataLoopNodes->Node(this->EvapInletNodeNum).MassFlowRate;
        }
        if (this->CondenserType == DataPlant::CondenserType::WaterCooled) {
            if (state.dataPlnt->PlantLoop(this->CDLoopNum).LoopSide(this->CDLoopSideNum).Branch(this->CDBranchNum).Comp(this->CDCompNum).FlowCtrl ==
                DataBranchAirLoopPlant::ControlTypeEnum::SeriesActive) {
                this->CondMassFlowRate = state.dataLoopNodes->Node(this->CondInletNodeNum).MassFlowRate;
            }
        }
        if (this->CondenserType == DataPlant::CondenserType::EvapCooled) {
            CalcBasinHeaterPower(
                state, this->BasinHeaterPowerFTempDiff, this->BasinHeaterSchedulePtr, this->BasinHeaterSetPointTemp, this->BasinHeaterPower);
        }
        this->PrintMessage = false;
        return;
    }

    // initialize outlet air humidity ratio of air or evap cooled chillers
    this->CondOutletHumRat = state.dataLoopNodes->Node(this->CondInletNodeNum).HumRat;

    if (this->CondenserType == DataPlant::CondenserType::AirCooled) { // Condenser inlet temp = outdoor temp
        state.dataLoopNodes->Node(this->CondInletNodeNum).Temp = state.dataLoopNodes->Node(this->CondInletNodeNum).OutAirDryBulb;

        // Warn user if entering condenser dry-bulb temperature falls below 0 C
        if (state.dataLoopNodes->Node(this->CondInletNodeNum).Temp < 0.0 && std::abs(MyLoad) > 0 && RunFlag && !state.dataGlobal->WarmupFlag) {
            this->PrintMessage = true;

            this->MsgBuffer1 =
                "ElectricEIRChillerModel - CHILLER:ELECTRIC:EIR \"" + this->Name + "\" - Air Cooled Condenser Inlet Temperature below 0C";
            this->MsgBuffer2 = format("... Outdoor Dry-bulb Condition = {:6.2F} C. Occurrence info = {}, {} {}",
                                      state.dataLoopNodes->Node(this->CondInletNodeNum).Temp,
                                      state.dataEnvrn->EnvironmentName,
                                      state.dataEnvrn->CurMnDy,
                                      General::CreateSysTimeIntervalString(state));

            this->MsgDataLast = state.dataLoopNodes->Node(this->CondInletNodeNum).Temp;
        } else {
            this->PrintMessage = false;
        }
    } else if (this->CondenserType == DataPlant::CondenserType::EvapCooled) { // Condenser inlet temp = (outdoor wet bulb)
        state.dataLoopNodes->Node(this->CondInletNodeNum).Temp = state.dataLoopNodes->Node(this->CondInletNodeNum).OutAirWetBulb;
        //  line above assumes evaporation pushes condenser inlet air humidity ratio to saturation
        this->CondOutletHumRat = Psychrometrics::PsyWFnTdbTwbPb(state,
                                                                state.dataLoopNodes->Node(this->CondInletNodeNum).Temp,
                                                                state.dataLoopNodes->Node(this->CondInletNodeNum).Temp,
                                                                state.dataLoopNodes->Node(this->CondInletNodeNum).Press);

        // Warn user if evap condenser wet-bulb temperature falls below 10 C
        if (state.dataLoopNodes->Node(this->CondInletNodeNum).Temp < 10.0 && std::abs(MyLoad) > 0 && RunFlag && !state.dataGlobal->WarmupFlag) {
            this->PrintMessage = true;
            this->MsgBuffer1 =
                "ElectricEIRChillerModel - CHILLER:ELECTRIC:EIR \"" + this->Name + "\" - Air Cooled Condenser Inlet Temperature below 10C";
            this->MsgBuffer2 = format("... Outdoor Wet-bulb Condition = {:6.2F} C. Occurrence info = {}, {} {}",
                                      state.dataLoopNodes->Node(this->CondInletNodeNum).Temp,
                                      state.dataEnvrn->EnvironmentName,
                                      state.dataEnvrn->CurMnDy,
                                      General::CreateSysTimeIntervalString(state));
            this->MsgDataLast = state.dataLoopNodes->Node(this->CondInletNodeNum).Temp;
        } else {
            this->PrintMessage = false;
        }
    } // End of the Air Cooled/Evap Cooled Logic block

    // If not air or evap cooled then set to the condenser node that is attached to a cooling tower
    Real64 condInletTemp = state.dataLoopNodes->Node(this->CondInletNodeNum).Temp;

    // LOAD LOCAL VARIABLES FROM DATA STRUCTURE (for code readability)
    Real64 ChillerRefCap = this->RefCap;
    Real64 ReferenceCOP = this->RefCOP;
    this->EvapOutletTemp = state.dataLoopNodes->Node(this->EvapOutletNodeNum).Temp;
    Real64 TempLowLimitEout = this->TempLowLimitEvapOut;

    // If there is a fault of chiller fouling
    if (this->FaultyChillerFoulingFlag && (!state.dataGlobal->WarmupFlag) && (!state.dataGlobal->DoingSizing) &&
        (!state.dataGlobal->KickOffSimulation)) {
        int FaultIndex = this->FaultyChillerFoulingIndex;
        Real64 NomCap_ff = ChillerRefCap;
        Real64 ReferenceCOP_ff = ReferenceCOP;

        // calculate the Faulty Chiller Fouling Factor using fault information
        this->FaultyChillerFoulingFactor = state.dataFaultsMgr->FaultsChillerFouling(FaultIndex).CalFoulingFactor(state);

        // update the Chiller nominal capacity and COP at faulty cases
        ChillerRefCap = NomCap_ff * this->FaultyChillerFoulingFactor;
        ReferenceCOP = ReferenceCOP_ff * this->FaultyChillerFoulingFactor;
    }

    // Set mass flow rates
    if (this->CondenserType == DataPlant::CondenserType::WaterCooled) {
        this->CondMassFlowRate = this->CondMassFlowRateMax;
        PlantUtilities::SetComponentFlowRate(state,
                                             this->CondMassFlowRate,
                                             this->CondInletNodeNum,
                                             this->CondOutletNodeNum,
                                             this->CDLoopNum,
                                             this->CDLoopSideNum,
                                             this->CDBranchNum,
                                             this->CDCompNum);
        PlantUtilities::PullCompInterconnectTrigger(state,
                                                    this->CWLoopNum,
                                                    this->CWLoopSideNum,
                                                    this->CWBranchNum,
                                                    this->CWCompNum,
                                                    this->CondMassFlowIndex,
                                                    this->CDLoopNum,
                                                    this->CDLoopSideNum,
                                                    DataPlant::CriteriaType::MassFlowRate,
                                                    this->CondMassFlowRate);

        if (this->CondMassFlowRate < DataBranchAirLoopPlant::MassFlowTolerance) {
            if (this->EvapMassFlowRate < DataBranchAirLoopPlant::MassFlowTolerance) {
                // Use PlantUtilities::SetComponentFlowRate to decide actual flow
                PlantUtilities::SetComponentFlowRate(state,
                                                     this->EvapMassFlowRate,
                                                     this->EvapInletNodeNum,
                                                     this->EvapOutletNodeNum,
                                                     this->CWLoopNum,
                                                     this->CWLoopSideNum,
                                                     this->CWBranchNum,
                                                     this->CWCompNum);
            }
            return;
        }
    }

    {
        auto const SELECT_CASE_var(state.dataPlnt->PlantLoop(this->CWLoopNum).LoopDemandCalcScheme);
        if (SELECT_CASE_var == DataPlant::LoopDemandCalcScheme::SingleSetPoint) {
            if ((this->FlowMode == DataPlant::FlowMode::LeavingSetpointModulated) ||
                (state.dataPlnt->PlantLoop(this->CWLoopNum)
                     .LoopSide(this->CWLoopSideNum)
                     .Branch(this->CWBranchNum)
                     .Comp(this->CWCompNum)
                     .CurOpSchemeType == DataPlant::OpScheme::CompSetPtBased) ||
                (state.dataLoopNodes->Node(this->EvapOutletNodeNum).TempSetPoint != DataLoopNode::SensedNodeFlagValue)) {
                // there will be a valid setpoint on outlet
                EvapOutletTempSetPoint = state.dataLoopNodes->Node(this->EvapOutletNodeNum).TempSetPoint;
            } else { // use plant loop overall setpoint
                EvapOutletTempSetPoint = state.dataLoopNodes->Node(state.dataPlnt->PlantLoop(this->CWLoopNum).TempSetPointNodeNum).TempSetPoint;
            }
        } else if (SELECT_CASE_var == DataPlant::LoopDemandCalcScheme::DualSetPointDeadBand) {
            if ((this->FlowMode == DataPlant::FlowMode::LeavingSetpointModulated) ||
                (state.dataPlnt->PlantLoop(this->CWLoopNum)
                     .LoopSide(this->CWLoopSideNum)
                     .Branch(this->CWBranchNum)
                     .Comp(this->CWCompNum)
                     .CurOpSchemeType == DataPlant::OpScheme::CompSetPtBased) ||
                (state.dataLoopNodes->Node(this->EvapOutletNodeNum).TempSetPointHi != DataLoopNode::SensedNodeFlagValue)) {
                // there will be a valid setpoint on outlet
                EvapOutletTempSetPoint = state.dataLoopNodes->Node(this->EvapOutletNodeNum).TempSetPointHi;
            } else { // use plant loop overall setpoint
                EvapOutletTempSetPoint = state.dataLoopNodes->Node(state.dataPlnt->PlantLoop(this->CWLoopNum).TempSetPointNodeNum).TempSetPointHi;
            }
        } else {
            assert(false);
        }
    }

    // If there is a fault of Chiller SWT Sensor
    if (this->FaultyChillerSWTFlag && (!state.dataGlobal->WarmupFlag) && (!state.dataGlobal->DoingSizing) && (!state.dataGlobal->KickOffSimulation)) {
        int FaultIndex = this->FaultyChillerSWTIndex;
        Real64 EvapOutletTempSetPoint_ff = EvapOutletTempSetPoint;

        // calculate the sensor offset using fault information
        this->FaultyChillerSWTOffset = state.dataFaultsMgr->FaultsChillerSWTSensor(FaultIndex).CalFaultOffsetAct(state);
        // update the EvapOutletTempSetPoint
        EvapOutletTempSetPoint =
            max(this->TempLowLimitEvapOut,
                min(state.dataLoopNodes->Node(this->EvapInletNodeNum).Temp, EvapOutletTempSetPoint_ff - this->FaultyChillerSWTOffset));
        this->FaultyChillerSWTOffset = EvapOutletTempSetPoint_ff - EvapOutletTempSetPoint;
    }

    // correct temperature if using heat recovery
    // use report values for latest valid calculation, lagged somewhat
    Real64 AvgCondSinkTemp = condInletTemp;
    if (this->HeatRecActive) {
        if ((this->QHeatRecovered + this->QCondenser) > 0.0) { // protect div by zero
            AvgCondSinkTemp =
                (this->QHeatRecovered * this->HeatRecInletTemp + this->QCondenser * this->CondInletTemp) / (this->QHeatRecovered + this->QCondenser);
        } else {
            AvgCondSinkTemp = condInletTemp;
        }
    }

    // Get capacity curve info with respect to CW setpoint and entering condenser water temps
    this->ChillerCapFT = CurveManager::CurveValue(state, this->ChillerCapFTIndex, EvapOutletTempSetPoint, AvgCondSinkTemp);

    if (this->ChillerCapFT < 0) {
        if (this->ChillerCapFTError < 1 &&
            state.dataPlnt->PlantLoop(this->CWLoopNum).LoopSide(this->CWLoopSideNum).FlowLock != DataPlant::FlowLock::Unlocked &&
            !state.dataGlobal->WarmupFlag) {
            ++this->ChillerCapFTError;
            ShowWarningError(state, "CHILLER:ELECTRIC:EIR \"" + this->Name + "\":");
            ShowContinueError(state, format(" Chiller Capacity as a Function of Temperature curve output is negative ({:.3R}).", this->ChillerCapFT));
            ShowContinueError(state,
                              format(" Negative value occurs using an Evaporator Outlet Temp of {:.1R} and a Condenser Inlet Temp of {:.1R}.",
                                     EvapOutletTempSetPoint,
                                     condInletTemp));
            ShowContinueErrorTimeStamp(state, " Resetting curve output to zero and continuing simulation.");
        } else if (state.dataPlnt->PlantLoop(this->CWLoopNum).LoopSide(this->CWLoopSideNum).FlowLock != DataPlant::FlowLock::Unlocked &&
                   !state.dataGlobal->WarmupFlag) {
            ++this->ChillerCapFTError;
            ShowRecurringWarningErrorAtEnd(state,
                                           "CHILLER:ELECTRIC:EIR \"" + this->Name +
                                               "\": Chiller Capacity as a Function of Temperature curve output is negative warning continues...",
                                           this->ChillerCapFTErrorIndex,
                                           this->ChillerCapFT,
                                           this->ChillerCapFT);
        }
        this->ChillerCapFT = 0.0;
    }

    // Available chiller capacity as a function of temperature
    Real64 AvailChillerCap = ChillerRefCap * this->ChillerCapFT;

    // Only perform this check for temperature setpoint control
    if (state.dataPlnt->PlantLoop(this->CWLoopNum).LoopSide(this->CWLoopSideNum).Branch(this->CWBranchNum).Comp(this->CWCompNum).CurOpSchemeType ==
        DataPlant::OpScheme::CompSetPtBased) {
        // Calculate water side load

        Real64 Cp = FluidProperties::GetSpecificHeatGlycol(state,
                                                           state.dataPlnt->PlantLoop(this->CWLoopNum).FluidName,
                                                           state.dataLoopNodes->Node(this->EvapInletNodeNum).Temp,
                                                           state.dataPlnt->PlantLoop(this->CWLoopNum).FluidIndex,
                                                           RoutineName);
        this->EvapMassFlowRate = state.dataLoopNodes->Node(this->EvapInletNodeNum).MassFlowRate;
        {
            auto const SELECT_CASE_var(state.dataPlnt->PlantLoop(this->CWLoopNum).LoopDemandCalcScheme);
            if (SELECT_CASE_var == DataPlant::LoopDemandCalcScheme::SingleSetPoint) {
                TempLoad = this->EvapMassFlowRate * Cp *
                           (state.dataLoopNodes->Node(this->EvapInletNodeNum).Temp - state.dataLoopNodes->Node(this->EvapOutletNodeNum).TempSetPoint);
            } else if (SELECT_CASE_var == DataPlant::LoopDemandCalcScheme::DualSetPointDeadBand) {
                TempLoad =
                    this->EvapMassFlowRate * Cp *
                    (state.dataLoopNodes->Node(this->EvapInletNodeNum).Temp - state.dataLoopNodes->Node(this->EvapOutletNodeNum).TempSetPointHi);
            } else {
                assert(false);
            }
        }
        TempLoad = max(0.0, TempLoad);

        // MyLoad is capped at minimum PLR * RefCap, adjust load to actual water side load because this chiller can cycle
        if (std::abs(MyLoad) > TempLoad) {
            MyLoad = sign(TempLoad, MyLoad);
        }
    }

    // Part load ratio based on load and available chiller capacity, cap at max part load ratio
    Real64 PartLoadRat = 0.0; // Operating part load ratio
    if (AvailChillerCap > 0) {
        PartLoadRat = max(0.0, min(std::abs(MyLoad) / AvailChillerCap, this->MaxPartLoadRat));
    }

    Real64 Cp = FluidProperties::GetSpecificHeatGlycol(state,
                                                       state.dataPlnt->PlantLoop(this->CWLoopNum).FluidName,
                                                       state.dataLoopNodes->Node(this->EvapInletNodeNum).Temp,
                                                       state.dataPlnt->PlantLoop(this->CWLoopNum).FluidIndex,
                                                       RoutineName);

    if (state.dataPlnt->PlantLoop(this->CWLoopNum).LoopSide(this->CWLoopSideNum).Branch(this->CWBranchNum).Comp(this->CWCompNum).CurOpSchemeType ==
        DataPlant::OpScheme::CompSetPtBased) {
        this->PossibleSubcooling = false;
    } else {
        this->PossibleSubcooling = true;
    }
    // Set evaporator heat transfer rate
    this->QEvaporator = AvailChillerCap * PartLoadRat;

    // Either set the flow to the Constant value or calculate the flow for the variable volume
    if ((this->FlowMode == DataPlant::FlowMode::Constant) || (this->FlowMode == DataPlant::FlowMode::NotModulated)) {
        // Set the evaporator mass flow rate to design
        // Start by assuming max (design) flow
        this->EvapMassFlowRate = this->EvapMassFlowRateMax;
        // Use PlantUtilities::SetComponentFlowRate to decide actual flow
        PlantUtilities::SetComponentFlowRate(state,
                                             this->EvapMassFlowRate,
                                             this->EvapInletNodeNum,
                                             this->EvapOutletNodeNum,
                                             this->CWLoopNum,
                                             this->CWLoopSideNum,
                                             this->CWBranchNum,
                                             this->CWCompNum);
        if (this->EvapMassFlowRate != 0.0) {
            EvapDeltaTemp = this->QEvaporator / this->EvapMassFlowRate / Cp;
        } else {
            EvapDeltaTemp = 0.0;
        }
        // Evaluate outlet temp based on delta
        this->EvapOutletTemp = state.dataLoopNodes->Node(this->EvapInletNodeNum).Temp - EvapDeltaTemp;

    } else if (this->FlowMode == DataPlant::FlowMode::LeavingSetpointModulated) {

        // Calculate the Delta Temp from the inlet temp to the chiller outlet setpoint
        {
            auto const SELECT_CASE_var(state.dataPlnt->PlantLoop(this->CWLoopNum).LoopDemandCalcScheme);
            if (SELECT_CASE_var == DataPlant::LoopDemandCalcScheme::SingleSetPoint) {
                EvapDeltaTemp =
                    state.dataLoopNodes->Node(this->EvapInletNodeNum).Temp - state.dataLoopNodes->Node(this->EvapOutletNodeNum).TempSetPoint;
            } else if (SELECT_CASE_var == DataPlant::LoopDemandCalcScheme::DualSetPointDeadBand) {
                EvapDeltaTemp =
                    state.dataLoopNodes->Node(this->EvapInletNodeNum).Temp - state.dataLoopNodes->Node(this->EvapOutletNodeNum).TempSetPointHi;
            } else {
                assert(false);
            }
        }

        if (EvapDeltaTemp != 0) {
            // Calculate desired flow to request based on load
            this->EvapMassFlowRate = std::abs(this->QEvaporator / Cp / EvapDeltaTemp);
            if ((this->EvapMassFlowRate - this->EvapMassFlowRateMax) > DataBranchAirLoopPlant::MassFlowTolerance) this->PossibleSubcooling = true;
            // Check to see if the Maximum is exceeded, if so set to maximum
            this->EvapMassFlowRate = min(this->EvapMassFlowRateMax, this->EvapMassFlowRate);
            // Use PlantUtilities::SetComponentFlowRate to decide actual flow
            PlantUtilities::SetComponentFlowRate(state,
                                                 this->EvapMassFlowRate,
                                                 this->EvapInletNodeNum,
                                                 this->EvapOutletNodeNum,
                                                 this->CWLoopNum,
                                                 this->CWLoopSideNum,
                                                 this->CWBranchNum,
                                                 this->CWCompNum);
            // Should we recalculate this with the corrected setpoint?
            {
                auto const SELECT_CASE_var(state.dataPlnt->PlantLoop(this->CWLoopNum).LoopDemandCalcScheme);
                if (SELECT_CASE_var == DataPlant::LoopDemandCalcScheme::SingleSetPoint) {
                    this->EvapOutletTemp = state.dataLoopNodes->Node(this->EvapOutletNodeNum).TempSetPoint;
                } else if (SELECT_CASE_var == DataPlant::LoopDemandCalcScheme::DualSetPointDeadBand) {
                    this->EvapOutletTemp = state.dataLoopNodes->Node(this->EvapOutletNodeNum).TempSetPointHi;
                }
            }
            this->QEvaporator = max(0.0, (this->EvapMassFlowRate * Cp * EvapDeltaTemp));
        } else {
            // Try to request zero flow
            this->EvapMassFlowRate = 0.0;
            // Use PlantUtilities::SetComponentFlowRate to decide actual flow
            PlantUtilities::SetComponentFlowRate(state,
                                                 this->EvapMassFlowRate,
                                                 this->EvapInletNodeNum,
                                                 this->EvapOutletNodeNum,
                                                 this->CWLoopNum,
                                                 this->CWLoopSideNum,
                                                 this->CWBranchNum,
                                                 this->CWCompNum);
            // No deltaT since component is not running
            this->EvapOutletTemp = state.dataLoopNodes->Node(this->EvapInletNodeNum).Temp;
            this->QEvaporator = 0.0;
            PartLoadRat = 0.0;
            this->ChillerPartLoadRatio = PartLoadRat;

            // so what if the delta T is zero?  On FlowLock==0, the inlet temp could = setpoint, right?
            if (this->DeltaTErrCount < 1 && !state.dataGlobal->WarmupFlag) {
                ++this->DeltaTErrCount;
                ShowWarningError(state, "Evaporator DeltaTemp = 0 in mass flow calculation (Tevapin = Tsetpoint).");
                ShowContinueErrorTimeStamp(state, "");
            } else if (!state.dataGlobal->WarmupFlag) {
                ++this->ChillerCapFTError;
                ShowRecurringWarningErrorAtEnd(state,
                                               "CHILLER:ELECTRIC:EIR \"" + this->Name +
                                                   "\": Evaporator DeltaTemp = 0 in mass flow calculation warning continues...",
                                               this->DeltaTErrCountIndex,
                                               EvapDeltaTemp,
                                               EvapDeltaTemp);
            }
        }
    } // End of Constant Variable Flow If Block

    if (this->EvapMassFlowRate == 0.0) {
        MyLoad = 0.0;
        if (this->CondenserType == DataPlant::CondenserType::EvapCooled) {
            CalcBasinHeaterPower(
                state, this->BasinHeaterPowerFTempDiff, this->BasinHeaterSchedulePtr, this->BasinHeaterSetPointTemp, this->BasinHeaterPower);
        }
        this->PrintMessage = false;
        return;
    }
    if (this->PossibleSubcooling) {
        this->QEvaporator = std::abs(MyLoad);
        EvapDeltaTemp = this->QEvaporator / this->EvapMassFlowRate / Cp;
        this->EvapOutletTemp = state.dataLoopNodes->Node(this->EvapInletNodeNum).Temp - EvapDeltaTemp;
    } else {
        EvapDeltaTemp = state.dataLoopNodes->Node(this->EvapInletNodeNum).Temp - EvapOutletTempSetPoint;
        this->QEvaporator = max(0.0, (this->EvapMassFlowRate * Cp * EvapDeltaTemp));
        this->EvapOutletTemp = EvapOutletTempSetPoint;
    }

    // Check that the Evap outlet temp honors both plant loop temp low limit and also the chiller low limit
    if (this->EvapOutletTemp < TempLowLimitEout) {
        if ((state.dataLoopNodes->Node(this->EvapInletNodeNum).Temp - TempLowLimitEout) > DataPlant::DeltaTempTol) {
            this->EvapOutletTemp = TempLowLimitEout;
            EvapDeltaTemp = state.dataLoopNodes->Node(this->EvapInletNodeNum).Temp - this->EvapOutletTemp;
            this->QEvaporator = this->EvapMassFlowRate * Cp * EvapDeltaTemp;
        } else {
            this->EvapOutletTemp = state.dataLoopNodes->Node(this->EvapInletNodeNum).Temp;
            EvapDeltaTemp = state.dataLoopNodes->Node(this->EvapInletNodeNum).Temp - this->EvapOutletTemp;
            this->QEvaporator = this->EvapMassFlowRate * Cp * EvapDeltaTemp;
        }
    }
    if (this->EvapOutletTemp < state.dataLoopNodes->Node(this->EvapOutletNodeNum).TempMin) {
        if ((state.dataLoopNodes->Node(this->EvapInletNodeNum).Temp - state.dataLoopNodes->Node(this->EvapOutletNodeNum).TempMin) >
            DataPlant::DeltaTempTol) {
            this->EvapOutletTemp = state.dataLoopNodes->Node(this->EvapOutletNodeNum).TempMin;
            EvapDeltaTemp = state.dataLoopNodes->Node(this->EvapInletNodeNum).Temp - this->EvapOutletTemp;
            this->QEvaporator = this->EvapMassFlowRate * Cp * EvapDeltaTemp;
        } else {
            this->EvapOutletTemp = state.dataLoopNodes->Node(this->EvapInletNodeNum).Temp;
            EvapDeltaTemp = state.dataLoopNodes->Node(this->EvapInletNodeNum).Temp - this->EvapOutletTemp;
            this->QEvaporator = this->EvapMassFlowRate * Cp * EvapDeltaTemp;
        }
    }
    // If load exceeds the distributed load set to the distributed load
    if (this->QEvaporator > std::abs(MyLoad)) {
        if (this->EvapMassFlowRate > DataBranchAirLoopPlant::MassFlowTolerance) {
            this->QEvaporator = std::abs(MyLoad);
            EvapDeltaTemp = this->QEvaporator / this->EvapMassFlowRate / Cp;
            this->EvapOutletTemp = state.dataLoopNodes->Node(this->EvapInletNodeNum).Temp - EvapDeltaTemp;
        } else {
            this->QEvaporator = 0.0;
            this->EvapOutletTemp = state.dataLoopNodes->Node(this->EvapInletNodeNum).Temp;
        }
    }

    // If there is a fault of Chiller SWT Sensor
    if (this->FaultyChillerSWTFlag && (!state.dataGlobal->WarmupFlag) && (!state.dataGlobal->DoingSizing) && (!state.dataGlobal->KickOffSimulation) &&
        (this->EvapMassFlowRate > 0)) {
        // calculate directly affected variables at faulty case: EvapOutletTemp, EvapMassFlowRate, QEvaporator
        int FaultIndex = this->FaultyChillerSWTIndex;
        bool VarFlowFlag = (this->FlowMode == DataPlant::FlowMode::LeavingSetpointModulated);
        state.dataFaultsMgr->FaultsChillerSWTSensor(FaultIndex)
            .CalFaultChillerSWT(VarFlowFlag,
                                this->FaultyChillerSWTOffset,
                                Cp,
                                state.dataLoopNodes->Node(this->EvapInletNodeNum).Temp,
                                this->EvapOutletTemp,
                                this->EvapMassFlowRate,
                                this->QEvaporator);
        // update corresponding variables at faulty case
        PartLoadRat = (AvailChillerCap > 0.0) ? (this->QEvaporator / AvailChillerCap) : 0.0;
        PartLoadRat = max(0.0, min(PartLoadRat, this->MaxPartLoadRat));
        this->ChillerPartLoadRatio = PartLoadRat;
    }

    // Checks QEvaporator on the basis of the machine limits.
    if (this->QEvaporator > (AvailChillerCap * this->MaxPartLoadRat)) {
        if (this->EvapMassFlowRate > DataBranchAirLoopPlant::MassFlowTolerance) {
            this->QEvaporator = AvailChillerCap * this->MaxPartLoadRat;
            EvapDeltaTemp = this->QEvaporator / this->EvapMassFlowRate / Cp;
            // evaporator outlet temperature is allowed to float upwards (recalculate AvailChillerCap? iterate?)
            this->EvapOutletTemp = state.dataLoopNodes->Node(this->EvapInletNodeNum).Temp - EvapDeltaTemp;
        } else {
            this->QEvaporator = 0.0;
            this->EvapOutletTemp = state.dataLoopNodes->Node(this->EvapInletNodeNum).Temp;
        }
    }

    if (AvailChillerCap > 0.0) {
        PartLoadRat = max(0.0, min((this->QEvaporator / AvailChillerCap), this->MaxPartLoadRat));
    } else {
        PartLoadRat = 0.0;
    }

    // Chiller cycles below minimum part load ratio, FRAC = amount of time chiller is ON during this time step
    if (PartLoadRat < this->MinPartLoadRat) FRAC = min(1.0, (PartLoadRat / this->MinPartLoadRat));

    // set the module level variable used for reporting FRAC
    this->ChillerCyclingRatio = FRAC;

    // Chiller is false loading below PLR = minimum unloading ratio, find PLR used for energy calculation
    if (AvailChillerCap > 0.0) {
        PartLoadRat = max(PartLoadRat, this->MinUnloadRat);
    } else {
        PartLoadRat = 0.0;
    }

    // set the module level variable used for reporting PLR
    this->ChillerPartLoadRatio = PartLoadRat;

    // calculate the load due to false loading on chiller over and above water side load
    this->ChillerFalseLoadRate = (AvailChillerCap * PartLoadRat * FRAC) - this->QEvaporator;
    if (this->ChillerFalseLoadRate < DataHVACGlobals::SmallLoad) {
        this->ChillerFalseLoadRate = 0.0;
    }
    if (this->QEvaporator == 0.0 && this->CondenserType == DataPlant::CondenserType::EvapCooled) {
        CalcBasinHeaterPower(
            state, this->BasinHeaterPowerFTempDiff, this->BasinHeaterSchedulePtr, this->BasinHeaterSetPointTemp, this->BasinHeaterPower);
    }

    this->ChillerEIRFT = CurveManager::CurveValue(state, this->ChillerEIRFTIndex, this->EvapOutletTemp, AvgCondSinkTemp);
    if (this->ChillerEIRFT < 0.0) {
        if (this->ChillerEIRFTError < 1 &&
            state.dataPlnt->PlantLoop(this->CWLoopNum).LoopSide(this->CWLoopSideNum).FlowLock != DataPlant::FlowLock::Unlocked &&
            !state.dataGlobal->WarmupFlag) {
            ++this->ChillerEIRFTError;
            ShowWarningError(state, "CHILLER:ELECTRIC:EIR \"" + this->Name + "\":");
            ShowContinueError(state, format(" Chiller EIR as a Function of Temperature curve output is negative ({:.3R}).", this->ChillerEIRFT));
            ShowContinueError(state,
                              format(" Negative value occurs using an Evaporator Outlet Temp of {:.1R} and a Condenser Inlet Temp of {:.1R}.",
                                     this->EvapOutletTemp,
                                     condInletTemp));
            ShowContinueErrorTimeStamp(state, " Resetting curve output to zero and continuing simulation.");
        } else if (state.dataPlnt->PlantLoop(this->CWLoopNum).LoopSide(this->CWLoopSideNum).FlowLock != DataPlant::FlowLock::Unlocked &&
                   !state.dataGlobal->WarmupFlag) {
            ++this->ChillerEIRFTError;
            ShowRecurringWarningErrorAtEnd(state,
                                           "CHILLER:ELECTRIC:EIR \"" + this->Name +
                                               "\": Chiller EIR as a Function of Temperature curve output is negative warning continues...",
                                           this->ChillerEIRFTErrorIndex,
                                           this->ChillerEIRFT,
                                           this->ChillerEIRFT);
        }
        this->ChillerEIRFT = 0.0;
    }

    this->ChillerEIRFPLR = CurveManager::CurveValue(state, this->ChillerEIRFPLRIndex, PartLoadRat);
    if (this->ChillerEIRFPLR < 0.0) {
        if (this->ChillerEIRFPLRError < 1 &&
            state.dataPlnt->PlantLoop(this->CWLoopNum).LoopSide(this->CWLoopSideNum).FlowLock != DataPlant::FlowLock::Unlocked &&
            !state.dataGlobal->WarmupFlag) {
            ++this->ChillerEIRFPLRError;
            ShowWarningError(state, "CHILLER:ELECTRIC:EIR \"" + this->Name + "\":");
            ShowContinueError(state, format(" Chiller EIR as a function of PLR curve output is negative ({:.3R}).", this->ChillerEIRFPLR));
            ShowContinueError(state, format(" Negative value occurs using a part-load ratio of {:.3R}.", PartLoadRat));
            ShowContinueErrorTimeStamp(state, " Resetting curve output to zero and continuing simulation.");
        } else if (state.dataPlnt->PlantLoop(this->CWLoopNum).LoopSide(this->CWLoopSideNum).FlowLock != DataPlant::FlowLock::Unlocked &&
                   !state.dataGlobal->WarmupFlag) {
            ++this->ChillerEIRFPLRError;
            ShowRecurringWarningErrorAtEnd(state,
                                           "CHILLER:ELECTRIC:EIR \"" + this->Name +
                                               "\": Chiller EIR as a function of PLR curve output is negative warning continues...",
                                           this->ChillerEIRFPLRErrorIndex,
                                           this->ChillerEIRFPLR,
                                           this->ChillerEIRFPLR);
        }
        this->ChillerEIRFPLR = 0.0;
    }

    this->Power = (AvailChillerCap / ReferenceCOP) * this->ChillerEIRFPLR * this->ChillerEIRFT * FRAC;

    this->QCondenser = this->Power * this->CompPowerToCondenserFrac + this->QEvaporator + this->ChillerFalseLoadRate;

    if (this->CondenserType == DataPlant::CondenserType::WaterCooled) {
        if (this->CondMassFlowRate > DataBranchAirLoopPlant::MassFlowTolerance) {
            // If Heat Recovery specified for this vapor compression chiller, then Qcondenser will be adjusted by this subroutine
            if (this->HeatRecActive) this->calcHeatRecovery(state, this->QCondenser, this->CondMassFlowRate, condInletTemp, this->QHeatRecovered);
            Cp = FluidProperties::GetSpecificHeatGlycol(state,
                                                        state.dataPlnt->PlantLoop(this->CDLoopNum).FluidName,
                                                        condInletTemp,
                                                        state.dataPlnt->PlantLoop(this->CDLoopNum).FluidIndex,
                                                        RoutineName);

            this->CondOutletTemp = this->QCondenser / this->CondMassFlowRate / Cp + condInletTemp;
        } else {
            ShowSevereError(state, "CalcElectricEIRChillerModel: Condenser flow = 0, for ElectricEIRChiller=" + this->Name);
            ShowContinueErrorTimeStamp(state, "");
            // maybe this could be handled earlier, check if this component has a load and an evap flow rate
            // then if cond flow is zero, just make a request to the condenser,
            // then just say it couldn't run until condenser loop wakes up.
        }
    } else { // Air Cooled or Evap Cooled

        if (this->QCondenser > 0.0) {
            this->CondMassFlowRate = this->CondMassFlowRateMax * PartLoadRat;
        } else {
            this->CondMassFlowRate = 0.0;
        }

        // If Heat Recovery specified for this vapor compression chiller, then Qcondenser will be adjusted by this subroutine
        if (this->HeatRecActive) this->calcHeatRecovery(state, this->QCondenser, this->CondMassFlowRate, condInletTemp, this->QHeatRecovered);

        if (CondMassFlowRate > 0.0) {
            Cp = Psychrometrics::PsyCpAirFnW(state.dataLoopNodes->Node(this->CondInletNodeNum).HumRat);
            CondOutletTemp = CondInletTemp + QCondenser / CondMassFlowRate / Cp;
        } else {
            this->CondOutletTemp = condInletTemp;
        }

        if (this->CondenserType == DataPlant::CondenserType::EvapCooled) {
            Real64 const RhoWater = Psychrometrics::RhoH2O(DataGlobalConstants::InitConvTemp);
            // CondMassFlowRate is already multiplied by PLR, convert to water use rate
            this->EvapWaterConsumpRate =
                ((this->CondOutletHumRat - state.dataLoopNodes->Node(this->CondInletNodeNum).HumRat) * this->CondMassFlowRate) / RhoWater;
        }
    }

    // Calculate condenser fan power
    if (this->ChillerCapFT > 0.0) {
        this->CondenserFanPower = ChillerRefCap * this->CondenserFanPowerRatio * FRAC;
    } else {
        this->CondenserFanPower = 0.0;
    }
}

void ElectricEIRChillerSpecs::calcHeatRecovery(EnergyPlusData &state,
                                               Real64 &QCond,              // Current condenser load [W]
                                               Real64 const CondMassFlow,  // Current condenser mass flow [kg/s]
                                               Real64 const condInletTemp, // Current condenser inlet temp [C]
                                               Real64 &QHeatRec            // Amount of heat recovered [W]
)
{
    // SUBROUTINE INFORMATION:
    //       AUTHOR:          Richard Liesen
    //       DATE WRITTEN:    January 2004
    //       MODIFIED:        Richard Raustad, FSEC (occurrences of EIR only, calcs are identical to electric chiller)

    // PURPOSE OF THIS SUBROUTINE:
    //  Calculate the heat recovered from the chiller condenser

    static constexpr std::string_view RoutineName("EIRChillerHeatRecovery");

    // Inlet node to the heat recovery heat exchanger
    Real64 heatRecInletTemp = state.dataLoopNodes->Node(this->HeatRecInletNodeNum).Temp;
    Real64 HeatRecMassFlowRate = state.dataLoopNodes->Node(this->HeatRecInletNodeNum).MassFlowRate;

    Real64 CpHeatRec = FluidProperties::GetSpecificHeatGlycol(state,
                                                              state.dataPlnt->PlantLoop(this->HRLoopNum).FluidName,
                                                              heatRecInletTemp,
                                                              state.dataPlnt->PlantLoop(this->HRLoopNum).FluidIndex,
                                                              RoutineName);
    Real64 CpCond = FluidProperties::GetSpecificHeatGlycol(state,
                                                           state.dataPlnt->PlantLoop(this->CDLoopNum).FluidName,
                                                           condInletTemp,
                                                           state.dataPlnt->PlantLoop(this->CDLoopNum).FluidIndex,
                                                           RoutineName);

    // Before we modify the QCondenser, the total or original value is transferred to QTot
    Real64 QTotal = QCond;

    if (this->HeatRecSetPointNodeNum == 0) { // use original algorithm that blends temps
        Real64 TAvgIn = (HeatRecMassFlowRate * CpHeatRec * heatRecInletTemp + CondMassFlow * CpCond * condInletTemp) /
                        (HeatRecMassFlowRate * CpHeatRec + CondMassFlow * CpCond);

        Real64 TAvgOut = QTotal / (HeatRecMassFlowRate * CpHeatRec + CondMassFlow * CpCond) + TAvgIn;

        QHeatRec = HeatRecMassFlowRate * CpHeatRec * (TAvgOut - heatRecInletTemp);
        QHeatRec = max(QHeatRec, 0.0); // ensure non negative
        // check if heat flow too large for physical size of bundle
        QHeatRec = min(QHeatRec, this->HeatRecMaxCapacityLimit);
    } else {                          // use new algorithm to meet setpoint
        Real64 THeatRecSetPoint(0.0); // local value for heat recovery leaving setpoint [C]
        {
            auto const SELECT_CASE_var(state.dataPlnt->PlantLoop(this->HRLoopNum).LoopDemandCalcScheme);

            if (SELECT_CASE_var == DataPlant::LoopDemandCalcScheme::SingleSetPoint) {
                THeatRecSetPoint = state.dataLoopNodes->Node(this->HeatRecSetPointNodeNum).TempSetPoint;
            } else if (SELECT_CASE_var == DataPlant::LoopDemandCalcScheme::DualSetPointDeadBand) {
                THeatRecSetPoint = state.dataLoopNodes->Node(this->HeatRecSetPointNodeNum).TempSetPointHi;
            } else {
                assert(false);
            }
        }

        // load to heat recovery setpoint
        Real64 QHeatRecToSetPoint = HeatRecMassFlowRate * CpHeatRec * (THeatRecSetPoint - heatRecInletTemp);
        QHeatRecToSetPoint = max(QHeatRecToSetPoint, 0.0);
        QHeatRec = min(QTotal, QHeatRecToSetPoint);
        // check if heat flow too large for physical size of bundle
        QHeatRec = min(QHeatRec, this->HeatRecMaxCapacityLimit);
    }

    // check if limit on inlet is present and exceeded.
    if (this->HeatRecInletLimitSchedNum > 0) {
        Real64 HeatRecHighInletLimit = ScheduleManager::GetCurrentScheduleValue(state, this->HeatRecInletLimitSchedNum);
        if (heatRecInletTemp > HeatRecHighInletLimit) { // shut down heat recovery
            QHeatRec = 0.0;
        }
    }

    QCond = QTotal - QHeatRec;

    // Calculate a new Heat Recovery Coil Outlet Temp
    if (HeatRecMassFlowRate > 0.0) {
        this->HeatRecOutletTemp = QHeatRec / (HeatRecMassFlowRate * CpHeatRec) + heatRecInletTemp;
    } else {
        this->HeatRecOutletTemp = heatRecInletTemp;
    }
}

void ElectricEIRChillerSpecs::update(EnergyPlusData &state, Real64 const MyLoad, bool const RunFlag)
{

    // SUBROUTINE INFORMATION:
    //       AUTHOR:          Richard Raustad, FSEC
    //       DATE WRITTEN:    June 2004

    // PURPOSE OF THIS SUBROUTINE:
    //  Reporting

    // Number of seconds per HVAC system time step, to convert from W (J/s) to J
    Real64 ReportingConstant = state.dataHVACGlobal->TimeStepSys * DataGlobalConstants::SecInHour;

    if (MyLoad >= 0 || !RunFlag) { // Chiller not running so pass inlet states to outlet states
        // Set node conditions
        state.dataLoopNodes->Node(this->EvapOutletNodeNum).Temp = state.dataLoopNodes->Node(this->EvapInletNodeNum).Temp;
        state.dataLoopNodes->Node(this->CondOutletNodeNum).Temp = state.dataLoopNodes->Node(this->CondInletNodeNum).Temp;
        if (this->CondenserType != DataPlant::CondenserType::WaterCooled) {
            state.dataLoopNodes->Node(this->CondOutletNodeNum).HumRat = state.dataLoopNodes->Node(this->CondInletNodeNum).HumRat;
            state.dataLoopNodes->Node(this->CondOutletNodeNum).Enthalpy = state.dataLoopNodes->Node(this->CondInletNodeNum).Enthalpy;
            state.dataLoopNodes->Node(this->CondInletNodeNum).MassFlowRate = 0.0;
            state.dataLoopNodes->Node(this->CondOutletNodeNum).MassFlowRate = 0.0;
        }

        this->ChillerPartLoadRatio = 0.0;
        this->ChillerCyclingRatio = 0.0;
        this->ChillerFalseLoadRate = 0.0;
        this->ChillerFalseLoad = 0.0;
        this->Power = 0.0;
        this->QEvaporator = 0.0;
        this->QCondenser = 0.0;
        this->Energy = 0.0;
        this->EvapEnergy = 0.0;
        this->CondEnergy = 0.0;
        this->EvapInletTemp = state.dataLoopNodes->Node(this->EvapInletNodeNum).Temp;
        this->CondInletTemp = state.dataLoopNodes->Node(this->CondInletNodeNum).Temp;
        this->CondOutletTemp = state.dataLoopNodes->Node(this->CondOutletNodeNum).Temp;
        this->EvapOutletTemp = state.dataLoopNodes->Node(this->EvapOutletNodeNum).Temp;
        this->ActualCOP = 0.0;
        this->CondenserFanPower = 0.0;
        this->CondenserFanEnergyConsumption = 0.0;
        if (this->CondenserType == DataPlant::CondenserType::EvapCooled) {
            this->BasinHeaterConsumption = this->BasinHeaterPower * ReportingConstant;
            this->EvapWaterConsump = 0.0;
        }

        if (this->HeatRecActive) {

            PlantUtilities::SafeCopyPlantNode(state, this->HeatRecInletNodeNum, this->HeatRecOutletNodeNum);

            this->QHeatRecovered = 0.0;
            this->EnergyHeatRecovery = 0.0;
            this->HeatRecInletTemp = state.dataLoopNodes->Node(this->HeatRecInletNodeNum).Temp;
            this->HeatRecOutletTemp = state.dataLoopNodes->Node(this->HeatRecOutletNodeNum).Temp;
            this->HeatRecMassFlow = state.dataLoopNodes->Node(this->HeatRecInletNodeNum).MassFlowRate;
        }

    } else { // Chiller is running, so pass calculated values
        // Set node temperatures
        if (this->CondMassFlowRate < DataBranchAirLoopPlant::MassFlowTolerance &&
            this->EvapMassFlowRate < DataBranchAirLoopPlant::MassFlowTolerance) {
            state.dataLoopNodes->Node(this->EvapOutletNodeNum).Temp = state.dataLoopNodes->Node(this->EvapInletNodeNum).Temp;
            state.dataLoopNodes->Node(this->CondOutletNodeNum).Temp = state.dataLoopNodes->Node(this->CondInletNodeNum).Temp;
            if (this->CondenserType != DataPlant::CondenserType::WaterCooled) {
                state.dataLoopNodes->Node(this->CondOutletNodeNum).HumRat = state.dataLoopNodes->Node(this->CondInletNodeNum).HumRat;
                state.dataLoopNodes->Node(this->CondOutletNodeNum).Enthalpy = state.dataLoopNodes->Node(this->CondInletNodeNum).Enthalpy;
                state.dataLoopNodes->Node(this->CondInletNodeNum).MassFlowRate = 0.0;
                state.dataLoopNodes->Node(this->CondOutletNodeNum).MassFlowRate = 0.0;
            }
        } else {
            state.dataLoopNodes->Node(this->EvapOutletNodeNum).Temp = this->EvapOutletTemp;
            state.dataLoopNodes->Node(this->CondOutletNodeNum).Temp = this->CondOutletTemp;
            if (this->CondenserType != DataPlant::CondenserType::WaterCooled) {
                state.dataLoopNodes->Node(this->CondOutletNodeNum).HumRat = this->CondOutletHumRat;
                state.dataLoopNodes->Node(this->CondOutletNodeNum).Enthalpy =
                    Psychrometrics::PsyHFnTdbW(this->CondOutletTemp, this->CondOutletHumRat);
                state.dataLoopNodes->Node(this->CondInletNodeNum).MassFlowRate = this->CondMassFlowRate;
                state.dataLoopNodes->Node(this->CondOutletNodeNum).MassFlowRate = this->CondMassFlowRate;
            }
        }

        // Set node flow rates;  for these load based models
        // assume that sufficient evaporator flow rate is available
        this->ChillerFalseLoad = this->ChillerFalseLoadRate * state.dataHVACGlobal->TimeStepSys * DataGlobalConstants::SecInHour;
        this->Energy = this->Power * state.dataHVACGlobal->TimeStepSys * DataGlobalConstants::SecInHour;
        this->EvapEnergy = this->QEvaporator * state.dataHVACGlobal->TimeStepSys * DataGlobalConstants::SecInHour;
        this->CondEnergy = this->QCondenser * state.dataHVACGlobal->TimeStepSys * DataGlobalConstants::SecInHour;
        this->EvapInletTemp = state.dataLoopNodes->Node(this->EvapInletNodeNum).Temp;
        this->CondInletTemp = state.dataLoopNodes->Node(this->CondInletNodeNum).Temp;
        this->CondOutletTemp = state.dataLoopNodes->Node(this->CondOutletNodeNum).Temp;
        this->EvapOutletTemp = state.dataLoopNodes->Node(this->EvapOutletNodeNum).Temp;
        this->CondenserFanEnergyConsumption = this->CondenserFanPower * state.dataHVACGlobal->TimeStepSys * DataGlobalConstants::SecInHour;
        if (this->Power != 0.0) {
            this->ActualCOP = (this->QEvaporator + this->ChillerFalseLoadRate) / this->Power;
        } else {
            this->ActualCOP = 0.0;
        }
        if (this->CondenserType == DataPlant::CondenserType::EvapCooled) {
            this->BasinHeaterConsumption = this->BasinHeaterPower * ReportingConstant;
            this->EvapWaterConsump = this->EvapWaterConsumpRate * ReportingConstant;
        }

        if (this->HeatRecActive) {

            PlantUtilities::SafeCopyPlantNode(state, this->HeatRecInletNodeNum, this->HeatRecOutletNodeNum);
            this->EnergyHeatRecovery = this->QHeatRecovered * state.dataHVACGlobal->TimeStepSys * DataGlobalConstants::SecInHour;
            state.dataLoopNodes->Node(this->HeatRecOutletNodeNum).Temp = this->HeatRecOutletTemp;
            this->HeatRecInletTemp = state.dataLoopNodes->Node(this->HeatRecInletNodeNum).Temp;
            this->HeatRecMassFlow = state.dataLoopNodes->Node(this->HeatRecInletNodeNum).MassFlowRate;
        }
    }
}

} // namespace EnergyPlus::ChillerElectricEIR<|MERGE_RESOLUTION|>--- conflicted
+++ resolved
@@ -1681,11 +1681,7 @@
 
             // Auto size condenser air flow to Total Capacity * 0.000114 m3/s/w (850 cfm/ton)
             if (state.dataPlnt->PlantFinalSizesOkayToReport) {
-<<<<<<< HEAD
-                std::string AirLoopHVAC = DataPlant::ccSimPlantEquipTypes(DataPlant::TypeOf_Chiller_ElectricEIR);
-=======
                 std::string_view CompType = DataPlant::PlantEquipTypeNames[static_cast<int>(DataPlant::PlantEquipmentType::Chiller_ElectricEIR)];
->>>>>>> 00d968c5
                 state.dataSize->DataConstantUsedForSizing = this->RefCap;
                 state.dataSize->DataFractionUsedForSizing = 0.000114;
                 Real64 TempSize = this->CondVolFlowRate;
