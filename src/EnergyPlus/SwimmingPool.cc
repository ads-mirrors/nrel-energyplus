--- conflicted
+++ resolved
@@ -1006,15 +1006,9 @@
 
             Real64 Area = state.dataSurface->Surface(SurfNum).Area; // Effective surface area
 
-<<<<<<< HEAD
             if (state.dataSurface->Surface(SurfNum).Class == DataSurfaces::SurfaceClass::Window) {
-                if (state.dataSurface->SurfWinShadingFlag(SurfNum) == DataSurfaces::IntShadeOn ||
-                    state.dataSurface->SurfWinShadingFlag(SurfNum) == DataSurfaces::IntBlindOn) {
-=======
-            if (DataSurfaces::Surface(SurfNum).Class == DataSurfaces::SurfaceClass::Window) {
-                if (DataSurfaces::SurfWinShadingFlag(SurfNum) == DataSurfaces::WinShadingType::IntShade ||
-                    DataSurfaces::SurfWinShadingFlag(SurfNum) == DataSurfaces::WinShadingType::IntBlind) {
->>>>>>> 6056b7db
+                if (state.dataSurface->SurfWinShadingFlag(SurfNum) == DataSurfaces::WinShadingType::IntShade ||
+                    state.dataSurface->SurfWinShadingFlag(SurfNum) == DataSurfaces::WinShadingType::IntBlind) {
                     // The area is the shade or blind are = sum of the glazing area and the divider area (which is zero if no divider)
                     Area += state.dataSurface->SurfWinDividerArea(SurfNum);
                 }
@@ -1025,15 +1019,9 @@
                                   (1.0 + state.dataSurface->SurfWinProjCorrFrIn(SurfNum)) * state.dataSurface->SurfWinFrameTempSurfIn(SurfNum);
                 }
 
-<<<<<<< HEAD
                 if (state.dataSurface->SurfWinDividerArea(SurfNum) > 0.0 &&
-                    state.dataSurface->SurfWinShadingFlag(SurfNum) != DataSurfaces::IntShadeOn &&
-                    state.dataSurface->SurfWinShadingFlag(SurfNum) != DataSurfaces::IntBlindOn) {
-=======
-                if (DataSurfaces::SurfWinDividerArea(SurfNum) > 0.0 &&
-                    DataSurfaces::SurfWinShadingFlag(SurfNum) != DataSurfaces::WinShadingType::IntShade &&
-                    DataSurfaces::SurfWinShadingFlag(SurfNum) != DataSurfaces::WinShadingType::IntBlind) {
->>>>>>> 6056b7db
+                    state.dataSurface->SurfWinShadingFlag(SurfNum) != DataSurfaces::WinShadingType::IntShade &&
+                    state.dataSurface->SurfWinShadingFlag(SurfNum) != DataSurfaces::WinShadingType::IntBlind) {
                     // Window divider contribution (only from shade or blind for window with divider and interior shade or blind)
                     SumHATsurf += state.dataHeatBal->HConvIn(SurfNum) * state.dataSurface->SurfWinDividerArea(SurfNum) *
                                   (1.0 + 2.0 * state.dataSurface->SurfWinProjCorrDivIn(SurfNum)) *
