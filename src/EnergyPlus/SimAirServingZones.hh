--- conflicted
+++ resolved
@@ -74,7 +74,6 @@
 
     // CompType numerics -- for this module
     // component types addressed by this module
-<<<<<<< HEAD
     constexpr int OAMixer_Num(1);
     constexpr int Fan_Simple_CV(2);
     constexpr int Fan_Simple_VAV(3);
@@ -106,7 +105,7 @@
     constexpr int UnitarySystemModel(29);
     constexpr int ZoneVRFasAirLoopEquip(30);
     constexpr int CoilSystemWater(31);
-=======
+
     enum class CompType
     {
         Unassigned = -1,
@@ -141,9 +140,9 @@
         UnitarySystemModel,
         ZoneVRFasAirLoopEquip,
         PVT_AirBased,
-        VRFTerminalUnit
+        VRFTerminalUnit,
+        CoilSystemWater
     };
->>>>>>> 267c34e7
 
     void ManageAirLoops(EnergyPlusData &state,
                         bool FirstHVACIteration, // TRUE if first full HVAC iteration in an HVAC timestep
