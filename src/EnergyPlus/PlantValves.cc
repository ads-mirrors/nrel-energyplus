// EnergyPlus, Copyright (c) 1996-2020, The Board of Trustees of the University of Illinois,
// The Regents of the University of California, through Lawrence Berkeley National Laboratory
// (subject to receipt of any required approvals from the U.S. Dept. of Energy), Oak Ridge
// National Laboratory, managed by UT-Battelle, Alliance for Sustainable Energy, LLC, and other
// contributors. All rights reserved.
//
// NOTICE: This Software was developed under funding from the U.S. Department of Energy and the
// U.S. Government consequently retains certain rights. As such, the U.S. Government has been
// granted for itself and others acting on its behalf a paid-up, nonexclusive, irrevocable,
// worldwide license in the Software to reproduce, distribute copies to the public, prepare
// derivative works, and perform publicly and display publicly, and to permit others to do so.
//
// Redistribution and use in source and binary forms, with or without modification, are permitted
// provided that the following conditions are met:
//
// (1) Redistributions of source code must retain the above copyright notice, this list of
//     conditions and the following disclaimer.
//
// (2) Redistributions in binary form must reproduce the above copyright notice, this list of
//     conditions and the following disclaimer in the documentation and/or other materials
//     provided with the distribution.
//
// (3) Neither the name of the University of California, Lawrence Berkeley National Laboratory,
//     the University of Illinois, U.S. Dept. of Energy nor the names of its contributors may be
//     used to endorse or promote products derived from this software without specific prior
//     written permission.
//
// (4) Use of EnergyPlus(TM) Name. If Licensee (i) distributes the software in stand-alone form
//     without changes from the version obtained under this License, or (ii) Licensee makes a
//     reference solely to the software portion of its product, Licensee must refer to the
//     software as "EnergyPlus version X" software, where "X" is the version number Licensee
//     obtained under this License and may not use a different name for the software. Except as
//     specifically required in this Section (4), Licensee shall not use in a company name, a
//     product name, in advertising, publicity, or other promotional activities any name, trade
//     name, trademark, logo, or other designation of "EnergyPlus", "E+", "e+" or confusingly
//     similar designation, without the U.S. Department of Energy's prior written consent.
//
// THIS SOFTWARE IS PROVIDED BY THE COPYRIGHT HOLDERS AND CONTRIBUTORS "AS IS" AND ANY EXPRESS OR
// IMPLIED WARRANTIES, INCLUDING, BUT NOT LIMITED TO, THE IMPLIED WARRANTIES OF MERCHANTABILITY
// AND FITNESS FOR A PARTICULAR PURPOSE ARE DISCLAIMED. IN NO EVENT SHALL THE COPYRIGHT OWNER OR
// CONTRIBUTORS BE LIABLE FOR ANY DIRECT, INDIRECT, INCIDENTAL, SPECIAL, EXEMPLARY, OR
// CONSEQUENTIAL DAMAGES (INCLUDING, BUT NOT LIMITED TO, PROCUREMENT OF SUBSTITUTE GOODS OR
// SERVICES; LOSS OF USE, DATA, OR PROFITS; OR BUSINESS INTERRUPTION) HOWEVER CAUSED AND ON ANY
// THEORY OF LIABILITY, WHETHER IN CONTRACT, STRICT LIABILITY, OR TORT (INCLUDING NEGLIGENCE OR
// OTHERWISE) ARISING IN ANY WAY OUT OF THE USE OF THIS SOFTWARE, EVEN IF ADVISED OF THE
// POSSIBILITY OF SUCH DAMAGE.

// C++ Headers
#include <algorithm>

// ObjexxFCL Headers
#include <ObjexxFCL/Array.functions.hh>

// EnergyPlus Headers
#include <EnergyPlus/BranchNodeConnections.hh>
#include <EnergyPlus/DataBranchAirLoopPlant.hh>
#include <EnergyPlus/DataHVACGlobals.hh>
#include <EnergyPlus/DataIPShortCuts.hh>
#include <EnergyPlus/DataLoopNode.hh>
#include <EnergyPlus/Plant/DataPlant.hh>
#include <EnergyPlus/General.hh>
#include <EnergyPlus/Data/EnergyPlusData.hh>
#include <EnergyPlus/InputProcessing/InputProcessor.hh>
#include <EnergyPlus/NodeInputManager.hh>
#include <EnergyPlus/OutputProcessor.hh>
#include <EnergyPlus/PlantUtilities.hh>
#include <EnergyPlus/PlantValves.hh>
#include <EnergyPlus/UtilityRoutines.hh>
#include <EnergyPlus/PlantValves.hh>


namespace EnergyPlus {

namespace PlantValves {

    // Module containing the routines dealing with the <module_name>

    // MODULE INFORMATION:
    //       AUTHOR         B. Griffith
    //       DATE WRITTEN   Jan, 2006
    //       MODIFIED       Nov 2010, B. Griffith, plant upgrades
    //       RE-ENGINEERED  na

    // PURPOSE OF THIS MODULE:
    // Collect "valve" type models for Plant loops

    using namespace DataLoopNode;
    using General::TrimSigDigits;

    PlantComponent *TemperValveData::factory(EnergyPlusData &state, std::string objectName) {
        // Process the input data for valves if it hasn't been done already
        if (state.dataPlantValves->GetTemperingValves) {
            GetPlantValvesInput(state);
            state.dataPlantValves->GetTemperingValves = false;
        }
        // Now look for this particular pipe in the list
        for (auto &valve : state.dataPlantValves->TemperValve) {
            if (valve.Name == objectName) {
                return &valve;
            }
        }
        // If we didn't find it, fatal
        ShowFatalError(state,
                "TemperValveDataFactory: Error getting inputs for valve named: " + objectName); // LCOV_EXCL_LINE
        // Shut up the compiler
        return nullptr; // LCOV_EXCL_LINE
    }

<<<<<<< HEAD
    void TemperValveData::simulate(EnergyPlusData &state, const PlantLocation &EP_UNUSED(calledFromLocation), bool EP_UNUSED(FirstHVACIteration), Real64 &EP_UNUSED(CurLoad),
                                   bool EP_UNUSED(RunFlag)) {
=======
    void clear_state() {
        GetTemperingValves = true;
        OneTimeInitFlag = true;
        NumTemperingValves = 0;
        TemperValve.deallocate();
    }

    void TemperValveData::simulate(EnergyPlusData &state,
                                   [[maybe_unused]] const PlantLocation &calledFromLocation,
                                   [[maybe_unused]] bool FirstHVACIteration,
                                   [[maybe_unused]] Real64 &CurLoad,
                                   [[maybe_unused]] bool RunFlag)
    {
>>>>>>> e5b42d8c
        this->initialize(state);
        this->calculate(state);
        PlantUtilities::SafeCopyPlantNode(this->PltInletNodeNum, this->PltOutletNodeNum);
        Real64 mdot = this->MixedMassFlowRate * this->FlowDivFract;
        if (this->LoopNum > 0) {
            PlantUtilities::SetComponentFlowRate(state,
                                                 mdot,
                                                 this->PltInletNodeNum,
                                                 this->PltOutletNodeNum,
                                                 this->LoopNum,
                                                 this->LoopSideNum,
                                                 this->BranchNum,
                                                 this->CompNum);

        }
    }

    void TemperValveData::getDesignCapacities([[maybe_unused]] EnergyPlusData &state,
                                              [[maybe_unused]] const PlantLocation &calledFromLocation,
                                              Real64 &MaxLoad,
                                              Real64 &MinLoad,
                                              Real64 &OptLoad)
    {
        MaxLoad = 0.0;
        MinLoad = 0.0;
        OptLoad = 0.0;
    }

    void GetPlantValvesInput(EnergyPlusData &state)
    {

        // SUBROUTINE INFORMATION:
        //       AUTHOR         Brent Griffith
        //       DATE WRITTEN   Jan. 2006
        //       MODIFIED       na
        //       RE-ENGINEERED  na

        // PURPOSE OF THIS SUBROUTINE:
        // get input from user

        // METHODOLOGY EMPLOYED:
        // usual method using InputProcessor

        // Using/Aliasing
        using namespace DataIPShortCuts; // Data for field names, blank numerics
        using BranchNodeConnections::TestCompSet;
        using NodeInputManager::GetOnlySingleNode;

        // SUBROUTINE LOCAL VARIABLE DECLARATIONS:
        int Item;                        // Item to be "gotten"
        Array1D_string Alphas(6);        // Alpha items for object
        Array1D<Real64> Numbers(1);      // Numeric items for object
        int NumAlphas;                   // Number of Alphas for each GetObjectItem call
        int NumNumbers;                  // Number of Numbers for each GetObjectItem call
        int IOStatus;                    // Used in GetObjectItem
        bool ErrorsFound(false);  // Set to true if errors in input, fatal at end of routine
        std::string CurrentModuleObject; // for ease in renaming.

        CurrentModuleObject = "TemperingValve";
        state.dataPlantValves->NumTemperingValves = inputProcessor->getNumObjectsFound(state, CurrentModuleObject);

        state.dataPlantValves->TemperValve.allocate(state.dataPlantValves->NumTemperingValves);

        for (Item = 1; Item <= state.dataPlantValves->NumTemperingValves; ++Item) {

            inputProcessor->getObjectItem(state, CurrentModuleObject, Item, Alphas, NumAlphas, Numbers, NumNumbers, IOStatus);
            //  <process, noting errors>
            state.dataPlantValves->TemperValve(Item).Name = Alphas(1);
            // Get Plant Inlet Node
            state.dataPlantValves->TemperValve(Item).PltInletNodeNum = GetOnlySingleNode(
                state, Alphas(2), ErrorsFound, CurrentModuleObject, Alphas(1), NodeType_Water, NodeConnectionType_Inlet, 1, ObjectIsNotParent);
            // Get Plant Outlet Node
            state.dataPlantValves->TemperValve(Item).PltOutletNodeNum = GetOnlySingleNode(
                state, Alphas(3), ErrorsFound, CurrentModuleObject, Alphas(1), NodeType_Water, NodeConnectionType_Outlet, 1, ObjectIsNotParent);

            // Get Stream 2 Source Node
            state.dataPlantValves->TemperValve(Item).PltStream2NodeNum = GetOnlySingleNode(
                state, Alphas(4), ErrorsFound, CurrentModuleObject, Alphas(1), NodeType_Water, NodeConnectionType_Sensor, 1, ObjectIsNotParent);
            // Get Mixed water Setpoint
            state.dataPlantValves->TemperValve(Item).PltSetPointNodeNum = GetOnlySingleNode(
                state, Alphas(5), ErrorsFound, CurrentModuleObject, Alphas(1), NodeType_Water, NodeConnectionType_SetPoint, 1, ObjectIsNotParent);

            // Get Pump outlet
            state.dataPlantValves->TemperValve(Item).PltPumpOutletNodeNum = GetOnlySingleNode(
                state, Alphas(6), ErrorsFound, CurrentModuleObject, Alphas(1), NodeType_Water, NodeConnectionType_Sensor, 1, ObjectIsNotParent);

            // Note most checks on user input are made in second pass thru init routine

            TestCompSet(state, CurrentModuleObject, Alphas(1), Alphas(2), Alphas(3), "Supply Side Water Nodes");
        }

        for (Item = 1; Item <= state.dataPlantValves->NumTemperingValves; ++Item) {

            SetupOutputVariable(state, "Tempering Valve Flow Fraction",
                                OutputProcessor::Unit::None,
                                state.dataPlantValves->TemperValve(Item).FlowDivFract,
                                "System",
                                "Average",
                                state.dataPlantValves->TemperValve(Item).Name);
        }

        if (ErrorsFound) {
            ShowFatalError(state, "GetPlantValvesInput: " + CurrentModuleObject + " Errors found in input");
        }
    }

    void TemperValveData::initialize(EnergyPlusData &state)
    {

        // SUBROUTINE INFORMATION:
        //       AUTHOR         B. Griffith, NREL
        //       DATE WRITTEN   Jan. 2006
        //       MODIFIED       na
        //       RE-ENGINEERED  na

        // PURPOSE OF THIS SUBROUTINE:
        // initialize data for valve modeling

        // SUBROUTINE LOCAL VARIABLE DECLARATIONS:
        int InletNode;   // local working variable for inlet node number
        int OutletNode;  // local working variable for outlet node number
        int Strm2Node;   // local working variable for stream 2 outlet node number
        int SetPntNode;  // local working variable for setpoint node number
        int PumpOutNode; // local working variable for pump outlet node number

        bool InNodeOnSplitter; // input data check
        bool PumpOutNodeOkay;  // input data check
        bool ErrorsFound;      // input data check
        bool TwoBranchesBetwn; // input data check
        bool SetPointNodeOkay; // input data check
        bool Stream2NodeOkay;  // input data check
        bool IsBranchActive;   // input data check

        bool errFlag;

        if (state.dataPlantValves->OneTimeInitFlag) {
            state.dataPlantValves->OneTimeInitFlag = false;
        } else {
            // delay checks one pass so more of plant data structure gets filled in
            if (this->compDelayedInitFlag) {
                // do some checks on input data
                // Search thru PlantLoop Data Structure to check some things.
                // Locate the component on the plant loops for later usage
                errFlag = false;
                PlantUtilities::ScanPlantLoopsForObject(state,
                                                        this->Name,
                                                        DataPlant::TypeOf_ValveTempering,
                                                        this->LoopNum,
                                                        this->LoopSideNum,
                                                        this->BranchNum,
                                                        this->CompNum,
                                                        errFlag,
                                                        _,
                                                        _,
                                                        _,
                                                        _,
                                                        _);

                if (errFlag) {
                    ShowFatalError(state, "InitPlantValves: Program terminated due to previous condition(s).");
                }
                // init logical flags
                ErrorsFound = false;
                InNodeOnSplitter = false;
                PumpOutNodeOkay = false;
                TwoBranchesBetwn = false;
                SetPointNodeOkay = false;
                Stream2NodeOkay = false;
                IsBranchActive = false;

                // . A) find indexes of PlantLoop, Half loop, and Branch by searching CompData
                for (auto & thisPlantLoop : DataPlant::PlantLoop) {
                    for (auto & thisLoopSide : thisPlantLoop.LoopSide) {
                        int branchCtr = 0;
                        for (auto & thisBranch : thisLoopSide.Branch) {
                            branchCtr++;
                            for (auto & thisComp : thisBranch.Comp) {

                                if ((thisComp.TypeOf_Num == DataPlant::TypeOf_ValveTempering) &&
                                    (thisComp.Name == this->Name)) { // we found it.

                                    // is branch control type 'Active'
                                    if (thisBranch.ControlType == DataBranchAirLoopPlant::ControlType_Active) IsBranchActive = true;

                                    // is Valve inlet node an outlet node of a splitter
                                    if (thisLoopSide.Splitter.Exists) {
                                        if (allocated(thisLoopSide.Splitter.NodeNumOut)) {
                                            if (any_eq(thisLoopSide.Splitter.NodeNumOut, this->PltInletNodeNum)) {
                                                InNodeOnSplitter = true;
                                            }
                                        } // allocated

                                        // are there only 2 branches between splitter and mixer?
                                        if (thisLoopSide.Splitter.TotalOutletNodes == 2) {
                                            TwoBranchesBetwn = true;
                                        }
                                    }  // has splitter

                                    // is stream 2 node an inlet to the mixer ?
                                    if (thisLoopSide.Mixer.Exists) {
                                        if (any_eq(thisLoopSide.Mixer.NodeNumIn, this->PltStream2NodeNum)) {
                                            int thisInnerBranchCtr = 0;
                                            for (auto & thisInnerBranch : thisLoopSide.Branch) {
                                                thisInnerBranchCtr++;
                                                if (branchCtr == thisInnerBranchCtr) continue; // already looped into this one
                                                for (auto & thisInnerComp : thisInnerBranch.Comp) {
                                                    if (thisInnerComp.NodeNumOut == this->PltStream2NodeNum) {
                                                        Stream2NodeOkay = true;
                                                    }
                                                }
                                            }
                                        }
                                    }  // has mixer

                                    // is pump node really the outlet of a branch with a pump?
                                    for (auto & thisInnerBranch : thisLoopSide.Branch) {
                                        if (thisInnerBranch.NodeNumOut == this->PltPumpOutletNodeNum) {
                                            for (auto & thisInnerComp : thisInnerBranch.Comp) {
                                                if (thisInnerComp.isPump()) {
                                                    PumpOutNodeOkay = true;
                                                }
                                            }
                                        }
                                    }

                                    // does sensor node agree with plant loop setpoint?
                                    if (thisPlantLoop.TempSetPointNodeNum == this->PltSetPointNodeNum) {
                                        SetPointNodeOkay = true;
                                    }

                                } // found item

                            } // comps
                        }     // Branches
                    }         // Loop Sides
                }             // Plant loops

                if (!IsBranchActive) {
                    ShowSevereError(state, "TemperingValve object needs to be on an ACTIVE branch");
                    ErrorsFound = true;
                }

                if (!InNodeOnSplitter) {
                    ShowSevereError(state, "TemperingValve object needs to be between a Splitter and Mixer");
                    ErrorsFound = true;
                }

                if (!PumpOutNodeOkay) {
                    ShowSevereError(state, "TemperingValve object needs to reference a node that is the outlet of a pump on its loop");
                    ErrorsFound = true;
                }

                if (!TwoBranchesBetwn) {
                    ShowSevereError(state, "TemperingValve object needs exactly two branches between a Splitter and Mixer");
                    ErrorsFound = true;
                }

                if (!SetPointNodeOkay) {
                    ShowSevereError(state, "TemperingValve object setpoint node not valid.  Check Setpoint manager for Plant Loop Temp Setpoint");
                    ErrorsFound = true;
                }

                if (!Stream2NodeOkay) {
                    ShowSevereError(state, "TemperingValve object stream 2 source node not valid.");
                    ShowContinueError(state, "Check that node is a component outlet, enters a mixer, and on the other branch");
                    ErrorsFound = true;
                }
                if (ErrorsFound) {
                    ShowFatalError(state, "Errors found in input, TemperingValve object " + this->Name);
                }
                this->compDelayedInitFlag = false;
            } // my two time flag for input checking

        } // my one time flag for input checking

        InletNode = this->PltInletNodeNum;
        OutletNode = this->PltOutletNodeNum;
        Strm2Node = this->PltStream2NodeNum;
        SetPntNode = this->PltSetPointNodeNum;
        PumpOutNode = this->PltPumpOutletNodeNum;

        if (state.dataGlobal->BeginEnvrnFlag && this->environmentInit) {

            if ((InletNode > 0) && (OutletNode > 0)) {
                //   Node(InletNode)%Temp = 0.0
                PlantUtilities::InitComponentNodes(0.0,
                                                   Node(PumpOutNode).MassFlowRateMax,
                                                   this->PltInletNodeNum,
                                                   this->PltOutletNodeNum,
                                                   this->LoopNum,
                                                   this->LoopSideNum,
                                                   this->BranchNum,
                                                   this->CompNum);
            }
            this->environmentInit = false;
        }

        if (!state.dataGlobal->BeginEnvrnFlag) this->environmentInit = true;

        if (InletNode > 0) {
            this->InletTemp = Node(InletNode).Temp;
        }
        if (Strm2Node > 0) {
            this->Stream2SourceTemp = Node(Strm2Node).Temp;
        }
        if (SetPntNode > 0) {
            this->SetPointTemp = Node(SetPntNode).TempSetPoint;
        }
        if (PumpOutNode > 0) {
            this->MixedMassFlowRate = Node(PumpOutNode).MassFlowRate;
        }

    }

    void TemperValveData::calculate(EnergyPlusData &state)
    {

        // SUBROUTINE INFORMATION:
        //       AUTHOR         B. Griffith, NREL
        //       DATE WRITTEN   Jan. 2006
        //       MODIFIED       na
        //       RE-ENGINEERED  na

        // PURPOSE OF THIS SUBROUTINE:
        //  This routine does the calculations for Valves.
        //  Currently only one type of valve, for Tempering.

        // METHODOLOGY EMPLOYED:
        //   Tempering valve calculations involve computing a flow fraction
        //     that should be diverted.  See update routine for setting flow rates.

        // SUBROUTINE LOCAL VARIABLE DECLARATIONS:
        Real64 Tin;  // local working variable for Inlet Temperature (C)
        Real64 Tset; // local working variable for Setpoint Temperature (C)
        Real64 Ts2;  // local Working Variable for Stream 2 outlet Temperature (C)

        if (state.dataGlobal->KickOffSimulation) return;

        if (DataPlant::PlantLoop(this->LoopNum).LoopSide(this->LoopSideNum).FlowLock == 0) {
            Tin = this->InletTemp;
            Tset = this->SetPointTemp;
            Ts2 = this->Stream2SourceTemp;

            if (Ts2 <= Tset) {
                this->FlowDivFract = 0.0;
            } else { // Divert some or all flow
                if (Tin < Ts2) {
                    this->FlowDivFract = (Ts2 - Tset) / (Ts2 - Tin);
                } else {
                    this->FlowDivFract = 1.0;
                }
            }
        } else if (DataPlant::PlantLoop(this->LoopNum).LoopSide(this->LoopSideNum).FlowLock == 1) { // don't recalc diversion, just reuse current flows
            if (this->MixedMassFlowRate > 0.0) {
                this->FlowDivFract = Node(this->PltOutletNodeNum).MassFlowRate / this->MixedMassFlowRate;
            } else {
                this->FlowDivFract = 0.0;
            }
        }

        if (this->FlowDivFract < 0.0) this->FlowDivFract = 0.0;
        if (this->FlowDivFract > 1.0) this->FlowDivFract = 1.0;

    }

} // namespace PlantValves

} // namespace EnergyPlus<|MERGE_RESOLUTION|>--- conflicted
+++ resolved
@@ -106,24 +106,12 @@
         return nullptr; // LCOV_EXCL_LINE
     }
 
-<<<<<<< HEAD
-    void TemperValveData::simulate(EnergyPlusData &state, const PlantLocation &EP_UNUSED(calledFromLocation), bool EP_UNUSED(FirstHVACIteration), Real64 &EP_UNUSED(CurLoad),
-                                   bool EP_UNUSED(RunFlag)) {
-=======
-    void clear_state() {
-        GetTemperingValves = true;
-        OneTimeInitFlag = true;
-        NumTemperingValves = 0;
-        TemperValve.deallocate();
-    }
-
     void TemperValveData::simulate(EnergyPlusData &state,
                                    [[maybe_unused]] const PlantLocation &calledFromLocation,
                                    [[maybe_unused]] bool FirstHVACIteration,
                                    [[maybe_unused]] Real64 &CurLoad,
                                    [[maybe_unused]] bool RunFlag)
     {
->>>>>>> e5b42d8c
         this->initialize(state);
         this->calculate(state);
         PlantUtilities::SafeCopyPlantNode(this->PltInletNodeNum, this->PltOutletNodeNum);
