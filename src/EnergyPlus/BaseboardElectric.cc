--- conflicted
+++ resolved
@@ -352,15 +352,10 @@
                                 OutputProcessor::SOVStoreType::Summed,
                                 thisBaseboard.EquipName,
                                 {},
-<<<<<<< HEAD
                                 Constant::eResource::EnergyTransfer,
-                                "BASEBOARD", // ENDUSE
-=======
-                                eResourceSOV::EnergyTransfer,
-                                EndUseCatSOV::Baseboard,
->>>>>>> ffff6167
+                                OutputProcessor::SOVEndUseCat::Baseboard,
                                 {},
-                                GroupSOV::HVAC); // "System");
+                                OutputProcessor::SOVGroup::HVAC); // "System");
 
             SetupOutputVariable(state,
                                 "Baseboard Total Heating Rate",
@@ -378,15 +373,10 @@
                                 OutputProcessor::SOVStoreType::Summed,
                                 thisBaseboard.EquipName,
                                 {},
-<<<<<<< HEAD
                                 Constant::eResource::Electricity,
-                                "Heating",
-=======
-                                eResourceSOV::Electricity,
-                                EndUseCatSOV::Heating,
->>>>>>> ffff6167
+                                OutputProcessor::SOVEndUseCat::Heating,
                                 {},
-                                GroupSOV::HVAC); // "System");
+                                OutputProcessor::SOVGroup::HVAC); // "System");
 
             SetupOutputVariable(state,
                                 "Baseboard Electricity Rate",
