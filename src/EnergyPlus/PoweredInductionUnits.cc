--- conflicted
+++ resolved
@@ -815,23 +815,6 @@
     // SUBROUTINE PARAMETER DEFINITIONS:
     static constexpr std::string_view RoutineName("InitPIU");
 
-    // SUBROUTINE LOCAL VARIABLE DECLARATIONS:
-<<<<<<< HEAD
-    int PriNode;    // primary air inlet node number
-    int SecNode;    // secondary air inlet node number
-    int HotConNode; // hot water control node number in PIU
-    int OutletNode; // unit air outlet node number
-    Real64 RhoAir;  // air density at outside pressure and standard temperature and humidity
-    int Loop;   // Loop checking control variable
-    Real64 rho; // local plant fluid density
-    bool errFlag;
-=======
-
-    auto &MyEnvrnFlag = state.dataPowerInductionUnits->MyEnvrnFlag;
-    auto &MySizeFlag = state.dataPowerInductionUnits->MySizeFlag;
-    auto &MyPlantScanFlag = state.dataPowerInductionUnits->MyPlantScanFlag;
->>>>>>> 3ea80c72
-
     // Do the one time initializations
     if (state.dataPowerInductionUnits->MyOneTimeFlag) {
 	state.dataPowerInductionUnits->MyEnvrnFlag.dimension(state.dataPowerInductionUnits->NumPIUs, true);
@@ -840,28 +823,11 @@
         state.dataPowerInductionUnits->MyOneTimeFlag = false;
     }
 
-<<<<<<< HEAD
     if (state.dataPowerInductionUnits->MyPlantScanFlag(PIUNum) && allocated(state.dataPlnt->PlantLoop)) {
-        if ((state.dataPowerInductionUnits->PIU(PIUNum).HCoil_PlantType == DataPlant::PlantEquipmentType::CoilWaterSimpleHeating) ||
-            (state.dataPowerInductionUnits->PIU(PIUNum).HCoil_PlantType == DataPlant::PlantEquipmentType::CoilSteamAirHeating)) {
-            errFlag = false;
-            ScanPlantLoopsForObject(state,
-                                    state.dataPowerInductionUnits->PIU(PIUNum).HCoil,
-                                    state.dataPowerInductionUnits->PIU(PIUNum).HCoil_PlantType,
-                                    state.dataPowerInductionUnits->PIU(PIUNum).HWplantLoc,
-                                    errFlag,
-                                    _,
-                                    _,
-                                    _,
-                                    _,
-                                    _);
-=======
-    if (MyPlantScanFlag(PIUNum) && allocated(state.dataPlnt->PlantLoop)) {
         if ((thisPIU.HCoil_PlantType == DataPlant::PlantEquipmentType::CoilWaterSimpleHeating) ||
             (thisPIU.HCoil_PlantType == DataPlant::PlantEquipmentType::CoilSteamAirHeating)) {
             bool errFlag = false;
             ScanPlantLoopsForObject(state, thisPIU.HCoil, thisPIU.HCoil_PlantType, thisPIU.HWplantLoc, errFlag, _, _, _, _, _);
->>>>>>> 3ea80c72
             if (errFlag) {
                 ShowFatalError(state, "InitPIU: Program terminated due to previous condition(s).");
             }
@@ -921,17 +887,9 @@
     int const SecNode = thisPIU.SecAirInNode;
 
     // Do the Begin Environment initializations
-<<<<<<< HEAD
     if (state.dataGlobal->BeginEnvrnFlag && state.dataPowerInductionUnits->MyEnvrnFlag(PIUNum)) {
-        RhoAir = state.dataEnvrn->StdRhoAir;
-        PriNode = state.dataPowerInductionUnits->PIU(PIUNum).PriAirInNode;
-        SecNode = state.dataPowerInductionUnits->PIU(PIUNum).SecAirInNode;
-        OutletNode = state.dataPowerInductionUnits->PIU(PIUNum).OutAirNode;
-=======
-    if (state.dataGlobal->BeginEnvrnFlag && MyEnvrnFlag(PIUNum)) {
         Real64 const RhoAir = state.dataEnvrn->StdRhoAir;
         int const OutletNode = thisPIU.OutAirNode;
->>>>>>> 3ea80c72
         // set the mass flow rates from the input volume flow rates
         if (thisPIU.UnitType == "AirTerminal:SingleDuct:SeriesPIU:Reheat") {
             // series
@@ -952,19 +910,9 @@
             state.dataLoopNodes->Node(OutletNode).MassFlowRateMax = thisPIU.MaxPriAirMassFlow;
         }
 
-<<<<<<< HEAD
-        if (((state.dataPowerInductionUnits->PIU(PIUNum).HCoilType == HtgCoilType::SimpleHeating) ||
-             (state.dataPowerInductionUnits->PIU(PIUNum).HCoilType == HtgCoilType::SteamAirHeating)) &&
-            !state.dataPowerInductionUnits->MyPlantScanFlag(PIUNum)) {
-            InitComponentNodes(state,
-                               state.dataPowerInductionUnits->PIU(PIUNum).MinHotWaterFlow,
-                               state.dataPowerInductionUnits->PIU(PIUNum).MaxHotWaterFlow,
-                               state.dataPowerInductionUnits->PIU(PIUNum).HotControlNode,
-                               state.dataPowerInductionUnits->PIU(PIUNum).HotCoilOutNodeNum);
-=======
-        if (((thisPIU.HCoilType == HtgCoilType::SimpleHeating) || (thisPIU.HCoilType == HtgCoilType::SteamAirHeating)) && !MyPlantScanFlag(PIUNum)) {
+        if (((thisPIU.HCoilType == HtgCoilType::SimpleHeating) || (thisPIU.HCoilType == HtgCoilType::SteamAirHeating)) &&
+	    !state.dataPowerInductionUnits->MyPlantScanFlag(PIUNum)) {
             InitComponentNodes(state, thisPIU.MinHotWaterFlow, thisPIU.MaxHotWaterFlow, thisPIU.HotControlNode, thisPIU.HotCoilOutNodeNum);
->>>>>>> 3ea80c72
         }
 
         if (thisPIU.AirLoopNum == 0) { // fill air loop index
