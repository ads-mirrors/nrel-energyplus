--- conflicted
+++ resolved
@@ -511,17 +511,10 @@
     bool GetGasTurbineInput = true;
     bool GetConstCOPInput = true;
 
-<<<<<<< HEAD
-        SimpleArray1D<PlantChillers::ElectricChillerSpecs> ElectricChiller;
-        SimpleArray1D<PlantChillers::EngineDrivenChillerSpecs> EngineDrivenChiller;
-        SimpleArray1D<PlantChillers::GTChillerSpecs> GTChiller;
-        SimpleArray1D<PlantChillers::ConstCOPChillerSpecs> ConstCOPChiller;
-=======
-    Array1D<PlantChillers::ElectricChillerSpecs> ElectricChiller;
-    Array1D<PlantChillers::EngineDrivenChillerSpecs> EngineDrivenChiller;
-    Array1D<PlantChillers::GTChillerSpecs> GTChiller;
-    Array1D<PlantChillers::ConstCOPChillerSpecs> ConstCOPChiller;
->>>>>>> 2f8b2517
+    SimpleArray1D<PlantChillers::ElectricChillerSpecs> ElectricChiller;
+    SimpleArray1D<PlantChillers::EngineDrivenChillerSpecs> EngineDrivenChiller;
+    SimpleArray1D<PlantChillers::GTChillerSpecs> GTChiller;
+    SimpleArray1D<PlantChillers::ConstCOPChillerSpecs> ConstCOPChiller;
 
     void clear_state() override
     {
