// EnergyPlus, Copyright (c) 1996-2023, The Board of Trustees of the University of Illinois,
// The Regents of the University of California, through Lawrence Berkeley National Laboratory
// (subject to receipt of any required approvals from the U.S. Dept. of Energy), Oak Ridge
// National Laboratory, managed by UT-Battelle, Alliance for Sustainable Energy, LLC, and other
// contributors. All rights reserved.
//
// NOTICE: This Software was developed under funding from the U.S. Department of Energy and the
// U.S. Government consequently retains certain rights. As such, the U.S. Government has been
// granted for itself and others acting on its behalf a paid-up, nonexclusive, irrevocable,
// worldwide license in the Software to reproduce, distribute copies to the public, prepare
// derivative works, and perform publicly and display publicly, and to permit others to do so.
//
// Redistribution and use in source and binary forms, with or without modification, are permitted
// provided that the following conditions are met:
//
// (1) Redistributions of source code must retain the above copyright notice, this list of
//     conditions and the following disclaimer.
//
// (2) Redistributions in binary form must reproduce the above copyright notice, this list of
//     conditions and the following disclaimer in the documentation and/or other materials
//     provided with the distribution.
//
// (3) Neither the name of the University of California, Lawrence Berkeley National Laboratory,
//     the University of Illinois, U.S. Dept. of Energy nor the names of its contributors may be
//     used to endorse or promote products derived from this software without specific prior
//     written permission.
//
// (4) Use of EnergyPlus(TM) Name. If Licensee (i) distributes the software in stand-alone form
//     without changes from the version obtained under this License, or (ii) Licensee makes a
//     reference solely to the software portion of its product, Licensee must refer to the
//     software as "EnergyPlus version X" software, where "X" is the version number Licensee
//     obtained under this License and may not use a different name for the software. Except as
//     specifically required in this Section (4), Licensee shall not use in a company name, a
//     product name, in advertising, publicity, or other promotional activities any name, trade
//     name, trademark, logo, or other designation of "EnergyPlus", "E+", "e+" or confusingly
//     similar designation, without the U.S. Department of Energy's prior written consent.
//
// THIS SOFTWARE IS PROVIDED BY THE COPYRIGHT HOLDERS AND CONTRIBUTORS "AS IS" AND ANY EXPRESS OR
// IMPLIED WARRANTIES, INCLUDING, BUT NOT LIMITED TO, THE IMPLIED WARRANTIES OF MERCHANTABILITY
// AND FITNESS FOR A PARTICULAR PURPOSE ARE DISCLAIMED. IN NO EVENT SHALL THE COPYRIGHT OWNER OR
// CONTRIBUTORS BE LIABLE FOR ANY DIRECT, INDIRECT, INCIDENTAL, SPECIAL, EXEMPLARY, OR
// CONSEQUENTIAL DAMAGES (INCLUDING, BUT NOT LIMITED TO, PROCUREMENT OF SUBSTITUTE GOODS OR
// SERVICES; LOSS OF USE, DATA, OR PROFITS; OR BUSINESS INTERRUPTION) HOWEVER CAUSED AND ON ANY
// THEORY OF LIABILITY, WHETHER IN CONTRACT, STRICT LIABILITY, OR TORT (INCLUDING NEGLIGENCE OR
// OTHERWISE) ARISING IN ANY WAY OUT OF THE USE OF THIS SOFTWARE, EVEN IF ADVISED OF THE
// POSSIBILITY OF SUCH DAMAGE.

// C++ Headers
#include <cmath>

// ObjexxFCL Headers
#include <ObjexxFCL/Array.functions.hh>
#include <ObjexxFCL/Fmath.hh>
#include <ObjexxFCL/string.functions.hh>

// EnergyPlus Headers
#include <EnergyPlus/Autosizing/CoolingAirFlowSizing.hh>
#include <EnergyPlus/Autosizing/CoolingCapacitySizing.hh>
#include <EnergyPlus/Autosizing/HeatingAirFlowSizing.hh>
#include <EnergyPlus/Autosizing/HeatingCapacitySizing.hh>
#include <EnergyPlus/Data/EnergyPlusData.hh>
#include <EnergyPlus/DataContaminantBalance.hh>
#include <EnergyPlus/DataEnvironment.hh>
#include <EnergyPlus/DataHVACGlobals.hh>
#include <EnergyPlus/DataHeatBalFanSys.hh>
#include <EnergyPlus/DataHeatBalance.hh>
#include <EnergyPlus/DataIPShortCuts.hh>
#include <EnergyPlus/DataLoopNode.hh>
#include <EnergyPlus/DataSizing.hh>
#include <EnergyPlus/DataZoneEnergyDemands.hh>
#include <EnergyPlus/DataZoneEquipment.hh>
#include <EnergyPlus/EMSManager.hh>
#include <EnergyPlus/General.hh>
#include <EnergyPlus/GeneralRoutines.hh>
#include <EnergyPlus/InputProcessing/InputProcessor.hh>
#include <EnergyPlus/NodeInputManager.hh>
#include <EnergyPlus/OutAirNodeManager.hh>
#include <EnergyPlus/OutputProcessor.hh>
#include <EnergyPlus/Psychrometrics.hh>
#include <EnergyPlus/PurchasedAirManager.hh>
#include <EnergyPlus/ScheduleManager.hh>
#include <EnergyPlus/UtilityRoutines.hh>
#include <EnergyPlus/ZonePlenum.hh>
#include <EnergyPlus/ZoneTempPredictorCorrector.hh>

namespace EnergyPlus::PurchasedAirManager {

// Module containing data and routines dealing with Ideal Loads Air System (formerly PURCHASED AIR).

// MODULE INFORMATION:
//       AUTHOR         Russ Taylor
//       DATE WRITTEN   May 1997
//       MODIFIED       Fred Buhl Dec 1999
//                      B. Griffith Dec 2006. added OA lookup function, moved getinputflag up to Module
//                      M. Witte June 2011, add new features including DCV, economizer, dehumidification and humidification
//                      NOTE: MJW Sep 13, 2011:  Still need to review checks for negative loads and impossible supply temps???
//                           There are no Deallocate statements in here - should there be?
//       RE-ENGINEERED  na

// PURPOSE OF THIS MODULE:
// To encapsulate the data and algorithms required to simulate the
// Zone Ideal Loads Air System component. This component supplies hot or cold air
// at a fixed or variable temperature to a zone to meet the zone load.
// With the June 2011 enhancements it will also supply outdoor air with optional demand-controlled ventilation
// and economizer controls, plus new options for controlling zone humidity.

// METHODOLOGY EMPLOYED:
// The user can choose via input the max/min hot and cold supply air
// temperature and humidity ratio. The air mass flow rate is chosen
// to meet the (remaining) zone load or based on the outdoor air flow requirement.
// If the outdoor air flow sets the flow rate, the supply air temperature and
// humidity ratio are adjusted to meet the zone load.

// Using/Aliasing
using namespace DataHVACGlobals;
using namespace ScheduleManager;
using Psychrometrics::PsyCpAirFnW;
using Psychrometrics::PsyHFnTdbW;
using Psychrometrics::PsyRhoAirFnPbTdbW;
using Psychrometrics::PsyTdbFnHW;
using Psychrometrics::PsyTsatFnHPb;
using Psychrometrics::PsyWFnTdbH;
using Psychrometrics::PsyWFnTdbRhPb;

// Delta humidity ratio limit, 0.00025 equals delta between 45F dewpoint and 46F dewpoint
// used to prevent dividing by near zero
Real64 constexpr SmallDeltaHumRat(0.00025);

void SimPurchasedAir(EnergyPlusData &state,
                     std::string const &PurchAirName,
                     Real64 &SysOutputProvided,
                     Real64 &MoistOutputProvided, // Moisture output provided (kg/s), dehumidification = negative
                     bool const FirstHVACIteration,
                     int const ControlledZoneNum,
                     int &CompIndex)
{

    // SUBROUTINE INFORMATION:
    //       AUTHOR         Russ Taylor
    //       DATE WRITTEN   May 1997
    //       MODIFIED       Don Shirey, Aug 2009 (LatOutputProvided - now MoistOutputProvided)
    //       RE-ENGINEERED  na

    // PURPOSE OF THIS SUBROUTINE:
    // This subroutine manages Purchased Air component simulation.
    // It is called from SimZoneEquipment in the ZoneEquipmentManager
    // at the system time step.

    int PurchAirNum;

    if (state.dataPurchasedAirMgr->GetPurchAirInputFlag) {
        GetPurchasedAir(state);
        state.dataPurchasedAirMgr->GetPurchAirInputFlag = false;
    }

    // Find the correct PurchasedAir Equipment
    if (CompIndex == 0) {
        PurchAirNum = UtilityRoutines::FindItemInList(PurchAirName, state.dataPurchasedAirMgr->PurchAir);
        if (PurchAirNum == 0) {
            ShowFatalError(state, format("SimPurchasedAir: Unit not found={}", PurchAirName));
        }
        CompIndex = PurchAirNum;
    } else {
        PurchAirNum = CompIndex;
        if (PurchAirNum > state.dataPurchasedAirMgr->NumPurchAir || PurchAirNum < 1) {
            ShowFatalError(state,
                           format("SimPurchasedAir:  Invalid CompIndex passed={}, Number of Units={}, Entered Unit name={}",
                                  PurchAirNum,
                                  state.dataPurchasedAirMgr->NumPurchAir,
                                  PurchAirName));
        }
        if (state.dataPurchasedAirMgr->CheckEquipName(PurchAirNum)) {
            if (PurchAirName != state.dataPurchasedAirMgr->PurchAir(PurchAirNum).Name) {
                ShowFatalError(state,
                               format("SimPurchasedAir: Invalid CompIndex passed={}, Unit name={}, stored Unit Name for that index={}",
                                      PurchAirNum,
                                      PurchAirName,
                                      state.dataPurchasedAirMgr->PurchAir(PurchAirNum).Name));
            }
            state.dataPurchasedAirMgr->CheckEquipName(PurchAirNum) = false;
        }
    }

    InitPurchasedAir(state, PurchAirNum, ControlledZoneNum);

    CalcPurchAirLoads(state, PurchAirNum, SysOutputProvided, MoistOutputProvided, ControlledZoneNum);

    UpdatePurchasedAir(state, PurchAirNum, FirstHVACIteration);

    ReportPurchasedAir(state, PurchAirNum);
}

void GetPurchasedAir(EnergyPlusData &state)
{

    // SUBROUTINE INFORMATION:
    //       AUTHOR         Russ Taylor
    //       DATE WRITTEN   June 1997
    //       MODIFIED       M. Witte, June 2011, add new features including DCV, economizer, dehumidification
    //                                           and humidification controls
    //       RE-ENGINEERED  na

    // PURPOSE OF THIS SUBROUTINE:
    // Get the input data for the Purchased Air objects.
    // Set up output variables.

    // Using/Aliasing
    using NodeInputManager::CheckUniqueNodeNames;
    using NodeInputManager::EndUniqueNodeCheck;
    using NodeInputManager::GetOnlySingleNode;
    using NodeInputManager::InitUniqueNodeCheck;
    using OutAirNodeManager::CheckAndAddAirNodeNumber;
    using namespace DataLoopNode;
    using ZonePlenum::GetReturnPlenumIndex;

    // SUBROUTINE LOCAL VARIABLE DECLARATIONS:
    int PurchAirNum;
    int NumAlphas;
    int NumNums;
    int IOStat;
    int CtrlZone;                                                       // zone index
    int NodeNum;                                                        // node index
    static constexpr std::string_view RoutineName("GetPurchasedAir: "); // include trailing blank space
    bool ErrorsFound(false);                                            // If errors detected in input
    bool IsOANodeListed;                                                // Flag for OA node name listed in OutdoorAir:Node or Nodelist
    bool UniqueNodeError;                                               // Flag for non-unique node error(s)
    auto &cCurrentModuleObject = state.dataIPShortCut->cCurrentModuleObject;
    cCurrentModuleObject = "ZoneHVAC:IdealLoadsAirSystem";

    auto &PurchAir(state.dataPurchasedAirMgr->PurchAir);

    state.dataPurchasedAirMgr->NumPurchAir = state.dataInputProcessing->inputProcessor->getNumObjectsFound(state, cCurrentModuleObject);

    PurchAir.allocate(state.dataPurchasedAirMgr->NumPurchAir);
    state.dataPurchasedAirMgr->CheckEquipName.allocate(state.dataPurchasedAirMgr->NumPurchAir);
    state.dataPurchasedAirMgr->PurchAirNumericFields.allocate(state.dataPurchasedAirMgr->NumPurchAir);
    state.dataPurchasedAirMgr->CheckEquipName = true;

    if (state.dataPurchasedAirMgr->NumPurchAir > 0) {
        InitUniqueNodeCheck(state, cCurrentModuleObject);
        for (PurchAirNum = 1; PurchAirNum <= state.dataPurchasedAirMgr->NumPurchAir; ++PurchAirNum) {
            PurchAir(PurchAirNum).cObjectName = cCurrentModuleObject;

            state.dataInputProcessing->inputProcessor->getObjectItem(state,
                                                                     cCurrentModuleObject,
                                                                     PurchAirNum,
                                                                     state.dataIPShortCut->cAlphaArgs,
                                                                     NumAlphas,
                                                                     state.dataIPShortCut->rNumericArgs,
                                                                     NumNums,
                                                                     IOStat,
                                                                     state.dataIPShortCut->lNumericFieldBlanks,
                                                                     state.dataIPShortCut->lAlphaFieldBlanks,
                                                                     state.dataIPShortCut->cAlphaFieldNames,
                                                                     state.dataIPShortCut->cNumericFieldNames);

            state.dataPurchasedAirMgr->PurchAirNumericFields(PurchAirNum).FieldNames.allocate(NumNums);
            state.dataPurchasedAirMgr->PurchAirNumericFields(PurchAirNum).FieldNames = "";
            state.dataPurchasedAirMgr->PurchAirNumericFields(PurchAirNum).FieldNames = state.dataIPShortCut->cNumericFieldNames;
            UtilityRoutines::IsNameEmpty(state, state.dataIPShortCut->cAlphaArgs(1), cCurrentModuleObject, ErrorsFound);

            PurchAir(PurchAirNum).Name = state.dataIPShortCut->cAlphaArgs(1);
            // get optional  availability schedule
            PurchAir(PurchAirNum).AvailSched = state.dataIPShortCut->cAlphaArgs(2);
            if (state.dataIPShortCut->lAlphaFieldBlanks(2)) {
                PurchAir(PurchAirNum).AvailSchedPtr = ScheduleManager::ScheduleAlwaysOn;
            } else {
                PurchAir(PurchAirNum).AvailSchedPtr = GetScheduleIndex(state, state.dataIPShortCut->cAlphaArgs(2));
                if (PurchAir(PurchAirNum).AvailSchedPtr == 0) {
                    ShowSevereError(state, format("{}{}=\"{} invalid data", RoutineName, cCurrentModuleObject, state.dataIPShortCut->cAlphaArgs(1)));
                    ShowContinueError(
                        state,
                        format("Invalid-not found {}=\"{}\".", state.dataIPShortCut->cAlphaFieldNames(2), state.dataIPShortCut->cAlphaArgs(2)));
                    ErrorsFound = true;
                }
            }
            // Purchased air supply air node is an outlet node
            PurchAir(PurchAirNum).ZoneSupplyAirNodeNum = GetOnlySingleNode(state,
                                                                           state.dataIPShortCut->cAlphaArgs(3),
                                                                           ErrorsFound,
                                                                           DataLoopNode::ConnectionObjectType::ZoneHVACIdealLoadsAirSystem,
                                                                           state.dataIPShortCut->cAlphaArgs(1),
                                                                           DataLoopNode::NodeFluidType::Air,
                                                                           DataLoopNode::ConnectionType::Outlet,
                                                                           NodeInputManager::CompFluidStream::Primary,
                                                                           ObjectIsNotParent);
            UniqueNodeError = false;
            CheckUniqueNodeNames(state,
                                 state.dataIPShortCut->cAlphaFieldNames(3),
                                 UniqueNodeError,
                                 state.dataIPShortCut->cAlphaArgs(3),
                                 state.dataIPShortCut->cAlphaArgs(1));
            if (UniqueNodeError) ErrorsFound = true;
            // If new (optional) exhaust air node name is present, then register it as inlet
            if (!state.dataIPShortCut->lAlphaFieldBlanks(4)) {
                if (state.dataIPShortCut->lAlphaFieldBlanks(5)) {
                    PurchAir(PurchAirNum).ZoneExhaustAirNodeNum = GetOnlySingleNode(state,
                                                                                    state.dataIPShortCut->cAlphaArgs(4),
                                                                                    ErrorsFound,
                                                                                    DataLoopNode::ConnectionObjectType::ZoneHVACIdealLoadsAirSystem,
                                                                                    state.dataIPShortCut->cAlphaArgs(1),
                                                                                    DataLoopNode::NodeFluidType::Air,
                                                                                    DataLoopNode::ConnectionType::Inlet,
                                                                                    NodeInputManager::CompFluidStream::Primary,
                                                                                    ObjectIsNotParent);
                } else {
                    PurchAir(PurchAirNum).ZoneExhaustAirNodeNum = GetOnlySingleNode(state,
                                                                                    state.dataIPShortCut->cAlphaArgs(4),
                                                                                    ErrorsFound,
                                                                                    DataLoopNode::ConnectionObjectType::ZoneHVACIdealLoadsAirSystem,
                                                                                    state.dataIPShortCut->cAlphaArgs(1),
                                                                                    DataLoopNode::NodeFluidType::Air,
                                                                                    DataLoopNode::ConnectionType::Outlet,
                                                                                    NodeInputManager::CompFluidStream::Primary,
                                                                                    ObjectIsNotParent);
                }
                UniqueNodeError = false;
                CheckUniqueNodeNames(state,
                                     state.dataIPShortCut->cAlphaFieldNames(4),
                                     UniqueNodeError,
                                     state.dataIPShortCut->cAlphaArgs(4),
                                     state.dataIPShortCut->cAlphaArgs(1));
                if (UniqueNodeError) ErrorsFound = true;
            }
            if (!state.dataIPShortCut->lAlphaFieldBlanks(5)) {
                PurchAir(PurchAirNum).PlenumExhaustAirNodeNum = GetOnlySingleNode(state,
                                                                                  state.dataIPShortCut->cAlphaArgs(5),
                                                                                  ErrorsFound,
                                                                                  DataLoopNode::ConnectionObjectType::ZoneHVACIdealLoadsAirSystem,
                                                                                  state.dataIPShortCut->cAlphaArgs(1),
                                                                                  DataLoopNode::NodeFluidType::Air,
                                                                                  DataLoopNode::ConnectionType::Inlet,
                                                                                  NodeInputManager::CompFluidStream::Primary,
                                                                                  ObjectIsNotParent);
            }
            PurchAir(PurchAirNum).MaxHeatSuppAirTemp = state.dataIPShortCut->rNumericArgs(1);
            PurchAir(PurchAirNum).MinCoolSuppAirTemp = state.dataIPShortCut->rNumericArgs(2);
            PurchAir(PurchAirNum).MaxHeatSuppAirHumRat = state.dataIPShortCut->rNumericArgs(3);
            PurchAir(PurchAirNum).MinCoolSuppAirHumRat = state.dataIPShortCut->rNumericArgs(4);

            if (UtilityRoutines::SameString(state.dataIPShortCut->cAlphaArgs(6), "NoLimit")) {
                PurchAir(PurchAirNum).HeatingLimit = LimitType::NoLimit;
            } else if (UtilityRoutines::SameString(state.dataIPShortCut->cAlphaArgs(6), "LimitFlowRate")) {
                if (state.dataIPShortCut->lNumericFieldBlanks(5)) {
                    PurchAir(PurchAirNum).HeatingLimit = LimitType::NoLimit;
                } else {
                    PurchAir(PurchAirNum).HeatingLimit = LimitType::LimitFlowRate;
                }
            } else if (UtilityRoutines::SameString(state.dataIPShortCut->cAlphaArgs(6), "LimitCapacity")) {
                if (state.dataIPShortCut->lNumericFieldBlanks(6)) {
                    PurchAir(PurchAirNum).HeatingLimit = LimitType::NoLimit;
                } else {
                    PurchAir(PurchAirNum).HeatingLimit = LimitType::LimitCapacity;
                }
            } else if (UtilityRoutines::SameString(state.dataIPShortCut->cAlphaArgs(6), "LimitFlowRateAndCapacity")) {
                if (state.dataIPShortCut->lNumericFieldBlanks(5) && state.dataIPShortCut->lNumericFieldBlanks(6)) {
                    PurchAir(PurchAirNum).HeatingLimit = LimitType::NoLimit;
                } else if (state.dataIPShortCut->lNumericFieldBlanks(5)) {
                    PurchAir(PurchAirNum).HeatingLimit = LimitType::LimitCapacity;
                } else if (state.dataIPShortCut->lNumericFieldBlanks(6)) {
                    PurchAir(PurchAirNum).HeatingLimit = LimitType::LimitFlowRate;
                } else {
                    PurchAir(PurchAirNum).HeatingLimit = LimitType::LimitFlowRateAndCapacity;
                }
            } else {
                ShowSevereError(state, format("{}{}=\"{} invalid data", RoutineName, cCurrentModuleObject, state.dataIPShortCut->cAlphaArgs(1)));
                ShowContinueError(state,
                                  format("Invalid-entry {}=\"{}\".", state.dataIPShortCut->cAlphaFieldNames(6), state.dataIPShortCut->cAlphaArgs(6)));
                ShowContinueError(state, "Valid entries are NoLimit, LimitFlowRate, LimitCapacity, or LimitFlowRateAndCapacity");
                ErrorsFound = true;
            }
            PurchAir(PurchAirNum).MaxHeatVolFlowRate = state.dataIPShortCut->rNumericArgs(5);
            PurchAir(PurchAirNum).MaxHeatSensCap = state.dataIPShortCut->rNumericArgs(6);

            if (UtilityRoutines::SameString(state.dataIPShortCut->cAlphaArgs(7), "NoLimit")) {
                PurchAir(PurchAirNum).CoolingLimit = LimitType::NoLimit;
            } else if (UtilityRoutines::SameString(state.dataIPShortCut->cAlphaArgs(7), "LimitFlowRate")) {
                if (state.dataIPShortCut->lNumericFieldBlanks(7)) {
                    PurchAir(PurchAirNum).CoolingLimit = LimitType::NoLimit;
                } else {
                    PurchAir(PurchAirNum).CoolingLimit = LimitType::LimitFlowRate;
                }
            } else if (UtilityRoutines::SameString(state.dataIPShortCut->cAlphaArgs(7), "LimitCapacity")) {
                if (state.dataIPShortCut->lNumericFieldBlanks(8)) {
                    PurchAir(PurchAirNum).CoolingLimit = LimitType::NoLimit;
                } else {
                    PurchAir(PurchAirNum).CoolingLimit = LimitType::LimitCapacity;
                }
            } else if (UtilityRoutines::SameString(state.dataIPShortCut->cAlphaArgs(7), "LimitFlowRateAndCapacity")) {
                if (state.dataIPShortCut->lNumericFieldBlanks(7) && state.dataIPShortCut->lNumericFieldBlanks(8)) {
                    PurchAir(PurchAirNum).CoolingLimit = LimitType::NoLimit;
                } else if (state.dataIPShortCut->lNumericFieldBlanks(7)) {
                    PurchAir(PurchAirNum).CoolingLimit = LimitType::LimitCapacity;
                } else if (state.dataIPShortCut->lNumericFieldBlanks(8)) {
                    PurchAir(PurchAirNum).CoolingLimit = LimitType::LimitFlowRate;
                } else {
                    PurchAir(PurchAirNum).CoolingLimit = LimitType::LimitFlowRateAndCapacity;
                }
            } else {
                ShowSevereError(state, format("{}{}=\"{} invalid data", RoutineName, cCurrentModuleObject, state.dataIPShortCut->cAlphaArgs(1)));
                ShowContinueError(state,
                                  format("Invalid-entry {}=\"{}\".", state.dataIPShortCut->cAlphaFieldNames(7), state.dataIPShortCut->cAlphaArgs(7)));
                ShowContinueError(state, "Valid entries are NoLimit, LimitFlowRate, LimitCapacity, or LimitFlowRateAndCapacity");
                ErrorsFound = true;
            }
            PurchAir(PurchAirNum).MaxCoolVolFlowRate = state.dataIPShortCut->rNumericArgs(7);
            PurchAir(PurchAirNum).MaxCoolTotCap = state.dataIPShortCut->rNumericArgs(8);

            // get optional heating availability schedule
            PurchAir(PurchAirNum).HeatSched = state.dataIPShortCut->cAlphaArgs(8);
            if (state.dataIPShortCut->lAlphaFieldBlanks(8)) {
                PurchAir(PurchAirNum).HeatSchedPtr = ScheduleManager::ScheduleAlwaysOn;
            } else {
                PurchAir(PurchAirNum).HeatSchedPtr = GetScheduleIndex(state, state.dataIPShortCut->cAlphaArgs(8));
                if (PurchAir(PurchAirNum).HeatSchedPtr == 0) {
                    ShowSevereError(state, format("{}{}=\"{} invalid data", RoutineName, cCurrentModuleObject, state.dataIPShortCut->cAlphaArgs(1)));
                    ShowContinueError(
                        state,
                        format("Invalid-not found {}=\"{}\".", state.dataIPShortCut->cAlphaFieldNames(8), state.dataIPShortCut->cAlphaArgs(8)));
                    ErrorsFound = true;
                }
            }
            // get optional cooling availability schedule
            PurchAir(PurchAirNum).CoolSched = state.dataIPShortCut->cAlphaArgs(9);
            if (state.dataIPShortCut->lAlphaFieldBlanks(9)) {
                PurchAir(PurchAirNum).CoolSchedPtr = ScheduleManager::ScheduleAlwaysOn;
            } else {
                PurchAir(PurchAirNum).CoolSchedPtr = GetScheduleIndex(state, state.dataIPShortCut->cAlphaArgs(9));
                if (PurchAir(PurchAirNum).CoolSchedPtr == 0) {
                    ShowSevereError(state, format("{}{}=\"{} invalid data", RoutineName, cCurrentModuleObject, state.dataIPShortCut->cAlphaArgs(1)));
                    ShowContinueError(
                        state,
                        format("Invalid-not found {}=\"{}\".", state.dataIPShortCut->cAlphaFieldNames(9), state.dataIPShortCut->cAlphaArgs(9)));
                    ErrorsFound = true;
                }
            }
            // get Dehumidification control type
            if (UtilityRoutines::SameString(state.dataIPShortCut->cAlphaArgs(10), "None")) {
                PurchAir(PurchAirNum).DehumidCtrlType = HumControl::None;
            } else if (UtilityRoutines::SameString(state.dataIPShortCut->cAlphaArgs(10), "ConstantSensibleHeatRatio")) {
                PurchAir(PurchAirNum).DehumidCtrlType = HumControl::ConstantSensibleHeatRatio;
            } else if (UtilityRoutines::SameString(state.dataIPShortCut->cAlphaArgs(10), "Humidistat")) {
                PurchAir(PurchAirNum).DehumidCtrlType = HumControl::Humidistat;
            } else if (UtilityRoutines::SameString(state.dataIPShortCut->cAlphaArgs(10), "ConstantSupplyHumidityRatio")) {
                PurchAir(PurchAirNum).DehumidCtrlType = HumControl::ConstantSupplyHumidityRatio;
            } else {
                ShowSevereError(state, format("{}{}=\"{} invalid data", RoutineName, cCurrentModuleObject, state.dataIPShortCut->cAlphaArgs(1)));
                ShowContinueError(
                    state, format("Invalid-entry {}=\"{}\".", state.dataIPShortCut->cAlphaFieldNames(10), state.dataIPShortCut->cAlphaArgs(10)));
                ShowContinueError(state, "Valid entries are ConstantSensibleHeatRatio, Humidistat, or ConstantSupplyHumidityRatio");
                ErrorsFound = true;
            }
            PurchAir(PurchAirNum).CoolSHR = state.dataIPShortCut->rNumericArgs(9);

            // get Humidification control type
            if (UtilityRoutines::SameString(state.dataIPShortCut->cAlphaArgs(11), "None")) {
                PurchAir(PurchAirNum).HumidCtrlType = HumControl::None;
            } else if (UtilityRoutines::SameString(state.dataIPShortCut->cAlphaArgs(11), "Humidistat")) {
                PurchAir(PurchAirNum).HumidCtrlType = HumControl::Humidistat;
            } else if (UtilityRoutines::SameString(state.dataIPShortCut->cAlphaArgs(11), "ConstantSupplyHumidityRatio")) {
                PurchAir(PurchAirNum).HumidCtrlType = HumControl::ConstantSupplyHumidityRatio;
            } else {
                ShowSevereError(state, format("{}{}=\"{} invalid data", RoutineName, cCurrentModuleObject, state.dataIPShortCut->cAlphaArgs(1)));
                ShowContinueError(
                    state, format("Invalid-entry {}=\"{}\".", state.dataIPShortCut->cAlphaFieldNames(11), state.dataIPShortCut->cAlphaArgs(11)));
                ShowContinueError(state, "Valid entries are None, Humidistat, or ConstantSupplyHumidityRatio");
                ErrorsFound = true;
            }

            // get Design specification outdoor air object
            if (!state.dataIPShortCut->lAlphaFieldBlanks(12)) {
                PurchAir(PurchAirNum).OARequirementsPtr =
                    UtilityRoutines::FindItemInList(state.dataIPShortCut->cAlphaArgs(12), state.dataSize->OARequirements);
                if (PurchAir(PurchAirNum).OARequirementsPtr == 0) {
                    ShowSevereError(state, format("{}{}=\"{} invalid data", RoutineName, cCurrentModuleObject, state.dataIPShortCut->cAlphaArgs(1)));
                    ShowContinueError(
                        state,
                        format("Invalid-not found{}=\"{}\".", state.dataIPShortCut->cAlphaFieldNames(12), state.dataIPShortCut->cAlphaArgs(12)));
                    ErrorsFound = true;
                } else {
                    PurchAir(PurchAirNum).OutdoorAir = true;
                }
            }

            // If outdoor air specified, then get Outdoor air inlet node and other outdoor air inputs
            if (PurchAir(PurchAirNum).OutdoorAir) {
                if (state.dataIPShortCut->lAlphaFieldBlanks(13)) {
                    // If there is outdoor air and outdoor air inlet node is blank, then create one
                    if (len(state.dataIPShortCut->cAlphaArgs(1)) < Constant::MaxNameLength - 23) { // protect against long name leading to > 100 chars
                        state.dataIPShortCut->cAlphaArgs(13) = state.dataIPShortCut->cAlphaArgs(1) + " OUTDOOR AIR INLET NODE";
                    } else {
                        state.dataIPShortCut->cAlphaArgs(13) = state.dataIPShortCut->cAlphaArgs(1).substr(0, 75) + " OUTDOOR AIR INLET NODE";
                    }
                    if (state.dataGlobal->DisplayExtraWarnings) {
                        ShowWarningError(state,
                                         format("{}{}=\"{} blank field", RoutineName, cCurrentModuleObject, state.dataIPShortCut->cAlphaArgs(1)));
                        ShowContinueError(
                            state,
                            format("{} is blank, but there is outdoor air requested for this system.", state.dataIPShortCut->cAlphaFieldNames(13)));
                        ShowContinueError(state, format("Creating node name ={}", state.dataIPShortCut->cAlphaArgs(13)));
                    }
                }
                // Register OA node
                PurchAir(PurchAirNum).OutdoorAirNodeNum = GetOnlySingleNode(state,
                                                                            state.dataIPShortCut->cAlphaArgs(13),
                                                                            ErrorsFound,
                                                                            DataLoopNode::ConnectionObjectType::ZoneHVACIdealLoadsAirSystem,
                                                                            state.dataIPShortCut->cAlphaArgs(1),
                                                                            DataLoopNode::NodeFluidType::Air,
                                                                            DataLoopNode::ConnectionType::Outlet,
                                                                            NodeInputManager::CompFluidStream::Primary,
                                                                            ObjectIsNotParent);
                // Check if OA node is initialized in OutdoorAir:Node or OutdoorAir:Nodelist
                CheckAndAddAirNodeNumber(state, PurchAir(PurchAirNum).OutdoorAirNodeNum, IsOANodeListed);
                if ((!IsOANodeListed) && state.dataGlobal->DisplayExtraWarnings) {
                    ShowWarningError(state, format("{}{}=\"{} missing data", RoutineName, cCurrentModuleObject, state.dataIPShortCut->cAlphaArgs(1)));
                    ShowContinueError(
                        state,
                        format("{} does not appear in an OutdoorAir:NodeList or as an OutdoorAir:Node.", state.dataIPShortCut->cAlphaArgs(13)));
                    ShowContinueError(state, format("Adding OutdoorAir:Node={}", state.dataIPShortCut->cAlphaArgs(13)));
                }
                UniqueNodeError = false;
                CheckUniqueNodeNames(state,
                                     state.dataIPShortCut->cAlphaFieldNames(13),
                                     UniqueNodeError,
                                     state.dataIPShortCut->cAlphaArgs(13),
                                     state.dataIPShortCut->cAlphaArgs(1));
                if (UniqueNodeError) ErrorsFound = true;

                // get Demand controlled ventilation type
                if (UtilityRoutines::SameString(state.dataIPShortCut->cAlphaArgs(14), "None")) {
                    PurchAir(PurchAirNum).DCVType = DCV::None;
                } else if (UtilityRoutines::SameString(state.dataIPShortCut->cAlphaArgs(14), "OccupancySchedule")) {
                    PurchAir(PurchAirNum).DCVType = DCV::OccupancySchedule;
                } else if (UtilityRoutines::SameString(state.dataIPShortCut->cAlphaArgs(14), "CO2Setpoint")) {
                    if (state.dataContaminantBalance->Contaminant.CO2Simulation) {
                        PurchAir(PurchAirNum).DCVType = DCV::CO2SetPoint;
                    } else {
                        PurchAir(PurchAirNum).DCVType = DCV::None;
                        ShowWarningError(state,
                                         format("{}{}=\"{} invalid data", RoutineName, cCurrentModuleObject, state.dataIPShortCut->cAlphaArgs(1)));
                        ShowContinueError(state,
                                          format("{}={} but CO2 simulation is not active.",
                                                 state.dataIPShortCut->cAlphaFieldNames(14),
                                                 state.dataIPShortCut->cAlphaArgs(14)));
                        ShowContinueError(state, format("Resetting {} to NoDCV", state.dataIPShortCut->cAlphaFieldNames(14)));
                        ShowContinueError(state,
                                          "To activate CO2 simulation, use ZoneAirContaminantBalance object and specify \"Carbon Dioxide "
                                          "Concentration\"=\"Yes\".");
                    }
                } else {
                    ShowSevereError(state, format("{}{}=\"{} invalid data", RoutineName, cCurrentModuleObject, state.dataIPShortCut->cAlphaArgs(1)));
                    ShowContinueError(
                        state, format("Invalid-entry {}={}", state.dataIPShortCut->cAlphaFieldNames(14), state.dataIPShortCut->cAlphaArgs(14)));
                    ShowContinueError(state, "Valid entries are None, OccupancySchedule, or CO2Setpoint");
                    ErrorsFound = true;
                }
                // get Outdoor air economizer type
                if (UtilityRoutines::SameString(state.dataIPShortCut->cAlphaArgs(15), "NoEconomizer")) {
                    PurchAir(PurchAirNum).EconomizerType = Econ::NoEconomizer;
                } else if (UtilityRoutines::SameString(state.dataIPShortCut->cAlphaArgs(15), "DifferentialDryBulb")) {
                    PurchAir(PurchAirNum).EconomizerType = Econ::DifferentialDryBulb;
                } else if (UtilityRoutines::SameString(state.dataIPShortCut->cAlphaArgs(15), "DifferentialEnthalpy")) {
                    PurchAir(PurchAirNum).EconomizerType = Econ::DifferentialEnthalpy;
                } else {
                    ShowSevereError(state, format("{}{}=\"{} invalid data", RoutineName, cCurrentModuleObject, state.dataIPShortCut->cAlphaArgs(1)));
                    ShowContinueError(
                        state, format("Invalid-entry {}={}", state.dataIPShortCut->cAlphaFieldNames(15), state.dataIPShortCut->cAlphaArgs(15)));
                    ShowContinueError(state, "Valid entries are NoEconomizer, DifferentialDryBulb, or DifferentialEnthalpy");
                    ErrorsFound = true;
                }
                // get Outdoor air heat recovery type and effectiveness
                if (UtilityRoutines::SameString(state.dataIPShortCut->cAlphaArgs(16), "None")) {
                    PurchAir(PurchAirNum).HtRecType = HeatRecovery::None;
                } else if (UtilityRoutines::SameString(state.dataIPShortCut->cAlphaArgs(16), "Sensible")) {
                    PurchAir(PurchAirNum).HtRecType = HeatRecovery::Sensible;
                } else if (UtilityRoutines::SameString(state.dataIPShortCut->cAlphaArgs(16), "Enthalpy")) {
                    PurchAir(PurchAirNum).HtRecType = HeatRecovery::Enthalpy;
                } else {
                    ShowSevereError(state, format("{}{}=\"{} invalid data", RoutineName, cCurrentModuleObject, state.dataIPShortCut->cAlphaArgs(1)));
                    ShowContinueError(
                        state, format("Invalid-entry {}={}", state.dataIPShortCut->cAlphaFieldNames(16), state.dataIPShortCut->cAlphaArgs(16)));
                    ShowContinueError(state, "Valid entries are None, Sensible, or Enthalpy");
                    ErrorsFound = true;
                }
            } else { // No outdoorair
                PurchAir(PurchAirNum).DCVType = DCV::None;
                PurchAir(PurchAirNum).EconomizerType = Econ::NoEconomizer;
                PurchAir(PurchAirNum).HtRecType = HeatRecovery::None;
            }

            PurchAir(PurchAirNum).HtRecSenEff = state.dataIPShortCut->rNumericArgs(10);
            PurchAir(PurchAirNum).HtRecLatEff = state.dataIPShortCut->rNumericArgs(11);

            for (CtrlZone = 1; CtrlZone <= state.dataGlobal->NumOfZones; ++CtrlZone) {
                if (!state.dataZoneEquip->ZoneEquipConfig(CtrlZone).IsControlled) continue;
                for (NodeNum = 1; NodeNum <= state.dataZoneEquip->ZoneEquipConfig(CtrlZone).NumInletNodes; ++NodeNum) {
                    if (PurchAir(PurchAirNum).ZoneSupplyAirNodeNum == state.dataZoneEquip->ZoneEquipConfig(CtrlZone).InletNode(NodeNum)) {
                        PurchAir(PurchAirNum).ZonePtr = CtrlZone;
                    }
                }
            }

            PurchAir(PurchAirNum).HVACSizingIndex = 0;
            if (!state.dataIPShortCut->lAlphaFieldBlanks(17)) {
                PurchAir(PurchAirNum).HVACSizingIndex =
                    UtilityRoutines::FindItemInList(state.dataIPShortCut->cAlphaArgs(17), state.dataSize->ZoneHVACSizing);
                if (PurchAir(PurchAirNum).HVACSizingIndex == 0) {
                    ShowSevereError(state,
                                    format("{} = {} not found.", state.dataIPShortCut->cAlphaFieldNames(17), state.dataIPShortCut->cAlphaArgs(17)));
                    ShowContinueError(state, format("Occurs in {} = {}", cCurrentModuleObject, PurchAir(PurchAirNum).Name));
                    ErrorsFound = true;
                }
            }

            // initialize the calculated and report values
            PurchAir(PurchAirNum).MaxHeatMassFlowRate = 0.0;
            PurchAir(PurchAirNum).MaxCoolMassFlowRate = 0.0;
            PurchAir(PurchAirNum).SenHeatEnergy = 0.0;
            PurchAir(PurchAirNum).LatHeatEnergy = 0.0;
            PurchAir(PurchAirNum).TotHeatEnergy = 0.0;
            PurchAir(PurchAirNum).SenCoolEnergy = 0.0;
            PurchAir(PurchAirNum).LatCoolEnergy = 0.0;
            PurchAir(PurchAirNum).TotCoolEnergy = 0.0;
            PurchAir(PurchAirNum).ZoneSenHeatEnergy = 0.0;
            PurchAir(PurchAirNum).ZoneLatHeatEnergy = 0.0;
            PurchAir(PurchAirNum).ZoneTotHeatEnergy = 0.0;
            PurchAir(PurchAirNum).ZoneSenCoolEnergy = 0.0;
            PurchAir(PurchAirNum).ZoneLatCoolEnergy = 0.0;
            PurchAir(PurchAirNum).ZoneTotCoolEnergy = 0.0;
            PurchAir(PurchAirNum).OASenHeatEnergy = 0.0;
            PurchAir(PurchAirNum).OALatHeatEnergy = 0.0;
            PurchAir(PurchAirNum).OATotHeatEnergy = 0.0;
            PurchAir(PurchAirNum).OASenCoolEnergy = 0.0;
            PurchAir(PurchAirNum).OALatCoolEnergy = 0.0;
            PurchAir(PurchAirNum).OATotCoolEnergy = 0.0;
            PurchAir(PurchAirNum).HtRecSenHeatEnergy = 0.0;
            PurchAir(PurchAirNum).HtRecLatHeatEnergy = 0.0;
            PurchAir(PurchAirNum).HtRecTotHeatEnergy = 0.0;
            PurchAir(PurchAirNum).HtRecSenCoolEnergy = 0.0;
            PurchAir(PurchAirNum).HtRecLatCoolEnergy = 0.0;
            PurchAir(PurchAirNum).HtRecTotCoolEnergy = 0.0;
            PurchAir(PurchAirNum).SenHeatRate = 0.0;
            PurchAir(PurchAirNum).LatHeatRate = 0.0;
            PurchAir(PurchAirNum).TotHeatRate = 0.0;
            PurchAir(PurchAirNum).SenCoolRate = 0.0;
            PurchAir(PurchAirNum).LatCoolRate = 0.0;
            PurchAir(PurchAirNum).TotCoolRate = 0.0;
            PurchAir(PurchAirNum).ZoneSenHeatRate = 0.0;
            PurchAir(PurchAirNum).ZoneLatHeatRate = 0.0;
            PurchAir(PurchAirNum).ZoneTotHeatRate = 0.0;
            PurchAir(PurchAirNum).ZoneSenCoolRate = 0.0;
            PurchAir(PurchAirNum).ZoneLatCoolRate = 0.0;
            PurchAir(PurchAirNum).ZoneTotCoolRate = 0.0;
            PurchAir(PurchAirNum).OASenHeatRate = 0.0;
            PurchAir(PurchAirNum).OALatHeatRate = 0.0;
            PurchAir(PurchAirNum).OATotHeatRate = 0.0;
            PurchAir(PurchAirNum).OASenCoolRate = 0.0;
            PurchAir(PurchAirNum).OALatCoolRate = 0.0;
            PurchAir(PurchAirNum).OATotCoolRate = 0.0;
            PurchAir(PurchAirNum).HtRecSenHeatRate = 0.0;
            PurchAir(PurchAirNum).HtRecLatHeatRate = 0.0;
            PurchAir(PurchAirNum).HtRecTotHeatRate = 0.0;
            PurchAir(PurchAirNum).HtRecSenCoolRate = 0.0;
            PurchAir(PurchAirNum).HtRecLatCoolRate = 0.0;
            PurchAir(PurchAirNum).HtRecTotCoolRate = 0.0;

            PurchAir(PurchAirNum).OutdoorAirMassFlowRate = 0.0;
            PurchAir(PurchAirNum).OutdoorAirVolFlowRateStdRho = 0.0;
            PurchAir(PurchAirNum).SupplyAirMassFlowRate = 0.0;
            PurchAir(PurchAirNum).SupplyAirVolFlowRateStdRho = 0.0;
        }
        EndUniqueNodeCheck(state, cCurrentModuleObject);
    }

    for (PurchAirNum = 1; PurchAirNum <= state.dataPurchasedAirMgr->NumPurchAir; ++PurchAirNum) {

        // Setup Output variables
        //    energy variables
        SetupOutputVariable(state,
                            "Zone Ideal Loads Supply Air Sensible Heating Energy",
                            OutputProcessor::Unit::J,
                            PurchAir(PurchAirNum).SenHeatEnergy,
                            OutputProcessor::SOVTimeStepType::System,
                            OutputProcessor::SOVStoreType::Summed,
                            PurchAir(PurchAirNum).Name);
        SetupOutputVariable(state,
                            "Zone Ideal Loads Supply Air Latent Heating Energy",
                            OutputProcessor::Unit::J,
                            PurchAir(PurchAirNum).LatHeatEnergy,
                            OutputProcessor::SOVTimeStepType::System,
                            OutputProcessor::SOVStoreType::Summed,
                            PurchAir(PurchAirNum).Name);
        SetupOutputVariable(state,
                            "Zone Ideal Loads Supply Air Total Heating Energy",
                            OutputProcessor::Unit::J,
                            PurchAir(PurchAirNum).TotHeatEnergy,
                            OutputProcessor::SOVTimeStepType::System,
                            OutputProcessor::SOVStoreType::Summed,
                            PurchAir(PurchAirNum).Name,
<<<<<<< HEAD
                            _,
                            "DISTRICTHEATINGWATER",
=======
                            {},
                            "DISTRICTHEATING",
>>>>>>> af674b95
                            "Heating",
                            {},
                            "System");
        SetupOutputVariable(state,
                            "Zone Ideal Loads Supply Air Sensible Cooling Energy",
                            OutputProcessor::Unit::J,
                            PurchAir(PurchAirNum).SenCoolEnergy,
                            OutputProcessor::SOVTimeStepType::System,
                            OutputProcessor::SOVStoreType::Summed,
                            PurchAir(PurchAirNum).Name);
        SetupOutputVariable(state,
                            "Zone Ideal Loads Supply Air Latent Cooling Energy",
                            OutputProcessor::Unit::J,
                            PurchAir(PurchAirNum).LatCoolEnergy,
                            OutputProcessor::SOVTimeStepType::System,
                            OutputProcessor::SOVStoreType::Summed,
                            PurchAir(PurchAirNum).Name);
        SetupOutputVariable(state,
                            "Zone Ideal Loads Supply Air Total Cooling Energy",
                            OutputProcessor::Unit::J,
                            PurchAir(PurchAirNum).TotCoolEnergy,
                            OutputProcessor::SOVTimeStepType::System,
                            OutputProcessor::SOVStoreType::Summed,
                            PurchAir(PurchAirNum).Name,
                            {},
                            "DISTRICTCOOLING",
                            "Cooling",
                            {},
                            "System");
        SetupOutputVariable(state,
                            "Zone Ideal Loads Zone Sensible Heating Energy",
                            OutputProcessor::Unit::J,
                            PurchAir(PurchAirNum).ZoneSenHeatEnergy,
                            OutputProcessor::SOVTimeStepType::System,
                            OutputProcessor::SOVStoreType::Summed,
                            PurchAir(PurchAirNum).Name);
        SetupOutputVariable(state,
                            "Zone Ideal Loads Zone Latent Heating Energy",
                            OutputProcessor::Unit::J,
                            PurchAir(PurchAirNum).ZoneLatHeatEnergy,
                            OutputProcessor::SOVTimeStepType::System,
                            OutputProcessor::SOVStoreType::Summed,
                            PurchAir(PurchAirNum).Name);
        SetupOutputVariable(state,
                            "Zone Ideal Loads Zone Total Heating Energy",
                            OutputProcessor::Unit::J,
                            PurchAir(PurchAirNum).ZoneTotHeatEnergy,
                            OutputProcessor::SOVTimeStepType::System,
                            OutputProcessor::SOVStoreType::Summed,
                            PurchAir(PurchAirNum).Name);
        SetupOutputVariable(state,
                            "Zone Ideal Loads Zone Sensible Cooling Energy",
                            OutputProcessor::Unit::J,
                            PurchAir(PurchAirNum).ZoneSenCoolEnergy,
                            OutputProcessor::SOVTimeStepType::System,
                            OutputProcessor::SOVStoreType::Summed,
                            PurchAir(PurchAirNum).Name);
        SetupOutputVariable(state,
                            "Zone Ideal Loads Zone Latent Cooling Energy",
                            OutputProcessor::Unit::J,
                            PurchAir(PurchAirNum).ZoneLatCoolEnergy,
                            OutputProcessor::SOVTimeStepType::System,
                            OutputProcessor::SOVStoreType::Summed,
                            PurchAir(PurchAirNum).Name);
        SetupOutputVariable(state,
                            "Zone Ideal Loads Zone Total Cooling Energy",
                            OutputProcessor::Unit::J,
                            PurchAir(PurchAirNum).ZoneTotCoolEnergy,
                            OutputProcessor::SOVTimeStepType::System,
                            OutputProcessor::SOVStoreType::Summed,
                            PurchAir(PurchAirNum).Name);
        SetupOutputVariable(state,
                            "Zone Ideal Loads Outdoor Air Sensible Heating Energy",
                            OutputProcessor::Unit::J,
                            PurchAir(PurchAirNum).OASenHeatEnergy,
                            OutputProcessor::SOVTimeStepType::System,
                            OutputProcessor::SOVStoreType::Summed,
                            PurchAir(PurchAirNum).Name);
        SetupOutputVariable(state,
                            "Zone Ideal Loads Outdoor Air Latent Heating Energy",
                            OutputProcessor::Unit::J,
                            PurchAir(PurchAirNum).OALatHeatEnergy,
                            OutputProcessor::SOVTimeStepType::System,
                            OutputProcessor::SOVStoreType::Summed,
                            PurchAir(PurchAirNum).Name);
        SetupOutputVariable(state,
                            "Zone Ideal Loads Outdoor Air Total Heating Energy",
                            OutputProcessor::Unit::J,
                            PurchAir(PurchAirNum).OATotHeatEnergy,
                            OutputProcessor::SOVTimeStepType::System,
                            OutputProcessor::SOVStoreType::Summed,
                            PurchAir(PurchAirNum).Name);
        SetupOutputVariable(state,
                            "Zone Ideal Loads Outdoor Air Sensible Cooling Energy",
                            OutputProcessor::Unit::J,
                            PurchAir(PurchAirNum).OASenCoolEnergy,
                            OutputProcessor::SOVTimeStepType::System,
                            OutputProcessor::SOVStoreType::Summed,
                            PurchAir(PurchAirNum).Name);
        SetupOutputVariable(state,
                            "Zone Ideal Loads Outdoor Air Latent Cooling Energy",
                            OutputProcessor::Unit::J,
                            PurchAir(PurchAirNum).OALatCoolEnergy,
                            OutputProcessor::SOVTimeStepType::System,
                            OutputProcessor::SOVStoreType::Summed,
                            PurchAir(PurchAirNum).Name);
        SetupOutputVariable(state,
                            "Zone Ideal Loads Outdoor Air Total Cooling Energy",
                            OutputProcessor::Unit::J,
                            PurchAir(PurchAirNum).OATotCoolEnergy,
                            OutputProcessor::SOVTimeStepType::System,
                            OutputProcessor::SOVStoreType::Summed,
                            PurchAir(PurchAirNum).Name);
        SetupOutputVariable(state,
                            "Zone Ideal Loads Heat Recovery Sensible Heating Energy",
                            OutputProcessor::Unit::J,
                            PurchAir(PurchAirNum).HtRecSenHeatEnergy,
                            OutputProcessor::SOVTimeStepType::System,
                            OutputProcessor::SOVStoreType::Summed,
                            PurchAir(PurchAirNum).Name);
        SetupOutputVariable(state,
                            "Zone Ideal Loads Heat Recovery Latent Heating Energy",
                            OutputProcessor::Unit::J,
                            PurchAir(PurchAirNum).HtRecLatHeatEnergy,
                            OutputProcessor::SOVTimeStepType::System,
                            OutputProcessor::SOVStoreType::Summed,
                            PurchAir(PurchAirNum).Name);
        SetupOutputVariable(state,
                            "Zone Ideal Loads Heat Recovery Total Heating Energy",
                            OutputProcessor::Unit::J,
                            PurchAir(PurchAirNum).HtRecTotHeatEnergy,
                            OutputProcessor::SOVTimeStepType::System,
                            OutputProcessor::SOVStoreType::Summed,
                            PurchAir(PurchAirNum).Name);
        SetupOutputVariable(state,
                            "Zone Ideal Loads Heat Recovery Sensible Cooling Energy",
                            OutputProcessor::Unit::J,
                            PurchAir(PurchAirNum).HtRecSenCoolEnergy,
                            OutputProcessor::SOVTimeStepType::System,
                            OutputProcessor::SOVStoreType::Summed,
                            PurchAir(PurchAirNum).Name);
        SetupOutputVariable(state,
                            "Zone Ideal Loads Heat Recovery Latent Cooling Energy",
                            OutputProcessor::Unit::J,
                            PurchAir(PurchAirNum).HtRecLatCoolEnergy,
                            OutputProcessor::SOVTimeStepType::System,
                            OutputProcessor::SOVStoreType::Summed,
                            PurchAir(PurchAirNum).Name);
        SetupOutputVariable(state,
                            "Zone Ideal Loads Heat Recovery Total Cooling Energy",
                            OutputProcessor::Unit::J,
                            PurchAir(PurchAirNum).HtRecTotCoolEnergy,
                            OutputProcessor::SOVTimeStepType::System,
                            OutputProcessor::SOVStoreType::Summed,
                            PurchAir(PurchAirNum).Name);

        //    rate variables
        SetupOutputVariable(state,
                            "Zone Ideal Loads Supply Air Sensible Heating Rate",
                            OutputProcessor::Unit::W,
                            PurchAir(PurchAirNum).SenHeatRate,
                            OutputProcessor::SOVTimeStepType::System,
                            OutputProcessor::SOVStoreType::Average,
                            PurchAir(PurchAirNum).Name);
        SetupOutputVariable(state,
                            "Zone Ideal Loads Supply Air Latent Heating Rate",
                            OutputProcessor::Unit::W,
                            PurchAir(PurchAirNum).LatHeatRate,
                            OutputProcessor::SOVTimeStepType::System,
                            OutputProcessor::SOVStoreType::Average,
                            PurchAir(PurchAirNum).Name);
        SetupOutputVariable(state,
                            "Zone Ideal Loads Supply Air Total Heating Rate",
                            OutputProcessor::Unit::W,
                            PurchAir(PurchAirNum).TotHeatRate,
                            OutputProcessor::SOVTimeStepType::System,
                            OutputProcessor::SOVStoreType::Average,
                            PurchAir(PurchAirNum).Name);
        SetupOutputVariable(state,
                            "Zone Ideal Loads Supply Air Sensible Cooling Rate",
                            OutputProcessor::Unit::W,
                            PurchAir(PurchAirNum).SenCoolRate,
                            OutputProcessor::SOVTimeStepType::System,
                            OutputProcessor::SOVStoreType::Average,
                            PurchAir(PurchAirNum).Name);
        SetupOutputVariable(state,
                            "Zone Ideal Loads Supply Air Latent Cooling Rate",
                            OutputProcessor::Unit::W,
                            PurchAir(PurchAirNum).LatCoolRate,
                            OutputProcessor::SOVTimeStepType::System,
                            OutputProcessor::SOVStoreType::Average,
                            PurchAir(PurchAirNum).Name);
        SetupOutputVariable(state,
                            "Zone Ideal Loads Supply Air Total Cooling Rate",
                            OutputProcessor::Unit::W,
                            PurchAir(PurchAirNum).TotCoolRate,
                            OutputProcessor::SOVTimeStepType::System,
                            OutputProcessor::SOVStoreType::Average,
                            PurchAir(PurchAirNum).Name);
        SetupOutputVariable(state,
                            "Zone Ideal Loads Zone Sensible Heating Rate",
                            OutputProcessor::Unit::W,
                            PurchAir(PurchAirNum).ZoneSenHeatRate,
                            OutputProcessor::SOVTimeStepType::System,
                            OutputProcessor::SOVStoreType::Average,
                            PurchAir(PurchAirNum).Name);
        SetupOutputVariable(state,
                            "Zone Ideal Loads Zone Latent Heating Rate",
                            OutputProcessor::Unit::W,
                            PurchAir(PurchAirNum).ZoneLatHeatRate,
                            OutputProcessor::SOVTimeStepType::System,
                            OutputProcessor::SOVStoreType::Average,
                            PurchAir(PurchAirNum).Name);
        SetupOutputVariable(state,
                            "Zone Ideal Loads Zone Total Heating Rate",
                            OutputProcessor::Unit::W,
                            PurchAir(PurchAirNum).ZoneTotHeatRate,
                            OutputProcessor::SOVTimeStepType::System,
                            OutputProcessor::SOVStoreType::Average,
                            PurchAir(PurchAirNum).Name);
        SetupOutputVariable(state,
                            "Zone Ideal Loads Zone Sensible Cooling Rate",
                            OutputProcessor::Unit::W,
                            PurchAir(PurchAirNum).ZoneSenCoolRate,
                            OutputProcessor::SOVTimeStepType::System,
                            OutputProcessor::SOVStoreType::Average,
                            PurchAir(PurchAirNum).Name);
        SetupOutputVariable(state,
                            "Zone Ideal Loads Zone Latent Cooling Rate",
                            OutputProcessor::Unit::W,
                            PurchAir(PurchAirNum).ZoneLatCoolRate,
                            OutputProcessor::SOVTimeStepType::System,
                            OutputProcessor::SOVStoreType::Average,
                            PurchAir(PurchAirNum).Name);
        SetupOutputVariable(state,
                            "Zone Ideal Loads Zone Total Cooling Rate",
                            OutputProcessor::Unit::W,
                            PurchAir(PurchAirNum).ZoneTotCoolRate,
                            OutputProcessor::SOVTimeStepType::System,
                            OutputProcessor::SOVStoreType::Average,
                            PurchAir(PurchAirNum).Name);
        SetupOutputVariable(state,
                            "Zone Ideal Loads Outdoor Air Sensible Heating Rate",
                            OutputProcessor::Unit::W,
                            PurchAir(PurchAirNum).OASenHeatRate,
                            OutputProcessor::SOVTimeStepType::System,
                            OutputProcessor::SOVStoreType::Average,
                            PurchAir(PurchAirNum).Name);
        SetupOutputVariable(state,
                            "Zone Ideal Loads Outdoor Air Latent Heating Rate",
                            OutputProcessor::Unit::W,
                            PurchAir(PurchAirNum).OALatHeatRate,
                            OutputProcessor::SOVTimeStepType::System,
                            OutputProcessor::SOVStoreType::Average,
                            PurchAir(PurchAirNum).Name);
        SetupOutputVariable(state,
                            "Zone Ideal Loads Outdoor Air Total Heating Rate",
                            OutputProcessor::Unit::W,
                            PurchAir(PurchAirNum).OATotHeatRate,
                            OutputProcessor::SOVTimeStepType::System,
                            OutputProcessor::SOVStoreType::Average,
                            PurchAir(PurchAirNum).Name);
        SetupOutputVariable(state,
                            "Zone Ideal Loads Outdoor Air Sensible Cooling Rate",
                            OutputProcessor::Unit::W,
                            PurchAir(PurchAirNum).OASenCoolRate,
                            OutputProcessor::SOVTimeStepType::System,
                            OutputProcessor::SOVStoreType::Average,
                            PurchAir(PurchAirNum).Name);
        SetupOutputVariable(state,
                            "Zone Ideal Loads Outdoor Air Latent Cooling Rate",
                            OutputProcessor::Unit::W,
                            PurchAir(PurchAirNum).OALatCoolRate,
                            OutputProcessor::SOVTimeStepType::System,
                            OutputProcessor::SOVStoreType::Average,
                            PurchAir(PurchAirNum).Name);
        SetupOutputVariable(state,
                            "Zone Ideal Loads Outdoor Air Total Cooling Rate",
                            OutputProcessor::Unit::W,
                            PurchAir(PurchAirNum).OATotCoolRate,
                            OutputProcessor::SOVTimeStepType::System,
                            OutputProcessor::SOVStoreType::Average,
                            PurchAir(PurchAirNum).Name);
        SetupOutputVariable(state,
                            "Zone Ideal Loads Heat Recovery Sensible Heating Rate",
                            OutputProcessor::Unit::W,
                            PurchAir(PurchAirNum).HtRecSenHeatRate,
                            OutputProcessor::SOVTimeStepType::System,
                            OutputProcessor::SOVStoreType::Average,
                            PurchAir(PurchAirNum).Name);
        SetupOutputVariable(state,
                            "Zone Ideal Loads Heat Recovery Latent Heating Rate",
                            OutputProcessor::Unit::W,
                            PurchAir(PurchAirNum).HtRecLatHeatRate,
                            OutputProcessor::SOVTimeStepType::System,
                            OutputProcessor::SOVStoreType::Average,
                            PurchAir(PurchAirNum).Name);
        SetupOutputVariable(state,
                            "Zone Ideal Loads Heat Recovery Total Heating Rate",
                            OutputProcessor::Unit::W,
                            PurchAir(PurchAirNum).HtRecTotHeatRate,
                            OutputProcessor::SOVTimeStepType::System,
                            OutputProcessor::SOVStoreType::Average,
                            PurchAir(PurchAirNum).Name);
        SetupOutputVariable(state,
                            "Zone Ideal Loads Heat Recovery Sensible Cooling Rate",
                            OutputProcessor::Unit::W,
                            PurchAir(PurchAirNum).HtRecSenCoolRate,
                            OutputProcessor::SOVTimeStepType::System,
                            OutputProcessor::SOVStoreType::Average,
                            PurchAir(PurchAirNum).Name);
        SetupOutputVariable(state,
                            "Zone Ideal Loads Heat Recovery Latent Cooling Rate",
                            OutputProcessor::Unit::W,
                            PurchAir(PurchAirNum).HtRecLatCoolRate,
                            OutputProcessor::SOVTimeStepType::System,
                            OutputProcessor::SOVStoreType::Average,
                            PurchAir(PurchAirNum).Name);
        SetupOutputVariable(state,
                            "Zone Ideal Loads Heat Recovery Total Cooling Rate",
                            OutputProcessor::Unit::W,
                            PurchAir(PurchAirNum).HtRecTotCoolRate,
                            OutputProcessor::SOVTimeStepType::System,
                            OutputProcessor::SOVStoreType::Average,
                            PurchAir(PurchAirNum).Name);

        SetupOutputVariable(state,
                            "Zone Ideal Loads Economizer Active Time",
                            OutputProcessor::Unit::hr,
                            PurchAir(PurchAirNum).TimeEconoActive,
                            OutputProcessor::SOVTimeStepType::System,
                            OutputProcessor::SOVStoreType::Summed,
                            PurchAir(PurchAirNum).Name);
        SetupOutputVariable(state,
                            "Zone Ideal Loads Heat Recovery Active Time",
                            OutputProcessor::Unit::hr,
                            PurchAir(PurchAirNum).TimeHtRecActive,
                            OutputProcessor::SOVTimeStepType::System,
                            OutputProcessor::SOVStoreType::Summed,
                            PurchAir(PurchAirNum).Name);

        SetupOutputVariable(state,
                            "Zone Ideal Loads Hybrid Ventilation Available Status",
                            OutputProcessor::Unit::None,
                            PurchAir(PurchAirNum).AvailStatus,
                            OutputProcessor::SOVTimeStepType::System,
                            OutputProcessor::SOVStoreType::Average,
                            PurchAir(PurchAirNum).Name);

        // air flows
        SetupOutputVariable(state,
                            "Zone Ideal Loads Outdoor Air Mass Flow Rate",
                            OutputProcessor::Unit::kg_s,
                            PurchAir(PurchAirNum).OutdoorAirMassFlowRate,
                            OutputProcessor::SOVTimeStepType::System,
                            OutputProcessor::SOVStoreType::Average,
                            PurchAir(PurchAirNum).Name);
        SetupOutputVariable(state,
                            "Zone Ideal Loads Outdoor Air Standard Density Volume Flow Rate",
                            OutputProcessor::Unit::m3_s,
                            PurchAir(PurchAirNum).OutdoorAirVolFlowRateStdRho,
                            OutputProcessor::SOVTimeStepType::System,
                            OutputProcessor::SOVStoreType::Average,
                            PurchAir(PurchAirNum).Name);
        SetupOutputVariable(state,
                            "Zone Ideal Loads Supply Air Mass Flow Rate",
                            OutputProcessor::Unit::kg_s,
                            PurchAir(PurchAirNum).SupplyAirMassFlowRate,
                            OutputProcessor::SOVTimeStepType::System,
                            OutputProcessor::SOVStoreType::Average,
                            PurchAir(PurchAirNum).Name);
        SetupOutputVariable(state,
                            "Zone Ideal Loads Supply Air Standard Density Volume Flow Rate",
                            OutputProcessor::Unit::m3_s,
                            PurchAir(PurchAirNum).SupplyAirVolFlowRateStdRho,
                            OutputProcessor::SOVTimeStepType::System,
                            OutputProcessor::SOVStoreType::Average,
                            PurchAir(PurchAirNum).Name);

        // Supply Air temperature
        SetupOutputVariable(state,
                            "Zone Ideal Loads Supply Air Temperature",
                            OutputProcessor::Unit::C,
                            PurchAir(PurchAirNum).SupplyTemp,
                            OutputProcessor::SOVTimeStepType::System,
                            OutputProcessor::SOVStoreType::Average,
                            PurchAir(PurchAirNum).Name);
        // Supply Air Humidity Ratio
        SetupOutputVariable(state,
                            "Zone Ideal Loads Supply Air Humidity Ratio",
                            OutputProcessor::Unit::kgWater_kgDryAir,
                            PurchAir(PurchAirNum).SupplyHumRat,
                            OutputProcessor::SOVTimeStepType::System,
                            OutputProcessor::SOVStoreType::Average,
                            PurchAir(PurchAirNum).Name);

        // Mixed Air temperature
        SetupOutputVariable(state,
                            "Zone Ideal Loads Mixed Air Temperature",
                            OutputProcessor::Unit::C,
                            PurchAir(PurchAirNum).MixedAirTemp,
                            OutputProcessor::SOVTimeStepType::System,
                            OutputProcessor::SOVStoreType::Average,
                            PurchAir(PurchAirNum).Name);
        // Mixed Air Humidity Ratio
        SetupOutputVariable(state,
                            "Zone Ideal Loads Mixed Air Humidity Ratio",
                            OutputProcessor::Unit::kgWater_kgDryAir,
                            PurchAir(PurchAirNum).MixedAirHumRat,
                            OutputProcessor::SOVTimeStepType::System,
                            OutputProcessor::SOVStoreType::Average,
                            PurchAir(PurchAirNum).Name);

        if (state.dataGlobal->AnyEnergyManagementSystemInModel) {
            SetupEMSActuator(state,
                             "Ideal Loads Air System",
                             PurchAir(PurchAirNum).Name,
                             "Air Mass Flow Rate",
                             "[kg/s]",
                             PurchAir(PurchAirNum).EMSOverrideMdotOn,
                             PurchAir(PurchAirNum).EMSValueMassFlowRate);
            SetupEMSActuator(state,
                             "Ideal Loads Air System",
                             PurchAir(PurchAirNum).Name,
                             "Outdoor Air Mass Flow Rate",
                             "[kg/s]",
                             PurchAir(PurchAirNum).EMSOverrideOAMdotOn,
                             PurchAir(PurchAirNum).EMSValueOAMassFlowRate);
            SetupEMSActuator(state,
                             "Ideal Loads Air System",
                             PurchAir(PurchAirNum).Name,
                             "Air Temperature",
                             "[C]",
                             PurchAir(PurchAirNum).EMSOverrideSupplyTempOn,
                             PurchAir(PurchAirNum).EMSValueSupplyTemp);
            SetupEMSActuator(state,
                             "Ideal Loads Air System",
                             PurchAir(PurchAirNum).Name,
                             "Air Humidity Ratio",
                             "[kgWater/kgDryAir]",
                             PurchAir(PurchAirNum).EMSOverrideSupplyHumRatOn,
                             PurchAir(PurchAirNum).EMSValueSupplyHumRat);
        }
    }

    if (ErrorsFound) {
        ShowFatalError(state, format("{}Errors found in input. Preceding conditions cause termination.", RoutineName));
    }
}

void InitPurchasedAir(EnergyPlusData &state, int const PurchAirNum, int const ControlledZoneNum)
{

    // SUBROUTINE INFORMATION:
    //       AUTHOR         Russ Taylor
    //       DATE WRITTEN   Nov 1997

    // PURPOSE OF THIS SUBROUTINE:
    // Initialize the PurchAir data structure.

    // Using/Aliasing
    using DataZoneEquipment::CheckZoneEquipmentList;
    using General::FindNumberInList;
    using ZonePlenum::GetReturnPlenumIndex;
    using ZonePlenum::GetReturnPlenumName;

    // SUBROUTINE LOCAL VARIABLE DECLARATIONS:
    int Loop;
    bool UnitOn;        // simple checks for error
    bool CoolOn;        // simple checks for error
    bool HeatOn;        // simple checks for error
    int SupplyNodeNum;  // Node number for ideal loads supply node
    int ExhaustNodeNum; // Node number for ideal loads exhaust node
    int NodeIndex;      // Array index of zone inlet or zone exhaust node that matches ideal loads node
    bool UseReturnNode; // simple checks for error

    auto &PurchAir(state.dataPurchasedAirMgr->PurchAir);

    // Do the Begin Simulation initializations
    if (state.dataPurchasedAirMgr->InitPurchasedAirMyOneTimeFlag) {
        state.dataPurchasedAirMgr->InitPurchasedAirMyEnvrnFlag.allocate(state.dataPurchasedAirMgr->NumPurchAir);
        state.dataPurchasedAirMgr->InitPurchasedAirMySizeFlag.allocate(state.dataPurchasedAirMgr->NumPurchAir);
        state.dataPurchasedAirMgr->InitPurchasedAirOneTimeUnitInitsDone.allocate(state.dataPurchasedAirMgr->NumPurchAir);
        state.dataPurchasedAirMgr->InitPurchasedAirMyEnvrnFlag = true;
        state.dataPurchasedAirMgr->InitPurchasedAirMySizeFlag = true;
        state.dataPurchasedAirMgr->InitPurchasedAirOneTimeUnitInitsDone = false;
        state.dataPurchasedAirMgr->InitPurchasedAirMyOneTimeFlag = false;
    }

    // need to check all units to see if they are on Zone Equipment List or issue warning
    if (!state.dataPurchasedAirMgr->InitPurchasedAirZoneEquipmentListChecked && state.dataZoneEquip->ZoneEquipInputsFilled) {
        state.dataPurchasedAirMgr->InitPurchasedAirZoneEquipmentListChecked = true;
        for (Loop = 1; Loop <= state.dataPurchasedAirMgr->NumPurchAir; ++Loop) {

            // link with return plenum if used (i.e., PlenumExhaustAirNodeNum will be non-zero)
            if (PurchAir(Loop).PlenumExhaustAirNodeNum > 0) {
                PurchAir(Loop).ReturnPlenumIndex = GetReturnPlenumIndex(state, PurchAir(Loop).PlenumExhaustAirNodeNum);
                if (PurchAir(Loop).ReturnPlenumIndex > 0) {
                    GetReturnPlenumName(state, PurchAir(Loop).ReturnPlenumIndex, PurchAir(Loop).ReturnPlenumName);
                    InitializePlenumArrays(state, Loop);
                } else {
                    ShowSevereError(state,
                                    format("InitPurchasedAir: {} = {} cannot find ZoneHVAC:ReturnPlenum.  It will not be simulated.",
                                           PurchAir(Loop).cObjectName,
                                           PurchAir(Loop).Name));
                }
            }

            if (CheckZoneEquipmentList(state, PurchAir(Loop).cObjectName, PurchAir(Loop).Name)) continue;
            ShowSevereError(state,
                            format("InitPurchasedAir: {} = {} is not on any ZoneHVAC:EquipmentList.  It will not be simulated.",
                                   PurchAir(Loop).cObjectName,
                                   PurchAir(Loop).Name));
        }
    }

    // one time inits for each unit - links PurchAirNum with static input data from ControlledZoneNum and ActualZoneNum
    if (!state.dataPurchasedAirMgr->InitPurchasedAirOneTimeUnitInitsDone(PurchAirNum)) {
        state.dataPurchasedAirMgr->InitPurchasedAirOneTimeUnitInitsDone(PurchAirNum) = true;

        // Is the supply node really a zone inlet node?
        // this check has to be done here because of SimPurchasedAir passing in ControlledZoneNum
        SupplyNodeNum = PurchAir(PurchAirNum).ZoneSupplyAirNodeNum;
        if (SupplyNodeNum > 0) {
            NodeIndex = FindNumberInList(SupplyNodeNum,
                                         state.dataZoneEquip->ZoneEquipConfig(ControlledZoneNum).InletNode,
                                         state.dataZoneEquip->ZoneEquipConfig(ControlledZoneNum).NumInletNodes);
            if (NodeIndex == 0) {
                ShowSevereError(state, format("InitPurchasedAir: In {} = {}", PurchAir(PurchAirNum).cObjectName, PurchAir(PurchAirNum).Name));
                ShowContinueError(state,
                                  format("Zone Supply Air Node Name={} is not a zone inlet node.", state.dataLoopNodes->NodeID(SupplyNodeNum)));
                ShowContinueError(
                    state,
                    format("Check ZoneHVAC:EquipmentConnections for zone={}", state.dataZoneEquip->ZoneEquipConfig(ControlledZoneNum).ZoneName));
                ShowFatalError(state, "Preceding condition causes termination.");
            }
        }

        // Set recirculation node number
        // If exhaust node is specified, then recirculation is exhaust node, otherwise use zone return node
        // this check has to be done here because of SimPurchasedAir passing in ControlledZoneNum
        UseReturnNode = false;
        if (PurchAir(PurchAirNum).ZoneExhaustAirNodeNum > 0) {
            ExhaustNodeNum = PurchAir(PurchAirNum).ZoneExhaustAirNodeNum;
            NodeIndex = FindNumberInList(ExhaustNodeNum,
                                         state.dataZoneEquip->ZoneEquipConfig(ControlledZoneNum).ExhaustNode,
                                         state.dataZoneEquip->ZoneEquipConfig(ControlledZoneNum).NumExhaustNodes);
            if (NodeIndex == 0) {
                ShowSevereError(state, format("InitPurchasedAir: In {} = {}", PurchAir(PurchAirNum).cObjectName, PurchAir(PurchAirNum).Name));
                ShowContinueError(state,
                                  format("Zone Exhaust Air Node Name={} is not a zone exhaust node.", state.dataLoopNodes->NodeID(ExhaustNodeNum)));
                ShowContinueError(
                    state,
                    format("Check ZoneHVAC:EquipmentConnections for zone={}", state.dataZoneEquip->ZoneEquipConfig(ControlledZoneNum).ZoneName));
                ShowContinueError(state, "Zone return air node will be used for ideal loads recirculation air.");
                UseReturnNode = true;
            } else {
                PurchAir(PurchAirNum).ZoneRecircAirNodeNum = PurchAir(PurchAirNum).ZoneExhaustAirNodeNum;
            }
        } else {
            UseReturnNode = true;
        }
        if (UseReturnNode) {
            if (state.dataZoneEquip->ZoneEquipConfig(ControlledZoneNum).NumReturnNodes == 1) {
                PurchAir(PurchAirNum).ZoneRecircAirNodeNum = state.dataZoneEquip->ZoneEquipConfig(ControlledZoneNum).ReturnNode(1);
            } else if (state.dataZoneEquip->ZoneEquipConfig(ControlledZoneNum).NumReturnNodes > 1) {
                ShowWarningError(state, format("InitPurchasedAir: In {} = {}", PurchAir(PurchAirNum).cObjectName, PurchAir(PurchAirNum).Name));
                ShowContinueError(state,
                                  "No Zone Exhaust Air Node Name has been specified for this system and the zone has more than one Return Air Node.");
                ShowContinueError(state,
                                  format("Using the first return air node ={}",
                                         state.dataLoopNodes->NodeID(state.dataZoneEquip->ZoneEquipConfig(ControlledZoneNum).ReturnNode(1))));
            } else {
                ShowFatalError(state, format("InitPurchasedAir: In {} = {}", PurchAir(PurchAirNum).cObjectName, PurchAir(PurchAirNum).Name));
                ShowContinueError(
                    state,
                    " Invalid recirculation node. No exhaust or return node has been specified for this zone in ZoneHVAC:EquipmentConnections.");
                ShowFatalError(state, "Preceding condition causes termination.");
            }
        }
        // If there is OA and economizer is active, then there must be a limit on cooling flow rate
        if (PurchAir(PurchAirNum).OutdoorAir && (PurchAir(PurchAirNum).EconomizerType != Econ::NoEconomizer)) {
            if ((PurchAir(PurchAirNum).CoolingLimit == LimitType::NoLimit) || (PurchAir(PurchAirNum).CoolingLimit == LimitType::LimitCapacity)) {
                ShowSevereError(state, format("InitPurchasedAir: In {} = {}", PurchAir(PurchAirNum).cObjectName, PurchAir(PurchAirNum).Name));
                ShowContinueError(state, "There is outdoor air with economizer active but there is no limit on cooling air flow rate.");
                ShowContinueError(state,
                                  "Cooling Limit must be set to LimitFlowRate or LimitFlowRateAndCapacity, and Maximum Cooling Air Flow Rate "
                                  "must be set to a value or autosize.");
                ShowContinueError(state, "Simulation will proceed with no limit on outdoor air flow rate.");
            }
        }
    }

    if (!state.dataGlobal->SysSizingCalc && state.dataPurchasedAirMgr->InitPurchasedAirMySizeFlag(PurchAirNum)) {

        SizePurchasedAir(state, PurchAirNum);

        state.dataPurchasedAirMgr->InitPurchasedAirMySizeFlag(PurchAirNum) = false;
    }

    // Do the Begin Environment initializations
    if (state.dataGlobal->BeginEnvrnFlag && state.dataPurchasedAirMgr->InitPurchasedAirMyEnvrnFlag(PurchAirNum)) {

        if ((PurchAir(PurchAirNum).HeatingLimit == LimitType::LimitFlowRate) ||
            (PurchAir(PurchAirNum).HeatingLimit == LimitType::LimitFlowRateAndCapacity)) {
            PurchAir(PurchAirNum).MaxHeatMassFlowRate = state.dataEnvrn->StdRhoAir * PurchAir(PurchAirNum).MaxHeatVolFlowRate;
        } else {
            PurchAir(PurchAirNum).MaxHeatMassFlowRate = 0.0;
        }
        if ((PurchAir(PurchAirNum).CoolingLimit == LimitType::LimitFlowRate) ||
            (PurchAir(PurchAirNum).CoolingLimit == LimitType::LimitFlowRateAndCapacity)) {
            PurchAir(PurchAirNum).MaxCoolMassFlowRate = state.dataEnvrn->StdRhoAir * PurchAir(PurchAirNum).MaxCoolVolFlowRate;
        } else {
            PurchAir(PurchAirNum).MaxCoolMassFlowRate = 0.0;
        }
        state.dataPurchasedAirMgr->InitPurchasedAirMyEnvrnFlag(PurchAirNum) = false;
    }

    if (!state.dataGlobal->BeginEnvrnFlag) {
        state.dataPurchasedAirMgr->InitPurchasedAirMyEnvrnFlag(PurchAirNum) = true;
    }

    // These initializations are done every iteration
    // check that supply air temps can meet the zone thermostat setpoints
    if (PurchAir(PurchAirNum).MinCoolSuppAirTemp > state.dataHeatBalFanSys->ZoneThermostatSetPointHi(ControlledZoneNum) &&
        state.dataHeatBalFanSys->ZoneThermostatSetPointHi(ControlledZoneNum) != 0 && PurchAir(PurchAirNum).CoolingLimit == LimitType::NoLimit) {
        // Check if the unit is scheduled off
        UnitOn = true;
        //        IF (PurchAir(PurchAirNum)%AvailSchedPtr > 0) THEN
        if (GetCurrentScheduleValue(state, PurchAir(PurchAirNum).AvailSchedPtr) <= 0) {
            UnitOn = false;
        }
        //        END IF
        // Check if cooling available
        CoolOn = true;
        //        IF (PurchAir(PurchAirNum)%CoolSchedPtr > 0) THEN
        if (GetCurrentScheduleValue(state, PurchAir(PurchAirNum).CoolSchedPtr) <= 0) {
            CoolOn = false;
        }
        //        END IF
        if (UnitOn && CoolOn) {
            if (PurchAir(PurchAirNum).CoolErrIndex == 0) {
                ShowSevereError(state,
                                format("InitPurchasedAir: For {} = {} serving Zone {}",
                                       PurchAir(PurchAirNum).cObjectName,
                                       PurchAir(PurchAirNum).Name,
                                       state.dataHeatBal->Zone(ControlledZoneNum).Name));
                ShowContinueError(state,
                                  format("..the minimum supply air temperature for cooling [{:.2R}] is greater than the zone cooling mean air "
                                         "temperature (MAT) setpoint [{:.2R}].",
                                         PurchAir(PurchAirNum).MinCoolSuppAirTemp,
                                         state.dataHeatBalFanSys->ZoneThermostatSetPointHi(ControlledZoneNum)));
                ShowContinueError(state, "..For operative and comfort thermostat controls, the MAT setpoint is computed.");
                ShowContinueError(state, "..This error may indicate that the mean radiant temperature or another comfort factor is too warm.");
                ShowContinueError(state, "Unit availability is nominally ON and Cooling availability is nominally ON.");
                ShowContinueError(state, format("Limit Cooling Capacity Type={}", cLimitType(PurchAir(PurchAirNum).CoolingLimit)));
                // could check for optemp control or comfort control here
                ShowContinueErrorTimeStamp(state, "");
            }
            ShowRecurringSevereErrorAtEnd(state,
                                          "InitPurchasedAir: For " + PurchAir(PurchAirNum).cObjectName + " = " + PurchAir(PurchAirNum).Name +
                                              " serving Zone " + state.dataHeatBal->Zone(ControlledZoneNum).Name +
                                              ", the minimum supply air temperature for cooling error continues",
                                          PurchAir(PurchAirNum).CoolErrIndex,
                                          PurchAir(PurchAirNum).MinCoolSuppAirTemp,
                                          PurchAir(PurchAirNum).MinCoolSuppAirTemp,
                                          _,
                                          "C",
                                          "C");
        }
    }
    if (PurchAir(PurchAirNum).MaxHeatSuppAirTemp < state.dataHeatBalFanSys->ZoneThermostatSetPointLo(ControlledZoneNum) &&
        state.dataHeatBalFanSys->ZoneThermostatSetPointLo(ControlledZoneNum) != 0 && PurchAir(PurchAirNum).HeatingLimit == LimitType::NoLimit) {
        // Check if the unit is scheduled off
        UnitOn = true;
        //        IF (PurchAir(PurchAirNum)%AvailSchedPtr > 0) THEN
        if (GetCurrentScheduleValue(state, PurchAir(PurchAirNum).AvailSchedPtr) <= 0) {
            UnitOn = false;
        }
        //        END IF
        // Check if heating and cooling available
        HeatOn = true;
        //        IF (PurchAir(PurchAirNum)%HeatSchedPtr > 0) THEN
        if (GetCurrentScheduleValue(state, PurchAir(PurchAirNum).HeatSchedPtr) <= 0) {
            HeatOn = false;
        }
        //        END IF
        if (UnitOn && HeatOn) {
            if (PurchAir(PurchAirNum).HeatErrIndex == 0) {
                ShowSevereMessage(state,
                                  format("InitPurchasedAir: For {} = {} serving Zone {}",
                                         PurchAir(PurchAirNum).cObjectName,
                                         PurchAir(PurchAirNum).Name,
                                         state.dataHeatBal->Zone(ControlledZoneNum).Name));
                ShowContinueError(state,
                                  format("..the maximum supply air temperature for heating [{:.2R}] is less than the zone mean air temperature "
                                         "heating setpoint [{:.2R}].",
                                         PurchAir(PurchAirNum).MaxHeatSuppAirTemp,
                                         state.dataHeatBalFanSys->ZoneThermostatSetPointLo(ControlledZoneNum)));
                ShowContinueError(state, "..For operative and comfort thermostat controls, the MAT setpoint is computed.");
                ShowContinueError(state, "..This error may indicate that the mean radiant temperature or another comfort factor is too cold.");
                ShowContinueError(state, "Unit availability is nominally ON and Heating availability is nominally ON.");
                ShowContinueError(state, format("Limit Heating Capacity Type={}", cLimitType(PurchAir(PurchAirNum).HeatingLimit)));
                // could check for optemp control or comfort control here
                ShowContinueErrorTimeStamp(state, "");
            }
            ShowRecurringSevereErrorAtEnd(state,
                                          "InitPurchasedAir: For " + PurchAir(PurchAirNum).cObjectName + " = " + PurchAir(PurchAirNum).Name +
                                              " serving Zone " + state.dataHeatBal->Zone(ControlledZoneNum).Name +
                                              ", maximum supply air temperature for heating error continues",
                                          PurchAir(PurchAirNum).HeatErrIndex,
                                          PurchAir(PurchAirNum).MaxHeatSuppAirTemp,
                                          PurchAir(PurchAirNum).MaxHeatSuppAirTemp,
                                          _,
                                          "C",
                                          "C");
        }
    }
    //      IF (ErrorsFound .and. .not. WarmupFlag) THEN
    //        CALL ShowFatalError(state, 'Preceding conditions cause termination.')
    //      ENDIF
}

void SizePurchasedAir(EnergyPlusData &state, int const PurchAirNum)
{

    // SUBROUTINE INFORMATION:
    //       AUTHOR         Fred Buhl
    //       DATE WRITTEN   April 2003
    //       MODIFIED       M. Witte, June 2011, add sizing for new capacity fields
    //                      August 2013 Daeho Kang, add component sizing table entries
    //       RE-ENGINEERED  na

    // PURPOSE OF THIS SUBROUTINE:
    // This subroutine is for sizing Purchased Air Components for which flow rates have not been
    // specified in the input.

    // METHODOLOGY EMPLOYED:
    // Obtains flow rates from the zone sizing arrays.

    // Using/Aliasing
    using namespace DataSizing;
    using DataHVACGlobals::CoolingCapacitySizing;
    using DataHVACGlobals::HeatingAirflowSizing;
    using DataHVACGlobals::HeatingCapacitySizing;
    using Psychrometrics::CPCW;
    using Psychrometrics::CPHW;
    using Psychrometrics::PsyCpAirFnW;
    using Psychrometrics::PsyHFnTdbW;
    using Psychrometrics::RhoH2O;

    // SUBROUTINE PARAMETER DEFINITIONS:
    static constexpr std::string_view RoutineName("SizePurchasedAir: "); // include trailing blank space

    // SUBROUTINE LOCAL VARIABLE DECLARATIONS:
    bool IsAutoSize;               // Indicator to autosize
    Real64 MaxHeatVolFlowRateDes;  // Autosized maximum heating air flow for reporting
    Real64 MaxHeatVolFlowRateUser; // Hardsized maximum heating air flow for reporting
    Real64 MaxCoolVolFlowRateDes;  // Autosized maximum cooling air flow for reporting
    Real64 MaxCoolVolFlowRateUser; // Hardsized maximum cooling air flow for reporting
    Real64 MaxHeatSensCapDes;      // Autosized maximum sensible heating capacity for reporting
    Real64 MaxHeatSensCapUser;     // Hardsized maximum sensible heating capacity for reporting
    Real64 MaxCoolTotCapDes;       // Autosized maximum sensible cooling capacity for reporting
    Real64 MaxCoolTotCapUser;      // Hardsized maximum sensible cooling capacity for reporting
    std::string CompName;          // component name
    std::string CompType;          // component type
    std::string SizingString;      // input field sizing description (e.g., Nominal Capacity)
    Real64 TempSize;               // autosized value of coil input field
    int FieldNum = 2;              // IDD numeric field number where input field description is found
    int SizingMethod;       // Integer representation of sizing method name (e.g., CoolingAirflowSizing, HeatingAirflowSizing, CoolingCapacitySizing,
                            // HeatingCapacitySizing, etc.)
    bool PrintFlag;         // TRUE when sizing information is reported in the eio file
    int zoneHVACIndex;      // index of zoneHVAC equipment sizing specification
    int SAFMethod(0);       // supply air flow rate sizing method (SupplyAirFlowRate, FlowPerFloorArea, FractionOfAutosizedCoolingAirflow,
                            // FractionOfAutosizedHeatingAirflow ...)
    int CapSizingMethod(0); // capacity sizing methods (HeatingDesignCapacity, CapacityPerFloorArea, FractionOfAutosizedCoolingCapacity, and
                            // FractionOfAutosizedHeatingCapacity )
    Real64 CoolingAirVolFlowDes(0.0); // cooling supply air flow rate
    Real64 HeatingAirVolFlowDes(0.0); // heating supply air flow rate

    auto &PurchAir(state.dataPurchasedAirMgr->PurchAir);
    auto &ZoneEqSizing(state.dataSize->ZoneEqSizing);

    IsAutoSize = false;
    MaxHeatVolFlowRateDes = 0.0;
    MaxHeatVolFlowRateUser = 0.0;
    MaxCoolVolFlowRateDes = 0.0;
    MaxCoolVolFlowRateUser = 0.0;
    MaxHeatSensCapDes = 0.0;
    MaxHeatSensCapUser = 0.0;
    MaxCoolTotCapDes = 0.0;
    MaxCoolTotCapUser = 0.0;

    state.dataSize->ZoneHeatingOnlyFan = false;
    state.dataSize->ZoneCoolingOnlyFan = false;
    CompType = PurchAir(PurchAirNum).cObjectName;
    CompName = PurchAir(PurchAirNum).Name;
    bool ErrorsFound = false;

    if (state.dataSize->CurZoneEqNum > 0) {
        if (PurchAir(PurchAirNum).HVACSizingIndex > 0) {
            state.dataSize->DataZoneNumber = PurchAir(PurchAirNum).ZonePtr;
            zoneHVACIndex = PurchAir(PurchAirNum).HVACSizingIndex;

            FieldNum = 5; // N5 , \field Maximum Heating Air Flow Rate
            PrintFlag = true;
            SizingString = state.dataPurchasedAirMgr->PurchAirNumericFields(PurchAirNum).FieldNames(FieldNum) + " [m3/s]";
            if (state.dataSize->ZoneHVACSizing(zoneHVACIndex).HeatingSAFMethod > 0) {
                SizingMethod = HeatingAirflowSizing;
                state.dataSize->ZoneHeatingOnlyFan = true;
                SAFMethod = state.dataSize->ZoneHVACSizing(zoneHVACIndex).HeatingSAFMethod;
                ZoneEqSizing(state.dataSize->CurZoneEqNum).SizingMethod(SizingMethod) = SAFMethod;
                if (SAFMethod == SupplyAirFlowRate || SAFMethod == FlowPerFloorArea || SAFMethod == FractionOfAutosizedHeatingAirflow) {
                    if (SAFMethod == SupplyAirFlowRate) {
                        if ((state.dataSize->ZoneHVACSizing(zoneHVACIndex).MaxHeatAirVolFlow == AutoSize) &&
                            ((PurchAir(PurchAirNum).HeatingLimit == LimitType::LimitFlowRate) ||
                             (PurchAir(PurchAirNum).HeatingLimit == LimitType::LimitFlowRateAndCapacity))) {
                            TempSize = state.dataSize->ZoneHVACSizing(zoneHVACIndex).MaxHeatAirVolFlow;
                            HeatingAirFlowSizer sizingHeatingAirFlow;
                            sizingHeatingAirFlow.overrideSizingString(SizingString);
                            // sizingHeatingAirFlow.setHVACSizingIndexData(FanCoil(FanCoilNum).HVACSizingIndex);
                            sizingHeatingAirFlow.initializeWithinEP(state, CompType, CompName, PrintFlag, RoutineName);
                            HeatingAirVolFlowDes = sizingHeatingAirFlow.size(state, TempSize, ErrorsFound);
                        } else {
                            if (state.dataSize->ZoneHVACSizing(zoneHVACIndex).MaxHeatAirVolFlow > 0.0) {
                                HeatingAirFlowSizer sizingHeatingAirFlow;
                                sizingHeatingAirFlow.overrideSizingString(SizingString);
                                // sizingHeatingAirFlow.setHVACSizingIndexData(FanCoil(FanCoilNum).HVACSizingIndex);
                                sizingHeatingAirFlow.initializeWithinEP(state, CompType, CompName, PrintFlag, RoutineName);
                                HeatingAirVolFlowDes =
                                    sizingHeatingAirFlow.size(state, state.dataSize->ZoneHVACSizing(zoneHVACIndex).MaxHeatAirVolFlow, ErrorsFound);
                            }
                        }
                    } else if (SAFMethod == FlowPerFloorArea) {
                        ZoneEqSizing(state.dataSize->CurZoneEqNum).SystemAirFlow = true;
                        ZoneEqSizing(state.dataSize->CurZoneEqNum).AirVolFlow = state.dataSize->ZoneHVACSizing(zoneHVACIndex).MaxHeatAirVolFlow *
                                                                                state.dataHeatBal->Zone(state.dataSize->DataZoneNumber).FloorArea;
                        TempSize = ZoneEqSizing(state.dataSize->CurZoneEqNum).AirVolFlow;
                        state.dataSize->DataScalableSizingON = true;
                        HeatingAirFlowSizer sizingHeatingAirFlow;
                        sizingHeatingAirFlow.overrideSizingString(SizingString);
                        // sizingHeatingAirFlow.setHVACSizingIndexData(FanCoil(FanCoilNum).HVACSizingIndex);
                        sizingHeatingAirFlow.initializeWithinEP(state, CompType, CompName, PrintFlag, RoutineName);
                        HeatingAirVolFlowDes = sizingHeatingAirFlow.size(state, TempSize, ErrorsFound);
                    } else if (SAFMethod == FractionOfAutosizedHeatingAirflow) {
                        state.dataSize->DataFracOfAutosizedHeatingAirflow = state.dataSize->ZoneHVACSizing(zoneHVACIndex).MaxHeatAirVolFlow;
                        if ((state.dataSize->ZoneHVACSizing(zoneHVACIndex).MaxHeatAirVolFlow == AutoSize) &&
                            ((PurchAir(PurchAirNum).HeatingLimit == LimitType::LimitFlowRate) ||
                             (PurchAir(PurchAirNum).HeatingLimit == LimitType::LimitFlowRateAndCapacity))) {
                            TempSize = AutoSize;
                            state.dataSize->DataScalableSizingON = true;
                            HeatingAirFlowSizer sizingHeatingAirFlow;
                            sizingHeatingAirFlow.overrideSizingString(SizingString);
                            // sizingHeatingAirFlow.setHVACSizingIndexData(FanCoil(FanCoilNum).HVACSizingIndex);
                            sizingHeatingAirFlow.initializeWithinEP(state, CompType, CompName, PrintFlag, RoutineName);
                            HeatingAirVolFlowDes = sizingHeatingAirFlow.size(state, TempSize, ErrorsFound);
                        }

                    } else {
                        // Invalid sizing method
                    }
                } else if (SAFMethod == FlowPerHeatingCapacity) {
                    SizingMethod = HeatingCapacitySizing;
                    TempSize = AutoSize;
                    PrintFlag = false;
                    if ((state.dataSize->ZoneHVACSizing(zoneHVACIndex).MaxHeatAirVolFlow == AutoSize) &&
                        ((PurchAir(PurchAirNum).HeatingLimit == LimitType::LimitFlowRate) ||
                         (PurchAir(PurchAirNum).HeatingLimit == LimitType::LimitFlowRateAndCapacity))) {
                        TempSize = AutoSize;
                        state.dataSize->DataScalableSizingON = true;
                        HeatingCapacitySizer sizerHeatingCapacity;
                        sizerHeatingCapacity.overrideSizingString(SizingString);
                        sizerHeatingCapacity.initializeWithinEP(state, CompType, CompName, PrintFlag, RoutineName);
                        state.dataSize->DataAutosizedHeatingCapacity = sizerHeatingCapacity.size(state, TempSize, ErrorsFound);
                        state.dataSize->DataFlowPerHeatingCapacity = state.dataSize->ZoneHVACSizing(zoneHVACIndex).MaxHeatAirVolFlow;
                        SizingMethod = HeatingAirflowSizing;
                        PrintFlag = true;
                        TempSize = AutoSize;
                        HeatingAirFlowSizer sizingHeatingAirFlow;
                        sizingHeatingAirFlow.overrideSizingString(SizingString);
                        // sizingHeatingAirFlow.setHVACSizingIndexData(FanCoil(FanCoilNum).HVACSizingIndex);
                        sizingHeatingAirFlow.initializeWithinEP(state, CompType, CompName, PrintFlag, RoutineName);
                        HeatingAirVolFlowDes = sizingHeatingAirFlow.size(state, TempSize, ErrorsFound);
                    }
                }
                MaxHeatVolFlowRateDes = max(0.0, HeatingAirVolFlowDes);
                PurchAir(PurchAirNum).MaxHeatVolFlowRate = MaxHeatVolFlowRateDes;
                state.dataSize->ZoneHeatingOnlyFan = false;

                CapSizingMethod = state.dataSize->ZoneHVACSizing(zoneHVACIndex).HeatingCapMethod;
                ZoneEqSizing(state.dataSize->CurZoneEqNum).CapSizingMethod = CapSizingMethod;
                if (CapSizingMethod == HeatingDesignCapacity || CapSizingMethod == CapacityPerFloorArea ||
                    CapSizingMethod == FractionOfAutosizedHeatingCapacity) {
                    if (CapSizingMethod == HeatingDesignCapacity) {
                        if (state.dataSize->ZoneHVACSizing(zoneHVACIndex).ScaledHeatingCapacity > 0.0) {
                            ZoneEqSizing(state.dataSize->CurZoneEqNum).HeatingCapacity = true;
                            ZoneEqSizing(state.dataSize->CurZoneEqNum).DesHeatingLoad =
                                state.dataSize->ZoneHVACSizing(zoneHVACIndex).ScaledHeatingCapacity;
                        }
                        TempSize = state.dataSize->ZoneHVACSizing(zoneHVACIndex).ScaledHeatingCapacity;
                    } else if (CapSizingMethod == CapacityPerFloorArea) {
                        ZoneEqSizing(state.dataSize->CurZoneEqNum).HeatingCapacity = true;
                        ZoneEqSizing(state.dataSize->CurZoneEqNum).DesHeatingLoad =
                            state.dataSize->ZoneHVACSizing(zoneHVACIndex).ScaledHeatingCapacity *
                            state.dataHeatBal->Zone(state.dataSize->DataZoneNumber).FloorArea;
                        state.dataSize->DataScalableSizingON = true;
                    } else if (CapSizingMethod == FractionOfAutosizedHeatingCapacity) {
                        state.dataSize->DataFracOfAutosizedHeatingCapacity = state.dataSize->ZoneHVACSizing(zoneHVACIndex).ScaledHeatingCapacity;
                        TempSize = AutoSize;
                    }
                }
                SizingMethod = HeatingCapacitySizing;
                SizingString = "";
                state.dataSize->ZoneHeatingOnlyFan = true;
                PrintFlag = false;
                HeatingCapacitySizer sizerHeatingCapacity;
                sizerHeatingCapacity.overrideSizingString(SizingString);
                sizerHeatingCapacity.initializeWithinEP(state, CompType, CompName, PrintFlag, RoutineName);
                MaxHeatSensCapDes = sizerHeatingCapacity.size(state, TempSize, ErrorsFound);
                state.dataSize->ZoneHeatingOnlyFan = false;
                if (MaxHeatSensCapDes < SmallLoad) {
                    MaxHeatSensCapDes = 0.0;
                }
                if (IsAutoSize) {
                    PurchAir(PurchAirNum).MaxHeatSensCap = MaxHeatSensCapDes;
                    BaseSizer::reportSizerOutput(state,
                                                 PurchAir(PurchAirNum).cObjectName,
                                                 PurchAir(PurchAirNum).Name,
                                                 "Design Size Maximum Sensible Heating Capacity [W]",
                                                 MaxHeatSensCapDes);
                    // If there is OA, check if sizing calcs have OA>0, throw warning if not
                    if ((PurchAir(PurchAirNum).OutdoorAir) && (state.dataSize->FinalZoneSizing(state.dataSize->CurZoneEqNum).MinOA == 0.0)) {
                        ShowWarningError(state,
                                         format("InitPurchasedAir: In {} = {}", PurchAir(PurchAirNum).cObjectName, PurchAir(PurchAirNum).Name));
                        ShowContinueError(state, "There is outdoor air specified in this object, but the design outdoor air flow rate for this ");
                        ShowContinueError(state, "zone is zero. The Maximum Sensible Heating Capacity will be autosized for zero outdoor air flow. ");
                        ShowContinueError(state,
                                          format("Check the outdoor air specifications in the Sizing:Zone object for zone {}.",
                                                 state.dataSize->FinalZoneSizing(state.dataSize->CurZoneEqNum).ZoneName));
                    }
                } else {
                    if (PurchAir(PurchAirNum).MaxHeatSensCap > 0.0 && MaxHeatSensCapDes > 0.0) {
                        MaxHeatSensCapUser = PurchAir(PurchAirNum).MaxHeatSensCap;
                        BaseSizer::reportSizerOutput(state,
                                                     PurchAir(PurchAirNum).cObjectName,
                                                     PurchAir(PurchAirNum).Name,
                                                     "Design Size Maximum Sensible Heating Capacity [W]",
                                                     MaxHeatSensCapDes,
                                                     "User-Specified Maximum Sensible Heating Capacity [W]",
                                                     MaxHeatSensCapUser);
                        if (state.dataGlobal->DisplayExtraWarnings) {
                            if ((std::abs(MaxHeatSensCapDes - MaxHeatSensCapUser) / MaxHeatSensCapUser) > state.dataSize->AutoVsHardSizingThreshold) {
                                ShowMessage(state,
                                            format("SizePurchasedAir: Potential issue with equipment sizing for {} {}",
                                                   PurchAir(PurchAirNum).cObjectName,
                                                   PurchAir(PurchAirNum).Name));
                                ShowContinueError(state,
                                                  format("...User-Specified Maximum Sensible Heating Capacity of {:.2R} [W]", MaxHeatSensCapUser));
                                ShowContinueError(
                                    state, format("...differs from Design Size Maximum Sensible Heating Capacity of {:.2R} [W]", MaxHeatSensCapDes));
                                ShowContinueError(state, "This may, or may not, indicate mismatched component sizes.");
                                ShowContinueError(state, "Verify that the value entered is intended and is consistent with other components.");
                            }
                        }
                    }
                }
            }

            PrintFlag = true;
            if (state.dataSize->ZoneHVACSizing(zoneHVACIndex).CoolingSAFMethod > 0) {
                state.dataSize->ZoneCoolingOnlyFan = true;
                SAFMethod = state.dataSize->ZoneHVACSizing(zoneHVACIndex).CoolingSAFMethod;
                ZoneEqSizing(state.dataSize->CurZoneEqNum).SizingMethod(SizingMethod) = SAFMethod;
                if (SAFMethod == SupplyAirFlowRate || SAFMethod == FlowPerFloorArea || SAFMethod == FractionOfAutosizedCoolingAirflow) {
                    if (SAFMethod == SupplyAirFlowRate) {
                        if ((state.dataSize->ZoneHVACSizing(zoneHVACIndex).MaxCoolAirVolFlow == AutoSize) &&
                            ((PurchAir(PurchAirNum).CoolingLimit == LimitType::LimitFlowRate) ||
                             (PurchAir(PurchAirNum).CoolingLimit == LimitType::LimitFlowRateAndCapacity) ||
                             (PurchAir(PurchAirNum).OutdoorAir && PurchAir(PurchAirNum).EconomizerType != Econ::NoEconomizer))) {
                            TempSize = state.dataSize->ZoneHVACSizing(zoneHVACIndex).MaxCoolAirVolFlow;
                            CoolingAirFlowSizer sizingCoolingAirFlow;
                            sizingCoolingAirFlow.overrideSizingString(SizingString);
                            sizingCoolingAirFlow.initializeWithinEP(state, CompType, CompName, PrintFlag, RoutineName);
                            CoolingAirVolFlowDes = sizingCoolingAirFlow.size(state, TempSize, ErrorsFound);
                        } else {
                            if (state.dataSize->ZoneHVACSizing(zoneHVACIndex).MaxCoolAirVolFlow > 0.0) {
                                CoolingAirVolFlowDes = state.dataSize->ZoneHVACSizing(zoneHVACIndex).MaxCoolAirVolFlow;
                                CoolingAirFlowSizer sizingCoolingAirFlow;
                                sizingCoolingAirFlow.overrideSizingString(SizingString);
                                sizingCoolingAirFlow.initializeWithinEP(state, CompType, CompName, PrintFlag, RoutineName);
                                CoolingAirVolFlowDes = sizingCoolingAirFlow.size(state, CoolingAirVolFlowDes, ErrorsFound);
                            }
                        }
                    } else if (SAFMethod == FlowPerFloorArea) {
                        ZoneEqSizing(state.dataSize->CurZoneEqNum).SystemAirFlow = true;
                        ZoneEqSizing(state.dataSize->CurZoneEqNum).AirVolFlow = state.dataSize->ZoneHVACSizing(zoneHVACIndex).MaxCoolAirVolFlow *
                                                                                state.dataHeatBal->Zone(state.dataSize->DataZoneNumber).FloorArea;
                        TempSize = ZoneEqSizing(state.dataSize->CurZoneEqNum).AirVolFlow;
                        state.dataSize->DataScalableSizingON = true;
                        CoolingAirFlowSizer sizingCoolingAirFlow;
                        std::string stringOverride = "Maximum Cooling Air Flow Rate [m3/s]";
                        if (state.dataGlobal->isEpJSON) stringOverride = "maximum_cooling_air_flow_rate [m3/s]";
                        sizingCoolingAirFlow.overrideSizingString(stringOverride);
                        // sizingCoolingAirFlow.setHVACSizingIndexData(FanCoil(FanCoilNum).HVACSizingIndex);
                        sizingCoolingAirFlow.initializeWithinEP(state, CompType, CompName, PrintFlag, RoutineName);
                        CoolingAirVolFlowDes = sizingCoolingAirFlow.size(state, TempSize, ErrorsFound);
                    } else if (SAFMethod == FractionOfAutosizedCoolingAirflow) {
                        if ((state.dataSize->ZoneHVACSizing(zoneHVACIndex).MaxCoolAirVolFlow == AutoSize) &&
                            ((PurchAir(PurchAirNum).CoolingLimit == LimitType::LimitFlowRate) ||
                             (PurchAir(PurchAirNum).CoolingLimit == LimitType::LimitFlowRateAndCapacity) ||
                             (PurchAir(PurchAirNum).OutdoorAir && PurchAir(PurchAirNum).EconomizerType != Econ::NoEconomizer))) {
                            state.dataSize->DataFracOfAutosizedCoolingAirflow = state.dataSize->ZoneHVACSizing(zoneHVACIndex).MaxCoolAirVolFlow;
                            TempSize = AutoSize;
                            state.dataSize->DataScalableSizingON = true;
                            CoolingAirFlowSizer sizingCoolingAirFlow;
                            std::string stringOverride = "Maximum Cooling Air Flow Rate [m3/s]";
                            if (state.dataGlobal->isEpJSON) stringOverride = "maximum_cooling_air_flow_rate [m3/s]";
                            sizingCoolingAirFlow.overrideSizingString(stringOverride);
                            // sizingCoolingAirFlow.setHVACSizingIndexData(FanCoil(FanCoilNum).HVACSizingIndex);
                            sizingCoolingAirFlow.initializeWithinEP(state, CompType, CompName, PrintFlag, RoutineName);
                            CoolingAirVolFlowDes = sizingCoolingAirFlow.size(state, TempSize, ErrorsFound);
                        }
                    } else {
                        // Invalid scalable sizing method
                    }
                } else if (SAFMethod == FlowPerCoolingCapacity) {
                    if ((state.dataSize->ZoneHVACSizing(zoneHVACIndex).MaxCoolAirVolFlow == AutoSize) &&
                        ((PurchAir(PurchAirNum).CoolingLimit == LimitType::LimitFlowRate) ||
                         (PurchAir(PurchAirNum).CoolingLimit == LimitType::LimitFlowRateAndCapacity) ||
                         (PurchAir(PurchAirNum).OutdoorAir && PurchAir(PurchAirNum).EconomizerType != Econ::NoEconomizer))) {
                        SizingMethod = CoolingCapacitySizing;
                        TempSize = AutoSize;
                        PrintFlag = false;
                        CoolingCapacitySizer sizerCoolingCapacity;
                        sizerCoolingCapacity.overrideSizingString(SizingString);
                        sizerCoolingCapacity.initializeWithinEP(state, CompType, CompName, PrintFlag, RoutineName);
                        state.dataSize->DataAutosizedCoolingCapacity = sizerCoolingCapacity.size(state, TempSize, ErrorsFound);
                        state.dataSize->DataFlowPerCoolingCapacity = state.dataSize->ZoneHVACSizing(zoneHVACIndex).MaxCoolAirVolFlow;
                        PrintFlag = true;
                        TempSize = AutoSize;
                        state.dataSize->DataScalableSizingON = true;
                        CoolingAirFlowSizer sizingCoolingAirFlow;
                        std::string stringOverride = "Maximum Cooling Air Flow Rate [m3/s]";
                        if (state.dataGlobal->isEpJSON) stringOverride = "maximum_cooling_air_flow_rate [m3/s]";
                        sizingCoolingAirFlow.overrideSizingString(stringOverride);
                        // sizingCoolingAirFlow.setHVACSizingIndexData(FanCoil(FanCoilNum).HVACSizingIndex);
                        sizingCoolingAirFlow.initializeWithinEP(state, CompType, CompName, PrintFlag, RoutineName);
                        CoolingAirVolFlowDes = sizingCoolingAirFlow.size(state, TempSize, ErrorsFound);
                    }
                }
                MaxCoolVolFlowRateDes = max(0.0, CoolingAirVolFlowDes);
                PurchAir(PurchAirNum).MaxCoolVolFlowRate = MaxCoolVolFlowRateDes;
                state.dataSize->ZoneCoolingOnlyFan = false;
                state.dataSize->DataScalableSizingON = false;

                CapSizingMethod = state.dataSize->ZoneHVACSizing(zoneHVACIndex).CoolingCapMethod;
                ZoneEqSizing(state.dataSize->CurZoneEqNum).CapSizingMethod = CapSizingMethod;
                if (CapSizingMethod == CoolingDesignCapacity || CapSizingMethod == CapacityPerFloorArea ||
                    CapSizingMethod == FractionOfAutosizedCoolingCapacity) {
                    if (CapSizingMethod == CoolingDesignCapacity) {
                        if (state.dataSize->ZoneHVACSizing(zoneHVACIndex).ScaledCoolingCapacity > 0.0) {
                            ZoneEqSizing(state.dataSize->CurZoneEqNum).CoolingCapacity = true;
                            ZoneEqSizing(state.dataSize->CurZoneEqNum).DesCoolingLoad =
                                state.dataSize->ZoneHVACSizing(zoneHVACIndex).ScaledCoolingCapacity;
                        } else {
                            state.dataSize->DataFlowUsedForSizing = state.dataSize->FinalZoneSizing(state.dataSize->CurZoneEqNum).DesCoolMassFlow;
                        }
                        TempSize = state.dataSize->ZoneHVACSizing(zoneHVACIndex).ScaledCoolingCapacity;
                    } else if (CapSizingMethod == CapacityPerFloorArea) {
                        ZoneEqSizing(state.dataSize->CurZoneEqNum).CoolingCapacity = true;
                        ZoneEqSizing(state.dataSize->CurZoneEqNum).DesCoolingLoad =
                            state.dataSize->ZoneHVACSizing(zoneHVACIndex).ScaledCoolingCapacity *
                            state.dataHeatBal->Zone(state.dataSize->DataZoneNumber).FloorArea;
                        state.dataSize->DataScalableSizingON = true;
                    } else if (CapSizingMethod == FractionOfAutosizedCoolingCapacity) {
                        state.dataSize->DataFracOfAutosizedHeatingCapacity = state.dataSize->ZoneHVACSizing(zoneHVACIndex).ScaledCoolingCapacity;
                        state.dataSize->DataFlowUsedForSizing = state.dataSize->FinalZoneSizing(state.dataSize->CurZoneEqNum).DesCoolMassFlow;
                        TempSize = AutoSize;
                    }
                }
                SizingMethod = CoolingCapacitySizing;
                SizingString = "";
                state.dataSize->ZoneCoolingOnlyFan = true;
                PrintFlag = false;
                TempSize = PurchAir(PurchAirNum).MaxCoolTotCap;
                CoolingCapacitySizer sizerCoolingCapacity;
                sizerCoolingCapacity.overrideSizingString(SizingString);
                sizerCoolingCapacity.initializeWithinEP(state, CompType, CompName, PrintFlag, RoutineName);
                MaxCoolTotCapDes = sizerCoolingCapacity.size(state, TempSize, ErrorsFound);
                state.dataSize->ZoneCoolingOnlyFan = false;
                if (MaxCoolTotCapDes < SmallLoad) {
                    MaxCoolTotCapDes = 0.0;
                }
                if (IsAutoSize) {
                    PurchAir(PurchAirNum).MaxCoolTotCap = MaxCoolTotCapDes;
                    BaseSizer::reportSizerOutput(state,
                                                 PurchAir(PurchAirNum).cObjectName,
                                                 PurchAir(PurchAirNum).Name,
                                                 "Design Size Maximum Total Cooling Capacity [W]",
                                                 MaxCoolTotCapDes);
                    // If there is OA, check if sizing calcs have OA>0, throw warning if not
                    if ((PurchAir(PurchAirNum).OutdoorAir) && (state.dataSize->FinalZoneSizing(state.dataSize->CurZoneEqNum).MinOA == 0.0)) {
                        ShowWarningError(state,
                                         format("SizePurchasedAir: In {} = {}", PurchAir(PurchAirNum).cObjectName, PurchAir(PurchAirNum).Name));
                        ShowContinueError(state, "There is outdoor air specified in this object, but the design outdoor air flow rate for this ");
                        ShowContinueError(state, "zone is zero. The Maximum Total Cooling Capacity will be autosized for zero outdoor air flow. ");
                        ShowContinueError(state,
                                          format("Check the outdoor air specifications in the Sizing:Zone object for zone {}.",
                                                 state.dataSize->FinalZoneSizing(state.dataSize->CurZoneEqNum).ZoneName));
                    }
                } else {
                    if (PurchAir(PurchAirNum).MaxCoolTotCap > 0.0 && MaxCoolTotCapDes > 0.0) {
                        MaxCoolTotCapUser = PurchAir(PurchAirNum).MaxCoolTotCap;
                        BaseSizer::reportSizerOutput(state,
                                                     PurchAir(PurchAirNum).cObjectName,
                                                     PurchAir(PurchAirNum).Name,
                                                     "Design Size Maximum Total Cooling Capacity [W]",
                                                     MaxCoolTotCapDes,
                                                     "User-Specified Maximum Total Cooling Capacity [W]",
                                                     MaxCoolTotCapUser);
                        if (state.dataGlobal->DisplayExtraWarnings) {
                            if ((std::abs(MaxCoolTotCapDes - MaxCoolTotCapUser) / MaxCoolTotCapUser) > state.dataSize->AutoVsHardSizingThreshold) {
                                ShowMessage(state,
                                            format("SizePurchasedAir: Potential issue with equipment sizing for {} {}",
                                                   PurchAir(PurchAirNum).cObjectName,
                                                   PurchAir(PurchAirNum).Name));
                                ShowContinueError(state, format("User-Specified Maximum Total Cooling Capacity of {:.2R} [W]", MaxCoolTotCapUser));
                                ShowContinueError(state,
                                                  format("differs from Design Size Maximum Total Cooling Capacity of {:.2R} [W]", MaxCoolTotCapDes));
                                ShowContinueError(state, "This may, or may not, indicate mismatched component sizes.");
                                ShowContinueError(state, "Verify that the value entered is intended and is consistent with other components.");
                            }
                        }
                    }
                }
            }

        } else {
            // SizingString = "Maximum Heating Air Flow Rate [m3/s]";
            SizingMethod = HeatingAirflowSizing;
            FieldNum = 5;
            SizingString = state.dataPurchasedAirMgr->PurchAirNumericFields(PurchAirNum).FieldNames(FieldNum) + " [m3/s]";
            IsAutoSize = false;
            PrintFlag = true;
            if ((PurchAir(PurchAirNum).MaxHeatVolFlowRate == AutoSize) &&
                ((PurchAir(PurchAirNum).HeatingLimit == LimitType::LimitFlowRate) ||
                 (PurchAir(PurchAirNum).HeatingLimit == LimitType::LimitFlowRateAndCapacity))) {
                IsAutoSize = true;
            }
            if (!IsAutoSize && !state.dataSize->ZoneSizingRunDone) { // Simulation continue
                if (PurchAir(PurchAirNum).MaxHeatVolFlowRate > 0.0) {
                    HeatingAirFlowSizer sizingHeatingAirFlow;
                    sizingHeatingAirFlow.overrideSizingString(SizingString);
                    // sizingHeatingAirFlow.setHVACSizingIndexData(FanCoil(FanCoilNum).HVACSizingIndex);
                    sizingHeatingAirFlow.initializeWithinEP(state, CompType, CompName, PrintFlag, RoutineName);
                    PurchAir(PurchAirNum).MaxHeatVolFlowRate =
                        sizingHeatingAirFlow.size(state, PurchAir(PurchAirNum).MaxHeatVolFlowRate, ErrorsFound);
                }
                MaxHeatVolFlowRateDes = 0.0;
            } else {
                state.dataSize->ZoneHeatingOnlyFan = true;
                TempSize = PurchAir(PurchAirNum).MaxHeatVolFlowRate;
                HeatingAirFlowSizer sizingHeatingAirFlow;
                sizingHeatingAirFlow.overrideSizingString(SizingString);
                // sizingHeatingAirFlow.setHVACSizingIndexData(FanCoil(FanCoilNum).HVACSizingIndex);
                sizingHeatingAirFlow.initializeWithinEP(state, CompType, CompName, PrintFlag, RoutineName);
                MaxHeatVolFlowRateDes = sizingHeatingAirFlow.size(state, PurchAir(PurchAirNum).MaxHeatVolFlowRate, ErrorsFound);
                PurchAir(PurchAirNum).MaxHeatVolFlowRate = MaxHeatVolFlowRateDes;
                state.dataSize->ZoneHeatingOnlyFan = false;
            }

            IsAutoSize = false;
            SizingMethod = HeatingCapacitySizing;
            FieldNum = 6; // N6, \field Maximum Sensible Heating Capacity
            SizingString = state.dataPurchasedAirMgr->PurchAirNumericFields(PurchAirNum).FieldNames(FieldNum) + " [m3/s]";
            if ((PurchAir(PurchAirNum).MaxHeatSensCap == AutoSize) && ((PurchAir(PurchAirNum).HeatingLimit == LimitType::LimitCapacity) ||
                                                                       (PurchAir(PurchAirNum).HeatingLimit == LimitType::LimitFlowRateAndCapacity))) {
                IsAutoSize = true;
            }
            if (!IsAutoSize && !state.dataSize->ZoneSizingRunDone) { // Simulation continue
                if (PurchAir(PurchAirNum).MaxHeatSensCap > 0.0) {
                    HeatingCapacitySizer sizerHeatingCapacity;
                    sizerHeatingCapacity.overrideSizingString(SizingString);
                    sizerHeatingCapacity.initializeWithinEP(state, CompType, CompName, PrintFlag, RoutineName);
                    MaxHeatSensCapDes = sizerHeatingCapacity.size(state, PurchAir(PurchAirNum).MaxHeatSensCap, ErrorsFound);
                }
            } else {
                TempSize = PurchAir(PurchAirNum).MaxHeatSensCap;
                ZoneEqSizing(state.dataSize->CurZoneEqNum).OAVolFlow = state.dataSize->FinalZoneSizing(state.dataSize->CurZoneEqNum).MinOA;
                state.dataSize->ZoneHeatingOnlyFan = true;
                PrintFlag = false;
                HeatingCapacitySizer sizerHeatingCapacity;
                sizerHeatingCapacity.overrideSizingString(SizingString);
                sizerHeatingCapacity.initializeWithinEP(state, CompType, CompName, PrintFlag, RoutineName);
                MaxHeatSensCapDes = sizerHeatingCapacity.size(state, TempSize, ErrorsFound);
                state.dataSize->ZoneHeatingOnlyFan = false;
            }
            if (MaxHeatSensCapDes < SmallLoad) {
                MaxHeatSensCapDes = 0.0;
            }
            if (IsAutoSize) {
                PurchAir(PurchAirNum).MaxHeatSensCap = MaxHeatSensCapDes;
                BaseSizer::reportSizerOutput(state,
                                             PurchAir(PurchAirNum).cObjectName,
                                             PurchAir(PurchAirNum).Name,
                                             "Design Size Maximum Sensible Heating Capacity [W]",
                                             MaxHeatSensCapDes);
                // If there is OA, check if sizing calcs have OA>0, throw warning if not
                if ((PurchAir(PurchAirNum).OutdoorAir) && (state.dataSize->FinalZoneSizing(state.dataSize->CurZoneEqNum).MinOA == 0.0)) {
                    ShowWarningError(state, format("InitPurchasedAir: In {} = {}", PurchAir(PurchAirNum).cObjectName, PurchAir(PurchAirNum).Name));
                    ShowContinueError(state, "There is outdoor air specified in this object, but the design outdoor air flow rate for this ");
                    ShowContinueError(state, "zone is zero. The Maximum Sensible Heating Capacity will be autosized for zero outdoor air flow. ");
                    ShowContinueError(state,
                                      format("Check the outdoor air specifications in the Sizing:Zone object for zone {}.",
                                             state.dataSize->FinalZoneSizing(state.dataSize->CurZoneEqNum).ZoneName));
                }
            } else {
                if (PurchAir(PurchAirNum).MaxHeatSensCap > 0.0 && MaxHeatSensCapDes > 0.0) {
                    MaxHeatSensCapUser = PurchAir(PurchAirNum).MaxHeatSensCap;
                    BaseSizer::reportSizerOutput(state,
                                                 PurchAir(PurchAirNum).cObjectName,
                                                 PurchAir(PurchAirNum).Name,
                                                 "Design Size Maximum Sensible Heating Capacity [W]",
                                                 MaxHeatSensCapDes,
                                                 "User-Specified Maximum Sensible Heating Capacity [W]",
                                                 MaxHeatSensCapUser);
                    if (state.dataGlobal->DisplayExtraWarnings) {
                        if ((std::abs(MaxHeatSensCapDes - MaxHeatSensCapUser) / MaxHeatSensCapUser) > state.dataSize->AutoVsHardSizingThreshold) {
                            ShowMessage(state,
                                        format("SizePurchasedAir: Potential issue with equipment sizing for {} {}",
                                               PurchAir(PurchAirNum).cObjectName,
                                               PurchAir(PurchAirNum).Name));
                            ShowContinueError(state, format("...User-Specified Maximum Sensible Heating Capacity of {:.2R} [W]", MaxHeatSensCapUser));
                            ShowContinueError(
                                state, format("...differs from Design Size Maximum Sensible Heating Capacity of {:.2R} [W]", MaxHeatSensCapDes));
                            ShowContinueError(state, "This may, or may not, indicate mismatched component sizes.");
                            ShowContinueError(state, "Verify that the value entered is intended and is consistent with other components.");
                        }
                    }
                }
            }

            PrintFlag = true;
            IsAutoSize = false;
            if ((PurchAir(PurchAirNum).MaxCoolVolFlowRate == AutoSize) &&
                ((PurchAir(PurchAirNum).CoolingLimit == LimitType::LimitFlowRate) ||
                 (PurchAir(PurchAirNum).CoolingLimit == LimitType::LimitFlowRateAndCapacity) ||
                 (PurchAir(PurchAirNum).OutdoorAir && PurchAir(PurchAirNum).EconomizerType != Econ::NoEconomizer))) {
                IsAutoSize = true;
            }
            if (!IsAutoSize && !state.dataSize->ZoneSizingRunDone) { // Simulation continue
                if (PurchAir(PurchAirNum).MaxCoolVolFlowRate > 0.0) {
                    CoolingAirFlowSizer sizingCoolingAirFlow;
                    std::string stringOverride = "Maximum Cooling Air Flow Rate [m3/s]";
                    if (state.dataGlobal->isEpJSON) stringOverride = "maximum_cooling_air_flow_rate [m3/s]";
                    sizingCoolingAirFlow.overrideSizingString(stringOverride);
                    // sizingCoolingAirFlow.setHVACSizingIndexData(FanCoil(FanCoilNum).HVACSizingIndex);
                    sizingCoolingAirFlow.initializeWithinEP(state, CompType, CompName, PrintFlag, RoutineName);
                    PurchAir(PurchAirNum).MaxCoolVolFlowRate =
                        sizingCoolingAirFlow.size(state, PurchAir(PurchAirNum).MaxCoolVolFlowRate, ErrorsFound);
                }
            } else {
                state.dataSize->ZoneCoolingOnlyFan = true;
                TempSize = PurchAir(PurchAirNum).MaxCoolVolFlowRate;
                CoolingAirFlowSizer sizingCoolingAirFlow;
                std::string stringOverride = "Maximum Cooling Air Flow Rate [m3/s]";
                if (state.dataGlobal->isEpJSON) stringOverride = "maximum_cooling_air_flow_rate [m3/s]";
                sizingCoolingAirFlow.overrideSizingString(stringOverride);
                // sizingCoolingAirFlow.setHVACSizingIndexData(FanCoil(FanCoilNum).HVACSizingIndex);
                sizingCoolingAirFlow.initializeWithinEP(state, CompType, CompName, PrintFlag, RoutineName);
                MaxCoolVolFlowRateDes = sizingCoolingAirFlow.size(state, TempSize, ErrorsFound);
                PurchAir(PurchAirNum).MaxCoolVolFlowRate = MaxCoolVolFlowRateDes;
                state.dataSize->ZoneCoolingOnlyFan = false;
            }

            IsAutoSize = false;
            SizingMethod = CoolingCapacitySizing;
            FieldNum = 8; // N8, \field Maximum Total Cooling Capacity
            SizingString = state.dataPurchasedAirMgr->PurchAirNumericFields(PurchAirNum).FieldNames(FieldNum) + " [m3/s]";
            if ((PurchAir(PurchAirNum).MaxCoolTotCap == AutoSize) && ((PurchAir(PurchAirNum).CoolingLimit == LimitType::LimitCapacity) ||
                                                                      (PurchAir(PurchAirNum).CoolingLimit == LimitType::LimitFlowRateAndCapacity))) {
                IsAutoSize = true;
            }
            if (!IsAutoSize && !state.dataSize->ZoneSizingRunDone) { // Simulation continue
                if (PurchAir(PurchAirNum).MaxCoolTotCap > 0.0) {
                    CoolingCapacitySizer sizerCoolingCapacity;
                    sizerCoolingCapacity.overrideSizingString(SizingString);
                    sizerCoolingCapacity.initializeWithinEP(state, CompType, CompName, PrintFlag, RoutineName);
                    PurchAir(PurchAirNum).MaxCoolTotCap = sizerCoolingCapacity.size(state, PurchAir(PurchAirNum).MaxCoolTotCap, ErrorsFound);
                }
            } else {
                state.dataSize->ZoneCoolingOnlyFan = true;
                ZoneEqSizing(state.dataSize->CurZoneEqNum).OAVolFlow = state.dataSize->FinalZoneSizing(state.dataSize->CurZoneEqNum).MinOA;
                PrintFlag = false;
                TempSize = PurchAir(PurchAirNum).MaxCoolTotCap;
                CoolingCapacitySizer sizerCoolingCapacity;
                sizerCoolingCapacity.overrideSizingString(SizingString);
                sizerCoolingCapacity.initializeWithinEP(state, CompType, CompName, PrintFlag, RoutineName);
                MaxCoolTotCapDes = sizerCoolingCapacity.size(state, TempSize, ErrorsFound);
                state.dataSize->ZoneCoolingOnlyFan = false;
            }
            if (MaxCoolTotCapDes < SmallLoad) {
                MaxCoolTotCapDes = 0.0;
            }
            if (IsAutoSize) {
                PurchAir(PurchAirNum).MaxCoolTotCap = MaxCoolTotCapDes;
                BaseSizer::reportSizerOutput(state,
                                             PurchAir(PurchAirNum).cObjectName,
                                             PurchAir(PurchAirNum).Name,
                                             "Design Size Maximum Total Cooling Capacity [W]",
                                             MaxCoolTotCapDes);
                // If there is OA, check if sizing calcs have OA>0, throw warning if not
                if ((PurchAir(PurchAirNum).OutdoorAir) && (state.dataSize->FinalZoneSizing(state.dataSize->CurZoneEqNum).MinOA == 0.0)) {
                    ShowWarningError(state, format("SizePurchasedAir: In {} = {}", PurchAir(PurchAirNum).cObjectName, PurchAir(PurchAirNum).Name));
                    ShowContinueError(state, "There is outdoor air specified in this object, but the design outdoor air flow rate for this ");
                    ShowContinueError(state, "zone is zero. The Maximum Total Cooling Capacity will be autosized for zero outdoor air flow. ");
                    ShowContinueError(state,
                                      format("Check the outdoor air specifications in the Sizing:Zone object for zone {}.",
                                             state.dataSize->FinalZoneSizing(state.dataSize->CurZoneEqNum).ZoneName));
                }
            } else {
                if (PurchAir(PurchAirNum).MaxCoolTotCap > 0.0 && MaxCoolTotCapDes > 0.0) {
                    MaxCoolTotCapUser = PurchAir(PurchAirNum).MaxCoolTotCap;
                    BaseSizer::reportSizerOutput(state,
                                                 PurchAir(PurchAirNum).cObjectName,
                                                 PurchAir(PurchAirNum).Name,
                                                 "Design Size Maximum Total Cooling Capacity [W]",
                                                 MaxCoolTotCapDes,
                                                 "User-Specified Maximum Total Cooling Capacity [W]",
                                                 MaxCoolTotCapUser);
                    if (state.dataGlobal->DisplayExtraWarnings) {
                        if ((std::abs(MaxCoolTotCapDes - MaxCoolTotCapUser) / MaxCoolTotCapUser) > state.dataSize->AutoVsHardSizingThreshold) {
                            ShowMessage(state,
                                        format("SizePurchasedAir: Potential issue with equipment sizing for {} {}",
                                               PurchAir(PurchAirNum).cObjectName,
                                               PurchAir(PurchAirNum).Name));
                            ShowContinueError(state, format("User-Specified Maximum Total Cooling Capacity of {:.2R} [W]", MaxCoolTotCapUser));
                            ShowContinueError(state,
                                              format("differs from Design Size Maximum Total Cooling Capacity of {:.2R} [W]", MaxCoolTotCapDes));
                            ShowContinueError(state, "This may, or may not, indicate mismatched component sizes.");
                            ShowContinueError(state, "Verify that the value entered is intended and is consistent with other components.");
                        }
                    }
                }
            }
        }
    }

    //      IF (PurchAir(PurchAirNum)%OutdoorAir .AND. PurchAir(PurchAirNum)%OutsideAirVolFlowRate == AutoSize) THEN
    //        IF (CurZoneEqNum > 0) THEN
    //          CALL CheckZoneSizing(TRIM(PurchAir(PurchAirNum)%cObjectName), PurchAir(PurchAirNum)%Name)
    //          PurchAir(PurchAirNum)%OutsideAirVolFlowRate = FinalZoneSizing(CurZoneEqNum)%MinOA
    //          IF (PurchAir(PurchAirNum)%OutsideAirVolFlowRate < SmallAirVolFlow) THEN
    //            PurchAir(PurchAirNum)%OutsideAirVolFlowRate = 0.0
    //          END IF
    //          CALL BaseSizer::reportSizerOutput(TRIM(PurchAir(PurchAirNum)%cObjectName), PurchAir(PurchAirNum)%Name, &
    //                              'Outdoor Air Flow Rate [m3/s]', PurchAir(PurchAirNum)%OutsideAirVolFlowRate )
    //        END IF
    //      END IF
}

void CalcPurchAirLoads(EnergyPlusData &state,
                       int const PurchAirNum,
                       Real64 &SysOutputProvided,   // Sensible output provided [W] cooling = negative
                       Real64 &MoistOutputProvided, // Moisture output provided [kg/s] dehumidification = negative
                       int const ControlledZoneNum)
{

    // SUBROUTINE INFORMATION:
    //       AUTHOR         Russ Taylor
    //       DATE WRITTEN   Nov 1997
    //       MODIFIED       Shirey, Aug 2009 (LatOutputProvided - now MoistOutputProvided)
    //                      M. Witte June 2011, add new features including DCV, economizer, dehumidification
    //                          and humidification,
    //                      July 2012, Chandan Sharma - FSEC: Added hybrid ventilation manager
    //       RE-ENGINEERED  na

    // Using/Aliasing
    using DataHVACGlobals::ForceOff;
    using DataHVACGlobals::SmallLoad;
    auto &ZoneComp = state.dataHVACGlobal->ZoneComp;

    // SUBROUTINE PARAMETER DEFINITIONS:
    static constexpr std::string_view RoutineName("CalcPurchAirLoads");

    // SUBROUTINE LOCAL VARIABLE DECLARATIONS:
    int InNodeNum; // Ideal loads supply node to zone
    //         INTEGER   :: ExhNodeNum        ! Ideal loads exhaust node from zone
    int ZoneNodeNum;                   // Zone air node
    int OANodeNum;                     // Outdoor air inlet node
    int RecircNodeNum;                 // Return air or zone exhaust node
    OpMode OperatingMode;              // current operating mode, Off, Heat, Cool, or DeadBand
    Real64 SupplyMassFlowRate;         // System supply air mass flow rate [kg/s]
    Real64 SupplyMassFlowRateForHumid; // System supply air mass flow rate required to meet humdification load [kg/s]
    Real64 SupplyMassFlowRateForDehum; // System supply air mass flow rate required to meet dehumidification load [kg/s]
    Real64 SupplyMassFlowRateForCool;  // System supply air mass flow rate required to meet sensible cooling load[kg/s]
    Real64 SupplyMassFlowRateForHeat;  // System supply air mass flow rate required to meet sensible heating load[kg/s]
    Real64 SupplyHumRatForHumid;       // Supply air humidity ratio require to meet the humidification load [kgWater/kgDryAir]
    Real64 SupplyHumRatForDehum;       // Supply air humidity ratio require to meet the dehumidification load [kgWater/kgDryAir]
    Real64 OAMassFlowRate;             // Outdoor air mass flow rate [kg/s]
    Real64 OAVolFlowRate;              // Outdoor air volume flow rate at standard density [m3/s]
    Real64 MinOASensOutput;            // Minimum Outdoor air sensible output [W], <0 means OA is cooler than zone air
    Real64 MinOALatOutput;             // Minimum Outdoor air moisture load [kg/s]
    Real64 SensOutput;                 // Sensible output [W] (psitive means heating, negative means cooling)
    Real64 HeatSensOutput;             // Heating sensible output [W]
    Real64 CoolSensOutput;             // Cooling sensible output [W] (positive value menas cooling)
    Real64 LatOutput;                  // Latent output [W] (positive value means hudmification, negative means dehumidification)
    Real64 CoolLatOutput;              // Cooling latent output [W] (positive value means dehumidification)
    Real64 CoolTotOutput;              // Cooling total output [W] (positive value means cooling)
    Real64 DeltaT;                     // Delta temperature - reused in multiple places
    Real64 DeltaHumRat;                // Delta humidity ratio - reused in multiple places
    Real64 QZnHeatSP;                  // Load required to meet heating setpoint [W] (>0 is a heating load)
    Real64 QZnCoolSP;                  // Load required to meet cooling setpoint [W] (<0 is a cooling load)
    Real64 MdotZnHumidSP;              // Load required to meet humidifying setpoint [kgWater/s] (>0 = a humidify load)
    Real64 MdotZnDehumidSP;            // Load required to meet dehumidifying setpoint [kgWater/s] (<0 = a dehumidify load)
    bool UnitOn;
    bool HeatOn;             // Flag for heating and humidification availbility schedule, true if heating is on
    bool CoolOn;             // Flag for cooling and dehumidification availbility schedule, true if cooling is on
    bool EconoOn;            // Flag for economizer operation, true if economizer is on
    Real64 SupplyHumRatOrig; // Supply inlet to zone humidity ratio before saturation check [kgWater/kgDryAir]
    Real64 SupplyHumRatSat;  // Supply inlet to zone humidity ratio saturation at SupplyTemp [kgWater/kgDryAir]
    Real64 SupplyEnthalpy;   // Supply inlet to zone enthalpy [J/kg]
    Real64 MixedAirEnthalpy; // Mixed air enthalpy [J/kg]
    Real64 CpAir;            // Specific heat [J/kg-C] reused in multiple places
    //         REAL(r64) :: SpecHumOut   ! Specific humidity ratio of outlet air (kg moisture / kg moist air)
    //         REAL(r64) :: SpecHumIn    ! Specific humidity ratio of inlet [zone] air (kg moisture / kg moist air)

    auto &PurchAir(state.dataPurchasedAirMgr->PurchAir);

    // Sign convention: SysOutputProvided <0 Supply air is heated on entering zone (zone is cooled)
    //                  SysOutputProvided >0 Supply air is cooled on entering zone (zone is heated)
    InNodeNum = PurchAir(PurchAirNum).ZoneSupplyAirNodeNum;
    ZoneNodeNum = state.dataZoneEquip->ZoneEquipConfig(ControlledZoneNum).ZoneNode;
    OANodeNum = PurchAir(PurchAirNum).OutdoorAirNodeNum;
    RecircNodeNum = PurchAir(PurchAirNum).ZoneRecircAirNodeNum;
    SupplyMassFlowRate = 0.0;
    OAMassFlowRate = 0.0;
    PurchAir(PurchAirNum).MinOAMassFlowRate = 0.0;
    PurchAir(PurchAirNum).TimeEconoActive = 0.0;
    PurchAir(PurchAirNum).TimeHtRecActive = 0.0;
    SysOutputProvided = 0.0;
    MoistOutputProvided = 0.0;
    CoolSensOutput = 0.0;
    CoolLatOutput = 0.0;
    CoolTotOutput = 0.0;
    HeatSensOutput = 0.0;
    LatOutput = 0.0;

    // default unit to ON
    UnitOn = true;
    EconoOn = false;
    // get current zone requirements
    QZnHeatSP = state.dataZoneEnergyDemand->ZoneSysEnergyDemand(ControlledZoneNum).RemainingOutputReqToHeatSP;
    QZnCoolSP = state.dataZoneEnergyDemand->ZoneSysEnergyDemand(ControlledZoneNum).RemainingOutputReqToCoolSP;

    if (allocated(ZoneComp)) {
        ZoneComp(DataZoneEquipment::ZoneEquip::PurchasedAir).ZoneCompAvailMgrs(PurchAirNum).ZoneNum = ControlledZoneNum;
        PurchAir(PurchAirNum).AvailStatus = ZoneComp(DataZoneEquipment::ZoneEquip::PurchasedAir).ZoneCompAvailMgrs(PurchAirNum).AvailStatus;
        // Check if the hybrid ventilation availability manager is turning the unit off
        if (PurchAir(PurchAirNum).AvailStatus == ForceOff) {
            UnitOn = false;
        }
    }

    // Check if the unit is scheduled off
    //         IF (PurchAir(PurchAirNum)%AvailSchedPtr > 0) THEN
    if (GetCurrentScheduleValue(state, PurchAir(PurchAirNum).AvailSchedPtr) <= 0) {
        UnitOn = false;
    }
    //         END IF
    // Check if heating and cooling available
    HeatOn = true;
    //         IF (PurchAir(PurchAirNum)%HeatSchedPtr > 0) THEN
    if (GetCurrentScheduleValue(state, PurchAir(PurchAirNum).HeatSchedPtr) <= 0) {
        HeatOn = false;
    }
    //         END IF
    CoolOn = true;
    //         IF (PurchAir(PurchAirNum)%CoolSchedPtr > 0) THEN
    if (GetCurrentScheduleValue(state, PurchAir(PurchAirNum).CoolSchedPtr) <= 0) {
        CoolOn = false;
    }
    //         END IF

    if (UnitOn) {
        auto &thisZoneHB = state.dataZoneTempPredictorCorrector->zoneHeatBalance(ControlledZoneNum);
        // Calculate current minimum outdoor air flow rate based on design OA specifications and DCV or CO2 control
        CalcPurchAirMinOAMassFlow(state, PurchAirNum, ControlledZoneNum, OAMassFlowRate);

        // EMS override point  Purch air outdoor air massflow rate.....
        if (PurchAir(PurchAirNum).EMSOverrideOAMdotOn) {
            OAMassFlowRate = PurchAir(PurchAirNum).EMSValueOAMassFlowRate;
        }

        // Calculate minimum outdoor air sensible and latent load
        if (PurchAir(PurchAirNum).OutdoorAir) {
            CpAir = PsyCpAirFnW(state.dataLoopNodes->Node(OANodeNum).HumRat);
            MinOASensOutput = OAMassFlowRate * CpAir * (state.dataLoopNodes->Node(OANodeNum).Temp - state.dataLoopNodes->Node(ZoneNodeNum).Temp);
            MinOALatOutput = OAMassFlowRate * (state.dataLoopNodes->Node(OANodeNum).HumRat - state.dataLoopNodes->Node(ZoneNodeNum).HumRat);
        } else {
            MinOASensOutput = 0.0;
            MinOALatOutput = 0.0;
        }
        SupplyMassFlowRate = OAMassFlowRate;

        // Check if cooling of the supply air stream is required

        // Cooling operation
        if ((MinOASensOutput >= QZnCoolSP) &&
            (state.dataHeatBalFanSys->TempControlType(ControlledZoneNum) != DataHVACGlobals::ThermostatType::SingleHeating)) {
            OperatingMode = OpMode::Cool;
            // Calculate supply mass flow, temp and humidity with the following constraints:
            //  Min cooling supply temp
            //  Max total cooling capacity
            //  Max cooling airflow
            //  Min cooling supply humrat  (and Max heating supply humrat)
            //  Min OA mass flow rate

            // Check if OA flow rate greater than max cooling airflow limit
            if (((PurchAir(PurchAirNum).CoolingLimit == LimitType::LimitFlowRate) ||
                 (PurchAir(PurchAirNum).CoolingLimit == LimitType::LimitFlowRateAndCapacity)) &&
                (OAMassFlowRate > PurchAir(PurchAirNum).MaxCoolMassFlowRate)) {
                OAVolFlowRate = OAMassFlowRate / state.dataEnvrn->StdRhoAir;
                if (PurchAir(PurchAirNum).OAFlowMaxCoolOutputError < 1) {
                    ++PurchAir(PurchAirNum).OAFlowMaxCoolOutputError;
                    ShowWarningError(state,
                                     format("{} \"{}\" Requested outdoor air flow rate = {:.5T} [m3/s] exceeds limit.",
                                            PurchAir(PurchAirNum).cObjectName,
                                            PurchAir(PurchAirNum).Name,
                                            OAVolFlowRate));
                    ShowContinueError(
                        state,
                        format(" Will be reduced to the Maximum Cooling Air Flow Rate = {:.5T} [m3/s]", PurchAir(PurchAirNum).MaxCoolVolFlowRate));
                    ShowContinueErrorTimeStamp(state, "");
                } else {
                    ShowRecurringWarningErrorAtEnd(
                        state,
                        PurchAir(PurchAirNum).cObjectName + " \"" + PurchAir(PurchAirNum).Name +
                            "\" Requested outdoor air flow rate [m3/s] reduced to Maximum Cooling Air Flow Rate warning continues...",
                        PurchAir(PurchAirNum).OAFlowMaxCoolOutputIndex,
                        OAVolFlowRate);
                }
                OAMassFlowRate = PurchAir(PurchAirNum).MaxCoolMassFlowRate;

            } else {
                // Model economizer
                if (PurchAir(PurchAirNum).EconomizerType != Econ::NoEconomizer) {
                    if (((PurchAir(PurchAirNum).EconomizerType == Econ::DifferentialDryBulb) &&
                         (state.dataLoopNodes->Node(OANodeNum).Temp < state.dataLoopNodes->Node(PurchAir(PurchAirNum).ZoneRecircAirNodeNum).Temp)) ||
                        ((PurchAir(PurchAirNum).EconomizerType == Econ::DifferentialEnthalpy) &&
                         (state.dataLoopNodes->Node(OANodeNum).Enthalpy <
                          state.dataLoopNodes->Node(PurchAir(PurchAirNum).ZoneRecircAirNodeNum).Enthalpy))) {

                        // Calculate supply MassFlowRate based on sensible load but limit to Max Cooling Supply Air Flow Rate if specified
                        CpAir = PsyCpAirFnW(thisZoneHB.ZoneAirHumRat);
                        DeltaT = (state.dataLoopNodes->Node(OANodeNum).Temp - state.dataLoopNodes->Node(ZoneNodeNum).Temp);
                        if (DeltaT < -SmallTempDiff) {
                            SupplyMassFlowRate = QZnCoolSP / CpAir / DeltaT;
                            if (((PurchAir(PurchAirNum).CoolingLimit == LimitType::LimitFlowRate) ||
                                 (PurchAir(PurchAirNum).CoolingLimit == LimitType::LimitFlowRateAndCapacity)) &&
                                (PurchAir(PurchAirNum).MaxCoolMassFlowRate > 0.0)) {
                                SupplyMassFlowRate = min(max(SupplyMassFlowRate, 0.0), PurchAir(PurchAirNum).MaxCoolMassFlowRate);
                            }
                            if (SupplyMassFlowRate > OAMassFlowRate) {
                                EconoOn = true;
                                OAMassFlowRate = SupplyMassFlowRate;
                                PurchAir(PurchAirNum).TimeEconoActive = state.dataHVACGlobal->TimeStepSys;
                            }
                        }
                    }
                }
            }

            // Determine supply mass flow rate
            // Mass flow rate to meet sensible load, at Minimum Cooling Supply Air Temperature
            SupplyMassFlowRateForCool = 0.0;
            if (CoolOn) {
                CpAir = PsyCpAirFnW(thisZoneHB.ZoneAirHumRat);
                DeltaT = (PurchAir(PurchAirNum).MinCoolSuppAirTemp - state.dataLoopNodes->Node(ZoneNodeNum).Temp);
                if (DeltaT < -SmallTempDiff) {
                    SupplyMassFlowRateForCool = QZnCoolSP / CpAir / DeltaT;
                }
            }

            // Mass flow rate to meet dehumidification load, if applicable, at Minimum Cooling Supply Humidity Ratio
            SupplyMassFlowRateForDehum = 0.0;
            if (CoolOn) {
                if (PurchAir(PurchAirNum).DehumidCtrlType == HumControl::Humidistat) {
                    MdotZnDehumidSP = state.dataZoneEnergyDemand->ZoneSysMoistureDemand(ControlledZoneNum).RemainingOutputReqToDehumidSP;
                    DeltaHumRat = (PurchAir(PurchAirNum).MinCoolSuppAirHumRat - state.dataLoopNodes->Node(ZoneNodeNum).HumRat);
                    if ((DeltaHumRat < -SmallDeltaHumRat) && (MdotZnDehumidSP < 0.0)) {
                        SupplyMassFlowRateForDehum = MdotZnDehumidSP / DeltaHumRat;
                    }
                }
            }

            // Mass flow rate to meet humidification load, if applicable, at Maximum Heating Supply Humidity Ratio
            // This section is the cooling section, so humidification should activate only if humidification control = humidistat
            //   and if dehumidification control = humidistat or none
            SupplyMassFlowRateForHumid = 0.0;
            if (HeatOn) {
                if (PurchAir(PurchAirNum).HumidCtrlType == HumControl::Humidistat) {
                    if ((PurchAir(PurchAirNum).DehumidCtrlType == HumControl::Humidistat) ||
                        (PurchAir(PurchAirNum).DehumidCtrlType == HumControl::None)) {
                        MdotZnHumidSP = state.dataZoneEnergyDemand->ZoneSysMoistureDemand(ControlledZoneNum).RemainingOutputReqToHumidSP;
                        DeltaHumRat = (PurchAir(PurchAirNum).MaxHeatSuppAirHumRat - state.dataLoopNodes->Node(ZoneNodeNum).HumRat);
                        if ((DeltaHumRat > SmallDeltaHumRat) && (MdotZnHumidSP > 0.0)) {
                            SupplyMassFlowRateForHumid = MdotZnHumidSP / DeltaHumRat;
                        }
                    }
                }
            }

            // If cooling capacity is limited to zero, SupplyMassFlowRate* should be set to zero
            if (((PurchAir(PurchAirNum).CoolingLimit == LimitType::LimitCapacity) ||
                 (PurchAir(PurchAirNum).CoolingLimit == LimitType::LimitFlowRateAndCapacity)) &&
                (PurchAir(PurchAirNum).MaxCoolTotCap == 0)) {
                SupplyMassFlowRateForCool = 0;
                SupplyMassFlowRateForDehum = 0;
                SupplyMassFlowRateForHumid = 0;
            }

            // Supply mass flow is greatest of these, but limit to cooling max flow rate, if applicable
            SupplyMassFlowRate = max(0.0, OAMassFlowRate, SupplyMassFlowRateForCool, SupplyMassFlowRateForDehum, SupplyMassFlowRateForHumid);
            // EMS override point  Purch air massflow rate..... but only if unit is on, i.e. SupplyMassFlowRate>0.0
            if (PurchAir(PurchAirNum).EMSOverrideMdotOn) {
                SupplyMassFlowRate = PurchAir(PurchAirNum).EMSValueMassFlowRate;
                OAMassFlowRate = min(OAMassFlowRate, SupplyMassFlowRate);
            }
            if (((PurchAir(PurchAirNum).CoolingLimit == LimitType::LimitFlowRate) ||
                 (PurchAir(PurchAirNum).CoolingLimit == LimitType::LimitFlowRateAndCapacity)) &&
                (PurchAir(PurchAirNum).MaxCoolMassFlowRate > 0.0)) {
                SupplyMassFlowRate = min(SupplyMassFlowRate, PurchAir(PurchAirNum).MaxCoolMassFlowRate);
            }

            if (SupplyMassFlowRate <= VerySmallMassFlow) SupplyMassFlowRate = 0.0;

            // Calculate mixed air conditions
            CalcPurchAirMixedAir(state,
                                 PurchAirNum,
                                 OAMassFlowRate,
                                 SupplyMassFlowRate,
                                 PurchAir(PurchAirNum).MixedAirTemp,
                                 PurchAir(PurchAirNum).MixedAirHumRat,
                                 MixedAirEnthalpy,
                                 OperatingMode);

            // Calculate supply air conditions using final massflow rate, imposing capacity limits if specified
            // If capacity limits are exceeded, keep massflow rate where it is and adjust supply temp
            // In general, in the cooling section, don't let SupplyTemp be set to something that results in heating
            if (SupplyMassFlowRate > 0.0) {
                // Calculate supply temp at SupplyMassFlowRate and recheck limit on Minimum Cooling Supply Air Temperature
                CpAir = PsyCpAirFnW(thisZoneHB.ZoneAirHumRat);
                PurchAir(PurchAirNum).SupplyTemp = QZnCoolSP / (CpAir * SupplyMassFlowRate) + state.dataLoopNodes->Node(ZoneNodeNum).Temp;
                PurchAir(PurchAirNum).SupplyTemp = max(PurchAir(PurchAirNum).SupplyTemp, PurchAir(PurchAirNum).MinCoolSuppAirTemp);
                // This is the cooling mode, so SupplyTemp can't be more than MixedAirTemp
                PurchAir(PurchAirNum).SupplyTemp = min(PurchAir(PurchAirNum).SupplyTemp, PurchAir(PurchAirNum).MixedAirTemp);
                PurchAir(PurchAirNum).SupplyHumRat = PurchAir(PurchAirNum).MixedAirHumRat;
                SupplyEnthalpy = PsyHFnTdbW(PurchAir(PurchAirNum).SupplyTemp, PurchAir(PurchAirNum).SupplyHumRat);

                // Check sensible load vs max total cooling capacity, if specified, and adjust supply temp before applying humidity controls
                // Will check again later, too
                if ((PurchAir(PurchAirNum).CoolingLimit == LimitType::LimitCapacity) ||
                    (PurchAir(PurchAirNum).CoolingLimit == LimitType::LimitFlowRateAndCapacity)) {
                    CpAir = PsyCpAirFnW(PurchAir(PurchAirNum).MixedAirHumRat);
                    CoolSensOutput = SupplyMassFlowRate * (MixedAirEnthalpy - SupplyEnthalpy);
                    if (CoolSensOutput >= PurchAir(PurchAirNum).MaxCoolTotCap) {
                        CoolSensOutput = PurchAir(PurchAirNum).MaxCoolTotCap;
                        SupplyEnthalpy = MixedAirEnthalpy - CoolSensOutput / SupplyMassFlowRate;
                        PurchAir(PurchAirNum).SupplyTemp = PsyTdbFnHW(SupplyEnthalpy, PurchAir(PurchAirNum).SupplyHumRat);
                        // This is the cooling mode, so SupplyTemp can't be more than MixedAirTemp
                        PurchAir(PurchAirNum).SupplyTemp = min(PurchAir(PurchAirNum).SupplyTemp, PurchAir(PurchAirNum).MixedAirTemp);
                    } // Capacity limit exceeded
                }

                // Set supply humidity ratio for cooling/dehumidification
                PurchAir(PurchAirNum).SupplyHumRat = PurchAir(PurchAirNum).MixedAirHumRat;
                switch (PurchAir(PurchAirNum).DehumidCtrlType) {
                case HumControl::None: {
                    PurchAir(PurchAirNum).SupplyHumRat = PurchAir(PurchAirNum).MixedAirHumRat; // Unnecessary line?
                } break;
                case HumControl::ConstantSensibleHeatRatio: {
                    // SHR = CoolSensOutput/CoolTotOutput
                    // CoolTotOutput = CoolSensOutput/SHR
                    CpAir = PsyCpAirFnW(PurchAir(PurchAirNum).MixedAirHumRat);
                    CoolSensOutput = SupplyMassFlowRate * CpAir * (PurchAir(PurchAirNum).MixedAirTemp - PurchAir(PurchAirNum).SupplyTemp);
                    CoolTotOutput = CoolSensOutput / PurchAir(PurchAirNum).CoolSHR;
                    SupplyEnthalpy = MixedAirEnthalpy - CoolTotOutput / SupplyMassFlowRate;
                    //  Limit for overdrying (avoid Pysch errors which occur if SupplyEnthalpy is too low for SupplyTemp)
                    SupplyEnthalpy = max(SupplyEnthalpy, PsyHFnTdbW(PurchAir(PurchAirNum).SupplyTemp, 0.00001));
                    PurchAir(PurchAirNum).SupplyHumRat =
                        min(PurchAir(PurchAirNum).SupplyHumRat, PsyWFnTdbH(state, PurchAir(PurchAirNum).SupplyTemp, SupplyEnthalpy, RoutineName));
                    // Apply min cooling humidity ratio limit
                    PurchAir(PurchAirNum).SupplyHumRat = max(PurchAir(PurchAirNum).SupplyHumRat, PurchAir(PurchAirNum).MinCoolSuppAirHumRat);
                    // But don't let it be higher than incoming MixedAirHumRat
                    PurchAir(PurchAirNum).SupplyHumRat = min(PurchAir(PurchAirNum).SupplyHumRat, PurchAir(PurchAirNum).MixedAirHumRat);
                } break;
                case HumControl::Humidistat: {
                    MdotZnDehumidSP = state.dataZoneEnergyDemand->ZoneSysMoistureDemand(ControlledZoneNum).RemainingOutputReqToDehumidSP;
                    SupplyHumRatForDehum = MdotZnDehumidSP / SupplyMassFlowRate + state.dataLoopNodes->Node(ZoneNodeNum).HumRat;
                    SupplyHumRatForDehum = max(SupplyHumRatForDehum, PurchAir(PurchAirNum).MinCoolSuppAirHumRat);
                    PurchAir(PurchAirNum).SupplyHumRat = min(PurchAir(PurchAirNum).MixedAirHumRat, SupplyHumRatForDehum);
                } break;
                case HumControl::ConstantSupplyHumidityRatio: {
                    PurchAir(PurchAirNum).SupplyHumRat = PurchAir(PurchAirNum).MinCoolSuppAirHumRat;
                } break;
                default: {
                    PurchAir(PurchAirNum).SupplyHumRat = PurchAir(PurchAirNum).MixedAirHumRat;
                } break;
                }

                // Check supply humidity ratio for humidification (SupplyHumRatForHum should always be < SupplyHumRatForDehum)
                // This section is the cooling section, so humidification should activate only if humidification control = humidistat
                //   and if dehumidification control = humidistat or none
                if (HeatOn) {
                    if (PurchAir(PurchAirNum).HumidCtrlType == HumControl::Humidistat) {
                        if ((PurchAir(PurchAirNum).DehumidCtrlType == HumControl::Humidistat) ||
                            (PurchAir(PurchAirNum).DehumidCtrlType == HumControl::None)) {
                            MdotZnHumidSP = state.dataZoneEnergyDemand->ZoneSysMoistureDemand(ControlledZoneNum).RemainingOutputReqToHumidSP;
                            SupplyHumRatForHumid = MdotZnHumidSP / SupplyMassFlowRate + state.dataLoopNodes->Node(ZoneNodeNum).HumRat;
                            SupplyHumRatForHumid = min(SupplyHumRatForHumid, PurchAir(PurchAirNum).MaxHeatSuppAirHumRat);
                            PurchAir(PurchAirNum).SupplyHumRat = max(PurchAir(PurchAirNum).SupplyHumRat, SupplyHumRatForHumid);
                        }
                    }
                }

                //   Limit supply humidity ratio to saturation at supply outlet temp

                SupplyHumRatOrig = PurchAir(PurchAirNum).SupplyHumRat;
                SupplyHumRatSat = PsyWFnTdbRhPb(state, PurchAir(PurchAirNum).SupplyTemp, 1.0, state.dataEnvrn->OutBaroPress, RoutineName);
                PurchAir(PurchAirNum).SupplyHumRat = min(SupplyHumRatOrig, SupplyHumRatSat);
                SupplyEnthalpy = PsyHFnTdbW(PurchAir(PurchAirNum).SupplyTemp, PurchAir(PurchAirNum).SupplyHumRat);

                // Check max total Cooling capacity, if specified
                if ((PurchAir(PurchAirNum).CoolingLimit == LimitType::LimitCapacity) ||
                    (PurchAir(PurchAirNum).CoolingLimit == LimitType::LimitFlowRateAndCapacity)) {
                    // If dehumidifying, compare total cooling to the limit
                    if (PurchAir(PurchAirNum).SupplyHumRat < PurchAir(PurchAirNum).MixedAirHumRat) { // Dehumidifying
                        CoolTotOutput = SupplyMassFlowRate * (MixedAirEnthalpy - SupplyEnthalpy);
                        if ((CoolTotOutput) > PurchAir(PurchAirNum).MaxCoolTotCap) {
                            CoolTotOutput = PurchAir(PurchAirNum).MaxCoolTotCap;
                            SupplyEnthalpy = MixedAirEnthalpy - CoolTotOutput / SupplyMassFlowRate;
                            // Adjust output based on dehumidification control type
                            switch (PurchAir(PurchAirNum).DehumidCtrlType) {
                            case HumControl::ConstantSensibleHeatRatio: {
                                // Adjust both supply temp and humidity ratio to maintain SHR
                                // SHR = CoolSensOutput/CoolTotOutput
                                // CoolSensOutput = SHR*CoolTotOutput
                                CpAir = PsyCpAirFnW(PurchAir(PurchAirNum).MixedAirHumRat);
                                CoolSensOutput = CoolTotOutput * PurchAir(PurchAirNum).CoolSHR;
                                PurchAir(PurchAirNum).SupplyTemp = PurchAir(PurchAirNum).MixedAirTemp - CoolSensOutput / (CpAir * SupplyMassFlowRate);
                                // This is the cooling mode, so SupplyTemp can't be more than MixedAirTemp
                                PurchAir(PurchAirNum).SupplyTemp = min(PurchAir(PurchAirNum).SupplyTemp, PurchAir(PurchAirNum).MixedAirTemp);
                                //  Limit for overdrying (avoid Pysch errors which occur if SupplyEnthalpy is too low for SupplyTemp)
                                SupplyEnthalpy = max(SupplyEnthalpy, PsyHFnTdbW(PurchAir(PurchAirNum).SupplyTemp, 0.00001));
                                PurchAir(PurchAirNum).SupplyHumRat = PsyWFnTdbH(state, PurchAir(PurchAirNum).SupplyTemp, SupplyEnthalpy, RoutineName);
                            } break;
                            case HumControl::Humidistat: {
                                // Keep supply temp and adjust humidity ratio to reduce load
                                PurchAir(PurchAirNum).SupplyHumRat = PsyWFnTdbH(state, PurchAir(PurchAirNum).SupplyTemp, SupplyEnthalpy, RoutineName);
                            } break;
                            case HumControl::None:
                            case HumControl::ConstantSupplyHumidityRatio: {
                                // Keep humidity ratio and adjust supply temp
                                // Check if latent output exceeds capacity
                                CpAir = PsyCpAirFnW(PurchAir(PurchAirNum).MixedAirHumRat);
                                CoolSensOutput = SupplyMassFlowRate * CpAir * (PurchAir(PurchAirNum).MixedAirTemp - PurchAir(PurchAirNum).SupplyTemp);
                                CoolLatOutput = CoolTotOutput - CoolSensOutput;
                                if (CoolLatOutput >= PurchAir(PurchAirNum).MaxCoolTotCap) {
                                    PurchAir(PurchAirNum).SupplyTemp = PurchAir(PurchAirNum).MixedAirTemp;
                                    PurchAir(PurchAirNum).SupplyHumRat =
                                        PsyWFnTdbH(state, PurchAir(PurchAirNum).SupplyTemp, SupplyEnthalpy, RoutineName);
                                    CoolLatOutput = PurchAir(PurchAirNum).MaxCoolTotCap;
                                } else {
                                    PurchAir(PurchAirNum).SupplyTemp = PsyTdbFnHW(SupplyEnthalpy, PurchAir(PurchAirNum).SupplyHumRat);
                                    // This is the cooling mode, so SupplyTemp can't be more than MixedAirTemp
                                    PurchAir(PurchAirNum).SupplyTemp = min(PurchAir(PurchAirNum).SupplyTemp, PurchAir(PurchAirNum).MixedAirTemp);
                                }
                            } break;
                            default:
                                break;
                            }
                            // Limit supply humidity ratio to saturation at supply outlet temp
                            // If saturation exceeded, then honor capacity limit and set to dew point at supplyenthalpy

                            SupplyHumRatOrig = PurchAir(PurchAirNum).SupplyHumRat;
                            SupplyHumRatSat = PsyWFnTdbRhPb(state, PurchAir(PurchAirNum).SupplyTemp, 1.0, state.dataEnvrn->OutBaroPress, RoutineName);
                            if (SupplyHumRatSat < SupplyHumRatOrig) {
                                PurchAir(PurchAirNum).SupplyTemp = PsyTsatFnHPb(state, SupplyEnthalpy, state.dataEnvrn->OutBaroPress, RoutineName);

                                // This is the cooling mode, so SupplyTemp can't be more than MixedAirTemp
                                PurchAir(PurchAirNum).SupplyTemp = min(PurchAir(PurchAirNum).SupplyTemp, PurchAir(PurchAirNum).MixedAirTemp);
                                PurchAir(PurchAirNum).SupplyHumRat = PsyWFnTdbH(state, PurchAir(PurchAirNum).SupplyTemp, SupplyEnthalpy, RoutineName);
                                SupplyEnthalpy = PsyHFnTdbW(PurchAir(PurchAirNum).SupplyTemp, PurchAir(PurchAirNum).SupplyHumRat);
                                // CpAir = PsyCpAirFnW(MixedAirHumRat)
                                // CoolSensOutput = SupplyMassFlowRate * CpAir * (MixedAirTemp - SupplyTemp)
                                // CoolTotOutput = SupplyMassFlowRate * (MixedAirEnthalpy - SupplyEnthalpy)
                            }
                        }    // Capacity limit exceeded
                    } else { // Not dehumidifying
                        // If not dehumidifying, compare sensible cooling to the limit
                        // This section will only increase supply temp, so no need to recheck for super-saturation
                        CpAir = PsyCpAirFnW(PurchAir(PurchAirNum).MixedAirHumRat);
                        CoolSensOutput = SupplyMassFlowRate * CpAir * (PurchAir(PurchAirNum).MixedAirTemp - PurchAir(PurchAirNum).SupplyTemp);
                        if (CoolSensOutput >= PurchAir(PurchAirNum).MaxCoolTotCap) {
                            CoolSensOutput = PurchAir(PurchAirNum).MaxCoolTotCap;
                            PurchAir(PurchAirNum).SupplyTemp = PurchAir(PurchAirNum).MixedAirTemp - CoolSensOutput / (SupplyMassFlowRate * CpAir);
                        } // Capacity limit exceeded
                    }     // Dehumidifying or not
                }         // Capacity limit active

            } else { // SupplyMassFlowRate is zero
                SupplyEnthalpy = MixedAirEnthalpy;
                PurchAir(PurchAirNum).SupplyHumRat = PurchAir(PurchAirNum).MixedAirHumRat;
                PurchAir(PurchAirNum).SupplyTemp = PurchAir(PurchAirNum).MixedAirTemp;
                CoolSensOutput = 0.0;
                CoolTotOutput = 0.0;
            }
            // Heating or no-load operation
        } else { // Heating or no-load case
            if ((MinOASensOutput < QZnHeatSP) &&
                (state.dataHeatBalFanSys->TempControlType(ControlledZoneNum) != DataHVACGlobals::ThermostatType::SingleCooling)) {
                OperatingMode = OpMode::Heat;
            } else { // DeadBand mode shuts off heat recovery and economizer
                OperatingMode = OpMode::DeadBand;
            }
            // Calculate supply mass flow, temp and humidity with the following constraints:
            //  Max heating supply temp
            //  Max sensible heating capacity
            //  Max heating airflow
            //  Max heating supply humrat (and Min cooling supply humrat)
            //  Min OA mass flow rate

            // Check if OA flow rate greater than max heating airflow limit
            if (((PurchAir(PurchAirNum).HeatingLimit == LimitType::LimitFlowRate) ||
                 (PurchAir(PurchAirNum).HeatingLimit == LimitType::LimitFlowRateAndCapacity)) &&
                (OAMassFlowRate > PurchAir(PurchAirNum).MaxHeatMassFlowRate)) {
                OAVolFlowRate = OAMassFlowRate / state.dataEnvrn->StdRhoAir;
                if (PurchAir(PurchAirNum).OAFlowMaxHeatOutputError < 1) {
                    ++PurchAir(PurchAirNum).OAFlowMaxHeatOutputError;
                    ShowWarningError(state,
                                     format("{} \"{}\" Requested outdoor air flow rate = {:.5T} [m3/s] exceeds limit.",
                                            PurchAir(PurchAirNum).cObjectName,
                                            PurchAir(PurchAirNum).Name,
                                            OAVolFlowRate));
                    ShowContinueError(
                        state,
                        format(" Will be reduced to the Maximum Heating Air Flow Rate = {:.5T} [m3/s]", PurchAir(PurchAirNum).MaxHeatVolFlowRate));
                    ShowContinueErrorTimeStamp(state, "");
                } else {
                    ShowRecurringWarningErrorAtEnd(
                        state,
                        PurchAir(PurchAirNum).cObjectName + " \"" + PurchAir(PurchAirNum).Name +
                            "\" Requested outdoor air flow rate [m3/s] reduced to Maximum Heating Air Flow Rate warning continues...",
                        PurchAir(PurchAirNum).OAFlowMaxHeatOutputIndex,
                        OAVolFlowRate);
                }
                OAMassFlowRate = PurchAir(PurchAirNum).MaxHeatMassFlowRate;
            }

            SupplyMassFlowRate = OAMassFlowRate;

            // Determine supply mass flow rate
            // Mass flow rate to meet sensible load, at Minimum Cooling Supply Air Temperature
            SupplyMassFlowRateForHeat = 0.0;
            if ((HeatOn) && (OperatingMode == OpMode::Heat)) {
                CpAir = PsyCpAirFnW(thisZoneHB.ZoneAirHumRat);
                DeltaT = (PurchAir(PurchAirNum).MaxHeatSuppAirTemp - state.dataLoopNodes->Node(ZoneNodeNum).Temp);
                if (DeltaT > SmallTempDiff) {
                    SupplyMassFlowRateForHeat = QZnHeatSP / CpAir / DeltaT;
                }
            }

            // Mass flow rate to meet dehumidification load, if applicable, at Minimum Cooling Supply Humidity Ratio
            // This section is the heating/deadband section, so dehumidification should activate
            //   only if dehumidification control = humidistat
            //   and if humidification control = humidistat or none or if operating in deadband mode
            SupplyMassFlowRateForDehum = 0.0;
            if (CoolOn) {
                if (PurchAir(PurchAirNum).DehumidCtrlType == HumControl::Humidistat) {
                    if ((PurchAir(PurchAirNum).HumidCtrlType == HumControl::Humidistat) ||
                        (PurchAir(PurchAirNum).HumidCtrlType == HumControl::None) || (OperatingMode == OpMode::DeadBand)) {
                        MdotZnDehumidSP = state.dataZoneEnergyDemand->ZoneSysMoistureDemand(ControlledZoneNum).RemainingOutputReqToDehumidSP;
                        DeltaHumRat = (PurchAir(PurchAirNum).MinCoolSuppAirHumRat - state.dataLoopNodes->Node(ZoneNodeNum).HumRat);
                        if ((DeltaHumRat < -SmallDeltaHumRat) && (MdotZnDehumidSP < 0.0)) {
                            SupplyMassFlowRateForDehum = MdotZnDehumidSP / DeltaHumRat;
                        }
                    }
                }
            }

            // Mass flow rate to meet humidification load, if applicable, at Maximum Heating Supply Humidity Ratio
            SupplyMassFlowRateForHumid = 0.0;
            if (HeatOn) {
                if (PurchAir(PurchAirNum).HumidCtrlType == HumControl::Humidistat) {
                    MdotZnHumidSP = state.dataZoneEnergyDemand->ZoneSysMoistureDemand(ControlledZoneNum).RemainingOutputReqToHumidSP;
                    DeltaHumRat = (PurchAir(PurchAirNum).MaxHeatSuppAirHumRat - state.dataLoopNodes->Node(ZoneNodeNum).HumRat);
                    if ((DeltaHumRat > SmallDeltaHumRat) && (MdotZnHumidSP > 0.0)) {
                        SupplyMassFlowRateForHumid = MdotZnHumidSP / DeltaHumRat;
                    }
                }
            }

            // If heating capacity is limited to zero, SupplyMassFlowRate* should be set to zero
            if (((PurchAir(PurchAirNum).HeatingLimit == LimitType::LimitCapacity) ||
                 (PurchAir(PurchAirNum).HeatingLimit == LimitType::LimitFlowRateAndCapacity)) &&
                (PurchAir(PurchAirNum).MaxHeatSensCap == 0)) {
                SupplyMassFlowRateForHeat = 0;
                SupplyMassFlowRateForDehum = 0;
                SupplyMassFlowRateForHumid = 0;
            }

            // Supply mass flow is greatest of these, but limit to heating max flow rate, if applicable
            SupplyMassFlowRate = max(0.0, OAMassFlowRate, SupplyMassFlowRateForHeat, SupplyMassFlowRateForDehum, SupplyMassFlowRateForHumid);
            // EMS override point  Purch air massflow rate..... but only if unit is on, i.e. SupplyMassFlowRate>0.0
            if (PurchAir(PurchAirNum).EMSOverrideMdotOn) {
                SupplyMassFlowRate = PurchAir(PurchAirNum).EMSValueMassFlowRate;
                OAMassFlowRate = min(OAMassFlowRate, SupplyMassFlowRate);
            }
            if (((PurchAir(PurchAirNum).HeatingLimit == LimitType::LimitFlowRate) ||
                 (PurchAir(PurchAirNum).HeatingLimit == LimitType::LimitFlowRateAndCapacity)) &&
                (PurchAir(PurchAirNum).MaxHeatMassFlowRate > 0.0)) {
                SupplyMassFlowRate = min(SupplyMassFlowRate, PurchAir(PurchAirNum).MaxHeatMassFlowRate);
            }

            if (SupplyMassFlowRate <= VerySmallMassFlow) SupplyMassFlowRate = 0.0;

            // Calculate mixed air conditions
            CalcPurchAirMixedAir(state,
                                 PurchAirNum,
                                 OAMassFlowRate,
                                 SupplyMassFlowRate,
                                 PurchAir(PurchAirNum).MixedAirTemp,
                                 PurchAir(PurchAirNum).MixedAirHumRat,
                                 MixedAirEnthalpy,
                                 OperatingMode);

            // Calculate supply air conditions using final massflow rate, imposing capacity limits if specified
            // If capacity limits are exceeded, keep massflow rate where it is and adjust supply temp
            if (SupplyMassFlowRate > 0.0) {
                if ((HeatOn) && (OperatingMode == OpMode::Heat)) {
                    // Calculate supply temp at SupplyMassFlowRate and check limit on Maximum Heating Supply Air Temperature
                    CpAir = PsyCpAirFnW(thisZoneHB.ZoneAirHumRat);
                    PurchAir(PurchAirNum).SupplyTemp = QZnHeatSP / (CpAir * SupplyMassFlowRate) + state.dataLoopNodes->Node(ZoneNodeNum).Temp;
                    PurchAir(PurchAirNum).SupplyTemp = min(PurchAir(PurchAirNum).SupplyTemp, PurchAir(PurchAirNum).MaxHeatSuppAirTemp);
                    // This is the heating mode, so SupplyTemp can't be less than MixedAirTemp
                    PurchAir(PurchAirNum).SupplyTemp = max(PurchAir(PurchAirNum).SupplyTemp, PurchAir(PurchAirNum).MixedAirTemp);
                    // Check max heating capacity, if specified
                    if ((PurchAir(PurchAirNum).HeatingLimit == LimitType::LimitCapacity) ||
                        (PurchAir(PurchAirNum).HeatingLimit == LimitType::LimitFlowRateAndCapacity)) {
                        CpAir = PsyCpAirFnW(PurchAir(PurchAirNum).MixedAirHumRat);
                        HeatSensOutput = SupplyMassFlowRate * CpAir * (PurchAir(PurchAirNum).SupplyTemp - PurchAir(PurchAirNum).MixedAirTemp);
                        if (HeatSensOutput > PurchAir(PurchAirNum).MaxHeatSensCap) {
                            PurchAir(PurchAirNum).SupplyTemp =
                                PurchAir(PurchAirNum).MaxHeatSensCap / (SupplyMassFlowRate * CpAir) + PurchAir(PurchAirNum).MixedAirTemp;
                            HeatSensOutput = PurchAir(PurchAirNum).MaxHeatSensCap;
                        }
                    }
                } else { // Heat is off or operating mode is deadband (i.e. don't do any heating)
                    PurchAir(PurchAirNum).SupplyTemp = PurchAir(PurchAirNum).MixedAirTemp;
                }

                // Set supply humidity ratio first for heating/humidification
                PurchAir(PurchAirNum).SupplyHumRat = PurchAir(PurchAirNum).MixedAirHumRat;
                switch (PurchAir(PurchAirNum).HumidCtrlType) {
                case HumControl::None: {
                    PurchAir(PurchAirNum).SupplyHumRat = PurchAir(PurchAirNum).MixedAirHumRat;
                } break;
                case HumControl::Humidistat: {
                    MdotZnHumidSP = state.dataZoneEnergyDemand->ZoneSysMoistureDemand(ControlledZoneNum).RemainingOutputReqToHumidSP;
                    SupplyHumRatForHumid = MdotZnHumidSP / SupplyMassFlowRate + state.dataLoopNodes->Node(ZoneNodeNum).HumRat;
                    SupplyHumRatForHumid = min(SupplyHumRatForHumid, PurchAir(PurchAirNum).MaxHeatSuppAirHumRat);
                    PurchAir(PurchAirNum).SupplyHumRat = max(PurchAir(PurchAirNum).SupplyHumRat, SupplyHumRatForHumid);
                } break;
                case HumControl::ConstantSupplyHumidityRatio: {
                    if (OperatingMode == OpMode::Heat) {
                        // If this results in dehumidification, must check cooling capacity limit
                        if (PurchAir(PurchAirNum).MixedAirHumRat > PurchAir(PurchAirNum).MaxHeatSuppAirHumRat) {
                            if ((PurchAir(PurchAirNum).CoolingLimit == LimitType::LimitCapacity) ||
                                (PurchAir(PurchAirNum).CoolingLimit == LimitType::LimitFlowRateAndCapacity)) {
                                PurchAir(PurchAirNum).SupplyHumRat = PurchAir(PurchAirNum).MaxHeatSuppAirHumRat;
                                SupplyEnthalpy = PsyHFnTdbW(PurchAir(PurchAirNum).SupplyTemp, PurchAir(PurchAirNum).SupplyHumRat);
                                CoolTotOutput = SupplyMassFlowRate * (MixedAirEnthalpy - SupplyEnthalpy);
                                CpAir = PsyCpAirFnW(PurchAir(PurchAirNum).MixedAirHumRat);
                                CoolSensOutput = SupplyMassFlowRate * CpAir * (PurchAir(PurchAirNum).MixedAirTemp - PurchAir(PurchAirNum).SupplyTemp);
                                CoolLatOutput = CoolTotOutput - CoolSensOutput;
                                if (CoolLatOutput >= PurchAir(PurchAirNum).MaxCoolTotCap) {
                                    CoolLatOutput = PurchAir(PurchAirNum).MaxCoolTotCap;
                                    CoolTotOutput = CoolSensOutput + CoolLatOutput;
                                    SupplyEnthalpy = MixedAirEnthalpy - CoolTotOutput / SupplyMassFlowRate;
                                    PurchAir(PurchAirNum).SupplyHumRat =
                                        PsyWFnTdbH(state, PurchAir(PurchAirNum).SupplyTemp, SupplyEnthalpy, RoutineName);
                                }
                            } else {
                                PurchAir(PurchAirNum).SupplyHumRat = PurchAir(PurchAirNum).MaxHeatSuppAirHumRat;
                            }
                        } else {
                            PurchAir(PurchAirNum).SupplyHumRat = PurchAir(PurchAirNum).MaxHeatSuppAirHumRat;
                        }
                    } else {
                        PurchAir(PurchAirNum).SupplyHumRat = PurchAir(PurchAirNum).MixedAirHumRat;
                    }
                } break;
                default: {
                    PurchAir(PurchAirNum).SupplyHumRat = PurchAir(PurchAirNum).MixedAirHumRat;
                } break;
                }
                SupplyEnthalpy = PsyHFnTdbW(PurchAir(PurchAirNum).SupplyTemp, PurchAir(PurchAirNum).SupplyHumRat);

                // Check supply humidity ratio for dehumidification (SupplyHumRatForHumid should always be < SupplyHumRatForDehum)
                // This section is the heating/deadband section, so dehumidification should activate
                //   only if dehumidification control = humidistat
                //   and if humidification control = humidistat or none or if operating in deadband mode
                if (CoolOn) {
                    if (PurchAir(PurchAirNum).DehumidCtrlType == HumControl::Humidistat) {
                        if ((PurchAir(PurchAirNum).HumidCtrlType == HumControl::Humidistat) ||
                            (PurchAir(PurchAirNum).HumidCtrlType == HumControl::None) || (OperatingMode == OpMode::DeadBand)) {
                            MdotZnDehumidSP = state.dataZoneEnergyDemand->ZoneSysMoistureDemand(ControlledZoneNum).RemainingOutputReqToDehumidSP;
                            SupplyHumRatForDehum = MdotZnDehumidSP / SupplyMassFlowRate + state.dataLoopNodes->Node(ZoneNodeNum).HumRat;
                            SupplyHumRatForDehum = max(SupplyHumRatForDehum, PurchAir(PurchAirNum).MinCoolSuppAirHumRat);
                            PurchAir(PurchAirNum).SupplyHumRat = min(PurchAir(PurchAirNum).SupplyHumRat, SupplyHumRatForDehum);
                            SupplyEnthalpy = PsyHFnTdbW(PurchAir(PurchAirNum).SupplyTemp, PurchAir(PurchAirNum).SupplyHumRat);
                            if (PurchAir(PurchAirNum).SupplyHumRat < PurchAir(PurchAirNum).MixedAirHumRat) {
                                // At this point, the system is heating or deadband but dehumidifying, check max cooling cap limit
                                CpAir = PsyCpAirFnW(PurchAir(PurchAirNum).MixedAirHumRat);
                                SensOutput = SupplyMassFlowRate * CpAir * (PurchAir(PurchAirNum).SupplyTemp - PurchAir(PurchAirNum).MixedAirTemp);
                                LatOutput = SupplyMassFlowRate * (SupplyEnthalpy - MixedAirEnthalpy) - SensOutput;
                                if ((PurchAir(PurchAirNum).CoolingLimit == LimitType::LimitCapacity) ||
                                    (PurchAir(PurchAirNum).CoolingLimit == LimitType::LimitFlowRateAndCapacity)) {
                                    if (LatOutput > PurchAir(PurchAirNum).MaxCoolTotCap) {
                                        LatOutput = PurchAir(PurchAirNum).MaxCoolTotCap;
                                        SupplyEnthalpy = MixedAirEnthalpy + (LatOutput + SensOutput) / SupplyMassFlowRate;
                                        PurchAir(PurchAirNum).SupplyHumRat =
                                            PsyWFnTdbH(state, PurchAir(PurchAirNum).SupplyTemp, SupplyEnthalpy, RoutineName);
                                    }
                                }
                            }
                        }
                    }
                }

                //   Limit supply humidity ratio to saturation at supply outlet temp

                SupplyHumRatOrig = PurchAir(PurchAirNum).SupplyHumRat;
                PurchAir(PurchAirNum).SupplyHumRat =
                    min(PurchAir(PurchAirNum).SupplyHumRat,
                        PsyWFnTdbRhPb(state, PurchAir(PurchAirNum).SupplyTemp, 1.0, state.dataEnvrn->OutBaroPress, RoutineName));
                SupplyEnthalpy = PsyHFnTdbW(PurchAir(PurchAirNum).SupplyTemp, PurchAir(PurchAirNum).SupplyHumRat);

            } else { // SupplyMassFlowRate is zero
                SupplyEnthalpy = MixedAirEnthalpy;
                PurchAir(PurchAirNum).SupplyHumRat = PurchAir(PurchAirNum).MixedAirHumRat;
                PurchAir(PurchAirNum).SupplyTemp = PurchAir(PurchAirNum).MixedAirTemp;
                HeatSensOutput = 0.0;
            }

        } // Cooling or heating required

        if (SupplyMassFlowRate > 0.0) {
            // EMS override point  Purch air supply temp and humidty ratio ..... but only if unit is on, SupplyMassFlowRate>0.0
            if (PurchAir(PurchAirNum).EMSOverrideSupplyTempOn) {
                PurchAir(PurchAirNum).SupplyTemp = PurchAir(PurchAirNum).EMSValueSupplyTemp;
            }
            if (PurchAir(PurchAirNum).EMSOverrideSupplyHumRatOn) {
                PurchAir(PurchAirNum).SupplyHumRat = PurchAir(PurchAirNum).EMSValueSupplyHumRat;
            }
            SupplyEnthalpy = PsyHFnTdbW(PurchAir(PurchAirNum).SupplyTemp, PurchAir(PurchAirNum).SupplyHumRat);

            // compute coil loads
            if ((PurchAir(PurchAirNum).SupplyHumRat == PurchAir(PurchAirNum).MixedAirHumRat) &&
                (PurchAir(PurchAirNum).SupplyTemp == PurchAir(PurchAirNum).MixedAirTemp)) {
                // If no change in humrat or temp, then set loads to zero
                PurchAir(PurchAirNum).SenCoilLoad = 0.0;
                PurchAir(PurchAirNum).LatCoilLoad = 0.0;
            } else if ((PurchAir(PurchAirNum).SupplyHumRat == PurchAir(PurchAirNum).MixedAirHumRat) &&
                       (PurchAir(PurchAirNum).SupplyTemp != PurchAir(PurchAirNum).MixedAirTemp)) {
                // If no change in humrat, then set latent load to zero and use enthalpies to calculate sensible load
                PurchAir(PurchAirNum).SenCoilLoad = SupplyMassFlowRate * (SupplyEnthalpy - MixedAirEnthalpy);
                PurchAir(PurchAirNum).LatCoilLoad = 0.0;
            } else {
                CpAir = PsyCpAirFnW(PurchAir(PurchAirNum).MixedAirHumRat);
                PurchAir(PurchAirNum).SenCoilLoad =
                    SupplyMassFlowRate * CpAir * (PurchAir(PurchAirNum).SupplyTemp - PurchAir(PurchAirNum).MixedAirTemp);
                PurchAir(PurchAirNum).LatCoilLoad = SupplyMassFlowRate * (SupplyEnthalpy - MixedAirEnthalpy) - PurchAir(PurchAirNum).SenCoilLoad;
            }

            // Apply heating and cooling availability schedules to sensible load
            if (((PurchAir(PurchAirNum).SenCoilLoad > 0.0) && !HeatOn) || ((PurchAir(PurchAirNum).SenCoilLoad < 0.0) && !CoolOn)) {
                // Coil is off
                PurchAir(PurchAirNum).SenCoilLoad = 0.0;
                PurchAir(PurchAirNum).SupplyTemp = PurchAir(PurchAirNum).MixedAirTemp;
            }

            // Apply heating and cooling availability schedules to latent load
            if (((PurchAir(PurchAirNum).LatCoilLoad > 0.0) && !HeatOn) || ((PurchAir(PurchAirNum).LatCoilLoad < 0.0) && !CoolOn)) {
                // Coil is off
                PurchAir(PurchAirNum).LatCoilLoad = 0.0;
                PurchAir(PurchAirNum).SupplyHumRat = PurchAir(PurchAirNum).MixedAirHumRat;
            }

            // Double-check if saturation exceeded, then thow warning, shouldn't happen here, don't reset, just warn

            SupplyHumRatOrig = PurchAir(PurchAirNum).SupplyHumRat;
            SupplyHumRatSat = PsyWFnTdbRhPb(state, PurchAir(PurchAirNum).SupplyTemp, 1.0, state.dataEnvrn->OutBaroPress, RoutineName);

            DeltaHumRat = SupplyHumRatOrig - SupplyHumRatSat;
            if (DeltaHumRat > SmallDeltaHumRat) {
                if (PurchAir(PurchAirNum).SaturationOutputError < 1) {
                    ++PurchAir(PurchAirNum).SaturationOutputError;
                    ShowWarningError(state,
                                     format("{} \"{}\" Supply humidity ratio = {:.5T} exceeds saturation limit {:.5T} [kgWater/kgDryAir]",
                                            PurchAir(PurchAirNum).cObjectName,
                                            PurchAir(PurchAirNum).Name,
                                            SupplyHumRatOrig,
                                            SupplyHumRatSat));
                    ShowContinueError(state, " Simulation continuing . . . ");
                    ShowContinueErrorTimeStamp(state, "");
                } else {
                    ShowRecurringWarningErrorAtEnd(
                        state,
                        PurchAir(PurchAirNum).cObjectName + " \"" + PurchAir(PurchAirNum).Name +
                            "\" Supply humidity ratio exceeds saturation limit warning continues, delta max/min [kgWater/kgDryAir]...",
                        PurchAir(PurchAirNum).SaturationOutputIndex,
                        DeltaHumRat,
                        DeltaHumRat);
                }
            }

            SupplyEnthalpy = PsyHFnTdbW(PurchAir(PurchAirNum).SupplyTemp, PurchAir(PurchAirNum).SupplyHumRat);

            CpAir = PsyCpAirFnW(thisZoneHB.ZoneAirHumRat);
            SysOutputProvided = SupplyMassFlowRate * CpAir * (PurchAir(PurchAirNum).SupplyTemp - state.dataLoopNodes->Node(ZoneNodeNum).Temp);
            MoistOutputProvided =
                SupplyMassFlowRate * (PurchAir(PurchAirNum).SupplyHumRat - state.dataLoopNodes->Node(ZoneNodeNum).HumRat); // Latent rate, kg/s

            PurchAir(PurchAirNum).SenOutputToZone = SysOutputProvided;
            PurchAir(PurchAirNum).LatOutputToZone =
                SupplyMassFlowRate * (SupplyEnthalpy - state.dataLoopNodes->Node(ZoneNodeNum).Enthalpy) - PurchAir(PurchAirNum).SenOutputToZone;

            CpAir = PsyCpAirFnW(thisZoneHB.ZoneAirHumRat);
            if (PurchAir(PurchAirNum).OutdoorAir) {
                PurchAir(PurchAirNum).OASenOutput =
                    OAMassFlowRate * CpAir * (state.dataLoopNodes->Node(OANodeNum).Temp - state.dataLoopNodes->Node(ZoneNodeNum).Temp);
                PurchAir(PurchAirNum).OALatOutput =
                    OAMassFlowRate * (state.dataLoopNodes->Node(OANodeNum).Enthalpy - state.dataLoopNodes->Node(ZoneNodeNum).Enthalpy) -
                    PurchAir(PurchAirNum).OASenOutput;
            } else {
                PurchAir(PurchAirNum).OASenOutput = 0.0;
                PurchAir(PurchAirNum).OALatOutput = 0.0;
            }
            if (state.dataContaminantBalance->Contaminant.CO2Simulation) {
                if (PurchAir(PurchAirNum).OutdoorAir) {
                    state.dataLoopNodes->Node(InNodeNum).CO2 = ((SupplyMassFlowRate - OAMassFlowRate) * state.dataLoopNodes->Node(RecircNodeNum).CO2 +
                                                                OAMassFlowRate * state.dataLoopNodes->Node(OANodeNum).CO2) /
                                                               SupplyMassFlowRate;
                } else {
                    state.dataLoopNodes->Node(InNodeNum).CO2 = state.dataLoopNodes->Node(RecircNodeNum).CO2;
                }
            }
            if (state.dataContaminantBalance->Contaminant.GenericContamSimulation) {
                if (PurchAir(PurchAirNum).OutdoorAir) {
                    state.dataLoopNodes->Node(InNodeNum).GenContam =
                        ((SupplyMassFlowRate - OAMassFlowRate) * state.dataLoopNodes->Node(RecircNodeNum).GenContam +
                         OAMassFlowRate * state.dataLoopNodes->Node(OANodeNum).GenContam) /
                        SupplyMassFlowRate;
                } else {
                    state.dataLoopNodes->Node(InNodeNum).GenContam = state.dataLoopNodes->Node(RecircNodeNum).GenContam;
                }
            }
        } else { // SupplyMassFlowRate = 0.0
            SysOutputProvided = 0.0;
            MoistOutputProvided = 0.0;

            PurchAir(PurchAirNum).SenOutputToZone = 0.0;
            PurchAir(PurchAirNum).LatOutputToZone = 0.0;
            PurchAir(PurchAirNum).SenCoilLoad = 0.0;
            PurchAir(PurchAirNum).LatCoilLoad = 0.0;
            PurchAir(PurchAirNum).OASenOutput = 0.0;
            PurchAir(PurchAirNum).OALatOutput = 0.0;

            PurchAir(PurchAirNum).MixedAirTemp = state.dataLoopNodes->Node(RecircNodeNum).Temp;
            PurchAir(PurchAirNum).MixedAirHumRat = state.dataLoopNodes->Node(RecircNodeNum).HumRat;
            if (state.dataContaminantBalance->Contaminant.CO2Simulation) {

                state.dataLoopNodes->Node(InNodeNum).CO2 = state.dataLoopNodes->Node(ZoneNodeNum).CO2;
            }
            if (state.dataContaminantBalance->Contaminant.GenericContamSimulation) {
                state.dataLoopNodes->Node(InNodeNum).GenContam = state.dataLoopNodes->Node(ZoneNodeNum).GenContam;
            }
        }

        state.dataLoopNodes->Node(InNodeNum).Temp = PurchAir(PurchAirNum).SupplyTemp;
        state.dataLoopNodes->Node(InNodeNum).HumRat = PurchAir(PurchAirNum).SupplyHumRat;
        state.dataLoopNodes->Node(InNodeNum).Enthalpy = SupplyEnthalpy;
        state.dataLoopNodes->Node(InNodeNum).MassFlowRate = SupplyMassFlowRate;
        if (PurchAir(PurchAirNum).OutdoorAir) state.dataLoopNodes->Node(OANodeNum).MassFlowRate = OAMassFlowRate;

    } else { // purchased air OFF

        SysOutputProvided = 0.0;
        MoistOutputProvided = 0.0;
        SupplyMassFlowRate = 0.0;
        OAMassFlowRate = 0.0;
        state.dataLoopNodes->Node(InNodeNum).Temp = state.dataLoopNodes->Node(ZoneNodeNum).Temp;
        state.dataLoopNodes->Node(InNodeNum).HumRat = state.dataLoopNodes->Node(ZoneNodeNum).HumRat;
        state.dataLoopNodes->Node(InNodeNum).Enthalpy = state.dataLoopNodes->Node(ZoneNodeNum).Enthalpy;
        if (state.dataContaminantBalance->Contaminant.CO2Simulation) {
            state.dataLoopNodes->Node(InNodeNum).CO2 = state.dataLoopNodes->Node(ZoneNodeNum).CO2;
        }
        if (state.dataContaminantBalance->Contaminant.GenericContamSimulation) {
            state.dataLoopNodes->Node(InNodeNum).GenContam = state.dataLoopNodes->Node(ZoneNodeNum).GenContam;
        }

        state.dataLoopNodes->Node(InNodeNum).MassFlowRate = 0.0;
        if (PurchAir(PurchAirNum).OutdoorAir) state.dataLoopNodes->Node(OANodeNum).MassFlowRate = 0.0;
        PurchAir(PurchAirNum).SenHeatRate = 0.0;
        PurchAir(PurchAirNum).SenCoolRate = 0.0;
        PurchAir(PurchAirNum).TotCoolRate = 0.0;

        PurchAir(PurchAirNum).SenOutputToZone = 0.0;
        PurchAir(PurchAirNum).LatOutputToZone = 0.0;
        PurchAir(PurchAirNum).SenCoilLoad = 0.0;
        PurchAir(PurchAirNum).LatCoilLoad = 0.0;
        PurchAir(PurchAirNum).OASenOutput = 0.0;
        PurchAir(PurchAirNum).OALatOutput = 0.0;
        PurchAir(PurchAirNum).MixedAirTemp = state.dataLoopNodes->Node(RecircNodeNum).Temp;
        PurchAir(PurchAirNum).MixedAirHumRat = state.dataLoopNodes->Node(RecircNodeNum).HumRat;
        PurchAir(PurchAirNum).SupplyTemp = state.dataLoopNodes->Node(InNodeNum).Temp;
        PurchAir(PurchAirNum).SupplyHumRat = state.dataLoopNodes->Node(InNodeNum).HumRat;
    }

    PurchAir(PurchAirNum).OutdoorAirMassFlowRate = OAMassFlowRate;
    PurchAir(PurchAirNum).OutdoorAirVolFlowRateStdRho = OAMassFlowRate / state.dataEnvrn->StdRhoAir;
    PurchAir(PurchAirNum).SupplyAirMassFlowRate = SupplyMassFlowRate;

    PurchAir(PurchAirNum).SupplyAirVolFlowRateStdRho = SupplyMassFlowRate / state.dataEnvrn->StdRhoAir;

    if (PurchAir(PurchAirNum).PlenumExhaustAirNodeNum > 0) {
        state.dataLoopNodes->Node(PurchAir(PurchAirNum).PlenumExhaustAirNodeNum).MassFlowRate = SupplyMassFlowRate;
    }
    state.dataLoopNodes->Node(RecircNodeNum).MassFlowRate = SupplyMassFlowRate;
}

void CalcPurchAirMinOAMassFlow(EnergyPlusData &state,
                               int const PurchAirNum, // index to ideal loads unit
                               int const ZoneNum,     // index to zone
                               Real64 &OAMassFlowRate // outside air mass flow rate [kg/s] from volume flow using std density
)
{

    // SUBROUTINE INFORMATION:
    //       AUTHOR         M. Witte (GARD)
    //       DATE WRITTEN   Jun 2011 (taken from HVACSingleDuctSystem.cc and adapted for Ideal Loads System)
    //       MODIFIED       na
    //       RE-ENGINEERED  na

    // PURPOSE OF THIS SUBROUTINE:
    // Calculates the amount of outside air required based on optional user input.
    // Zone multipliers have been applied in GetInput.

    // METHODOLOGY EMPLOYED:
    // User input defines method used to calculate OA.

    // FUNCTION PARAMETER DEFINITIONS:
    bool constexpr UseMinOASchFlag(true); // Always use min OA schedule in calculations.

    // FUNCTION LOCAL VARIABLE DECLARATIONS:
    bool UseOccSchFlag;      // TRUE = use actual occupancy, FALSE = use total zone people
    Real64 OAVolumeFlowRate; // outside air flow rate (m3/s)

    auto &PurchAir(state.dataPurchasedAirMgr->PurchAir);

    if (PurchAir(PurchAirNum).OutdoorAir) {

        if (PurchAir(PurchAirNum).DCVType == DCV::OccupancySchedule) {
            UseOccSchFlag = true;
        } else {
            UseOccSchFlag = false;
        }
        OAVolumeFlowRate =
            DataSizing::calcDesignSpecificationOutdoorAir(state, PurchAir(PurchAirNum).OARequirementsPtr, ZoneNum, UseOccSchFlag, UseMinOASchFlag);
        OAMassFlowRate = OAVolumeFlowRate * state.dataEnvrn->StdRhoAir;

        // If DCV with CO2SetPoint then check required OA flow to meet CO2 setpoint
        if (PurchAir(PurchAirNum).DCVType == DCV::CO2SetPoint) {
            OAMassFlowRate = max(OAMassFlowRate, state.dataContaminantBalance->ZoneSysContDemand(ZoneNum).OutputRequiredToCO2SP);
        }

        if (OAMassFlowRate <= VerySmallMassFlow) OAMassFlowRate = 0.0;

    } else { // No outdoor air
        OAMassFlowRate = 0.0;
    }
    PurchAir(PurchAirNum).MinOAMassFlowRate = OAMassFlowRate;
}

void CalcPurchAirMixedAir(EnergyPlusData &state,
                          int const PurchAirNum,           // index to ideal loads unit
                          Real64 const OAMassFlowRate,     // outside air mass flow rate [kg/s]
                          Real64 const SupplyMassFlowRate, // supply air mass flow rate [kg/s]
                          Real64 &MixedAirTemp,            // Mixed air dry bulb temperature [C]
                          Real64 &MixedAirHumRat,          // Mixed air humidity ratio [kgWater/kgDryAir]
                          Real64 &MixedAirEnthalpy,        // Mixed air enthalpy [J/kg]
                          OpMode const OperatingMode       // current operating mode, Off, Heating, Cooling, or DeadBand
)
{

    // SUBROUTINE INFORMATION:
    //       AUTHOR         M. Witte (GARD)
    //       DATE WRITTEN   Sep 2011
    //       MODIFIED       na
    //       RE-ENGINEERED  na

    // PURPOSE OF THIS SUBROUTINE:
    // Calculates the mixed air conditions, accounting for heat recovery.

    // SUBROUTINE PARAMETER DEFINITIONS:
    static constexpr std::string_view RoutineName("CalcPurchAirMixedAir");

    // SUBROUTINE LOCAL VARIABLE DECLARATIONS:
    int RecircNodeNum;           // Zone return air node
    int OANodeNum;               // Outdoor air inlet node
    Real64 RecircTemp;           // Recirculated air from zone dry bulb temperature [C]
    Real64 RecircHumRat;         // Recirculated air from zone humidity ratio [kgWater/kgDryAir]
    Real64 RecircEnthalpy;       // Recirculated air from zone enthalpy [J/kg]
    Real64 RecircMassFlowRate;   // Recirculated air mass flow rate [kg/s]
    Real64 OAInletTemp;          // Outdoor air inlet dry bulb temperature [C]
    Real64 OAInletHumRat;        // Outdoor air inlet humidity ratio [kgWater/kgDryAir]
    Real64 OAInletEnthalpy;      // Outdoor air inlet enthalpy [J/kg]
    Real64 OAAfterHtRecTemp;     // Outdoor air after heat recovery to mixing box dry bulb temperature [C]
    Real64 OAAfterHtRecHumRat;   // Outdoor air after heat recovery to mixing box humidity ratio [kgWater/kgDryAir]
    Real64 OAAfterHtRecEnthalpy; // Outdoor air after heat recovery to mixing box enthalpy [J/kg]
    bool HeatRecOn;
    Real64 CpAir; // Specific heat [J/kg-C] reused in multiple places

    auto &PurchAir(state.dataPurchasedAirMgr->PurchAir);

    // Initializations
    OANodeNum = PurchAir(PurchAirNum).OutdoorAirNodeNum;
    RecircNodeNum = PurchAir(PurchAirNum).ZoneRecircAirNodeNum;

    RecircMassFlowRate = 0.0;
    RecircTemp = state.dataLoopNodes->Node(RecircNodeNum).Temp;
    RecircHumRat = state.dataLoopNodes->Node(RecircNodeNum).HumRat;
    RecircEnthalpy = state.dataLoopNodes->Node(RecircNodeNum).Enthalpy;
    if (PurchAir(PurchAirNum).OutdoorAir) {
        OAInletTemp = state.dataLoopNodes->Node(OANodeNum).Temp;
        OAInletHumRat = state.dataLoopNodes->Node(OANodeNum).HumRat;
        OAInletEnthalpy = state.dataLoopNodes->Node(OANodeNum).Enthalpy;
        OAAfterHtRecTemp = OAInletTemp;
        OAAfterHtRecHumRat = OAInletHumRat;
        OAAfterHtRecEnthalpy = OAInletEnthalpy;
    } else {
        OAInletTemp = 0.0;
        OAInletHumRat = 0.0;
        OAInletEnthalpy = 0.0;
        OAAfterHtRecTemp = OAInletTemp;
        OAAfterHtRecHumRat = OAInletHumRat;
        OAAfterHtRecEnthalpy = OAInletEnthalpy;
    }
    HeatRecOn = false;

    if (PurchAir(PurchAirNum).OutdoorAir && (OAMassFlowRate > 0.0)) {
        // Determine if heat recovery is beneficial
        if (PurchAir(PurchAirNum).HtRecType == HeatRecovery::Sensible) {
            if ((OperatingMode == OpMode::Heat) && (RecircTemp > OAInletTemp)) HeatRecOn = true;
            if ((OperatingMode == OpMode::Cool) && (RecircTemp < OAInletTemp)) HeatRecOn = true;
        }
        if (PurchAir(PurchAirNum).HtRecType == HeatRecovery::Enthalpy) {
            if ((OperatingMode == OpMode::Heat) && (RecircEnthalpy > OAInletEnthalpy)) HeatRecOn = true;
            if ((OperatingMode == OpMode::Cool) && (RecircEnthalpy < OAInletEnthalpy)) HeatRecOn = true;
        }
        // Calculate heat recovery if active
        if (HeatRecOn) {
            PurchAir(PurchAirNum).TimeHtRecActive = state.dataHVACGlobal->TimeStepSys;
            OAAfterHtRecTemp = OAInletTemp + PurchAir(PurchAirNum).HtRecSenEff * (RecircTemp - OAInletTemp);
            if (PurchAir(PurchAirNum).HtRecType == HeatRecovery::Enthalpy)
                OAAfterHtRecHumRat = OAInletHumRat + PurchAir(PurchAirNum).HtRecLatEff * (RecircHumRat - OAInletHumRat);
            OAAfterHtRecEnthalpy = PsyHFnTdbW(OAAfterHtRecTemp, OAAfterHtRecHumRat);
            //   Check for saturation in supply outlet and reset temp, then humidity ratio at constant enthalpy
            if (PsyTsatFnHPb(state, OAAfterHtRecEnthalpy, state.dataEnvrn->OutBaroPress, RoutineName) > OAAfterHtRecTemp) {
                OAAfterHtRecTemp = PsyTsatFnHPb(state, OAAfterHtRecEnthalpy, state.dataEnvrn->OutBaroPress, RoutineName);
                OAAfterHtRecHumRat = PsyWFnTdbH(state, OAAfterHtRecTemp, OAAfterHtRecEnthalpy, RoutineName);
            }
        }

        if (SupplyMassFlowRate > OAMassFlowRate) {
            RecircMassFlowRate = SupplyMassFlowRate - OAMassFlowRate;
            MixedAirEnthalpy =
                (RecircMassFlowRate * state.dataLoopNodes->Node(RecircNodeNum).Enthalpy + OAMassFlowRate * OAAfterHtRecEnthalpy) / SupplyMassFlowRate;
            MixedAirHumRat =
                (RecircMassFlowRate * state.dataLoopNodes->Node(RecircNodeNum).HumRat + OAMassFlowRate * OAAfterHtRecHumRat) / SupplyMassFlowRate;
            // Mixed air temperature is calculated from the mixed air enthalpy and humidity ratio.
            MixedAirTemp = PsyTdbFnHW(MixedAirEnthalpy, MixedAirHumRat);
        } else {
            RecircMassFlowRate = 0.0;
            MixedAirEnthalpy = OAAfterHtRecEnthalpy;
            MixedAirHumRat = OAAfterHtRecHumRat;
            MixedAirTemp = OAAfterHtRecTemp;
        }

        // Calculate OA and heat recovery sensible and latent rates
        CpAir = PsyCpAirFnW(OAInletHumRat);
        PurchAir(PurchAirNum).HtRecSenOutput = OAMassFlowRate * CpAir * (OAAfterHtRecTemp - OAInletTemp);
        PurchAir(PurchAirNum).HtRecLatOutput = OAMassFlowRate * (OAAfterHtRecEnthalpy - OAInletEnthalpy) - PurchAir(PurchAirNum).HtRecSenOutput;

    } else { // No outdoor air
        RecircMassFlowRate = SupplyMassFlowRate;
        MixedAirTemp = RecircTemp;
        MixedAirHumRat = RecircHumRat;
        MixedAirEnthalpy = RecircEnthalpy;
        PurchAir(PurchAirNum).HtRecSenOutput = 0.0;
        PurchAir(PurchAirNum).HtRecLatOutput = 0.0;
    }
}

void UpdatePurchasedAir(EnergyPlusData &state, int const PurchAirNum, bool const FirstHVACIteration)
{

    // SUBROUTINE INFORMATION:
    //       AUTHOR         M. J. Witte
    //       DATE WRITTEN   Sep 2011
    //       MODIFIED       R. Raustad, July 2017, added return plenum
    //       RE-ENGINEERED  na

    // PURPOSE OF THIS SUBROUTINE:
    // Update node data for Ideal Loads (purchased air) system

    // USE STATEMENTS:
    using ZonePlenum::SimAirZonePlenum;

    // SUBROUTINE LOCAL VARIABLE DECLARATIONS:
    // na
    bool FirstCall;
    bool SupPathInletChanged;

    FirstCall = true;            // just used to avoid redundant calulations
    SupPathInletChanged = false; // don't care if something changes

    auto &PurchAir(state.dataPurchasedAirMgr->PurchAir);

    if (PurchAir(PurchAirNum).ReturnPlenumIndex > 0) {

        // if connected to a return plenum, set the flag that this ideal loads air system was simulated
        state.dataPurchasedAirMgr->PurchAirPlenumArrays(PurchAir(PurchAirNum).ReturnPlenumIndex)
            .IsSimulated(PurchAir(PurchAirNum).PurchAirArrayIndex) = true;

        // if all ideal loads air systems connected to the same plenum have been simulated, simulate the zone air plenum
        if (all(state.dataPurchasedAirMgr->PurchAirPlenumArrays(PurchAir(PurchAirNum).ReturnPlenumIndex).IsSimulated)) {
            SimAirZonePlenum(state,
                             PurchAir(PurchAirNum).ReturnPlenumName,
                             DataZoneEquipment::AirLoopHVACZone::ReturnPlenum,
                             PurchAir(PurchAirNum).ReturnPlenumIndex,
                             FirstHVACIteration,
                             FirstCall,
                             SupPathInletChanged);
            // reset this plenums flags for next iteration
            state.dataPurchasedAirMgr->PurchAirPlenumArrays(PurchAir(PurchAirNum).ReturnPlenumIndex).IsSimulated = false;
        }
    }
}

void ReportPurchasedAir(EnergyPlusData &state, int const PurchAirNum)
{

    // SUBROUTINE INFORMATION:
    //       AUTHOR         Russ Taylor
    //       DATE WRITTEN   Nov 1997
    //       MODIFIED       na
    //       RE-ENGINEERED  na

    // PURPOSE OF THIS SUBROUTINE:
    // Calculate values of report variables, if necessary.

    // Using/Aliasing
    Real64 TimeStepSysSec = state.dataHVACGlobal->TimeStepSysSec;

    auto &PurchAir(state.dataPurchasedAirMgr->PurchAir);

    // Sort out heating and cooling rates
    PurchAir(PurchAirNum).SenHeatRate = max(PurchAir(PurchAirNum).SenCoilLoad, 0.0);
    PurchAir(PurchAirNum).SenCoolRate = std::abs(min(PurchAir(PurchAirNum).SenCoilLoad, 0.0));
    PurchAir(PurchAirNum).LatHeatRate = max(PurchAir(PurchAirNum).LatCoilLoad, 0.0);
    PurchAir(PurchAirNum).LatCoolRate = std::abs(min(PurchAir(PurchAirNum).LatCoilLoad, 0.0));
    PurchAir(PurchAirNum).TotHeatRate = PurchAir(PurchAirNum).SenHeatRate + PurchAir(PurchAirNum).LatHeatRate;
    PurchAir(PurchAirNum).TotCoolRate = PurchAir(PurchAirNum).SenCoolRate + PurchAir(PurchAirNum).LatCoolRate;

    PurchAir(PurchAirNum).ZoneSenHeatRate = max(PurchAir(PurchAirNum).SenOutputToZone, 0.0);
    PurchAir(PurchAirNum).ZoneSenCoolRate = std::abs(min(PurchAir(PurchAirNum).SenOutputToZone, 0.0));
    PurchAir(PurchAirNum).ZoneLatHeatRate = max(PurchAir(PurchAirNum).LatOutputToZone, 0.0);
    PurchAir(PurchAirNum).ZoneLatCoolRate = std::abs(min(PurchAir(PurchAirNum).LatOutputToZone, 0.0));
    PurchAir(PurchAirNum).ZoneTotHeatRate = PurchAir(PurchAirNum).ZoneSenHeatRate + PurchAir(PurchAirNum).ZoneLatHeatRate;
    PurchAir(PurchAirNum).ZoneTotCoolRate = PurchAir(PurchAirNum).ZoneSenCoolRate + PurchAir(PurchAirNum).ZoneLatCoolRate;

    // Sort out outdoor air "loads"
    // OASenOutput = Outdoor air sensible output relative to zone conditions [W], <0 means OA is cooler than zone air
    // OALatOutput  = Outdoor air latent output relative to zone conditions [W], <0 means OA is drier than zone air
    if (PurchAir(PurchAirNum).SenCoilLoad > 0.0) { // Heating is active
        PurchAir(PurchAirNum).OASenHeatRate = std::abs(min(PurchAir(PurchAirNum).OASenOutput, 0.0));
    } else {
        PurchAir(PurchAirNum).OASenHeatRate = 0.0;
    }
    if (PurchAir(PurchAirNum).SenCoilLoad < 0.0) { // Cooling is active
        PurchAir(PurchAirNum).OASenCoolRate = max(PurchAir(PurchAirNum).OASenOutput, 0.0);
    } else {
        PurchAir(PurchAirNum).OASenCoolRate = 0.0;
    }
    if (PurchAir(PurchAirNum).LatCoilLoad > 0.0) { // Humidification is active
        PurchAir(PurchAirNum).OALatHeatRate = std::abs(min(PurchAir(PurchAirNum).OALatOutput, 0.0));
    } else {
        PurchAir(PurchAirNum).OALatHeatRate = 0.0;
    }
    if (PurchAir(PurchAirNum).LatCoilLoad < 0.0) { // Dehumidification is active
        PurchAir(PurchAirNum).OALatCoolRate = max(PurchAir(PurchAirNum).OALatOutput, 0.0);
    } else {
        PurchAir(PurchAirNum).OALatCoolRate = 0.0;
    }

    PurchAir(PurchAirNum).OATotHeatRate = PurchAir(PurchAirNum).OASenHeatRate + PurchAir(PurchAirNum).OALatHeatRate;
    PurchAir(PurchAirNum).OATotCoolRate = PurchAir(PurchAirNum).OASenCoolRate + PurchAir(PurchAirNum).OALatCoolRate;

    PurchAir(PurchAirNum).HtRecSenHeatRate = max(PurchAir(PurchAirNum).HtRecSenOutput, 0.0);
    PurchAir(PurchAirNum).HtRecSenCoolRate = std::abs(min(PurchAir(PurchAirNum).HtRecSenOutput, 0.0));
    PurchAir(PurchAirNum).HtRecLatHeatRate = max(PurchAir(PurchAirNum).HtRecLatOutput, 0.0);
    PurchAir(PurchAirNum).HtRecLatCoolRate = std::abs(min(PurchAir(PurchAirNum).HtRecLatOutput, 0.0));
    PurchAir(PurchAirNum).HtRecTotHeatRate = PurchAir(PurchAirNum).HtRecSenHeatRate + PurchAir(PurchAirNum).HtRecLatHeatRate;
    PurchAir(PurchAirNum).HtRecTotCoolRate = PurchAir(PurchAirNum).HtRecSenCoolRate + PurchAir(PurchAirNum).HtRecLatCoolRate;

    PurchAir(PurchAirNum).SenHeatEnergy = PurchAir(PurchAirNum).SenHeatRate * TimeStepSysSec;
    PurchAir(PurchAirNum).SenCoolEnergy = PurchAir(PurchAirNum).SenCoolRate * TimeStepSysSec;
    PurchAir(PurchAirNum).LatHeatEnergy = PurchAir(PurchAirNum).LatHeatRate * TimeStepSysSec;
    PurchAir(PurchAirNum).LatCoolEnergy = PurchAir(PurchAirNum).LatCoolRate * TimeStepSysSec;
    PurchAir(PurchAirNum).TotHeatEnergy = PurchAir(PurchAirNum).TotHeatRate * TimeStepSysSec;
    PurchAir(PurchAirNum).TotCoolEnergy = PurchAir(PurchAirNum).TotCoolRate * TimeStepSysSec;

    PurchAir(PurchAirNum).ZoneSenHeatEnergy = PurchAir(PurchAirNum).ZoneSenHeatRate * TimeStepSysSec;
    PurchAir(PurchAirNum).ZoneSenCoolEnergy = PurchAir(PurchAirNum).ZoneSenCoolRate * TimeStepSysSec;
    PurchAir(PurchAirNum).ZoneLatHeatEnergy = PurchAir(PurchAirNum).ZoneLatHeatRate * TimeStepSysSec;
    PurchAir(PurchAirNum).ZoneLatCoolEnergy = PurchAir(PurchAirNum).ZoneLatCoolRate * TimeStepSysSec;
    PurchAir(PurchAirNum).ZoneTotHeatEnergy = PurchAir(PurchAirNum).ZoneTotHeatRate * TimeStepSysSec;
    PurchAir(PurchAirNum).ZoneTotCoolEnergy = PurchAir(PurchAirNum).ZoneTotCoolRate * TimeStepSysSec;

    PurchAir(PurchAirNum).OASenHeatEnergy = PurchAir(PurchAirNum).OASenHeatRate * TimeStepSysSec;
    PurchAir(PurchAirNum).OASenCoolEnergy = PurchAir(PurchAirNum).OASenCoolRate * TimeStepSysSec;
    PurchAir(PurchAirNum).OALatHeatEnergy = PurchAir(PurchAirNum).OALatHeatRate * TimeStepSysSec;
    PurchAir(PurchAirNum).OALatCoolEnergy = PurchAir(PurchAirNum).OALatCoolRate * TimeStepSysSec;
    PurchAir(PurchAirNum).OATotHeatEnergy = PurchAir(PurchAirNum).OATotHeatRate * TimeStepSysSec;
    PurchAir(PurchAirNum).OATotCoolEnergy = PurchAir(PurchAirNum).OATotCoolRate * TimeStepSysSec;

    PurchAir(PurchAirNum).HtRecSenHeatEnergy = PurchAir(PurchAirNum).HtRecSenHeatRate * TimeStepSysSec;
    PurchAir(PurchAirNum).HtRecSenCoolEnergy = PurchAir(PurchAirNum).HtRecSenCoolRate * TimeStepSysSec;
    PurchAir(PurchAirNum).HtRecLatHeatEnergy = PurchAir(PurchAirNum).HtRecLatHeatRate * TimeStepSysSec;
    PurchAir(PurchAirNum).HtRecLatCoolEnergy = PurchAir(PurchAirNum).HtRecLatCoolRate * TimeStepSysSec;
    PurchAir(PurchAirNum).HtRecTotHeatEnergy = PurchAir(PurchAirNum).HtRecTotHeatRate * TimeStepSysSec;
    PurchAir(PurchAirNum).HtRecTotCoolEnergy = PurchAir(PurchAirNum).HtRecTotCoolRate * TimeStepSysSec;
}

Real64 GetPurchasedAirOutAirMassFlow(EnergyPlusData &state, int const PurchAirNum)
{

    // FUNCTION INFORMATION:
    //       AUTHOR         B Griffith
    //       DATE WRITTEN   Dec  2006
    //       MODIFIED       na
    //       RE-ENGINEERED  na

    // PURPOSE OF THIS FUNCTION:
    // lookup function for OA inlet mass flow for ventilation rate reporting

    // METHODOLOGY EMPLOYED:
    // most analagous functions look up an outside air node but this function
    // gets the actual mass flow of outdoor air, following the features of the model

    if (state.dataPurchasedAirMgr->GetPurchAirInputFlag) {
        GetPurchasedAir(state);
        state.dataPurchasedAirMgr->GetPurchAirInputFlag = false;
    }
    return state.dataPurchasedAirMgr->PurchAir(PurchAirNum).OutdoorAirMassFlowRate;
}

int GetPurchasedAirZoneInletAirNode(EnergyPlusData &state, int const PurchAirNum)
{

    // FUNCTION INFORMATION:
    //       AUTHOR         B Griffith
    //       DATE WRITTEN   Dec  2006
    //       MODIFIED       Adapted for purchased air by M.J. Witte, Oct 2013
    //       RE-ENGINEERED  na

    // PURPOSE OF THIS FUNCTION:
    // lookup function for zone inlet node for ventilation rate reporting

    if (state.dataPurchasedAirMgr->GetPurchAirInputFlag) {
        GetPurchasedAir(state);
        state.dataPurchasedAirMgr->GetPurchAirInputFlag = false;
    }

    int GetPurchasedAirZoneInletAirNode = 0;
    if (PurchAirNum > 0 && PurchAirNum <= state.dataPurchasedAirMgr->NumPurchAir) {
        GetPurchasedAirZoneInletAirNode = state.dataPurchasedAirMgr->PurchAir(PurchAirNum).ZoneSupplyAirNodeNum;
    }

    return GetPurchasedAirZoneInletAirNode;
}

int GetPurchasedAirReturnAirNode(EnergyPlusData &state, int const PurchAirNum)
{

    // FUNCTION INFORMATION:
    //       AUTHOR         B Griffith
    //       DATE WRITTEN   Dec  2006
    //       MODIFIED       Adapted for purchased air by M.J. Witte, Oct 2013
    //       RE-ENGINEERED  na

    // PURPOSE OF THIS FUNCTION:
    // lookup function for recirculation air node for ventilation rate reporting

    if (state.dataPurchasedAirMgr->GetPurchAirInputFlag) {
        GetPurchasedAir(state);
        state.dataPurchasedAirMgr->GetPurchAirInputFlag = false;
    }

    int GetPurchasedAirReturnAirNode = 0;
    if (PurchAirNum > 0 && PurchAirNum <= state.dataPurchasedAirMgr->NumPurchAir) {
        GetPurchasedAirReturnAirNode = state.dataPurchasedAirMgr->PurchAir(PurchAirNum).ZoneRecircAirNodeNum;
    }

    return GetPurchasedAirReturnAirNode;
}

Real64 GetPurchasedAirMixedAirTemp(EnergyPlusData &state, int const PurchAirNum)
{

    // FUNCTION INFORMATION:
    //       AUTHOR         B Griffith
    //       DATE WRITTEN   Dec  2006
    //       MODIFIED       Adapted for purchased air by M.J. Witte, Oct 2013
    //       RE-ENGINEERED  na

    // PURPOSE OF THIS FUNCTION:
    // lookup function for mixed air Temp for ventilation rate reporting

    // METHODOLOGY EMPLOYED:
    // most analagous functions look up an outside air node but this function
    // gets the actual mass flow of outdoor air, following the features of the model

    if (state.dataPurchasedAirMgr->GetPurchAirInputFlag) {
        GetPurchasedAir(state);
        state.dataPurchasedAirMgr->GetPurchAirInputFlag = false;
    }

    return state.dataPurchasedAirMgr->PurchAir(PurchAirNum).MixedAirTemp;
}

Real64 GetPurchasedAirMixedAirHumRat(EnergyPlusData &state, int const PurchAirNum)
{

    // FUNCTION INFORMATION:
    //       AUTHOR         B Griffith
    //       DATE WRITTEN   Dec  2006
    //       MODIFIED       Adapted for purchased air by M.J. Witte, Oct 2013
    //       RE-ENGINEERED  na

    // PURPOSE OF THIS FUNCTION:
    // lookup function for mixed air HumRat for ventilation rate reporting

    // METHODOLOGY EMPLOYED:
    // most analogous functions look up an outside air node but this function
    // gets the actual mass flow of outdoor air, following the features of the model

    if (state.dataPurchasedAirMgr->GetPurchAirInputFlag) {
        GetPurchasedAir(state);
        state.dataPurchasedAirMgr->GetPurchAirInputFlag = false;
    }

    return state.dataPurchasedAirMgr->PurchAir(PurchAirNum).MixedAirHumRat;
}

bool CheckPurchasedAirForReturnPlenum(EnergyPlusData &state, int const ReturnPlenumIndex)
{

    // FUNCTION INFORMATION:
    //       AUTHOR         R Raustad
    //       DATE WRITTEN   July  2017

    // PURPOSE OF THIS FUNCTION:
    // lookup function to check if return plenum is used

    // Return value
    bool CheckPurchasedAirForReturnPlenum;

    // FUNCTION LOCAL VARIABLE DECLARATIONS:
    int PurchAirNum;

    if (state.dataPurchasedAirMgr->GetPurchAirInputFlag) {
        GetPurchasedAir(state);
        state.dataPurchasedAirMgr->GetPurchAirInputFlag = false;
    }

    CheckPurchasedAirForReturnPlenum = false;
    for (PurchAirNum = 1; PurchAirNum <= state.dataPurchasedAirMgr->NumPurchAir; ++PurchAirNum) {
        if (ReturnPlenumIndex != state.dataPurchasedAirMgr->PurchAir(PurchAirNum).ReturnPlenumIndex) continue;
        CheckPurchasedAirForReturnPlenum = true;
    }

    return CheckPurchasedAirForReturnPlenum;
}

void InitializePlenumArrays(EnergyPlusData &state, int const PurchAirNum)
{
    // FUNCTION INFORMATION:
    //       AUTHOR         R Raustad
    //       DATE WRITTEN   July  2017

    // PURPOSE OF THIS FUNCTION:
    // to initialize arrays needed to manage ideal load air system used with return plenums
    //
    // Example:
    // NumPlenumArrays = 2 (same as there are two ZoneHVAC:ReturnPlenums objects connected to two or more ideal loads air systems
    // In this example ideal loads air system #4 is not connected to a zone return plenum
    //
    // ZoneHVAC:ReturnPlenum( 1 ) = ReturnPlenum1 is not connected to any ideal loads air systems
    // ZoneHVAC:ReturnPlenum( 2 ) = ReturnPlenum2 is connected to PurchAirPlenumArrays( 1 )
    // ZoneHVAC:ReturnPlenum( 3 ) = ReturnPlenum3 is connected to PurchAirPlenumArrays( 2 )
    //
    // PurchAirPlenumArrays( 1 )
    //   PurchAirPlenumArrays( 1 ).NumPurchAir = 2, there are 2 ideal loads air systems connected to this plenum
    //      PurchAirPlenumArrays( 1 ).PurchAirArray( 1 ) = 1, ideal loads air system #1 is attached to this plenum
    //      PurchAirPlenumArrays( 1 ).PurchAirArray( 2 ) = 3, ideal loads air system #3 is attached to this plenum
    //      PurchAirPlenumArrays( 1 ).IsSimulated( 1 ) = true, ideal loads air system #1 has been simulated this iteration
    //      PurchAirPlenumArrays( 1 ).IsSimulated( 2 ) = false, ideal loads air system #3 has not yet been simulated this iteration
    //
    //      Ideal loads air sytems keep track of which plenum they are connected to
    //      PurchAir( 1 ).PlenumArrayIndex = 1
    //      PurchAir( 1 ).ReturnPlenumName = ReturnPlenum2;
    //      PurchAir( 3 ).PlenumArrayIndex = 1
    //      PurchAir( 3 ).ReturnPlenumName = ReturnPlenum2;
    //
    //      The ideal loads air sytems also keep track of which item they are in the int and bool arrays
    //      PurchAir( 1 ).PurchAirArrayIndex = 1
    //      PurchAir( 3 ).PurchAirArrayIndex = 2
    //
    // PurchAirPlenumArrays( 2 )
    //   PurchAirPlenumArrays( 2 ).NumPurchAir = 3, there are 3 ideal loads air systems connected to this plenum
    //      PurchAirPlenumArrays( 2 ).PurchAirArray( 1 ) = 2, ideal loads air system #2 is attached to this plenum
    //      PurchAirPlenumArrays( 2 ).PurchAirArray( 2 ) = 5, ideal loads air system #5 is attached to this plenum
    //      PurchAirPlenumArrays( 2 ).PurchAirArray( 3 ) = 6, ideal loads air system #6 is attached to this plenum
    //      PurchAirPlenumArrays( 2 ).IsSimulated( 1 ) = true, ideal loads air system #4 has been simulated this iteration
    //      PurchAirPlenumArrays( 2 ).IsSimulated( 2 ) = false, ideal loads air system #5 has not yet been simulated this iteration
    //      PurchAirPlenumArrays( 2 ).IsSimulated( 3 ) = false, ideal loads air system #6 has not yet been simulated this iteration
    //
    //      Ideal loads air sytems keep track of which plenum they are connected to
    //      PurchAir( 2 ).PlenumArrayIndex = 2;
    //      PurchAir( 2 ).ReturnPlenumName = ReturnPlenum3;
    //      PurchAir( 5 ).PlenumArrayIndex = 2;
    //      PurchAir( 5 ).ReturnPlenumName = ReturnPlenum3;
    //      PurchAir( 6 ).PlenumArrayIndex = 2;
    //      PurchAir( 6 ).ReturnPlenumName = ReturnPlenum3;
    //
    //      The ideal loads air sytems also keep track of which item they are in the int and bool arrays
    //      PurchAir( 2 ).PurchAirArrayIndex = 1;
    //      PurchAir( 5 ).PurchAirArrayIndex = 2;
    //      PurchAir( 6 ).PurchAirArrayIndex = 3;
    //
    //      Given these connections, the data in the IsSimulated array can be set (or checked) according to this syntax:
    //
    //      Each time an ideal loads air system is simulated the IsSimulated flag is set to true
    //      PurchAirPlenumArrays( PurchAir( PurchNum ).PlenumArrayIndex ).IsSimulated( PurchAir( PurchNum ).PurchAirArrayIndex ) = true;
    //
    //     if all ideal loads air systems connected to the same plenum have been simulated, simulate the zone air return plenum (once per set of
    //     ideal loads systems) if ( all( PurchAirPlenumArrays( PurchAir( PurchAirNum ).ReturnPlenumIndex ).IsSimulated ) ) {
    //         SimAirZonePlenum( PurchAir( PurchAirNum ).ReturnPlenumName, DataZoneEquipment::ZoneReturnPlenum_Type, PurchAir( PurchAirNum
    //         ).ReturnPlenumIndex, FirstHVACIteration, FirstCall, SupPathInletChanged ); reset all IsSimulated flags for next iteration
    //         PurchAirPlenumArrays( PurchAir( PurchAirNum ).ReturnPlenumIndex ).IsSimulated = false;
    //     }

    // FUNCTION LOCAL VARIABLE DECLARATIONS:
    int ReturnPlenumIndex;        // index to ZoneHVAC:ReturnPlenum object
    int ReturnPlenumNum;          // loop counter
    bool PlenumNotFound;          // logical to determine if same plenum is used by other ideal loads air systems
    int Loop;                     // loop counters
    int Loop2;                    // loop counters
    Array1D_int TempPurchArray;   // temporary array used for dynamic allocation
    Array1D_bool TempIsSimulated; // temporary array used for dynamic allocation

    // index to ZoneHVAC:ReturnPlenum object
    ReturnPlenumIndex = state.dataPurchasedAirMgr->PurchAir(PurchAirNum).ReturnPlenumIndex;
    PlenumNotFound = true;

    // if first time through, set up arrays
    if (!state.dataPurchasedAirMgr->PurchAirPlenumArrays.allocated()) {

        // the ideal loads air system keeps track of which item this system is in a list
        state.dataPurchasedAirMgr->PurchAir(PurchAirNum).PurchAirArrayIndex = 1;
        // keep track of how many arrays (i.e., how many different plenums are attached to different ideal loads air systems
        state.dataPurchasedAirMgr->NumPlenumArrays = 1;

        // allocate new array
        state.dataPurchasedAirMgr->PurchAirPlenumArrays.allocate(state.dataPurchasedAirMgr->NumPlenumArrays);
        // set counter for how many ideal loads air systems are attached to this plenum
        state.dataPurchasedAirMgr->PurchAirPlenumArrays(state.dataPurchasedAirMgr->NumPlenumArrays).NumPurchAir =
            1; // keeps track of how many ideal loads air system are connected to this return plenum
        // keep track of which plenum this is ( i.e., PurchAirPlenumArrays(1) is ZoneHVAC:ReturnPlenum #4 )
        state.dataPurchasedAirMgr->PurchAirPlenumArrays(state.dataPurchasedAirMgr->NumPlenumArrays).ReturnPlenumIndex =
            ReturnPlenumIndex; // stores index of return plenum (e.g., 4 of 5)
        // allocate array holding index to one or more ideal loads air systems
        state.dataPurchasedAirMgr->PurchAirPlenumArrays(state.dataPurchasedAirMgr->NumPlenumArrays).PurchAirArray.allocate(1);
        // allocate boolean to keep track of whether or not this ideal loads air system has been simulated
        state.dataPurchasedAirMgr->PurchAirPlenumArrays(state.dataPurchasedAirMgr->NumPlenumArrays).IsSimulated.allocate(1);
        // save the data
        state.dataPurchasedAirMgr->PurchAirPlenumArrays(state.dataPurchasedAirMgr->NumPlenumArrays).PurchAirArray(1) = PurchAirNum;
        state.dataPurchasedAirMgr->PurchAirPlenumArrays(state.dataPurchasedAirMgr->NumPlenumArrays).IsSimulated(1) = false;

    } else {

        // find the correct index to PurchAirPlenumArrays
        for (ReturnPlenumNum = 1; ReturnPlenumNum <= state.dataPurchasedAirMgr->NumPlenumArrays; ++ReturnPlenumNum) {
            if (ReturnPlenumIndex != state.dataPurchasedAirMgr->PurchAirPlenumArrays(ReturnPlenumNum).ReturnPlenumIndex) continue;

            // allocate temporary arrays and save existing data
            TempPurchArray.allocate(state.dataPurchasedAirMgr->PurchAirPlenumArrays(ReturnPlenumNum).NumPurchAir);
            TempIsSimulated.allocate(state.dataPurchasedAirMgr->PurchAirPlenumArrays(ReturnPlenumNum).NumPurchAir);
            // these are the  member arrays in an existing PurchAirPlenumArrays
            TempPurchArray = state.dataPurchasedAirMgr->PurchAirPlenumArrays(ReturnPlenumNum).PurchAirArray;
            TempIsSimulated = state.dataPurchasedAirMgr->PurchAirPlenumArrays(ReturnPlenumNum).IsSimulated;

            // if this array has been used before, we need to increase member array space to save new PurchAir data
            state.dataPurchasedAirMgr->PurchAirPlenumArrays(ReturnPlenumNum).NumPurchAir += 1;
            // save the location of this ideal loads air system in the member arrays
            state.dataPurchasedAirMgr->PurchAir(PurchAirNum).PurchAirArrayIndex =
                state.dataPurchasedAirMgr->PurchAirPlenumArrays(ReturnPlenumNum).NumPurchAir;

            // allocate more space, this will wipe out data previously stored
            state.dataPurchasedAirMgr->PurchAirPlenumArrays(ReturnPlenumNum)
                .PurchAirArray.allocate(state.dataPurchasedAirMgr->PurchAirPlenumArrays(ReturnPlenumNum).NumPurchAir);
            state.dataPurchasedAirMgr->PurchAirPlenumArrays(ReturnPlenumNum)
                .IsSimulated.allocate(state.dataPurchasedAirMgr->PurchAirPlenumArrays(ReturnPlenumNum).NumPurchAir);

            // re-initialize previous data
            for (Loop = 1; Loop < state.dataPurchasedAirMgr->PurchAirPlenumArrays(ReturnPlenumNum).NumPurchAir; ++Loop) {
                state.dataPurchasedAirMgr->PurchAirPlenumArrays(ReturnPlenumNum).PurchAirArray(Loop) = TempPurchArray(Loop);
                state.dataPurchasedAirMgr->PurchAirPlenumArrays(ReturnPlenumNum).IsSimulated(Loop) = TempIsSimulated(Loop);
            }
            // delete temporary array
            TempPurchArray.deallocate();
            TempIsSimulated.deallocate();

            // save new data in expanded member array
            state.dataPurchasedAirMgr->PurchAirPlenumArrays(ReturnPlenumNum)
                .PurchAirArray(state.dataPurchasedAirMgr->PurchAirPlenumArrays(ReturnPlenumNum).NumPurchAir) = PurchAirNum;
            state.dataPurchasedAirMgr->PurchAirPlenumArrays(ReturnPlenumNum)
                .IsSimulated(state.dataPurchasedAirMgr->PurchAirPlenumArrays(ReturnPlenumNum).NumPurchAir) = false;

            PlenumNotFound = false;
            break;
        }

        if (PlenumNotFound) {

            // need to allocate additional space for new plenum array
            // keep track of how many arrays (i.e., how many different plenums are attached to different ideal loads air systems)
            state.dataPurchasedAirMgr->NumPlenumArrays += 1;

            // allocate temporary array and save existing data
            state.dataPurchasedAirMgr->TempPurchAirPlenumArrays.allocate(state.dataPurchasedAirMgr->NumPlenumArrays);
            for (Loop = 1; Loop < state.dataPurchasedAirMgr->NumPlenumArrays; ++Loop) {
                state.dataPurchasedAirMgr->TempPurchAirPlenumArrays(Loop).NumPurchAir =
                    state.dataPurchasedAirMgr->PurchAirPlenumArrays(Loop).NumPurchAir;
                state.dataPurchasedAirMgr->TempPurchAirPlenumArrays(Loop).ReturnPlenumIndex =
                    state.dataPurchasedAirMgr->PurchAirPlenumArrays(Loop).ReturnPlenumIndex;
                state.dataPurchasedAirMgr->TempPurchAirPlenumArrays(Loop).PurchAirArray.allocate(
                    state.dataPurchasedAirMgr->PurchAirPlenumArrays(Loop).NumPurchAir);
                state.dataPurchasedAirMgr->TempPurchAirPlenumArrays(Loop).IsSimulated.allocate(
                    state.dataPurchasedAirMgr->PurchAirPlenumArrays(Loop).NumPurchAir);
                for (Loop2 = 1; Loop2 <= state.dataPurchasedAirMgr->PurchAirPlenumArrays(Loop).NumPurchAir; ++Loop2) {
                    state.dataPurchasedAirMgr->TempPurchAirPlenumArrays(Loop).PurchAirArray(Loop2) =
                        state.dataPurchasedAirMgr->PurchAirPlenumArrays(Loop).PurchAirArray(Loop2);
                    state.dataPurchasedAirMgr->TempPurchAirPlenumArrays(Loop).IsSimulated(Loop2) =
                        state.dataPurchasedAirMgr->PurchAirPlenumArrays(Loop).IsSimulated(Loop2);
                }
            }

            // delete primary array (probably could just re-allocate, but this is only done a few times per simulation)
            state.dataPurchasedAirMgr->PurchAirPlenumArrays.deallocate();
            // reallocate to new size
            state.dataPurchasedAirMgr->PurchAirPlenumArrays.allocate(state.dataPurchasedAirMgr->NumPlenumArrays);

            // allocate member arrays to same size as before
            for (Loop = 1; Loop < state.dataPurchasedAirMgr->NumPlenumArrays; ++Loop) {
                state.dataPurchasedAirMgr->PurchAirPlenumArrays(Loop).PurchAirArray.allocate(
                    state.dataPurchasedAirMgr->TempPurchAirPlenumArrays(Loop).NumPurchAir);
                state.dataPurchasedAirMgr->PurchAirPlenumArrays(Loop).IsSimulated.allocate(
                    state.dataPurchasedAirMgr->TempPurchAirPlenumArrays(Loop).NumPurchAir);
            }

            // save the data
            state.dataPurchasedAirMgr->PurchAirPlenumArrays = state.dataPurchasedAirMgr->TempPurchAirPlenumArrays;
            // delete temporary data
            state.dataPurchasedAirMgr->TempPurchAirPlenumArrays.deallocate();

            // save the index to where this ideal loads air system data is stored
            state.dataPurchasedAirMgr->PurchAir(PurchAirNum).PurchAirArrayIndex = 1;
            // save the number of ideal loads air systems stored in these arrays
            state.dataPurchasedAirMgr->PurchAirPlenumArrays(state.dataPurchasedAirMgr->NumPlenumArrays).NumPurchAir = 1;
            // save the index the the ZoneHVAC:ReturnPlenum
            state.dataPurchasedAirMgr->PurchAirPlenumArrays(state.dataPurchasedAirMgr->NumPlenumArrays).ReturnPlenumIndex = ReturnPlenumIndex;
            // allocate member array and store data
            state.dataPurchasedAirMgr->PurchAirPlenumArrays(state.dataPurchasedAirMgr->NumPlenumArrays).PurchAirArray.allocate(1);
            state.dataPurchasedAirMgr->PurchAirPlenumArrays(state.dataPurchasedAirMgr->NumPlenumArrays).PurchAirArray(1) = PurchAirNum;
            // allocate member array and store data
            state.dataPurchasedAirMgr->PurchAirPlenumArrays(state.dataPurchasedAirMgr->NumPlenumArrays).IsSimulated.allocate(1);
            state.dataPurchasedAirMgr->PurchAirPlenumArrays(state.dataPurchasedAirMgr->NumPlenumArrays).IsSimulated(1) = false;
        }
    }
}

} // namespace EnergyPlus::PurchasedAirManager<|MERGE_RESOLUTION|>--- conflicted
+++ resolved
@@ -698,13 +698,8 @@
                             OutputProcessor::SOVTimeStepType::System,
                             OutputProcessor::SOVStoreType::Summed,
                             PurchAir(PurchAirNum).Name,
-<<<<<<< HEAD
-                            _,
+                            {},
                             "DISTRICTHEATINGWATER",
-=======
-                            {},
-                            "DISTRICTHEATING",
->>>>>>> af674b95
                             "Heating",
                             {},
                             "System");
