--- conflicted
+++ resolved
@@ -166,22 +166,16 @@
     bool isHundredPercentDOAS = false;
 };
 
-<<<<<<< HEAD
-=======
-extern std::vector<CoilCoolingDX> coilCoolingDXs;
-extern bool stillNeedToReportStandardRatings; // standard ratings flag for all coils to report at the same time
-extern bool coilCoolingDXGetInputFlag;
-extern std::string const coilCoolingDXObjectName;
-
->>>>>>> ad764b96
 struct CoilCoolingDXData : BaseGlobalStruct {
     std::vector<CoilCoolingDX> coilCoolingDXs;
     bool coilCoolingDXGetInputFlag = true;
     std::string const coilCoolingDXObjectName = "Coil:Cooling:DX";
+    bool stillNeedToReportStandardRatings = true; // standard ratings flag for all coils to report at the same time
     void clear_state() override
     {
         coilCoolingDXs.clear();
         coilCoolingDXGetInputFlag = true;
+        stillNeedToReportStandardRatings = true;
     }
 };
 
