--- conflicted
+++ resolved
@@ -3092,11 +3092,7 @@
         // HVAC simulation
         ManageZoneAirUpdates(state, iGetZoneSetPoints, ZoneTempChange, false, UseZoneTimeStepHistory, 0.0);
         if (state.dataContaminantBalance->Contaminant.SimulateContaminants) ManageZoneContaminanUpdates(state, iGetZoneSetPoints, false, UseZoneTimeStepHistory, 0.0);
-<<<<<<< HEAD
-        CalcAirFlowSimple(state, 0, ZoneAirMassFlow.AdjustZoneMixingFlow, ZoneAirMassFlow.AdjustZoneInfiltrationFlow);
-=======
-        CalcAirFlowSimple(state, 0, state.dataHeatBal->ZoneAirMassFlow.EnforceZoneMassBalance, state.dataHeatBal->ZoneAirMassFlow.EnforceZoneMassBalance);
->>>>>>> c9fa4f04
+        CalcAirFlowSimple(state, 0, state.dataHeatBal->ZoneAirMassFlow.AdjustZoneMixingFlow, state.dataHeatBal->ZoneAirMassFlow.AdjustZoneInfiltrationFlow);
         ManageZoneAirUpdates(state, iPredictStep, ZoneTempChange, false, UseZoneTimeStepHistory, 0.0);
         if (state.dataContaminantBalance->Contaminant.SimulateContaminants) ManageZoneContaminanUpdates(state, iPredictStep, false, UseZoneTimeStepHistory, 0.0);
         SimHVAC(state);
