--- conflicted
+++ resolved
@@ -45,12 +45,9 @@
 // OTHERWISE) ARISING IN ANY WAY OUT OF THE USE OF THIS SOFTWARE, EVEN IF ADVISED OF THE
 // POSSIBILITY OF SUCH DAMAGE.
 
-<<<<<<< HEAD
 // C++ Headers
 #include <cstdlib>
 
-=======
->>>>>>> 36b8851e
 // ObjexxFCL Headers
 #include <ObjexxFCL/Fmath.hh>
 
