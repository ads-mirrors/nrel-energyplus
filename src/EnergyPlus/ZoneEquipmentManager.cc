// EnergyPlus, Copyright (c) 1996-2024, The Board of Trustees of the University of Illinois,
// The Regents of the University of California, through Lawrence Berkeley National Laboratory
// (subject to receipt of any required approvals from the U.S. Dept. of Energy), Oak Ridge
// National Laboratory, managed by UT-Battelle, Alliance for Sustainable Energy, LLC, and other
// contributors. All rights reserved.
//
// NOTICE: This Software was developed under funding from the U.S. Department of Energy and the
// U.S. Government consequently retains certain rights. As such, the U.S. Government has been
// granted for itself and others acting on its behalf a paid-up, nonexclusive, irrevocable,
// worldwide license in the Software to reproduce, distribute copies to the public, prepare
// derivative works, and perform publicly and display publicly, and to permit others to do so.
//
// Redistribution and use in source and binary forms, with or without modification, are permitted
// provided that the following conditions are met:
//
// (1) Redistributions of source code must retain the above copyright notice, this list of
//     conditions and the following disclaimer.
//
// (2) Redistributions in binary form must reproduce the above copyright notice, this list of
//     conditions and the following disclaimer in the documentation and/or other materials
//     provided with the distribution.
//
// (3) Neither the name of the University of California, Lawrence Berkeley National Laboratory,
//     the University of Illinois, U.S. Dept. of Energy nor the names of its contributors may be
//     used to endorse or promote products derived from this software without specific prior
//     written permission.
//
// (4) Use of EnergyPlus(TM) Name. If Licensee (i) distributes the software in stand-alone form
//     without changes from the version obtained under this License, or (ii) Licensee makes a
//     reference solely to the software portion of its product, Licensee must refer to the
//     software as "EnergyPlus version X" software, where "X" is the version number Licensee
//     obtained under this License and may not use a different name for the software. Except as
//     specifically required in this Section (4), Licensee shall not use in a company name, a
//     product name, in advertising, publicity, or other promotional activities any name, trade
//     name, trademark, logo, or other designation of "EnergyPlus", "E+", "e+" or confusingly
//     similar designation, without the U.S. Department of Energy's prior written consent.
//
// THIS SOFTWARE IS PROVIDED BY THE COPYRIGHT HOLDERS AND CONTRIBUTORS "AS IS" AND ANY EXPRESS OR
// IMPLIED WARRANTIES, INCLUDING, BUT NOT LIMITED TO, THE IMPLIED WARRANTIES OF MERCHANTABILITY
// AND FITNESS FOR A PARTICULAR PURPOSE ARE DISCLAIMED. IN NO EVENT SHALL THE COPYRIGHT OWNER OR
// CONTRIBUTORS BE LIABLE FOR ANY DIRECT, INDIRECT, INCIDENTAL, SPECIAL, EXEMPLARY, OR
// CONSEQUENTIAL DAMAGES (INCLUDING, BUT NOT LIMITED TO, PROCUREMENT OF SUBSTITUTE GOODS OR
// SERVICES; LOSS OF USE, DATA, OR PROFITS; OR BUSINESS INTERRUPTION) HOWEVER CAUSED AND ON ANY
// THEORY OF LIABILITY, WHETHER IN CONTRACT, STRICT LIABILITY, OR TORT (INCLUDING NEGLIGENCE OR
// OTHERWISE) ARISING IN ANY WAY OUT OF THE USE OF THIS SOFTWARE, EVEN IF ADVISED OF THE
// POSSIBILITY OF SUCH DAMAGE.

// C++ Headers
#include <algorithm>
#include <cmath>
#include <string>

// ObjexxFCL Headers
#include <ObjexxFCL/Array.functions.hh>
#include <ObjexxFCL/Fmath.hh>

// EnergyPlus Headers
#include <AirflowNetwork/Solver.hpp>
#include <EnergyPlus/BaseboardElectric.hh>
#include <EnergyPlus/BaseboardRadiator.hh>
#include <EnergyPlus/ChilledCeilingPanelSimple.hh>
#include <EnergyPlus/CoolTower.hh>
#include <EnergyPlus/Data/EnergyPlusData.hh>
#include <EnergyPlus/DataAirLoop.hh>
#include <EnergyPlus/DataAirSystems.hh>
#include <EnergyPlus/DataContaminantBalance.hh>
#include <EnergyPlus/DataConvergParams.hh>
#include <EnergyPlus/DataDefineEquip.hh>
#include <EnergyPlus/DataEnvironment.hh>
#include <EnergyPlus/DataHVACGlobals.hh>
#include <EnergyPlus/DataHeatBalFanSys.hh>
#include <EnergyPlus/DataLoopNode.hh>
#include <EnergyPlus/DataRoomAirModel.hh>
#include <EnergyPlus/DataSurfaces.hh>
#include <EnergyPlus/DataZoneEquipment.hh>
#include <EnergyPlus/DisplayRoutines.hh>
#include <EnergyPlus/EMSManager.hh>
#include <EnergyPlus/EarthTube.hh>
#include <EnergyPlus/ElectricBaseboardRadiator.hh>
#include <EnergyPlus/EvaporativeCoolers.hh>
#include <EnergyPlus/ExhaustAirSystemManager.hh>
#include <EnergyPlus/FanCoilUnits.hh>
#include <EnergyPlus/Fans.hh>
#include <EnergyPlus/General.hh>
#include <EnergyPlus/HVACInterfaceManager.hh>
#include <EnergyPlus/HVACStandAloneERV.hh>
#include <EnergyPlus/HVACVariableRefrigerantFlow.hh>
#include <EnergyPlus/HWBaseboardRadiator.hh>
#include <EnergyPlus/HeatRecovery.hh>
#include <EnergyPlus/HighTempRadiantSystem.hh>
#include <EnergyPlus/HybridUnitaryAirConditioners.hh>
#include <EnergyPlus/InternalHeatGains.hh>
#include <EnergyPlus/LowTempRadiantSystem.hh>
#include <EnergyPlus/OutdoorAirUnit.hh>
#include <EnergyPlus/Psychrometrics.hh>
#include <EnergyPlus/PurchasedAirManager.hh>
#include <EnergyPlus/RefrigeratedCase.hh>
#include <EnergyPlus/ReturnAirPathManager.hh>
#include <EnergyPlus/ScheduleManager.hh>
#include <EnergyPlus/SplitterComponent.hh>
#include <EnergyPlus/SteamBaseboardRadiator.hh>
#include <EnergyPlus/SystemAvailabilityManager.hh>
#include <EnergyPlus/ThermalChimney.hh>
#include <EnergyPlus/UnitHeater.hh>
#include <EnergyPlus/UnitVentilator.hh>
#include <EnergyPlus/UserDefinedComponents.hh>
#include <EnergyPlus/UtilityRoutines.hh>
#include <EnergyPlus/VentilatedSlab.hh>
#include <EnergyPlus/WaterThermalTanks.hh>
#include <EnergyPlus/WindowAC.hh>
#include <EnergyPlus/ZoneAirLoopEquipmentManager.hh>
#include <EnergyPlus/ZoneDehumidifier.hh>
#include <EnergyPlus/ZoneEquipmentManager.hh>
#include <EnergyPlus/ZonePlenum.hh>
#include <EnergyPlus/ZoneTempPredictorCorrector.hh>

namespace EnergyPlus::ZoneEquipmentManager {

// Module containing the routines dealing with the Zone Equipment Manager.

// MODULE INFORMATION:
//       AUTHOR         Russ Taylor
//       DATE WRITTEN   Unknown
//       MODIFIED       na
//       RE-ENGINEERED  na

// PURPOSE OF THIS MODULE:
// This module manages the zone equipment.

// Using/Aliasing
using namespace DataSizing;
using namespace DataZoneEquipment;
// Use statements for access to subroutines in other modules
using Psychrometrics::PsyCpAirFnW;
using Psychrometrics::PsyHFnTdbW;
using Psychrometrics::PsyHgAirFnWTdb;
using Psychrometrics::PsyRhoAirFnPbTdbW;
using Psychrometrics::PsyWFnTdbRhPb;
using Psychrometrics::PsyWFnTdpPb;

void ManageZoneEquipment(EnergyPlusData &state,
                         bool const FirstHVACIteration,
                         bool &SimZone, // Set to false at the end of the routine
                         bool &SimAir   // Eventually set to true via SimZoneEquipment if AirLoop must be resimulated
)
{

    // SUBROUTINE INFORMATION:
    //       AUTHOR         Russ Taylor
    //       DATE WRITTEN   May 1997

    // PURPOSE OF THIS SUBROUTINE:
    // Calls the zone thermal control simulations and the interfaces (water-air, refrigerant-air, steam-air, electric-electric, water-water, etc)

    InitZoneEquipment(state, FirstHVACIteration);

    if (state.dataGlobal->ZoneSizingCalc) {
        SizeZoneEquipment(state);
    } else {
        SimZoneEquipment(state, FirstHVACIteration, SimAir);
        state.dataZoneEquip->ZoneEquipSimulatedOnce = true;
    }

    UpdateZoneEquipment(state, SimAir);

    SimZone = false;
}

void GetZoneEquipment(EnergyPlusData &state)
{

    // SUBROUTINE INFORMATION:
    //       AUTHOR         Russ Taylor
    //       DATE WRITTEN   June 1997
    //       MODIFIED       Aug 2003, FCW: set ZoneEquipConfig number for each zone

    // PURPOSE OF THIS SUBROUTINE:
    // Get all the system related equipment which may be attached to a zone

    if (state.dataZoneEquipmentManager->GetZoneEquipmentInputFlag) {
        GetZoneEquipmentData(state);
        state.dataZoneEquipmentManager->GetZoneEquipmentInputFlag = false;
        state.dataZoneEquip->ZoneEquipInputsFilled = true;

        state.dataZoneEquipmentManager->NumOfTimeStepInDay = state.dataGlobal->TimeStepsInHour * Constant::iHoursInDay;

        int MaxNumOfEquipTypes = 0;
        for (int Counter = 1; Counter <= state.dataGlobal->NumOfZones; ++Counter) {
            if (!state.dataZoneEquip->ZoneEquipConfig(Counter).IsControlled) continue;
            MaxNumOfEquipTypes = max(MaxNumOfEquipTypes, state.dataZoneEquip->ZoneEquipList(Counter).NumOfEquipTypes);
        }

        state.dataZoneEquipmentManager->PrioritySimOrder.allocate(MaxNumOfEquipTypes);
    }
}

void InitZoneEquipment(EnergyPlusData &state, bool const FirstHVACIteration) // unused 1208
{

    // SUBROUTINE INFORMATION:
    //       AUTHOR         Russ Taylor
    //       DATE WRITTEN   Nov 1997

    // PURPOSE OF THIS SUBROUTINE:
    // This subroutine initializes the zone equipment prior to simulation.

    if (state.dataZoneEquipmentManager->InitZoneEquipmentOneTimeFlag) {
        state.dataZoneEquipmentManager->InitZoneEquipmentOneTimeFlag = false;
        state.dataSize->ZoneEqSizing.allocate(state.dataGlobal->NumOfZones);
        // setup zone equipment sequenced demand storage
        for (int ControlledZoneNum = 1; ControlledZoneNum <= state.dataGlobal->NumOfZones; ++ControlledZoneNum) {
            if (!state.dataZoneEquip->ZoneEquipConfig(ControlledZoneNum).IsControlled) continue;
            if (state.dataZoneEquip->ZoneEquipConfig(ControlledZoneNum).EquipListIndex == 0) continue;
            int ZoneEquipCount =
                state.dataZoneEquip->ZoneEquipList(state.dataZoneEquip->ZoneEquipConfig(ControlledZoneNum).EquipListIndex).NumOfEquipTypes;
            auto &thisZoneSysEnergyDemand = state.dataZoneEnergyDemand->ZoneSysEnergyDemand(ControlledZoneNum);
            thisZoneSysEnergyDemand.NumZoneEquipment = ZoneEquipCount;
            thisZoneSysEnergyDemand.SequencedOutputRequired.allocate(ZoneEquipCount);
            thisZoneSysEnergyDemand.SequencedOutputRequiredToHeatingSP.allocate(ZoneEquipCount);
            thisZoneSysEnergyDemand.SequencedOutputRequiredToCoolingSP.allocate(ZoneEquipCount);
            auto &thisZoneSysMoistureDemand = state.dataZoneEnergyDemand->ZoneSysMoistureDemand(ControlledZoneNum);
            thisZoneSysMoistureDemand.NumZoneEquipment = ZoneEquipCount;
            thisZoneSysMoistureDemand.SequencedOutputRequired.allocate(ZoneEquipCount);
            thisZoneSysMoistureDemand.SequencedOutputRequiredToHumidSP.allocate(ZoneEquipCount);
            thisZoneSysMoistureDemand.SequencedOutputRequiredToDehumidSP.allocate(ZoneEquipCount);
            state.dataSize->ZoneEqSizing(ControlledZoneNum).SizingMethod.allocate(HVAC::NumOfSizingTypes);
            state.dataSize->ZoneEqSizing(ControlledZoneNum).SizingMethod = 0;
            if (state.dataHeatBal->doSpaceHeatBalanceSimulation || state.dataHeatBal->doSpaceHeatBalanceSizing) {
                for (int spaceNum : state.dataHeatBal->Zone(ControlledZoneNum).spaceIndexes) {
                    auto &thisSpaceSysEnergyDemand = state.dataZoneEnergyDemand->spaceSysEnergyDemand(spaceNum);
                    thisSpaceSysEnergyDemand.NumZoneEquipment = ZoneEquipCount;
                    thisSpaceSysEnergyDemand.SequencedOutputRequired.allocate(ZoneEquipCount);
                    thisSpaceSysEnergyDemand.SequencedOutputRequiredToHeatingSP.allocate(ZoneEquipCount);
                    thisSpaceSysEnergyDemand.SequencedOutputRequiredToCoolingSP.allocate(ZoneEquipCount);
                    auto &thisSpaceSysMoistureDemand = state.dataZoneEnergyDemand->spaceSysMoistureDemand(spaceNum);
                    thisSpaceSysMoistureDemand.NumZoneEquipment = ZoneEquipCount;
                    thisSpaceSysMoistureDemand.SequencedOutputRequired.allocate(ZoneEquipCount);
                    thisSpaceSysMoistureDemand.SequencedOutputRequiredToHumidSP.allocate(ZoneEquipCount);
                    thisSpaceSysMoistureDemand.SequencedOutputRequiredToDehumidSP.allocate(ZoneEquipCount);
                }
            }
        }
    }

    // Do the Begin Environment initializations
    if (state.dataZoneEquipmentManager->InitZoneEquipmentEnvrnFlag && state.dataGlobal->BeginEnvrnFlag) {

        state.dataZoneEquip->ZoneEquipAvail = Avail::Status::NoAction;

        if (allocated(state.dataAvail->ZoneComp)) {
            for (int ZoneEquipType = 1; ZoneEquipType <= NumValidSysAvailZoneComponents; ++ZoneEquipType) {
                if (allocated(state.dataAvail->ZoneComp(ZoneEquipType).ZoneCompAvailMgrs)) {
                    auto &zoneComp = state.dataAvail->ZoneComp(ZoneEquipType);
                    for (int ZoneCompNum = 1; ZoneCompNum <= zoneComp.TotalNumComp; ++ZoneCompNum) {
                        zoneComp.ZoneCompAvailMgrs(ZoneCompNum).availStatus = Avail::Status::NoAction;
                        zoneComp.ZoneCompAvailMgrs(ZoneCompNum).StartTime = 0;
                        zoneComp.ZoneCompAvailMgrs(ZoneCompNum).StopTime = 0;
                    }
                }
            }
        }
        for (auto &thisZoneEquipConfig : state.dataZoneEquip->ZoneEquipConfig) {
            if (!thisZoneEquipConfig.IsControlled) continue;
            thisZoneEquipConfig.beginEnvirnInit(state);
        }
        if (state.dataHeatBal->doSpaceHeatBalanceSimulation) {
            for (auto &thisSpaceEquipConfig : state.dataZoneEquip->spaceEquipConfig) {
                if (!thisSpaceEquipConfig.IsControlled) continue;
                thisSpaceEquipConfig.beginEnvirnInit(state);
            }
        }

        state.dataZoneEquipmentManager->InitZoneEquipmentEnvrnFlag = false;
    }

    if (!state.dataGlobal->BeginEnvrnFlag) {
        state.dataZoneEquipmentManager->InitZoneEquipmentEnvrnFlag = true;
    }

    // do the  HVAC time step initializations

    for (auto &thisZoneEquipConfig : state.dataZoneEquip->ZoneEquipConfig) {
        if (!thisZoneEquipConfig.IsControlled) continue;
        thisZoneEquipConfig.hvacTimeStepInit(state, FirstHVACIteration);
    }
    if (state.dataHeatBal->doSpaceHeatBalanceSimulation) {
        for (auto &thisSpaceEquipConfig : state.dataZoneEquip->spaceEquipConfig) {
            if (!thisSpaceEquipConfig.IsControlled) continue;
            thisSpaceEquipConfig.hvacTimeStepInit(state, FirstHVACIteration);
        }
    }

    for (int airLoop = 1; airLoop <= state.dataHVACGlobal->NumPrimaryAirSys; ++airLoop) {
        auto &airLoopFlow = state.dataAirLoop->AirLoopFlow(airLoop);
        airLoopFlow.SupFlow = 0.0;
        airLoopFlow.ZoneRetFlow = 0.0;
        airLoopFlow.SysRetFlow = 0.0;
        airLoopFlow.RecircFlow = 0.0;
        airLoopFlow.LeakFlow = 0.0;
        airLoopFlow.ExcessZoneExhFlow = 0.0;
    }
}
void sizeZoneSpaceEquipmentPart1(EnergyPlusData &state,
                                 DataZoneEquipment::EquipConfiguration &zoneEquipConfig,
                                 DataSizing::ZoneSizingData &zsCalcSizing,
                                 DataZoneEnergyDemands::ZoneSystemSensibleDemand &zsEnergyDemand,
                                 DataZoneEnergyDemands::ZoneSystemMoistureDemand &zsMoistureDemand,
                                 DataHeatBalance::ZoneData const &zoneOrSpace,
                                 int zoneNum,
                                 int spaceNum)
{
    static constexpr std::string_view RoutineName("sizeZoneSpaceEquipmentPart1");
    // set up references for space vs zoneHeatBalance
    auto &nonAirSystemResponse = (spaceNum > 0) ? state.dataZoneTempPredictorCorrector->spaceHeatBalance(spaceNum).NonAirSystemResponse
                                                : state.dataZoneTempPredictorCorrector->zoneHeatBalance(zoneNum).NonAirSystemResponse;
    auto &sysDepZoneLoads = (spaceNum > 0) ? state.dataZoneTempPredictorCorrector->spaceHeatBalance(spaceNum).SysDepZoneLoads
                                           : state.dataZoneTempPredictorCorrector->zoneHeatBalance(zoneNum).SysDepZoneLoads;
    auto &zoneNodeNum =
        (spaceNum > 0) ? state.dataHeatBal->space(spaceNum).SystemZoneNodeNumber : state.dataHeatBal->Zone(zoneNum).SystemZoneNodeNumber;
    nonAirSystemResponse = 0.0;
    sysDepZoneLoads = 0.0;
    auto &zoneNode = state.dataLoopNodes->Node(zoneNodeNum);

    // InitSystemOutputRequired(state, zoneNum, true);
    initOutputRequired(state, zoneNum, zsEnergyDemand, zsMoistureDemand, true, false, spaceNum);

    // save raw zone loads without impact of outdoor air
    Real64 LatOutputProvidedNoDOAS = zsMoistureDemand.RemainingOutputRequired;
    Real64 SysOutputProvidedNoDOAS = zsEnergyDemand.RemainingOutputRequired;
    // if Tstat deadband is true then load will be reported as 0
    if (state.dataZoneEnergyDemand->DeadBandOrSetback(zoneNum)) SysOutputProvidedNoDOAS = 0.0;
    // replicate deadband flag - zone condition is either below the humidistat or above the dehumidistat set point
    // using logic: NOT (!) (there is a load)
    // Pretty sure this could just be if (OutputRequiredToHumidifyingSP < 0 && OutputRequiredToDehumidifyingSP > 0)
    if (!((zsMoistureDemand.OutputRequiredToHumidifyingSP > 0.0 && zsMoistureDemand.OutputRequiredToDehumidifyingSP > 0.0) ||
          (zsMoistureDemand.OutputRequiredToHumidifyingSP < 0.0 && zsMoistureDemand.OutputRequiredToDehumidifyingSP < 0.0))) {
        LatOutputProvidedNoDOAS = 0.0;
    }

    // calculate DOAS heating/cooling effect
    int supplyAirNodeNum = 0;
    if (zsCalcSizing.AccountForDOAS) {
        Real64 DOASMassFlowRate = 0.0;         // DOAS air mass flow rate for sizing [kg/s]
        Real64 DOASSupplyTemp = 0.0;           // DOAS supply air temperature [C]
        Real64 DOASSupplyHumRat = 0.0;         // DOAS supply air humidity ratio [kgWater/kgDryAir]
        Real64 DOASCpAir = 0.0;                // heat capacity of DOAS air [J/kg-C]
        Real64 DOASSysOutputProvided = 0.0;    // heating / cooling provided by DOAS system [W]
        Real64 DOASLatOutputProvided = 0.0;    // DOAS system latent output [kg/s]
        Real64 TotDOASSysOutputProvided = 0.0; // total DOAS load on the zone [W]
        Real64 HR90H = 0.0;                    // humidity ratio at DOAS high setpoint temperature and 90% relative humidity [kg Water / kg Dry Air]
        Real64 HR90L = 0.0;                    // humidity ratio at DOAS low setpoint temperature and 90% relative humidity [kg Water / kg Dry Air]
        // check for adequate number of supply nodes
        int supplyAirNodeNum1 = 0;
        int supplyAirNodeNum2 = 0;
        if (zoneEquipConfig.NumInletNodes >= 2) {
            supplyAirNodeNum1 = zoneEquipConfig.InletNode(1);
            supplyAirNodeNum2 = zoneEquipConfig.InletNode(2);
        } else if (zoneEquipConfig.NumInletNodes >= 1) {
            supplyAirNodeNum1 = zoneEquipConfig.InletNode(1);
            supplyAirNodeNum2 = 0;
        } else {
            ShowSevereError(state, format("{}: to account for the effect a Dedicated Outside Air System on zone equipment sizing", RoutineName));
            ShowContinueError(state, "there must be at least one zone air inlet node");
            ShowFatalError(state, "Previous severe error causes abort ");
        }
        // set the DOAS mass flow rate and supply temperature and humidity ratio
        HR90H = PsyWFnTdbRhPb(state, zsCalcSizing.DOASHighSetpoint, 0.9, state.dataEnvrn->StdBaroPress);
        HR90L = PsyWFnTdbRhPb(state, zsCalcSizing.DOASLowSetpoint, 0.9, state.dataEnvrn->StdBaroPress);
        DOASMassFlowRate = state.dataSize->CalcFinalZoneSizing(zoneNum).MinOA * state.dataEnvrn->StdRhoAir;
        CalcDOASSupCondsForSizing(state,
                                  state.dataEnvrn->OutDryBulbTemp,
                                  state.dataEnvrn->OutHumRat,
                                  zsCalcSizing.DOASControlStrategy,
                                  zsCalcSizing.DOASLowSetpoint,
                                  zsCalcSizing.DOASHighSetpoint,
                                  HR90H,
                                  HR90L,
                                  DOASSupplyTemp,
                                  DOASSupplyHumRat);
        DOASCpAir = PsyCpAirFnW(DOASSupplyHumRat);
        DOASSysOutputProvided = DOASMassFlowRate * DOASCpAir * (DOASSupplyTemp - zoneNode.Temp);
        TotDOASSysOutputProvided = DOASMassFlowRate * (PsyHFnTdbW(DOASSupplyTemp, DOASSupplyHumRat) - PsyHFnTdbW(zoneNode.Temp, zoneNode.HumRat));
        if (zsCalcSizing.zoneLatentSizing) {
            DOASLatOutputProvided = DOASMassFlowRate * (DOASSupplyHumRat - zoneNode.HumRat); // kgw/s
        }

        updateSystemOutputRequired(state, zoneNum, DOASSysOutputProvided, DOASLatOutputProvided, zsEnergyDemand, zsMoistureDemand);
        auto &supplyAirNode1 = state.dataLoopNodes->Node(supplyAirNodeNum1);
        supplyAirNode1.Temp = DOASSupplyTemp;
        supplyAirNode1.HumRat = DOASSupplyHumRat;
        supplyAirNode1.MassFlowRate = DOASMassFlowRate;
        supplyAirNode1.Enthalpy = PsyHFnTdbW(DOASSupplyTemp, DOASSupplyHumRat);
        zsCalcSizing.DOASHeatAdd = DOASSysOutputProvided;
        zsCalcSizing.DOASLatAdd = TotDOASSysOutputProvided - DOASSysOutputProvided;
        supplyAirNodeNum = supplyAirNodeNum2;
        zsCalcSizing.DOASSupMassFlow = DOASMassFlowRate;
        zsCalcSizing.DOASSupTemp = DOASSupplyTemp;
        zsCalcSizing.DOASSupHumRat = DOASSupplyHumRat;
        if (DOASSysOutputProvided > 0.0) {
            zsCalcSizing.DOASHeatLoad = DOASSysOutputProvided;
            zsCalcSizing.DOASCoolLoad = 0.0;
            zsCalcSizing.DOASTotCoolLoad = 0.0;
        } else {
            zsCalcSizing.DOASCoolLoad = DOASSysOutputProvided;
            zsCalcSizing.DOASTotCoolLoad = TotDOASSysOutputProvided;
            zsCalcSizing.DOASHeatLoad = 0.0;
        }

    } else {
        if (zoneEquipConfig.NumInletNodes > 0) {
            supplyAirNodeNum = zoneEquipConfig.InletNode(1);
        } else {
            supplyAirNodeNum = 0;
        }
    }

    Real64 DeltaTemp = 0.0;         // difference between supply air temp and zone temp [C]
    Real64 CpAir = 0.0;             // heat capacity of air [J/kg-C]
    Real64 SysOutputProvided = 0.0; // system sensible output [W]
    Real64 LatOutputProvided = 0.0; // system latent output [kg/s]
    Real64 Temp = 0.0;              // inlet temperature [C]
    Real64 HumRat = 0.0;            // inlet humidity ratio [kg water/kg dry air]
    Real64 Enthalpy = 0.0;          // inlet specific enthalpy [J/kg]
    Real64 MassFlowRate = 0.0;      // inlet mass flow rate [kg/s]
    // Sign convention: SysOutputProvided <0 Supply air is heated on entering zone (zone is cooled)
    //                  SysOutputProvided >0 Supply air is cooled on entering zone (zone is heated)
    if (!state.dataZoneEnergyDemand->DeadBandOrSetback(zoneNum) && std::abs(zsEnergyDemand.RemainingOutputRequired) > HVAC::SmallLoad) {
        // Determine design supply air temperature and design supply air temperature difference
        if (zsEnergyDemand.RemainingOutputRequired < 0.0) { // Cooling case
            // If the user specify the design cooling supply air temperature, then
            if (zsCalcSizing.ZnCoolDgnSAMethod == SupplyAirTemperature) {
                Temp = zsCalcSizing.CoolDesTemp;
                HumRat = zsCalcSizing.CoolDesHumRat;
                DeltaTemp = Temp - zoneNode.Temp;
                if (zoneOrSpace.HasAdjustedReturnTempByITE && !(state.dataGlobal->BeginSimFlag)) {
                    DeltaTemp = Temp - zoneOrSpace.AdjustedReturnTempByITE;
                }
                // If the user specify the design cooling supply air temperature difference, then
            } else {
                DeltaTemp = -std::abs(zsCalcSizing.CoolDesTempDiff);
                Temp = DeltaTemp + zoneNode.Temp;
                if (zoneOrSpace.HasAdjustedReturnTempByITE && !(state.dataGlobal->BeginSimFlag)) {
                    Temp = DeltaTemp + zoneOrSpace.AdjustedReturnTempByITE;
                }
                HumRat = zsCalcSizing.CoolDesHumRat;
            }
        } else { // Heating Case
            // If the user specify the design heating supply air temperature, then
            if (zsCalcSizing.ZnHeatDgnSAMethod == SupplyAirTemperature) {
                Temp = zsCalcSizing.HeatDesTemp;
                HumRat = zsCalcSizing.HeatDesHumRat;
                DeltaTemp = Temp - zoneNode.Temp;
                // If the user specify the design heating supply air temperature difference, then
            } else {
                DeltaTemp = std::abs(zsCalcSizing.HeatDesTempDiff);
                Temp = DeltaTemp + zoneNode.Temp;
                HumRat = zsCalcSizing.HeatDesHumRat;
            }
        }

        Enthalpy = PsyHFnTdbW(Temp, HumRat);
        SysOutputProvided = zsEnergyDemand.RemainingOutputRequired;
        CpAir = PsyCpAirFnW(HumRat);
        if (std::abs(DeltaTemp) > HVAC::SmallTempDiff) {
            //!!PH/WFB/LKL (UCDV model)        MassFlowRate = SysOutputProvided / (CpAir*DeltaTemp)
            MassFlowRate = max(SysOutputProvided / (CpAir * DeltaTemp), 0.0);
        } else {
            MassFlowRate = 0.0;
        }

        if (zsCalcSizing.SupplyAirAdjustFactor > 1.0) {
            MassFlowRate *= zsCalcSizing.SupplyAirAdjustFactor;
        }
    } else {

        Temp = zoneNode.Temp;
        HumRat = zoneNode.HumRat;
        Enthalpy = zoneNode.Enthalpy;
        MassFlowRate = 0.0;
    }

    if (SysOutputProvided > 0.0) {
        zsCalcSizing.HeatLoad = SysOutputProvided;
        zsCalcSizing.HeatMassFlow = MassFlowRate;
        zsCalcSizing.CoolLoad = 0.0;
        zsCalcSizing.CoolMassFlow = 0.0;
    } else if (SysOutputProvided < 0.0) {
        zsCalcSizing.CoolLoad = -SysOutputProvided;
        zsCalcSizing.CoolMassFlow = MassFlowRate;
        zsCalcSizing.HeatLoad = 0.0;
        zsCalcSizing.HeatMassFlow = 0.0;
    } else {
        zsCalcSizing.CoolLoad = 0.0;
        zsCalcSizing.CoolMassFlow = 0.0;
        zsCalcSizing.HeatLoad = 0.0;
        zsCalcSizing.HeatMassFlow = 0.0;
    }
    zsCalcSizing.HeatZoneTemp = zoneNode.Temp;
    zsCalcSizing.HeatZoneHumRat = zoneNode.HumRat;
    zsCalcSizing.CoolZoneTemp = zoneNode.Temp;
    zsCalcSizing.CoolZoneHumRat = zoneNode.HumRat;
    zsCalcSizing.HeatOutTemp = state.dataEnvrn->OutDryBulbTemp;
    zsCalcSizing.HeatOutHumRat = state.dataEnvrn->OutHumRat;
    zsCalcSizing.CoolOutTemp = state.dataEnvrn->OutDryBulbTemp;
    zsCalcSizing.CoolOutHumRat = state.dataEnvrn->OutHumRat;

    Real64 LatentAirMassFlow = 0.0;
    Real64 MoistureLoad = 0.0;
    Real64 HgAir = PsyHgAirFnWTdb(zoneNode.HumRat, zoneNode.Temp);
    if (zsCalcSizing.zoneLatentSizing) {
        // replicate deadband flag - zone condition is either below the humidistat or above the dehumidistat set point
        if ((zsMoistureDemand.OutputRequiredToHumidifyingSP > 0.0 && zsMoistureDemand.OutputRequiredToDehumidifyingSP > 0.0) ||
            (zsMoistureDemand.OutputRequiredToHumidifyingSP < 0.0 && zsMoistureDemand.OutputRequiredToDehumidifyingSP < 0.0)) {
            LatOutputProvided = zsMoistureDemand.RemainingOutputRequired;
        }
        Real64 DeltaHumRat = 0.0;      // positive LatOutputProvided means humidification load
        if (LatOutputProvided < 0.0) { // use SA humrat - zone humrat, or delta humrat based on user choice
            DeltaHumRat = (zsCalcSizing.ZnLatCoolDgnSAMethod == SupplyAirHumidityRatio) ? (zsCalcSizing.LatentCoolDesHumRat - zoneNode.HumRat)
                                                                                        : -zsCalcSizing.CoolDesHumRatDiff;
        } else if (LatOutputProvided > 0.0) {
            DeltaHumRat = (zsCalcSizing.ZnLatHeatDgnSAMethod == SupplyAirHumidityRatio) ? (zsCalcSizing.LatentHeatDesHumRat - zoneNode.HumRat)
                                                                                        : zsCalcSizing.HeatDesHumRatDiff;
        }
        if (std::abs(DeltaHumRat) > HVAC::VerySmallMassFlow) LatentAirMassFlow = std::max(0.0, LatOutputProvided / DeltaHumRat);
        MoistureLoad = LatOutputProvided * HgAir;

        if (MassFlowRate > 0.0) {
            HumRat = zoneNode.HumRat + LatOutputProvided / MassFlowRate;
            CpAir = PsyCpAirFnW(HumRat);
            Temp = (SysOutputProvided / (MassFlowRate * CpAir)) + zoneNode.Temp;
            Enthalpy = PsyHFnTdbW(Temp, HumRat);
        } else if (LatentAirMassFlow > 0.0) {
            // if there is no sensible load then still need to hold zone RH at set point
            // no need to recalculate T, Sensible load = 0 so T = T,zone
            HumRat = zoneNode.HumRat + LatOutputProvided / LatentAirMassFlow;
            Enthalpy = PsyHFnTdbW(Temp, HumRat);
            MassFlowRate = (LatentAirMassFlow > HVAC::VerySmallMassFlow) ? LatentAirMassFlow : 0.0;
        }

        zsCalcSizing.HeatLatentLoad = (LatOutputProvided > 0.0) ? MoistureLoad : 0.0;
        zsCalcSizing.ZoneHeatLatentMassFlow = (LatOutputProvided > 0.0) ? LatentAirMassFlow : 0.0;
        zsCalcSizing.CoolLatentLoad = (LatOutputProvided < 0.0) ? -MoistureLoad : 0.0;
        zsCalcSizing.ZoneCoolLatentMassFlow = (LatOutputProvided < 0.0) ? LatentAirMassFlow : 0.0;
        zsCalcSizing.HeatLoadNoDOAS = (SysOutputProvidedNoDOAS > 0.0) ? SysOutputProvidedNoDOAS : 0.0;
        zsCalcSizing.CoolLoadNoDOAS = (SysOutputProvidedNoDOAS < 0.0) ? -SysOutputProvidedNoDOAS : 0.0;
        zsCalcSizing.HeatLatentLoadNoDOAS = (LatOutputProvidedNoDOAS > 0.0) ? LatOutputProvidedNoDOAS * HgAir : 0.0;
        zsCalcSizing.CoolLatentLoadNoDOAS = (LatOutputProvidedNoDOAS < 0.0) ? -LatOutputProvidedNoDOAS * HgAir : 0.0;
    }

    if (supplyAirNodeNum > 0) {
        auto &supplyAirNode = state.dataLoopNodes->Node(supplyAirNodeNum);
        supplyAirNode.Temp = Temp;
        supplyAirNode.HumRat = HumRat;
        supplyAirNode.Enthalpy = Enthalpy;
        supplyAirNode.MassFlowRate = MassFlowRate;
    } else {
        nonAirSystemResponse = SysOutputProvided;
        if (zsCalcSizing.zoneLatentSizing) {
            int zoneMult = zoneOrSpace.Multiplier * zoneOrSpace.ListMultiplier;
            auto &zoneLatentGain = (spaceNum > 0) ? state.dataZoneTempPredictorCorrector->spaceHeatBalance(spaceNum).latentGain
                                                  : state.dataZoneTempPredictorCorrector->zoneHeatBalance(zoneNum).latentGain;
            zoneLatentGain += (LatOutputProvided * HgAir) / zoneMult;
        }
        if (state.dataHeatBal->doSpaceHeatBalance && spaceNum == 0) {
            for (int spaceNum2 : state.dataHeatBal->Zone(zoneNum).spaceIndexes) {
                // SpaceHB ToDo: For now allocate by space volume frac
                auto &spHB = state.dataZoneTempPredictorCorrector->spaceHeatBalance(spaceNum2);
                spHB.NonAirSystemResponse = nonAirSystemResponse * state.dataHeatBal->space(spaceNum2).fracZoneVolume;
                if (zsCalcSizing.zoneLatentSizing) {
                    int zoneMult = zoneOrSpace.Multiplier * zoneOrSpace.ListMultiplier;
                    spHB.latentGain += (LatOutputProvided * HgAir) * state.dataHeatBal->space(spaceNum2).fracZoneVolume / zoneMult;
                }
            }
        }
    }

    updateSystemOutputRequired(state, zoneNum, SysOutputProvided, LatOutputProvided, zsEnergyDemand, zsMoistureDemand);
}

void sizeZoneSpaceEquipmentPart2(EnergyPlusData &state,
                                 DataZoneEquipment::EquipConfiguration &zoneEquipConfig,
                                 DataSizing::ZoneSizingData &zsCalcSizing,
                                 int zoneNum,
                                 int spaceNum)
{
    // MJW for now - use first return node, make a separate commit to add a dimension to all of the sizing rettemp variables
    int returnNodeNum = (zoneEquipConfig.NumReturnNodes > 0) ? zoneEquipConfig.ReturnNode(1) : 0;
    int zoneNodeNum =
        (spaceNum > 0) ? state.dataHeatBal->space(spaceNum).SystemZoneNodeNumber : state.dataHeatBal->Zone(zoneNum).SystemZoneNodeNumber;
    Real64 RetTemp = (returnNodeNum > 0) ? state.dataLoopNodes->Node(returnNodeNum).Temp : state.dataLoopNodes->Node(zoneNodeNum).Temp;
<<<<<<< HEAD

    auto &zoneTstatSetpt = state.dataHeatBalFanSys->zoneTstatSetpts(zoneNum);
=======
    auto const &zoneTstatSP = state.dataHeatBalFanSys->TempZoneThermostatSetPoint(zoneNum);
>>>>>>> acda84e3
    if (zsCalcSizing.HeatLoad > 0.0) {
        zsCalcSizing.HeatZoneRetTemp = RetTemp;
        zsCalcSizing.HeatTstatTemp = (zoneTstatSetpt.setpt > 0.0) ? zoneTstatSetpt.setpt : zoneTstatSetpt.setptLo;
        zsCalcSizing.CoolTstatTemp = zoneTstatSetpt.setptHi;
    } else if (zsCalcSizing.CoolLoad > 0.0) {
        zsCalcSizing.CoolZoneRetTemp = RetTemp;
        zsCalcSizing.CoolTstatTemp = (zoneTstatSetpt.setpt > 0.0) ? zoneTstatSetpt.setpt : zoneTstatSetpt.setptHi;
        zsCalcSizing.HeatTstatTemp = zoneTstatSetpt.setptLo;
    } else {
        zsCalcSizing.CoolZoneRetTemp = RetTemp;
        zsCalcSizing.HeatTstatTemp = zoneTstatSetpt.setptLo;
        zsCalcSizing.CoolTstatTemp = zoneTstatSetpt.setptHi;
    }
}

void SizeZoneEquipment(EnergyPlusData &state)
{

    // SUBROUTINE INFORMATION:
    //       AUTHOR         Fred Buhl
    //       DATE WRITTEN   December 2000

    // PURPOSE OF THIS SUBROUTINE:
    // Performs the zone sizing calculations and fills the zone sizing
    // data arrays with the results of the calculation.

    // METHODOLOGY EMPLOYED:
    // Using the input from Zone Sizing objects and the Zone Equipment input,
    // for each controlled zone this subroutine performs a "purchased air" calculation
    // and saves the results in the zone sizing data arrays.

    if (state.dataZoneEquipmentManager->SizeZoneEquipmentOneTimeFlag) {
        SetUpZoneSizingArrays(state);
        state.dataZoneEquipmentManager->SizeZoneEquipmentOneTimeFlag = false;
    }

    for (int ControlledZoneNum = 1; ControlledZoneNum <= state.dataGlobal->NumOfZones; ++ControlledZoneNum) {
        auto &zoneEquipConfig = state.dataZoneEquip->ZoneEquipConfig(ControlledZoneNum);
        if (!zoneEquipConfig.IsControlled) continue;

        // use reference to eliminate lots of long lines in this function, after initial commit, so reviewers can see changes
        auto &calcZoneSizing = state.dataSize->CalcZoneSizing(state.dataSize->CurOverallSimDay, ControlledZoneNum);
        auto &zoneSysEnergyDemand = state.dataZoneEnergyDemand->ZoneSysEnergyDemand(ControlledZoneNum);
        auto &zoneSysMoistureDemand = state.dataZoneEnergyDemand->ZoneSysMoistureDemand(ControlledZoneNum);
        auto &zone = state.dataHeatBal->Zone(ControlledZoneNum);

        sizeZoneSpaceEquipmentPart1(state, zoneEquipConfig, calcZoneSizing, zoneSysEnergyDemand, zoneSysMoistureDemand, zone, ControlledZoneNum);
        if (state.dataHeatBal->doSpaceHeatBalance) {
            for (int spaceNum : state.dataHeatBal->Zone(ControlledZoneNum).spaceIndexes) {
                sizeZoneSpaceEquipmentPart1(state,
                                            state.dataZoneEquip->spaceEquipConfig(spaceNum),
                                            state.dataSize->CalcSpaceSizing(state.dataSize->CurOverallSimDay, spaceNum),
                                            state.dataZoneEnergyDemand->spaceSysEnergyDemand(spaceNum),
                                            state.dataZoneEnergyDemand->spaceSysMoistureDemand(spaceNum),
                                            zone,
                                            ControlledZoneNum,
                                            spaceNum);
            }
        }
    }

    CalcZoneMassBalance(state, true);

    CalcZoneLeavingConditions(state, true);

    for (int ControlledZoneNum = 1; ControlledZoneNum <= state.dataGlobal->NumOfZones; ++ControlledZoneNum) {

        auto &zoneEquipConfig = state.dataZoneEquip->ZoneEquipConfig(ControlledZoneNum);
        if (!zoneEquipConfig.IsControlled) continue;
        sizeZoneSpaceEquipmentPart2(
            state, zoneEquipConfig, state.dataSize->CalcZoneSizing(state.dataSize->CurOverallSimDay, ControlledZoneNum), ControlledZoneNum);
        if (state.dataHeatBal->doSpaceHeatBalance) {
            for (int spaceNum : state.dataHeatBal->Zone(ControlledZoneNum).spaceIndexes) {
                sizeZoneSpaceEquipmentPart2(
                    state, zoneEquipConfig, state.dataSize->CalcSpaceSizing(state.dataSize->CurOverallSimDay, spaceNum), ControlledZoneNum, spaceNum);
            }
        }
    }
}

void CalcDOASSupCondsForSizing(EnergyPlusData &state,
                               Real64 OutDB,                        // outside air temperature [C]
                               Real64 OutHR,                        // outside humidity ratio [kg Water / kg Dry Air]
                               DataSizing::DOASControl DOASControl, // dedicated outside air control strategy
                               Real64 DOASLowTemp,                  // DOAS low setpoint [C]
                               Real64 DOASHighTemp,                 // DOAS high setpoint [C]
                               Real64 W90H, // humidity ratio at DOAS high setpoint temperature and 90% relative humidity [kg Water / kg Dry Air]
                               Real64 W90L, // humidity ratio at DOAS low setpoint temperature and 90% relative humidity [kg Water / kg Dry Air]
                               Real64 &DOASSupTemp, // DOAS supply temperature [C]
                               Real64 &DOASSupHR    // DOAS Supply Humidity ratio [kg Water / kg Dry Air]
)
{
    // FUNCTION INFORMATION:
    //       AUTHOR         Fred Buhl
    //       DATE WRITTEN   March 2015

    // PURPOSE OF THIS FUNCTION:
    // This function calculates supply conditions for the direct outside air system (DOAS) sizing calculations

    // METHODOLOGY EMPLOYED:
    // the supply temperature and humidity ratio are set depending on the design control method and the outside air temperature

    // REFERENCES:
    // Consult the "DOAS Effect On Zone Sizing" new feature proposal and design documents

    // SUBROUTINE PARAMETER DEFINITIONS:
    static constexpr std::string_view RoutineName("CalcDOASSupCondsForSizing");

    // FUNCTION LOCAL VARIABLE DECLARATIONS:

    DOASSupTemp = 0.0;
    DOASSupHR = 0.0;
    // neutral supply air
    if (DOASControl == DataSizing::DOASControl::NeutralSup) {
        if (OutDB < DOASLowTemp) {
            DOASSupTemp = DOASLowTemp;
            DOASSupHR = OutHR;
        } else if (OutDB > DOASHighTemp) {
            DOASSupTemp = DOASHighTemp;
            DOASSupHR = min(OutHR, W90H);
        } else {
            DOASSupTemp = OutDB;
            DOASSupHR = OutHR;
        }
    }

    // neutral dehumidified supply air
    else if (DOASControl == DataSizing::DOASControl::NeutralDehumSup) { //
        if (OutDB < DOASLowTemp) {
            DOASSupTemp = DOASHighTemp;
            DOASSupHR = OutHR;
        } else {
            DOASSupTemp = DOASHighTemp;
            DOASSupHR = min(OutHR, W90L);
        }
    }

    // cold supply air
    else if (DOASControl == DataSizing::DOASControl::CoolSup) {
        if (OutDB < DOASLowTemp) {
            DOASSupTemp = DOASHighTemp;
            DOASSupHR = OutHR;
        } else {
            DOASSupTemp = DOASLowTemp;
            DOASSupHR = min(OutHR, W90L);
        }
    } else {
        ShowFatalError(state, format("{}:illegal DOAS design control strategy", RoutineName));
    }
}

void SetUpZoneSizingArrays(EnergyPlusData &state)
{

    // SUBROUTINE INFORMATION:
    //       AUTHOR         Fred Buhl
    //       DATE WRITTEN   December 2000

    // PURPOSE OF THIS SUBROUTINE:
    // Allocate and fill the ZoneSizing data array.

    // METHODOLOGY EMPLOYED:
    // Obtains data from Zone Sizing and Zone Equipment objects already input.

    bool ErrorsFound(false); // Set to true if errors in input, fatal at end of routine

    // TODO MJW: Punt for now, sometimes unit test will get here and need these to be allocated, but simulations need them sooner
    if (!state.dataHeatBal->ZoneIntGain.allocated()) {
        DataHeatBalance::AllocateIntGains(state);
    }

    for (int ZoneSizIndex = 1; ZoneSizIndex <= state.dataSize->NumZoneSizingInput; ++ZoneSizIndex) {
        int ZoneIndex = Util::FindItemInList(state.dataSize->ZoneSizingInput(ZoneSizIndex).ZoneName, state.dataHeatBal->Zone);
        if (ZoneIndex == 0) {
            ShowSevereError(
                state,
                format("SetUpZoneSizingArrays: Sizing:Zone=\"{}\" references unknown zone", state.dataSize->ZoneSizingInput(ZoneSizIndex).ZoneName));
            ErrorsFound = true;
        }
        if (std::any_of(state.dataZoneEquip->ZoneEquipConfig.begin(), state.dataZoneEquip->ZoneEquipConfig.end(), [](EquipConfiguration const &e) {
                return e.IsControlled;
            })) {
            ZoneIndex = Util::FindItemInList(
                state.dataSize->ZoneSizingInput(ZoneSizIndex).ZoneName, state.dataZoneEquip->ZoneEquipConfig, &EquipConfiguration::ZoneName);
            if (ZoneIndex == 0) {
                if (!state.dataGlobal->isPulseZoneSizing) {
                    ShowWarningError(state,
                                     format("SetUpZoneSizingArrays: Requested Sizing for Zone=\"{}\", Zone is not found in the Controlled Zones List",
                                            state.dataSize->ZoneSizingInput(ZoneSizIndex).ZoneName));
                }
            } else {
                state.dataSize->ZoneSizingInput(ZoneSizIndex).ZoneNum = ZoneIndex;
            }
            if (state.dataSize->ZoneSizingInput(ZoneSizIndex).CoolAirDesMethod == AirflowSizingMethod::FromDDCalc ||
                state.dataSize->ZoneSizingInput(ZoneSizIndex).HeatAirDesMethod == AirflowSizingMethod::FromDDCalc) {
                if (!ZoneTempPredictorCorrector::VerifyThermostatInZone(state, state.dataSize->ZoneSizingInput(ZoneSizIndex).ZoneName)) {
                    if (!state.dataGlobal->isPulseZoneSizing) {
                        ShowWarningError(state,
                                         format("SetUpZoneSizingArrays: Requested Sizing for Zone=\"{}\", Zone has no thermostat (ref: "
                                                "ZoneControl:Thermostat, et al)",
                                                state.dataSize->ZoneSizingInput(ZoneSizIndex).ZoneName));
                    }
                }
            }
        } else {
            ShowSevereError(state, "SetUpZoneSizingArrays: Zone Sizing is requested but there are no ZoneHVAC:EquipmentConnections statements.");
            ErrorsFound = true;
        }
    }

    // Put Auto Sizing of Sizing:Zone inputs here!
    AutoCalcDOASControlStrategy(state);

    state.dataSize->ZoneSizing.allocate(state.dataEnvrn->TotDesDays + state.dataEnvrn->TotRunDesPersDays, state.dataGlobal->NumOfZones);
    state.dataSize->FinalZoneSizing.allocate(state.dataGlobal->NumOfZones);
    state.dataSize->CalcZoneSizing.allocate(state.dataEnvrn->TotDesDays + state.dataEnvrn->TotRunDesPersDays, state.dataGlobal->NumOfZones);
    state.dataSize->CalcFinalZoneSizing.allocate(state.dataGlobal->NumOfZones);
    if (state.dataHeatBal->doSpaceHeatBalanceSizing) {
        state.dataSize->SpaceSizing.allocate(state.dataEnvrn->TotDesDays + state.dataEnvrn->TotRunDesPersDays, state.dataGlobal->numSpaces);
        state.dataSize->FinalSpaceSizing.allocate(state.dataGlobal->numSpaces);
        state.dataSize->CalcSpaceSizing.allocate(state.dataEnvrn->TotDesDays + state.dataEnvrn->TotRunDesPersDays, state.dataGlobal->numSpaces);
        state.dataSize->CalcFinalSpaceSizing.allocate(state.dataGlobal->numSpaces);
    }
    state.dataSize->TermUnitFinalZoneSizing.allocate(state.dataSize->NumAirTerminalUnits);
    for (auto &tufzs : state.dataSize->TermUnitFinalZoneSizing) {
        tufzs.allocateMemberArrays(state.dataZoneEquipmentManager->NumOfTimeStepInDay);
    }
    state.dataSize->DesDayWeath.allocate(state.dataEnvrn->TotDesDays + state.dataEnvrn->TotRunDesPersDays);
    state.dataZoneEquipmentManager->AvgData.allocate(state.dataZoneEquipmentManager->NumOfTimeStepInDay);
    for (int DesDayNum = 1; DesDayNum <= state.dataEnvrn->TotDesDays + state.dataEnvrn->TotRunDesPersDays; ++DesDayNum) {
        auto &thisDesDayWeather = state.dataSize->DesDayWeath(DesDayNum);
        thisDesDayWeather.Temp.allocate(state.dataGlobal->TimeStepsInHour * Constant::iHoursInDay);
        thisDesDayWeather.HumRat.allocate(state.dataGlobal->TimeStepsInHour * Constant::iHoursInDay);
        thisDesDayWeather.Press.allocate(state.dataGlobal->TimeStepsInHour * Constant::iHoursInDay);
        thisDesDayWeather.Temp = 0.0;
        thisDesDayWeather.HumRat = 0.0;
        thisDesDayWeather.Press = 0.0;
    }

    // Fill zone sizing arrays from input array
    for (int CtrlZoneNum = 1; CtrlZoneNum <= state.dataGlobal->NumOfZones; ++CtrlZoneNum) {
        auto &zoneEquipConfig = state.dataZoneEquip->ZoneEquipConfig(CtrlZoneNum);
        if (!zoneEquipConfig.IsControlled) continue;

        // For each Zone Sizing object, find the corresponding controlled zone
        int ZoneSizNum = Util::FindItemInList(zoneEquipConfig.ZoneName, state.dataSize->ZoneSizingInput, &ZoneSizingInputData::ZoneName);
        auto &zoneSizingInput = (ZoneSizNum > 0) ? state.dataSize->ZoneSizingInput(ZoneSizNum) : state.dataSize->ZoneSizingInput(1);
        if (ZoneSizNum == 0) { // LKL I think this is sufficient for warning -- no need for array
            if (!state.dataGlobal->isPulseZoneSizing) {
                ShowWarningError(state,
                                 format("SetUpZoneSizingArrays: Sizing for Zone=\"{}\" will use Sizing:Zone specifications listed for Zone=\"{}\".",
                                        state.dataZoneEquip->ZoneEquipConfig(CtrlZoneNum).ZoneName,
                                        zoneSizingInput.ZoneName));
            }
        }

        fillZoneSizingFromInput(state,
                                zoneSizingInput,
                                state.dataSize->ZoneSizing,
                                state.dataSize->CalcZoneSizing,
                                state.dataSize->FinalZoneSizing(CtrlZoneNum),
                                state.dataSize->CalcFinalZoneSizing(CtrlZoneNum),
                                state.dataHeatBal->Zone(CtrlZoneNum).Name,
                                CtrlZoneNum);
        if (state.dataHeatBal->doSpaceHeatBalanceSizing) {
            for (int spaceNum : state.dataHeatBal->Zone(CtrlZoneNum).spaceIndexes) {
                fillZoneSizingFromInput(state,
                                        zoneSizingInput,
                                        state.dataSize->SpaceSizing,
                                        state.dataSize->CalcSpaceSizing,
                                        state.dataSize->FinalSpaceSizing(spaceNum),
                                        state.dataSize->CalcFinalSpaceSizing(spaceNum),
                                        state.dataHeatBal->space(spaceNum).Name,
                                        spaceNum);
            }
        }

        // setup CalcFinalZoneSizing structure for use with EMS, some as sensors, some as actuators
        if (state.dataGlobal->AnyEnergyManagementSystemInModel) {
            auto &finalZoneSizing = state.dataSize->FinalZoneSizing(CtrlZoneNum);
            auto &calcFinalZoneSizing = state.dataSize->CalcFinalZoneSizing(CtrlZoneNum);

            SetupEMSInternalVariable(
                state, "Final Zone Design Heating Air Mass Flow Rate", finalZoneSizing.ZoneName, "[kg/s]", finalZoneSizing.DesHeatMassFlow);
            SetupEMSInternalVariable(state,
                                     "Intermediate Zone Design Heating Air Mass Flow Rate",
                                     calcFinalZoneSizing.ZoneName,
                                     "[kg/s]",
                                     calcFinalZoneSizing.DesHeatMassFlow);
            SetupEMSActuator(state,
                             "Sizing:Zone",
                             calcFinalZoneSizing.ZoneName,
                             "Zone Design Heating Air Mass Flow Rate",
                             "[kg/s]",
                             calcFinalZoneSizing.EMSOverrideDesHeatMassOn,
                             calcFinalZoneSizing.EMSValueDesHeatMassFlow);

            SetupEMSInternalVariable(
                state, "Final Zone Design Cooling Air Mass Flow Rate", finalZoneSizing.ZoneName, "[kg/s]", finalZoneSizing.DesCoolMassFlow);
            SetupEMSInternalVariable(state,
                                     "Intermediate Zone Design Cooling Air Mass Flow Rate",
                                     calcFinalZoneSizing.ZoneName,
                                     "[kg/s]",
                                     calcFinalZoneSizing.DesCoolMassFlow);
            SetupEMSActuator(state,
                             "Sizing:Zone",
                             calcFinalZoneSizing.ZoneName,
                             "Zone Design Cooling Air Mass Flow Rate",
                             "[kg/s]",
                             calcFinalZoneSizing.EMSOverrideDesCoolMassOn,
                             calcFinalZoneSizing.EMSValueDesCoolMassFlow);

            SetupEMSInternalVariable(state, "Final Zone Design Heating Load", finalZoneSizing.ZoneName, "[W]", finalZoneSizing.DesHeatLoad);
            SetupEMSInternalVariable(
                state, "Intermediate Zone Design Heating Load", calcFinalZoneSizing.ZoneName, "[W]", calcFinalZoneSizing.DesHeatLoad);
            SetupEMSActuator(state,
                             "Sizing:Zone",
                             calcFinalZoneSizing.ZoneName,
                             "Zone Design Heating Load",
                             "[W]",
                             calcFinalZoneSizing.EMSOverrideDesHeatLoadOn,
                             calcFinalZoneSizing.EMSValueDesHeatLoad);

            SetupEMSInternalVariable(state, "Final Zone Design Cooling Load", finalZoneSizing.ZoneName, "[W]", finalZoneSizing.DesCoolLoad);
            SetupEMSInternalVariable(
                state, "Intermediate Zone Design Cooling Load", calcFinalZoneSizing.ZoneName, "[W]", calcFinalZoneSizing.DesCoolLoad);
            SetupEMSActuator(state,
                             "Sizing:Zone",
                             calcFinalZoneSizing.ZoneName,
                             "Zone Design Cooling Load",
                             "[W]",
                             calcFinalZoneSizing.EMSOverrideDesCoolLoadOn,
                             calcFinalZoneSizing.EMSValueDesCoolLoad);

            SetupEMSInternalVariable(
                state, "Final Zone Design Heating Air Density", finalZoneSizing.ZoneName, "[kg/m3]", finalZoneSizing.DesHeatDens);
            SetupEMSInternalVariable(
                state, "Intermediate Zone Design Heating Air Density", calcFinalZoneSizing.ZoneName, "[kg/m3]", calcFinalZoneSizing.DesHeatDens);
            SetupEMSInternalVariable(
                state, "Final Zone Design Cooling Air Density", finalZoneSizing.ZoneName, "[kg/m3]", finalZoneSizing.DesCoolDens);
            SetupEMSInternalVariable(
                state, "Intermediate Zone Design Cooling Air Density", calcFinalZoneSizing.ZoneName, "[kg/m3]", calcFinalZoneSizing.DesCoolDens);

            SetupEMSInternalVariable(
                state, "Final Zone Design Heating Volume Flow", finalZoneSizing.ZoneName, "[m3/s]", finalZoneSizing.DesHeatVolFlow);
            SetupEMSInternalVariable(
                state, "Intermediate Zone Design Heating Volume Flow", calcFinalZoneSizing.ZoneName, "[m3/s]", calcFinalZoneSizing.DesHeatVolFlow);
            SetupEMSActuator(state,
                             "Sizing:Zone",
                             calcFinalZoneSizing.ZoneName,
                             "Zone Design Heating Vol Flow",
                             "[m3/s]",
                             calcFinalZoneSizing.EMSOverrideDesHeatVolOn,
                             calcFinalZoneSizing.EMSValueDesHeatVolFlow);

            SetupEMSInternalVariable(
                state, "Final Zone Design Cooling Volume Flow", finalZoneSizing.ZoneName, "[m3/s]", finalZoneSizing.DesCoolVolFlow);
            SetupEMSInternalVariable(
                state, "Intermediate Zone Design Cooling Volume Flow", calcFinalZoneSizing.ZoneName, "[m3/s]", calcFinalZoneSizing.DesCoolVolFlow);
            SetupEMSActuator(state,
                             "Sizing:Zone",
                             calcFinalZoneSizing.ZoneName,
                             "Zone Design Cooling Vol Flow",
                             "[m3/s]",
                             calcFinalZoneSizing.EMSOverrideDesCoolVolOn,
                             calcFinalZoneSizing.EMSValueDesCoolVolFlow);

            SetupEMSInternalVariable(
                state, "Zone Outdoor Air Design Volume Flow Rate", calcFinalZoneSizing.ZoneName, "[m3/s]", calcFinalZoneSizing.MinOA);
        }
    }

    // Populate DesignSpecification:OutdoorAir:SpaceList spaces
    bool dsoaError = false;
    for (int oaIndex = 1; oaIndex <= state.dataSize->NumOARequirements; ++oaIndex) {
        auto &thisOAReq = state.dataSize->OARequirements(oaIndex);
        // If this is a DesignSpecification:OutdoorAir:SpaceList check to make sure spaces are valid and belong to this zone
        if (thisOAReq.numDSOA > 0) {
            for (int spaceCounter = 1; spaceCounter <= thisOAReq.numDSOA; ++spaceCounter) {
                std::string thisSpaceName = thisOAReq.dsoaSpaceNames(spaceCounter);
                int thisSpaceNum = Util::FindItemInList(thisSpaceName, state.dataHeatBal->space);
                if (thisSpaceNum > 0) {
                    thisOAReq.dsoaSpaceIndexes.emplace_back(thisSpaceNum);
                } else {
                    ShowSevereError(state, format("SetUpZoneSizingArrays: DesignSpecification:OutdoorAir:SpaceList={}", thisOAReq.Name));
                    ShowContinueError(state, format("Space Name={} not found.", thisSpaceName));
                    dsoaError = true;
                    ErrorsFound = true;
                }
                // Check for duplicate spaces
                for (int loop = 1; loop <= int(thisOAReq.dsoaSpaceIndexes.size()) - 1; ++loop) {
                    if (thisSpaceNum == thisOAReq.dsoaSpaceIndexes(loop)) {
                        ShowSevereError(state, format("SetUpZoneSizingArrays: DesignSpecification:OutdoorAir:SpaceList={}", thisOAReq.Name));
                        ShowContinueError(state, format("Space Name={} appears more than once in the list.", thisSpaceName));
                        dsoaError = true;
                        ErrorsFound = true;
                    }
                }
            }
        }
    }

    // Use the max occupancy data from the PEOPLE structure to calculate design min OA for each zone
    // Calculate the zone design minimum outside air flow rate from the 3 Zone Sizing OA inputs and
    // from the specified OA method
    for (int CtrlZoneNum = 1; CtrlZoneNum <= state.dataGlobal->NumOfZones; ++CtrlZoneNum) {
        if (!state.dataZoneEquip->ZoneEquipConfig(CtrlZoneNum).IsControlled) continue;
        auto &finalZoneSizing = state.dataSize->FinalZoneSizing(CtrlZoneNum);
        auto &calcFinalZoneSizing = state.dataSize->CalcFinalZoneSizing(CtrlZoneNum);
<<<<<<< HEAD
        // Use the max occupancy PEOPLE structure to calculate design min OA for each zone from the outside air flow per person input
        Real64 TotPeopleInZone = 0.0;
        Real64 ZoneMinOccupancy = 0.;
        int DSOAPtr = finalZoneSizing.ZoneDesignSpecOAIndex; // index to DesignSpecification:OutdoorAir object
        if ((DSOAPtr > 0) && !dsoaError) {
            auto &thisOAReq = state.dataSize->OARequirements(DSOAPtr);
            // If this is a DesignSpecification:OutdoorAir:SpaceList check to make sure spaces are valid and belong to this zone
            if (thisOAReq.numDSOA > 0) {
                for (int spaceCounter = 1; spaceCounter <= thisOAReq.numDSOA; ++spaceCounter) {
                    std::string thisSpaceName = thisOAReq.dsoaSpaceNames(spaceCounter);
                    int thisSpaceNum = thisOAReq.dsoaSpaceIndexes(spaceCounter);
                    if (thisSpaceNum > 0) {
                        if (state.dataHeatBal->space(thisSpaceNum).zoneNum != CtrlZoneNum) {
                            ShowSevereError(state, format("SetUpZoneSizingArrays: DesignSpecification:OutdoorAir:SpaceList={}", thisOAReq.Name));
                            ShowContinueError(state, format("is invalid for Sizing:Zone={}", finalZoneSizing.ZoneName));
                            ShowContinueError(state, "All spaces in the list must be part of this zone.");
                            ErrorsFound = true;
                        }
                    }
                }
            }

            finalZoneSizing.DesOAFlowPPer = thisOAReq.desFlowPerZonePerson(state, CtrlZoneNum);
            finalZoneSizing.DesOAFlowPerArea = thisOAReq.desFlowPerZoneArea(state, CtrlZoneNum);
        }

        for (int PeopleNum = 1; PeopleNum <= state.dataHeatBal->TotPeople; ++PeopleNum) {
            if (state.dataHeatBal->People(PeopleNum).ZonePtr == CtrlZoneNum) {
                auto &people = state.dataHeatBal->People(PeopleNum);
                TotPeopleInZone += (people.NumberOfPeople * thisZone.Multiplier * thisZone.ListMultiplier);
                Real64 SchMax = people.numberOfPeopleSched->getCurrentVal();
                if (SchMax > 0) {
                    finalZoneSizing.ZonePeakOccupancy = TotPeopleInZone * SchMax;
                } else {
                    finalZoneSizing.ZonePeakOccupancy = TotPeopleInZone;
                }
                ZoneMinOccupancy += TotPeopleInZone * people.numberOfPeopleSched->getMinVal(state);
            }
        }
        finalZoneSizing.TotalZoneFloorArea = (thisZone.FloorArea * thisZone.Multiplier * thisZone.ListMultiplier);
        Real64 OAFromPeople = finalZoneSizing.DesOAFlowPPer * TotPeopleInZone;
        Real64 OAFromArea = finalZoneSizing.DesOAFlowPerArea * finalZoneSizing.TotalZoneFloorArea;
        finalZoneSizing.TotPeopleInZone = TotPeopleInZone;
        finalZoneSizing.TotalOAFromPeople = OAFromPeople;
        finalZoneSizing.TotalOAFromArea = OAFromArea;

        // save Voz for predefined outdoor air summary report
        Real64 MinEz = std::min(finalZoneSizing.ZoneADEffCooling, finalZoneSizing.ZoneADEffHeating);
        if (MinEz == 0) {
            MinEz = 1.0; // if not calculated assume 1.0 ventilation effectiveness
        }
        state.dataHeatBal->ZonePreDefRep(CtrlZoneNum).VozMin = (ZoneMinOccupancy * finalZoneSizing.DesOAFlowPPer + OAFromArea) / MinEz;

        // Calculate the design min OA flow rate for this zone
        // flag to use occupancy schedule when calculating OA
        bool UseOccSchFlag = false;
        // flag to use min OA schedule when calculating OA
        bool UseMinOASchFlag = false;
        state.dataZoneEquip->ZoneEquipConfig(CtrlZoneNum).ZoneDesignSpecOAIndex = DSOAPtr;                                     // store for later use
        state.dataZoneEquip->ZoneEquipConfig(CtrlZoneNum).ZoneAirDistributionIndex = finalZoneSizing.ZoneAirDistributionIndex; // store for later use
        Real64 OAVolumeFlowRate = 0.0;
        if (!dsoaError) {
            OAVolumeFlowRate = DataSizing::calcDesignSpecificationOutdoorAir(state, DSOAPtr, CtrlZoneNum, UseOccSchFlag, UseMinOASchFlag);
        }

        // Zone(ZoneIndex)%Multiplier and Zone(ZoneIndex)%ListMultiplier applied in CalcDesignSpecificationOutdoorAir
        finalZoneSizing.MinOA = OAVolumeFlowRate;
        calcFinalZoneSizing.MinOA = OAVolumeFlowRate;
        if (finalZoneSizing.ZoneADEffCooling > 0.0 || finalZoneSizing.ZoneADEffHeating > 0.0) {
            finalZoneSizing.MinOA /= min(finalZoneSizing.ZoneADEffCooling, finalZoneSizing.ZoneADEffHeating);
            calcFinalZoneSizing.MinOA = finalZoneSizing.MinOA;
        }
        // calculated zone design flow rates automatically take into account zone multipliers, since the zone
        // loads are multiplied (in ZoneTempPredictorCorrector.cc). Flow rates derived directly from
        // user inputs need to be explicitly multiplied by the zone multipliers.
        finalZoneSizing.DesCoolMinAirFlow2 =
            finalZoneSizing.DesCoolMinAirFlowPerArea * thisZone.FloorArea * thisZone.Multiplier * thisZone.ListMultiplier;
        calcFinalZoneSizing.DesCoolMinAirFlow2 =
            calcFinalZoneSizing.DesCoolMinAirFlowPerArea * thisZone.FloorArea * thisZone.Multiplier * thisZone.ListMultiplier;
        finalZoneSizing.DesHeatMaxAirFlow2 =
            finalZoneSizing.DesHeatMaxAirFlowPerArea * thisZone.FloorArea * thisZone.Multiplier * thisZone.ListMultiplier;
        calcFinalZoneSizing.DesHeatMaxAirFlow2 =
            calcFinalZoneSizing.DesHeatMaxAirFlowPerArea * thisZone.FloorArea * thisZone.Multiplier * thisZone.ListMultiplier;
        int zoneMultiplier = thisZone.Multiplier * thisZone.ListMultiplier;
        finalZoneSizing.DesCoolMinAirFlow *= zoneMultiplier;
        calcFinalZoneSizing.DesCoolMinAirFlow *= zoneMultiplier;
        finalZoneSizing.DesHeatMaxAirFlow *= zoneMultiplier;
        calcFinalZoneSizing.DesHeatMaxAirFlow *= zoneMultiplier;
        finalZoneSizing.InpDesCoolAirFlow *= zoneMultiplier;
        calcFinalZoneSizing.InpDesCoolAirFlow *= zoneMultiplier;
        finalZoneSizing.InpDesHeatAirFlow *= zoneMultiplier;
        calcFinalZoneSizing.InpDesHeatAirFlow *= zoneMultiplier;

        for (int DesDayNum = 1; DesDayNum <= state.dataEnvrn->TotDesDays + state.dataEnvrn->TotRunDesPersDays; ++DesDayNum) {
            auto &zoneSizing = state.dataSize->ZoneSizing(DesDayNum, CtrlZoneNum);
            zoneSizing.MinOA = finalZoneSizing.MinOA;
            state.dataSize->CalcZoneSizing(DesDayNum, CtrlZoneNum).MinOA = calcFinalZoneSizing.MinOA;
            zoneSizing.DesCoolMinAirFlow2 = finalZoneSizing.DesCoolMinAirFlow2;
            state.dataSize->CalcZoneSizing(DesDayNum, CtrlZoneNum).DesCoolMinAirFlow2 = calcFinalZoneSizing.DesCoolMinAirFlow2;
            zoneSizing.DesCoolMinAirFlow = finalZoneSizing.DesCoolMinAirFlow;
            state.dataSize->CalcZoneSizing(DesDayNum, CtrlZoneNum).DesCoolMinAirFlow = calcFinalZoneSizing.DesCoolMinAirFlow;
            zoneSizing.DesHeatMaxAirFlow2 = finalZoneSizing.DesHeatMaxAirFlow2;
            state.dataSize->CalcZoneSizing(DesDayNum, CtrlZoneNum).DesHeatMaxAirFlow2 = calcFinalZoneSizing.DesHeatMaxAirFlow2;
            zoneSizing.DesHeatMaxAirFlow = finalZoneSizing.DesHeatMaxAirFlow;
            state.dataSize->CalcZoneSizing(DesDayNum, CtrlZoneNum).DesHeatMaxAirFlow = calcFinalZoneSizing.DesHeatMaxAirFlow;
=======
        calcSizingOA(state, finalZoneSizing, calcFinalZoneSizing, dsoaError, ErrorsFound, CtrlZoneNum);
    }
    if (state.dataHeatBal->doSpaceHeatBalanceSizing) {
        for (int spaceNum = 1; spaceNum <= state.dataGlobal->numSpaces; ++spaceNum) {
            int zoneNum = state.dataHeatBal->space(spaceNum).zoneNum;
            if (!state.dataZoneEquip->ZoneEquipConfig(zoneNum).IsControlled) continue;
            auto &finalSpaceSizing = state.dataSize->FinalSpaceSizing(spaceNum);
            auto &calcFinalSpaceSizing = state.dataSize->CalcFinalSpaceSizing(spaceNum);
            calcSizingOA(state, finalSpaceSizing, calcFinalSpaceSizing, dsoaError, ErrorsFound, zoneNum, spaceNum);
>>>>>>> acda84e3
        }
    }
    // Formats
    print(state.files.eio, "! <Load Timesteps in Zone Design Calculation Averaging Window>, Value\n");
    static constexpr std::string_view Format_891(" Load Timesteps in Zone Design Calculation Averaging Window, {:4}\n");
    print(state.files.eio, Format_891, state.dataSize->NumTimeStepsInAvg);
    print(state.files.eio, "! <Heating Sizing Factor Information>, Sizing Factor ID, Value\n");
    static constexpr std::string_view Format_991(" Heating Sizing Factor Information, Global, {:12.5N}\n");
    print(state.files.eio, Format_991, state.dataSize->GlobalHeatSizingFactor);
    for (int CtrlZoneNum = 1; CtrlZoneNum <= state.dataGlobal->NumOfZones; ++CtrlZoneNum) {
        if (!state.dataZoneEquip->ZoneEquipConfig(CtrlZoneNum).IsControlled) continue;
        if (state.dataSize->FinalZoneSizing(CtrlZoneNum).HeatSizingFactor != 1.0) {
            static constexpr std::string_view Format_992(" Heating Sizing Factor Information, Zone {}, {:12.5N}\n");
            print(state.files.eio,
                  Format_992,
                  state.dataSize->FinalZoneSizing(CtrlZoneNum).ZoneName,
                  state.dataSize->FinalZoneSizing(CtrlZoneNum).HeatSizingFactor);
        }
    }
    print(state.files.eio, "! <Cooling Sizing Factor Information>, Sizing Factor ID, Value\n");
    static constexpr std::string_view Format_994(" Cooling Sizing Factor Information, Global, {:12.5N}\n");
    print(state.files.eio, Format_994, state.dataSize->GlobalCoolSizingFactor);
    for (int CtrlZoneNum = 1; CtrlZoneNum <= state.dataGlobal->NumOfZones; ++CtrlZoneNum) {
        if (!state.dataZoneEquip->ZoneEquipConfig(CtrlZoneNum).IsControlled) continue;
        if (state.dataSize->FinalZoneSizing(CtrlZoneNum).CoolSizingFactor != 1.0) {
            static constexpr std::string_view Format_995(" Cooling Sizing Factor Information, Zone {}, {:12.5N}\n");
            print(state.files.eio,
                  Format_995,
                  state.dataSize->FinalZoneSizing(CtrlZoneNum).ZoneName,
                  state.dataSize->FinalZoneSizing(CtrlZoneNum).CoolSizingFactor);
        }
    }
    if (ErrorsFound) {
        ShowFatalError(state, "SetUpZoneSizingArrays: Errors found in Sizing:Zone input");
    }
}

void calcSizingOA(EnergyPlusData &state,
                  DataSizing::ZoneSizingData &zsFinalSizing,
                  DataSizing::ZoneSizingData &zsCalcFinalSizing,
                  bool &dsoaError,
                  bool &ErrorsFound,
                  int const zoneNum,
                  int const spaceNum)
{
    // Use the max occupancy PEOPLE structure to calculate design min OA for each zone from the outside air flow per person input
    Real64 TotPeopleInZone = 0.0;
    Real64 ZoneMinOccupancy = 0.;
    int DSOAPtr = zsFinalSizing.ZoneDesignSpecOAIndex; // index to DesignSpecification:OutdoorAir object
    auto const &thisZone = state.dataHeatBal->Zone(zoneNum);
    int zoneMult = thisZone.Multiplier * thisZone.ListMultiplier;
    Real64 floorArea = (spaceNum == 0) ? thisZone.FloorArea : state.dataHeatBal->space(spaceNum).FloorArea;
    if ((DSOAPtr > 0) && !dsoaError) {
        auto &thisOAReq = state.dataSize->OARequirements(DSOAPtr);
        // If this is a DesignSpecification:OutdoorAir:SpaceList check to make sure spaces are valid and belong to this zone
        if (thisOAReq.numDSOA > 0) {
            for (int spaceCounter = 1; spaceCounter <= thisOAReq.numDSOA; ++spaceCounter) {
                int thisSpaceNum = thisOAReq.dsoaSpaceIndexes(spaceCounter);
                if (thisSpaceNum > 0) {
                    if (state.dataHeatBal->space(thisSpaceNum).zoneNum != zoneNum) {
                        ShowSevereError(state, format("SetUpZoneSizingArrays: DesignSpecification:OutdoorAir:SpaceList={}", thisOAReq.Name));
                        ShowContinueError(state, format("is invalid for Sizing:Zone={}", zsFinalSizing.ZoneName));
                        ShowContinueError(state, "All spaces in the list must be part of this zone.");
                        ErrorsFound = true;
                    }
                }
            }
        }

        zsFinalSizing.DesOAFlowPPer = thisOAReq.desFlowPerZonePerson(state, zoneNum, spaceNum);
        zsFinalSizing.DesOAFlowPerArea = thisOAReq.desFlowPerZoneArea(state, zoneNum, spaceNum);
    }

    for (int PeopleNum = 1; PeopleNum <= state.dataHeatBal->TotPeople; ++PeopleNum) {
        auto &people = state.dataHeatBal->People(PeopleNum);
        if (((spaceNum == 0) && (people.ZonePtr == zoneNum)) || ((spaceNum > 0) && (people.spaceIndex == spaceNum))) {
            Real64 numPeople = people.NumberOfPeople * zoneMult;
            TotPeopleInZone += numPeople;
            Real64 SchMax = ScheduleManager::GetScheduleMaxValue(state, people.NumberOfPeoplePtr);
            if (SchMax > 0) {
                zsFinalSizing.ZonePeakOccupancy += numPeople * SchMax;
            } else {
                zsFinalSizing.ZonePeakOccupancy += numPeople;
            }
            ZoneMinOccupancy += numPeople * ScheduleManager::GetScheduleMinValue(state, people.NumberOfPeoplePtr);
        }
    }
    zsFinalSizing.TotalZoneFloorArea = (floorArea * zoneMult);
    Real64 OAFromPeople = zsFinalSizing.DesOAFlowPPer * TotPeopleInZone;
    Real64 OAFromArea = zsFinalSizing.DesOAFlowPerArea * zsFinalSizing.TotalZoneFloorArea;
    zsFinalSizing.TotPeopleInZone = TotPeopleInZone;
    zsFinalSizing.TotalOAFromPeople = OAFromPeople;
    zsFinalSizing.TotalOAFromArea = OAFromArea;

    // save Voz for predefined outdoor air summary report
    Real64 MinEz = std::min(zsFinalSizing.ZoneADEffCooling, zsFinalSizing.ZoneADEffHeating);
    if (MinEz == 0) {
        MinEz = 1.0; // if not calculated assume 1.0 ventilation effectiveness
    }
    Real64 vozMin = (ZoneMinOccupancy * zsFinalSizing.DesOAFlowPPer + OAFromArea) / MinEz;
    if (spaceNum == 0) {
        // Space TODO: There is no equivalent for spaces
        state.dataHeatBal->ZonePreDefRep(zoneNum).VozMin = vozMin;
    }

    // Calculate the design min OA flow rate for this zone
    // flag to use occupancy schedule when calculating OA
    // flag to use min OA schedule when calculating OA
    auto &equipConfig = (spaceNum == 0) ? state.dataZoneEquip->ZoneEquipConfig(zoneNum) : state.dataZoneEquip->spaceEquipConfig(spaceNum);
    equipConfig.ZoneDesignSpecOAIndex = DSOAPtr;                                   // store for later use
    equipConfig.ZoneAirDistributionIndex = zsFinalSizing.ZoneAirDistributionIndex; // store for later use
    Real64 OAVolumeFlowRate = 0.0;
    if (!dsoaError) {
        bool UseOccSchFlag = false;
        bool UseMinOASchFlag = false;
        bool PerPersonNotSet = false;
        bool MaxOAVolFlowFlag = false;
        OAVolumeFlowRate = DataSizing::calcDesignSpecificationOutdoorAir(
            state, DSOAPtr, zoneNum, UseOccSchFlag, UseMinOASchFlag, PerPersonNotSet, MaxOAVolFlowFlag, spaceNum);
    }

    // Zone(ZoneIndex)%Multiplier and Zone(ZoneIndex)%ListMultiplier applied in CalcDesignSpecificationOutdoorAir
    zsFinalSizing.MinOA = OAVolumeFlowRate;
    zsCalcFinalSizing.MinOA = OAVolumeFlowRate;
    if (zsFinalSizing.ZoneADEffCooling > 0.0 || zsFinalSizing.ZoneADEffHeating > 0.0) {
        zsFinalSizing.MinOA /= min(zsFinalSizing.ZoneADEffCooling, zsFinalSizing.ZoneADEffHeating);
        zsCalcFinalSizing.MinOA = zsFinalSizing.MinOA;
    }
    // calculated zone design flow rates automatically take into account zone multipliers, since the zone
    // loads are multiplied (in ZoneTempPredictorCorrector.cc). Flow rates derived directly from
    // user inputs need to be explicitly multiplied by the zone multipliers.
    zsFinalSizing.DesCoolMinAirFlow2 = zsFinalSizing.DesCoolMinAirFlowPerArea * floorArea * zoneMult;
    zsCalcFinalSizing.DesCoolMinAirFlow2 = zsCalcFinalSizing.DesCoolMinAirFlowPerArea * floorArea * zoneMult;
    zsFinalSizing.DesHeatMaxAirFlow2 = zsFinalSizing.DesHeatMaxAirFlowPerArea * floorArea * zoneMult;
    zsCalcFinalSizing.DesHeatMaxAirFlow2 = zsCalcFinalSizing.DesHeatMaxAirFlowPerArea * floorArea * zoneMult;
    int zoneMultiplier = zoneMult;
    zsFinalSizing.DesCoolMinAirFlow *= zoneMultiplier;
    zsCalcFinalSizing.DesCoolMinAirFlow *= zoneMultiplier;
    zsFinalSizing.DesHeatMaxAirFlow *= zoneMultiplier;
    zsCalcFinalSizing.DesHeatMaxAirFlow *= zoneMultiplier;
    zsFinalSizing.InpDesCoolAirFlow *= zoneMultiplier;
    zsCalcFinalSizing.InpDesCoolAirFlow *= zoneMultiplier;
    zsFinalSizing.InpDesHeatAirFlow *= zoneMultiplier;
    zsCalcFinalSizing.InpDesHeatAirFlow *= zoneMultiplier;

    for (int DesDayNum = 1; DesDayNum <= state.dataEnvrn->TotDesDays + state.dataEnvrn->TotRunDesPersDays; ++DesDayNum) {
        auto &zoneSizing = state.dataSize->ZoneSizing(DesDayNum, zoneNum);
        zoneSizing.MinOA = zsFinalSizing.MinOA;
        state.dataSize->CalcZoneSizing(DesDayNum, zoneNum).MinOA = zsCalcFinalSizing.MinOA;
        zoneSizing.DesCoolMinAirFlow2 = zsFinalSizing.DesCoolMinAirFlow2;
        state.dataSize->CalcZoneSizing(DesDayNum, zoneNum).DesCoolMinAirFlow2 = zsCalcFinalSizing.DesCoolMinAirFlow2;
        zoneSizing.DesCoolMinAirFlow = zsFinalSizing.DesCoolMinAirFlow;
        state.dataSize->CalcZoneSizing(DesDayNum, zoneNum).DesCoolMinAirFlow = zsCalcFinalSizing.DesCoolMinAirFlow;
        zoneSizing.DesHeatMaxAirFlow2 = zsFinalSizing.DesHeatMaxAirFlow2;
        state.dataSize->CalcZoneSizing(DesDayNum, zoneNum).DesHeatMaxAirFlow2 = zsCalcFinalSizing.DesHeatMaxAirFlow2;
        zoneSizing.DesHeatMaxAirFlow = zsFinalSizing.DesHeatMaxAirFlow;
        state.dataSize->CalcZoneSizing(DesDayNum, zoneNum).DesHeatMaxAirFlow = zsCalcFinalSizing.DesHeatMaxAirFlow;
    }
}

void fillZoneSizingFromInput(EnergyPlusData &state,
                             DataSizing::ZoneSizingInputData const &zoneSizingInput,
                             Array2D<DataSizing::ZoneSizingData> &zsSizing,
                             Array2D<DataSizing::ZoneSizingData> &zsCalcSizing,
                             DataSizing::ZoneSizingData &zsFinalSizing,
                             DataSizing::ZoneSizingData &zsCalcFinalSizing,
                             std::string_view const zoneOrSpaceName,
                             int const zoneOrSpaceNum)
{
    for (int DesDayNum = 1; DesDayNum <= state.dataEnvrn->TotDesDays + state.dataEnvrn->TotRunDesPersDays; ++DesDayNum) {
        auto &zoneSizing = zsSizing(DesDayNum, zoneOrSpaceNum);
        auto &calcZoneSizing = zsCalcSizing(DesDayNum, zoneOrSpaceNum);
        zoneSizing.ZoneName = zoneOrSpaceName;
        zoneSizing.ZoneNum = zoneOrSpaceNum;
        calcZoneSizing.ZoneName = zoneOrSpaceName;
        calcZoneSizing.ZoneNum = zoneOrSpaceNum;

        zoneSizing.ZnCoolDgnSAMethod = zoneSizingInput.ZnCoolDgnSAMethod;
        zoneSizing.ZnHeatDgnSAMethod = zoneSizingInput.ZnHeatDgnSAMethod;
        zoneSizing.CoolDesTemp = zoneSizingInput.CoolDesTemp;
        zoneSizing.HeatDesTemp = zoneSizingInput.HeatDesTemp;
        zoneSizing.CoolDesTempDiff = zoneSizingInput.CoolDesTempDiff;
        zoneSizing.HeatDesTempDiff = zoneSizingInput.HeatDesTempDiff;
        zoneSizing.CoolDesHumRat = zoneSizingInput.CoolDesHumRat;
        zoneSizing.HeatDesHumRat = zoneSizingInput.HeatDesHumRat;
        zoneSizing.CoolAirDesMethod = zoneSizingInput.CoolAirDesMethod;
        zoneSizing.HeatAirDesMethod = zoneSizingInput.HeatAirDesMethod;
        zoneSizing.InpDesCoolAirFlow = zoneSizingInput.DesCoolAirFlow;
        zoneSizing.DesCoolMinAirFlowPerArea = zoneSizingInput.DesCoolMinAirFlowPerArea;
        zoneSizing.DesCoolMinAirFlow = zoneSizingInput.DesCoolMinAirFlow;
        zoneSizing.DesCoolMinAirFlowFrac = zoneSizingInput.DesCoolMinAirFlowFrac;
        zoneSizing.InpDesHeatAirFlow = zoneSizingInput.DesHeatAirFlow;
        zoneSizing.DesHeatMaxAirFlowPerArea = zoneSizingInput.DesHeatMaxAirFlowPerArea;
        zoneSizing.DesHeatMaxAirFlow = zoneSizingInput.DesHeatMaxAirFlow;
        zoneSizing.DesHeatMaxAirFlowFrac = zoneSizingInput.DesHeatMaxAirFlowFrac;
        zoneSizing.HeatSizingFactor = zoneSizingInput.HeatSizingFactor;
        zoneSizing.CoolSizingFactor = zoneSizingInput.CoolSizingFactor;
        zoneSizing.AccountForDOAS = zoneSizingInput.AccountForDOAS;
        zoneSizing.DOASControlStrategy = zoneSizingInput.DOASControlStrategy;
        zoneSizing.DOASLowSetpoint = zoneSizingInput.DOASLowSetpoint;
        zoneSizing.DOASHighSetpoint = zoneSizingInput.DOASHighSetpoint;
        zoneSizing.spaceConcurrence = zoneSizingInput.spaceConcurrence;
        zoneSizing.zoneSizingMethod = zoneSizingInput.zoneSizingMethod;
        zoneSizing.zoneLatentSizing = zoneSizingInput.zoneLatentSizing;
        zoneSizing.zoneRHDehumidifySetPoint = zoneSizingInput.zoneRHDehumidifySetPoint;
        zoneSizing.zoneRHHumidifySetPoint = zoneSizingInput.zoneRHHumidifySetPoint;
        zoneSizing.zoneRHDehumidifySched = zoneSizingInput.zoneRHDehumidifySched;
        zoneSizing.zoneRHHumidifySched = zoneSizingInput.zoneRHHumidifySched;
        zoneSizing.ZnLatCoolDgnSAMethod = zoneSizingInput.ZnLatCoolDgnSAMethod;
        zoneSizing.ZnLatHeatDgnSAMethod = zoneSizingInput.ZnLatHeatDgnSAMethod;
        calcZoneSizing.ZnCoolDgnSAMethod = zoneSizingInput.ZnCoolDgnSAMethod;
        calcZoneSizing.ZnHeatDgnSAMethod = zoneSizingInput.ZnHeatDgnSAMethod;
        calcZoneSizing.CoolDesTemp = zoneSizingInput.CoolDesTemp;
        calcZoneSizing.HeatDesTemp = zoneSizingInput.HeatDesTemp;
        calcZoneSizing.CoolDesTempDiff = zoneSizingInput.CoolDesTempDiff;
        calcZoneSizing.HeatDesTempDiff = zoneSizingInput.HeatDesTempDiff;
        calcZoneSizing.CoolDesHumRat = zoneSizingInput.CoolDesHumRat;
        calcZoneSizing.HeatDesHumRat = zoneSizingInput.HeatDesHumRat;
        calcZoneSizing.CoolAirDesMethod = zoneSizingInput.CoolAirDesMethod;
        calcZoneSizing.HeatAirDesMethod = zoneSizingInput.HeatAirDesMethod;
        calcZoneSizing.InpDesCoolAirFlow = zoneSizingInput.DesCoolAirFlow;
        calcZoneSizing.DesCoolMinAirFlowPerArea = zoneSizingInput.DesCoolMinAirFlowPerArea;
        calcZoneSizing.DesCoolMinAirFlow = zoneSizingInput.DesCoolMinAirFlow;
        calcZoneSizing.DesCoolMinAirFlowFrac = zoneSizingInput.DesCoolMinAirFlowFrac;
        calcZoneSizing.InpDesHeatAirFlow = zoneSizingInput.DesHeatAirFlow;
        calcZoneSizing.DesHeatMaxAirFlowPerArea = zoneSizingInput.DesHeatMaxAirFlowPerArea;
        calcZoneSizing.DesHeatMaxAirFlow = zoneSizingInput.DesHeatMaxAirFlow;
        calcZoneSizing.DesHeatMaxAirFlowFrac = zoneSizingInput.DesHeatMaxAirFlowFrac;
        calcZoneSizing.HeatSizingFactor = zoneSizingInput.HeatSizingFactor;
        calcZoneSizing.CoolSizingFactor = zoneSizingInput.CoolSizingFactor;
        calcZoneSizing.AccountForDOAS = zoneSizingInput.AccountForDOAS;
        calcZoneSizing.DOASControlStrategy = zoneSizingInput.DOASControlStrategy;
        calcZoneSizing.DOASLowSetpoint = zoneSizingInput.DOASLowSetpoint;
        calcZoneSizing.DOASHighSetpoint = zoneSizingInput.DOASHighSetpoint;
        calcZoneSizing.spaceConcurrence = zoneSizingInput.spaceConcurrence;
        calcZoneSizing.zoneSizingMethod = zoneSizingInput.zoneSizingMethod;
        calcZoneSizing.zoneLatentSizing = zoneSizingInput.zoneLatentSizing;
        calcZoneSizing.zoneRHDehumidifySetPoint = zoneSizingInput.zoneRHDehumidifySetPoint;
        calcZoneSizing.zoneRHHumidifySetPoint = zoneSizingInput.zoneRHHumidifySetPoint;
        calcZoneSizing.zoneRHDehumidifySched = zoneSizingInput.zoneRHDehumidifySched;
        calcZoneSizing.zoneRHHumidifySched = zoneSizingInput.zoneRHHumidifySched;
        calcZoneSizing.ZnLatCoolDgnSAMethod = zoneSizingInput.ZnLatCoolDgnSAMethod;
        calcZoneSizing.LatentCoolDesHumRat = zoneSizingInput.LatentCoolDesHumRat;
        calcZoneSizing.CoolDesHumRatDiff = zoneSizingInput.CoolDesHumRatDiff;
        calcZoneSizing.ZnLatHeatDgnSAMethod = zoneSizingInput.ZnLatHeatDgnSAMethod;
        calcZoneSizing.LatentHeatDesHumRat = zoneSizingInput.LatentHeatDesHumRat;
        calcZoneSizing.HeatDesHumRatDiff = zoneSizingInput.HeatDesHumRatDiff;

        zoneSizing.allocateMemberArrays(state.dataZoneEquipmentManager->NumOfTimeStepInDay);
        calcZoneSizing.allocateMemberArrays(state.dataZoneEquipmentManager->NumOfTimeStepInDay);
    }

    zsFinalSizing.ZoneName = zoneOrSpaceName;
    zsFinalSizing.ZoneNum = zoneOrSpaceNum;
    zsCalcFinalSizing.ZoneName = zoneOrSpaceName;
    zsCalcFinalSizing.ZoneNum = zoneOrSpaceNum;

    zsFinalSizing.ZnCoolDgnSAMethod = zoneSizingInput.ZnCoolDgnSAMethod;
    zsFinalSizing.ZnHeatDgnSAMethod = zoneSizingInput.ZnHeatDgnSAMethod;
    zsFinalSizing.CoolDesTemp = zoneSizingInput.CoolDesTemp;
    zsFinalSizing.HeatDesTemp = zoneSizingInput.HeatDesTemp;
    zsFinalSizing.CoolDesTempDiff = zoneSizingInput.CoolDesTempDiff;
    zsFinalSizing.HeatDesTempDiff = zoneSizingInput.HeatDesTempDiff;
    zsFinalSizing.CoolDesHumRat = zoneSizingInput.CoolDesHumRat;
    zsFinalSizing.HeatDesHumRat = zoneSizingInput.HeatDesHumRat;
    zsFinalSizing.ZoneAirDistributionIndex = zoneSizingInput.ZoneAirDistributionIndex;
    zsFinalSizing.ZoneDesignSpecOAIndex = zoneSizingInput.ZoneDesignSpecOAIndex;
    zsFinalSizing.CoolAirDesMethod = zoneSizingInput.CoolAirDesMethod;
    zsFinalSizing.HeatAirDesMethod = zoneSizingInput.HeatAirDesMethod;
    zsFinalSizing.InpDesCoolAirFlow = zoneSizingInput.DesCoolAirFlow;
    zsFinalSizing.DesCoolMinAirFlowPerArea = zoneSizingInput.DesCoolMinAirFlowPerArea;
    zsFinalSizing.DesCoolMinAirFlow = zoneSizingInput.DesCoolMinAirFlow;
    zsFinalSizing.DesCoolMinAirFlowFrac = zoneSizingInput.DesCoolMinAirFlowFrac;
    zsFinalSizing.InpDesHeatAirFlow = zoneSizingInput.DesHeatAirFlow;
    zsFinalSizing.DesHeatMaxAirFlowPerArea = zoneSizingInput.DesHeatMaxAirFlowPerArea;
    zsFinalSizing.DesHeatMaxAirFlow = zoneSizingInput.DesHeatMaxAirFlow;
    zsFinalSizing.DesHeatMaxAirFlowFrac = zoneSizingInput.DesHeatMaxAirFlowFrac;
    zsFinalSizing.HeatSizingFactor = zoneSizingInput.HeatSizingFactor;
    zsFinalSizing.CoolSizingFactor = zoneSizingInput.CoolSizingFactor;
    zsFinalSizing.AccountForDOAS = zoneSizingInput.AccountForDOAS;
    zsFinalSizing.DOASControlStrategy = zoneSizingInput.DOASControlStrategy;
    zsFinalSizing.DOASLowSetpoint = zoneSizingInput.DOASLowSetpoint;
    zsFinalSizing.DOASHighSetpoint = zoneSizingInput.DOASHighSetpoint;
    zsFinalSizing.ZoneADEffCooling = zoneSizingInput.ZoneADEffCooling;
    zsFinalSizing.ZoneADEffHeating = zoneSizingInput.ZoneADEffHeating;
    zsFinalSizing.ZoneSecondaryRecirculation = zoneSizingInput.ZoneSecondaryRecirculation;
    zsFinalSizing.ZoneVentilationEff = zoneSizingInput.ZoneVentilationEff;
    zsFinalSizing.spaceConcurrence = zoneSizingInput.spaceConcurrence;
    zsFinalSizing.zoneSizingMethod = zoneSizingInput.zoneSizingMethod;
    zsFinalSizing.zoneLatentSizing = zoneSizingInput.zoneLatentSizing;
    zsFinalSizing.zoneRHDehumidifySetPoint = zoneSizingInput.zoneRHDehumidifySetPoint;
    zsFinalSizing.zoneRHHumidifySetPoint = zoneSizingInput.zoneRHHumidifySetPoint;
    zsFinalSizing.zoneRHDehumidifySched = zoneSizingInput.zoneRHDehumidifySched;
    zsFinalSizing.zoneRHHumidifySched = zoneSizingInput.zoneRHHumidifySched;
    zsFinalSizing.ZnLatCoolDgnSAMethod = zoneSizingInput.ZnLatCoolDgnSAMethod;
    zsFinalSizing.LatentCoolDesHumRat = zoneSizingInput.LatentCoolDesHumRat;
    zsFinalSizing.CoolDesHumRatDiff = zoneSizingInput.CoolDesHumRatDiff;
    zsFinalSizing.ZnLatHeatDgnSAMethod = zoneSizingInput.ZnLatHeatDgnSAMethod;
    zsFinalSizing.LatentHeatDesHumRat = zoneSizingInput.LatentHeatDesHumRat;
    zsFinalSizing.HeatDesHumRatDiff = zoneSizingInput.HeatDesHumRatDiff;
    zsCalcFinalSizing.ZnCoolDgnSAMethod = zoneSizingInput.ZnCoolDgnSAMethod;
    zsCalcFinalSizing.ZnHeatDgnSAMethod = zoneSizingInput.ZnHeatDgnSAMethod;
    zsCalcFinalSizing.CoolDesTemp = zoneSizingInput.CoolDesTemp;
    zsCalcFinalSizing.HeatDesTemp = zoneSizingInput.HeatDesTemp;
    zsCalcFinalSizing.CoolDesTempDiff = zoneSizingInput.CoolDesTempDiff;
    zsCalcFinalSizing.HeatDesTempDiff = zoneSizingInput.HeatDesTempDiff;
    zsCalcFinalSizing.CoolDesHumRat = zoneSizingInput.CoolDesHumRat;
    zsCalcFinalSizing.HeatDesHumRat = zoneSizingInput.HeatDesHumRat;
    zsCalcFinalSizing.ZoneAirDistributionIndex = zoneSizingInput.ZoneAirDistributionIndex;
    zsCalcFinalSizing.ZoneDesignSpecOAIndex = zoneSizingInput.ZoneDesignSpecOAIndex;
    zsCalcFinalSizing.CoolAirDesMethod = zoneSizingInput.CoolAirDesMethod;
    zsCalcFinalSizing.HeatAirDesMethod = zoneSizingInput.HeatAirDesMethod;
    zsCalcFinalSizing.InpDesCoolAirFlow = zoneSizingInput.DesCoolAirFlow;
    zsCalcFinalSizing.DesCoolMinAirFlowPerArea = zoneSizingInput.DesCoolMinAirFlowPerArea;
    zsCalcFinalSizing.DesCoolMinAirFlow = zoneSizingInput.DesCoolMinAirFlow;
    zsCalcFinalSizing.DesCoolMinAirFlowFrac = zoneSizingInput.DesCoolMinAirFlowFrac;
    zsCalcFinalSizing.InpDesHeatAirFlow = zoneSizingInput.DesHeatAirFlow;
    zsCalcFinalSizing.DesHeatMaxAirFlowPerArea = zoneSizingInput.DesHeatMaxAirFlowPerArea;
    zsCalcFinalSizing.DesHeatMaxAirFlow = zoneSizingInput.DesHeatMaxAirFlow;
    zsCalcFinalSizing.DesHeatMaxAirFlowFrac = zoneSizingInput.DesHeatMaxAirFlowFrac;
    zsCalcFinalSizing.HeatSizingFactor = zoneSizingInput.HeatSizingFactor;
    zsCalcFinalSizing.CoolSizingFactor = zoneSizingInput.CoolSizingFactor;
    zsCalcFinalSizing.AccountForDOAS = zoneSizingInput.AccountForDOAS;
    zsCalcFinalSizing.DOASControlStrategy = zoneSizingInput.DOASControlStrategy;
    zsCalcFinalSizing.DOASLowSetpoint = zoneSizingInput.DOASLowSetpoint;
    zsCalcFinalSizing.DOASHighSetpoint = zoneSizingInput.DOASHighSetpoint;
    zsCalcFinalSizing.ZoneADEffCooling = zoneSizingInput.ZoneADEffCooling;
    zsCalcFinalSizing.ZoneADEffHeating = zoneSizingInput.ZoneADEffHeating;
    zsCalcFinalSizing.spaceConcurrence = zoneSizingInput.spaceConcurrence;
    zsCalcFinalSizing.zoneSizingMethod = zoneSizingInput.zoneSizingMethod;
    zsCalcFinalSizing.zoneLatentSizing = zoneSizingInput.zoneLatentSizing;
    zsCalcFinalSizing.zoneRHDehumidifySetPoint = zoneSizingInput.zoneRHDehumidifySetPoint;
    zsCalcFinalSizing.zoneRHHumidifySetPoint = zoneSizingInput.zoneRHHumidifySetPoint;
    zsCalcFinalSizing.zoneRHDehumidifySched = zoneSizingInput.zoneRHDehumidifySched;
    zsCalcFinalSizing.zoneRHHumidifySched = zoneSizingInput.zoneRHHumidifySched;
    zsCalcFinalSizing.ZnLatCoolDgnSAMethod = zoneSizingInput.ZnLatCoolDgnSAMethod;
    zsCalcFinalSizing.LatentCoolDesHumRat = zoneSizingInput.LatentCoolDesHumRat;
    zsCalcFinalSizing.CoolDesHumRatDiff = zoneSizingInput.CoolDesHumRatDiff;
    zsCalcFinalSizing.ZnLatHeatDgnSAMethod = zoneSizingInput.ZnLatHeatDgnSAMethod;
    zsCalcFinalSizing.LatentHeatDesHumRat = zoneSizingInput.LatentHeatDesHumRat;
    zsCalcFinalSizing.HeatDesHumRatDiff = zoneSizingInput.HeatDesHumRatDiff;

    zsFinalSizing.allocateMemberArrays(state.dataZoneEquipmentManager->NumOfTimeStepInDay);
    zsCalcFinalSizing.allocateMemberArrays(state.dataZoneEquipmentManager->NumOfTimeStepInDay);
}
void RezeroZoneSizingArrays(EnergyPlusData &state)
{
    // Zero zone sizing arrays between the pulse and normal sizing.
    DisplayString(state, "Re-zeroing zone sizing arrays");

    for (int ctrlZoneNum = 1; ctrlZoneNum <= state.dataGlobal->NumOfZones; ++ctrlZoneNum) {
        if (!state.dataZoneEquip->ZoneEquipConfig(ctrlZoneNum).IsControlled) continue;
        for (int desDayNum = 1; desDayNum <= state.dataEnvrn->TotDesDays + state.dataEnvrn->TotRunDesPersDays; ++desDayNum) {
            state.dataSize->ZoneSizing(desDayNum, ctrlZoneNum).zeroMemberData();
            state.dataSize->CalcZoneSizing(desDayNum, ctrlZoneNum).zeroMemberData();
        }
        state.dataSize->CalcFinalZoneSizing(ctrlZoneNum).zeroMemberData();
        state.dataSize->FinalZoneSizing(ctrlZoneNum).zeroMemberData();
    }
    if (state.dataHeatBal->doSpaceHeatBalanceSizing) {
        for (int spaceNum = 1; spaceNum <= state.dataGlobal->numSpaces; ++spaceNum) {
            if (!state.dataZoneEquip->ZoneEquipConfig(state.dataHeatBal->space(spaceNum).zoneNum).IsControlled) continue;
            for (int desDayNum = 1; desDayNum <= state.dataEnvrn->TotDesDays + state.dataEnvrn->TotRunDesPersDays; ++desDayNum) {
                state.dataSize->SpaceSizing(desDayNum, spaceNum).zeroMemberData();
                state.dataSize->CalcSpaceSizing(desDayNum, spaceNum).zeroMemberData();
            }
            state.dataSize->CalcFinalSpaceSizing(spaceNum).zeroMemberData();
            state.dataSize->FinalSpaceSizing(spaceNum).zeroMemberData();
        }
    }
}
void updateZoneSizingBeginDay(EnergyPlusData const &state, DataSizing::ZoneSizingData &zsCalcSizing)
{
    zsCalcSizing.CoolDesDay = state.dataEnvrn->EnvironmentName;
    zsCalcSizing.HeatDesDay = state.dataEnvrn->EnvironmentName;
    zsCalcSizing.DesHeatDens = state.dataEnvrn->StdRhoAir;
    zsCalcSizing.DesCoolDens = state.dataEnvrn->StdRhoAir;
    zsCalcSizing.HeatDDNum = state.dataSize->CurOverallSimDay;
    zsCalcSizing.CoolDDNum = state.dataSize->CurOverallSimDay;
    zsCalcSizing.CoolNoDOASDesDay = state.dataEnvrn->EnvironmentName;
    zsCalcSizing.HeatNoDOASDesDay = state.dataEnvrn->EnvironmentName;
    zsCalcSizing.LatCoolDesDay = state.dataEnvrn->EnvironmentName;
    zsCalcSizing.LatHeatDesDay = state.dataEnvrn->EnvironmentName;
    zsCalcSizing.LatCoolNoDOASDesDay = state.dataEnvrn->EnvironmentName;
    zsCalcSizing.LatHeatNoDOASDesDay = state.dataEnvrn->EnvironmentName;
    zsCalcSizing.CoolNoDOASDDNum = state.dataSize->CurOverallSimDay;
    zsCalcSizing.HeatNoDOASDDNum = state.dataSize->CurOverallSimDay;
    zsCalcSizing.LatentCoolDDNum = state.dataSize->CurOverallSimDay;
    zsCalcSizing.LatentHeatDDNum = state.dataSize->CurOverallSimDay;
    zsCalcSizing.LatentCoolNoDOASDDNum = state.dataSize->CurOverallSimDay;
    zsCalcSizing.LatentHeatNoDOASDDNum = state.dataSize->CurOverallSimDay;
    zsCalcSizing.CoolSizingType = "Cooling"; // string reported to eio
    zsCalcSizing.HeatSizingType = "Heating"; // string reported to eio
}

void updateZoneSizingDuringDay(DataSizing::ZoneSizingData &zsSizing,
                               DataSizing::ZoneSizingData &zsCalcSizing,
                               Real64 const tstatHi,
                               Real64 const tstatLo,
                               Real64 &sizTstatHi,
                               Real64 &sizTstatLo,
                               int const timeStepInDay,
                               Real64 const fracTimeStepZone)
{
    if (tstatHi > 0.0 && tstatHi > sizTstatHi) {
        sizTstatHi = tstatHi;
    }
    if (tstatLo > 0.0 && tstatLo < sizTstatHi) {
        sizTstatLo = tstatLo;
    }
    zsSizing.DesHeatSetPtSeq(timeStepInDay) = tstatLo;
    zsSizing.HeatTstatTempSeq(timeStepInDay) = zsCalcSizing.HeatTstatTemp;
    zsSizing.DesCoolSetPtSeq(timeStepInDay) = tstatHi;
    zsSizing.CoolTstatTempSeq(timeStepInDay) = zsCalcSizing.CoolTstatTemp;
    zsCalcSizing.HeatFlowSeq(timeStepInDay) += zsCalcSizing.HeatMassFlow * fracTimeStepZone;
    zsCalcSizing.HeatLoadSeq(timeStepInDay) += zsCalcSizing.HeatLoad * fracTimeStepZone;
    zsCalcSizing.HeatZoneTempSeq(timeStepInDay) += zsCalcSizing.HeatZoneTemp * fracTimeStepZone;
    zsCalcSizing.HeatOutTempSeq(timeStepInDay) += zsCalcSizing.HeatOutTemp * fracTimeStepZone;
    zsCalcSizing.HeatZoneRetTempSeq(timeStepInDay) += zsCalcSizing.HeatZoneRetTemp * fracTimeStepZone;
    zsCalcSizing.HeatZoneHumRatSeq(timeStepInDay) += zsCalcSizing.HeatZoneHumRat * fracTimeStepZone;
    zsCalcSizing.HeatOutHumRatSeq(timeStepInDay) += zsCalcSizing.HeatOutHumRat * fracTimeStepZone;
    zsCalcSizing.CoolFlowSeq(timeStepInDay) += zsCalcSizing.CoolMassFlow * fracTimeStepZone;
    zsCalcSizing.CoolLoadSeq(timeStepInDay) += zsCalcSizing.CoolLoad * fracTimeStepZone;
    zsCalcSizing.CoolZoneTempSeq(timeStepInDay) += zsCalcSizing.CoolZoneTemp * fracTimeStepZone;
    zsCalcSizing.CoolOutTempSeq(timeStepInDay) += zsCalcSizing.CoolOutTemp * fracTimeStepZone;
    zsCalcSizing.CoolZoneRetTempSeq(timeStepInDay) += zsCalcSizing.CoolZoneRetTemp * fracTimeStepZone;
    zsCalcSizing.CoolZoneHumRatSeq(timeStepInDay) += zsCalcSizing.CoolZoneHumRat * fracTimeStepZone;
    zsCalcSizing.CoolOutHumRatSeq(timeStepInDay) += zsCalcSizing.CoolOutHumRat * fracTimeStepZone;
    zsCalcSizing.DOASHeatLoadSeq(timeStepInDay) += zsCalcSizing.DOASHeatLoad * fracTimeStepZone;
    zsCalcSizing.DOASCoolLoadSeq(timeStepInDay) += zsCalcSizing.DOASCoolLoad * fracTimeStepZone;
    zsCalcSizing.DOASHeatAddSeq(timeStepInDay) += zsCalcSizing.DOASHeatAdd * fracTimeStepZone;
    zsCalcSizing.DOASLatAddSeq(timeStepInDay) += zsCalcSizing.DOASLatAdd * fracTimeStepZone;
    zsCalcSizing.DOASSupMassFlowSeq(timeStepInDay) += zsCalcSizing.DOASSupMassFlow * fracTimeStepZone;
    zsCalcSizing.DOASSupTempSeq(timeStepInDay) += zsCalcSizing.DOASSupTemp * fracTimeStepZone;
    zsCalcSizing.DOASSupHumRatSeq(timeStepInDay) += zsCalcSizing.DOASSupHumRat * fracTimeStepZone;
    zsCalcSizing.DOASTotCoolLoadSeq(timeStepInDay) += zsCalcSizing.DOASTotCoolLoad * fracTimeStepZone;
    if (zsCalcSizing.zoneLatentSizing) {
        zsCalcSizing.LatentHeatLoadSeq(timeStepInDay) += zsCalcSizing.HeatLatentLoad * fracTimeStepZone;
        zsCalcSizing.LatentHeatFlowSeq(timeStepInDay) += zsCalcSizing.ZoneHeatLatentMassFlow * fracTimeStepZone;
        zsCalcSizing.LatentCoolLoadSeq(timeStepInDay) += zsCalcSizing.CoolLatentLoad * fracTimeStepZone;
        zsCalcSizing.LatentCoolFlowSeq(timeStepInDay) += zsCalcSizing.ZoneCoolLatentMassFlow * fracTimeStepZone;
        zsCalcSizing.CoolLatentLoadNoDOASSeq(timeStepInDay) += zsCalcSizing.CoolLatentLoadNoDOAS * fracTimeStepZone;
        zsCalcSizing.HeatLatentLoadNoDOASSeq(timeStepInDay) += zsCalcSizing.HeatLatentLoadNoDOAS * fracTimeStepZone;
        zsCalcSizing.CoolLoadNoDOASSeq(timeStepInDay) += zsCalcSizing.CoolLoadNoDOAS * fracTimeStepZone;
        zsCalcSizing.HeatLoadNoDOASSeq(timeStepInDay) += zsCalcSizing.HeatLoadNoDOAS * fracTimeStepZone;
    }
}

void updateZoneSizingEndDayMovingAvg(DataSizing::ZoneSizingData &zsCalcSizing, int const numTimeStepsInAvg)
{
    General::MovingAvg(zsCalcSizing.CoolFlowSeq, numTimeStepsInAvg);
    General::MovingAvg(zsCalcSizing.CoolLoadSeq, numTimeStepsInAvg);
    General::MovingAvg(zsCalcSizing.HeatFlowSeq, numTimeStepsInAvg);
    General::MovingAvg(zsCalcSizing.HeatLoadSeq, numTimeStepsInAvg);
    General::MovingAvg(zsCalcSizing.CoolZoneRetTempSeq, numTimeStepsInAvg);
    General::MovingAvg(zsCalcSizing.HeatZoneRetTempSeq, numTimeStepsInAvg);
    General::MovingAvg(zsCalcSizing.DOASHeatAddSeq, numTimeStepsInAvg);
    General::MovingAvg(zsCalcSizing.DOASLatAddSeq, numTimeStepsInAvg);
    General::MovingAvg(zsCalcSizing.CoolLatentLoadNoDOASSeq, numTimeStepsInAvg);
    General::MovingAvg(zsCalcSizing.HeatLatentLoadNoDOASSeq, numTimeStepsInAvg);
    General::MovingAvg(zsCalcSizing.CoolLoadNoDOASSeq, numTimeStepsInAvg);
    General::MovingAvg(zsCalcSizing.HeatLoadNoDOASSeq, numTimeStepsInAvg);

    if (zsCalcSizing.zoneLatentSizing) {
        General::MovingAvg(zsCalcSizing.LatentHeatLoadSeq, numTimeStepsInAvg);
        General::MovingAvg(zsCalcSizing.LatentHeatFlowSeq, numTimeStepsInAvg);
        General::MovingAvg(zsCalcSizing.LatentCoolLoadSeq, numTimeStepsInAvg);
        General::MovingAvg(zsCalcSizing.LatentCoolFlowSeq, numTimeStepsInAvg);
    }
}

void updateZoneSizingEndDay(DataSizing::ZoneSizingData &zsCalcSizing,
                            DataSizing::ZoneSizingData &zsCalcFinalSizing,
                            int const numTimeStepInDay,
                            DataSizing::DesDayWeathData const &desDayWeath,
                            Real64 const stdRhoAir)
{
    zsCalcFinalSizing.CoolSizingType = zsCalcSizing.CoolSizingType;
    zsCalcFinalSizing.HeatSizingType = zsCalcSizing.HeatSizingType;

    // save the sequence values at the heating peak
    for (int TimeStepIndex = 1; TimeStepIndex <= numTimeStepInDay; ++TimeStepIndex) {
        if (zsCalcSizing.HeatLoadSeq(TimeStepIndex) > zsCalcSizing.DesHeatLoad) {
            zsCalcSizing.DesHeatLoad = zsCalcSizing.HeatLoadSeq(TimeStepIndex);
            zsCalcSizing.DesHeatMassFlow = zsCalcSizing.HeatFlowSeq(TimeStepIndex);
            zsCalcSizing.ZoneTempAtHeatPeak = zsCalcSizing.HeatZoneTempSeq(TimeStepIndex);
            zsCalcSizing.OutTempAtHeatPeak = zsCalcSizing.HeatOutTempSeq(TimeStepIndex);
            zsCalcSizing.ZoneRetTempAtHeatPeak = zsCalcSizing.HeatZoneRetTempSeq(TimeStepIndex);
            zsCalcSizing.ZoneHumRatAtHeatPeak = zsCalcSizing.HeatZoneHumRatSeq(TimeStepIndex);
            zsCalcSizing.OutHumRatAtHeatPeak = zsCalcSizing.HeatOutHumRatSeq(TimeStepIndex);
            zsCalcSizing.TimeStepNumAtHeatMax = TimeStepIndex;
        }
    }
    // save the sequence values at the latent heating peak
    if (zsCalcSizing.zoneLatentSizing) {
        for (int TimeStepIndex = 1; TimeStepIndex <= numTimeStepInDay; ++TimeStepIndex) {
            if (zsCalcSizing.LatentHeatLoadSeq(TimeStepIndex) > zsCalcSizing.DesLatentHeatLoad) {
                zsCalcSizing.DesLatentHeatLoad = zsCalcSizing.LatentHeatLoadSeq(TimeStepIndex);
                zsCalcSizing.DesLatentHeatMassFlow = zsCalcSizing.LatentHeatFlowSeq(TimeStepIndex);
                zsCalcSizing.ZoneHeatLatentMassFlow = zsCalcSizing.LatentHeatFlowSeq(TimeStepIndex);
                zsCalcSizing.ZoneTempAtLatentHeatPeak = zsCalcSizing.HeatZoneTempSeq(TimeStepIndex);
                zsCalcSizing.OutTempAtLatentHeatPeak = zsCalcSizing.HeatOutTempSeq(TimeStepIndex);
                zsCalcSizing.ZoneHumRatAtLatentHeatPeak = zsCalcSizing.HeatZoneHumRatSeq(TimeStepIndex);
                zsCalcSizing.OutHumRatAtLatentHeatPeak = zsCalcSizing.HeatOutHumRatSeq(TimeStepIndex);
                zsCalcSizing.ZoneRetTempAtLatentHeatPeak = zsCalcSizing.HeatZoneRetTempSeq(TimeStepIndex);
                zsCalcSizing.TimeStepNumAtLatentHeatMax = TimeStepIndex;
            }
        }
    }
    for (int TimeStepIndex = 1; TimeStepIndex <= numTimeStepInDay; ++TimeStepIndex) {
        // select largest load from NoDOAS arrays
        if (zsCalcSizing.HeatLoadNoDOASSeq(TimeStepIndex) > zsCalcSizing.DesHeatLoadNoDOAS) {
            zsCalcSizing.DesHeatLoadNoDOAS = zsCalcSizing.HeatLoadNoDOASSeq(TimeStepIndex);
            zsCalcSizing.TimeStepNumAtHeatNoDOASMax = TimeStepIndex;
        }
        if (zsCalcSizing.HeatLatentLoadNoDOASSeq(TimeStepIndex) > zsCalcSizing.DesLatentHeatLoadNoDOAS) {
            zsCalcSizing.DesLatentHeatLoadNoDOAS = zsCalcSizing.HeatLatentLoadNoDOASSeq(TimeStepIndex);
            zsCalcSizing.TimeStepNumAtLatentHeatNoDOASMax = TimeStepIndex;
        }
        if (zsCalcSizing.CoolLoadNoDOASSeq(TimeStepIndex) > zsCalcSizing.DesCoolLoadNoDOAS) {
            zsCalcSizing.DesCoolLoadNoDOAS = zsCalcSizing.CoolLoadNoDOASSeq(TimeStepIndex);
            zsCalcSizing.TimeStepNumAtCoolNoDOASMax = TimeStepIndex;
        }
        if (zsCalcSizing.CoolLatentLoadNoDOASSeq(TimeStepIndex) > zsCalcSizing.DesLatentCoolLoadNoDOAS) {
            zsCalcSizing.DesLatentCoolLoadNoDOAS = zsCalcSizing.CoolLatentLoadNoDOASSeq(TimeStepIndex);
            zsCalcSizing.TimeStepNumAtLatentCoolNoDOASMax = TimeStepIndex;
        }
    }
    if (zsCalcSizing.DesHeatMassFlow > 0.0) {
        zsCalcSizing.DesHeatVolFlow = zsCalcSizing.DesHeatMassFlow / zsCalcSizing.DesHeatDens;
        Real64 OAFrac = zsCalcSizing.MinOA / max(zsCalcSizing.DesHeatVolFlow, HVAC::SmallMassFlow);
        OAFrac = min(1.0, max(0.0, OAFrac));
        int TimeStepAtPeak = zsCalcSizing.TimeStepNumAtHeatMax;
        zsCalcSizing.DesHeatCoilInTemp = OAFrac * desDayWeath.Temp(TimeStepAtPeak) + (1.0 - OAFrac) * zsCalcSizing.ZoneTempAtHeatPeak;
        zsCalcSizing.DesHeatCoilInHumRat = OAFrac * desDayWeath.HumRat(TimeStepAtPeak) + (1.0 - OAFrac) * zsCalcSizing.ZoneHumRatAtHeatPeak;
    }
    if (zsCalcSizing.zoneLatentSizing && zsCalcSizing.DesLatentHeatMassFlow > 0.0) {
        zsCalcSizing.DesLatentHeatVolFlow = zsCalcSizing.DesLatentHeatMassFlow / stdRhoAir;
        Real64 OAFrac = zsCalcSizing.MinOA / max(zsCalcSizing.DesHeatVolFlow, HVAC::SmallMassFlow);
        OAFrac = min(1.0, max(0.0, OAFrac));
        int TimeStepAtPeak = zsCalcSizing.TimeStepNumAtLatentHeatMax;
        zsCalcSizing.DesLatentHeatCoilInTemp = OAFrac * desDayWeath.Temp(TimeStepAtPeak) + (1.0 - OAFrac) * zsCalcSizing.ZoneTempAtHeatPeak;
        zsCalcSizing.DesLatentHeatCoilInHumRat = OAFrac * desDayWeath.HumRat(TimeStepAtPeak) + (1.0 - OAFrac) * zsCalcSizing.ZoneHumRatAtHeatPeak;
    }
    // save the sequence values at the cooling peak
    for (int TimeStepIndex = 1; TimeStepIndex <= numTimeStepInDay; ++TimeStepIndex) {
        if (zsCalcSizing.CoolLoadSeq(TimeStepIndex) > zsCalcSizing.DesCoolLoad) {
            zsCalcSizing.DesCoolLoad = zsCalcSizing.CoolLoadSeq(TimeStepIndex);
            zsCalcSizing.DesCoolMassFlow = zsCalcSizing.CoolFlowSeq(TimeStepIndex);
            zsCalcSizing.ZoneTempAtCoolPeak = zsCalcSizing.CoolZoneTempSeq(TimeStepIndex);
            zsCalcSizing.OutTempAtCoolPeak = zsCalcSizing.CoolOutTempSeq(TimeStepIndex);
            zsCalcSizing.ZoneRetTempAtCoolPeak = zsCalcSizing.CoolZoneRetTempSeq(TimeStepIndex);
            zsCalcSizing.ZoneHumRatAtCoolPeak = zsCalcSizing.CoolZoneHumRatSeq(TimeStepIndex);
            zsCalcSizing.OutHumRatAtCoolPeak = zsCalcSizing.CoolOutHumRatSeq(TimeStepIndex);
            zsCalcSizing.TimeStepNumAtCoolMax = TimeStepIndex;
        }
    }
    if (zsCalcSizing.zoneLatentSizing) {
        for (int TimeStepIndex = 1; TimeStepIndex <= numTimeStepInDay; ++TimeStepIndex) {
            if (zsCalcSizing.LatentCoolLoadSeq(TimeStepIndex) > zsCalcSizing.DesLatentCoolLoad) {
                zsCalcSizing.DesLatentCoolLoad = zsCalcSizing.LatentCoolLoadSeq(TimeStepIndex);
                zsCalcSizing.DesLatentCoolMassFlow = zsCalcSizing.LatentCoolFlowSeq(TimeStepIndex);
                zsCalcSizing.ZoneTempAtLatentCoolPeak = zsCalcSizing.CoolZoneTempSeq(TimeStepIndex);
                zsCalcSizing.OutTempAtLatentCoolPeak = zsCalcSizing.CoolOutTempSeq(TimeStepIndex);
                zsCalcSizing.ZoneHumRatAtLatentCoolPeak = zsCalcSizing.CoolZoneHumRatSeq(TimeStepIndex);
                zsCalcSizing.OutHumRatAtLatentCoolPeak = zsCalcSizing.CoolOutHumRatSeq(TimeStepIndex);
                zsCalcSizing.ZoneRetTempAtLatentCoolPeak = zsCalcSizing.CoolZoneRetTempSeq(TimeStepIndex);
                zsCalcSizing.TimeStepNumAtLatentCoolMax = TimeStepIndex;
            }
        }
    }
    if (zsCalcSizing.DesCoolMassFlow > 0.0) {
        zsCalcSizing.DesCoolVolFlow = zsCalcSizing.DesCoolMassFlow / zsCalcSizing.DesCoolDens;
        Real64 OAFrac = zsCalcSizing.MinOA / max(zsCalcSizing.DesCoolVolFlow, HVAC::SmallMassFlow);
        OAFrac = min(1.0, max(0.0, OAFrac));
        int TimeStepAtPeak = zsCalcSizing.TimeStepNumAtCoolMax;
        zsCalcSizing.DesCoolCoilInTemp = OAFrac * desDayWeath.Temp(TimeStepAtPeak) + (1.0 - OAFrac) * zsCalcSizing.ZoneTempAtCoolPeak;
        zsCalcSizing.DesCoolCoilInHumRat = OAFrac * desDayWeath.HumRat(TimeStepAtPeak) + (1.0 - OAFrac) * zsCalcSizing.ZoneHumRatAtCoolPeak;
    }
    if (zsCalcSizing.zoneLatentSizing && zsCalcSizing.DesLatentCoolMassFlow > 0.0) {
        zsCalcSizing.DesLatentCoolVolFlow = zsCalcSizing.DesLatentCoolMassFlow / stdRhoAir;
        Real64 OAFrac = zsCalcSizing.MinOA / max(zsCalcSizing.DesCoolVolFlow, HVAC::SmallMassFlow);
        OAFrac = min(1.0, max(0.0, OAFrac));
        int TimeStepAtPeak = zsCalcSizing.TimeStepNumAtLatentCoolMax;
        zsCalcSizing.DesLatentCoolCoilInTemp = OAFrac * desDayWeath.Temp(TimeStepAtPeak) + (1.0 - OAFrac) * zsCalcSizing.ZoneTempAtCoolPeak;
        zsCalcSizing.DesLatentCoolCoilInHumRat = OAFrac * desDayWeath.HumRat(TimeStepAtPeak) + (1.0 - OAFrac) * zsCalcSizing.ZoneHumRatAtCoolPeak;
    }
    // from all the design periods, choose the one needing the most heating and save all its design variables in zsCalcFinalSizing
    if (zsCalcSizing.DesHeatVolFlow > zsCalcFinalSizing.DesHeatVolFlow) {
        zsCalcFinalSizing.DesHeatVolFlow = zsCalcSizing.DesHeatVolFlow;
        zsCalcFinalSizing.DesHeatLoad = zsCalcSizing.DesHeatLoad;
        zsCalcFinalSizing.DesHeatMassFlow = zsCalcSizing.DesHeatMassFlow;
        zsCalcFinalSizing.HeatDesDay = zsCalcSizing.HeatDesDay;
        zsCalcFinalSizing.DesHeatDens = zsCalcSizing.DesHeatDens;
        zsCalcFinalSizing.HeatFlowSeq = zsCalcSizing.HeatFlowSeq;
        zsCalcFinalSizing.HeatLoadSeq = zsCalcSizing.HeatLoadSeq;
        zsCalcFinalSizing.HeatZoneTempSeq = zsCalcSizing.HeatZoneTempSeq;
        zsCalcFinalSizing.HeatOutTempSeq = zsCalcSizing.HeatOutTempSeq;
        zsCalcFinalSizing.HeatZoneRetTempSeq = zsCalcSizing.HeatZoneRetTempSeq;
        zsCalcFinalSizing.HeatZoneHumRatSeq = zsCalcSizing.HeatZoneHumRatSeq;
        zsCalcFinalSizing.HeatOutHumRatSeq = zsCalcSizing.HeatOutHumRatSeq;
        zsCalcFinalSizing.ZoneTempAtHeatPeak = zsCalcSizing.ZoneTempAtHeatPeak;
        zsCalcFinalSizing.OutTempAtHeatPeak = zsCalcSizing.OutTempAtHeatPeak;
        zsCalcFinalSizing.ZoneRetTempAtHeatPeak = zsCalcSizing.ZoneRetTempAtHeatPeak;
        zsCalcFinalSizing.ZoneHumRatAtHeatPeak = zsCalcSizing.ZoneHumRatAtHeatPeak;
        zsCalcFinalSizing.OutHumRatAtHeatPeak = zsCalcSizing.OutHumRatAtHeatPeak;
        zsCalcFinalSizing.HeatDDNum = zsCalcSizing.HeatDDNum;
        zsCalcFinalSizing.cHeatDDDate = desDayWeath.DateString;
        zsCalcFinalSizing.TimeStepNumAtHeatMax = zsCalcSizing.TimeStepNumAtHeatMax;
        zsCalcFinalSizing.DesHeatCoilInTemp = zsCalcSizing.DesHeatCoilInTemp;
        zsCalcFinalSizing.DesHeatCoilInHumRat = zsCalcSizing.DesHeatCoilInHumRat;
    } else {
        zsCalcFinalSizing.DesHeatDens = stdRhoAir;
        // save design heating load when the there is design heating load and the design heating volume flow rate is zero, i.e., when
        // design heating volume flow rate is set to zero due to heating supply air temp less than zone thermostat temperature
        if (zsCalcSizing.DesHeatLoad > zsCalcFinalSizing.DesHeatLoad) {
            zsCalcFinalSizing.DesHeatLoad = zsCalcSizing.DesHeatLoad;
            zsCalcFinalSizing.HeatDesDay = zsCalcSizing.HeatDesDay;
            zsCalcFinalSizing.HeatLoadSeq = zsCalcSizing.HeatLoadSeq;
            zsCalcFinalSizing.HeatZoneTempSeq = zsCalcSizing.HeatZoneTempSeq;
            zsCalcFinalSizing.HeatOutTempSeq = zsCalcSizing.HeatOutTempSeq;
            zsCalcFinalSizing.HeatZoneRetTempSeq = zsCalcSizing.HeatZoneRetTempSeq;
            zsCalcFinalSizing.HeatZoneHumRatSeq = zsCalcSizing.HeatZoneHumRatSeq;
            zsCalcFinalSizing.HeatOutHumRatSeq = zsCalcSizing.HeatOutHumRatSeq;
            zsCalcFinalSizing.ZoneTempAtHeatPeak = zsCalcSizing.ZoneTempAtHeatPeak;
            zsCalcFinalSizing.OutTempAtHeatPeak = zsCalcSizing.OutTempAtHeatPeak;
            zsCalcFinalSizing.ZoneRetTempAtHeatPeak = zsCalcSizing.ZoneRetTempAtHeatPeak;
            zsCalcFinalSizing.ZoneHumRatAtHeatPeak = zsCalcSizing.ZoneHumRatAtHeatPeak;
            zsCalcFinalSizing.OutHumRatAtHeatPeak = zsCalcSizing.OutHumRatAtHeatPeak;
            zsCalcFinalSizing.HeatDDNum = zsCalcSizing.HeatDDNum;
            zsCalcFinalSizing.cHeatDDDate = desDayWeath.DateString;
            zsCalcFinalSizing.TimeStepNumAtHeatMax = zsCalcSizing.TimeStepNumAtHeatMax;
            zsCalcFinalSizing.DesHeatCoilInTemp = zsCalcSizing.DesHeatCoilInTemp;
            zsCalcFinalSizing.DesHeatCoilInHumRat = zsCalcSizing.DesHeatCoilInHumRat;
            zsCalcFinalSizing.HeatTstatTemp = zsCalcSizing.HeatTstatTemp;
        }
    }
    if (zsCalcSizing.zoneLatentSizing) {
        // from all the design periods, choose the one needing the most latent heating and save all its design variables in
        // zsCalcFinalSizing
        if (zsCalcSizing.DesLatentHeatVolFlow > zsCalcFinalSizing.DesLatentHeatVolFlow) {
            zsCalcFinalSizing.DesLatentHeatVolFlow = zsCalcSizing.DesLatentHeatVolFlow;
            zsCalcFinalSizing.DesLatentHeatMassFlow = zsCalcSizing.ZoneHeatLatentMassFlow;
            zsCalcFinalSizing.DesLatentHeatLoad = zsCalcSizing.DesLatentHeatLoad;
            zsCalcFinalSizing.ZoneTempAtLatentHeatPeak = zsCalcSizing.ZoneTempAtLatentHeatPeak;
            zsCalcFinalSizing.ZoneHumRatAtLatentHeatPeak = zsCalcSizing.ZoneHumRatAtLatentHeatPeak;
            zsCalcFinalSizing.ZoneRetTempAtLatentHeatPeak = zsCalcSizing.ZoneRetTempAtLatentHeatPeak;
            zsCalcFinalSizing.DesLatentHeatCoilInTemp = zsCalcSizing.DesLatentHeatCoilInTemp;
            zsCalcFinalSizing.DesLatentHeatCoilInHumRat = zsCalcSizing.DesLatentHeatCoilInHumRat;
            zsCalcFinalSizing.LatHeatDesDay = zsCalcSizing.LatHeatDesDay;
            zsCalcFinalSizing.cLatentHeatDDDate = desDayWeath.DateString;
            zsCalcFinalSizing.LatentHeatDDNum = zsCalcSizing.LatentHeatDDNum;
            zsCalcFinalSizing.TimeStepNumAtLatentHeatMax = zsCalcSizing.TimeStepNumAtLatentHeatMax;
            zsCalcFinalSizing.LatentHeatLoadSeq = zsCalcSizing.LatentHeatLoadSeq;
            zsCalcFinalSizing.LatentHeatFlowSeq = zsCalcSizing.LatentHeatFlowSeq;
        } else {
            // save design latent heating load when the there is design load and the design volume flow rate is zero, i.e., when
            // design latent heating volume flow rate is set to zero due to heating supply air humrat is less than zone humidistat humrat
            if (zsCalcSizing.DesLatentHeatLoad > zsCalcFinalSizing.DesLatentHeatLoad) {
                zsCalcFinalSizing.DesLatentHeatLoad = zsCalcSizing.DesLatentHeatLoad;
                zsCalcFinalSizing.cLatentHeatDDDate = desDayWeath.DateString;
                zsCalcFinalSizing.LatentHeatDDNum = zsCalcSizing.LatentHeatDDNum;
                zsCalcFinalSizing.TimeStepNumAtLatentHeatMax = zsCalcSizing.TimeStepNumAtLatentHeatMax;
                zsCalcFinalSizing.LatentHeatLoadSeq = zsCalcSizing.LatentHeatLoadSeq;
                zsCalcFinalSizing.LatentHeatFlowSeq = zsCalcSizing.LatentHeatFlowSeq;
            }
        }
    }
    // select largest load from NoDOAS arrays
    if (zsCalcSizing.DesHeatLoadNoDOAS > zsCalcFinalSizing.DesHeatLoadNoDOAS) {
        zsCalcFinalSizing.DesHeatLoadNoDOAS = zsCalcSizing.DesHeatLoadNoDOAS;
        zsCalcFinalSizing.HeatLoadNoDOASSeq = zsCalcSizing.HeatLoadNoDOASSeq;
        zsCalcFinalSizing.HeatNoDOASDDNum = zsCalcSizing.HeatNoDOASDDNum;
        zsCalcFinalSizing.HeatNoDOASDesDay = zsCalcSizing.HeatNoDOASDesDay;
        zsCalcFinalSizing.TimeStepNumAtHeatNoDOASMax = zsCalcSizing.TimeStepNumAtHeatNoDOASMax;
    }
    if (zsCalcSizing.DesLatentHeatLoadNoDOAS > zsCalcFinalSizing.DesLatentHeatLoadNoDOAS) {
        zsCalcFinalSizing.DesLatentHeatLoadNoDOAS = zsCalcSizing.DesLatentHeatLoadNoDOAS;
        zsCalcFinalSizing.HeatLatentLoadNoDOASSeq = zsCalcSizing.HeatLatentLoadNoDOASSeq;
        zsCalcFinalSizing.LatentHeatNoDOASDDNum = zsCalcSizing.LatentHeatNoDOASDDNum;
        zsCalcFinalSizing.LatHeatNoDOASDesDay = zsCalcSizing.LatHeatNoDOASDesDay;
        zsCalcFinalSizing.TimeStepNumAtLatentHeatNoDOASMax = zsCalcSizing.TimeStepNumAtLatentHeatNoDOASMax;
    }
    // from all the design periods, choose the one needing the most Cooling and save all its design variables in zsCalcFinalSizing
    if (zsCalcSizing.DesCoolVolFlow > zsCalcFinalSizing.DesCoolVolFlow) {
        zsCalcFinalSizing.DesCoolVolFlow = zsCalcSizing.DesCoolVolFlow;
        zsCalcFinalSizing.DesCoolLoad = zsCalcSizing.DesCoolLoad;
        zsCalcFinalSizing.DesCoolMassFlow = zsCalcSizing.DesCoolMassFlow;
        zsCalcFinalSizing.CoolDesDay = zsCalcSizing.CoolDesDay;
        zsCalcFinalSizing.DesCoolDens = zsCalcSizing.DesCoolDens;
        zsCalcFinalSizing.CoolFlowSeq = zsCalcSizing.CoolFlowSeq;
        zsCalcFinalSizing.CoolLoadSeq = zsCalcSizing.CoolLoadSeq;
        zsCalcFinalSizing.CoolZoneTempSeq = zsCalcSizing.CoolZoneTempSeq;
        zsCalcFinalSizing.CoolOutTempSeq = zsCalcSizing.CoolOutTempSeq;
        zsCalcFinalSizing.CoolZoneRetTempSeq = zsCalcSizing.CoolZoneRetTempSeq;
        zsCalcFinalSizing.CoolZoneHumRatSeq = zsCalcSizing.CoolZoneHumRatSeq;
        zsCalcFinalSizing.CoolOutHumRatSeq = zsCalcSizing.CoolOutHumRatSeq;
        zsCalcFinalSizing.ZoneTempAtCoolPeak = zsCalcSizing.ZoneTempAtCoolPeak;
        zsCalcFinalSizing.OutTempAtCoolPeak = zsCalcSizing.OutTempAtCoolPeak;
        zsCalcFinalSizing.ZoneRetTempAtCoolPeak = zsCalcSizing.ZoneRetTempAtCoolPeak;
        zsCalcFinalSizing.ZoneHumRatAtCoolPeak = zsCalcSizing.ZoneHumRatAtCoolPeak;
        zsCalcFinalSizing.OutHumRatAtCoolPeak = zsCalcSizing.OutHumRatAtCoolPeak;
        zsCalcFinalSizing.CoolDDNum = zsCalcSizing.CoolDDNum;
        zsCalcFinalSizing.cCoolDDDate = desDayWeath.DateString;
        zsCalcFinalSizing.TimeStepNumAtCoolMax = zsCalcSizing.TimeStepNumAtCoolMax;
        zsCalcFinalSizing.DesCoolCoilInTemp = zsCalcSizing.DesCoolCoilInTemp;
        zsCalcFinalSizing.DesCoolCoilInHumRat = zsCalcSizing.DesCoolCoilInHumRat;
    } else {
        zsCalcFinalSizing.DesCoolDens = stdRhoAir;
        // save design cooling load when the there is design cooling load and the design cooling volume flow rate is zero, i.e., when
        // design cooling volume flow rate is set to zero due to cooling supply air temp greater than zone thermostat temperature
        if (zsCalcSizing.DesCoolLoad > zsCalcFinalSizing.DesCoolLoad) {
            zsCalcFinalSizing.DesCoolLoad = zsCalcSizing.DesCoolLoad;
            zsCalcFinalSizing.CoolDesDay = zsCalcSizing.CoolDesDay;
            zsCalcFinalSizing.CoolLoadSeq = zsCalcSizing.CoolLoadSeq;
            zsCalcFinalSizing.CoolZoneTempSeq = zsCalcSizing.CoolZoneTempSeq;
            zsCalcFinalSizing.CoolOutTempSeq = zsCalcSizing.CoolOutTempSeq;
            zsCalcFinalSizing.CoolZoneRetTempSeq = zsCalcSizing.CoolZoneRetTempSeq;
            zsCalcFinalSizing.CoolZoneHumRatSeq = zsCalcSizing.CoolZoneHumRatSeq;
            zsCalcFinalSizing.CoolOutHumRatSeq = zsCalcSizing.CoolOutHumRatSeq;
            zsCalcFinalSizing.ZoneTempAtCoolPeak = zsCalcSizing.ZoneTempAtCoolPeak;
            zsCalcFinalSizing.OutTempAtCoolPeak = zsCalcSizing.OutTempAtCoolPeak;
            zsCalcFinalSizing.ZoneRetTempAtCoolPeak = zsCalcSizing.ZoneRetTempAtCoolPeak;
            zsCalcFinalSizing.ZoneHumRatAtCoolPeak = zsCalcSizing.ZoneHumRatAtCoolPeak;
            zsCalcFinalSizing.OutHumRatAtCoolPeak = zsCalcSizing.OutHumRatAtCoolPeak;
            zsCalcFinalSizing.CoolDDNum = zsCalcSizing.CoolDDNum;
            zsCalcFinalSizing.cCoolDDDate = desDayWeath.DateString;
            zsCalcFinalSizing.TimeStepNumAtCoolMax = zsCalcSizing.TimeStepNumAtCoolMax;
            zsCalcFinalSizing.DesCoolCoilInTemp = zsCalcSizing.DesCoolCoilInTemp;
            zsCalcFinalSizing.DesCoolCoilInHumRat = zsCalcSizing.DesCoolCoilInHumRat;
            zsCalcFinalSizing.CoolTstatTemp = zsCalcSizing.CoolTstatTemp;
        }
    }
    if (zsCalcSizing.zoneLatentSizing) {
        // from all the design periods, choose the one needing the most Latent Cooling and save all its design variables in
        // zsCalcFinalSizing
        if (zsCalcSizing.DesLatentCoolVolFlow > zsCalcFinalSizing.DesLatentCoolVolFlow) {
            zsCalcFinalSizing.DesLatentCoolVolFlow = zsCalcSizing.DesLatentCoolVolFlow;
            zsCalcFinalSizing.DesLatentCoolMassFlow = zsCalcSizing.DesLatentCoolMassFlow;
            zsCalcFinalSizing.DesLatentCoolLoad = zsCalcSizing.DesLatentCoolLoad;
            zsCalcFinalSizing.ZoneTempAtLatentCoolPeak = zsCalcSizing.ZoneTempAtLatentCoolPeak;
            zsCalcFinalSizing.ZoneHumRatAtLatentCoolPeak = zsCalcSizing.ZoneHumRatAtLatentCoolPeak;
            zsCalcFinalSizing.ZoneRetTempAtLatentCoolPeak = zsCalcSizing.ZoneRetTempAtLatentCoolPeak;
            zsCalcFinalSizing.DesLatentCoolCoilInTemp = zsCalcSizing.DesLatentCoolCoilInTemp;
            zsCalcFinalSizing.DesLatentCoolCoilInHumRat = zsCalcSizing.DesLatentCoolCoilInHumRat;
            zsCalcFinalSizing.LatCoolDesDay = zsCalcSizing.LatCoolDesDay;
            zsCalcFinalSizing.cLatentCoolDDDate = desDayWeath.DateString;
            zsCalcFinalSizing.LatentCoolDDNum = zsCalcSizing.LatentCoolDDNum;
            zsCalcFinalSizing.TimeStepNumAtLatentCoolMax = zsCalcSizing.TimeStepNumAtLatentCoolMax;
            zsCalcFinalSizing.LatentCoolLoadSeq = zsCalcSizing.LatentCoolLoadSeq;
            zsCalcFinalSizing.LatentCoolFlowSeq = zsCalcSizing.LatentCoolFlowSeq;
        } else {
            // save design latent cooling load when the there is design load and the design volume flow rate is zero, i.e., when
            // design latent cooling volume flow rate is set to zero due to cooling supply air humrat is greater than zone humidistat humrat
            if (zsCalcSizing.DesLatentCoolLoad > zsCalcFinalSizing.DesLatentCoolLoad) {
                zsCalcFinalSizing.DesLatentCoolLoad = zsCalcSizing.DesLatentCoolLoad;
                zsCalcFinalSizing.cLatentCoolDDDate = desDayWeath.DateString;
                zsCalcFinalSizing.LatentCoolDDNum = zsCalcSizing.LatentCoolDDNum;
                zsCalcFinalSizing.LatCoolDesDay = zsCalcSizing.LatCoolDesDay;
                zsCalcFinalSizing.TimeStepNumAtLatentCoolMax = zsCalcSizing.TimeStepNumAtLatentCoolMax;
                zsCalcFinalSizing.LatentCoolLoadSeq = zsCalcSizing.LatentCoolLoadSeq;
            }
        }
    }
    if (zsCalcSizing.DesCoolLoadNoDOAS > zsCalcFinalSizing.DesCoolLoadNoDOAS) {
        zsCalcFinalSizing.DesCoolLoadNoDOAS = zsCalcSizing.DesCoolLoadNoDOAS;
        zsCalcFinalSizing.CoolLoadNoDOASSeq = zsCalcSizing.CoolLoadNoDOASSeq;
        zsCalcFinalSizing.CoolNoDOASDDNum = zsCalcSizing.CoolNoDOASDDNum;
        zsCalcFinalSizing.CoolNoDOASDesDay = zsCalcSizing.CoolNoDOASDesDay;
        zsCalcFinalSizing.TimeStepNumAtCoolNoDOASMax = zsCalcSizing.TimeStepNumAtCoolNoDOASMax;
    }
    if (zsCalcSizing.DesLatentCoolLoadNoDOAS > zsCalcFinalSizing.DesLatentCoolLoadNoDOAS) {
        zsCalcFinalSizing.DesLatentCoolLoadNoDOAS = zsCalcSizing.DesLatentCoolLoadNoDOAS;
        zsCalcFinalSizing.CoolLatentLoadNoDOASSeq = zsCalcSizing.CoolLatentLoadNoDOASSeq;
        zsCalcFinalSizing.LatentCoolNoDOASDDNum = zsCalcSizing.LatentCoolNoDOASDDNum;
        zsCalcFinalSizing.LatCoolNoDOASDesDay = zsCalcSizing.LatCoolNoDOASDesDay;
        zsCalcFinalSizing.TimeStepNumAtLatentCoolNoDOASMax = zsCalcSizing.TimeStepNumAtLatentCoolNoDOASMax;
    }
    // save heat peak conditions when there is no design heating load or design heating volume flow rate, i.e., when
    // zone temperature is always greater than the zone heating thermostat temperature
    if (zsCalcFinalSizing.DesHeatLoad == 0) {
        bool FirstIteration = true; // declare as static to save for next iteration? but needs to be space/zone specific?
        for (int TimeStepIndex = 1; TimeStepIndex <= numTimeStepInDay; ++TimeStepIndex) {
            if ((zsCalcSizing.HeatZoneTempSeq(TimeStepIndex) < zsCalcSizing.ZoneTempAtHeatPeak) || FirstIteration) {
                zsCalcSizing.ZoneTempAtHeatPeak = zsCalcSizing.HeatZoneTempSeq(TimeStepIndex);
                zsCalcSizing.OutTempAtHeatPeak = zsCalcSizing.HeatOutTempSeq(TimeStepIndex);
                zsCalcSizing.ZoneRetTempAtHeatPeak = zsCalcSizing.HeatZoneRetTempSeq(TimeStepIndex);
                zsCalcSizing.ZoneHumRatAtHeatPeak = zsCalcSizing.HeatZoneHumRatSeq(TimeStepIndex);
                zsCalcSizing.OutHumRatAtHeatPeak = zsCalcSizing.HeatOutHumRatSeq(TimeStepIndex);
                zsCalcSizing.TimeStepNumAtHeatMax = TimeStepIndex;
                FirstIteration = false;
            }
        }
        if (zsCalcSizing.OutTempAtHeatPeak <= zsCalcFinalSizing.OutTempAtHeatPeak) {
            zsCalcFinalSizing.HeatDesDay = zsCalcSizing.HeatDesDay;
            zsCalcFinalSizing.HeatZoneTempSeq = zsCalcSizing.HeatZoneTempSeq;
            zsCalcFinalSizing.HeatOutTempSeq = zsCalcSizing.HeatOutTempSeq;
            zsCalcFinalSizing.HeatZoneRetTempSeq = zsCalcSizing.HeatZoneRetTempSeq;
            zsCalcFinalSizing.HeatZoneHumRatSeq = zsCalcSizing.HeatZoneHumRatSeq;
            zsCalcFinalSizing.HeatOutHumRatSeq = zsCalcSizing.HeatOutHumRatSeq;
            zsCalcFinalSizing.ZoneTempAtHeatPeak = zsCalcSizing.ZoneTempAtHeatPeak;
            zsCalcFinalSizing.OutTempAtHeatPeak = zsCalcSizing.OutTempAtHeatPeak;
            zsCalcFinalSizing.ZoneRetTempAtHeatPeak = zsCalcSizing.ZoneRetTempAtHeatPeak;
            zsCalcFinalSizing.ZoneHumRatAtHeatPeak = zsCalcSizing.ZoneHumRatAtHeatPeak;
            zsCalcFinalSizing.OutHumRatAtHeatPeak = zsCalcSizing.OutHumRatAtHeatPeak;
            zsCalcFinalSizing.HeatDDNum = zsCalcSizing.HeatDDNum;
            zsCalcFinalSizing.cHeatDDDate = desDayWeath.DateString;
            zsCalcFinalSizing.TimeStepNumAtHeatMax = zsCalcSizing.TimeStepNumAtHeatMax;
            zsCalcFinalSizing.DesHeatCoilInTemp = zsCalcSizing.DesHeatCoilInTemp;
            zsCalcFinalSizing.DesHeatCoilInHumRat = zsCalcSizing.DesHeatCoilInHumRat;
            zsCalcFinalSizing.HeatTstatTemp = zsCalcSizing.HeatTstatTemp;
            FirstIteration = false;
        }
    }
    if (zsCalcFinalSizing.zoneLatentSizing && zsCalcFinalSizing.DesLatentHeatLoad == 0) {
        bool FirstIteration = true;
        for (int TimeStepIndex = 1; TimeStepIndex <= numTimeStepInDay; ++TimeStepIndex) {
            if (zsCalcSizing.HeatZoneTempSeq(TimeStepIndex) < zsCalcSizing.ZoneTempAtLatentHeatPeak || FirstIteration) {
                zsCalcSizing.ZoneTempAtLatentHeatPeak = zsCalcSizing.HeatZoneTempSeq(TimeStepIndex);
                zsCalcSizing.OutTempAtLatentHeatPeak = zsCalcSizing.HeatOutTempSeq(TimeStepIndex);
                zsCalcSizing.OutHumRatAtLatentHeatPeak = zsCalcSizing.HeatOutHumRatSeq(TimeStepIndex);
            }
            if (zsCalcSizing.HeatOutTempSeq(TimeStepIndex) <= zsCalcFinalSizing.OutTempAtLatentHeatPeak) {
                zsCalcFinalSizing.OutTempAtLatentHeatPeak = zsCalcSizing.HeatOutTempSeq(TimeStepIndex);
                zsCalcFinalSizing.OutHumRatAtLatentHeatPeak = zsCalcSizing.HeatOutHumRatSeq(TimeStepIndex);
                zsCalcFinalSizing.LatHeatDesDay = zsCalcSizing.LatHeatDesDay;
                zsCalcFinalSizing.LatentHeatDDNum = zsCalcSizing.LatentHeatDDNum;
                zsCalcFinalSizing.cLatentHeatDDDate = desDayWeath.DateString;
                zsCalcFinalSizing.TimeStepNumAtLatentHeatMax = zsCalcSizing.TimeStepNumAtLatentHeatMax;
            }
            FirstIteration = false;
        }
    }
    // save cool peak conditions when there is no design cooling load or design cooling volume flow rate, i.e., when
    // zone temperature is always less than the zone cooling thermostat temperature
    if (zsCalcFinalSizing.DesCoolLoad == 0) {
        bool FirstIteration = true;
        for (int TimeStepIndex = 1; TimeStepIndex <= numTimeStepInDay; ++TimeStepIndex) {
            if ((zsCalcSizing.CoolZoneTempSeq(TimeStepIndex) > zsCalcSizing.ZoneTempAtCoolPeak) || FirstIteration) {
                zsCalcSizing.ZoneTempAtCoolPeak = zsCalcSizing.CoolZoneTempSeq(TimeStepIndex);
                zsCalcSizing.OutTempAtCoolPeak = zsCalcSizing.CoolOutTempSeq(TimeStepIndex);
                zsCalcSizing.ZoneRetTempAtCoolPeak = zsCalcSizing.CoolZoneRetTempSeq(TimeStepIndex);
                zsCalcSizing.ZoneHumRatAtCoolPeak = zsCalcSizing.CoolZoneHumRatSeq(TimeStepIndex);
                zsCalcSizing.OutHumRatAtCoolPeak = zsCalcSizing.CoolOutHumRatSeq(TimeStepIndex);
                zsCalcSizing.TimeStepNumAtCoolMax = TimeStepIndex;
                FirstIteration = false;
            }
        }
        if (zsCalcSizing.OutTempAtCoolPeak > zsCalcFinalSizing.OutTempAtCoolPeak) {
            zsCalcFinalSizing.CoolDesDay = zsCalcSizing.CoolDesDay;
            zsCalcFinalSizing.CoolZoneTempSeq = zsCalcSizing.CoolZoneTempSeq;
            zsCalcFinalSizing.CoolOutTempSeq = zsCalcSizing.CoolOutTempSeq;
            zsCalcFinalSizing.CoolZoneRetTempSeq = zsCalcSizing.CoolZoneRetTempSeq;
            zsCalcFinalSizing.CoolZoneHumRatSeq = zsCalcSizing.CoolZoneHumRatSeq;
            zsCalcFinalSizing.CoolOutHumRatSeq = zsCalcSizing.CoolOutHumRatSeq;
            zsCalcFinalSizing.ZoneTempAtCoolPeak = zsCalcSizing.ZoneTempAtCoolPeak;
            zsCalcFinalSizing.OutTempAtCoolPeak = zsCalcSizing.OutTempAtCoolPeak;
            zsCalcFinalSizing.ZoneRetTempAtCoolPeak = zsCalcSizing.ZoneRetTempAtCoolPeak;
            zsCalcFinalSizing.ZoneHumRatAtCoolPeak = zsCalcSizing.ZoneHumRatAtCoolPeak;
            zsCalcFinalSizing.OutHumRatAtCoolPeak = zsCalcSizing.OutHumRatAtCoolPeak;
            zsCalcFinalSizing.CoolDDNum = zsCalcSizing.CoolDDNum;
            zsCalcFinalSizing.cCoolDDDate = desDayWeath.DateString;
            zsCalcFinalSizing.TimeStepNumAtCoolMax = zsCalcSizing.TimeStepNumAtCoolMax;
            zsCalcFinalSizing.DesCoolCoilInTemp = zsCalcSizing.DesCoolCoilInTemp;
            zsCalcFinalSizing.DesCoolCoilInHumRat = zsCalcSizing.DesCoolCoilInHumRat;
            zsCalcFinalSizing.CoolTstatTemp = zsCalcSizing.CoolTstatTemp;
        }
    }
    if (zsCalcFinalSizing.zoneLatentSizing && zsCalcFinalSizing.DesLatentCoolLoad == 0) {
        bool FirstIteration = true;
        for (int TimeStepIndex = 1; TimeStepIndex <= numTimeStepInDay; ++TimeStepIndex) {
            if (zsCalcSizing.CoolZoneTempSeq(TimeStepIndex) > zsCalcSizing.ZoneTempAtLatentCoolPeak || FirstIteration) {
                zsCalcSizing.ZoneTempAtLatentCoolPeak = zsCalcSizing.CoolZoneTempSeq(TimeStepIndex);
                zsCalcSizing.OutTempAtLatentCoolPeak = zsCalcSizing.CoolOutTempSeq(TimeStepIndex);
                zsCalcSizing.OutHumRatAtLatentCoolPeak = zsCalcSizing.CoolOutHumRatSeq(TimeStepIndex);
                FirstIteration = false;
            }
            if (zsCalcSizing.OutTempAtLatentCoolPeak >= zsCalcFinalSizing.OutTempAtLatentCoolPeak) {
                zsCalcFinalSizing.LatCoolDesDay = zsCalcSizing.LatCoolDesDay;
                zsCalcFinalSizing.LatentCoolDDNum = zsCalcSizing.LatentCoolDDNum;
                zsCalcFinalSizing.cLatentCoolDDDate = desDayWeath.DateString;
                zsCalcFinalSizing.TimeStepNumAtLatentCoolMax = zsCalcSizing.TimeStepNumAtLatentCoolMax;
            }
        }
    }
}

void updateZoneSizingEndZoneSizingCalc1(EnergyPlusData &state, int const zoneNum)
{
    // Set or override finalzonesizing data for non-coincident sizing
    auto &zoneCFS = state.dataSize->CalcFinalZoneSizing(zoneNum);
    if (zoneCFS.spaceConcurrence == DataSizing::SizingConcurrence::Coincident) return;
    // Zero out simple sums
    zoneCFS.DesHeatVolFlow = 0.0;
    zoneCFS.DesHeatLoad = 0.0;
    zoneCFS.DesHeatMassFlow = 0.0;
    zoneCFS.DesHeatLoadNoDOAS = 0.0;
    zoneCFS.DesCoolVolFlow = 0.0;
    zoneCFS.DesCoolLoad = 0.0;
    zoneCFS.DesCoolMassFlow = 0.0;
    zoneCFS.DesCoolLoadNoDOAS = 0.0;

    // Zero out weighted averages
    zoneCFS.DesHeatDens = 0.0;
    zoneCFS.ZoneTempAtHeatPeak = 0.0;
    zoneCFS.OutTempAtHeatPeak = 0.0;
    zoneCFS.ZoneRetTempAtHeatPeak = 0.0;
    zoneCFS.ZoneHumRatAtHeatPeak = 0.0;
    zoneCFS.OutHumRatAtHeatPeak = 0.0;
    zoneCFS.DesHeatCoilInTemp = 0.0;
    zoneCFS.DesHeatCoilInHumRat = 0.0;
    zoneCFS.DesCoolDens = 0.0;
    zoneCFS.ZoneTempAtCoolPeak = 0.0;
    zoneCFS.OutTempAtCoolPeak = 0.0;
    zoneCFS.ZoneRetTempAtCoolPeak = 0.0;
    zoneCFS.ZoneHumRatAtCoolPeak = 0.0;
    zoneCFS.OutHumRatAtCoolPeak = 0.0;
    zoneCFS.DesCoolCoilInTemp = 0.0;
    zoneCFS.DesCoolCoilInHumRat = 0.0;

    // Zero out time-series sums and averages
    for (int ts = 1; ts <= state.dataZoneEquipmentManager->NumOfTimeStepInDay; ++ts) {
        zoneCFS.HeatFlowSeq(ts) = 0.0;
        zoneCFS.HeatLoadSeq(ts) = 0.0;
        zoneCFS.HeatZoneTempSeq(ts) = 0.0;
        zoneCFS.HeatOutTempSeq(ts) = 0.0;
        zoneCFS.HeatZoneRetTempSeq(ts) = 0.0;
        zoneCFS.HeatZoneHumRatSeq(ts) = 0.0;
        zoneCFS.HeatOutHumRatSeq(ts) = 0.0;
        zoneCFS.HeatLoadNoDOASSeq(ts) = 0.0;
        zoneCFS.CoolFlowSeq(ts) = 0.0;
        zoneCFS.CoolLoadSeq(ts) = 0.0;
        zoneCFS.CoolZoneTempSeq(ts) = 0.0;
        zoneCFS.CoolOutTempSeq(ts) = 0.0;
        zoneCFS.CoolZoneRetTempSeq(ts) = 0.0;
        zoneCFS.CoolZoneHumRatSeq(ts) = 0.0;
        zoneCFS.CoolOutHumRatSeq(ts) = 0.0;
        zoneCFS.CoolLoadNoDOASSeq(ts) = 0.0;
    }

    if (zoneCFS.zoneLatentSizing) {
        // Zero out latent simple sums
        zoneCFS.DesLatentHeatVolFlow = 0.0;
        zoneCFS.DesLatentHeatMassFlow = 0.0;
        zoneCFS.DesLatentHeatLoad = 0.0;
        zoneCFS.DesLatentHeatLoadNoDOAS = 0.0;
        zoneCFS.DesLatentCoolVolFlow = 0.0;
        zoneCFS.DesLatentCoolMassFlow = 0.0;
        zoneCFS.DesLatentCoolLoad = 0.0;
        zoneCFS.DesLatentCoolLoadNoDOAS = 0.0;

        // Zero out latent weighted averages
        zoneCFS.ZoneTempAtLatentHeatPeak = 0.0;
        zoneCFS.ZoneHumRatAtLatentHeatPeak = 0.0;
        zoneCFS.ZoneRetTempAtLatentHeatPeak = 0.0;
        zoneCFS.DesLatentHeatCoilInTemp = 0.0;
        zoneCFS.DesLatentHeatCoilInHumRat = 0.0;
        zoneCFS.ZoneTempAtLatentCoolPeak = 0.0;
        zoneCFS.ZoneHumRatAtLatentCoolPeak = 0.0;
        zoneCFS.ZoneRetTempAtLatentCoolPeak = 0.0;
        zoneCFS.DesLatentCoolCoilInTemp = 0.0;
        zoneCFS.DesLatentCoolCoilInHumRat = 0.0;

        // Zero out latent time-series sums
        for (int ts = 1; ts <= state.dataZoneEquipmentManager->NumOfTimeStepInDay; ++ts) {
            zoneCFS.LatentHeatLoadSeq(ts) = 0.0;
            zoneCFS.LatentHeatFlowSeq(ts) = 0.0;
            zoneCFS.HeatLatentLoadNoDOASSeq(ts) = 0.0;
            zoneCFS.LatentCoolLoadSeq(ts) = 0.0;
            zoneCFS.LatentCoolFlowSeq(ts) = 0.0;
            zoneCFS.CoolLatentLoadNoDOASSeq(ts) = 0.0;
        }
    }

    // Other - Initialize to first space values (clear later if not all the same)
    int firstSpace = state.dataHeatBal->Zone(zoneNum).spaceIndexes[0];
    auto const &firstSpaceCFS = state.dataSize->CalcFinalSpaceSizing(firstSpace);
    zoneCFS.HeatDesDay = firstSpaceCFS.HeatDesDay;
    zoneCFS.HeatDDNum = firstSpaceCFS.HeatDDNum;
    zoneCFS.cHeatDDDate = firstSpaceCFS.cHeatDDDate;
    zoneCFS.TimeStepNumAtHeatMax = firstSpaceCFS.TimeStepNumAtHeatMax;
    zoneCFS.HeatNoDOASDDNum = firstSpaceCFS.HeatNoDOASDDNum;
    zoneCFS.HeatNoDOASDesDay = firstSpaceCFS.HeatNoDOASDesDay;
    zoneCFS.TimeStepNumAtHeatNoDOASMax = firstSpaceCFS.TimeStepNumAtHeatNoDOASMax;
    zoneCFS.CoolDesDay = firstSpaceCFS.CoolDesDay;
    zoneCFS.CoolDDNum = firstSpaceCFS.CoolDDNum;
    zoneCFS.cCoolDDDate = firstSpaceCFS.cCoolDDDate;
    zoneCFS.TimeStepNumAtCoolMax = firstSpaceCFS.TimeStepNumAtCoolMax;
    if (zoneCFS.zoneLatentSizing) {
        zoneCFS.LatHeatDesDay = firstSpaceCFS.LatHeatDesDay;
        zoneCFS.cLatentHeatDDDate = firstSpaceCFS.cLatentHeatDDDate;
        zoneCFS.LatentHeatDDNum = firstSpaceCFS.LatentHeatDDNum;
        zoneCFS.TimeStepNumAtLatentHeatMax = firstSpaceCFS.TimeStepNumAtLatentHeatMax;
        zoneCFS.LatentHeatNoDOASDDNum = firstSpaceCFS.LatentHeatNoDOASDDNum;
        zoneCFS.LatHeatNoDOASDesDay = firstSpaceCFS.LatHeatNoDOASDesDay;
        zoneCFS.TimeStepNumAtLatentHeatNoDOASMax = firstSpaceCFS.TimeStepNumAtLatentHeatNoDOASMax;
        zoneCFS.LatCoolDesDay = firstSpaceCFS.LatCoolDesDay;
        zoneCFS.cLatentCoolDDDate = firstSpaceCFS.cLatentCoolDDDate;
        zoneCFS.LatentCoolDDNum = firstSpaceCFS.LatentCoolDDNum;
        zoneCFS.TimeStepNumAtLatentCoolMax = firstSpaceCFS.TimeStepNumAtLatentCoolMax;
        zoneCFS.CoolNoDOASDDNum = firstSpaceCFS.CoolNoDOASDDNum;
        zoneCFS.CoolNoDOASDesDay = firstSpaceCFS.CoolNoDOASDesDay;
        zoneCFS.TimeStepNumAtCoolNoDOASMax = firstSpaceCFS.TimeStepNumAtCoolNoDOASMax;
        zoneCFS.LatentCoolNoDOASDDNum = firstSpaceCFS.LatentCoolNoDOASDDNum;
        zoneCFS.LatCoolNoDOASDesDay = firstSpaceCFS.LatCoolNoDOASDesDay;
        zoneCFS.TimeStepNumAtLatentCoolNoDOASMax = firstSpaceCFS.TimeStepNumAtLatentCoolNoDOASMax;
    }

    int numSpaces = 0; // Track this for averages later
    for (int spaceNum : state.dataHeatBal->Zone(zoneNum).spaceIndexes) {
        auto &spaceCFS = state.dataSize->CalcFinalSpaceSizing(spaceNum);
        ++numSpaces;

        // Simple sums
        zoneCFS.DesHeatVolFlow += spaceCFS.DesHeatVolFlow;
        zoneCFS.DesHeatLoad += spaceCFS.DesHeatLoad;
        zoneCFS.DesHeatMassFlow += spaceCFS.DesHeatMassFlow;
        zoneCFS.DesHeatLoadNoDOAS += spaceCFS.DesHeatLoadNoDOAS;
        zoneCFS.DesCoolVolFlow += spaceCFS.DesCoolVolFlow;
        zoneCFS.DesCoolLoad += spaceCFS.DesCoolLoad;
        zoneCFS.DesCoolMassFlow += spaceCFS.DesCoolMassFlow;
        zoneCFS.DesCoolLoadNoDOAS += spaceCFS.DesCoolLoadNoDOAS;

        // Weighted averages
        zoneCFS.DesHeatDens += spaceCFS.DesHeatDens * spaceCFS.DesHeatMassFlow;
        zoneCFS.ZoneTempAtHeatPeak += spaceCFS.ZoneTempAtHeatPeak * spaceCFS.DesHeatMassFlow;
        zoneCFS.OutTempAtHeatPeak += spaceCFS.OutTempAtHeatPeak * spaceCFS.DesHeatMassFlow;
        zoneCFS.ZoneRetTempAtHeatPeak += spaceCFS.ZoneRetTempAtHeatPeak * spaceCFS.DesHeatMassFlow;
        zoneCFS.ZoneHumRatAtHeatPeak += spaceCFS.ZoneHumRatAtHeatPeak * spaceCFS.DesHeatMassFlow;
        zoneCFS.OutHumRatAtHeatPeak += spaceCFS.OutHumRatAtHeatPeak * spaceCFS.DesHeatMassFlow;
        zoneCFS.DesHeatCoilInTemp += spaceCFS.DesHeatCoilInTemp * spaceCFS.DesHeatMassFlow;
        zoneCFS.DesHeatCoilInHumRat += spaceCFS.DesHeatCoilInHumRat * spaceCFS.DesHeatMassFlow;
        zoneCFS.DesCoolDens += spaceCFS.DesCoolDens * spaceCFS.DesCoolMassFlow;
        zoneCFS.ZoneTempAtCoolPeak += spaceCFS.ZoneTempAtCoolPeak * spaceCFS.DesCoolMassFlow;
        zoneCFS.OutTempAtCoolPeak += spaceCFS.OutTempAtCoolPeak * spaceCFS.DesCoolMassFlow;
        zoneCFS.ZoneRetTempAtCoolPeak += spaceCFS.ZoneRetTempAtCoolPeak * spaceCFS.DesCoolMassFlow;
        zoneCFS.ZoneHumRatAtCoolPeak += spaceCFS.ZoneHumRatAtCoolPeak * spaceCFS.DesCoolMassFlow;
        zoneCFS.OutHumRatAtCoolPeak += spaceCFS.OutHumRatAtCoolPeak * spaceCFS.DesCoolMassFlow;
        zoneCFS.DesCoolCoilInTemp += spaceCFS.DesCoolCoilInTemp * spaceCFS.DesCoolMassFlow;
        zoneCFS.DesCoolCoilInHumRat += spaceCFS.DesCoolCoilInHumRat * spaceCFS.DesCoolMassFlow;

        for (int ts = 1; ts <= state.dataZoneEquipmentManager->NumOfTimeStepInDay; ++ts) {
            // Time-series sums
            zoneCFS.HeatFlowSeq(ts) += spaceCFS.HeatFlowSeq(ts);
            zoneCFS.HeatLoadSeq(ts) += spaceCFS.HeatLoadSeq(ts);
            zoneCFS.HeatLoadNoDOASSeq(ts) += spaceCFS.HeatLoadNoDOASSeq(ts);
            zoneCFS.CoolFlowSeq(ts) += spaceCFS.CoolFlowSeq(ts);
            zoneCFS.CoolLoadSeq(ts) += spaceCFS.CoolLoadSeq(ts);
            zoneCFS.CoolLoadNoDOASSeq(ts) += spaceCFS.CoolLoadNoDOASSeq(ts);

            // Time-series weighted averages
            zoneCFS.HeatZoneTempSeq(ts) += spaceCFS.HeatZoneTempSeq(ts) * spaceCFS.HeatFlowSeq(ts);
            zoneCFS.HeatOutTempSeq(ts) += spaceCFS.HeatOutTempSeq(ts) * spaceCFS.HeatFlowSeq(ts);
            zoneCFS.HeatZoneRetTempSeq(ts) += spaceCFS.HeatZoneRetTempSeq(ts) * spaceCFS.HeatFlowSeq(ts);
            zoneCFS.HeatZoneHumRatSeq(ts) += spaceCFS.HeatZoneHumRatSeq(ts) * spaceCFS.HeatFlowSeq(ts);
            zoneCFS.HeatOutHumRatSeq(ts) += spaceCFS.HeatOutHumRatSeq(ts) * spaceCFS.HeatFlowSeq(ts);
            zoneCFS.CoolZoneTempSeq(ts) += spaceCFS.CoolZoneTempSeq(ts) * spaceCFS.CoolFlowSeq(ts);
            zoneCFS.CoolOutTempSeq(ts) += spaceCFS.CoolOutTempSeq(ts) * spaceCFS.CoolFlowSeq(ts);
            zoneCFS.CoolZoneRetTempSeq(ts) += spaceCFS.CoolZoneRetTempSeq(ts) * spaceCFS.CoolFlowSeq(ts);
            zoneCFS.CoolZoneHumRatSeq(ts) += spaceCFS.CoolZoneHumRatSeq(ts) * spaceCFS.CoolFlowSeq(ts);
            zoneCFS.CoolOutHumRatSeq(ts) += spaceCFS.CoolOutHumRatSeq(ts) * spaceCFS.CoolFlowSeq(ts);
        }

        // Other
        if ((zoneCFS.HeatDDNum != 0) && (zoneCFS.HeatDDNum != spaceCFS.HeatDDNum)) {
            zoneCFS.HeatDesDay = "N/A";
            zoneCFS.HeatDDNum = 0;
            zoneCFS.cHeatDDDate = "";
        }
        if ((zoneCFS.HeatNoDOASDDNum != 0) && (zoneCFS.HeatNoDOASDDNum != spaceCFS.HeatNoDOASDDNum)) {
            zoneCFS.HeatNoDOASDDNum = 0;
            zoneCFS.HeatNoDOASDesDay = "N/A";
        }
        if ((zoneCFS.CoolDDNum != 0) && (zoneCFS.CoolDDNum != spaceCFS.CoolDDNum)) {
            zoneCFS.CoolDesDay = "N/A";
            zoneCFS.CoolDDNum = 0;
            zoneCFS.cCoolDDDate = "";
        }
        if ((zoneCFS.CoolNoDOASDDNum != 0) && (zoneCFS.CoolNoDOASDDNum != spaceCFS.CoolNoDOASDDNum)) {
            zoneCFS.CoolNoDOASDDNum = 0;
            zoneCFS.CoolNoDOASDesDay = "N/A";
        }

        if (zoneCFS.zoneLatentSizing) {
            // Simple sums
            zoneCFS.DesLatentHeatVolFlow += spaceCFS.DesLatentHeatVolFlow;
            zoneCFS.DesLatentHeatMassFlow += spaceCFS.ZoneHeatLatentMassFlow;
            zoneCFS.DesLatentHeatLoad += spaceCFS.DesLatentHeatLoad;
            zoneCFS.DesLatentHeatLoadNoDOAS += spaceCFS.DesLatentHeatLoadNoDOAS;
            zoneCFS.DesLatentCoolVolFlow += spaceCFS.DesLatentCoolVolFlow;
            zoneCFS.DesLatentCoolMassFlow += spaceCFS.DesLatentCoolMassFlow;
            zoneCFS.DesLatentCoolLoad += spaceCFS.DesLatentCoolLoad;
            zoneCFS.DesLatentCoolLoadNoDOAS += spaceCFS.DesLatentCoolLoadNoDOAS;

            // Weighted averages
            zoneCFS.ZoneTempAtLatentHeatPeak += spaceCFS.ZoneTempAtLatentHeatPeak * spaceCFS.ZoneHeatLatentMassFlow;
            zoneCFS.ZoneHumRatAtLatentHeatPeak += spaceCFS.ZoneHumRatAtLatentHeatPeak * spaceCFS.ZoneHeatLatentMassFlow;
            zoneCFS.ZoneRetTempAtLatentHeatPeak += spaceCFS.ZoneRetTempAtLatentHeatPeak * spaceCFS.ZoneHeatLatentMassFlow;
            zoneCFS.DesLatentHeatCoilInTemp += spaceCFS.DesLatentHeatCoilInTemp * spaceCFS.ZoneHeatLatentMassFlow;
            zoneCFS.DesLatentHeatCoilInHumRat += spaceCFS.DesLatentHeatCoilInHumRat * spaceCFS.ZoneHeatLatentMassFlow;
            zoneCFS.ZoneTempAtLatentCoolPeak += spaceCFS.ZoneTempAtLatentCoolPeak * spaceCFS.DesLatentCoolVolFlow;
            zoneCFS.ZoneHumRatAtLatentCoolPeak += spaceCFS.ZoneHumRatAtLatentCoolPeak * spaceCFS.DesLatentCoolVolFlow;
            zoneCFS.ZoneRetTempAtLatentCoolPeak += spaceCFS.ZoneRetTempAtLatentCoolPeak * spaceCFS.DesLatentCoolVolFlow;
            zoneCFS.DesLatentCoolCoilInTemp += spaceCFS.DesLatentCoolCoilInTemp * spaceCFS.DesLatentCoolVolFlow;
            zoneCFS.DesLatentCoolCoilInHumRat += spaceCFS.DesLatentCoolCoilInHumRat * spaceCFS.DesLatentCoolVolFlow;

            // Other
            if ((zoneCFS.LatentHeatDDNum != 0) && (zoneCFS.LatentHeatDDNum != spaceCFS.LatentHeatDDNum)) {
                zoneCFS.LatHeatDesDay = "N/A";
                zoneCFS.cLatentHeatDDDate = "";
                zoneCFS.LatentHeatDDNum = 0;
            }
            if ((zoneCFS.LatentHeatNoDOASDDNum != 0) && (zoneCFS.LatentHeatNoDOASDDNum != spaceCFS.LatentHeatNoDOASDDNum)) {
                zoneCFS.LatentHeatNoDOASDDNum = 0;
                zoneCFS.LatHeatNoDOASDesDay = "N/A";
            }
            if ((zoneCFS.LatentCoolDDNum != 0) && (zoneCFS.LatentCoolDDNum != spaceCFS.LatentCoolDDNum)) {
                zoneCFS.LatCoolDesDay = "N/A";
                zoneCFS.cLatentCoolDDDate = "";
                zoneCFS.LatentCoolDDNum = 0;
            }
            if ((zoneCFS.LatentCoolNoDOASDDNum != 0) && (zoneCFS.LatentCoolNoDOASDDNum != spaceCFS.LatentCoolNoDOASDDNum)) {
                zoneCFS.LatentCoolNoDOASDDNum = 0;
                zoneCFS.LatCoolNoDOASDesDay = "N/A";
            }

            // Time-series sums
            for (int ts = 1; ts <= state.dataZoneEquipmentManager->NumOfTimeStepInDay; ++ts) {
                zoneCFS.LatentHeatLoadSeq(ts) += spaceCFS.LatentHeatLoadSeq(ts);
                zoneCFS.LatentHeatFlowSeq(ts) += spaceCFS.LatentHeatFlowSeq(ts);
                zoneCFS.HeatLatentLoadNoDOASSeq(ts) += spaceCFS.HeatLatentLoadNoDOASSeq(ts);
                zoneCFS.LatentCoolLoadSeq(ts) += spaceCFS.LatentCoolLoadSeq(ts);
                zoneCFS.LatentCoolFlowSeq(ts) += spaceCFS.LatentCoolFlowSeq(ts);
                zoneCFS.CoolLatentLoadNoDOASSeq(ts) += spaceCFS.CoolLatentLoadNoDOASSeq(ts);
            }
        }
    }

    // Compute weighted averages
    if (zoneCFS.DesHeatMassFlow > 0) {
        zoneCFS.DesHeatDens /= zoneCFS.DesHeatMassFlow;
        zoneCFS.ZoneTempAtHeatPeak /= zoneCFS.DesHeatMassFlow;
        zoneCFS.OutTempAtHeatPeak /= zoneCFS.DesHeatMassFlow;
        zoneCFS.ZoneRetTempAtHeatPeak /= zoneCFS.DesHeatMassFlow;
        zoneCFS.ZoneHumRatAtHeatPeak /= zoneCFS.DesHeatMassFlow;
        zoneCFS.OutHumRatAtHeatPeak /= zoneCFS.DesHeatMassFlow;
        zoneCFS.DesHeatCoilInTemp /= zoneCFS.DesHeatMassFlow;
        zoneCFS.DesHeatCoilInHumRat /= zoneCFS.DesHeatMassFlow;
    }
    if (zoneCFS.DesCoolMassFlow > 0) {
        zoneCFS.DesCoolDens /= zoneCFS.DesCoolMassFlow;
        zoneCFS.ZoneTempAtCoolPeak /= zoneCFS.DesCoolMassFlow;
        zoneCFS.OutTempAtCoolPeak /= zoneCFS.DesCoolMassFlow;
        zoneCFS.ZoneRetTempAtCoolPeak /= zoneCFS.DesCoolMassFlow;
        zoneCFS.ZoneHumRatAtCoolPeak /= zoneCFS.DesCoolMassFlow;
        zoneCFS.OutHumRatAtCoolPeak /= zoneCFS.DesCoolMassFlow;
        zoneCFS.DesCoolCoilInTemp /= zoneCFS.DesCoolMassFlow;
        zoneCFS.DesCoolCoilInHumRat /= zoneCFS.DesCoolMassFlow;
    }
    for (int ts = 1; ts <= state.dataZoneEquipmentManager->NumOfTimeStepInDay; ++ts) {
        Real64 tsHeatFlow = zoneCFS.HeatFlowSeq(ts);
        if (tsHeatFlow > 0) {
            zoneCFS.HeatZoneTempSeq(ts) /= tsHeatFlow;
            zoneCFS.HeatOutTempSeq(ts) /= tsHeatFlow;
            zoneCFS.HeatZoneRetTempSeq(ts) /= tsHeatFlow;
            zoneCFS.HeatZoneHumRatSeq(ts) /= tsHeatFlow;
            zoneCFS.HeatOutHumRatSeq(ts) /= tsHeatFlow;
        }

        Real64 tsCoolFlow = zoneCFS.CoolFlowSeq(ts);
        if (tsCoolFlow > 0) {
            zoneCFS.CoolZoneTempSeq(ts) /= tsCoolFlow;
            zoneCFS.CoolOutTempSeq(ts) /= tsCoolFlow;
            zoneCFS.CoolZoneRetTempSeq(ts) /= tsCoolFlow;
            zoneCFS.CoolZoneHumRatSeq(ts) /= tsCoolFlow;
            zoneCFS.CoolOutHumRatSeq(ts) /= tsCoolFlow;
        }
    }
    // Timestep at max
    zoneCFS.TimeStepNumAtHeatMax =
        1 + std::distance(zoneCFS.HeatLoadSeq.begin(), std::max_element(zoneCFS.HeatLoadSeq.begin(), zoneCFS.HeatLoadSeq.end()));
    zoneCFS.TimeStepNumAtHeatNoDOASMax =
        1 + std::distance(zoneCFS.HeatLoadNoDOASSeq.begin(), std::max_element(zoneCFS.HeatLoadNoDOASSeq.begin(), zoneCFS.HeatLoadNoDOASSeq.end()));
    zoneCFS.TimeStepNumAtCoolMax =
        1 + std::distance(zoneCFS.CoolLoadSeq.begin(), std::max_element(zoneCFS.CoolLoadSeq.begin(), zoneCFS.CoolLoadSeq.end()));
    zoneCFS.TimeStepNumAtCoolNoDOASMax =
        1 + std::distance(zoneCFS.CoolLoadNoDOASSeq.begin(), std::max_element(zoneCFS.CoolLoadNoDOASSeq.begin(), zoneCFS.CoolLoadNoDOASSeq.end()));

    if (zoneCFS.zoneLatentSizing) {
        if (zoneCFS.DesLatentHeatMassFlow > 0) {
            zoneCFS.ZoneTempAtLatentHeatPeak /= zoneCFS.DesLatentHeatMassFlow;
            zoneCFS.ZoneHumRatAtLatentHeatPeak /= zoneCFS.DesLatentHeatMassFlow;
            zoneCFS.ZoneRetTempAtLatentHeatPeak /= zoneCFS.DesLatentHeatMassFlow;
            zoneCFS.DesLatentHeatCoilInTemp /= zoneCFS.DesLatentHeatMassFlow;
            zoneCFS.DesLatentHeatCoilInHumRat /= zoneCFS.DesLatentHeatMassFlow;
        }
        if (zoneCFS.DesLatentCoolMassFlow > 0) {
            zoneCFS.ZoneTempAtLatentCoolPeak /= zoneCFS.DesLatentCoolMassFlow;
            zoneCFS.ZoneHumRatAtLatentCoolPeak /= zoneCFS.DesLatentCoolMassFlow;
            zoneCFS.ZoneRetTempAtLatentCoolPeak /= zoneCFS.DesLatentCoolMassFlow;
            zoneCFS.DesLatentCoolCoilInTemp /= zoneCFS.DesLatentCoolMassFlow;
            zoneCFS.DesLatentCoolCoilInHumRat /= zoneCFS.DesLatentCoolMassFlow;
        }
        // Timestep at max
        zoneCFS.TimeStepNumAtLatentHeatMax = 1 + std::distance(zoneCFS.LatentHeatFlowSeq.begin(),
                                                               std::max_element(zoneCFS.LatentHeatFlowSeq.begin(), zoneCFS.LatentHeatFlowSeq.end()));
        zoneCFS.TimeStepNumAtLatentHeatNoDOASMax =
            1 + std::distance(zoneCFS.HeatLatentLoadNoDOASSeq.begin(),
                              std::max_element(zoneCFS.HeatLatentLoadNoDOASSeq.begin(), zoneCFS.HeatLatentLoadNoDOASSeq.end()));
        zoneCFS.TimeStepNumAtLatentCoolMax = 1 + std::distance(zoneCFS.LatentCoolLoadSeq.begin(),
                                                               std::max_element(zoneCFS.LatentCoolLoadSeq.begin(), zoneCFS.LatentCoolLoadSeq.end()));
        zoneCFS.TimeStepNumAtLatentCoolNoDOASMax =
            1 + std::distance(zoneCFS.CoolLatentLoadNoDOASSeq.begin(),
                              std::max_element(zoneCFS.CoolLatentLoadNoDOASSeq.begin(), zoneCFS.CoolLatentLoadNoDOASSeq.end()));
    }

    return;
}

void updateZoneSizingEndZoneSizingCalc2(EnergyPlusData &state, DataSizing::ZoneSizingData &zsCalcSizing)
{
    if (std::abs(zsCalcSizing.DesCoolLoad) <= 1.e-8) {
        ShowWarningError(state, format("Calculated design cooling load for zone={} is zero.", zsCalcSizing.ZoneName));
        ShowContinueError(state, "Check Sizing:Zone and ZoneControl:Thermostat inputs.");
    }
    if (std::abs(zsCalcSizing.DesHeatLoad) <= 1.e-8) {
        ShowWarningError(state, format("Calculated design heating load for zone={} is zero.", zsCalcSizing.ZoneName));
        ShowContinueError(state, "Check Sizing:Zone and ZoneControl:Thermostat inputs.");
    }

    Real64 SupplyTemp = 0.0;
    Real64 DeltaTemp = 0.0;
    // Should this be done only if there is a cooling load? Or would this message help determine why there was no load?
    if (std::abs(zsCalcSizing.DesCoolLoad) > 1.e-8) {
        // check for low cooling delta T from supply to zone to see if air volume flow rate might be excessively high
        if (zsCalcSizing.ZnCoolDgnSAMethod == SupplyAirTemperature) {
            SupplyTemp = zsCalcSizing.CoolDesTemp;
            DeltaTemp = SupplyTemp - zsCalcSizing.ZoneTempAtCoolPeak;
        } else {
            DeltaTemp = -std::abs(zsCalcSizing.CoolDesTempDiff);
            SupplyTemp = DeltaTemp + zsCalcSizing.ZoneTempAtCoolPeak;
        }

        // check for low delta T to avoid very high flow rates
        if (std::abs(DeltaTemp) < 5.0 && std::abs(DeltaTemp) > HVAC::SmallTempDiff) { // Vdot exceeds 1200 cfm/ton @ DT=5
            if (std::abs(DeltaTemp) >= 2.0) {                                         // Vdot exceeds 3000 cfm/ton @ DT=2
                ShowWarningError(state, "UpdateZoneSizing: Cooling supply air temperature (calculated) within 5C of zone temperature");
            } else {
                ShowSevereError(state, "UpdateZoneSizing: Cooling supply air temperature (calculated) within 2C of zone temperature");
            }
            ShowContinueError(state, "...check zone thermostat set point and design supply air temperatures");
            ShowContinueError(state, format("...zone name = {}", zsCalcSizing.ZoneName));
            ShowContinueError(state, format("...design sensible cooling load = {:.2R} W", zsCalcSizing.DesCoolLoad));
            ShowContinueError(state, format("...thermostat set point temp    = {:.3R} C", zsCalcSizing.CoolTstatTemp));
            ShowContinueError(state, format("...zone temperature             = {:.3R} C", zsCalcSizing.ZoneTempAtCoolPeak));
            ShowContinueError(state, format("...supply air temperature       = {:.3R} C", SupplyTemp));
            ShowContinueError(state, format("...temperature difference       = {:.5R} C", DeltaTemp));
            ShowContinueError(state, format("...calculated volume flow rate  = {:.5R} m3/s", (zsCalcSizing.DesCoolVolFlow)));
            ShowContinueError(state, format("...calculated mass flow rate    = {:.5R} kg/s", (zsCalcSizing.DesCoolMassFlow)));
            if (SupplyTemp > zsCalcSizing.ZoneTempAtCoolPeak)
                ShowContinueError(state, "...Note: supply air temperature should be less than zone temperature during cooling air flow calculations");
        } else if (std::abs(DeltaTemp) > HVAC::SmallTempDiff && SupplyTemp > zsCalcSizing.ZoneTempAtCoolPeak) {
            ShowSevereError(state, "UpdateZoneSizing: Supply air temperature is greater than zone temperature during cooling air flow calculations");
            ShowContinueError(state, format("...calculated volume flow rate  = {:.5R} m3/s", (zsCalcSizing.DesCoolVolFlow)));
            ShowContinueError(state, format("...calculated mass flow rate    = {:.5R} kg/s", (zsCalcSizing.DesCoolMassFlow)));
            ShowContinueError(state, format("...thermostat set point temp    = {:.3R} C", zsCalcSizing.CoolTstatTemp));
            ShowContinueError(state, format("...zone temperature            = {:.3R} C", zsCalcSizing.ZoneTempAtCoolPeak));
            ShowContinueError(state, format("...supply air temperature      = {:.3R} C", SupplyTemp));
            ShowContinueError(state, format("...occurs in zone              = {}", zsCalcSizing.ZoneName));
            ShowContinueError(state, "...Note: supply air temperature should be less than zone temperature during cooling air flow calculations");
        }
    }
    // Should this be done only if there is a heating load? Or would this message help determine why there was no load?
    if (std::abs(zsCalcSizing.DesHeatLoad) > 1.e-8) { // ABS() ?
        // check for low cooling delta T from supply to zone to see if air volume flow rate might be excessively high
        if (zsCalcSizing.ZnHeatDgnSAMethod == SupplyAirTemperature) {
            SupplyTemp = zsCalcSizing.HeatDesTemp;
            DeltaTemp = SupplyTemp - zsCalcSizing.ZoneTempAtHeatPeak;
        } else {
            DeltaTemp = zsCalcSizing.HeatDesTempDiff;
            SupplyTemp = DeltaTemp + zsCalcSizing.ZoneTempAtHeatPeak;
        }

        if (std::abs(DeltaTemp) < 5.0 && std::abs(DeltaTemp) > HVAC::SmallTempDiff) { // Vdot exceeds 1200 cfm/ton @ DT=5
            if (std::abs(DeltaTemp) >= 2.0) {                                         // Vdot exceeds 3000 cfm/ton @ DT=2
                ShowWarningError(state, "UpdateZoneSizing: Heating supply air temperature (calculated) within 5C of zone temperature");
            } else {
                ShowSevereError(state, "UpdateZoneSizing: Heating supply air temperature (calculated) within 2C of zone temperature");
            }
            ShowContinueError(state, "...check zone thermostat set point and design supply air temperatures");
            ShowContinueError(state, format("...zone name = {}", zsCalcSizing.ZoneName));
            ShowContinueError(state, format("...design heating load         = {:.2R} W", zsCalcSizing.DesHeatLoad));
            ShowContinueError(state, format("...thermostat set point temp   = {:.3R} C", zsCalcSizing.HeatTstatTemp));
            ShowContinueError(state, format("...zone temperature            = {:.3R} C", zsCalcSizing.ZoneTempAtHeatPeak));
            ShowContinueError(state, format("...supply air temperature      = {:.3R} C", SupplyTemp));
            ShowContinueError(state, format("...temperature difference      = {:.5R} C", DeltaTemp));
            ShowContinueError(state, format("...calculated volume flow rate = {:.5R} m3/s", (zsCalcSizing.DesHeatVolFlow)));
            ShowContinueError(state, format("...calculated mass flow rate   = {:.5R} kg/s", (zsCalcSizing.DesHeatMassFlow)));
            if (SupplyTemp < zsCalcSizing.ZoneTempAtHeatPeak)
                ShowContinueError(state,
                                  "...Note: supply air temperature should be greater than zone temperature during heating air "
                                  "flow calculations");
        } else if (std::abs(DeltaTemp) > HVAC::SmallTempDiff && SupplyTemp < zsCalcSizing.ZoneTempAtHeatPeak) {
            ShowSevereError(state, "UpdateZoneSizing: Supply air temperature is less than zone temperature during heating air flow calculations");
            ShowContinueError(state, format("...calculated design heating volume flow rate = {:.5R} m3/s", (zsCalcSizing.DesHeatVolFlow)));
            ShowContinueError(state, format("...calculated design heating mass flow rate   = {:.5R} kg/s", (zsCalcSizing.DesHeatMassFlow)));
            ShowContinueError(state, format("...thermostat set point temp   = {:.3R} C", zsCalcSizing.HeatTstatTemp));
            ShowContinueError(state, format("...zone temperature            = {:.3R} C", zsCalcSizing.ZoneTempAtHeatPeak));
            ShowContinueError(state, format("...supply air temperature      = {:.3R} C", SupplyTemp));
            ShowContinueError(state, format("...occurs in zone              = {}", zsCalcSizing.ZoneName));
            ShowContinueError(state,
                              "...Note: supply air temperature should be greater than zone temperature during heating air "
                              "flow calculations");
        }
    }
    zsCalcSizing.HeatPeakDateHrMin = zsCalcSizing.cHeatDDDate + ' ' + sizingPeakTimeStamp(state, zsCalcSizing.TimeStepNumAtHeatMax);

    zsCalcSizing.CoolPeakDateHrMin = zsCalcSizing.cCoolDDDate + ' ' + sizingPeakTimeStamp(state, zsCalcSizing.TimeStepNumAtCoolMax);

    zsCalcSizing.LatHeatPeakDateHrMin = zsCalcSizing.cLatentHeatDDDate + ' ' + sizingPeakTimeStamp(state, zsCalcSizing.TimeStepNumAtLatentHeatMax);

    zsCalcSizing.LatCoolPeakDateHrMin = zsCalcSizing.cLatentCoolDDDate + ' ' + sizingPeakTimeStamp(state, zsCalcSizing.TimeStepNumAtLatentCoolMax);
}

std::string sizingPeakTimeStamp(EnergyPlusData const &state, int timeStepIndex)
{
    int constexpr minToSec = 60;
    int hour = 0;
    int minute = 0;
    Real64 second = 0;

    Real64 timeInSeconds = timeStepIndex * state.dataGlobal->MinutesInTimeStep * minToSec;
    General::ParseTime(timeInSeconds, hour, minute, second);
    return format(PeakHrMinFmt, hour, minute);
}

void writeZszSpsz(EnergyPlusData &state,
                  EnergyPlus::InputOutputFile &outputFile,
                  int const numSpacesOrZones,
                  Array1D<DataZoneEquipment::EquipConfiguration> const &zsEquipConfig,
                  EPVector<DataSizing::ZoneSizingData> const &zsCalcFinalSizing,
                  Array2D<DataSizing::ZoneSizingData> const &zsCalcSizing)
{
    char const colSep = state.dataSize->SizingFileColSep;
    print(outputFile, "Time");
    for (int i = 1; i <= numSpacesOrZones; ++i) {
        if (!zsEquipConfig(i).IsControlled) continue;
        auto &thisCalcFS = zsCalcFinalSizing(i);

        static constexpr std::string_view ZSizeFmt11("{}{}:{}{}{}{}:{}{}{}{}:{}{}{}{}:{}{}{}{}:{}{}{}{}:{}{}{}{}:{}{}{}{}:{}{}{}{}:{}{}{}{}:{"
                                                     "}{}{}{}:{}{}{}{}:{}{}{}{}:{}{}{}{}:{}{}{}{}:{}{}{}{}:{}{}");
        print(outputFile,
              ZSizeFmt11,
              colSep,
              thisCalcFS.ZoneName,
              thisCalcFS.HeatDesDay,
              ":Des Heat Load [W]",
              colSep,
              thisCalcFS.ZoneName,
              thisCalcFS.CoolDesDay,
              ":Des Sens Cool Load [W]",
              colSep,
              thisCalcFS.ZoneName,
              thisCalcFS.HeatDesDay,
              ":Des Heat Mass Flow [kg/s]",
              colSep,
              thisCalcFS.ZoneName,
              thisCalcFS.CoolDesDay,
              ":Des Cool Mass Flow [kg/s]",
              colSep,
              thisCalcFS.ZoneName,
              thisCalcFS.LatHeatDesDay,
              ":Des Latent Heat Load [W]",
              colSep,
              thisCalcFS.ZoneName,
              thisCalcFS.LatCoolDesDay,
              ":Des Latent Cool Load [W]",
              colSep,
              thisCalcFS.ZoneName,
              thisCalcFS.LatHeatDesDay,
              ":Des Latent Heat Mass Flow [kg/s]",
              colSep,
              thisCalcFS.ZoneName,
              thisCalcFS.LatCoolDesDay,
              ":Des Latent Cool Mass Flow [kg/s]",
              colSep,
              thisCalcFS.ZoneName,
              thisCalcFS.HeatNoDOASDesDay,
              ":Des Heat Load No DOAS [W]",
              colSep,
              thisCalcFS.ZoneName,
              thisCalcFS.CoolNoDOASDesDay,
              ":Des Sens Cool Load No DOAS [W]",
              colSep,
              thisCalcFS.ZoneName,
              thisCalcFS.LatHeatNoDOASDesDay,
              ":Des Latent Heat Load No DOAS [W]",
              colSep,
              thisCalcFS.ZoneName,
              thisCalcFS.LatCoolNoDOASDesDay,
              ":Des Latent Cool Load No DOAS [W]",
              colSep,
              thisCalcFS.ZoneName,
              thisCalcFS.HeatDesDay,
              ":Heating Zone Temperature [C]",
              colSep,
              thisCalcFS.ZoneName,
              thisCalcFS.HeatDesDay,
              ":Heating Zone Relative Humidity [%]",
              colSep,
              thisCalcFS.ZoneName,
              thisCalcFS.CoolDesDay,
              ":Cooling Zone Temperature [C]",
              colSep,
              thisCalcFS.ZoneName,
              thisCalcFS.CoolDesDay,
              ":Cooling Zone Relative Humidity [%]");
    }
    print(outputFile, "\n");
    //      HourFrac = 0.0
    int Minutes = 0;
    int TimeStepIndex = 0;
    for (int HourCounter = 1; HourCounter <= 24; ++HourCounter) {
        for (int TimeStepCounter = 1; TimeStepCounter <= state.dataGlobal->TimeStepsInHour; ++TimeStepCounter) {
            ++TimeStepIndex;
            Minutes += state.dataGlobal->MinutesInTimeStep;
            int HourPrint = HourCounter - 1;
            if (Minutes == 60) {
                Minutes = 0;
                HourPrint = HourCounter;
            }
            static constexpr std::string_view ZSizeFmt20("{:02}:{:02}:00");
            print(outputFile, ZSizeFmt20, HourPrint, Minutes);
            for (int i = 1; i <= numSpacesOrZones; ++i) {
                if (!zsEquipConfig(i).IsControlled) continue;
                auto &thisCalcFS = zsCalcFinalSizing(i);
                static constexpr std::string_view ZSizeFmt21("{}{:12.6E}{}{:12.6E}{}{:12.6E}{}{:12.6E}{}{:12.6E}{}{:12.6E}{}{:12.6E}{}{:12."
                                                             "6E}{}{:12.6E}{}{:12.6E}{}{:12.6E}{}{:12.6E}{}{:12.6E}{}{:12.6E}{}{:12.6E}{}{:12.6E}");
                Real64 ZoneRHHeat = 0.0;
                Real64 ZoneRHCool = 0.0;
                Real64 ZoneTHeat = 0.0;
                Real64 ZoneTCool = 0.0;
                if (thisCalcFS.HeatDDNum > 0) {
                    ZoneTHeat = zsCalcSizing(thisCalcFS.HeatDDNum, i).HeatZoneTempSeq(TimeStepIndex);
                    ZoneRHHeat = Psychrometrics::PsyRhFnTdbWPb(state,
                                                               zsCalcSizing(thisCalcFS.HeatDDNum, i).HeatZoneTempSeq(TimeStepIndex),
                                                               zsCalcSizing(thisCalcFS.HeatDDNum, i).HeatZoneHumRatSeq(TimeStepIndex),
                                                               state.dataEnvrn->OutBaroPress) *
                                 100.0;
                }
                if (thisCalcFS.CoolDDNum > 0) {
                    ZoneTCool = zsCalcSizing(thisCalcFS.CoolDDNum, i).CoolZoneTempSeq(TimeStepIndex);
                    ZoneRHCool = Psychrometrics::PsyRhFnTdbWPb(state,
                                                               zsCalcSizing(thisCalcFS.CoolDDNum, i).CoolZoneTempSeq(TimeStepIndex),
                                                               zsCalcSizing(thisCalcFS.CoolDDNum, i).CoolZoneHumRatSeq(TimeStepIndex),
                                                               state.dataEnvrn->OutBaroPress) *
                                 100.0;
                }
                print(outputFile,
                      ZSizeFmt21,
                      colSep,
                      thisCalcFS.HeatLoadSeq(TimeStepIndex),
                      colSep,
                      thisCalcFS.CoolLoadSeq(TimeStepIndex),
                      colSep,
                      thisCalcFS.HeatFlowSeq(TimeStepIndex),
                      colSep,
                      thisCalcFS.CoolFlowSeq(TimeStepIndex),
                      colSep,
                      thisCalcFS.LatentHeatLoadSeq(TimeStepIndex),
                      colSep,
                      thisCalcFS.LatentCoolLoadSeq(TimeStepIndex),
                      colSep,
                      thisCalcFS.LatentHeatFlowSeq(TimeStepIndex),
                      colSep,
                      thisCalcFS.LatentCoolFlowSeq(TimeStepIndex),
                      colSep,
                      thisCalcFS.HeatLoadNoDOASSeq(TimeStepIndex),
                      colSep,
                      thisCalcFS.CoolLoadNoDOASSeq(TimeStepIndex),
                      colSep,
                      thisCalcFS.HeatLatentLoadNoDOASSeq(TimeStepIndex),
                      colSep,
                      thisCalcFS.CoolLatentLoadNoDOASSeq(TimeStepIndex),
                      colSep,
                      ZoneTHeat,
                      colSep,
                      ZoneRHHeat,
                      colSep,
                      ZoneTCool,
                      colSep,
                      ZoneRHCool);
            }
            print(outputFile, "\n");
        }
    }
    print(outputFile, "Peak");

    for (int i = 1; i <= numSpacesOrZones; ++i) {
        if (!zsEquipConfig(i).IsControlled) continue;
        auto &thisCalcFS = zsCalcFinalSizing(i);

        static constexpr std::string_view ZSizeFmt31("{}{:12.6E}{}{:12.6E}{}{:12.6E}{}{:12.6E}{}{:12.6E}{}{:12.6E}{}{:12.6E}{}{:12.6E}{}{:12."
                                                     "6E}{}{:12.6E}{}{:12.6E}{}{:12.6E}{}{}{}{}");
        print(outputFile,
              ZSizeFmt31,
              colSep,
              thisCalcFS.DesHeatLoad,
              colSep,
              thisCalcFS.DesCoolLoad,
              colSep,
              thisCalcFS.DesHeatMassFlow,
              colSep,
              thisCalcFS.DesCoolMassFlow,
              colSep,
              thisCalcFS.DesLatentHeatLoad,
              colSep,
              thisCalcFS.DesLatentCoolLoad,
              colSep,
              thisCalcFS.DesLatentHeatMassFlow,
              colSep,
              thisCalcFS.DesLatentCoolMassFlow,
              colSep,
              thisCalcFS.DesHeatLoadNoDOAS,
              colSep,
              thisCalcFS.DesCoolLoadNoDOAS,
              colSep,
              thisCalcFS.DesLatentHeatLoadNoDOAS,
              colSep,
              thisCalcFS.DesLatentCoolLoadNoDOAS,
              colSep,
              colSep,
              colSep,
              colSep);
    }
    print(outputFile, "\n");

    print(outputFile, "\nPeak Vol Flow (m3/s)");
    for (int i = 1; i <= numSpacesOrZones; ++i) {
        if (!zsEquipConfig(i).IsControlled) continue;
        auto &thisCalcFS = zsCalcFinalSizing(i);
        static constexpr std::string_view ZSizeFmt41("{}{}{}{:12.6E}{}{:12.6E}{}{}{}{:12.6E}{}{:12.6E}{}{}{}{}{}{}{}{}");
        print(outputFile,
              ZSizeFmt41,
              colSep,
              colSep,
              colSep,
              thisCalcFS.DesHeatVolFlow,
              colSep,
              thisCalcFS.DesCoolVolFlow,
              colSep,
              colSep,
              colSep,
              thisCalcFS.DesLatentHeatVolFlow,
              colSep,
              thisCalcFS.DesLatentCoolVolFlow,
              colSep,
              colSep,
              colSep,
              colSep,
              colSep,
              colSep,
              colSep,
              colSep);
    }
    print(outputFile, "\n");
    outputFile.close();
}

void updateZoneSizingEndZoneSizingCalc3(DataSizing::ZoneSizingData &zsCalcFinalSizing,
                                        Array2D<DataSizing::ZoneSizingData> &zsCalcSizing,
                                        bool &anyLatentLoad,
                                        int const zoneOrSpaceNum)
{
    // latent sizing data has the same variables as sensible sizing data
    // if the user has specified latent sizing, move the latent sizing data into the final calc arrays
    // this method allows all upstream sizing functions to use the same data as before (e.g., DesCoolVolFlow)
    // if sensible sizing, use sensible data. if latent sizing, use latent data (if there is latent data).
    // if sensible or latent sizing, use larger of sensible and latent based on volume flow rate

    if ((zsCalcFinalSizing.zoneSizingMethod == ZoneSizing::Latent && zsCalcFinalSizing.DesLatentCoolVolFlow > 0.0) ||
        (zsCalcFinalSizing.zoneSizingMethod == ZoneSizing::SensibleAndLatent &&
         zsCalcFinalSizing.DesLatentCoolLoad > zsCalcFinalSizing.DesCoolLoad)) {
        anyLatentLoad = true;
        zsCalcFinalSizing.CoolSizingType = "Latent Cooling"; // string reported to eio
        zsCalcFinalSizing.DesCoolVolFlow = zsCalcFinalSizing.DesLatentCoolVolFlow;
        zsCalcFinalSizing.DesCoolMassFlow = zsCalcFinalSizing.DesLatentCoolMassFlow;
        zsCalcFinalSizing.DesCoolLoad = zsCalcFinalSizing.DesLatentCoolLoad;
        zsCalcFinalSizing.CoolDesDay = zsCalcFinalSizing.LatCoolDesDay;
        zsCalcFinalSizing.cCoolDDDate = zsCalcFinalSizing.cLatentCoolDDDate;
        zsCalcFinalSizing.CoolDDNum = zsCalcFinalSizing.LatentCoolDDNum;
        zsCalcFinalSizing.TimeStepNumAtCoolMax = zsCalcFinalSizing.TimeStepNumAtLatentCoolMax;
        zsCalcFinalSizing.CoolFlowSeq = zsCalcFinalSizing.LatentCoolFlowSeq;
        zsCalcFinalSizing.DesCoolCoilInTemp = zsCalcFinalSizing.DesLatentCoolCoilInTemp;
        zsCalcFinalSizing.DesCoolCoilInHumRat = zsCalcFinalSizing.DesLatentCoolCoilInHumRat;
        zsCalcFinalSizing.ZoneRetTempAtCoolPeak = zsCalcFinalSizing.ZoneRetTempAtLatentCoolPeak;
        zsCalcFinalSizing.ZoneTempAtCoolPeak = zsCalcFinalSizing.ZoneTempAtLatentCoolPeak;
        zsCalcFinalSizing.ZoneHumRatAtCoolPeak = zsCalcFinalSizing.ZoneHumRatAtLatentCoolPeak;
        zsCalcFinalSizing.CoolPeakDateHrMin = zsCalcFinalSizing.LatCoolPeakDateHrMin;

        // the zone supply air humrat used for latent sizing is required to adequately size coil capacity
        if (zsCalcFinalSizing.ZnLatCoolDgnSAMethod == SupplyAirHumidityRatio) {
            zsCalcFinalSizing.CoolDesHumRat = zsCalcFinalSizing.LatentCoolDesHumRat;
        } else {
            zsCalcFinalSizing.CoolDesHumRat = zsCalcFinalSizing.ZoneHumRatAtLatentCoolPeak - zsCalcFinalSizing.CoolDesHumRatDiff;
        }

        if (zsCalcFinalSizing.LatentCoolDDNum > 0) {
            auto &calcZoneSizing = zsCalcSizing(zsCalcFinalSizing.LatentCoolDDNum, zoneOrSpaceNum);
            calcZoneSizing.DesCoolVolFlow = calcZoneSizing.DesLatentCoolVolFlow;
            calcZoneSizing.DesCoolMassFlow = calcZoneSizing.DesLatentCoolMassFlow;
            calcZoneSizing.DesCoolLoad = calcZoneSizing.DesLatentCoolLoad;
            calcZoneSizing.CoolDesDay = calcZoneSizing.LatCoolDesDay;
            calcZoneSizing.cCoolDDDate = zsCalcFinalSizing.cLatentCoolDDDate; // this has correct CoolDDDate
            calcZoneSizing.CoolDDNum = calcZoneSizing.LatentCoolDDNum;
            calcZoneSizing.TimeStepNumAtCoolMax = calcZoneSizing.TimeStepNumAtLatentCoolMax;
            calcZoneSizing.CoolFlowSeq = calcZoneSizing.LatentCoolFlowSeq;
            calcZoneSizing.DesCoolCoilInTemp = calcZoneSizing.DesLatentCoolCoilInTemp;
            calcZoneSizing.DesCoolCoilInHumRat = calcZoneSizing.DesLatentCoolCoilInHumRat;
            calcZoneSizing.ZoneRetTempAtCoolPeak = calcZoneSizing.ZoneRetTempAtLatentCoolPeak;
            calcZoneSizing.ZoneTempAtCoolPeak = calcZoneSizing.ZoneTempAtLatentCoolPeak;
            calcZoneSizing.ZoneHumRatAtCoolPeak = calcZoneSizing.ZoneHumRatAtLatentCoolPeak;
            calcZoneSizing.CoolPeakDateHrMin = zsCalcFinalSizing.LatCoolPeakDateHrMin;

            // the zone supply air humrat used for latent sizing is required to adequately size coil capacity
            if (calcZoneSizing.ZnLatCoolDgnSAMethod == SupplyAirHumidityRatio) {
                calcZoneSizing.CoolDesHumRat = calcZoneSizing.LatentCoolDesHumRat;
            } else {
                calcZoneSizing.CoolDesHumRat = calcZoneSizing.ZoneHumRatAtLatentCoolPeak - calcZoneSizing.CoolDesHumRatDiff;
            }
        }
    }
    if ((zsCalcFinalSizing.zoneSizingMethod == ZoneSizing::Latent && zsCalcFinalSizing.DesLatentHeatVolFlow > 0.0) ||
        (zsCalcFinalSizing.zoneSizingMethod == ZoneSizing::SensibleAndLatent &&
         zsCalcFinalSizing.DesLatentHeatLoad > zsCalcFinalSizing.DesHeatLoad)) {

        zsCalcFinalSizing.HeatSizingType = "Latent Heating"; // string reported to eio
        zsCalcFinalSizing.DesHeatVolFlow = zsCalcFinalSizing.DesLatentHeatVolFlow;
        zsCalcFinalSizing.DesHeatMassFlow = zsCalcFinalSizing.DesLatentHeatMassFlow;
        zsCalcFinalSizing.DesHeatLoad = zsCalcFinalSizing.DesLatentHeatLoad;
        zsCalcFinalSizing.HeatDesDay = zsCalcFinalSizing.LatHeatDesDay;
        zsCalcFinalSizing.cHeatDDDate = zsCalcFinalSizing.cLatentHeatDDDate;
        zsCalcFinalSizing.HeatDDNum = zsCalcFinalSizing.LatentHeatDDNum;
        zsCalcFinalSizing.TimeStepNumAtHeatMax = zsCalcFinalSizing.TimeStepNumAtLatentHeatMax;
        zsCalcFinalSizing.HeatFlowSeq = zsCalcFinalSizing.LatentHeatFlowSeq;
        zsCalcFinalSizing.DesHeatCoilInTemp = zsCalcFinalSizing.DesLatentHeatCoilInTemp;
        zsCalcFinalSizing.DesHeatCoilInHumRat = zsCalcFinalSizing.DesLatentHeatCoilInHumRat;
        zsCalcFinalSizing.ZoneRetTempAtHeatPeak = zsCalcFinalSizing.ZoneRetTempAtLatentHeatPeak;
        zsCalcFinalSizing.ZoneTempAtHeatPeak = zsCalcFinalSizing.ZoneTempAtLatentHeatPeak;
        zsCalcFinalSizing.ZoneHumRatAtHeatPeak = zsCalcFinalSizing.ZoneHumRatAtLatentHeatPeak;
        zsCalcFinalSizing.HeatPeakDateHrMin = zsCalcFinalSizing.LatHeatPeakDateHrMin;

        // will this cause sizing issues with heating coils since SA humrat is higher than zone humrat?
        // use zone humrat instead? this value would size humidifiers well, but what about heating coils?
        // not sure at this point if heating should reset HeatDesHumRat
        if (zsCalcFinalSizing.ZnLatHeatDgnSAMethod == SupplyAirHumidityRatio) {
            zsCalcFinalSizing.HeatDesHumRat = zsCalcFinalSizing.LatentHeatDesHumRat;
        } else {
            zsCalcFinalSizing.HeatDesHumRat = zsCalcFinalSizing.ZoneHumRatAtLatentHeatPeak + zsCalcFinalSizing.HeatDesHumRatDiff;
        }

        if (zsCalcFinalSizing.LatentHeatDDNum > 0) {
            auto &calcZoneSizing = zsCalcSizing(zsCalcFinalSizing.LatentHeatDDNum, zoneOrSpaceNum);
            calcZoneSizing.DesHeatVolFlow = calcZoneSizing.DesLatentHeatVolFlow;
            calcZoneSizing.DesHeatMassFlow = calcZoneSizing.DesLatentHeatMassFlow;
            calcZoneSizing.DesHeatLoad = calcZoneSizing.DesLatentHeatLoad;
            calcZoneSizing.HeatDesDay = calcZoneSizing.LatHeatDesDay;
            calcZoneSizing.cHeatDDDate = zsCalcFinalSizing.cLatentHeatDDDate; // this has correct HeatDDDate
            calcZoneSizing.HeatDDNum = calcZoneSizing.LatentHeatDDNum;
            calcZoneSizing.TimeStepNumAtHeatMax = calcZoneSizing.TimeStepNumAtLatentHeatMax;
            calcZoneSizing.HeatFlowSeq = calcZoneSizing.LatentHeatFlowSeq;
            calcZoneSizing.DesHeatCoilInTemp = calcZoneSizing.DesLatentHeatCoilInTemp;
            calcZoneSizing.DesHeatCoilInHumRat = calcZoneSizing.DesLatentHeatCoilInHumRat;
            calcZoneSizing.ZoneRetTempAtHeatPeak = calcZoneSizing.ZoneRetTempAtLatentHeatPeak;
            calcZoneSizing.ZoneTempAtHeatPeak = calcZoneSizing.ZoneTempAtLatentHeatPeak;
            calcZoneSizing.ZoneHumRatAtHeatPeak = calcZoneSizing.ZoneHumRatAtLatentHeatPeak;
            calcZoneSizing.HeatPeakDateHrMin = zsCalcFinalSizing.LatHeatPeakDateHrMin;

            // the zone supply air humrat used for latent sizing is required to adequately size coil capacity
            // not sure at this point if heating should reset HeatDesHumRat
            if (calcZoneSizing.ZnLatHeatDgnSAMethod == SupplyAirHumidityRatio) {
                calcZoneSizing.HeatDesHumRat = calcZoneSizing.LatentHeatDesHumRat;
            } else {
                calcZoneSizing.HeatDesHumRat = calcZoneSizing.ZoneHumRatAtLatentHeatPeak + calcZoneSizing.HeatDesHumRatDiff;
            }
        }
    }
}
void updateZoneSizingEndZoneSizingCalc4(DataSizing::ZoneSizingData &zsSizing, DataSizing::ZoneSizingData const &zsCalcSizing)
{
    // Move data from Calc arrays to user modified arrays
    zsSizing.CoolDesDay = zsCalcSizing.CoolDesDay;
    zsSizing.HeatDesDay = zsCalcSizing.HeatDesDay;
    zsSizing.DesHeatDens = zsCalcSizing.DesHeatDens;
    zsSizing.DesCoolDens = zsCalcSizing.DesCoolDens;
    zsSizing.HeatDDNum = zsCalcSizing.HeatDDNum;
    zsSizing.CoolDDNum = zsCalcSizing.CoolDDNum;

    zsSizing.DesHeatLoad = zsCalcSizing.DesHeatLoad;
    zsSizing.DesHeatMassFlow = zsCalcSizing.DesHeatMassFlow;
    zsSizing.ZoneTempAtHeatPeak = zsCalcSizing.ZoneTempAtHeatPeak;
    zsSizing.OutTempAtHeatPeak = zsCalcSizing.OutTempAtHeatPeak;
    zsSizing.ZoneRetTempAtHeatPeak = zsCalcSizing.ZoneRetTempAtHeatPeak;
    zsSizing.ZoneHumRatAtHeatPeak = zsCalcSizing.ZoneHumRatAtHeatPeak;
    zsSizing.OutHumRatAtHeatPeak = zsCalcSizing.OutHumRatAtHeatPeak;
    zsSizing.TimeStepNumAtHeatMax = zsCalcSizing.TimeStepNumAtHeatMax;
    zsSizing.DesHeatVolFlow = zsCalcSizing.DesHeatVolFlow;
    zsSizing.DesHeatCoilInTemp = zsCalcSizing.DesHeatCoilInTemp;
    zsSizing.DesHeatCoilInHumRat = zsCalcSizing.DesHeatCoilInHumRat;
    zsSizing.CoolDesHumRat = zsCalcSizing.CoolDesHumRat;

    zsSizing.DesCoolLoad = zsCalcSizing.DesCoolLoad;
    zsSizing.DesCoolMassFlow = zsCalcSizing.DesCoolMassFlow;
    zsSizing.ZoneTempAtCoolPeak = zsCalcSizing.ZoneTempAtCoolPeak;
    zsSizing.OutTempAtCoolPeak = zsCalcSizing.OutTempAtCoolPeak;
    zsSizing.ZoneRetTempAtCoolPeak = zsCalcSizing.ZoneRetTempAtCoolPeak;
    zsSizing.ZoneHumRatAtCoolPeak = zsCalcSizing.ZoneHumRatAtCoolPeak;
    zsSizing.OutHumRatAtCoolPeak = zsCalcSizing.OutHumRatAtCoolPeak;
    zsSizing.TimeStepNumAtCoolMax = zsCalcSizing.TimeStepNumAtCoolMax;
    zsSizing.DesCoolVolFlow = zsCalcSizing.DesCoolVolFlow;
    zsSizing.DesCoolCoilInTemp = zsCalcSizing.DesCoolCoilInTemp;
    zsSizing.DesCoolCoilInHumRat = zsCalcSizing.DesCoolCoilInHumRat;
}

void updateZoneSizingEndZoneSizingCalc5(DataSizing::ZoneSizingData &zsFinalSizing, DataSizing::ZoneSizingData const &zsCalcFinalSizing)
{
    // Move data from CalcFinal arrays to user modified final arrays
    // SpaceSizing TODO: This is essentially the same as updateZoneSizingEndZoneSizingCalc4, except there are two extra fields copied here
    zsFinalSizing.CoolDesDay = zsCalcFinalSizing.CoolDesDay;
    zsFinalSizing.HeatDesDay = zsCalcFinalSizing.HeatDesDay;
    zsFinalSizing.DesHeatDens = zsCalcFinalSizing.DesHeatDens;
    zsFinalSizing.DesCoolDens = zsCalcFinalSizing.DesCoolDens;
    zsFinalSizing.HeatDDNum = zsCalcFinalSizing.HeatDDNum;
    zsFinalSizing.CoolDDNum = zsCalcFinalSizing.CoolDDNum;

    zsFinalSizing.DesHeatLoad = zsCalcFinalSizing.DesHeatLoad;
    zsFinalSizing.NonAirSysDesHeatLoad = zsCalcFinalSizing.DesHeatLoad;
    zsFinalSizing.DesHeatMassFlow = zsCalcFinalSizing.DesHeatMassFlow;
    zsFinalSizing.ZoneTempAtHeatPeak = zsCalcFinalSizing.ZoneTempAtHeatPeak;
    zsFinalSizing.OutTempAtHeatPeak = zsCalcFinalSizing.OutTempAtHeatPeak;
    zsFinalSizing.ZoneRetTempAtHeatPeak = zsCalcFinalSizing.ZoneRetTempAtHeatPeak;
    zsFinalSizing.ZoneHumRatAtHeatPeak = zsCalcFinalSizing.ZoneHumRatAtHeatPeak;
    zsFinalSizing.OutHumRatAtHeatPeak = zsCalcFinalSizing.OutHumRatAtHeatPeak;
    zsFinalSizing.TimeStepNumAtHeatMax = zsCalcFinalSizing.TimeStepNumAtHeatMax;
    zsFinalSizing.DesHeatVolFlow = zsCalcFinalSizing.DesHeatVolFlow;
    zsFinalSizing.NonAirSysDesHeatVolFlow = zsCalcFinalSizing.DesHeatVolFlow; // SpaceSizing TODO: Suspicious
    zsFinalSizing.DesHeatCoilInTemp = zsCalcFinalSizing.DesHeatCoilInTemp;
    zsFinalSizing.DesHeatCoilInHumRat = zsCalcFinalSizing.DesHeatCoilInHumRat;
    zsFinalSizing.CoolDesHumRat = zsCalcFinalSizing.CoolDesHumRat;

    zsFinalSizing.DesCoolLoad = zsCalcFinalSizing.DesCoolLoad;
    zsFinalSizing.NonAirSysDesCoolLoad = zsCalcFinalSizing.DesCoolLoad;
    zsFinalSizing.DesCoolMassFlow = zsCalcFinalSizing.DesCoolMassFlow;
    zsFinalSizing.ZoneTempAtCoolPeak = zsCalcFinalSizing.ZoneTempAtCoolPeak;
    zsFinalSizing.OutTempAtCoolPeak = zsCalcFinalSizing.OutTempAtCoolPeak;
    zsFinalSizing.ZoneRetTempAtCoolPeak = zsCalcFinalSizing.ZoneRetTempAtCoolPeak;
    zsFinalSizing.ZoneHumRatAtCoolPeak = zsCalcFinalSizing.ZoneHumRatAtCoolPeak;
    zsFinalSizing.OutHumRatAtCoolPeak = zsCalcFinalSizing.OutHumRatAtCoolPeak;
    zsFinalSizing.TimeStepNumAtCoolMax = zsCalcFinalSizing.TimeStepNumAtCoolMax;
    zsFinalSizing.DesCoolVolFlow = zsCalcFinalSizing.DesCoolVolFlow;
    zsFinalSizing.NonAirSysDesCoolVolFlow = zsCalcFinalSizing.DesCoolVolFlow; // SpaceSizing TODO: Suspicious
    zsFinalSizing.DesCoolCoilInTemp = zsCalcFinalSizing.DesCoolCoilInTemp;
    zsFinalSizing.DesCoolCoilInHumRat = zsCalcFinalSizing.DesCoolCoilInHumRat;
}

void updateZoneSizingEndZoneSizingCalc6(DataSizing::ZoneSizingData &zsSizing,
                                        DataSizing::ZoneSizingData const &zsCalcSizing,
                                        int const numTimeStepsInDay)
{
    // This is called for all zsSizing/zsCalcSizing (2D arrays) and FinalZoneSizing/CalcFinalZoneSizing (1D arrays) for both zones and spaces
    for (int TimeStepIndex = 1; TimeStepIndex <= numTimeStepsInDay; ++TimeStepIndex) {
        zsSizing.HeatFlowSeq(TimeStepIndex) = zsCalcSizing.HeatFlowSeq(TimeStepIndex);
        zsSizing.HeatLoadSeq(TimeStepIndex) = zsCalcSizing.HeatLoadSeq(TimeStepIndex);
        zsSizing.CoolFlowSeq(TimeStepIndex) = zsCalcSizing.CoolFlowSeq(TimeStepIndex);
        zsSizing.CoolLoadSeq(TimeStepIndex) = zsCalcSizing.CoolLoadSeq(TimeStepIndex);
        zsSizing.HeatZoneTempSeq(TimeStepIndex) = zsCalcSizing.HeatZoneTempSeq(TimeStepIndex);
        zsSizing.HeatOutTempSeq(TimeStepIndex) = zsCalcSizing.HeatOutTempSeq(TimeStepIndex);
        zsSizing.HeatZoneRetTempSeq(TimeStepIndex) = zsCalcSizing.HeatZoneRetTempSeq(TimeStepIndex);
        zsSizing.HeatZoneHumRatSeq(TimeStepIndex) = zsCalcSizing.HeatZoneHumRatSeq(TimeStepIndex);
        zsSizing.HeatOutHumRatSeq(TimeStepIndex) = zsCalcSizing.HeatOutHumRatSeq(TimeStepIndex);
        zsSizing.CoolZoneTempSeq(TimeStepIndex) = zsCalcSizing.CoolZoneTempSeq(TimeStepIndex);
        zsSizing.CoolOutTempSeq(TimeStepIndex) = zsCalcSizing.CoolOutTempSeq(TimeStepIndex);
        zsSizing.CoolZoneRetTempSeq(TimeStepIndex) = zsCalcSizing.CoolZoneRetTempSeq(TimeStepIndex);
        zsSizing.CoolZoneHumRatSeq(TimeStepIndex) = zsCalcSizing.CoolZoneHumRatSeq(TimeStepIndex);
        zsSizing.CoolOutHumRatSeq(TimeStepIndex) = zsCalcSizing.CoolOutHumRatSeq(TimeStepIndex);
    }
}

void updateZoneSizingEndZoneSizingCalc7(EnergyPlusData &state,
                                        DataSizing::ZoneSizingData &zsFinalSizing,
                                        DataSizing::ZoneSizingData &zsCalcFinalSizing,
                                        Array2D<DataSizing::ZoneSizingData> &zsSizing,
                                        Array2D<DataSizing::ZoneSizingData> &zsCalcSizing,
                                        int const zoneOrSpaceNum)
{
    static constexpr std::string_view RoutineName("updateZoneSizingEndZoneSizingCalc7");
    // update non air system design load and air flow to include the sizing factor
    zsFinalSizing.NonAirSysDesCoolLoad *= zsFinalSizing.CoolSizingFactor;
    zsFinalSizing.NonAirSysDesCoolVolFlow *= zsFinalSizing.CoolSizingFactor; // NonAirSysDesCoolVolFlow not currently used
    // Now take into account the user specified sizing factor and user specified cooling design air flow rate
    Real64 TotCoolSizMult = 0.0;
    // Calculate a sizing factor from the user specified cooling design air flow rate
    if (zsFinalSizing.InpDesCoolAirFlow > 0.0 && zsFinalSizing.CoolAirDesMethod == AirflowSizingMethod::InpDesAirFlow &&
        zsFinalSizing.DesCoolVolFlow > 0.0) {
        TotCoolSizMult = (zsFinalSizing.InpDesCoolAirFlow / zsFinalSizing.DesCoolVolFlow) * zsFinalSizing.CoolSizingFactor;
        // If no user specified cooling design air flow rate input, use the user specified szing factor
    } else {
        TotCoolSizMult = zsFinalSizing.CoolSizingFactor;
    }
    // If the cooling sizing multiplier is not 1, adjust the cooling design data
    if (std::abs(TotCoolSizMult - 1.0) > 0.00001) {
        if (zsFinalSizing.DesCoolVolFlow > 0.0) {
            int TimeStepAtPeak = zsFinalSizing.TimeStepNumAtCoolMax;
            int DDNum = zsFinalSizing.CoolDDNum;
            zsFinalSizing.DesCoolVolFlow = zsCalcFinalSizing.DesCoolVolFlow * TotCoolSizMult;
            zsFinalSizing.DesCoolMassFlow = zsCalcFinalSizing.DesCoolMassFlow * TotCoolSizMult;
            zsFinalSizing.DesCoolLoad = zsCalcFinalSizing.DesCoolLoad * TotCoolSizMult;
            for (int i = 0; i < (int)zsFinalSizing.CoolFlowSeq.size(); ++i) {
                zsFinalSizing.CoolFlowSeq[i] = zsCalcFinalSizing.CoolFlowSeq[i] * TotCoolSizMult;
                zsFinalSizing.CoolLoadSeq[i] = zsCalcFinalSizing.CoolLoadSeq[i] * TotCoolSizMult;
            }
            Real64 OAFrac = zsFinalSizing.MinOA / zsFinalSizing.DesCoolVolFlow;
            OAFrac = min(1.0, max(0.0, OAFrac));
            zsFinalSizing.DesCoolCoilInTemp =
                OAFrac * state.dataSize->DesDayWeath(DDNum).Temp(TimeStepAtPeak) + (1.0 - OAFrac) * zsFinalSizing.ZoneTempAtCoolPeak;
            zsFinalSizing.DesCoolCoilInHumRat =
                OAFrac * state.dataSize->DesDayWeath(DDNum).HumRat(TimeStepAtPeak) + (1.0 - OAFrac) * zsFinalSizing.ZoneHumRatAtCoolPeak;
        } else {
            zsFinalSizing.DesCoolVolFlow = zsFinalSizing.InpDesCoolAirFlow;
            zsFinalSizing.DesCoolMassFlow = zsFinalSizing.DesCoolVolFlow * zsFinalSizing.DesCoolDens;
        }
        for (int DDNum = 1; DDNum <= state.dataEnvrn->TotDesDays + state.dataEnvrn->TotRunDesPersDays; ++DDNum) {
            auto &zoneSizing = zsSizing(DDNum, zoneOrSpaceNum);
            if (zoneSizing.DesCoolVolFlow > 0.0) {
                int TimeStepAtPeak = zoneSizing.TimeStepNumAtCoolMax;
                auto &calcZoneSizing = zsCalcSizing(DDNum, zoneOrSpaceNum);
                auto &desDayWeath = state.dataSize->DesDayWeath(DDNum);
                zoneSizing.DesCoolVolFlow = calcZoneSizing.DesCoolVolFlow * TotCoolSizMult;
                zoneSizing.DesCoolMassFlow = calcZoneSizing.DesCoolMassFlow * TotCoolSizMult;
                zoneSizing.DesCoolLoad = calcZoneSizing.DesCoolLoad * TotCoolSizMult;
                for (int i = 0; i < (int)zoneSizing.CoolFlowSeq.size(); ++i) {
                    zoneSizing.CoolFlowSeq[i] = calcZoneSizing.CoolFlowSeq[i] * TotCoolSizMult;
                    zoneSizing.CoolLoadSeq[i] = calcZoneSizing.CoolLoadSeq[i] * TotCoolSizMult;
                }
                Real64 OAFrac = zoneSizing.MinOA / zoneSizing.DesCoolVolFlow;
                OAFrac = min(1.0, max(0.0, OAFrac));
                zoneSizing.DesCoolCoilInTemp = OAFrac * desDayWeath.Temp(TimeStepAtPeak) + (1.0 - OAFrac) * zoneSizing.ZoneTempAtCoolPeak;
                zoneSizing.DesCoolCoilInHumRat = OAFrac * desDayWeath.HumRat(TimeStepAtPeak) + (1.0 - OAFrac) * zoneSizing.ZoneHumRatAtCoolPeak;
            } else {
                zoneSizing.DesCoolVolFlow = zoneSizing.InpDesCoolAirFlow;
                zoneSizing.DesCoolMassFlow = zoneSizing.DesCoolVolFlow * zoneSizing.DesCoolDens;
            }
            // Save cooling flows without MinOA for use later
            zoneSizing.CoolFlowSeqNoOA = zoneSizing.CoolFlowSeq;
            zoneSizing.DesCoolVolFlowNoOA = zoneSizing.DesCoolVolFlow;
            zoneSizing.DesCoolMassFlowNoOA = zoneSizing.DesCoolMassFlow;
        }
    } else {
        for (int DDNum = 1; DDNum <= state.dataEnvrn->TotDesDays + state.dataEnvrn->TotRunDesPersDays; ++DDNum) {
            // initialize HeatFlowSeqNoOA before any adjustments to HeatFlowSeq
            auto &zoneSizing = zsSizing(DDNum, zoneOrSpaceNum);
            zoneSizing.CoolFlowSeqNoOA = zoneSizing.CoolFlowSeq;
            zoneSizing.DesCoolVolFlowNoOA = zoneSizing.DesCoolVolFlow;
            zoneSizing.DesCoolMassFlowNoOA = zoneSizing.DesCoolMassFlow;
        }
    }
    // Save a set of design cooling air flow rates greater than or equal to the specified minimums without MinOA
    {
        Real64 MaxOfMinCoolVolFlowNoOA = 0.0; // max of the user specified design cooling minimum flows without min OA flow [m3/s]
        if (zsFinalSizing.CoolAirDesMethod == AirflowSizingMethod::DesAirFlowWithLim) {
            MaxOfMinCoolVolFlowNoOA = max(zsFinalSizing.DesCoolMinAirFlow, zsFinalSizing.DesCoolMinAirFlow2);
        }
        Real64 MaxOfMinCoolMassFlowNoOA =
            MaxOfMinCoolVolFlowNoOA * zsFinalSizing.DesCoolDens; // max of the user specified design cooling minimum flows without min OA flow [m3/s]
        zsFinalSizing.DesCoolVolFlowNoOA = zsFinalSizing.DesCoolVolFlow;
        zsFinalSizing.DesCoolMassFlowNoOA = zsFinalSizing.DesCoolMassFlow;
        if (MaxOfMinCoolVolFlowNoOA > zsFinalSizing.DesCoolVolFlowNoOA) {
            zsFinalSizing.DesCoolVolFlowNoOA = MaxOfMinCoolVolFlowNoOA;
            zsFinalSizing.DesCoolMassFlowNoOA = MaxOfMinCoolMassFlowNoOA;
        }
        for (int TimeStepIndex = 1; TimeStepIndex <= state.dataZoneEquipmentManager->NumOfTimeStepInDay; ++TimeStepIndex) {
            zsFinalSizing.CoolFlowSeqNoOA(TimeStepIndex) = zsFinalSizing.CoolFlowSeq(TimeStepIndex);
            if (MaxOfMinCoolMassFlowNoOA > zsFinalSizing.CoolFlowSeqNoOA(TimeStepIndex)) {
                zsFinalSizing.CoolFlowSeqNoOA(TimeStepIndex) = MaxOfMinCoolMassFlowNoOA;
            }
        }
        for (int DDNum = 1; DDNum <= state.dataEnvrn->TotDesDays + state.dataEnvrn->TotRunDesPersDays; ++DDNum) {
            auto &zoneSizing = zsSizing(DDNum, zoneOrSpaceNum);
            zoneSizing.DesCoolVolFlowNoOA = zoneSizing.DesCoolVolFlow;
            zoneSizing.DesCoolMassFlowNoOA = zoneSizing.DesCoolMassFlow;
            MaxOfMinCoolVolFlowNoOA = max(zoneSizing.DesCoolMinAirFlow, zoneSizing.DesCoolMinAirFlow);
            MaxOfMinCoolMassFlowNoOA = MaxOfMinCoolVolFlowNoOA * zoneSizing.DesCoolDens;
            if (MaxOfMinCoolVolFlowNoOA > zoneSizing.DesCoolVolFlow) {
                zoneSizing.DesCoolVolFlowNoOA = MaxOfMinCoolVolFlowNoOA;
                zoneSizing.DesCoolMassFlowNoOA = MaxOfMinCoolMassFlowNoOA;
            }
            for (int TimeStepIndex = 1; TimeStepIndex <= state.dataZoneEquipmentManager->NumOfTimeStepInDay; ++TimeStepIndex) {
                if (MaxOfMinCoolMassFlowNoOA > zoneSizing.CoolFlowSeq(TimeStepIndex)) {
                    zoneSizing.CoolFlowSeqNoOA(TimeStepIndex) = MaxOfMinCoolMassFlowNoOA;
                }
            }
        }
    }

    // Now make sure that the design cooling air flow rates are greater than or equal to the specified minimums including MinOA
    {
        Real64 MaxOfMinCoolVolFlow = 0.0; // max of the user specified design cooling minimum flows and min OA flow [m3/s]
        if (zsFinalSizing.CoolAirDesMethod == AirflowSizingMethod::DesAirFlowWithLim) {
            MaxOfMinCoolVolFlow = max(zsFinalSizing.DesCoolMinAirFlow, zsFinalSizing.DesCoolMinAirFlow2, zsFinalSizing.MinOA);
        } else {
            MaxOfMinCoolVolFlow = zsFinalSizing.MinOA;
        }
        Real64 MaxOfMinCoolMassFlow =
            MaxOfMinCoolVolFlow * zsFinalSizing.DesCoolDens; // max of the user specified design cooling minimum flows and min OA flow [kg/s]
        if (MaxOfMinCoolVolFlow > zsFinalSizing.DesCoolVolFlow) {
            zsFinalSizing.DesCoolVolFlow = MaxOfMinCoolVolFlow;
            zsFinalSizing.DesCoolMassFlow = MaxOfMinCoolMassFlow;
        }
        for (int TimeStepIndex = 1; TimeStepIndex <= state.dataZoneEquipmentManager->NumOfTimeStepInDay; ++TimeStepIndex) {
            if (MaxOfMinCoolMassFlow > zsFinalSizing.CoolFlowSeq(TimeStepIndex)) {
                zsFinalSizing.CoolFlowSeq(TimeStepIndex) = MaxOfMinCoolMassFlow;
            }
        }
        for (int DDNum = 1; DDNum <= state.dataEnvrn->TotDesDays + state.dataEnvrn->TotRunDesPersDays; ++DDNum) {
            auto &zoneSizing = zsSizing(DDNum, zoneOrSpaceNum);
            MaxOfMinCoolVolFlow = max(zoneSizing.DesCoolMinAirFlow, zoneSizing.DesCoolMinAirFlow, zoneSizing.MinOA);
            MaxOfMinCoolMassFlow = MaxOfMinCoolVolFlow * zoneSizing.DesCoolDens;
            if (MaxOfMinCoolVolFlow > zoneSizing.DesCoolVolFlow) {
                zoneSizing.DesCoolVolFlow = MaxOfMinCoolVolFlow;
                zoneSizing.DesCoolMassFlow = MaxOfMinCoolMassFlow;
            }
            for (int TimeStepIndex = 1; TimeStepIndex <= state.dataZoneEquipmentManager->NumOfTimeStepInDay; ++TimeStepIndex) {
                if (MaxOfMinCoolMassFlow > zoneSizing.CoolFlowSeq(TimeStepIndex)) {
                    zoneSizing.CoolFlowSeq(TimeStepIndex) = MaxOfMinCoolMassFlow;
                }
            }
        }
    }
    // IF cooling flow rate is 0, this data may be used to size a HP so initialize DDNum, TimeStepatPeak, and sizing data (end of IF)
    if (zsFinalSizing.DesCoolLoad == 0) {
        // Check CoolDDNum and TimeStepNumAtCoolMax value and default to 1 if not set, carried over from previous code
        if (zsCalcFinalSizing.CoolDDNum == 0) {
            zsCalcFinalSizing.CoolDDNum = 1;
        }
        if (zsCalcFinalSizing.TimeStepNumAtCoolMax == 0) {
            zsCalcFinalSizing.TimeStepNumAtCoolMax = 1;
        }
        zsFinalSizing.TimeStepNumAtCoolMax = zsCalcFinalSizing.TimeStepNumAtCoolMax;
        zsFinalSizing.CoolDDNum = zsCalcFinalSizing.CoolDDNum;
        zsFinalSizing.CoolDesDay = zsCalcFinalSizing.CoolDesDay;
        int DDNumF = zsFinalSizing.CoolDDNum;
        auto &zoneSizingF = zsSizing(DDNumF, zoneOrSpaceNum);
        int TimeStepAtPeakF = zsFinalSizing.TimeStepNumAtCoolMax;

        // initialize sizing conditions if they have not been set (i.e., no corresponding load) to zone condition
        // issue 6006, heating coils sizing to 0 when no heating load in zone
        if (zoneSizingF.DesCoolSetPtSeq.empty()) {
            ShowSevereError(
                state,
                format("{}:  Thermostat cooling set point temperatures are not initialized for Zone = {}", RoutineName, zsFinalSizing.ZoneName));
            ShowFatalError(state, "Please send your input file to the EnergyPlus support/development team for further investigation.");
        } else {
            zsFinalSizing.ZoneTempAtCoolPeak = *std::min_element(zoneSizingF.DesCoolSetPtSeq.begin(), zoneSizingF.DesCoolSetPtSeq.end());
        }
        zsFinalSizing.OutTempAtCoolPeak = *std::min_element(zoneSizingF.CoolOutTempSeq.begin(), zoneSizingF.CoolOutTempSeq.end());
        zsFinalSizing.OutHumRatAtCoolPeak = zoneSizingF.CoolOutHumRatSeq(TimeStepAtPeakF);
        zsFinalSizing.ZoneHumRatAtCoolPeak = zoneSizingF.CoolDesHumRat;
        zsCalcFinalSizing.ZoneTempAtCoolPeak = zoneSizingF.CoolZoneTempSeq(TimeStepAtPeakF);
        zsCalcFinalSizing.ZoneHumRatAtCoolPeak = zoneSizingF.CoolZoneHumRatSeq(TimeStepAtPeakF);
        zsCalcFinalSizing.ZoneRetTempAtCoolPeak = zsCalcFinalSizing.ZoneTempAtCoolPeak;
        zsFinalSizing.DesCoolCoilInTemp = zsFinalSizing.ZoneTempAtCoolPeak;
        zsFinalSizing.DesCoolCoilInHumRat = zsFinalSizing.ZoneHumRatAtCoolPeak;
        zsFinalSizing.ZoneRetTempAtCoolPeak = zsFinalSizing.ZoneTempAtCoolPeak;
    }
    // update non air system design load and air flow to include the sizing factor
    zsFinalSizing.NonAirSysDesHeatLoad *= zsFinalSizing.HeatSizingFactor;
    zsFinalSizing.NonAirSysDesHeatVolFlow *= zsFinalSizing.HeatSizingFactor;
    // Now take into account the user specified sizing factor or user specified heating design air flow rate (which overrides the
    // sizing factor)
    Real64 TotHeatSizMult = 0.0;
    // Calculate a sizing factor from the user specified heating design air flow rate
    if (zsFinalSizing.InpDesHeatAirFlow > 0.0 && zsFinalSizing.HeatAirDesMethod == AirflowSizingMethod::InpDesAirFlow &&
        zsFinalSizing.DesHeatVolFlow > 0.0) {
        TotHeatSizMult = (zsFinalSizing.InpDesHeatAirFlow / zsFinalSizing.DesHeatVolFlow) * zsFinalSizing.HeatSizingFactor;
        // Calculate a sizing factor from the user specified max heating design air flow rates
    } else if (zsFinalSizing.HeatAirDesMethod == AirflowSizingMethod::DesAirFlowWithLim && zsFinalSizing.DesHeatVolFlow > 0.0) {
        Real64 MaxHeatVolFlow = max(
            zsFinalSizing.DesHeatMaxAirFlow, zsFinalSizing.DesHeatMaxAirFlow2, zsFinalSizing.DesCoolVolFlow * zsFinalSizing.DesHeatMaxAirFlowFrac);
        if (MaxHeatVolFlow < zsFinalSizing.DesHeatVolFlow) {
            TotHeatSizMult = (MaxHeatVolFlow / zsFinalSizing.DesHeatVolFlow) * zsFinalSizing.HeatSizingFactor;
        } else {
            TotHeatSizMult = zsFinalSizing.HeatSizingFactor;
        }
        // If no user specified heating design air flow rate input, use the user specified sizing factor
    } else {
        TotHeatSizMult = zsFinalSizing.HeatSizingFactor;
    }

    if (std::abs(TotHeatSizMult - 1.0) > 0.00001) {
        if (zsFinalSizing.DesHeatVolFlow > 0.0) {
            auto &desDayWeath = state.dataSize->DesDayWeath(zsFinalSizing.HeatDDNum);
            zsFinalSizing.DesHeatVolFlow = zsCalcFinalSizing.DesHeatVolFlow * TotHeatSizMult;
            zsFinalSizing.DesHeatMassFlow = zsCalcFinalSizing.DesHeatMassFlow * TotHeatSizMult;
            zsFinalSizing.DesHeatLoad = zsCalcFinalSizing.DesHeatLoad * TotHeatSizMult;
            for (int i = 0; i < (int)zsFinalSizing.HeatFlowSeq.size(); ++i) {
                zsFinalSizing.HeatFlowSeq[i] = zsCalcFinalSizing.HeatFlowSeq[i] * TotHeatSizMult;
                zsFinalSizing.HeatLoadSeq[i] = zsCalcFinalSizing.HeatLoadSeq[i] * TotHeatSizMult;
            }
            Real64 OAFrac = zsFinalSizing.MinOA / zsFinalSizing.DesHeatVolFlow;
            OAFrac = min(1.0, max(0.0, OAFrac));
            zsFinalSizing.DesHeatCoilInTemp =
                OAFrac * desDayWeath.Temp(zsFinalSizing.TimeStepNumAtHeatMax) + (1.0 - OAFrac) * zsFinalSizing.ZoneTempAtHeatPeak;
            zsFinalSizing.DesHeatCoilInHumRat =
                OAFrac * desDayWeath.HumRat(zsFinalSizing.TimeStepNumAtHeatMax) + (1.0 - OAFrac) * zsFinalSizing.ZoneHumRatAtHeatPeak;
        } else {
            zsFinalSizing.DesHeatVolFlow = zsFinalSizing.InpDesHeatAirFlow;
            zsFinalSizing.DesHeatMassFlow = zsFinalSizing.DesHeatVolFlow * zsFinalSizing.DesHeatDens;
        }
        for (int DDNum = 1; DDNum <= state.dataEnvrn->TotDesDays + state.dataEnvrn->TotRunDesPersDays; ++DDNum) {
            auto &zoneSizingDD = zsSizing(DDNum, zoneOrSpaceNum);
            if (zoneSizingDD.DesHeatVolFlow > 0.0) {
                auto &calcZoneSizing = zsCalcSizing(DDNum, zoneOrSpaceNum);
                int TimeStepAtPeak = zoneSizingDD.TimeStepNumAtHeatMax;
                zoneSizingDD.DesHeatVolFlow = calcZoneSizing.DesHeatVolFlow * TotHeatSizMult;
                zoneSizingDD.DesHeatMassFlow = calcZoneSizing.DesHeatMassFlow * TotHeatSizMult;
                zoneSizingDD.DesHeatLoad = calcZoneSizing.DesHeatLoad * TotHeatSizMult;
                for (int i = 0; i < (int)zoneSizingDD.HeatFlowSeq.size(); ++i) {
                    zoneSizingDD.HeatFlowSeq[i] = calcZoneSizing.HeatFlowSeq[i] * TotHeatSizMult;
                    zoneSizingDD.HeatLoadSeq[i] = calcZoneSizing.HeatLoadSeq[i] * TotHeatSizMult;
                }
                Real64 OAFrac = zoneSizingDD.MinOA / zoneSizingDD.DesHeatVolFlow;
                OAFrac = min(1.0, max(0.0, OAFrac));
                zoneSizingDD.DesHeatCoilInTemp =
                    OAFrac * state.dataSize->DesDayWeath(DDNum).Temp(TimeStepAtPeak) + (1.0 - OAFrac) * zoneSizingDD.ZoneTempAtHeatPeak;
                zoneSizingDD.DesHeatCoilInHumRat =
                    OAFrac * state.dataSize->DesDayWeath(DDNum).HumRat(TimeStepAtPeak) + (1.0 - OAFrac) * zoneSizingDD.ZoneHumRatAtHeatPeak;
            } else {
                zoneSizingDD.DesHeatVolFlow = zoneSizingDD.InpDesHeatAirFlow;
                zoneSizingDD.DesHeatMassFlow = zoneSizingDD.DesHeatVolFlow * zoneSizingDD.DesHeatDens;
            }
            // Save heating flows without MinOA for use later
            zoneSizingDD.HeatFlowSeqNoOA = zoneSizingDD.HeatFlowSeq;
            zoneSizingDD.DesHeatVolFlowNoOA = zoneSizingDD.DesHeatVolFlow;
            zoneSizingDD.DesHeatMassFlowNoOA = zoneSizingDD.DesHeatMassFlow;
        }
    } else {
        for (int DDNum = 1; DDNum <= state.dataEnvrn->TotDesDays + state.dataEnvrn->TotRunDesPersDays; ++DDNum) {
            // initialize HeatFlowSeqNoOA before any adjustments to HeatFlowSeq
            auto &zoneSizing = zsSizing(DDNum, zoneOrSpaceNum);
            zoneSizing.HeatFlowSeqNoOA = zoneSizing.HeatFlowSeq;
            zoneSizing.DesHeatVolFlowNoOA = zoneSizing.DesHeatVolFlow;
            zoneSizing.DesHeatMassFlowNoOA = zoneSizing.DesHeatMassFlow;
        }
    }

    // Save a set of design heating air flow rates before the MinOA adjustment
    // just in zsFinalSizing to use for TermUnit sizing adjustments in SizingManager::UpdateTermUnitFinalZoneSizing
    zsFinalSizing.DesHeatVolFlowNoOA = zsFinalSizing.DesHeatVolFlow;
    zsFinalSizing.DesHeatMassFlowNoOA = zsFinalSizing.DesHeatMassFlow;
    for (int TimeStepIndex = 1; TimeStepIndex <= state.dataZoneEquipmentManager->NumOfTimeStepInDay; ++TimeStepIndex) {
        zsFinalSizing.HeatFlowSeqNoOA(TimeStepIndex) = zsFinalSizing.HeatFlowSeq(TimeStepIndex);
    }

    // Now make sure that the design heating air flow rates are greater than or equal to MinOA
    Real64 MinOAMass = zsFinalSizing.MinOA * zsFinalSizing.DesHeatDens;
    if (zsFinalSizing.MinOA > zsFinalSizing.DesHeatVolFlow) {
        zsFinalSizing.DesHeatVolFlow = zsFinalSizing.MinOA;
        zsFinalSizing.DesHeatMassFlow = MinOAMass;
    }
    for (int TimeStepIndex = 1; TimeStepIndex <= state.dataZoneEquipmentManager->NumOfTimeStepInDay; ++TimeStepIndex) {
        if (MinOAMass > zsFinalSizing.HeatFlowSeq(TimeStepIndex)) {
            zsFinalSizing.HeatFlowSeq(TimeStepIndex) = MinOAMass;
        }
    }
    for (int DDNum = 1; DDNum <= state.dataEnvrn->TotDesDays + state.dataEnvrn->TotRunDesPersDays; ++DDNum) {
        auto &zoneSizingDD = zsSizing(DDNum, zoneOrSpaceNum);
        MinOAMass = zoneSizingDD.MinOA * zoneSizingDD.DesHeatDens;
        if (zoneSizingDD.MinOA > zoneSizingDD.DesHeatVolFlow) {
            zoneSizingDD.DesHeatVolFlow = zoneSizingDD.MinOA;
            zoneSizingDD.DesHeatMassFlow = MinOAMass;
        }
        for (int TimeStepIndex = 1; TimeStepIndex <= state.dataZoneEquipmentManager->NumOfTimeStepInDay; ++TimeStepIndex) {
            if (MinOAMass > zoneSizingDD.HeatFlowSeq(TimeStepIndex)) {
                zoneSizingDD.HeatFlowSeq(TimeStepIndex) = MinOAMass;
            }
        }
    }
    // IF heating flow rate is 0, this data may be used to size a HP so initialize DDNum, TimeStepatPeak, and sizing data
    if (zsFinalSizing.DesHeatLoad == 0) {
        // Check HDDNum and TimeStepNumAtHeatMax value and default to 1 if not set, carried over from previous code
        if (zsCalcFinalSizing.HeatDDNum == 0) {
            zsCalcFinalSizing.HeatDDNum = 1;
        }
        if (zsCalcFinalSizing.TimeStepNumAtHeatMax == 0) {
            zsCalcFinalSizing.TimeStepNumAtHeatMax = 1;
        }
        zsFinalSizing.TimeStepNumAtHeatMax = zsCalcFinalSizing.TimeStepNumAtHeatMax;
        zsFinalSizing.HeatDDNum = zsCalcFinalSizing.HeatDDNum;
        zsFinalSizing.HeatDesDay = zsCalcFinalSizing.HeatDesDay;
        int DDNumF = zsFinalSizing.HeatDDNum;
        auto &zoneSizingDDF = zsSizing(DDNumF, zoneOrSpaceNum);
        int TimeStepAtPeakF = zsFinalSizing.TimeStepNumAtHeatMax;

        // initialize sizing conditions if they have not been set (i.e., no corresponding load) to zone condition
        // issue 6006, heating coils sizing to 0 when no heating load in zone
        if (zoneSizingDDF.DesHeatSetPtSeq.empty()) {
            ShowSevereError(
                state, format("{}:  Thermostat heating set point temperatures not initialized for Zone = {}", RoutineName, zsFinalSizing.ZoneName));
            ShowFatalError(state, "Please send your input file to the EnergyPlus support/development team for further investigation.");
        } else {
            zsFinalSizing.ZoneTempAtHeatPeak = *std::max_element(zoneSizingDDF.DesHeatSetPtSeq.begin(), zoneSizingDDF.DesHeatSetPtSeq.end());
        }
        zsFinalSizing.OutTempAtHeatPeak = *std::min_element(zoneSizingDDF.HeatOutTempSeq.begin(), zoneSizingDDF.HeatOutTempSeq.end());
        zsFinalSizing.OutHumRatAtHeatPeak = zoneSizingDDF.HeatOutHumRatSeq(TimeStepAtPeakF);
        zsFinalSizing.ZoneHumRatAtHeatPeak = zoneSizingDDF.HeatDesHumRat;
        zsCalcFinalSizing.ZoneTempAtHeatPeak = zoneSizingDDF.HeatZoneTempSeq(TimeStepAtPeakF);
        zsCalcFinalSizing.ZoneHumRatAtHeatPeak = zoneSizingDDF.HeatZoneHumRatSeq(TimeStepAtPeakF);
        zsCalcFinalSizing.ZoneRetTempAtHeatPeak = zsCalcFinalSizing.ZoneTempAtHeatPeak;
        zsFinalSizing.DesHeatCoilInTemp = zsFinalSizing.ZoneTempAtHeatPeak;
        zsFinalSizing.DesHeatCoilInHumRat = zsFinalSizing.ZoneHumRatAtHeatPeak;
        zsFinalSizing.ZoneRetTempAtHeatPeak = zsFinalSizing.ZoneTempAtHeatPeak;
    }

    // set the zone minimum cooling supply air flow rate. This will be used for autosizing VAV terminal unit
    // minimum flow rates (comment seems incorrect, really used as a minimum lower limit for the maximum air flow)
    zsFinalSizing.DesCoolVolFlowMin =
        max(zsFinalSizing.DesCoolMinAirFlow, zsFinalSizing.DesCoolMinAirFlow2, zsFinalSizing.DesCoolVolFlow * zsFinalSizing.DesCoolMinAirFlowFrac);
    // set the zone maximum heating supply air flow rate. This will be used for autosizing VAV terminal unit
    // max heating flow rates
    zsFinalSizing.DesHeatVolFlowMax = max(zsFinalSizing.DesHeatMaxAirFlow,
                                          zsFinalSizing.DesHeatMaxAirFlow2,
                                          max(zsFinalSizing.DesCoolVolFlow, zsFinalSizing.DesHeatVolFlow) * zsFinalSizing.DesHeatMaxAirFlowFrac);
    // Determine the design cooling supply air temperature if the supply air temperature difference is specified by user.
    if (zsFinalSizing.ZnCoolDgnSAMethod == TemperatureDifference) {
        zsFinalSizing.CoolDesTemp = zsFinalSizing.ZoneTempAtCoolPeak - std::abs(zsFinalSizing.CoolDesTempDiff);
    }
    // Determine the design heating supply air temperature if the supply air temperature difference is specified by user.
    if (zsFinalSizing.ZnHeatDgnSAMethod == TemperatureDifference) {
        zsFinalSizing.HeatDesTemp = zsFinalSizing.ZoneTempAtHeatPeak + std::abs(zsFinalSizing.HeatDesTempDiff);
    }
}

void UpdateZoneSizing(EnergyPlusData &state, Constant::CallIndicator const CallIndicator)
{

    // SUBROUTINE INFORMATION:
    //       AUTHOR         Fred Buhl
    //       DATE WRITTEN   December 2000

    // PURPOSE OF THIS SUBROUTINE:
    // Update the result variables of the zone sizing calculation

    // METHODOLOGY EMPLOYED:
    // CallIndicator = 1 (BeginDay) zero the result arrays
    // CallIndicator = 2 (DuringDay) fill arrays, averaging over 1 zone time step
    // CallIndicator = 3 (EndDay) calculate daily maxima
    // CallIndicator = 4 (EndZoneSizingCalc) write out results

    switch (CallIndicator) {
    case Constant::CallIndicator::BeginDay: {
        for (int CtrlZoneNum = 1; CtrlZoneNum <= state.dataGlobal->NumOfZones; ++CtrlZoneNum) {

            if (!state.dataZoneEquip->ZoneEquipConfig(CtrlZoneNum).IsControlled) continue;

            // auto &calcZoneSizing = state.dataSize->CalcZoneSizing(state.dataSize->CurOverallSimDay, CtrlZoneNum);
            updateZoneSizingBeginDay(state, state.dataSize->CalcZoneSizing(state.dataSize->CurOverallSimDay, CtrlZoneNum));
            if (state.dataHeatBal->doSpaceHeatBalanceSizing) {
                for (int spaceNum : state.dataHeatBal->Zone(CtrlZoneNum).spaceIndexes) {
                    updateZoneSizingBeginDay(state, state.dataSize->CalcSpaceSizing(state.dataSize->CurOverallSimDay, spaceNum));
                }
            }
        }
    } break;
    case Constant::CallIndicator::DuringDay: {
        int timeStepInDay = (state.dataGlobal->HourOfDay - 1) * state.dataGlobal->TimeStepsInHour + state.dataGlobal->TimeStep;
        Real64 fracTimeStepZone = state.dataHVACGlobal->FracTimeStepZone;

        // save the results of the ideal zone component calculation in the CalcZoneSizing sequence variables
        for (int CtrlZoneNum = 1; CtrlZoneNum <= state.dataGlobal->NumOfZones; ++CtrlZoneNum) {
            if (!state.dataZoneEquip->ZoneEquipConfig(CtrlZoneNum).IsControlled) continue;

            auto const &zoneTstatSetpt = state.dataHeatBalFanSys->zoneTstatSetpts(CtrlZoneNum);
            // auto &zoneSizing = state.dataSize->ZoneSizing(state.dataSize->CurOverallSimDay, CtrlZoneNum);
            // auto &calcZoneSizing = state.dataSize->CalcZoneSizing(state.dataSize->CurOverallSimDay, CtrlZoneNum);
            // auto const &zoneThermostatHi = state.dataHeatBalFanSys->ZoneThermostatSetPointHi(CtrlZoneNum);
            // auto const &zoneThermostatLo = state.dataHeatBalFanSys->ZoneThermostatSetPointLo(CtrlZoneNum);
            updateZoneSizingDuringDay(state.dataSize->ZoneSizing(state.dataSize->CurOverallSimDay, CtrlZoneNum),
                                      state.dataSize->CalcZoneSizing(state.dataSize->CurOverallSimDay, CtrlZoneNum),
                                      zoneTstatSetpt.setptHi,
                                      zoneTstatSetpt.setptLo,
                                      state.dataSize->FinalZoneSizing(CtrlZoneNum).ZoneSizThermSetPtHi,
                                      state.dataSize->FinalZoneSizing(CtrlZoneNum).ZoneSizThermSetPtLo,
                                      timeStepInDay,
                                      fracTimeStepZone);
            if (state.dataHeatBal->doSpaceHeatBalanceSizing) {
                for (int spaceNum : state.dataHeatBal->Zone(CtrlZoneNum).spaceIndexes) {
                    updateZoneSizingDuringDay(state.dataSize->SpaceSizing(state.dataSize->CurOverallSimDay, spaceNum),
                                              state.dataSize->CalcSpaceSizing(state.dataSize->CurOverallSimDay, spaceNum),
                                              zoneTstatSetpt.setptHi,
                                              zoneTstatSetpt.setptLo,
                                              state.dataSize->FinalZoneSizing(CtrlZoneNum).ZoneSizThermSetPtHi,
                                              state.dataSize->FinalZoneSizing(CtrlZoneNum).ZoneSizThermSetPtLo,
                                              timeStepInDay,
                                              fracTimeStepZone);
                }
            }
        }
    } break;
    case Constant::CallIndicator::EndDay: {
        // average some of the zone sequences to reduce peakiness
        for (int CtrlZoneNum = 1; CtrlZoneNum <= state.dataGlobal->NumOfZones; ++CtrlZoneNum) {
            if (!state.dataZoneEquip->ZoneEquipConfig(CtrlZoneNum).IsControlled) continue;
            // auto &calcZoneSizing(state.dataSize->CalcZoneSizing(state.dataSize->CurOverallSimDay, CtrlZoneNum));
            updateZoneSizingEndDayMovingAvg(state.dataSize->CalcZoneSizing(state.dataSize->CurOverallSimDay, CtrlZoneNum),
                                            state.dataSize->NumTimeStepsInAvg);
            if (state.dataHeatBal->doSpaceHeatBalanceSizing) {
                for (int spaceNum : state.dataHeatBal->Zone(CtrlZoneNum).spaceIndexes) {
                    updateZoneSizingEndDayMovingAvg(state.dataSize->CalcSpaceSizing(state.dataSize->CurOverallSimDay, spaceNum),
                                                    state.dataSize->NumTimeStepsInAvg);
                }
            }
        }

        // auto &desDayWeath = state.dataSize->DesDayWeath(state.dataSize->CurOverallSimDay);
        for (int CtrlZoneNum = 1; CtrlZoneNum <= state.dataGlobal->NumOfZones; ++CtrlZoneNum) {
            if (!state.dataZoneEquip->ZoneEquipConfig(CtrlZoneNum).IsControlled) continue;
            // auto &calcZoneSizing = state.dataSize->CalcZoneSizing(state.dataSize->CurOverallSimDay, CtrlZoneNum);
            // auto &calcFinalZoneSizing = state.dataSize->CalcFinalZoneSizing(CtrlZoneNum);
            updateZoneSizingEndDay(state.dataSize->CalcZoneSizing(state.dataSize->CurOverallSimDay, CtrlZoneNum),
                                   state.dataSize->CalcFinalZoneSizing(CtrlZoneNum),
                                   state.dataZoneEquipmentManager->NumOfTimeStepInDay,
                                   state.dataSize->DesDayWeath(state.dataSize->CurOverallSimDay),
                                   state.dataEnvrn->StdRhoAir);
            if (state.dataHeatBal->doSpaceHeatBalanceSizing) {
                for (int spaceNum : state.dataHeatBal->Zone(CtrlZoneNum).spaceIndexes) {
                    updateZoneSizingEndDay(state.dataSize->CalcSpaceSizing(state.dataSize->CurOverallSimDay, spaceNum),
                                           state.dataSize->CalcFinalSpaceSizing(spaceNum),
                                           state.dataZoneEquipmentManager->NumOfTimeStepInDay,
                                           state.dataSize->DesDayWeath(state.dataSize->CurOverallSimDay),
                                           state.dataEnvrn->StdRhoAir);
                }
            }
        }
    } break;
    case Constant::CallIndicator::EndZoneSizingCalc: {
        // candidate EMS calling point to customize CalcFinalZoneSizing
        bool anyEMSRan;
        EMSManager::ManageEMS(state, EMSManager::EMSCallFrom::ZoneSizing, anyEMSRan, ObjexxFCL::Optional_int_const());

        // now apply EMS overrides (if any)
        if (state.dataGlobal->AnyEnergyManagementSystemInModel) {
            for (int CtrlZoneNum = 1; CtrlZoneNum <= state.dataGlobal->NumOfZones; ++CtrlZoneNum) {
                auto &calcFinalZoneSizing = state.dataSize->CalcFinalZoneSizing(CtrlZoneNum);
                if (calcFinalZoneSizing.EMSOverrideDesHeatMassOn) {
                    if (calcFinalZoneSizing.DesHeatMassFlow > 0.0) calcFinalZoneSizing.DesHeatMassFlow = calcFinalZoneSizing.EMSValueDesHeatMassFlow;
                }
                if (calcFinalZoneSizing.EMSOverrideDesCoolMassOn) {
                    if (calcFinalZoneSizing.DesCoolMassFlow > 0.0) calcFinalZoneSizing.DesCoolMassFlow = calcFinalZoneSizing.EMSValueDesCoolMassFlow;
                }
                if (calcFinalZoneSizing.EMSOverrideDesHeatLoadOn) {
                    if (calcFinalZoneSizing.DesHeatLoad > 0.0) calcFinalZoneSizing.DesHeatLoad = calcFinalZoneSizing.EMSValueDesHeatLoad;
                }
                if (calcFinalZoneSizing.EMSOverrideDesCoolLoadOn) {
                    if (calcFinalZoneSizing.DesCoolLoad > 0.0) calcFinalZoneSizing.DesCoolLoad = calcFinalZoneSizing.EMSValueDesCoolLoad;
                }
                if (calcFinalZoneSizing.EMSOverrideDesHeatVolOn) {
                    if (calcFinalZoneSizing.DesHeatVolFlow > 0.0) calcFinalZoneSizing.DesHeatVolFlow = calcFinalZoneSizing.EMSValueDesHeatVolFlow;
                }
                if (calcFinalZoneSizing.EMSOverrideDesCoolVolOn) {
                    if (calcFinalZoneSizing.DesCoolVolFlow > 0.0) calcFinalZoneSizing.DesCoolVolFlow = calcFinalZoneSizing.EMSValueDesCoolVolFlow;
                }
            }
        }

        if (!state.dataGlobal->isPulseZoneSizing) {

            // Apply non-coincident zone sizing - only if space sizing is active, and only if there is more than one space in the zone
            if (state.dataHeatBal->doSpaceHeatBalanceSizing) {
                for (int ctrlZoneNum = 1; ctrlZoneNum <= state.dataGlobal->NumOfZones; ++ctrlZoneNum) {
                    if (!state.dataZoneEquip->ZoneEquipConfig(ctrlZoneNum).IsControlled) continue;
                    if (state.dataHeatBal->Zone(ctrlZoneNum).numSpaces == 1) continue;
                    updateZoneSizingEndZoneSizingCalc1(state, ctrlZoneNum);
                }
            }

            for (int CtrlZoneNum = 1; CtrlZoneNum <= state.dataGlobal->NumOfZones; ++CtrlZoneNum) {
                if (!state.dataZoneEquip->ZoneEquipConfig(CtrlZoneNum).IsControlled) continue;
                updateZoneSizingEndZoneSizingCalc2(state, state.dataSize->CalcFinalZoneSizing(CtrlZoneNum));
                if (state.dataHeatBal->doSpaceHeatBalanceSizing) {
                    for (int spaceNum : state.dataHeatBal->Zone(CtrlZoneNum).spaceIndexes) {
                        updateZoneSizingEndZoneSizingCalc2(state, state.dataSize->CalcFinalSpaceSizing(spaceNum));
                    }
                }
            }

            writeZszSpsz(state,
                         state.files.zsz,
                         state.dataGlobal->NumOfZones,
                         state.dataZoneEquip->ZoneEquipConfig,
                         state.dataSize->CalcFinalZoneSizing,
                         state.dataSize->CalcZoneSizing);
            if (state.dataHeatBal->doSpaceHeatBalanceSizing) {
                writeZszSpsz(state,
                             state.files.spsz,
                             state.dataGlobal->numSpaces,
                             state.dataZoneEquip->spaceEquipConfig,
                             state.dataSize->CalcFinalSpaceSizing,
                             state.dataSize->CalcSpaceSizing);
            }

            // Move sizing data into final sizing array according to sizing method
            for (int zoneNum = 1; zoneNum <= state.dataGlobal->NumOfZones; ++zoneNum) {
                if (!state.dataZoneEquip->ZoneEquipConfig(zoneNum).IsControlled) continue;
                // if this zone does not use latent sizing, skip zone and retain sensible load variables
                if (!state.dataSize->CalcFinalZoneSizing(zoneNum).zoneLatentSizing) continue;
                updateZoneSizingEndZoneSizingCalc3(
                    state.dataSize->CalcFinalZoneSizing(zoneNum), state.dataSize->CalcZoneSizing, state.dataHeatBal->isAnyLatentLoad, zoneNum);
                if (state.dataHeatBal->doSpaceHeatBalanceSizing) {
                    for (int spaceNum : state.dataHeatBal->Zone(zoneNum).spaceIndexes) {
                        updateZoneSizingEndZoneSizingCalc3(state.dataSize->CalcFinalSpaceSizing(spaceNum),
                                                           state.dataSize->CalcSpaceSizing,
                                                           state.dataHeatBal->isAnyLatentLoad,
                                                           spaceNum);
                    }
                }
            }
        }

        // Move data from Calc arrays to user modified arrays

        for (std::size_t i = 0; i < state.dataSize->ZoneSizing.size(); ++i) {
            updateZoneSizingEndZoneSizingCalc4(state.dataSize->ZoneSizing[i], state.dataSize->CalcZoneSizing[i]);
            if (state.dataHeatBal->doSpaceHeatBalanceSizing) {
                for (std::size_t j = 0; j < state.dataSize->SpaceSizing.size(); ++j) {
                    updateZoneSizingEndZoneSizingCalc4(state.dataSize->SpaceSizing[j], state.dataSize->CalcSpaceSizing[j]);
                }
            }
        }

        for (std::size_t i = 0; i < state.dataSize->FinalZoneSizing.size(); ++i) {
            updateZoneSizingEndZoneSizingCalc5(state.dataSize->FinalZoneSizing[i], state.dataSize->CalcFinalZoneSizing[i]);
            if (state.dataHeatBal->doSpaceHeatBalanceSizing) {
                for (std::size_t j = 0; j < state.dataSize->FinalSpaceSizing.size(); ++j) {
                    updateZoneSizingEndZoneSizingCalc5(state.dataSize->FinalSpaceSizing[j], state.dataSize->CalcFinalSpaceSizing[j]);
                }
            }
        }

        for (int DesDayNum = 1; DesDayNum <= state.dataEnvrn->TotDesDays + state.dataEnvrn->TotRunDesPersDays; ++DesDayNum) {
            for (int CtrlZoneNum = 1; CtrlZoneNum <= state.dataGlobal->NumOfZones; ++CtrlZoneNum) {
                if (!state.dataZoneEquip->ZoneEquipConfig(CtrlZoneNum).IsControlled) continue;
                updateZoneSizingEndZoneSizingCalc6(state.dataSize->ZoneSizing(DesDayNum, CtrlZoneNum),
                                                   state.dataSize->CalcZoneSizing(DesDayNum, CtrlZoneNum),
                                                   state.dataZoneEquipmentManager->NumOfTimeStepInDay);
                if (state.dataHeatBal->doSpaceHeatBalanceSizing) {
                    for (int spaceNum : state.dataHeatBal->Zone(CtrlZoneNum).spaceIndexes) {
                        updateZoneSizingEndZoneSizingCalc6(state.dataSize->SpaceSizing(DesDayNum, spaceNum),
                                                           state.dataSize->CalcSpaceSizing(DesDayNum, spaceNum),
                                                           state.dataZoneEquipmentManager->NumOfTimeStepInDay);
                    }
                }
            }
        }

        for (int CtrlZoneNum = 1; CtrlZoneNum <= state.dataGlobal->NumOfZones; ++CtrlZoneNum) {
            if (!state.dataZoneEquip->ZoneEquipConfig(CtrlZoneNum).IsControlled) continue;
            // Yes, call updateZoneSizingEndZoneSizingCalc6 again here to copy the same fields
            updateZoneSizingEndZoneSizingCalc6(state.dataSize->FinalZoneSizing(CtrlZoneNum),
                                               state.dataSize->CalcFinalZoneSizing(CtrlZoneNum),
                                               state.dataZoneEquipmentManager->NumOfTimeStepInDay);
            if (state.dataHeatBal->doSpaceHeatBalanceSizing) {
                for (int spaceNum : state.dataHeatBal->Zone(CtrlZoneNum).spaceIndexes) {
                    updateZoneSizingEndZoneSizingCalc6(state.dataSize->FinalSpaceSizing(spaceNum),
                                                       state.dataSize->CalcFinalSpaceSizing(spaceNum),
                                                       state.dataZoneEquipmentManager->NumOfTimeStepInDay);
                }
            }
        }
        for (int CtrlZoneNum = 1; CtrlZoneNum <= state.dataGlobal->NumOfZones; ++CtrlZoneNum) {
            if (!state.dataZoneEquip->ZoneEquipConfig(CtrlZoneNum).IsControlled) continue;
            updateZoneSizingEndZoneSizingCalc7(state,
                                               state.dataSize->FinalZoneSizing(CtrlZoneNum),
                                               state.dataSize->CalcFinalZoneSizing(CtrlZoneNum),
                                               state.dataSize->ZoneSizing,
                                               state.dataSize->CalcZoneSizing,
                                               CtrlZoneNum);
            if (state.dataHeatBal->doSpaceHeatBalanceSizing) {
                for (int spaceNum : state.dataHeatBal->Zone(CtrlZoneNum).spaceIndexes) {
                    updateZoneSizingEndZoneSizingCalc7(state,
                                                       state.dataSize->FinalSpaceSizing(spaceNum),
                                                       state.dataSize->CalcFinalSpaceSizing(spaceNum),
                                                       state.dataSize->SpaceSizing,
                                                       state.dataSize->CalcSpaceSizing,
                                                       spaceNum);
                }
            }
        }
    } break;
    default:
        break;
    }
}

void SimZoneEquipment(EnergyPlusData &state, bool const FirstHVACIteration, bool &SimAir)
{

    // SUBROUTINE INFORMATION:
    //       AUTHOR         Russ Taylor
    //       DATE WRITTEN   May 1997
    //       MODIFIED       Raustad/Shirey, FSEC, June 2003
    //       MODIFIED       Gu, FSEC, Jan. 2004, Don Shirey, Aug 2009 (LatOutputProvided)
    //                      July 2012, Chandan Sharma - FSEC: Added zone sys avail managers

    // PURPOSE OF THIS SUBROUTINE:
    // This subroutine is responsible for determining
    // how much of each type of energy every zone requires.
    // In effect, this subroutine defines and simulates all
    // the system types and in the case of hybrid systems
    // which use more than one type of energy must determine
    // how to apportion the load. An example of a hybrid system
    // is a water loop heat pump with supplemental air.  In
    // this case, a zone will require water from the loop and
    // cooled or heated air from the air system. A simpler
    // example would be a VAV system with baseboard heaters

    // METHODOLOGY EMPLOYED:
    // 1.  Determine zone load - this is zone temperature dependent
    // 2.  Determine balance point - the temperature at which the
    //     zone load is balanced by the system output. The way the
    //     balance point is determined will be different depending on
    //     the type of system being simulated.
    // 3.  Calculate zone energy requirements

    bool SupPathInletChanged = false;
    Real64 SysOutputProvided = 0.0; // sensible output delivered by zone equipment (W)
    Real64 LatOutputProvided = 0.0; // latent output delivered by zone equipment (kg/s)
    Real64 AirSysOutput = 0.0;
    Real64 NonAirSysOutput = 0.0;

    // Determine flow rate and temperature of supply air based on type of damper

    bool FirstCall = true; // indicates first call to supply air path components
    bool ErrorFlag = false;

    for (int SupplyAirPathNum = 1; SupplyAirPathNum <= state.dataZoneEquip->NumSupplyAirPaths; ++SupplyAirPathNum) {

        for (int CompNum = 1; CompNum <= state.dataZoneEquip->SupplyAirPath(SupplyAirPathNum).NumOfComponents; ++CompNum) {

            switch (state.dataZoneEquip->SupplyAirPath(SupplyAirPathNum).ComponentTypeEnum(CompNum)) {
            case DataZoneEquipment::AirLoopHVACZone::Splitter: { // 'AirLoopHVAC:ZoneSplitter'

                if (!(state.afn->AirflowNetworkFanActivated && state.afn->distribution_simulated)) {
                    SplitterComponent::SimAirLoopSplitter(state,
                                                          state.dataZoneEquip->SupplyAirPath(SupplyAirPathNum).ComponentName(CompNum),
                                                          FirstHVACIteration,
                                                          FirstCall,
                                                          SupPathInletChanged,
                                                          state.dataZoneEquip->SupplyAirPath(SupplyAirPathNum).ComponentIndex(CompNum));
                }

                break;
            }
            case DataZoneEquipment::AirLoopHVACZone::SupplyPlenum: { // 'AirLoopHVAC:SupplyPlenum'

                ZonePlenum::SimAirZonePlenum(state,
                                             state.dataZoneEquip->SupplyAirPath(SupplyAirPathNum).ComponentName(CompNum),
                                             DataZoneEquipment::AirLoopHVACZone::SupplyPlenum,
                                             state.dataZoneEquip->SupplyAirPath(SupplyAirPathNum).ComponentIndex(CompNum),
                                             FirstHVACIteration,
                                             FirstCall,
                                             SupPathInletChanged);

                break;
            }
            default: {
                ShowSevereError(state, format("Error found in Supply Air Path={}", state.dataZoneEquip->SupplyAirPath(SupplyAirPathNum).Name));
                ShowContinueError(
                    state,
                    format("Invalid Supply Air Path Component={}", state.dataZoneEquip->SupplyAirPath(SupplyAirPathNum).ComponentType(CompNum)));
                ShowFatalError(state, "Preceding condition causes termination.");

                break;
            }
            }
        }
    }

    FirstCall = false;

    // Loop over all the primary air loop; simulate their components (equipment)
    // and controllers
    if (state.dataHeatBal->ZoneAirMassFlow.EnforceZoneMassBalance) {
        if (FirstHVACIteration) {
            CalcAirFlowSimple(state, 0);
        } else {
            CalcAirFlowSimple(
                state, 0, state.dataHeatBal->ZoneAirMassFlow.AdjustZoneMixingFlow, state.dataHeatBal->ZoneAirMassFlow.AdjustZoneInfiltrationFlow);
        }
    }

    // If SpaceHVAC is active calculate SpaceHVAC:EquipmentMixer outlet conditions before simulating zone equipment
    if (state.dataHeatBal->doSpaceHeatBalanceSimulation && !state.dataGlobal->DoingSizing) {
        for (auto &thisSpaceHVACMixer : state.dataZoneEquip->zoneEquipMixer) {
            thisSpaceHVACMixer.setOutletConditions(state);
        }
    }

    for (int ControlledZoneNum = 1; ControlledZoneNum <= state.dataGlobal->NumOfZones; ++ControlledZoneNum) {

        if (!state.dataZoneEquip->ZoneEquipConfig(ControlledZoneNum).IsControlled) continue;
        auto &thisZoneHB = state.dataZoneTempPredictorCorrector->zoneHeatBalance(ControlledZoneNum);

        thisZoneHB.NonAirSystemResponse = 0.0;
        thisZoneHB.SysDepZoneLoads = 0.0;
        auto &zoneEquipConfig = state.dataZoneEquip->ZoneEquipConfig(ControlledZoneNum);
        zoneEquipConfig.ZoneExh = 0.0;
        zoneEquipConfig.ZoneExhBalanced = 0.0;
        zoneEquipConfig.PlenumMassFlow = 0.0;
        state.dataSize->CurZoneEqNum = ControlledZoneNum;
        if (state.dataHeatBal->doSpaceHeatBalanceSimulation && !state.dataGlobal->DoingSizing) {
            for (int spaceNum : state.dataHeatBal->Zone(ControlledZoneNum).spaceIndexes) {
                auto &thisSpaceHB = state.dataZoneTempPredictorCorrector->spaceHeatBalance(spaceNum);
                thisSpaceHB.NonAirSystemResponse = 0.0;
                thisSpaceHB.SysDepZoneLoads = 0.0;
                auto &thisSpaceEquipConfig = state.dataZoneEquip->spaceEquipConfig(spaceNum);
                if (!thisSpaceEquipConfig.IsControlled) continue;
                thisSpaceEquipConfig.ZoneExh = 0.0;
                thisSpaceEquipConfig.ZoneExhBalanced = 0.0;
                thisSpaceEquipConfig.PlenumMassFlow = 0.0;
            }
        }

        InitSystemOutputRequired(state, ControlledZoneNum, FirstHVACIteration, true);

        for (int EquipTypeNum = 1; EquipTypeNum <= state.dataZoneEquip->ZoneEquipList(ControlledZoneNum).NumOfEquipTypes; ++EquipTypeNum) {

            // Air loop system availability manager status only applies to PIU and exhaust fans
            // Reset fan SAM operation flags for zone fans.
            state.dataHVACGlobal->TurnFansOn = false;
            state.dataHVACGlobal->TurnFansOff = false;

            state.dataHVACGlobal->UnbalExhMassFlow = 0.0;
            state.dataHVACGlobal->BalancedExhMassFlow = 0.0;
            state.dataHVACGlobal->PlenumInducedMassFlow = 0.0;
            const int EquipPtr = state.dataZoneEquipmentManager->PrioritySimOrder(EquipTypeNum).EquipPtr;
            SysOutputProvided = 0.0;
            LatOutputProvided = 0.0;
            NonAirSysOutput = 0.0;
            state.dataSize->DataCoolCoilCap = 0.0; // reset global variable used only for heat pumps (i.e., DX cooling and heating coils)

            // Reset ZoneEqSizing data (because these may change from one equipment type to the next)
            if (state.dataZoneEquipmentManager->FirstPassZoneEquipFlag) {
                auto &zoneEqSizing = state.dataSize->ZoneEqSizing(ControlledZoneNum);

                zoneEqSizing.AirVolFlow = 0.0;
                zoneEqSizing.MaxHWVolFlow = 0.0;
                zoneEqSizing.MaxCWVolFlow = 0.0;
                zoneEqSizing.OAVolFlow = 0.0;
                zoneEqSizing.DesCoolingLoad = 0.0;
                zoneEqSizing.DesHeatingLoad = 0.0;
                zoneEqSizing.CoolingAirVolFlow = 0.0;
                zoneEqSizing.HeatingAirVolFlow = 0.0;
                zoneEqSizing.SystemAirVolFlow = 0.0;
                zoneEqSizing.AirFlow = false;
                zoneEqSizing.CoolingAirFlow = false;
                zoneEqSizing.HeatingAirFlow = false;
                zoneEqSizing.SystemAirFlow = false;
                zoneEqSizing.Capacity = false;
                zoneEqSizing.CoolingCapacity = false;
                zoneEqSizing.HeatingCapacity = false;
                zoneEqSizing.SystemCapacity = false;
                zoneEqSizing.DesignSizeFromParent = false;
            }

            DataZoneEquipment::ZoneEquipType zoneEquipType = state.dataZoneEquipmentManager->PrioritySimOrder(EquipTypeNum).equipType;

            auto &zoneEquipList = state.dataZoneEquip->ZoneEquipList(state.dataSize->CurZoneEqNum);

            const int ZoneCompNum = zoneEquipList.EquipIndex(EquipPtr);

            bool ValidSAMComp = false;

            if ((int)zoneEquipType <= NumValidSysAvailZoneComponents) ValidSAMComp = true;

            if (ZoneCompNum > 0 && ValidSAMComp) {

                Avail::GetZoneEqAvailabilityManager(state, zoneEquipType, ZoneCompNum, ErrorFlag);

                if (state.dataAvail->ZoneComp((int)zoneEquipType).ZoneCompAvailMgrs(ZoneCompNum).availStatus == Avail::Status::CycleOn) {
                    state.dataHVACGlobal->TurnFansOn = true;
                    state.dataHVACGlobal->TurnFansOff = false;
                } else if (state.dataAvail->ZoneComp((int)zoneEquipType).ZoneCompAvailMgrs(ZoneCompNum).availStatus == Avail::Status::ForceOff) {
                    state.dataHVACGlobal->TurnFansOn = false;
                    state.dataHVACGlobal->TurnFansOff = true;
                }
            }

            // If SpaceHVAC is active and this equipment has a space splitter, scale the zone load if needed
            if (state.dataHeatBal->doSpaceHeatBalanceSimulation && !state.dataGlobal->DoingSizing &&
                zoneEquipList.zoneEquipSplitterIndex(EquipPtr) > -1) {
                state.dataZoneEquip->zoneEquipSplitter[zoneEquipList.zoneEquipSplitterIndex(EquipPtr)].adjustLoads(
                    state, ControlledZoneNum, EquipTypeNum);
            }

            switch (zoneEquipType) {
            case ZoneEquipType::AirDistributionUnit: { // 'ZoneHVAC:AirDistributionUnit'
                // Air loop system availability manager status only applies to PIU and exhaust fans
                // Check to see if System Availability Managers are asking for fans to cycle on or shut off
                // and set fan on/off flags accordingly.
                if (state.dataZoneEquip->ZoneEquipAvail(ControlledZoneNum) == Avail::Status::CycleOn ||
                    state.dataZoneEquip->ZoneEquipAvail(ControlledZoneNum) == Avail::Status::CycleOnZoneFansOnly) {
                    state.dataHVACGlobal->TurnFansOn = true;
                }
                if (state.dataZoneEquip->ZoneEquipAvail(ControlledZoneNum) == Avail::Status::ForceOff) {
                    state.dataHVACGlobal->TurnFansOff = true;
                }

                ZoneAirLoopEquipmentManager::ManageZoneAirLoopEquipment(state,
                                                                        state.dataZoneEquipmentManager->PrioritySimOrder(EquipTypeNum).EquipName,
                                                                        FirstHVACIteration,
                                                                        AirSysOutput,
                                                                        NonAirSysOutput,
                                                                        LatOutputProvided,
                                                                        ControlledZoneNum,
                                                                        zoneEquipList.EquipIndex(EquipPtr));

                SysOutputProvided = NonAirSysOutput + AirSysOutput;
            } break;

            case ZoneEquipType::VariableRefrigerantFlowTerminal: { // 'ZoneHVAC:TerminalUnit:VariableRefrigerantFlow'
                bool HeatingActive = false;
                bool CoolingActive = false;
                int constexpr OAUnitNum = 0;
                Real64 constexpr OAUCoilOutTemp = 0.0;
                bool constexpr ZoneEquipment = true;
                HVACVariableRefrigerantFlow::SimulateVRF(state,
                                                         state.dataZoneEquipmentManager->PrioritySimOrder(EquipTypeNum).EquipName,
                                                         FirstHVACIteration,
                                                         ControlledZoneNum,
                                                         zoneEquipList.EquipIndex(EquipPtr),
                                                         HeatingActive,
                                                         CoolingActive,
                                                         OAUnitNum,
                                                         OAUCoilOutTemp,
                                                         ZoneEquipment,
                                                         SysOutputProvided,
                                                         LatOutputProvided);
            } break;

            case ZoneEquipType::WindowAirConditioner: { // 'ZoneHVAC:WindowAirConditioner'
                WindowAC::SimWindowAC(state,
                                      state.dataZoneEquipmentManager->PrioritySimOrder(EquipTypeNum).EquipName,
                                      ControlledZoneNum,
                                      FirstHVACIteration,
                                      SysOutputProvided,
                                      LatOutputProvided,
                                      zoneEquipList.EquipIndex(EquipPtr));
            } break;

            case ZoneEquipType::PackagedTerminalHeatPump:           // 'ZoneHVAC:PackagedTerminalHeatPump'
            case ZoneEquipType::PackagedTerminalAirConditioner:     // 'ZoneHVAC:PackagedTerminalAirConditioner'
            case ZoneEquipType::PackagedTerminalHeatPumpWaterToAir: // 'ZoneHVAC:WaterToAirHeatPump'
            case ZoneEquipType::UnitarySystem: {                    // 'AirloopHVAC:UnitarySystem'
                int AirLoopNum = 0;
                bool HeatingActive = false;
                bool CoolingActive = false;
                int OAUnitNum = 0;
                Real64 OAUCoilOutTemp = 0.0;
                bool ZoneEquipFlag = true;
                zoneEquipList.compPointer[EquipPtr]->simulate(state,
                                                              state.dataZoneEquipmentManager->PrioritySimOrder(EquipTypeNum).EquipName,
                                                              FirstHVACIteration,
                                                              AirLoopNum,
                                                              zoneEquipList.EquipIndex(EquipPtr),
                                                              HeatingActive,
                                                              CoolingActive,
                                                              OAUnitNum,
                                                              OAUCoilOutTemp,
                                                              ZoneEquipFlag,
                                                              SysOutputProvided,
                                                              LatOutputProvided);
            } break;
            case ZoneEquipType::DehumidifierDX: { // 'ZoneHVAC:Dehumidifier:DX'
                ZoneDehumidifier::SimZoneDehumidifier(state,
                                                      state.dataZoneEquipmentManager->PrioritySimOrder(EquipTypeNum).EquipName,
                                                      ControlledZoneNum,
                                                      FirstHVACIteration,
                                                      SysOutputProvided,
                                                      LatOutputProvided,
                                                      zoneEquipList.EquipIndex(EquipPtr));

                thisZoneHB.SysDepZoneLoads += SysOutputProvided;

                SysOutputProvided = 0.0; // Reset to 0.0 since this equipment is controlled based on zone humidity level (not
                                         // temperature) SysOutputProvided amount was already sent above to
                                         // next Predict-Correct series of calcs via SysDepZoneLoads
            } break;

            case ZoneEquipType::FourPipeFanCoil: { // 'ZoneHVAC:FourPipeFanCoil'
                FanCoilUnits::SimFanCoilUnit(state,
                                             state.dataZoneEquipmentManager->PrioritySimOrder(EquipTypeNum).EquipName,
                                             ControlledZoneNum,
                                             FirstHVACIteration,
                                             SysOutputProvided,
                                             LatOutputProvided,
                                             zoneEquipList.EquipIndex(EquipPtr));
            } break;

            case ZoneEquipType::UnitVentilator: { // 'ZoneHVAC:UnitVentilator'
                UnitVentilator::SimUnitVentilator(state,
                                                  state.dataZoneEquipmentManager->PrioritySimOrder(EquipTypeNum).EquipName,
                                                  ControlledZoneNum,
                                                  FirstHVACIteration,
                                                  SysOutputProvided,
                                                  LatOutputProvided,
                                                  zoneEquipList.EquipIndex(EquipPtr));
            } break;

            case ZoneEquipType::UnitHeater: { // 'ZoneHVAC:UnitHeater'
                UnitHeater::SimUnitHeater(state,
                                          state.dataZoneEquipmentManager->PrioritySimOrder(EquipTypeNum).EquipName,
                                          ControlledZoneNum,
                                          FirstHVACIteration,
                                          SysOutputProvided,
                                          LatOutputProvided,
                                          zoneEquipList.EquipIndex(EquipPtr));
            } break;

            case ZoneEquipType::PurchasedAir: { // 'ZoneHVAC:IdealLoadsAirSystem'
                PurchasedAirManager::SimPurchasedAir(state,
                                                     state.dataZoneEquipmentManager->PrioritySimOrder(EquipTypeNum).EquipName,
                                                     SysOutputProvided,
                                                     LatOutputProvided,
                                                     FirstHVACIteration,
                                                     ControlledZoneNum,
                                                     zoneEquipList.EquipIndex(EquipPtr));
            } break;

            case ZoneEquipType::BaseboardWater: { // 'ZoneHVAC:Baseboard:RadiantConvective:Water'
                HWBaseboardRadiator::SimHWBaseboard(state,
                                                    state.dataZoneEquipmentManager->PrioritySimOrder(EquipTypeNum).EquipName,
                                                    ControlledZoneNum,
                                                    FirstHVACIteration,
                                                    SysOutputProvided,
                                                    zoneEquipList.EquipIndex(EquipPtr));

                NonAirSysOutput = SysOutputProvided;
                LatOutputProvided = 0.0; // This baseboard does not add/remove any latent heat
            } break;

            case ZoneEquipType::BaseboardSteam: { // 'ZoneHVAC:Baseboard:RadiantConvective:Steam'
                SteamBaseboardRadiator::SimSteamBaseboard(state,
                                                          state.dataZoneEquipmentManager->PrioritySimOrder(EquipTypeNum).EquipName,
                                                          ControlledZoneNum,
                                                          FirstHVACIteration,
                                                          SysOutputProvided,
                                                          zoneEquipList.EquipIndex(EquipPtr));

                NonAirSysOutput = SysOutputProvided;
                LatOutputProvided = 0.0; // This baseboard does not add/remove any latent heat
            } break;

            case ZoneEquipType::BaseboardConvectiveWater: { // 'ZoneHVAC:Baseboard:Convective:Water'
                BaseboardRadiator::SimBaseboard(state,
                                                state.dataZoneEquipmentManager->PrioritySimOrder(EquipTypeNum).EquipName,
                                                ControlledZoneNum,
                                                FirstHVACIteration,
                                                SysOutputProvided,
                                                zoneEquipList.EquipIndex(EquipPtr));

                NonAirSysOutput = SysOutputProvided;
                LatOutputProvided = 0.0; // This baseboard does not add/remove any latent heat
            } break;

            case ZoneEquipType::BaseboardConvectiveElectric: { // 'ZoneHVAC:Baseboard:Convective:Electric'
                BaseboardElectric::SimElectricBaseboard(state,
                                                        state.dataZoneEquipmentManager->PrioritySimOrder(EquipTypeNum).EquipName,
                                                        ControlledZoneNum,
                                                        SysOutputProvided,
                                                        zoneEquipList.EquipIndex(EquipPtr));

                NonAirSysOutput = SysOutputProvided;
                LatOutputProvided = 0.0; // This baseboard does not add/remove any latent heat
            } break;

            case ZoneEquipType::CoolingPanel: { // 'ZoneHVAC:CoolingPanel:RadiantConvective:Water'
                CoolingPanelSimple::SimCoolingPanel(state,
                                                    state.dataZoneEquipmentManager->PrioritySimOrder(EquipTypeNum).EquipName,
                                                    ControlledZoneNum,
                                                    FirstHVACIteration,
                                                    SysOutputProvided,
                                                    zoneEquipList.EquipIndex(EquipPtr));

                NonAirSysOutput = SysOutputProvided;
                LatOutputProvided = 0.0; // This cooling panel does not add/remove any latent heat
            } break;

            case ZoneEquipType::HighTemperatureRadiant: { // 'ZoneHVAC:HighTemperatureRadiant'
                HighTempRadiantSystem::SimHighTempRadiantSystem(state,
                                                                state.dataZoneEquipmentManager->PrioritySimOrder(EquipTypeNum).EquipName,
                                                                FirstHVACIteration,
                                                                SysOutputProvided,
                                                                zoneEquipList.EquipIndex(EquipPtr));
                LatOutputProvided = 0.0; // This baseboard currently sends its latent heat gain directly to predictor/corrector
                                         // via SumLatentHTRadSys... so setting LatOutputProvided = 0.0
            } break;

            case ZoneEquipType::LowTemperatureRadiantConstFlow:
            case ZoneEquipType::LowTemperatureRadiantVarFlow:
            case ZoneEquipType::LowTemperatureRadiantElectric: {
                LowTempRadiantSystem::SimLowTempRadiantSystem(state,
                                                              state.dataZoneEquipmentManager->PrioritySimOrder(EquipTypeNum).EquipName,
                                                              FirstHVACIteration,
                                                              SysOutputProvided,
                                                              zoneEquipList.EquipIndex(EquipPtr));
                LatOutputProvided = 0.0; // This baseboard does not add/remove any latent heat
            } break;

            case ZoneEquipType::ExhaustFan: { // 'Fan:ZoneExhaust'
                // Air loop system availability manager status only applies to PIU and exhaust fans
                // Check to see if System Availability Managers are asking for fans to cycle on or shut off
                // and set fan on/off flags accordingly.
                if (state.dataZoneEquip->ZoneEquipAvail(ControlledZoneNum) == Avail::Status::CycleOn ||
                    state.dataZoneEquip->ZoneEquipAvail(ControlledZoneNum) == Avail::Status::CycleOnZoneFansOnly) {
                    state.dataHVACGlobal->TurnFansOn = true;
                }
                if (state.dataZoneEquip->ZoneEquipAvail(ControlledZoneNum) == Avail::Status::ForceOff) {
                    state.dataHVACGlobal->TurnFansOff = true;
                }

                if (zoneEquipList.EquipIndex(EquipPtr) == 0) { // TODO: Get rid of this
                    zoneEquipList.EquipIndex(EquipPtr) = Fans::GetFanIndex(state, zoneEquipList.EquipName(EquipPtr));
                }

                state.dataFans->fans(zoneEquipList.EquipIndex(EquipPtr))->simulate(state, FirstHVACIteration);

            } break;

            case ZoneEquipType::HeatExchanger: { // 'HeatExchanger:AirToAir:FlatPlate'
                HeatRecovery::SimHeatRecovery(state,
                                              state.dataZoneEquipmentManager->PrioritySimOrder(EquipTypeNum).EquipName,
                                              FirstHVACIteration,
                                              zoneEquipList.EquipIndex(EquipPtr),
                                              HVAC::FanOp::Continuous);
            } break;

            case ZoneEquipType::EnergyRecoveryVentilator: { // 'ZoneHVAC:EnergyRecoveryVentilator'
                HVACStandAloneERV::SimStandAloneERV(state,
                                                    state.dataZoneEquipmentManager->PrioritySimOrder(EquipTypeNum).EquipName,
                                                    ControlledZoneNum,
                                                    FirstHVACIteration,
                                                    SysOutputProvided,
                                                    LatOutputProvided,
                                                    zoneEquipList.EquipIndex(EquipPtr));
            } break;

            case ZoneEquipType::HeatPumpWaterHeaterPumpedCondenser:
            case ZoneEquipType::HeatPumpWaterHeaterWrappedCondenser: {
                WaterThermalTanks::SimHeatPumpWaterHeater(state,
                                                          state.dataZoneEquipmentManager->PrioritySimOrder(EquipTypeNum).EquipName,
                                                          FirstHVACIteration,
                                                          SysOutputProvided,
                                                          LatOutputProvided,
                                                          state.dataZoneEquip->ZoneEquipList(ControlledZoneNum).EquipIndex(EquipPtr));
            } break;

            case ZoneEquipType::VentilatedSlab: { // 'ZoneHVAC:VentilatedSlab'
                VentilatedSlab::SimVentilatedSlab(state,
                                                  state.dataZoneEquipmentManager->PrioritySimOrder(EquipTypeNum).EquipName,
                                                  ControlledZoneNum,
                                                  FirstHVACIteration,
                                                  SysOutputProvided,
                                                  LatOutputProvided,
                                                  zoneEquipList.EquipIndex(EquipPtr));
            } break;

            case ZoneEquipType::OutdoorAirUnit: { // 'ZoneHVAC:OutdoorAirUnit'
                OutdoorAirUnit::SimOutdoorAirUnit(state,
                                                  state.dataZoneEquipmentManager->PrioritySimOrder(EquipTypeNum).EquipName,
                                                  ControlledZoneNum,
                                                  FirstHVACIteration,
                                                  SysOutputProvided,
                                                  LatOutputProvided,
                                                  zoneEquipList.EquipIndex(EquipPtr));
            } break;

            case ZoneEquipType::BaseboardElectric: { // 'ZoneHVAC:Baseboard:RadiantConvective:Electric'
                ElectricBaseboardRadiator::SimElecBaseboard(state,
                                                            state.dataZoneEquipmentManager->PrioritySimOrder(EquipTypeNum).EquipName,
                                                            ControlledZoneNum,
                                                            FirstHVACIteration,
                                                            SysOutputProvided,
                                                            zoneEquipList.EquipIndex(EquipPtr));

                NonAirSysOutput = SysOutputProvided;
                LatOutputProvided = 0.0; // This baseboard does not add/remove any latent heat
            } break;

            case ZoneEquipType::RefrigerationChillerSet: { // 'ZoneHVAC:RefrigerationChillerSet'
                RefrigeratedCase::SimAirChillerSet(state,
                                                   state.dataZoneEquipmentManager->PrioritySimOrder(EquipTypeNum).EquipName,
                                                   ControlledZoneNum,
                                                   FirstHVACIteration,
                                                   SysOutputProvided,
                                                   LatOutputProvided,
                                                   zoneEquipList.EquipIndex(EquipPtr));

                NonAirSysOutput = SysOutputProvided;
            } break;

            case ZoneEquipType::UserDefinedHVACForcedAir: {
                UserDefinedComponents::SimZoneAirUserDefined(state,
                                                             state.dataZoneEquipmentManager->PrioritySimOrder(EquipTypeNum).EquipName,
                                                             ControlledZoneNum,
                                                             SysOutputProvided,
                                                             LatOutputProvided,
                                                             zoneEquipList.EquipIndex(EquipPtr));
            } break;

            case ZoneEquipType::EvaporativeCooler: {
                EvaporativeCoolers::SimZoneEvaporativeCoolerUnit(state,
                                                                 state.dataZoneEquipmentManager->PrioritySimOrder(EquipTypeNum).EquipName,
                                                                 ControlledZoneNum,
                                                                 SysOutputProvided,
                                                                 LatOutputProvided,
                                                                 zoneEquipList.EquipIndex(EquipPtr));
            } break;

            case ZoneEquipType::HybridEvaporativeCooler: {
                HybridUnitaryAirConditioners::SimZoneHybridUnitaryAirConditioners(
                    state,
                    state.dataZoneEquipmentManager->PrioritySimOrder(EquipTypeNum).EquipName,
                    ControlledZoneNum,
                    SysOutputProvided,
                    LatOutputProvided,
                    zoneEquipList.EquipIndex(EquipPtr));
            } break;

            default:
                break;
            }

            zoneEquipConfig.ZoneExh +=
                (state.dataHVACGlobal->UnbalExhMassFlow +
                 state.dataHVACGlobal->BalancedExhMassFlow); // This is the total "exhaust" flow from equipment such as a zone exhaust fan
            zoneEquipConfig.ZoneExhBalanced += state.dataHVACGlobal->BalancedExhMassFlow;
            zoneEquipConfig.PlenumMassFlow += state.dataHVACGlobal->PlenumInducedMassFlow;

            // Store available capacities for load distribution calculations
            if (FirstHVACIteration && (zoneEquipList.LoadDistScheme != DataZoneEquipment::LoadDist::Sequential)) {
                if (SysOutputProvided > 0.0) {
                    zoneEquipList.HeatingCapacity(EquipPtr) = SysOutputProvided;
                } else {
                    zoneEquipList.CoolingCapacity(EquipPtr) = SysOutputProvided;
                }
            }

            // If SpaceHVAC is active and this equipment has a space splitter, distribute the equipment output and update the spaces
            if (state.dataHeatBal->doSpaceHeatBalanceSimulation && !state.dataGlobal->DoingSizing &&
                zoneEquipList.zoneEquipSplitterIndex(EquipPtr) > -1) {
                state.dataZoneEquip->zoneEquipSplitter[zoneEquipList.zoneEquipSplitterIndex(EquipPtr)].distributeOutput(
                    state, ControlledZoneNum, SysOutputProvided, LatOutputProvided, NonAirSysOutput, EquipTypeNum);
            } else {
                thisZoneHB.NonAirSystemResponse += NonAirSysOutput;
            }
            // Space HVAC TODO: For now, update both spaces and zone, but maybe ultimately update one or the other
            updateSystemOutputRequired(state,
                                       ControlledZoneNum,
                                       SysOutputProvided,
                                       LatOutputProvided,
                                       state.dataZoneEnergyDemand->ZoneSysEnergyDemand(ControlledZoneNum),
                                       state.dataZoneEnergyDemand->ZoneSysMoistureDemand(ControlledZoneNum),
                                       EquipTypeNum);

            state.dataSize->CurTermUnitSizingNum = 0;
        } // zone equipment loop
    }     // End of controlled zone loop

    // If SpaceHVAC is active calculate SpaceHVAC:EquipmentMixer inlet flow rates after simulating zone equipment
    if (state.dataHeatBal->doSpaceHeatBalanceSimulation && !state.dataGlobal->DoingSizing) {
        for (auto &thisSpaceHVACMixer : state.dataZoneEquip->zoneEquipMixer) {
            thisSpaceHVACMixer.setInletFlows(state);
        }
    }

    state.dataSize->CurZoneEqNum = 0;
    state.dataZoneEquipmentManager->FirstPassZoneEquipFlag = false;

    // This is the call to the Supply Air Path after the components are simulated to update
    //  the path inlets

    // Process supply air path components in reverse order
    for (int SupplyAirPathNum = 1; SupplyAirPathNum <= state.dataZoneEquip->NumSupplyAirPaths; ++SupplyAirPathNum) {

        SupPathInletChanged = false;

        for (int CompNum = state.dataZoneEquip->SupplyAirPath(SupplyAirPathNum).NumOfComponents; CompNum >= 1; --CompNum) {
            switch (state.dataZoneEquip->SupplyAirPath(SupplyAirPathNum).ComponentTypeEnum(CompNum)) {
            case DataZoneEquipment::AirLoopHVACZone::Splitter: { // 'AirLoopHVAC:ZoneSplitter'
                if (!(state.afn->AirflowNetworkFanActivated && state.afn->distribution_simulated)) {
                    SplitterComponent::SimAirLoopSplitter(state,
                                                          state.dataZoneEquip->SupplyAirPath(SupplyAirPathNum).ComponentName(CompNum),
                                                          FirstHVACIteration,
                                                          FirstCall,
                                                          SupPathInletChanged,
                                                          state.dataZoneEquip->SupplyAirPath(SupplyAirPathNum).ComponentIndex(CompNum));
                }
            } break;
            case DataZoneEquipment::AirLoopHVACZone::SupplyPlenum: { // 'AirLoopHVAC:SupplyPlenum'
                ZonePlenum::SimAirZonePlenum(state,
                                             state.dataZoneEquip->SupplyAirPath(SupplyAirPathNum).ComponentName(CompNum),
                                             DataZoneEquipment::AirLoopHVACZone::SupplyPlenum,
                                             state.dataZoneEquip->SupplyAirPath(SupplyAirPathNum).ComponentIndex(CompNum),
                                             FirstHVACIteration,
                                             FirstCall,
                                             SupPathInletChanged);

            } break;
            default: {
                ShowSevereError(state, format("Error found in Supply Air Path={}", state.dataZoneEquip->SupplyAirPath(SupplyAirPathNum).Name));
                ShowContinueError(
                    state,
                    format("Invalid Supply Air Path Component={}", state.dataZoneEquip->SupplyAirPath(SupplyAirPathNum).ComponentType(CompNum)));
                ShowFatalError(state, "Preceding condition causes termination.");
            } break;
            }
        }

        if (SupPathInletChanged) {
            // If the supply air path inlet conditions have been changed, the Air Loop must be resimulated
            SimAir = true;
        }

    } // end of the Supply Air Path DO Loop

    ExhaustAirSystemManager::SimZoneHVACExhaustControls(state);

    ExhaustAirSystemManager::SimExhaustAirSystem(state, FirstHVACIteration);

    CalcZoneMassBalance(state, FirstHVACIteration);

    CalcZoneLeavingConditions(state, FirstHVACIteration);

    ReturnAirPathManager::SimReturnAirPath(state);
}

void SetZoneEquipSimOrder(EnergyPlusData &state, int const ControlledZoneNum)
{

    // SUBROUTINE INFORMATION:
    //       AUTHOR         Russ Taylor
    //       DATE WRITTEN   May 1997

    // PURPOSE OF THIS SUBROUTINE:
    // Set simulation priorities based on user specified priorities and
    // required conditions (heating or cooling).

    // SUBROUTINE LOCAL VARIABLE DECLARATIONS:
    auto &zeq(state.dataZoneEquip->ZoneEquipList(ControlledZoneNum));
    int const NumOfEquipTypes(zeq.NumOfEquipTypes);
    for (int EquipTypeNum = 1; EquipTypeNum <= NumOfEquipTypes; ++EquipTypeNum) {
        auto &pso(state.dataZoneEquipmentManager->PrioritySimOrder(EquipTypeNum));
        pso.EquipTypeName = zeq.EquipTypeName(EquipTypeNum);
        pso.EquipName = zeq.EquipName(EquipTypeNum);
        pso.equipType = zeq.EquipType(EquipTypeNum);
        pso.CoolingPriority = zeq.CoolingPriority(EquipTypeNum);
        pso.HeatingPriority = zeq.HeatingPriority(EquipTypeNum);
        pso.EquipPtr = EquipTypeNum;
    }
    for (int EquipTypeNum = NumOfEquipTypes + 1, EquipTypeNum_end = state.dataZoneEquipmentManager->PrioritySimOrder.u();
         EquipTypeNum <= EquipTypeNum_end;
         ++EquipTypeNum) { // Reset unused upper array portion
        auto &pso(state.dataZoneEquipmentManager->PrioritySimOrder(EquipTypeNum));
        pso.EquipTypeName.clear();
        pso.EquipName.clear();
        pso.equipType = DataZoneEquipment::ZoneEquipType::Invalid;
        pso.EquipPtr = 0;
    }

    for (int EquipTypeNum = 1; EquipTypeNum <= NumOfEquipTypes; ++EquipTypeNum) {
        auto &pso(state.dataZoneEquipmentManager->PrioritySimOrder(EquipTypeNum));

        int CurEqHeatingPriority = pso.HeatingPriority;
        int CurEqCoolingPriority = pso.CoolingPriority;

        for (int ComparedEquipTypeNum = EquipTypeNum; ComparedEquipTypeNum <= NumOfEquipTypes; ++ComparedEquipTypeNum) {
            auto &psc(state.dataZoneEquipmentManager->PrioritySimOrder(ComparedEquipTypeNum));

            if ((CurEqCoolingPriority > psc.CoolingPriority &&
                 state.dataZoneEnergyDemand->ZoneSysEnergyDemand(ControlledZoneNum).RemainingOutputRequired < 0.0) ||
                (CurEqHeatingPriority > psc.HeatingPriority &&
                 state.dataZoneEnergyDemand->ZoneSysEnergyDemand(ControlledZoneNum).RemainingOutputRequired >= 0.0)) {

                // Tuned C++ string swap avoids copying
                pso.EquipTypeName.swap(psc.EquipTypeName);
                pso.EquipName.swap(psc.EquipName);
                std::swap(pso.EquipPtr, psc.EquipPtr);
                std::swap(pso.equipType, psc.equipType);
                std::swap(pso.CoolingPriority, psc.CoolingPriority);
                std::swap(pso.HeatingPriority, psc.HeatingPriority);

                CurEqCoolingPriority = pso.CoolingPriority;
                CurEqHeatingPriority = pso.HeatingPriority;
            }
        }
    }
}

void InitSystemOutputRequired(EnergyPlusData &state, int const ZoneNum, bool const FirstHVACIteration, bool const ResetSimOrder)
{

    // SUBROUTINE INFORMATION:
    //       AUTHOR         Russ Taylor
    //       DATE WRITTEN   May 1997
    //       MODIFIED       Don Shirey, Aug 2009 (latent/moisture additions)

    // PURPOSE OF THIS SUBROUTINE:
    // Initialize remaining output required variables

    // METHODOLOGY EMPLOYED:
    // Initialize remaining output variables using predictor calculations
    initOutputRequired(state,
                       ZoneNum,
                       state.dataZoneEnergyDemand->ZoneSysEnergyDemand(ZoneNum),
                       state.dataZoneEnergyDemand->ZoneSysMoistureDemand(ZoneNum),
                       FirstHVACIteration,
                       ResetSimOrder);
    // SpaceHB TODO: This may need more work
    if (state.dataHeatBal->doSpaceHeatBalance) {
        for (int spaceNum : state.dataHeatBal->Zone(ZoneNum).spaceIndexes) {
            initOutputRequired(state,
                               ZoneNum,
                               state.dataZoneEnergyDemand->spaceSysEnergyDemand(spaceNum),
                               state.dataZoneEnergyDemand->spaceSysMoistureDemand(spaceNum),
                               FirstHVACIteration,
                               ResetSimOrder,
                               spaceNum);
        }
    }

    DistributeSystemOutputRequired(state, ZoneNum, FirstHVACIteration);
}

void initOutputRequired(EnergyPlusData &state,
                        int const ZoneNum,
                        DataZoneEnergyDemands::ZoneSystemSensibleDemand &energy,
                        DataZoneEnergyDemands::ZoneSystemMoistureDemand &moisture,
                        bool const FirstHVACIteration,
                        bool const ResetSimOrder,
                        int spaceNum)
{
    energy.RemainingOutputRequired = energy.TotalOutputRequired;
    energy.UnadjRemainingOutputRequired = energy.TotalOutputRequired;
    energy.RemainingOutputReqToHeatSP = energy.OutputRequiredToHeatingSP;
    energy.UnadjRemainingOutputReqToHeatSP = energy.OutputRequiredToHeatingSP;
    energy.RemainingOutputReqToCoolSP = energy.OutputRequiredToCoolingSP;
    energy.UnadjRemainingOutputReqToCoolSP = energy.OutputRequiredToCoolingSP;

    moisture.RemainingOutputRequired = moisture.TotalOutputRequired;
    moisture.UnadjRemainingOutputRequired = moisture.TotalOutputRequired;
    moisture.RemainingOutputReqToHumidSP = moisture.OutputRequiredToHumidifyingSP;
    moisture.UnadjRemainingOutputReqToHumidSP = moisture.OutputRequiredToHumidifyingSP;
    moisture.RemainingOutputReqToDehumidSP = moisture.OutputRequiredToDehumidifyingSP;
    moisture.UnadjRemainingOutputReqToDehumidSP = moisture.OutputRequiredToDehumidifyingSP;

    if (ResetSimOrder && spaceNum == 0) {
        SetZoneEquipSimOrder(state, ZoneNum);
    }

    // If one sequenced load is allocated, then all have been allocated in InitZoneEquipment
    if (allocated(energy.SequencedOutputRequired)) {
        // Check if controlled first, because if it's not, there is no zone equipment list
        if (!state.dataHeatBal->Zone(ZoneNum).IsControlled || state.dataGlobal->ZoneSizingCalc) {
            // init each sequenced demand to the full output
            energy.SequencedOutputRequired = energy.TotalOutputRequired;                            // array assignment
            energy.SequencedOutputRequiredToHeatingSP = energy.OutputRequiredToHeatingSP;           // array assignment
            energy.SequencedOutputRequiredToCoolingSP = energy.OutputRequiredToCoolingSP;           // array assignment
                                                                                                    // init each sequenced demand to the full output
            moisture.SequencedOutputRequired = moisture.TotalOutputRequired;                        // array assignment
            moisture.SequencedOutputRequiredToHumidSP = moisture.OutputRequiredToHumidifyingSP;     // array assignment
            moisture.SequencedOutputRequiredToDehumidSP = moisture.OutputRequiredToDehumidifyingSP; // array assignment
        } else if (FirstHVACIteration) {
            DataZoneEquipment::LoadDist loadDistType = state.dataZoneEquip->ZoneEquipList(ZoneNum).LoadDistScheme;
            if ((loadDistType == DataZoneEquipment::LoadDist::Sequential) || (loadDistType == DataZoneEquipment::LoadDist::Uniform)) {
                // init each sequenced demand to the full output
                energy.SequencedOutputRequired = energy.TotalOutputRequired;                        // array assignment
                energy.SequencedOutputRequiredToHeatingSP = energy.OutputRequiredToHeatingSP;       // array assignment
                energy.SequencedOutputRequiredToCoolingSP = energy.OutputRequiredToCoolingSP;       // array assignment
                                                                                                    // init each sequenced demand to the full output
                moisture.SequencedOutputRequired = moisture.TotalOutputRequired;                    // array assignment
                moisture.SequencedOutputRequiredToHumidSP = moisture.OutputRequiredToHumidifyingSP; // array assignment
                moisture.SequencedOutputRequiredToDehumidSP = moisture.OutputRequiredToDehumidifyingSP; // array assignment
            } else if ((loadDistType == DataZoneEquipment::LoadDist::UniformPLR) ||
                       (loadDistType == DataZoneEquipment::LoadDist::SequentialUniformPLR)) {
                // init each sequenced demand to the zone design load in order to get available capacities from equipment
                // SpaceHB TODO: This may need more work
                if (energy.TotalOutputRequired >= 0.0) {
                    energy.SequencedOutputRequired = state.dataSize->FinalZoneSizing(ZoneNum).DesHeatLoad; // array assignment
                } else {
                    energy.SequencedOutputRequired = -state.dataSize->FinalZoneSizing(ZoneNum).DesCoolLoad; // array assignment
                }
                if (energy.TotalOutputRequired >= 0.0) {
                    energy.SequencedOutputRequiredToHeatingSP = state.dataSize->FinalZoneSizing(ZoneNum).DesHeatLoad; // array assignment
                } else {
                    energy.SequencedOutputRequiredToHeatingSP = -state.dataSize->FinalZoneSizing(ZoneNum).DesCoolLoad; // array assignment
                }
                if (energy.TotalOutputRequired >= 0.0) {
                    energy.SequencedOutputRequiredToCoolingSP = state.dataSize->FinalZoneSizing(ZoneNum).DesHeatLoad; // array assignment
                } else {
                    energy.SequencedOutputRequiredToCoolingSP = -state.dataSize->FinalZoneSizing(ZoneNum).DesCoolLoad; // array assignment
                }
                // init each sequenced moisture demand to the full output
                moisture.SequencedOutputRequired = moisture.TotalOutputRequired;                        // array assignment
                moisture.SequencedOutputRequiredToHumidSP = moisture.OutputRequiredToHumidifyingSP;     // array assignment
                moisture.SequencedOutputRequiredToDehumidSP = moisture.OutputRequiredToDehumidifyingSP; // array assignment
            }
        } else {
            // init first sequenced sensible demand to the full output
            energy.SequencedOutputRequired(1) = energy.TotalOutputRequired;
            energy.SequencedOutputRequiredToHeatingSP(1) = energy.OutputRequiredToHeatingSP;
            energy.SequencedOutputRequiredToCoolingSP(1) = energy.OutputRequiredToCoolingSP;
            // init first sequenced moisture demand to the full output
            moisture.SequencedOutputRequired(1) = moisture.TotalOutputRequired;
            moisture.SequencedOutputRequiredToHumidSP(1) = moisture.OutputRequiredToHumidifyingSP;
            moisture.SequencedOutputRequiredToDehumidSP(1) = moisture.OutputRequiredToDehumidifyingSP;
        }
    }

    state.dataZoneEnergyDemand->CurDeadBandOrSetback(ZoneNum) = state.dataZoneEnergyDemand->DeadBandOrSetback(ZoneNum);
}

void DistributeSystemOutputRequired(EnergyPlusData &state, int const ZoneNum, bool const FirstHVACIteration)
{
    // Distribute zone equipment loads according to load distribution scheme

    // Do nothing if this zone is uncontrolled or doing zone sizing
    if (!state.dataHeatBal->Zone(ZoneNum).IsControlled) return;
    if (state.dataGlobal->ZoneSizingCalc) return;

    // Do nothing on FirstHVACIteration if not UniformLoading and not SequentialLoading
    if (FirstHVACIteration && (state.dataZoneEquip->ZoneEquipList(ZoneNum).LoadDistScheme != DataZoneEquipment::LoadDist::Uniform) &&
        (state.dataZoneEquip->ZoneEquipList(ZoneNum).LoadDistScheme != DataZoneEquipment::LoadDist::Sequential)) {
        return;
    }

    distributeOutputRequired(
        state, ZoneNum, state.dataZoneEnergyDemand->ZoneSysEnergyDemand(ZoneNum), state.dataZoneEnergyDemand->ZoneSysMoistureDemand(ZoneNum));
    // SpaceHB TODO: This may need more work
    if (state.dataHeatBal->doSpaceHeatBalance) {
        for (int spaceNum : state.dataHeatBal->Zone(ZoneNum).spaceIndexes) {
            distributeOutputRequired(state,
                                     ZoneNum,
                                     state.dataZoneEnergyDemand->spaceSysEnergyDemand(spaceNum),
                                     state.dataZoneEnergyDemand->spaceSysMoistureDemand(spaceNum));
        }
    }
}

void distributeOutputRequired(EnergyPlusData &state,
                              int const ZoneNum,
                              DataZoneEnergyDemands::ZoneSystemSensibleDemand &energy,
                              DataZoneEnergyDemands::ZoneSystemMoistureDemand &moisture)
{
    auto &thisZEqList(state.dataZoneEquip->ZoneEquipList(ZoneNum));
    Real64 heatLoadRatio = 1.0;
    Real64 coolLoadRatio = 1.0;
    Real64 availCap = 0.0;
    Real64 plr = 1.0;
    int numOperating = 0;

    switch (thisZEqList.LoadDistScheme) {
    case DataZoneEquipment::LoadDist::Sequential:
        // Nothing to do here for this case
        {
            // Set the load (with load fraction) for the first equipment in priority order
            constexpr int priorityNum = 1;
            const int &equipNum = state.dataZoneEquipmentManager->PrioritySimOrder(priorityNum).EquipPtr;

            // Determine whether we're heating or cooling and choose the appropriate fraction
            heatLoadRatio = thisZEqList.SequentialHeatingFraction(state, equipNum);
            coolLoadRatio = thisZEqList.SequentialCoolingFraction(state, equipNum);
            const Real64 loadRatio = (energy.TotalOutputRequired >= 0.0) ? heatLoadRatio : coolLoadRatio;

            // Energy loads
            energy.SequencedOutputRequired(priorityNum) = energy.TotalOutputRequired * loadRatio;
            energy.SequencedOutputRequiredToHeatingSP(priorityNum) = energy.OutputRequiredToHeatingSP * loadRatio;
            energy.SequencedOutputRequiredToCoolingSP(priorityNum) = energy.OutputRequiredToCoolingSP * loadRatio;
            energy.RemainingOutputRequired = energy.SequencedOutputRequired(priorityNum);
            energy.RemainingOutputReqToHeatSP = energy.SequencedOutputRequiredToHeatingSP(priorityNum);
            energy.RemainingOutputReqToCoolSP = energy.SequencedOutputRequiredToCoolingSP(priorityNum);

            // Moisture loads
            moisture.SequencedOutputRequired(priorityNum) = moisture.TotalOutputRequired * loadRatio;
            moisture.SequencedOutputRequiredToHumidSP(priorityNum) = moisture.OutputRequiredToHumidifyingSP * loadRatio;
            moisture.SequencedOutputRequiredToDehumidSP(priorityNum) = moisture.OutputRequiredToDehumidifyingSP * loadRatio;
            moisture.RemainingOutputRequired = moisture.SequencedOutputRequired(priorityNum);
            moisture.RemainingOutputReqToHumidSP = moisture.SequencedOutputRequiredToHumidSP(priorityNum);
            moisture.RemainingOutputReqToDehumidSP = moisture.SequencedOutputRequiredToDehumidSP(priorityNum);

            break;
        }
    case DataZoneEquipment::LoadDist::Uniform:
        // Distribute load uniformly across all active equipment
        if (thisZEqList.NumAvailHeatEquip > 0) {
            heatLoadRatio = 1.0 / thisZEqList.NumAvailHeatEquip;
        } else {
            heatLoadRatio = 1.0;
        }
        if (thisZEqList.NumAvailCoolEquip > 0) {
            coolLoadRatio = 1.0 / thisZEqList.NumAvailCoolEquip;
        } else {
            coolLoadRatio = 1.0;
        }
        for (int equipNum = 1.0; equipNum <= thisZEqList.NumOfEquipTypes; ++equipNum) {
            if (energy.TotalOutputRequired >= 0.0) {
                if (thisZEqList.HeatingPriority(equipNum) > 0) {
                    energy.SequencedOutputRequired(equipNum) = energy.TotalOutputRequired * heatLoadRatio;
                    energy.SequencedOutputRequiredToHeatingSP(equipNum) = energy.OutputRequiredToHeatingSP * heatLoadRatio;
                    energy.SequencedOutputRequiredToCoolingSP(equipNum) = energy.OutputRequiredToCoolingSP * heatLoadRatio;
                    moisture.SequencedOutputRequired(equipNum) = moisture.TotalOutputRequired * heatLoadRatio;
                    moisture.SequencedOutputRequiredToHumidSP(equipNum) = moisture.OutputRequiredToHumidifyingSP * heatLoadRatio;
                    moisture.SequencedOutputRequiredToDehumidSP(equipNum) = moisture.OutputRequiredToDehumidifyingSP * heatLoadRatio;
                } else {
                    energy.SequencedOutputRequired(equipNum) = 0.0;
                    energy.SequencedOutputRequiredToHeatingSP(equipNum) = 0.0;
                    energy.SequencedOutputRequiredToCoolingSP(equipNum) = 0.0;
                    moisture.SequencedOutputRequired(equipNum) = 0.0;
                    moisture.SequencedOutputRequiredToHumidSP(equipNum) = 0.0;
                    moisture.SequencedOutputRequiredToDehumidSP(equipNum) = 0.0;
                }
            } else {
                if (thisZEqList.CoolingPriority(equipNum) > 0) {
                    energy.SequencedOutputRequired(equipNum) = energy.TotalOutputRequired * coolLoadRatio;
                    energy.SequencedOutputRequiredToHeatingSP(equipNum) = energy.OutputRequiredToHeatingSP * coolLoadRatio;
                    energy.SequencedOutputRequiredToCoolingSP(equipNum) = energy.OutputRequiredToCoolingSP * coolLoadRatio;
                    moisture.SequencedOutputRequired(equipNum) = moisture.TotalOutputRequired * coolLoadRatio;
                    moisture.SequencedOutputRequiredToHumidSP(equipNum) = moisture.OutputRequiredToHumidifyingSP * coolLoadRatio;
                    moisture.SequencedOutputRequiredToDehumidSP(equipNum) = moisture.OutputRequiredToDehumidifyingSP * coolLoadRatio;
                } else {
                    energy.SequencedOutputRequired(equipNum) = 0.0;
                    energy.SequencedOutputRequiredToHeatingSP(equipNum) = 0.0;
                    energy.SequencedOutputRequiredToCoolingSP(equipNum) = 0.0;
                    moisture.SequencedOutputRequired(equipNum) = 0.0;
                    moisture.SequencedOutputRequiredToHumidSP(equipNum) = 0.0;
                    moisture.SequencedOutputRequiredToDehumidSP(equipNum) = 0.0;
                }
            }
        }
        break;
    case DataZoneEquipment::LoadDist::UniformPLR:
        // Distribute load at uniform PLR across all active equipment
        if (energy.TotalOutputRequired >= 0.0) {
            for (int equipNum = 1.0; equipNum <= thisZEqList.NumOfEquipTypes; ++equipNum) {
                if (thisZEqList.HeatingPriority(equipNum) > 0) availCap += thisZEqList.HeatingCapacity(equipNum);
            }
            if (availCap > 0.0) {
                plr = energy.TotalOutputRequired / availCap;
            } else {
                plr = 0.0;
            }
        } else {
            for (int equipNum = 1.0; equipNum <= thisZEqList.NumOfEquipTypes; ++equipNum) {
                if (thisZEqList.CoolingPriority(equipNum) > 0) availCap += thisZEqList.CoolingCapacity(equipNum);
            }
            if (availCap < 0.0) {
                plr = energy.TotalOutputRequired / availCap;
            } else {
                plr = 0.0;
            }
        }
        if (plr <= 0.0) break; // Don't change anything
        for (int equipNum = 1.0; equipNum <= thisZEqList.NumOfEquipTypes; ++equipNum) {
            if (energy.TotalOutputRequired >= 0.0) {
                if (thisZEqList.HeatingPriority(equipNum) > 0) {
                    energy.SequencedOutputRequired(equipNum) = thisZEqList.HeatingCapacity(equipNum) * plr;
                    energy.SequencedOutputRequiredToHeatingSP(equipNum) = thisZEqList.HeatingCapacity(equipNum) * plr;
                    energy.SequencedOutputRequiredToCoolingSP(equipNum) = thisZEqList.HeatingCapacity(equipNum) * plr;
                    if (energy.OutputRequiredToHeatingSP != 0.0) {
                        moisture.SequencedOutputRequired(equipNum) =
                            moisture.TotalOutputRequired * (thisZEqList.HeatingCapacity(equipNum) * plr) / energy.OutputRequiredToHeatingSP;
                        moisture.SequencedOutputRequiredToHumidSP(equipNum) =
                            moisture.OutputRequiredToHumidifyingSP * (thisZEqList.HeatingCapacity(equipNum) * plr) / energy.OutputRequiredToHeatingSP;
                    } else {
                        moisture.SequencedOutputRequired(equipNum) = moisture.TotalOutputRequired * plr;
                        moisture.SequencedOutputRequiredToHumidSP(equipNum) = moisture.OutputRequiredToHumidifyingSP * plr;
                    }
                    moisture.SequencedOutputRequiredToDehumidSP(equipNum) = 0.0;
                } else {
                    energy.SequencedOutputRequired(equipNum) = 0.0;
                    energy.SequencedOutputRequiredToHeatingSP(equipNum) = 0.0;
                    energy.SequencedOutputRequiredToCoolingSP(equipNum) = 0.0;
                    moisture.SequencedOutputRequired(equipNum) = 0.0;
                    moisture.SequencedOutputRequiredToHumidSP(equipNum) = 0.0;
                    moisture.SequencedOutputRequiredToDehumidSP(equipNum) = 0.0;
                }
            } else {
                if (thisZEqList.CoolingPriority(equipNum) > 0) {
                    energy.SequencedOutputRequired(equipNum) = thisZEqList.CoolingCapacity(equipNum) * plr;
                    energy.SequencedOutputRequiredToHeatingSP(equipNum) = thisZEqList.CoolingCapacity(equipNum) * plr;
                    energy.SequencedOutputRequiredToCoolingSP(equipNum) = thisZEqList.CoolingCapacity(equipNum) * plr;
                    if (energy.OutputRequiredToCoolingSP != 0.0) {
                        moisture.SequencedOutputRequired(equipNum) =
                            moisture.TotalOutputRequired * (thisZEqList.CoolingCapacity(equipNum) * plr) / energy.OutputRequiredToCoolingSP;
                        moisture.SequencedOutputRequiredToDehumidSP(equipNum) = moisture.OutputRequiredToDehumidifyingSP *
                                                                                (thisZEqList.CoolingCapacity(equipNum) * plr) /
                                                                                energy.OutputRequiredToCoolingSP;
                    } else {
                        moisture.SequencedOutputRequired(equipNum) = moisture.TotalOutputRequired * plr;
                        moisture.SequencedOutputRequiredToDehumidSP(equipNum) = moisture.OutputRequiredToDehumidifyingSP * plr;
                    }
                    moisture.SequencedOutputRequiredToHumidSP(equipNum) = 0.0;
                } else {
                    energy.SequencedOutputRequired(equipNum) = 0.0;
                    energy.SequencedOutputRequiredToHeatingSP(equipNum) = 0.0;
                    energy.SequencedOutputRequiredToCoolingSP(equipNum) = 0.0;
                    moisture.SequencedOutputRequired(equipNum) = 0.0;
                    moisture.SequencedOutputRequiredToHumidSP(equipNum) = 0.0;
                    moisture.SequencedOutputRequiredToDehumidSP(equipNum) = 0.0;
                }
            }
        }
        break;
    case DataZoneEquipment::LoadDist::SequentialUniformPLR:
        // Determine how many pieces of equipment are required to meet the current load,
        // then distribute load at uniform PLR across all active equipment
        if (energy.TotalOutputRequired >= 0.0) {
            // For heating capacities and TotalOutputRequired are positive
            for (int equipNum = 1.0; equipNum <= thisZEqList.NumOfEquipTypes; ++equipNum) {
                if ((thisZEqList.HeatingCapacity(equipNum) > 0.0) && (availCap < energy.TotalOutputRequired)) {
                    if (thisZEqList.HeatingPriority(equipNum) > 0) availCap += thisZEqList.HeatingCapacity(equipNum);
                    ++numOperating;
                }
            }
            if (availCap > 0.0) {
                plr = energy.TotalOutputRequired / availCap;
            } else {
                plr = 0.0;
                numOperating = 0;
            }
        } else {
            for (int equipNum = 1.0; equipNum <= thisZEqList.NumOfEquipTypes; ++equipNum) {
                // For cooling capacities and TotalOutputRequired are negative
                if ((thisZEqList.CoolingCapacity(equipNum) < 0.0) && (availCap > energy.TotalOutputRequired)) {
                    if (thisZEqList.CoolingPriority(equipNum) > 0) availCap += thisZEqList.CoolingCapacity(equipNum);
                    ++numOperating;
                }
            }
            if (availCap < 0.0) {
                plr = energy.TotalOutputRequired / availCap;
            } else {
                plr = 0.0;
                numOperating = 0;
            }
        }
        if (plr <= 0.0) break; // Don't change anything
        // Set loads for operating equipment
        for (int equipNum = 1.0; equipNum <= numOperating; ++equipNum) {
            if (energy.TotalOutputRequired >= 0.0) {
                if (thisZEqList.HeatingPriority(equipNum) > 0) {
                    energy.SequencedOutputRequired(equipNum) = thisZEqList.HeatingCapacity(equipNum) * plr;
                    energy.SequencedOutputRequiredToHeatingSP(equipNum) = thisZEqList.HeatingCapacity(equipNum) * plr;
                    energy.SequencedOutputRequiredToCoolingSP(equipNum) = thisZEqList.HeatingCapacity(equipNum) * plr;
                    if (energy.OutputRequiredToHeatingSP != 0.0) {
                        moisture.SequencedOutputRequired(equipNum) =
                            moisture.TotalOutputRequired * (thisZEqList.HeatingCapacity(equipNum) * plr) / energy.OutputRequiredToHeatingSP;
                        moisture.SequencedOutputRequiredToHumidSP(equipNum) =
                            moisture.OutputRequiredToHumidifyingSP * (thisZEqList.HeatingCapacity(equipNum) * plr) / energy.OutputRequiredToHeatingSP;
                    } else {
                        moisture.SequencedOutputRequired(equipNum) = moisture.TotalOutputRequired * plr;
                        moisture.SequencedOutputRequiredToHumidSP(equipNum) = moisture.OutputRequiredToHumidifyingSP * plr;
                    }
                    moisture.SequencedOutputRequiredToDehumidSP(equipNum) = 0.0;
                } else {
                    energy.SequencedOutputRequired(equipNum) = 0.0;
                    energy.SequencedOutputRequiredToHeatingSP(equipNum) = 0.0;
                    energy.SequencedOutputRequiredToCoolingSP(equipNum) = 0.0;
                    moisture.SequencedOutputRequired(equipNum) = 0.0;
                    moisture.SequencedOutputRequiredToHumidSP(equipNum) = 0.0;
                    moisture.SequencedOutputRequiredToDehumidSP(equipNum) = 0.0;
                }
            } else {
                if (thisZEqList.CoolingPriority(equipNum) > 0) {
                    energy.SequencedOutputRequired(equipNum) = thisZEqList.CoolingCapacity(equipNum) * plr;
                    energy.SequencedOutputRequiredToHeatingSP(equipNum) = thisZEqList.CoolingCapacity(equipNum) * plr;
                    energy.SequencedOutputRequiredToCoolingSP(equipNum) = thisZEqList.CoolingCapacity(equipNum) * plr;
                    if (energy.OutputRequiredToCoolingSP != 0.0) {
                        moisture.SequencedOutputRequired(equipNum) =
                            moisture.TotalOutputRequired * (thisZEqList.CoolingCapacity(equipNum) * plr) / energy.OutputRequiredToCoolingSP;
                        moisture.SequencedOutputRequiredToDehumidSP(equipNum) = moisture.OutputRequiredToDehumidifyingSP *
                                                                                (thisZEqList.CoolingCapacity(equipNum) * plr) /
                                                                                energy.OutputRequiredToCoolingSP;
                    } else {
                        moisture.SequencedOutputRequired(equipNum) = moisture.TotalOutputRequired * plr;
                        moisture.SequencedOutputRequiredToDehumidSP(equipNum) = moisture.OutputRequiredToDehumidifyingSP * plr;
                    }
                    moisture.SequencedOutputRequiredToHumidSP(equipNum) = 0.0;
                } else {
                    energy.SequencedOutputRequired(equipNum) = 0.0;
                    energy.SequencedOutputRequiredToHeatingSP(equipNum) = 0.0;
                    energy.SequencedOutputRequiredToCoolingSP(equipNum) = 0.0;
                    moisture.SequencedOutputRequired(equipNum) = 0.0;
                    moisture.SequencedOutputRequiredToHumidSP(equipNum) = 0.0;
                    moisture.SequencedOutputRequiredToDehumidSP(equipNum) = 0.0;
                }
            }
        }
        // Set loads to zero for remaining equipment
        for (int equipNum = numOperating + 1; equipNum <= thisZEqList.NumOfEquipTypes; ++equipNum) {
            energy.SequencedOutputRequired(equipNum) = 0.0;
            energy.SequencedOutputRequiredToHeatingSP(equipNum) = 0.0;
            energy.SequencedOutputRequiredToCoolingSP(equipNum) = 0.0;
            moisture.SequencedOutputRequired(equipNum) = 0.0;
            moisture.SequencedOutputRequiredToHumidSP(equipNum) = 0.0;
            moisture.SequencedOutputRequiredToDehumidSP(equipNum) = 0.0;
        }
        break;
    default:
        ShowFatalError(state, "DistributeSystemOutputRequired: Illegal load distribution scheme type.");
        break;
    }
    // For every load distribution scheme except SequentialLoad
    //  set the remaining loads to the first equipment type's load to support equipment types that don't use the sequenced loads
    if (thisZEqList.LoadDistScheme != DataZoneEquipment::LoadDist::Sequential) {
        energy.RemainingOutputRequired = energy.SequencedOutputRequired(1);
        moisture.RemainingOutputRequired = moisture.SequencedOutputRequired(1);
        energy.RemainingOutputReqToHeatSP = energy.SequencedOutputRequiredToHeatingSP(1);
        moisture.RemainingOutputReqToHumidSP = moisture.SequencedOutputRequiredToHumidSP(1);
        energy.RemainingOutputReqToCoolSP = energy.SequencedOutputRequiredToCoolingSP(1);
        moisture.RemainingOutputReqToDehumidSP = moisture.SequencedOutputRequiredToDehumidSP(1);
    }
}

void updateSystemOutputRequired(EnergyPlusData &state,
                                int const ZoneNum,
                                Real64 const SysOutputProvided, // sensible output provided by zone equipment (W)
                                Real64 const LatOutputProvided, // latent output provided by zone equipment (kg/s)
                                DataZoneEnergyDemands::ZoneSystemSensibleDemand &energy,
                                DataZoneEnergyDemands::ZoneSystemMoistureDemand &moisture,
                                int const EquipPriorityNum // optional index in PrioritySimOrder for this update
)
{

    // SUBROUTINE INFORMATION:
    //       AUTHOR         Russ Taylor
    //       MODIFIED       B. Griffith Sept 2011, add storage of requirements by sequence

    // If zone is uncontrolled use original method for remaining output
    if (!state.dataHeatBal->Zone(ZoneNum).IsControlled) {
        // SequentialLoading, use original method for remaining output
        energy.UnadjRemainingOutputRequired -= SysOutputProvided;
        energy.RemainingOutputRequired = energy.UnadjRemainingOutputRequired;
        energy.UnadjRemainingOutputReqToHeatSP -= SysOutputProvided;
        energy.RemainingOutputReqToHeatSP = energy.UnadjRemainingOutputReqToHeatSP;
        energy.UnadjRemainingOutputReqToCoolSP -= SysOutputProvided;
        energy.RemainingOutputReqToCoolSP = energy.UnadjRemainingOutputReqToCoolSP;
        // Latent output updates
        moisture.UnadjRemainingOutputRequired -= LatOutputProvided;
        moisture.RemainingOutputRequired = moisture.UnadjRemainingOutputRequired;
        moisture.UnadjRemainingOutputReqToHumidSP -= LatOutputProvided;
        moisture.RemainingOutputReqToHumidSP = moisture.UnadjRemainingOutputReqToHumidSP;
        moisture.UnadjRemainingOutputReqToDehumidSP -= LatOutputProvided;
        moisture.RemainingOutputReqToDehumidSP = moisture.UnadjRemainingOutputReqToDehumidSP;

        // re-evaluate if loads are now such that in dead band or set back
        switch (state.dataHeatBalFanSys->TempControlType(ZoneNum)) {
        case HVAC::SetptType::Uncontrolled: {
            // uncontrolled zone; shouldn't ever get here, but who knows
            state.dataZoneEnergyDemand->CurDeadBandOrSetback(ZoneNum) = false;
        } break;
                
        case HVAC::SetptType::SingleHeat: {
            state.dataZoneEnergyDemand->CurDeadBandOrSetback(ZoneNum) = ((energy.RemainingOutputRequired - 1.0) < 0.0); 
        } break;
                
        case HVAC::SetptType::SingleCool: {
            state.dataZoneEnergyDemand->CurDeadBandOrSetback(ZoneNum) = ((energy.RemainingOutputRequired + 1.0) > 0.0);
        } break;
                
        case HVAC::SetptType::SingleHeatCool: {
            state.dataZoneEnergyDemand->CurDeadBandOrSetback(ZoneNum) = (energy.RemainingOutputReqToHeatSP < 0.0 && energy.RemainingOutputReqToCoolSP > 0.0);
        } break;

        case HVAC::SetptType::DualHeatCool: {
            state.dataZoneEnergyDemand->CurDeadBandOrSetback(ZoneNum) = (energy.RemainingOutputReqToHeatSP < 0.0 && energy.RemainingOutputReqToCoolSP > 0.0);
        } break;

        default: {
        } break;
        } // swtich

        if (EquipPriorityNum > -1) {
            // now store remaining load at the by sequence level
            if (EquipPriorityNum + 1 <= energy.NumZoneEquipment) {
                energy.SequencedOutputRequired(EquipPriorityNum + 1) = energy.RemainingOutputRequired;
                moisture.SequencedOutputRequired(EquipPriorityNum + 1) = moisture.RemainingOutputRequired;
            }

            if (state.dataZoneEquipmentManager->PrioritySimOrder(EquipPriorityNum).HeatingPriority + 1 <= energy.NumZoneEquipment) {
                energy.SequencedOutputRequiredToHeatingSP(state.dataZoneEquipmentManager->PrioritySimOrder(EquipPriorityNum).HeatingPriority + 1) =
                    energy.RemainingOutputReqToHeatSP;
                moisture.SequencedOutputRequiredToHumidSP(state.dataZoneEquipmentManager->PrioritySimOrder(EquipPriorityNum).HeatingPriority + 1) =
                    moisture.RemainingOutputReqToHumidSP;
            }
            if (state.dataZoneEquipmentManager->PrioritySimOrder(EquipPriorityNum).CoolingPriority + 1 <= energy.NumZoneEquipment) {
                energy.SequencedOutputRequiredToCoolingSP(state.dataZoneEquipmentManager->PrioritySimOrder(EquipPriorityNum).CoolingPriority + 1) =
                    energy.RemainingOutputReqToCoolSP;
                moisture.SequencedOutputRequiredToDehumidSP(state.dataZoneEquipmentManager->PrioritySimOrder(EquipPriorityNum).CoolingPriority + 1) =
                    moisture.RemainingOutputReqToDehumidSP;
            }
        }
        return;
    }

    // Sensible output updates
    auto &thisZEqList(state.dataZoneEquip->ZoneEquipList(ZoneNum));
    switch (thisZEqList.LoadDistScheme) {
    case DataZoneEquipment::LoadDist::Sequential: {
        // Subtract the system output from the unadjusted loads required
        energy.UnadjRemainingOutputRequired -= SysOutputProvided;
        energy.UnadjRemainingOutputReqToHeatSP -= SysOutputProvided;
        energy.UnadjRemainingOutputReqToCoolSP -= SysOutputProvided;
        moisture.UnadjRemainingOutputRequired -= LatOutputProvided;
        moisture.UnadjRemainingOutputReqToHumidSP -= LatOutputProvided;
        moisture.UnadjRemainingOutputReqToDehumidSP -= LatOutputProvided;

        if ((EquipPriorityNum > -1) && (EquipPriorityNum < thisZEqList.NumOfEquipTypes)) {

            // Look up the next system in priority order
            int nextEquipPriorityNum = EquipPriorityNum + 1;
            const int &nextSystem = state.dataZoneEquipmentManager->PrioritySimOrder(nextEquipPriorityNum).EquipPtr;

            // Determine the load ratio based on whether we're heating or cooling
            const Real64 loadRatio = (energy.TotalOutputRequired >= 0.0) ? thisZEqList.SequentialHeatingFraction(state, nextSystem)
                                                                         : thisZEqList.SequentialCoolingFraction(state, nextSystem);

            // Update the zone energy demands
            energy.RemainingOutputRequired = loadRatio * energy.UnadjRemainingOutputRequired;
            energy.RemainingOutputReqToHeatSP = loadRatio * energy.UnadjRemainingOutputReqToHeatSP;
            energy.RemainingOutputReqToCoolSP = loadRatio * energy.UnadjRemainingOutputReqToCoolSP;
            moisture.RemainingOutputRequired = loadRatio * moisture.UnadjRemainingOutputRequired;
            moisture.RemainingOutputReqToHumidSP = loadRatio * moisture.UnadjRemainingOutputReqToHumidSP;
            moisture.RemainingOutputReqToDehumidSP = loadRatio * moisture.UnadjRemainingOutputReqToDehumidSP;

            // now store remaining load at the sequence level
            energy.SequencedOutputRequired(nextEquipPriorityNum) = energy.RemainingOutputRequired;
            energy.SequencedOutputRequiredToHeatingSP(nextEquipPriorityNum) = energy.RemainingOutputReqToHeatSP;
            energy.SequencedOutputRequiredToCoolingSP(nextEquipPriorityNum) = energy.RemainingOutputReqToCoolSP;
            moisture.SequencedOutputRequired(nextEquipPriorityNum) = moisture.RemainingOutputRequired;
            moisture.SequencedOutputRequiredToHumidSP(nextEquipPriorityNum) = moisture.RemainingOutputReqToHumidSP;
            moisture.SequencedOutputRequiredToDehumidSP(nextEquipPriorityNum) = moisture.RemainingOutputReqToDehumidSP;
        } else {
            // SequentialLoading, use original method for remaining output
            energy.RemainingOutputRequired = energy.UnadjRemainingOutputRequired;
            energy.RemainingOutputReqToHeatSP = energy.UnadjRemainingOutputReqToHeatSP;
            energy.RemainingOutputReqToCoolSP = energy.UnadjRemainingOutputReqToCoolSP;
            // Latent output updates
            moisture.RemainingOutputRequired = moisture.UnadjRemainingOutputRequired;
            moisture.RemainingOutputReqToHumidSP = moisture.UnadjRemainingOutputReqToHumidSP;
            moisture.RemainingOutputReqToDehumidSP = moisture.UnadjRemainingOutputReqToDehumidSP;
        }

        // re-evaluate if loads are now such that in dead band or set back
        switch (state.dataHeatBalFanSys->TempControlType(ZoneNum)) {
        case HVAC::SetptType::Uncontrolled: {
            // uncontrolled zone; shouldn't ever get here, but who knows
            state.dataZoneEnergyDemand->CurDeadBandOrSetback(ZoneNum) = false;
        } break;
                
        case HVAC::SetptType::SingleHeat: {
            state.dataZoneEnergyDemand->CurDeadBandOrSetback(ZoneNum) = ((energy.RemainingOutputRequired - 1.0) < 0.0);
        } break;
        
        case HVAC::SetptType::SingleCool: {
            state.dataZoneEnergyDemand->CurDeadBandOrSetback(ZoneNum) = ((energy.RemainingOutputRequired + 1.0) > 0.0);
        } break;
                
        case HVAC::SetptType::SingleHeatCool: {
            state.dataZoneEnergyDemand->CurDeadBandOrSetback(ZoneNum) = (energy.RemainingOutputReqToHeatSP < 0.0 && energy.RemainingOutputReqToCoolSP > 0.0);
        } break;

        case HVAC::SetptType::DualHeatCool: {
            state.dataZoneEnergyDemand->CurDeadBandOrSetback(ZoneNum) = (energy.RemainingOutputReqToHeatSP < 0.0 && energy.RemainingOutputReqToCoolSP > 0.0);
        } break;
                
        default: {
        } break;
                
        } // switch

    } break;
    case DataZoneEquipment::LoadDist::Uniform:
    case DataZoneEquipment::LoadDist::UniformPLR:
    case DataZoneEquipment::LoadDist::SequentialUniformPLR:
        // For every load distribution scheme except SequentialLoad, do not touch the sequenced loads,
        // but set the remaining loads to the next equipment type's load to support equipment types that don't use the sequenced loads
        if (EquipPriorityNum > -1) {
            if (EquipPriorityNum + 1 <= energy.NumZoneEquipment) {
                energy.RemainingOutputRequired = energy.SequencedOutputRequired(EquipPriorityNum + 1);
                moisture.RemainingOutputRequired = moisture.SequencedOutputRequired(EquipPriorityNum + 1);
            }

            if (state.dataZoneEquipmentManager->PrioritySimOrder(EquipPriorityNum).HeatingPriority + 1 <= energy.NumZoneEquipment) {
                energy.RemainingOutputReqToHeatSP =
                    energy.SequencedOutputRequiredToHeatingSP(state.dataZoneEquipmentManager->PrioritySimOrder(EquipPriorityNum).HeatingPriority + 1);
                moisture.RemainingOutputReqToHumidSP =
                    moisture.SequencedOutputRequiredToHumidSP(state.dataZoneEquipmentManager->PrioritySimOrder(EquipPriorityNum).HeatingPriority + 1);
            }
            if (state.dataZoneEquipmentManager->PrioritySimOrder(EquipPriorityNum).CoolingPriority + 1 <= energy.NumZoneEquipment) {
                energy.RemainingOutputReqToCoolSP =
                    energy.SequencedOutputRequiredToCoolingSP(state.dataZoneEquipmentManager->PrioritySimOrder(EquipPriorityNum).CoolingPriority + 1);
                moisture.RemainingOutputReqToDehumidSP = moisture.SequencedOutputRequiredToDehumidSP(
                    state.dataZoneEquipmentManager->PrioritySimOrder(EquipPriorityNum).CoolingPriority + 1);
            }
        }
        break;
    default:
        ShowFatalError(state, "UpdateSystemOutputRequired: Illegal load distribution scheme type.");
        break;
    }
}

void adjustSystemOutputRequired(Real64 const sensibleRatio, // sensible load adjustment
                                Real64 const latentRatio,   // latent load adjustment
                                DataZoneEnergyDemands::ZoneSystemSensibleDemand &energy,
                                DataZoneEnergyDemands::ZoneSystemMoistureDemand &moisture,
                                int const equipPriorityNum // index in PrioritySimOrder
)
{
    // Adjust the zone energy demands for space thermostat control
    energy.RemainingOutputRequired *= sensibleRatio;
    energy.RemainingOutputReqToHeatSP *= sensibleRatio;
    energy.RemainingOutputReqToCoolSP *= sensibleRatio;
    moisture.RemainingOutputRequired *= latentRatio;
    moisture.RemainingOutputReqToHumidSP *= latentRatio;
    moisture.RemainingOutputReqToDehumidSP *= latentRatio;

    energy.SequencedOutputRequired(equipPriorityNum) *= sensibleRatio;
    energy.SequencedOutputRequiredToHeatingSP(equipPriorityNum) *= sensibleRatio;
    energy.SequencedOutputRequiredToCoolingSP(equipPriorityNum) *= sensibleRatio;
    moisture.SequencedOutputRequired(equipPriorityNum) *= latentRatio;
    moisture.SequencedOutputRequiredToHumidSP(equipPriorityNum) *= latentRatio;
    moisture.SequencedOutputRequiredToDehumidSP(equipPriorityNum) *= latentRatio;
}

void CalcZoneMassBalance(EnergyPlusData &state, bool const FirstHVACIteration)
{

    // SUBROUTINE INFORMATION:
    //       AUTHOR         Russ Taylor
    //       DATE WRITTEN   May 1997

    // PURPOSE OF THIS SUBROUTINE:
    // Perform zone mass balance to get outlet air flow conditions.

    // METHODOLOGY EMPLOYED:
    // Mass continuity equation.

    int constexpr IterMax(25);
    Real64 constexpr ConvergenceTolerance(0.000010);

    state.dataHVACGlobal->ZoneMassBalanceHVACReSim = false;
    int Iteration = 0;
    Real64 BuildingZoneMixingFlow = 0.0;
    Real64 BuildingZoneMixingFlowOld = 0.0;
    Real64 BuildingZoneReturnFlow = 0.0;
    Real64 BuildingZoneReturnFlowOld = 0.0;

    auto &Node(state.dataLoopNodes->Node);

    // Total loop supply and recirc flows (these have been zeroed earlier in InitZoneEquipment
    for (int airDistUnit = 1; airDistUnit <= (int)state.dataDefineEquipment->AirDistUnit.size(); ++airDistUnit) {
        auto &airDisUnit = state.dataDefineEquipment->AirDistUnit(airDistUnit);
        if (airDisUnit.AirLoopNum > 0) {
            auto &airLoopFlow = state.dataAirLoop->AirLoopFlow(airDisUnit.AirLoopNum);
            airLoopFlow.SupFlow += airDisUnit.MassFlowRateSup;
            airLoopFlow.RecircFlow += airDisUnit.MassFlowRatePlenInd;
            airLoopFlow.LeakFlow += airDisUnit.MassFlowRateDnStrLk + airDisUnit.MassFlowRateUpStrLk;
        }
    }

    // Set max OA flow and frac for systems which are all OA (no OASys)
    for (int airLoop = 1; airLoop <= state.dataHVACGlobal->NumPrimaryAirSys; ++airLoop) {
        if (state.dataAirSystemsData->PrimaryAirSystems(airLoop).isAllOA) {
            auto &airLoopFlow = state.dataAirLoop->AirLoopFlow(airLoop);
            airLoopFlow.MaxOutAir = airLoopFlow.SupFlow;
            airLoopFlow.OAFlow = airLoopFlow.SupFlow;
            airLoopFlow.OAFrac = 1.0;
        }
    }

    do {
        if (state.dataHeatBal->ZoneAirMassFlow.EnforceZoneMassBalance) {
            // These are also reset in ZoneEquipmentManager::InitZoneEquipment, reset again here for each zone mass balance iteration
            for (int airLoop = 1; airLoop <= state.dataHVACGlobal->NumPrimaryAirSys; ++airLoop) {
                auto &airLoopFlow = state.dataAirLoop->AirLoopFlow(airLoop);
                airLoopFlow.ZoneRetFlow = 0.0;
                airLoopFlow.SysRetFlow = 0.0;
                airLoopFlow.ExcessZoneExhFlow = 0.0;
            }
            for (int ZoneNum = 1; ZoneNum <= state.dataGlobal->NumOfZones; ++ZoneNum) {
                if (!state.dataZoneEquip->ZoneEquipConfig(ZoneNum).IsControlled) continue;
                state.dataHeatBalFanSys->ZoneInfiltrationFlag(ZoneNum) = false;
                state.dataHeatBal->MassConservation(ZoneNum).IncludeInfilToZoneMassBal = 0.0;
                state.dataHeatBal->MassConservation(ZoneNum).RetMassFlowRate = 0.0;
                state.dataZoneEquip->ZoneEquipConfig(ZoneNum).ExcessZoneExh = 0.0;
                if (state.dataHeatBal->doSpaceHeatBalance) {
                    for (int spaceNum : state.dataHeatBal->Zone(ZoneNum).spaceIndexes) {
                        if (!state.dataZoneEquip->spaceEquipConfig(spaceNum).IsControlled) continue;
                        state.dataZoneEquip->spaceEquipConfig(spaceNum).ExcessZoneExh = 0.0;
                    }
                }
            }
        }
        BuildingZoneMixingFlowOld = BuildingZoneMixingFlow;
        BuildingZoneMixingFlow = 0.0;

        BuildingZoneReturnFlowOld = BuildingZoneReturnFlow;
        BuildingZoneReturnFlow = 0.0;

        for (int ZoneNum1 = 1; ZoneNum1 <= state.dataGlobal->NumOfZones; ++ZoneNum1) {
            int ZoneNum = ZoneNum1;
            if (state.dataHeatBal->ZoneAirMassFlow.EnforceZoneMassBalance) ZoneNum = state.dataHeatBalFanSys->ZoneReOrder(ZoneNum1);
            if (!state.dataZoneEquip->ZoneEquipConfig(ZoneNum).IsControlled) continue;
            auto &massConservation = state.dataHeatBal->MassConservation(ZoneNum);
            auto &zoneEquipConfig = state.dataZoneEquip->ZoneEquipConfig(ZoneNum);
            Real64 TotExhaustAirMassFlowRate = 0.0;

            zoneEquipConfig.TotExhaustAirMassFlowRate = 0.0;

            Real64 ZoneMixingAirMassFlowRate = 0.0;
            Real64 ZoneMixingNetAirMassFlowRate = 0.0;
            Real64 ZoneReturnAirMassFlowRate = 0.0;

            // SpaceHVAC TODO: For now, ZoneMassBalance happens at the zone level, not space
            zoneEquipConfig.setTotalInletFlows(state);
            Real64 TotInletAirMassFlowRate = zoneEquipConfig.TotInletAirMassFlowRate;
            if (state.dataHeatBal->doSpaceHeatBalance) {
                for (int spaceNum : state.dataHeatBal->Zone(ZoneNum).spaceIndexes) {
                    auto &spaceEquipConfig = state.dataZoneEquip->spaceEquipConfig(spaceNum);
                    if (spaceEquipConfig.IsControlled) {
                        spaceEquipConfig.setTotalInletFlows(state);
                    } else {
                        // If space is not controlled, allocate zone-level airflow by volume
                        auto &thisSpace = state.dataHeatBal->space(spaceNum);
                        Real64 spaceFrac = thisSpace.fracZoneVolume;
                        DataZoneEquipment::scaleInletFlows(state, zoneEquipConfig.ZoneNode, thisSpace.SystemZoneNodeNumber, spaceFrac);
                    }
                }
            }

            for (int NodeNum = 1; NodeNum <= zoneEquipConfig.NumExhaustNodes; ++NodeNum) {

                if (state.afn->AirflowNetworkNumOfExhFan == 0) {
                    zoneEquipConfig.TotExhaustAirMassFlowRate += Node(zoneEquipConfig.ExhaustNode(NodeNum)).MassFlowRate;
                }
            }
            TotExhaustAirMassFlowRate = zoneEquipConfig.TotExhaustAirMassFlowRate;

            // Include zone mixing mass flow rate
            if (state.dataHeatBalFanSys->ZoneMassBalanceFlag(ZoneNum)) {
                int NumRetNodes = zoneEquipConfig.NumReturnNodes;
                for (int NodeNumHere = 1; NodeNumHere <= NumRetNodes; ++NodeNumHere) {
                    int RetNode = zoneEquipConfig.ReturnNode(NodeNumHere);
                    if (RetNode > 0) {
                        ZoneReturnAirMassFlowRate += Node(RetNode).MassFlowRate;
                    }
                }
                // Set zone mixing incoming mass flow rate
                if ((Iteration == 0) || state.dataHeatBal->ZoneAirMassFlow.ZoneFlowAdjustment == DataHeatBalance::AdjustmentType::AdjustReturnOnly ||
                    state.dataHeatBal->ZoneAirMassFlow.ZoneFlowAdjustment == DataHeatBalance::AdjustmentType::AdjustReturnThenMixing) {
                    ZoneMixingAirMassFlowRate = state.dataZoneTempPredictorCorrector->zoneHeatBalance(ZoneNum).MixingMassFlowZone;
                } else {
                    ZoneMixingAirMassFlowRate = max(0.0,
                                                    ZoneReturnAirMassFlowRate + TotExhaustAirMassFlowRate - TotInletAirMassFlowRate +
                                                        massConservation.MixingSourceMassFlowRate);
                }
                CalcZoneMixingFlowRateOfReceivingZone(state, ZoneNum, ZoneMixingAirMassFlowRate);
                ZoneMixingNetAirMassFlowRate = massConservation.MixingMassFlowRate - massConservation.MixingSourceMassFlowRate;
            }

            // Calculate standard return air flow rate using default method of inlets minus exhausts adjusted for "balanced" exhaust flow
            Real64 StdTotalReturnMassFlow =
                TotInletAirMassFlowRate + ZoneMixingNetAirMassFlowRate - (TotExhaustAirMassFlowRate - zoneEquipConfig.ZoneExhBalanced);

            if (!state.dataHeatBal->ZoneAirMassFlow.EnforceZoneMassBalance) {
                if (StdTotalReturnMassFlow < 0.0) {
                    zoneEquipConfig.ExcessZoneExh = -StdTotalReturnMassFlow;
                    StdTotalReturnMassFlow = 0.0;
                } else {
                    zoneEquipConfig.ExcessZoneExh = 0.0;
                }
            } else {
                zoneEquipConfig.ExcessZoneExh = 0.0;
                StdTotalReturnMassFlow = max(0.0, StdTotalReturnMassFlow);
            }

            Real64 FinalTotalReturnMassFlow = 0;
            zoneEquipConfig.calcReturnFlows(state, StdTotalReturnMassFlow, FinalTotalReturnMassFlow);
            if (state.dataHeatBal->ZoneAirMassFlow.EnforceZoneMassBalance) {
                // set mass conservation variables
                massConservation.InMassFlowRate = TotInletAirMassFlowRate;
                massConservation.ExhMassFlowRate = TotExhaustAirMassFlowRate;

                if (state.dataHeatBal->ZoneAirMassFlow.ZoneFlowAdjustment == DataHeatBalance::AdjustmentType::AdjustMixingOnly ||
                    state.dataHeatBal->ZoneAirMassFlow.ZoneFlowAdjustment == DataHeatBalance::AdjustmentType::AdjustMixingThenReturn) {
                    massConservation.RetMassFlowRate = FinalTotalReturnMassFlow;
                    ZoneReturnAirMassFlowRate = FinalTotalReturnMassFlow;
                    if (state.dataHeatBal->ZoneAirMassFlow.ZoneFlowAdjustment == DataHeatBalance::AdjustmentType::AdjustMixingThenReturn) {

                        // Calculate return air flow rate using mass conservation equation
                        Real64 AdjustedTotalReturnMassFlow =
                            max(0.0, TotInletAirMassFlowRate - TotExhaustAirMassFlowRate + ZoneMixingNetAirMassFlowRate);
                        if (!state.dataGlobal->DoingSizing) {
                            AdjustedTotalReturnMassFlow = min(AdjustedTotalReturnMassFlow, zoneEquipConfig.AirLoopDesSupply);
                        }
                        // add adjust zone return node air flow calc
                        zoneEquipConfig.calcReturnFlows(state, AdjustedTotalReturnMassFlow, FinalTotalReturnMassFlow);
                        massConservation.RetMassFlowRate = FinalTotalReturnMassFlow;
                        ZoneReturnAirMassFlowRate = FinalTotalReturnMassFlow;
                    }
                    // Set zone infiltration air flow rate
                    CalcZoneInfiltrationFlows(state, ZoneNum, ZoneReturnAirMassFlowRate);

                } else if (state.dataHeatBal->ZoneAirMassFlow.ZoneFlowAdjustment == DataHeatBalance::AdjustmentType::AdjustReturnOnly ||
                           state.dataHeatBal->ZoneAirMassFlow.ZoneFlowAdjustment == DataHeatBalance::AdjustmentType::AdjustReturnThenMixing) {

                    // Calculate return air flow rate using mass conservation equation
                    Real64 AdjustedTotalReturnMassFlow = max(0.0, TotInletAirMassFlowRate - TotExhaustAirMassFlowRate + ZoneMixingNetAirMassFlowRate);
                    if (!state.dataGlobal->DoingSizing) {
                        AdjustedTotalReturnMassFlow = min(AdjustedTotalReturnMassFlow, zoneEquipConfig.AirLoopDesSupply);
                    }

                    // add adjust zone return node air flow calculation
                    zoneEquipConfig.calcReturnFlows(state, AdjustedTotalReturnMassFlow, FinalTotalReturnMassFlow);
                    massConservation.RetMassFlowRate = FinalTotalReturnMassFlow;
                    ZoneReturnAirMassFlowRate = FinalTotalReturnMassFlow;

                    if (state.dataHeatBal->ZoneAirMassFlow.ZoneFlowAdjustment == DataHeatBalance::AdjustmentType::AdjustReturnThenMixing) {
                        ZoneMixingAirMassFlowRate = max(0.0,
                                                        ZoneReturnAirMassFlowRate + TotExhaustAirMassFlowRate - TotInletAirMassFlowRate +
                                                            massConservation.MixingSourceMassFlowRate);
                        CalcZoneMixingFlowRateOfReceivingZone(state, ZoneNum, ZoneMixingAirMassFlowRate);
                        ZoneMixingNetAirMassFlowRate = massConservation.MixingMassFlowRate - massConservation.MixingSourceMassFlowRate;

                        // Calculate return air flow rate using mass conservation equation
                        AdjustedTotalReturnMassFlow = max(0.0, TotInletAirMassFlowRate - TotExhaustAirMassFlowRate + ZoneMixingNetAirMassFlowRate);
                        if (!state.dataGlobal->DoingSizing) {
                            AdjustedTotalReturnMassFlow = min(AdjustedTotalReturnMassFlow, zoneEquipConfig.AirLoopDesSupply);
                        }

                        // add adjust zone return node air flow calc
                        zoneEquipConfig.calcReturnFlows(state, AdjustedTotalReturnMassFlow, FinalTotalReturnMassFlow);
                        massConservation.RetMassFlowRate = FinalTotalReturnMassFlow;
                        ZoneReturnAirMassFlowRate = FinalTotalReturnMassFlow;
                    }

                    // Set zone infiltration air flow rate
                    CalcZoneInfiltrationFlows(state, ZoneNum, ZoneReturnAirMassFlowRate);
                } else {
                    // if infiltration treatment method is not None
                    // Set zone infiltration air flow rate
                    CalcZoneInfiltrationFlows(state, ZoneNum, ZoneReturnAirMassFlowRate);
                }
            }

            BuildingZoneMixingFlow += massConservation.MixingMassFlowRate;
            BuildingZoneReturnFlow += massConservation.RetMassFlowRate;

            // Accumulate airloop total return flows and allocate excess exhaust flows
            for (int returnNum = 1; returnNum <= zoneEquipConfig.NumReturnNodes; ++returnNum) {
                int retNode = zoneEquipConfig.ReturnNode(returnNum);
                int airLoop = zoneEquipConfig.ReturnNodeAirLoopNum(returnNum);
                if (airLoop > 0) {
                    state.dataAirLoop->AirLoopFlow(airLoop).ZoneRetFlow += Node(retNode).MassFlowRate;
                    if (zoneEquipConfig.TotAvailAirLoopOA > 0.0) {
                        state.dataAirLoop->AirLoopFlow(airLoop).ExcessZoneExhFlow +=
                            zoneEquipConfig.ExcessZoneExh * state.dataAirLoop->AirLoopFlow(airLoop).MaxOutAir / zoneEquipConfig.TotAvailAirLoopOA;
                    }
                }
            }
        }

        // adjust the zone return air flow rates to match any excess zone exhaust flows
        for (int airLoopNum = 1; airLoopNum <= state.dataHVACGlobal->NumPrimaryAirSys; ++airLoopNum) {
            auto &thisAirLoopFlow(state.dataAirLoop->AirLoopFlow(airLoopNum));
            Real64 adjZoneRetFlow = max(0.0, thisAirLoopFlow.ZoneRetFlow - thisAirLoopFlow.ExcessZoneExhFlow);
            if (thisAirLoopFlow.ZoneRetFlow > 0.0) {
                thisAirLoopFlow.ZoneRetFlowRatio = adjZoneRetFlow / thisAirLoopFlow.ZoneRetFlow;
            } else {
                thisAirLoopFlow.ZoneRetFlowRatio = 1.0;
            }
            thisAirLoopFlow.ZoneRetFlow = 0.0; // reset to zero and re-accumulate below
        }

        for (int zoneNum = 1; zoneNum <= state.dataGlobal->NumOfZones; ++zoneNum) {
            auto &thisZoneEquip(state.dataZoneEquip->ZoneEquipConfig(zoneNum));
            auto const &thisZoneHB = state.dataZoneTempPredictorCorrector->zoneHeatBalance(zoneNum);
            if (!thisZoneEquip.IsControlled) continue;
            int numRetNodes = thisZoneEquip.NumReturnNodes;
            Real64 totalZoneReturnMassFlow = 0.0;
            for (int returnNum = 1; returnNum <= numRetNodes; ++returnNum) {
                int retNode = thisZoneEquip.ReturnNode(returnNum);
                int airLoopNum = thisZoneEquip.ReturnNodeAirLoopNum(returnNum);
                if (retNode > 0) {
                    if (airLoopNum > 0) {
                        auto &thisAirLoopFlow(state.dataAirLoop->AirLoopFlow(airLoopNum));
                        Node(retNode).MassFlowRate *= thisAirLoopFlow.ZoneRetFlowRatio;
                        thisAirLoopFlow.ZoneRetFlow += Node(retNode).MassFlowRate;
                    }
                    totalZoneReturnMassFlow += Node(retNode).MassFlowRate;
                }
            }
            // Check zone flow balance but not when zone air mass balance is active
            if (!state.dataHeatBal->ZoneAirMassFlow.EnforceZoneMassBalance && !state.dataGlobal->DoingSizing &&
                !state.dataGlobal->DoingHVACSizingSimulations && !state.dataGlobal->WarmupFlag && !FirstHVACIteration) {
                if (!thisZoneEquip.FlowError) {
                    // Net system flows first (sum leaving flows, less entering flows)
                    Real64 sysUnbalExhaust = (thisZoneEquip.TotExhaustAirMassFlowRate - thisZoneEquip.ZoneExhBalanced);
                    Real64 sysUnbalancedFlow = sysUnbalExhaust + totalZoneReturnMassFlow - thisZoneEquip.TotInletAirMassFlowRate;
                    if (sysUnbalancedFlow > HVAC::SmallMassFlow) {
                        // Now include infiltration, ventilation, and mixing flows (these are all entering the zone, so subtract them)
                        Real64 incomingFlow = thisZoneHB.OAMFL + thisZoneHB.VAMFL + thisZoneHB.MixingMassFlowZone;
                        Real64 unbalancedFlow = max(0.0, sysUnbalancedFlow - incomingFlow);
                        if (unbalancedFlow > HVAC::SmallMassFlow) {
                            // Re-check on volume basis - use current zone density for incoming, standard density for HVAC sys
                            Real64 zoneTemp = Node(thisZoneEquip.ZoneNode).Temp;
                            Real64 zoneHumRat = Node(thisZoneEquip.ZoneNode).HumRat;
                            Real64 rhoZone = PsyRhoAirFnPbTdbW(state, state.dataEnvrn->OutBaroPress, zoneTemp, zoneHumRat, "CalcZoneMassBalance");
                            Real64 incomingVolFlow = incomingFlow / rhoZone;
                            Real64 sysUnbalancedVolFlow = sysUnbalancedFlow / state.dataEnvrn->StdRhoAir;
                            Real64 unbalancedVolFlow = max(0.0, sysUnbalancedVolFlow - incomingVolFlow);
                            if (unbalancedVolFlow > HVAC::SmallAirVolFlow) {
                                ShowWarningError(state,
                                                 format("In zone {} there is unbalanced air flow. Load due to induced outdoor air is neglected.",
                                                        thisZoneEquip.ZoneName));
                                ShowContinueErrorTimeStamp(state, "");
                                ShowContinueError(state,
                                                  format("  Flows [m3/s]: Inlets: {:.6R}  Unbalanced exhausts: {:.6R}  Returns: {:.6R}",
                                                         thisZoneEquip.TotInletAirMassFlowRate / state.dataEnvrn->StdRhoAir,
                                                         sysUnbalExhaust / state.dataEnvrn->StdRhoAir,
                                                         totalZoneReturnMassFlow / state.dataEnvrn->StdRhoAir));
                                ShowContinueError(state,
                                                  format("  Infiltration: {:.6R}  Zone Ventilation: {:.6R}  Mixing (incoming): {:.6R}",
                                                         thisZoneHB.OAMFL / rhoZone,
                                                         thisZoneHB.VAMFL / rhoZone,
                                                         thisZoneHB.MixingMassFlowZone / rhoZone));
                                ShowContinueError(
                                    state,
                                    format("  Imbalance (excess outflow): {:.6R}  Total system OA flow (for all airloops serving this zone): {:.6R}",
                                           unbalancedVolFlow,
                                           thisZoneEquip.TotAvailAirLoopOA / state.dataEnvrn->StdRhoAir));
                                ShowContinueError(state, "  This error will only be reported once per zone.");
                                thisZoneEquip.FlowError = true;
                            }
                        }
                    }
                }
            }
        }

        // update the
        if (Iteration > 0) {
            Real64 totalResidual = 0.0;
            totalResidual =
                std::abs(BuildingZoneMixingFlow - BuildingZoneMixingFlowOld) + std::abs(BuildingZoneReturnFlow - BuildingZoneReturnFlowOld);
            if (totalResidual < ConvergenceTolerance) {
                state.dataHVACGlobal->ZoneMassBalanceHVACReSim = false;
                break;
            } else {
                state.dataHVACGlobal->ZoneMassBalanceHVACReSim = true;
            }
        }
        if (!state.dataHeatBal->ZoneAirMassFlow.EnforceZoneMassBalance) break;
        Iteration += 1;

    } while (Iteration < IterMax);
    // Set system return flows
    for (int AirLoopNum = 1; AirLoopNum <= state.dataHVACGlobal->NumPrimaryAirSys; ++AirLoopNum) {
        auto &thisAirLoopFlow(state.dataAirLoop->AirLoopFlow(AirLoopNum));
        thisAirLoopFlow.SysRetFlow = thisAirLoopFlow.ZoneRetFlow - thisAirLoopFlow.RecircFlow + thisAirLoopFlow.LeakFlow;
    }
}

void CalcZoneInfiltrationFlows(EnergyPlusData &state,
                               int const ZoneNum,                      // current zone index
                               Real64 const &ZoneReturnAirMassFlowRate // zone total zone return air mass flow rate
)
{
    Real64 constexpr ConvergenceTolerance(0.000010);
    Real64 ZoneInfiltrationMassFlowRate = 0.0;
    auto &massConservation = state.dataHeatBal->MassConservation(ZoneNum);

    // Set zone infiltration flow rate
    if (state.dataHeatBal->ZoneAirMassFlow.InfiltrationTreatment != DataHeatBalance::InfiltrationFlow::No) {
        if (massConservation.InfiltrationPtr > 0) {
            if (massConservation.IsOnlySourceZone ||
                (state.dataHeatBal->ZoneAirMassFlow.InfiltrationForZones == DataHeatBalance::InfiltrationZoneType::AllZones)) {
                ZoneInfiltrationMassFlowRate = massConservation.MixingSourceMassFlowRate - massConservation.MixingMassFlowRate +
                                               state.dataZoneEquip->ZoneEquipConfig(ZoneNum).TotExhaustAirMassFlowRate + ZoneReturnAirMassFlowRate -
                                               state.dataZoneEquip->ZoneEquipConfig(ZoneNum).TotInletAirMassFlowRate;
                if (state.dataHeatBal->ZoneAirMassFlow.InfiltrationTreatment == DataHeatBalance::InfiltrationFlow::Adjust) {
                    if (std::abs(ZoneInfiltrationMassFlowRate) > ConvergenceTolerance) {
                        state.dataHeatBalFanSys->ZoneInfiltrationFlag(ZoneNum) = true;
                        massConservation.InfiltrationMassFlowRate = ZoneInfiltrationMassFlowRate;
                        massConservation.IncludeInfilToZoneMassBal = 1;
                        state.dataHeatBal->Infiltration(massConservation.InfiltrationPtr).MassFlowRate = ZoneInfiltrationMassFlowRate;
                        state.dataHeatBal->Infiltration(massConservation.InfiltrationPtr).MassFlowRate =
                            max(0.0, state.dataHeatBal->Infiltration(massConservation.InfiltrationPtr).MassFlowRate);
                    } else {
                        massConservation.InfiltrationMassFlowRate = 0.0;
                        state.dataHeatBal->Infiltration(massConservation.InfiltrationPtr).MassFlowRate = 0.0;
                    }
                } else if (state.dataHeatBal->ZoneAirMassFlow.InfiltrationTreatment == DataHeatBalance::InfiltrationFlow::Add) {
                    if (ZoneInfiltrationMassFlowRate > ConvergenceTolerance) {
                        state.dataHeatBalFanSys->ZoneInfiltrationFlag(ZoneNum) = true;
                        massConservation.InfiltrationMassFlowRate = ZoneInfiltrationMassFlowRate;
                        massConservation.IncludeInfilToZoneMassBal = 1;
                        state.dataHeatBal->Infiltration(massConservation.InfiltrationPtr).MassFlowRate += ZoneInfiltrationMassFlowRate;
                    } else {
                        massConservation.InfiltrationMassFlowRate = 0.0;
                    }
                } else if (state.dataHeatBal->ZoneAirMassFlow.InfiltrationTreatment == DataHeatBalance::InfiltrationFlow::No) {
                    massConservation.InfiltrationMassFlowRate = 0.0;
                }
            } else {
                if (state.dataHeatBal->ZoneAirMassFlow.InfiltrationTreatment == DataHeatBalance::InfiltrationFlow::Adjust) {
                    massConservation.InfiltrationMassFlowRate = state.dataHeatBal->Infiltration(massConservation.InfiltrationPtr).MassFlowRate;
                } else if (state.dataHeatBal->ZoneAirMassFlow.InfiltrationTreatment == DataHeatBalance::InfiltrationFlow::Add) {
                    massConservation.InfiltrationMassFlowRate = 0.0;
                } else if (state.dataHeatBal->ZoneAirMassFlow.InfiltrationTreatment == DataHeatBalance::InfiltrationFlow::No) {
                    massConservation.InfiltrationMassFlowRate = 0.0;
                }
            }
        } else {
            // Zone has no infiltration objects
            massConservation.InfiltrationMassFlowRate = 0.0;
        }
    }
}

void CalcZoneLeavingConditions(EnergyPlusData &state, bool const FirstHVACIteration)
{

    // SUBROUTINE INFORMATION:
    //       AUTHOR         Richard Liesen
    //       DATE WRITTEN   January 2001
    //       MODIFIED       June 2003, FCW: add heat from airflow window to return air

    // PURPOSE OF THIS SUBROUTINE:
    // Perform zone upate of the leaving conditions.

    // METHODOLOGY EMPLOYED:
    // Energy Balance.

    // SUBROUTINE LOCAL VARIABLE DECLARATIONS:
    Real64 TempRetAir;  // Return air temperature [C]
    Real64 TempZoneAir; // Zone air temperature [C]
    Real64 SumRetAirLatentGainRate;

    // If SpaceHVAC is active calculate SpaceHVAC:ReturnMixer inlet and outlet conditions before setting zone return conditions
    if (state.dataHeatBal->doSpaceHeatBalanceSimulation && !state.dataGlobal->DoingSizing) {
        for (auto &thisSpaceHVACMixer : state.dataZoneEquip->zoneReturnMixer) {
            thisSpaceHVACMixer.setInletFlows(state);
            thisSpaceHVACMixer.setInletConditions(state);
            thisSpaceHVACMixer.setOutletConditions(state);
        }
    }

    for (int ZoneNum = 1; ZoneNum <= state.dataGlobal->NumOfZones; ++ZoneNum) {
        if (!state.dataZoneEquip->ZoneEquipConfig(ZoneNum).IsControlled) continue;
        // A return air system may not exist for certain systems; Therefore when no return node exists
        // there is no update.  Of course if there is no return air system then you cannot update
        // the energy for the return air heat gain from the lights statements.
        if (state.dataZoneEquip->ZoneEquipConfig(ZoneNum).NumReturnNodes == 0) continue;
        int ZoneNode = state.dataZoneEquip->ZoneEquipConfig(ZoneNum).ZoneNode;
        int ZoneMult = state.dataHeatBal->Zone(ZoneNum).Multiplier * state.dataHeatBal->Zone(ZoneNum).ListMultiplier;
        auto &thisZoneHB = state.dataZoneTempPredictorCorrector->zoneHeatBalance(ZoneNum);
        for (int nodeCount = 1; nodeCount <= state.dataZoneEquip->ZoneEquipConfig(ZoneNum).NumReturnNodes; ++nodeCount) {
            int ReturnNode = state.dataZoneEquip->ZoneEquipConfig(ZoneNum).ReturnNode(nodeCount);
            int ReturnNodeExhaustNum = state.dataZoneEquip->ZoneEquipConfig(ZoneNum).ReturnNodeExhaustNodeNum(nodeCount);

            // RETURN AIR HEAT GAIN from the Lights statement; this heat gain is stored in
            // Add sensible heat gain from refrigerated cases with under case returns
            Real64 QRetAir = InternalHeatGains::zoneSumAllReturnAirConvectionGains(state, ZoneNum, ReturnNode);

            // Need to add the energy to the return air from lights and from airflow windows. Where the heat
            // is added depends on if there is system flow or not.  If there is system flow the heat is added
            // to the Zone Return Node.  If there is no system flow then the heat is added back to the zone in the
            // Correct step through the SysDepZoneLoads variable.

            Real64 MassFlowRA = state.dataLoopNodes->Node(ReturnNode).MassFlowRate / ZoneMult;
            if (ReturnNodeExhaustNum > 0 && state.dataLoopNodes->Node(ReturnNodeExhaustNum).MassFlowRate > 0.0) {
                MassFlowRA += state.dataLoopNodes->Node(ReturnNodeExhaustNum).MassFlowRate;
            }

            // user defined room air model may feed temp that differs from zone node

            if (state.dataHeatBal->doSpaceHeatBalanceSimulation && !state.dataGlobal->DoingSizing &&
                (state.dataZoneEquip->ZoneEquipConfig(ZoneNum).returnNodeSpaceMixerIndex(nodeCount) > -1)) {
                // If a SpaceHVAC:ZoneReturnMixer feeds this node, use the node conditions which was set above in
                // thisSpaceHVACMixer.setOutletConditions
                TempZoneAir = state.dataLoopNodes->Node(ReturnNode).Temp;
                TempRetAir = TempZoneAir;
            } else if (allocated(state.dataRoomAir->AirPatternZoneInfo)) {
                if ((state.dataRoomAir->AirPatternZoneInfo(ZoneNum).IsUsed) && (!state.dataGlobal->BeginEnvrnFlag)) {
                    TempZoneAir = state.dataRoomAir->AirPatternZoneInfo(ZoneNum).Tleaving;
                    TempRetAir = TempZoneAir;
                } else {
                    TempZoneAir = state.dataLoopNodes->Node(ZoneNode).Temp;
                    TempRetAir = TempZoneAir;
                }
            } else {
                TempZoneAir = state.dataLoopNodes->Node(ZoneNode).Temp;
                TempRetAir = TempZoneAir;
            }

            Real64 WinGapFlowToRA = 0.0;  // Mass flow to return air from all airflow windows in zone [kg/s]
            Real64 WinGapTtoRA = 0.0;     // Temp of outlet flow mixture to return air from all airflow windows in zone [C]
            Real64 WinGapFlowTtoRA = 0.0; // Sum of mass flow times outlet temp for all airflow windows in zone [(kg/s)-C]

            if (state.dataHeatBal->Zone(ZoneNum).HasAirFlowWindowReturn) {
                for (int spaceNum : state.dataHeatBal->Zone(ZoneNum).spaceIndexes) {
                    auto const &thisSpace = state.dataHeatBal->space(spaceNum);
                    for (int SurfNum = thisSpace.HTSurfaceFirst; SurfNum <= thisSpace.HTSurfaceLast; ++SurfNum) {
                        if (state.dataSurface->SurfWinAirflowThisTS(SurfNum) > 0.0 &&
                            state.dataSurface->SurfWinAirflowDestination(SurfNum) == DataSurfaces::WindowAirFlowDestination::Return) {
                            Real64 FlowThisTS = PsyRhoAirFnPbTdbW(state,
                                                                  state.dataEnvrn->OutBaroPress,
                                                                  state.dataSurface->SurfWinTAirflowGapOutlet(SurfNum),
                                                                  state.dataLoopNodes->Node(ZoneNode).HumRat) *
                                                state.dataSurface->SurfWinAirflowThisTS(SurfNum) * state.dataSurface->Surface(SurfNum).Width;
                            WinGapFlowToRA += FlowThisTS;
                            WinGapFlowTtoRA += FlowThisTS * state.dataSurface->SurfWinTAirflowGapOutlet(SurfNum);
                        }
                    }
                }
            }
            if (WinGapFlowToRA > 0.0) WinGapTtoRA = WinGapFlowTtoRA / WinGapFlowToRA;
            // the flag NoHeatToReturnAir is TRUE if the system is zonal only or is central with on/off air flow. In these
            // cases the heat to return air is treated as a zone heat gain and dealt with in CalcZoneSums in
            // MODULE ZoneTempPredictorCorrector.
            if (!state.dataHeatBal->Zone(ZoneNum).NoHeatToReturnAir) {
                Real64 CpAir = PsyCpAirFnW(state.dataLoopNodes->Node(ZoneNode).HumRat);
                if (MassFlowRA > 0.0) {
                    if (WinGapFlowToRA > 0.0) {
                        // Add heat-to-return from window gap airflow
                        if (MassFlowRA >= WinGapFlowToRA) {
                            TempRetAir = (WinGapFlowTtoRA + (MassFlowRA - WinGapFlowToRA) * TempZoneAir) / MassFlowRA;
                        } else {
                            // All of return air comes from flow through airflow windows
                            TempRetAir = WinGapTtoRA;
                            // Put heat from window airflow that exceeds return air flow into zone air
                            thisZoneHB.SysDepZoneLoads += (WinGapFlowToRA - MassFlowRA) * CpAir * (WinGapTtoRA - TempZoneAir);
                        }
                    }
                    // Add heat-to-return from lights
                    TempRetAir += QRetAir / (MassFlowRA * CpAir);
                    if (TempRetAir > HVAC::RetTempMax) {
                        state.dataLoopNodes->Node(ReturnNode).Temp = HVAC::RetTempMax;
                        if (!state.dataGlobal->ZoneSizingCalc) {
                            thisZoneHB.SysDepZoneLoads += CpAir * MassFlowRA * (TempRetAir - HVAC::RetTempMax);
                        }
                    } else if (TempRetAir < HVAC::RetTempMin) {
                        state.dataLoopNodes->Node(ReturnNode).Temp = HVAC::RetTempMin;
                        if (!state.dataGlobal->ZoneSizingCalc) {
                            thisZoneHB.SysDepZoneLoads += CpAir * MassFlowRA * (TempRetAir - HVAC::RetTempMin);
                        }
                    } else {
                        state.dataLoopNodes->Node(ReturnNode).Temp = TempRetAir;
                    }
                    if (ReturnNodeExhaustNum > 0 && state.dataLoopNodes->Node(ReturnNodeExhaustNum).MassFlowRate > 0.0 && QRetAir > 0.0) {
                        if (state.dataZoneEquip->ZoneEquipConfig(ZoneNum).SharedExhaustNode(nodeCount) != LightReturnExhaustConfig::Shared) {
                            state.dataLoopNodes->Node(ReturnNodeExhaustNum).Temp = TempRetAir;
                        } else {
                            state.dataLoopNodes->Node(ReturnNodeExhaustNum).Temp += QRetAir / (MassFlowRA * CpAir);
                        }
                    }
                } else { // No return air flow
                    // Assign all heat-to-return from window gap airflow to zone air
                    if (WinGapFlowToRA > 0.0) thisZoneHB.SysDepZoneLoads += WinGapFlowToRA * CpAir * (WinGapTtoRA - TempZoneAir);
                    // Assign all heat-to-return from lights to zone air
                    if (QRetAir > 0.0) thisZoneHB.SysDepZoneLoads += QRetAir;
                    state.dataLoopNodes->Node(ReturnNode).Temp = state.dataLoopNodes->Node(ZoneNode).Temp;
                }
            } else {
                // update the return air node for zonal and central on/off systems
                state.dataLoopNodes->Node(ReturnNode).Temp = state.dataLoopNodes->Node(ZoneNode).Temp;
            }

            // Update the rest of the Return Air Node conditions, if the return air system exists!
            state.dataLoopNodes->Node(ReturnNode).Press = state.dataLoopNodes->Node(ZoneNode).Press;

            // Include impact of under case returns for refrigerated display case when updating the return air node humidity
            if (!state.dataHeatBal->Zone(ZoneNum).NoHeatToReturnAir) {
                if (MassFlowRA > 0) {
                    SumRetAirLatentGainRate = InternalHeatGains::SumAllReturnAirLatentGains(state, ZoneNum, ReturnNode);
                    Real64 H2OHtOfVap = PsyHgAirFnWTdb(state.dataLoopNodes->Node(ZoneNode).HumRat, state.dataLoopNodes->Node(ReturnNode).Temp);
                    state.dataLoopNodes->Node(ReturnNode).HumRat =
                        state.dataLoopNodes->Node(ZoneNode).HumRat + (SumRetAirLatentGainRate / (H2OHtOfVap * MassFlowRA));
                } else {
                    // If no mass flow rate exists, include the latent HVAC case credit with the latent Zone case credit
                    state.dataLoopNodes->Node(ReturnNode).HumRat = state.dataLoopNodes->Node(ZoneNode).HumRat;
                    state.dataHeatBal->RefrigCaseCredit(ZoneNum).LatCaseCreditToZone +=
                        state.dataHeatBal->RefrigCaseCredit(ZoneNum).LatCaseCreditToHVAC;
                    // shouldn't the HVAC term be zeroed out then?
                    SumRetAirLatentGainRate = InternalHeatGains::SumAllReturnAirLatentGains(state, ZoneNum, ReturnNode);
                    thisZoneHB.latentGain += SumRetAirLatentGainRate;
                }
            } else {
                state.dataLoopNodes->Node(ReturnNode).HumRat = state.dataLoopNodes->Node(ZoneNode).HumRat;
                state.dataHeatBal->RefrigCaseCredit(ZoneNum).LatCaseCreditToZone += state.dataHeatBal->RefrigCaseCredit(ZoneNum).LatCaseCreditToHVAC;
                // shouldn't the HVAC term be zeroed out then?
                SumRetAirLatentGainRate = InternalHeatGains::SumAllReturnAirLatentGains(state, ZoneNum, ReturnNode);
                thisZoneHB.latentGain += SumRetAirLatentGainRate;
            }

            state.dataLoopNodes->Node(ReturnNode).Enthalpy =
                PsyHFnTdbW(state.dataLoopNodes->Node(ReturnNode).Temp, state.dataLoopNodes->Node(ReturnNode).HumRat);

            if (state.dataContaminantBalance->Contaminant.CO2Simulation)
                state.dataLoopNodes->Node(ReturnNode).CO2 = state.dataLoopNodes->Node(ZoneNode).CO2;
            if (state.dataContaminantBalance->Contaminant.GenericContamSimulation)
                state.dataLoopNodes->Node(ReturnNode).GenContam = state.dataLoopNodes->Node(ZoneNode).GenContam;

        } // End of check for a return air node, which implies a return air system.

        // Reset current deadband flags, remaining output required, so no impact beyond zone equipment
        InitSystemOutputRequired(state, ZoneNum, FirstHVACIteration, true);
    }
}

void UpdateZoneEquipment(EnergyPlusData &state, bool &SimAir)
{
    // SUBROUTINE INFORMATION:
    //       AUTHOR         Russ Taylor
    //       DATE WRITTEN   Nov 1997

    // PURPOSE OF THIS SUBROUTINE:
    // This subroutine performs the update for Zone Equipment Management.
    // Specifically, it transfers the conditions from the zone equipment return air nodes across
    // to the air loop side, allowing for multiple return air nodes

    // Transfer the conditions from the zone equipment return air nodes across
    // to the air loop side, allowing for multiple return air nodes
    for (int ZoneGroupNum = 1; ZoneGroupNum <= state.dataHVACGlobal->NumPrimaryAirSys; ++ZoneGroupNum) {
        for (int RetAirPathNum = 1; RetAirPathNum <= state.dataAirLoop->AirToZoneNodeInfo(ZoneGroupNum).NumReturnNodes; ++RetAirPathNum) {
            HVACInterfaceManager::UpdateHVACInterface(state,
                                                      ZoneGroupNum,
                                                      DataConvergParams::CalledFrom::AirSystemDemandSide,
                                                      state.dataAirLoop->AirToZoneNodeInfo(ZoneGroupNum).ZoneEquipReturnNodeNum(RetAirPathNum),
                                                      state.dataAirLoop->AirToZoneNodeInfo(ZoneGroupNum).AirLoopReturnNodeNum(RetAirPathNum),
                                                      SimAir);
        }
    }
}

void CalcAirFlowSimple(EnergyPlusData &state,
                       int const SysTimestepLoop,                // System time step index
                       bool const AdjustZoneMixingFlowFlag,      // holds zone mixing air flow calc status
                       bool const AdjustZoneInfiltrationFlowFlag // holds zone mixing air flow calc status
)
{
    // SUBROUTINE INFORMATION:
    //       AUTHOR         Legacy Code
    //       MODIFIED       Shirey, Jan 2008 (MIXING objects, use avg. conditions for Cp, Air Density and Hfg)
    //       MODIFIED       L. Lawrie and L. GU, Jan. 2008 (Allow multiple infiltration and ventilation objects)
    //                      B. Griffith. Jan 2009 add infiltration, residential basic/sherman-grimsrud and enhanced/AIM2
    //                      L. Lawrie - March 2009 - move ventilation electric calculation to this routine (for
    //                        Electricity Net.
    //                      L. Gu - Dec. 2009 - Added a new ventilation object to calculate flow rate based on wind and stack
    //                        effect through an opening.
    //       MODIFIED       Stovall - Aug 2011 (add refrigerator door mixing)

    // PURPOSE OF THIS SUBROUTINE:
    // This subroutine calculates the air component of the heat balance.

    constexpr Real64 StdGravity(9.80665); // The acceleration of gravity at the sea level (m/s2)
    static constexpr std::string_view RoutineNameVentilation("CalcAirFlowSimple:Ventilation");
    static constexpr std::string_view RoutineNameMixing("CalcAirFlowSimple:Mixing");
    static constexpr std::string_view RoutineNameCrossMixing("CalcAirFlowSimple:CrossMixing");
    static constexpr std::string_view RoutineNameRefrigerationDoorMixing("CalcAirFlowSimple:RefrigerationDoorMixing");
    static constexpr std::string_view RoutineNameInfiltration("CalcAirFlowSimple:Infiltration");
    static constexpr std::string_view RoutineNameZoneAirBalance("CalcAirFlowSimple:ZoneAirBalance");

    for (auto &thisZoneHB : state.dataZoneTempPredictorCorrector->zoneHeatBalance) {
        thisZoneHB.MCPM = 0.0;
        thisZoneHB.MCPTM = 0.0;
        thisZoneHB.MCPTI = 0.0;
        thisZoneHB.MCPI = 0.0;
        thisZoneHB.OAMFL = 0.0;
        thisZoneHB.MCPTV = 0.0;
        thisZoneHB.MCPV = 0.0;
        thisZoneHB.VAMFL = 0.0;
        thisZoneHB.MDotCPOA = 0.0;
        thisZoneHB.MDotOA = 0.0;
        thisZoneHB.MCPThermChim = 0.0;
        thisZoneHB.ThermChimAMFL = 0.0;
        thisZoneHB.MCPTThermChim = 0.0;
        thisZoneHB.MixingMassFlowZone = 0.0;
        thisZoneHB.MixingMassFlowXHumRat = 0.0;
    }
    if (state.dataHeatBal->doSpaceHeatBalance) {
        for (auto &thisSpaceHB : state.dataZoneTempPredictorCorrector->spaceHeatBalance) {
            thisSpaceHB.MCPM = 0.0;
            thisSpaceHB.MCPTM = 0.0;
            thisSpaceHB.MCPTI = 0.0;
            thisSpaceHB.MCPI = 0.0;
            thisSpaceHB.OAMFL = 0.0;
            thisSpaceHB.MCPTV = 0.0;
            thisSpaceHB.MCPV = 0.0;
            thisSpaceHB.VAMFL = 0.0;
            thisSpaceHB.MDotCPOA = 0.0;
            thisSpaceHB.MDotOA = 0.0;
            thisSpaceHB.MCPThermChim = 0.0;
            thisSpaceHB.ThermChimAMFL = 0.0;
            thisSpaceHB.MCPTThermChim = 0.0;
            thisSpaceHB.MixingMassFlowZone = 0.0;
            thisSpaceHB.MixingMassFlowXHumRat = 0.0;
        }
    }
    if (state.dataContaminantBalance->Contaminant.CO2Simulation &&
        state.dataHeatBal->TotMixing + state.dataHeatBal->TotCrossMixing + state.dataHeatBal->TotRefDoorMixing > 0)
        state.dataContaminantBalance->MixingMassFlowCO2 = 0.0;
    if (state.dataContaminantBalance->Contaminant.GenericContamSimulation &&
        state.dataHeatBal->TotMixing + state.dataHeatBal->TotCrossMixing + state.dataHeatBal->TotRefDoorMixing > 0)
        state.dataContaminantBalance->MixingMassFlowGC = 0.0;

    Real64 IVF = 0.0; // DESIGN INFILTRATION FLOW RATE (M**3/SEC)
    Real64 VVF = 0.0; // DESIGN VENTILATION FLOW RATE (M**3/SEC)

    if (!state.dataHeatBal->AirFlowFlag) return;
    // AirflowNetwork Multizone field /= SIMPLE
    if (!(state.afn->simulation_control.type == AirflowNetwork::ControlType::NoMultizoneOrDistribution ||
          state.afn->simulation_control.type == AirflowNetwork::ControlType::MultizoneWithDistributionOnlyDuringFanOperation)) {
        return;
    }

    EarthTube::ManageEarthTube(state);
    CoolTower::ManageCoolTower(state);
    ThermalChimney::ManageThermalChimney(state);

    // Assign zone air temperature
    for (auto &thisZoneHB : state.dataZoneTempPredictorCorrector->zoneHeatBalance) {
        thisZoneHB.MixingMAT = thisZoneHB.MAT;
        thisZoneHB.MixingHumRat = thisZoneHB.airHumRat;
        // This is only temporary fix for CR8867.  (L. Gu 8/12)
        if (SysTimestepLoop == 1) {
            thisZoneHB.MixingMAT = thisZoneHB.XMPT;
            thisZoneHB.MixingHumRat = thisZoneHB.WTimeMinusP;
        }
    }
    if (state.dataHeatBal->doSpaceHeatBalance) {
        for (auto &thisSpaceHB : state.dataZoneTempPredictorCorrector->spaceHeatBalance) {
            thisSpaceHB.MixingMAT = thisSpaceHB.MAT;
            thisSpaceHB.MixingHumRat = thisSpaceHB.airHumRat;
            // This is only temporary fix for CR8867.  (L. Gu 8/12)
            if (SysTimestepLoop == 1) {
                thisSpaceHB.MixingMAT = thisSpaceHB.XMPT;
                thisSpaceHB.MixingHumRat = thisSpaceHB.WTimeMinusP;
            }
        }
    }

    // Initialization of ZoneAirBalance
    if (state.dataHeatBal->TotZoneAirBalance > 0) {
        for (auto &e : state.dataHeatBal->ZoneAirBalance) {
            e.BalMassFlowRate = 0.0;
            e.InfMassFlowRate = 0.0;
            e.NatMassFlowRate = 0.0;
            e.ExhMassFlowRate = 0.0;
            e.IntMassFlowRate = 0.0;
            e.ERVMassFlowRate = 0.0;
        }
    }

    if (state.dataHeatBal->TotVentilation > 0) {
        for (auto &e : state.dataHeatBal->ZnAirRpt) {
            e.VentilFanElec = 0.0;
        }
    }

    // Process the scheduled Ventilation for air heat balance
    for (int j = 1; j <= state.dataHeatBal->TotVentilation; ++j) {
        auto &thisVentilation = state.dataHeatBal->Ventilation(j);
        int zoneNum = thisVentilation.ZonePtr;
        auto &thisZoneHB = state.dataZoneTempPredictorCorrector->zoneHeatBalance(zoneNum);
        Real64 thisMixingMAT = 0.0;
        if (state.dataHeatBal->doSpaceHeatBalance) {
            thisMixingMAT = state.dataZoneTempPredictorCorrector->spaceHeatBalance(thisVentilation.spaceIndex).MixingMAT;
        } else {
            thisMixingMAT = thisZoneHB.MixingMAT;
        }
        thisVentilation.FanPower = 0.0;
        thisVentilation.MCP = 0.0;

        Real64 TempExt = state.dataHeatBal->Zone(zoneNum).OutDryBulbTemp;
        Real64 WindSpeedExt = state.dataHeatBal->Zone(zoneNum).WindSpeed;
        Real64 WindDirExt = state.dataHeatBal->Zone(zoneNum).WindDir;
        Real64 thisMCPV = 0.0;
        Real64 thisVAMFL = 0.0;
        Real64 thisMCPTV = 0.0;

        // Use air node information linked to the zone if defined
        Real64 HumRatExt = 0.0;
        Real64 EnthalpyExt = 0.0;
        if (state.dataHeatBal->Zone(zoneNum).LinkedOutAirNode > 0) {
            HumRatExt = state.dataLoopNodes->Node(state.dataHeatBal->Zone(zoneNum).LinkedOutAirNode).HumRat;
            EnthalpyExt = state.dataLoopNodes->Node(state.dataHeatBal->Zone(zoneNum).LinkedOutAirNode).Enthalpy;
        } else {
            HumRatExt = state.dataEnvrn->OutHumRat;
            EnthalpyExt = state.dataEnvrn->OutEnthalpy;
        }
        Real64 AirDensity =
            PsyRhoAirFnPbTdbW(state, state.dataEnvrn->OutBaroPress, TempExt, HumRatExt, RoutineNameVentilation); // Density of air (kg/m^3)
        Real64 CpAir = PsyCpAirFnW(HumRatExt);

        // Hybrid ventilation global control
        int I = 0;
        if (thisVentilation.HybridControlType == DataHeatBalance::HybridCtrlType::Global && thisVentilation.HybridControlMasterNum > 0) {
            I = thisVentilation.HybridControlMasterNum;
            if (j == I) {
                thisVentilation.HybridControlMasterStatus = false;
            }
        } else {
            I = j;
        }
        auto &hybridControlVentilation = state.dataHeatBal->Ventilation(I);
        // Hybrid controlled zone MAT
        Real64 hybridControlZoneMAT = state.dataZoneTempPredictorCorrector->zoneHeatBalance(hybridControlVentilation.ZonePtr).MixingMAT;

        // Check scheduled temperatures
        if (hybridControlVentilation.minIndoorTempSched != nullptr) {
            hybridControlVentilation.MinIndoorTemperature = hybridControlVentilation.minIndoorTempSched->getCurrentVal();
        }
        if (hybridControlVentilation.maxIndoorTempSched != nullptr) {
            hybridControlVentilation.MaxIndoorTemperature = hybridControlVentilation.maxIndoorTempSched->getCurrentVal();
        }
        // Ensure the minimum indoor temperature <= the maximum indoor temperature
        if (hybridControlVentilation.minIndoorTempSched != nullptr || hybridControlVentilation.maxIndoorTempSched != nullptr) {
            if (hybridControlVentilation.MinIndoorTemperature > hybridControlVentilation.MaxIndoorTemperature) {
                ++hybridControlVentilation.IndoorTempErrCount;
                if (hybridControlVentilation.IndoorTempErrCount < 2) {
                    ShowWarningError(state,
                                     format("Ventilation indoor temperature control: The minimum indoor temperature is above the maximum indoor "
                                            "temperature in {}",
                                            hybridControlVentilation.Name));
                    ShowContinueError(state, "The minimum indoor temperature is set to the maximum indoor temperature. Simulation continues.");
                    ShowContinueErrorTimeStamp(state, " Occurrence info:");
                } else {
                    ShowRecurringWarningErrorAtEnd(state,
                                                   "The minimum indoor temperature is still above the maximum indoor temperature",
                                                   hybridControlVentilation.IndoorTempErrIndex,
                                                   hybridControlVentilation.MinIndoorTemperature,
                                                   hybridControlVentilation.MinIndoorTemperature);
                }
                hybridControlVentilation.MinIndoorTemperature = hybridControlVentilation.MaxIndoorTemperature;
            }
        }
        if (hybridControlVentilation.minOutdoorTempSched != nullptr) {
            hybridControlVentilation.MinOutdoorTemperature = hybridControlVentilation.minOutdoorTempSched->getCurrentVal();
        }
        if (hybridControlVentilation.maxOutdoorTempSched != nullptr) {
            hybridControlVentilation.MaxOutdoorTemperature = hybridControlVentilation.maxOutdoorTempSched->getCurrentVal();
        }
        // Ensure the minimum outdoor temperature <= the maximum outdoor temperature
        if (hybridControlVentilation.minOutdoorTempSched != nullptr || hybridControlVentilation.maxOutdoorTempSched != nullptr) {
            if (hybridControlVentilation.MinOutdoorTemperature > hybridControlVentilation.MaxOutdoorTemperature) {
                ++hybridControlVentilation.OutdoorTempErrCount;
                if (hybridControlVentilation.OutdoorTempErrCount < 2) {
                    ShowWarningError(state,
                                     format("Ventilation outdoor temperature control: The minimum outdoor temperature is above the maximum "
                                            "outdoor temperature in {}",
                                            hybridControlVentilation.Name));
                    ShowContinueError(state, "The minimum outdoor temperature is set to the maximum outdoor temperature. Simulation continues.");
                    ShowContinueErrorTimeStamp(state, " Occurrence info:");
                } else {
                    ShowRecurringWarningErrorAtEnd(state,
                                                   "The minimum outdoor temperature is still above the maximum outdoor temperature",
                                                   hybridControlVentilation.OutdoorTempErrIndex,
                                                   hybridControlVentilation.MinOutdoorTemperature,
                                                   hybridControlVentilation.MinOutdoorTemperature);
                }
                hybridControlVentilation.MinIndoorTemperature = hybridControlVentilation.MaxIndoorTemperature;
            }
        }
        if (hybridControlVentilation.deltaTempSched != nullptr) {
            hybridControlVentilation.DelTemperature = hybridControlVentilation.deltaTempSched->getCurrentVal();
        }
        // Skip this if the zone is below the minimum indoor temperature limit
        if ((hybridControlZoneMAT < hybridControlVentilation.MinIndoorTemperature) && (!thisVentilation.EMSSimpleVentOn)) continue;
        // Skip this if the zone is above the maximum indoor temperature limit
        if ((hybridControlZoneMAT > hybridControlVentilation.MaxIndoorTemperature) && (!thisVentilation.EMSSimpleVentOn)) continue;
        // Skip if below the temperature difference limit (3/12/03 Negative DelTemperature allowed now)
        if (((hybridControlZoneMAT - TempExt) < hybridControlVentilation.DelTemperature) && (!thisVentilation.EMSSimpleVentOn)) continue;
        // Skip this if the outdoor temperature is below the minimum outdoor temperature limit
        if ((TempExt < hybridControlVentilation.MinOutdoorTemperature) && (!thisVentilation.EMSSimpleVentOn)) continue;
        // Skip this if the outdoor temperature is above the maximum outdoor temperature limit
        if ((TempExt > hybridControlVentilation.MaxOutdoorTemperature) && (!thisVentilation.EMSSimpleVentOn)) continue;
        // Skip this if the outdoor wind speed is above the maximum windspeed limit
        if ((WindSpeedExt > hybridControlVentilation.MaxWindSpeed) && (!thisVentilation.EMSSimpleVentOn)) continue;

        // Hybrid ventilation controls
        if ((thisVentilation.HybridControlType == DataHeatBalance::HybridCtrlType::Close) && (!thisVentilation.EMSSimpleVentOn)) continue;
        if (thisVentilation.HybridControlType == DataHeatBalance::HybridCtrlType::Global && thisVentilation.HybridControlMasterNum > 0) {
            if (j == I) thisVentilation.HybridControlMasterStatus = true;
        }

        if (thisVentilation.ModelType == DataHeatBalance::VentilationModelType::DesignFlowRate) {
            // CR6845 if calculated < 0, don't propagate.
            VVF = thisVentilation.DesignLevel * thisVentilation.sched->getCurrentVal();

            if (thisVentilation.EMSSimpleVentOn) VVF = thisVentilation.EMSimpleVentFlowRate;

            if (VVF < 0.0) VVF = 0.0;
            thisVentilation.MCP = VVF * AirDensity * CpAir *
                                  (thisVentilation.ConstantTermCoef + std::abs(TempExt - thisMixingMAT) * thisVentilation.TemperatureTermCoef +
                                   WindSpeedExt * (thisVentilation.VelocityTermCoef + WindSpeedExt * thisVentilation.VelocitySQTermCoef));
            if (thisVentilation.MCP < 0.0) thisVentilation.MCP = 0.0;
            Real64 VAMFL_temp = thisVentilation.MCP / CpAir;
            if (state.dataHeatBal->Zone(zoneNum).zoneOAQuadratureSum) {
                auto &thisZoneAirBalance = state.dataHeatBal->ZoneAirBalance(state.dataHeatBal->Zone(zoneNum).zoneOABalanceIndex);
                switch (thisVentilation.FanType) {
                    // ventilation type based calculation
                case DataHeatBalance::VentilationType::Exhaust: {
                    thisZoneAirBalance.ExhMassFlowRate += VAMFL_temp;
                } break;
                case DataHeatBalance::VentilationType::Intake: {
                    thisZoneAirBalance.IntMassFlowRate += VAMFL_temp;
                } break;
                case DataHeatBalance::VentilationType::Natural: {
                    thisZoneAirBalance.NatMassFlowRate += VAMFL_temp;
                } break;
                case DataHeatBalance::VentilationType::Balanced: {
                    thisZoneAirBalance.BalMassFlowRate += VAMFL_temp;
                } break;
                default:
                    break;
                }
            } else {
                thisMCPV = thisVentilation.MCP;
                thisVAMFL = VAMFL_temp;
            }
            if (thisVentilation.FanEfficiency > 0.0) {
                thisVentilation.FanPower = VAMFL_temp * thisVentilation.FanPressure / (thisVentilation.FanEfficiency * AirDensity);
                if (thisVentilation.FanType == DataHeatBalance::VentilationType::Balanced) thisVentilation.FanPower *= 2.0;
                // calc electric
                if (state.afn->simulation_control.type == AirflowNetwork::ControlType::MultizoneWithDistributionOnlyDuringFanOperation) {
                    // CR7608 IF (.not. TurnFansOn .or. .not. AirflowNetworkZoneFlag(zoneNum)) &
                    if (!state.dataGlobal->KickOffSimulation) {
                        if (!(state.dataZoneEquip->ZoneEquipAvail(zoneNum) == Avail::Status::CycleOn ||
                              state.dataZoneEquip->ZoneEquipAvail(zoneNum) == Avail::Status::CycleOnZoneFansOnly) ||
                            !state.afn->AirflowNetworkZoneFlag(zoneNum))
                            state.dataHeatBal->ZnAirRpt(zoneNum).VentilFanElec += thisVentilation.FanPower * state.dataHVACGlobal->TimeStepSysSec;
                    } else if (!state.afn->AirflowNetworkZoneFlag(zoneNum)) {
                        state.dataHeatBal->ZnAirRpt(zoneNum).VentilFanElec += thisVentilation.FanPower * state.dataHVACGlobal->TimeStepSysSec;
                    }
                } else {
                    state.dataHeatBal->ZnAirRpt(zoneNum).VentilFanElec += thisVentilation.FanPower * state.dataHVACGlobal->TimeStepSysSec;
                }
            }
            // Intake fans will add some heat to the air, raising the temperature for an intake fan...
            if (thisVentilation.FanType == DataHeatBalance::VentilationType::Intake ||
                thisVentilation.FanType == DataHeatBalance::VentilationType::Balanced) {
                Real64 OutletAirEnthalpy = 0.0;
                if (VAMFL_temp == 0.0) {
                    OutletAirEnthalpy = EnthalpyExt;
                } else {
                    if (thisVentilation.FanPower > 0.0) {
                        if (thisVentilation.FanType == DataHeatBalance::VentilationType::Balanced) {
                            OutletAirEnthalpy = EnthalpyExt + thisVentilation.FanPower / VAMFL_temp / 2.0; // Half fan power to calculate inlet T
                        } else {
                            OutletAirEnthalpy = EnthalpyExt + thisVentilation.FanPower / VAMFL_temp;
                        }
                    } else {
                        OutletAirEnthalpy = EnthalpyExt;
                    }
                }
                thisVentilation.AirTemp = Psychrometrics::PsyTdbFnHW(OutletAirEnthalpy, HumRatExt);
            } else {
                thisVentilation.AirTemp = TempExt;
            }
            if (!state.dataHeatBal->Zone(zoneNum).zoneOAQuadratureSum) thisMCPTV = thisVentilation.MCP * thisVentilation.AirTemp;
        } else if (thisVentilation.ModelType == DataHeatBalance::VentilationModelType::WindAndStack) {
            Real64 Cw = 0.0;    // Opening effectivenss
            Real64 Cd = 0.0;    // Discharge coefficent
            Real64 angle = 0.0; // Angle between wind direction and effective angle
            Real64 Qw = 0.0;    // Volumetric flow driven by wind
            Real64 Qst = 0.0;   // Volumetric flow driven by stack effect
            if (thisVentilation.OpenEff != Constant::AutoCalculate) {
                Cw = thisVentilation.OpenEff;
            } else {
                //   Wind Dir (β1)                                        90°, min effectiveness
                //           ▲                                     (ϕ3) .  ▲
                //     .   ϕ │    Opening Normal (α)                       │  .  Angle (ϕ1)
                //      . ┌──┼─┐ x    . (β4)                     Wind      │
                //       .▼  │ ▼x   .                  <=>       Blowing   │
                //        .  │ x  .                              Opposite  │         . (ϕ4)
                //         . │x                                  Side      │
                //  ─────────┼─────────► North = 0°          (ϕ2).─────────┴─────────► Opening Normal = 0°, max effectiveness
                //          .│.
                //         . │ .
                //        .  │  .
                //  (β2) .   │   . (β3)
                //
                // This is the absolute angle between opening normal and the wind direction, in the [0, 180] range:
                // * 0 means that it's blowing directly towards the opening (what ASHRAE HoF calls "Perpendicular winds"), so maximum
                // effectiveness
                //       │  │
                //       ▼  ▼
                //    ┌──====──┐
                //    │        │
                //    └────────┘
                //
                // * 90 means that the wind direction is perpendicular to the normal (the wind is blowing parallel to the opening's plane), so
                // effectiveness is very small
                //      ~~~~►
                //      ~~~~►
                //    ┌──====──┐
                //    │        │
                //    └────────┘
                //
                // * Anything >90 means the wind is blowing in the opposite direction (on the other side), so effectiveness is nil
                //    ┌──====──┐
                //    │        │
                //    └────────┘
                //       ▲  ▲
                //       │  │

                angle = 180.0 - std::abs(std::abs(WindDirExt - thisVentilation.EffAngle) - 180);
                if (angle > 90.0) {
                    Cw = 0.0; // blowing on the opposite side of the opening
                } else {
                    // Linear interpolation between effective angle and wind direction
                    // ASHRAE HoF 2009 (Ch 16.14, Equation 37), Q = Cw*A*U, and it describes Cw as :
                    // > Cw = effectiness of openings (Cw is assumed to be 0.5 to 0.6 for perpendicular winds and 0.25 to 0.35 for diagonal winds)
                    //
                    // | ASHRAE description  | min  | max  | mean | Angle* |
                    // |---------------------|------|------|------|--------|
                    // | Perpendicular winds | 0.5  | 0.6  | 0.55 | 0      |
                    // | Diagonal winds      | 0.25 | 0.35 | 0.3  | 45     |
                    //
                    // * Angle is using our convention described above
                    constexpr Real64 slope = (0.3 - 0.55) / (45 - 0.0);
                    constexpr Real64 intercept = 0.55;
                    Cw = intercept + angle * slope;
                }
            }
            if (thisVentilation.DiscCoef != Constant::AutoCalculate) {
                Cd = thisVentilation.DiscCoef;
            } else {
                Cd = 0.40 + 0.0045 * std::abs(TempExt - thisMixingMAT);
            }
            Qw = Cw * thisVentilation.OpenArea * thisVentilation.openAreaSched->getCurrentVal() * WindSpeedExt;
            Qst = Cd * thisVentilation.OpenArea * thisVentilation.openAreaSched->getCurrentVal() *
                  std::sqrt(2.0 * 9.81 * thisVentilation.DH * std::abs(TempExt - thisMixingMAT) / (thisMixingMAT + 273.15));
            VVF = std::sqrt(Qw * Qw + Qst * Qst);
            if (thisVentilation.EMSSimpleVentOn) VVF = thisVentilation.EMSimpleVentFlowRate;
            if (VVF < 0.0) VVF = 0.0;
            thisVentilation.MCP = VVF * AirDensity * CpAir;
            if (thisVentilation.MCP < 0.0) thisVentilation.MCP = 0.0;
            if (state.dataHeatBal->Zone(zoneNum).zoneOAQuadratureSum) {
                state.dataHeatBal->ZoneAirBalance(state.dataHeatBal->Zone(zoneNum).zoneOABalanceIndex).NatMassFlowRate += thisVentilation.MCP / CpAir;
            } else {
                thisMCPV = thisVentilation.MCP;
                thisVAMFL = thisVentilation.MCP / CpAir;
                thisVentilation.AirTemp = TempExt;
                thisMCPTV = thisVentilation.MCP * thisVentilation.AirTemp;
            }
        }
        // Accumulate for zone and space
        thisZoneHB.MCPV += thisMCPV;
        thisZoneHB.VAMFL += thisVAMFL;
        thisZoneHB.MCPTV += thisMCPTV;
        if (state.dataHeatBal->doSpaceHeatBalance) {
            auto &thisSpaceHB = state.dataZoneTempPredictorCorrector->spaceHeatBalance(thisVentilation.spaceIndex);
            thisSpaceHB.MCPV += thisMCPV;
            thisSpaceHB.VAMFL += thisVAMFL;
            thisSpaceHB.MCPTV += thisMCPTV;
        }
    }

    // Process Mixing
    for (int j = 1; j <= state.dataHeatBal->TotMixing; ++j) {
        auto &thisMixing = state.dataHeatBal->Mixing(j);
        int thisZoneNum = thisMixing.ZonePtr;
        auto &thisZoneHB = state.dataZoneTempPredictorCorrector->zoneHeatBalance(thisZoneNum);
        int fromZoneNum = thisMixing.FromZone;
        Real64 TD = thisMixing.DeltaTemperature; // Delta Temp limit
        thisMixing.ReportFlag = false;

        // Get scheduled delta temperature
        if (thisMixing.deltaTempSched != nullptr) {
            TD = thisMixing.deltaTempSched->getCurrentVal();
        }
        Real64 TZN = 0.0;      // Temperature of this Zone/Space
        Real64 TZM = 0.0;      // Temperature of From Zone/Space
        Real64 HumRatZN = 0.0; // HumRat of this Zone/Space
        Real64 HumRatZM = 0.0; // HumRat of From Zone/Space
        if (state.dataHeatBal->doSpaceHeatBalance) {
            auto const &thisSpaceHB = state.dataZoneTempPredictorCorrector->spaceHeatBalance(thisMixing.spaceIndex);
            TZN = thisSpaceHB.MixingMAT;         // Temperature of this Space
            HumRatZN = thisSpaceHB.MixingHumRat; // HumRat of this Space
            if (thisMixing.fromSpaceIndex == 0) {
                auto const &fromZoneHB = state.dataZoneTempPredictorCorrector->zoneHeatBalance(fromZoneNum);
                TZM = fromZoneHB.MixingMAT;         // Temperature of From Zone
                HumRatZM = fromZoneHB.MixingHumRat; // HumRat of From Zone
            } else {
                auto const &fromSpaceHB = state.dataZoneTempPredictorCorrector->spaceHeatBalance(thisMixing.fromSpaceIndex);
                TZM = fromSpaceHB.MixingMAT;         // Temperature of From Space
                HumRatZM = fromSpaceHB.MixingHumRat; // HumRat of From Space
            }
        } else {
            auto const &fromZoneHB = state.dataZoneTempPredictorCorrector->zoneHeatBalance(fromZoneNum);
            TZN = thisZoneHB.MixingMAT;         // Temperature of this zone
            TZM = fromZoneHB.MixingMAT;         // Temperature of From Zone
            HumRatZN = thisZoneHB.MixingHumRat; // HumRat of this zone
            HumRatZM = fromZoneHB.MixingHumRat; // HumRat of From Zone
        }
        Real64 thisMCPM = 0.0;
        Real64 thisMCPTM = 0.0;
        Real64 thisMixingMassFlow = 0.0;
        Real64 thisMixingMassFlowXHumRat = 0.0;

        // Hybrid ventilation controls
        if (thisMixing.HybridControlType == DataHeatBalance::HybridCtrlType::Close) continue;
        // Check temperature limit
        bool MixingLimitFlag = false;

        // Hybrid ventilation global control
        if (thisMixing.HybridControlType == DataHeatBalance::HybridCtrlType::Global && thisMixing.HybridControlMasterNum > 0) {
            int I = thisMixing.HybridControlMasterNum;
            if (!state.dataHeatBal->Ventilation(I).HybridControlMasterStatus) continue;
        } else {
            // Ensure the minimum indoor temperature <= the maximum indoor temperature
            Real64 MixingTmin = 0.0;
            Real64 MixingTmax = 0.0;
            if (thisMixing.minIndoorTempSched != nullptr) MixingTmin = thisMixing.minIndoorTempSched->getCurrentVal();
            if (thisMixing.maxIndoorTempSched != nullptr) MixingTmax = thisMixing.maxIndoorTempSched->getCurrentVal();
            if (thisMixing.minIndoorTempSched != nullptr && thisMixing.maxIndoorTempSched != nullptr) {
                if (MixingTmin > MixingTmax) {
                    ++thisMixing.IndoorTempErrCount;
                    if (thisMixing.IndoorTempErrCount < 2) {
                        ShowWarningError(
                            state,
                            format("Mixing zone temperature control: The minimum zone temperature is above the maximum zone temperature in {}",
                                   thisMixing.Name));
                        ShowContinueError(state, "The minimum zone temperature is set to the maximum zone temperature. Simulation continues.");
                        ShowContinueErrorTimeStamp(state, " Occurrence info:");
                    } else {
                        ShowRecurringWarningErrorAtEnd(state,
                                                       "The minimum zone temperature is still above the maximum zone temperature",
                                                       thisMixing.IndoorTempErrIndex,
                                                       MixingTmin,
                                                       MixingTmin);
                    }
                    MixingTmin = MixingTmax;
                }
            }
            if (thisMixing.minIndoorTempSched != nullptr) {
                if (TZN < MixingTmin) MixingLimitFlag = true;
            }
            if (thisMixing.maxIndoorTempSched != nullptr) {
                if (TZN > MixingTmax) MixingLimitFlag = true;
            }
            // Ensure the minimum source temperature <= the maximum source temperature
            if (thisMixing.minSourceTempSched != nullptr) MixingTmin = thisMixing.minSourceTempSched->getCurrentVal();
            if (thisMixing.maxSourceTempSched != nullptr) MixingTmax = thisMixing.maxSourceTempSched->getCurrentVal();
            if (thisMixing.minSourceTempSched != nullptr && thisMixing.maxSourceTempSched != nullptr) {
                if (MixingTmin > MixingTmax) {
                    ++thisMixing.SourceTempErrCount;
                    if (thisMixing.SourceTempErrCount < 2) {
                        ShowWarningError(
                            state,
                            format("Mixing source temperature control: The minimum source temperature is above the maximum source temperature in {}",
                                   thisMixing.Name));
                        ShowContinueError(state, "The minimum source temperature is set to the maximum source temperature. Simulation continues.");
                        ShowContinueErrorTimeStamp(state, " Occurrence info:");
                    } else {
                        ShowRecurringWarningErrorAtEnd(state,
                                                       "The minimum source temperature is still above the maximum source temperature",
                                                       thisMixing.SourceTempErrIndex,
                                                       MixingTmin,
                                                       MixingTmin);
                    }
                    MixingTmin = MixingTmax;
                }
            }
            if (thisMixing.minSourceTempSched != nullptr) {
                if (TZM < MixingTmin) MixingLimitFlag = true;
            }
            if (thisMixing.maxSourceTempSched != nullptr) {
                if (TZM > MixingTmax) MixingLimitFlag = true;
            }
            // Ensure the minimum outdoor temperature <= the maximum outdoor temperature
            Real64 TempExt = state.dataHeatBal->Zone(thisZoneNum).OutDryBulbTemp;
            if (thisMixing.minOutdoorTempSched != nullptr)
                MixingTmin = thisMixing.minOutdoorTempSched->getCurrentVal();
            if (thisMixing.maxOutdoorTempSched != nullptr)
                MixingTmax = thisMixing.maxOutdoorTempSched->getCurrentVal();
            if (thisMixing.minOutdoorTempSched != nullptr && thisMixing.maxOutdoorTempSched != nullptr) {
                if (MixingTmin > MixingTmax) {
                    ++thisMixing.OutdoorTempErrCount;
                    if (thisMixing.OutdoorTempErrCount < 2) {
                        ShowWarningError(state,
                                         format("Mixing outdoor temperature control: The minimum outdoor temperature is above the maximum "
                                                "outdoor temperature in {}",
                                                thisMixing.Name));
                        ShowContinueError(state, "The minimum outdoor temperature is set to the maximum source temperature. Simulation continues.");
                        ShowContinueErrorTimeStamp(state, " Occurrence info:");
                    } else {
                        ShowRecurringWarningErrorAtEnd(state,
                                                       "The minimum outdoor temperature is still above the maximum outdoor temperature",
                                                       thisMixing.OutdoorTempErrIndex,
                                                       MixingTmin,
                                                       MixingTmin);
                    }
                    MixingTmin = MixingTmax;
                }
            }
            if (thisMixing.minOutdoorTempSched != nullptr) {
                if (TempExt < MixingTmin) MixingLimitFlag = true;
            }
            if (thisMixing.maxOutdoorTempSched != nullptr) {
                if (TempExt > MixingTmax) MixingLimitFlag = true;
            }
        }

        if (thisMixing.HybridControlType != DataHeatBalance::HybridCtrlType::Global && MixingLimitFlag) continue;
        if (thisMixing.HybridControlType == DataHeatBalance::HybridCtrlType::Global) TD = 0.0;

        //            Per Jan 17, 2008 conference call, agreed to use average conditions for Rho, Cp and Hfg
        Real64 AirDensity = PsyRhoAirFnPbTdbW(
            state, state.dataEnvrn->OutBaroPress, (TZN + TZM) / 2.0, (HumRatZN + HumRatZM) / 2.0, RoutineNameMixing); // Density of air (kg/m^3)
        Real64 CpAir = PsyCpAirFnW((HumRatZN + HumRatZM) / 2.0);                                                      // Use average conditions

        //  If TD equals zero (default) set coefficients for full mixing otherwise test
        //    for mixing conditions if user input delta temp > 0, then from zone temp (TZM)
        //    must be td degrees warmer than zone temp (TZN).  If user input delta temp < 0,
        //    then from zone temp (TZM) must be TD degrees cooler than zone temp (TZN).
        if (TD < 0.0) {
            if (TZM < TZN + TD) {

                thisMixing.DesiredAirFlowRate = thisMixing.DesiredAirFlowRateSaved;
                if (state.dataHeatBalFanSys->ZoneMassBalanceFlag(thisZoneNum) && AdjustZoneMixingFlowFlag) {
                    if (thisMixing.MixingMassFlowRate > 0.0) {
                        thisMixing.DesiredAirFlowRate = thisMixing.MixingMassFlowRate / AirDensity;
                    }
                }
                thisMixing.MixingMassFlowRate = thisMixing.DesiredAirFlowRate * AirDensity;

                thisMCPM = thisMixing.MixingMassFlowRate * CpAir;
                thisMCPTM = thisMCPM * TZN;

                // Now to determine the moisture conditions
                thisMixingMassFlow = thisMixing.DesiredAirFlowRate * AirDensity;
                thisMixingMassFlowXHumRat = thisMixing.DesiredAirFlowRate * AirDensity * HumRatZM;
                if (state.dataContaminantBalance->Contaminant.CO2Simulation) {
                    state.dataContaminantBalance->MixingMassFlowCO2(thisZoneNum) +=
                        thisMixing.DesiredAirFlowRate * AirDensity * state.dataContaminantBalance->ZoneAirCO2(fromZoneNum);
                }
                if (state.dataContaminantBalance->Contaminant.GenericContamSimulation) {
                    state.dataContaminantBalance->MixingMassFlowGC(thisZoneNum) +=
                        thisMixing.DesiredAirFlowRate * AirDensity * state.dataContaminantBalance->ZoneAirGC(fromZoneNum);
                }
                thisMixing.ReportFlag = true;
            }
        } else if (TD > 0.0) {
            if (TZM > TZN + TD) {
                thisMixing.DesiredAirFlowRate = thisMixing.DesiredAirFlowRateSaved;
                if (state.dataHeatBalFanSys->ZoneMassBalanceFlag(thisZoneNum) && AdjustZoneMixingFlowFlag) {
                    if (thisMixing.MixingMassFlowRate > 0.0) {
                        thisMixing.DesiredAirFlowRate = thisMixing.MixingMassFlowRate / AirDensity;
                    }
                }
                thisMixing.MixingMassFlowRate = thisMixing.DesiredAirFlowRate * AirDensity;

                thisMCPM = thisMixing.MixingMassFlowRate * CpAir;
                thisMCPTM = thisMCPM * TZM;
                // Now to determine the moisture conditions
                thisMixingMassFlow = thisMixing.MixingMassFlowRate;
                thisMixingMassFlowXHumRat = thisMixing.MixingMassFlowRate * HumRatZM;
                if (state.dataContaminantBalance->Contaminant.CO2Simulation) {
                    state.dataContaminantBalance->MixingMassFlowCO2(thisZoneNum) +=
                        thisMixing.MixingMassFlowRate * state.dataContaminantBalance->ZoneAirCO2(fromZoneNum);
                }
                if (state.dataContaminantBalance->Contaminant.GenericContamSimulation) {
                    state.dataContaminantBalance->MixingMassFlowGC(thisZoneNum) +=
                        thisMixing.MixingMassFlowRate * state.dataContaminantBalance->ZoneAirGC(fromZoneNum);
                }
                thisMixing.ReportFlag = true;
            }
        } else if (TD == 0.0) {
            thisMixing.DesiredAirFlowRate = thisMixing.DesiredAirFlowRateSaved;
            if (state.dataHeatBalFanSys->ZoneMassBalanceFlag(thisZoneNum) && AdjustZoneMixingFlowFlag) {
                if (thisMixing.MixingMassFlowRate > 0.0) {
                    thisMixing.DesiredAirFlowRate = thisMixing.MixingMassFlowRate / AirDensity;
                }
            }
            thisMixing.MixingMassFlowRate = thisMixing.DesiredAirFlowRate * AirDensity;

            thisMCPM = thisMixing.MixingMassFlowRate * CpAir;
            thisMCPTM = thisMCPM * TZM;
            // Now to determine the moisture conditions
            thisMixingMassFlow = thisMixing.MixingMassFlowRate;
            thisMixingMassFlowXHumRat = thisMixing.MixingMassFlowRate * HumRatZM;
            if (state.dataContaminantBalance->Contaminant.CO2Simulation) {
                state.dataContaminantBalance->MixingMassFlowCO2(thisZoneNum) +=
                    thisMixing.MixingMassFlowRate * state.dataContaminantBalance->ZoneAirCO2(fromZoneNum);
            }
            if (state.dataContaminantBalance->Contaminant.GenericContamSimulation) {
                state.dataContaminantBalance->MixingMassFlowGC(thisZoneNum) +=
                    thisMixing.MixingMassFlowRate * state.dataContaminantBalance->ZoneAirGC(fromZoneNum);
            }
            thisMixing.ReportFlag = true;
        }
        // Accumulate for zone and space
        thisZoneHB.MCPM += thisMCPM;
        thisZoneHB.MCPTM += thisMCPTM;
        thisZoneHB.MixingMassFlowZone += thisMixingMassFlow;
        thisZoneHB.MixingMassFlowXHumRat += thisMixingMassFlowXHumRat;
        if (state.dataHeatBal->doSpaceHeatBalance) {
            auto &thisSpaceHB = state.dataZoneTempPredictorCorrector->spaceHeatBalance(thisMixing.spaceIndex);
            thisSpaceHB.MCPM += thisMCPM;
            thisSpaceHB.MCPTM += thisMCPTM;
            thisSpaceHB.MixingMassFlowZone += thisMixingMassFlow;
            thisSpaceHB.MixingMassFlowXHumRat += thisMixingMassFlowXHumRat;
        }
    }

    //                              COMPUTE CROSS ZONE
    //                              AIR MIXING
    for (int j = 1; j <= state.dataHeatBal->TotCrossMixing; ++j) {
        auto &thisCrossMixing = state.dataHeatBal->CrossMixing(j);
        int thisZoneNum = thisCrossMixing.ZonePtr;
        thisCrossMixing.ReportFlag = false;
        auto &thisZoneHB = state.dataZoneTempPredictorCorrector->zoneHeatBalance(thisZoneNum);
        int fromZoneNum = thisCrossMixing.FromZone;
        auto &fromZoneHB = state.dataZoneTempPredictorCorrector->zoneHeatBalance(fromZoneNum);
        Real64 TD = thisCrossMixing.DeltaTemperature; // Delta Temp limit
        // Get scheduled delta temperature
        if (thisCrossMixing.deltaTempSched != nullptr) {
            TD = thisCrossMixing.deltaTempSched->getCurrentVal();
        }
        Real64 thisMCPxM = 0.0;
        Real64 thisMCPTxM = 0.0;
        Real64 thisXMixingMassFlow = 0.0;
        Real64 thisXMixingMassFlowXHumRat = 0.0;
        Real64 fromMCPxM = 0.0;
        Real64 fromMCPTxM = 0.0;
        Real64 fromXMixingMassFlowXHumRat = 0.0;

        if (TD >= 0.0) {
            Real64 TZN = 0.0;      // Temperature of this Zone/Space
            Real64 TZM = 0.0;      // Temperature of From Zone/Space
            Real64 HumRatZN = 0.0; // HumRat of this Zone/Space
            Real64 HumRatZM = 0.0; // HumRat of From Zone/Space
            if (state.dataHeatBal->doSpaceHeatBalance) {
                auto const &thisSpaceHB = state.dataZoneTempPredictorCorrector->spaceHeatBalance(thisCrossMixing.spaceIndex);
                TZN = thisSpaceHB.MixingMAT;         // Temperature of this Space
                HumRatZN = thisSpaceHB.MixingHumRat; // HumRat of this Space
                if (thisCrossMixing.fromSpaceIndex == 0) {
                    TZM = fromZoneHB.MixingMAT;         // Temperature of From Zone
                    HumRatZM = fromZoneHB.MixingHumRat; // HumRat of From Zone
                } else {
                    auto const &fromSpaceHB = state.dataZoneTempPredictorCorrector->spaceHeatBalance(thisCrossMixing.fromSpaceIndex);
                    TZM = fromSpaceHB.MixingMAT;         // Temperature of From Space
                    HumRatZM = fromSpaceHB.MixingHumRat; // HumRat of From Space
                }
            } else {
                TZN = thisZoneHB.MixingMAT;         // Temperature of this zone
                TZM = fromZoneHB.MixingMAT;         // Temperature of From Zone
                HumRatZN = thisZoneHB.MixingHumRat; // HumRat of this zone
                HumRatZM = fromZoneHB.MixingHumRat; // HumRat of From Zone
            }
            // Check temperature limit
            bool MixingLimitFlag = false;
            // Ensure the minimum indoor temperature <= the maximum indoor temperature
            Real64 MixingTmin = 0.0;
            Real64 MixingTmax = 0.0;
            if (thisCrossMixing.minIndoorTempSched != nullptr) MixingTmin = thisCrossMixing.minIndoorTempSched->getCurrentVal();
            if (thisCrossMixing.maxIndoorTempSched != nullptr) MixingTmax = thisCrossMixing.maxIndoorTempSched->getCurrentVal();
            if (thisCrossMixing.minIndoorTempSched != nullptr && thisCrossMixing.maxIndoorTempSched != nullptr) {
                if (MixingTmin > MixingTmax) {
                    ++thisCrossMixing.IndoorTempErrCount;
                    if (thisCrossMixing.IndoorTempErrCount < 2) {
                        ShowWarningError(
                            state,
                            format("CrossMixing zone temperature control: The minimum zone temperature is above the maximum zone temperature in {}",
                                   thisCrossMixing.Name));
                        ShowContinueError(state, "The minimum zone temperature is set to the maximum zone temperature. Simulation continues.");
                        ShowContinueErrorTimeStamp(state, " Occurrence info:");
                    } else {
                        ShowRecurringWarningErrorAtEnd(state,
                                                       "The minimum zone temperature is still above the maximum zone temperature",
                                                       thisCrossMixing.IndoorTempErrIndex,
                                                       MixingTmin,
                                                       MixingTmin);
                    }
                    MixingTmin = MixingTmax;
                }
            }
            if (thisCrossMixing.minIndoorTempSched != nullptr) {
                if (TZN < MixingTmin) MixingLimitFlag = true;
            }
            if (thisCrossMixing.maxIndoorTempSched != nullptr) {
                if (TZN > MixingTmax) MixingLimitFlag = true;
            }
            // Ensure the minimum source temperature <= the maximum source temperature
            if (thisCrossMixing.minSourceTempSched != nullptr) MixingTmin = thisCrossMixing.minSourceTempSched->getCurrentVal();
            if (thisCrossMixing.maxSourceTempSched != nullptr) MixingTmax = thisCrossMixing.maxSourceTempSched->getCurrentVal();
            if (thisCrossMixing.minSourceTempSched != nullptr && thisCrossMixing.maxSourceTempSched != nullptr) {
                if (MixingTmin > MixingTmax) {
                    ++thisCrossMixing.SourceTempErrCount;
                    if (thisCrossMixing.SourceTempErrCount < 2) {
                        ShowWarningError(state,
                                         format("CrossMixing source temperature control: The minimum source temperature is above the maximum source "
                                                "temperature in {}",
                                                thisCrossMixing.Name));
                        ShowContinueError(state, "The minimum source temperature is set to the maximum source temperature. Simulation continues.");
                        ShowContinueErrorTimeStamp(state, " Occurrence info:");
                    } else {
                        ShowRecurringWarningErrorAtEnd(state,
                                                       "The minimum source temperature is still above the maximum source temperature",
                                                       thisCrossMixing.SourceTempErrIndex,
                                                       MixingTmin,
                                                       MixingTmin);
                    }
                    MixingTmin = MixingTmax;
                }
            }
            if (thisCrossMixing.minSourceTempSched != nullptr) {
                if (TZM < MixingTmin) MixingLimitFlag = true;
            }
            if (thisCrossMixing.maxSourceTempSched != nullptr) {
                if (TZM > MixingTmax) MixingLimitFlag = true;
            }
            // Ensure the minimum outdoor temperature <= the maximum outdoor temperature
            Real64 TempExt = state.dataHeatBal->Zone(thisZoneNum).OutDryBulbTemp;
            if (thisCrossMixing.minOutdoorTempSched != nullptr) MixingTmin = thisCrossMixing.minOutdoorTempSched->getCurrentVal();
            if (thisCrossMixing.maxOutdoorTempSched != nullptr) MixingTmax = thisCrossMixing.maxOutdoorTempSched->getCurrentVal();
            if (thisCrossMixing.minOutdoorTempSched != nullptr && thisCrossMixing.maxOutdoorTempSched != nullptr) {
                if (MixingTmin > MixingTmax) {
                    ++thisCrossMixing.OutdoorTempErrCount;
                    if (thisCrossMixing.OutdoorTempErrCount < 2) {
                        ShowWarningError(state,
                                         format("CrossMixing outdoor temperature control: The minimum outdoor temperature is above the maximum "
                                                "outdoor temperature in {}",
                                                state.dataHeatBal->Mixing(j).Name));
                        ShowContinueError(state, "The minimum outdoor temperature is set to the maximum source temperature. Simulation continues.");
                        ShowContinueErrorTimeStamp(state, " Occurrence info:");
                    } else {
                        ShowRecurringWarningErrorAtEnd(state,
                                                       "The minimum outdoor temperature is still above the maximum outdoor temperature",
                                                       thisCrossMixing.OutdoorTempErrIndex,
                                                       MixingTmin,
                                                       MixingTmin);
                    }
                    MixingTmin = MixingTmax;
                }
            }
            if (thisCrossMixing.minOutdoorTempSched != nullptr) {
                if (TempExt < MixingTmin) MixingLimitFlag = true;
            }
            if (thisCrossMixing.maxOutdoorTempSched != nullptr) {
                if (TempExt > MixingTmax) MixingLimitFlag = true;
            }
            if (MixingLimitFlag) continue;

            if ((TD == 0.0 || (TD > 0.0 && (TZM - TZN) >= TD))) {
                thisCrossMixing.ReportFlag = true;
            }

            if ((TD <= 0.0) || (TZM - TZN >= TD)) {
                //                                      SET COEFFICIENTS .
                Real64 Tavg = (TZN + TZM) / 2.0;
                Real64 Wavg = (HumRatZN + HumRatZM) / 2.0;
                Real64 AirDensity = PsyRhoAirFnPbTdbW(state, state.dataEnvrn->OutBaroPress, Tavg, Wavg, RoutineNameCrossMixing);
                Real64 CpAir = PsyCpAirFnW(Wavg);
                thisXMixingMassFlow = thisCrossMixing.DesiredAirFlowRate * AirDensity;
                thisMCPxM = thisXMixingMassFlow * CpAir;

                fromMCPxM = thisMCPxM;
                thisMCPTxM = thisMCPxM * TZM;
                fromMCPTxM = fromMCPxM * TZN;

                // Now to determine the moisture conditions
                fromXMixingMassFlowXHumRat = thisXMixingMassFlow * HumRatZN;
                thisXMixingMassFlowXHumRat = thisXMixingMassFlow * HumRatZM;

                if (state.dataContaminantBalance->Contaminant.CO2Simulation) {
                    state.dataContaminantBalance->MixingMassFlowCO2(fromZoneNum) +=
                        thisXMixingMassFlow * state.dataContaminantBalance->ZoneAirCO2(thisZoneNum);
                    state.dataContaminantBalance->MixingMassFlowCO2(thisZoneNum) +=
                        thisXMixingMassFlow * state.dataContaminantBalance->ZoneAirCO2(fromZoneNum);
                }
                if (state.dataContaminantBalance->Contaminant.GenericContamSimulation) {
                    state.dataContaminantBalance->MixingMassFlowGC(fromZoneNum) +=
                        thisXMixingMassFlow * state.dataContaminantBalance->ZoneAirGC(thisZoneNum);
                    state.dataContaminantBalance->MixingMassFlowGC(thisZoneNum) +=
                        thisXMixingMassFlow * state.dataContaminantBalance->ZoneAirGC(fromZoneNum);
                }
            }
        }
        // Accumulate for zone and space
        thisZoneHB.MCPM += thisMCPxM;
        thisZoneHB.MCPTM += thisMCPTxM;
        thisZoneHB.MixingMassFlowZone += thisXMixingMassFlow;
        thisZoneHB.MixingMassFlowXHumRat += thisXMixingMassFlowXHumRat;
        fromZoneHB.MCPM += fromMCPxM;
        fromZoneHB.MCPTM += fromMCPTxM;
        fromZoneHB.MixingMassFlowZone += thisXMixingMassFlow;
        fromZoneHB.MixingMassFlowXHumRat += fromXMixingMassFlowXHumRat;
        if (state.dataHeatBal->doSpaceHeatBalance) {
            auto &thisSpaceHB = state.dataZoneTempPredictorCorrector->spaceHeatBalance(thisCrossMixing.spaceIndex);
            thisSpaceHB.MCPM += thisMCPxM;
            thisSpaceHB.MCPTM += thisMCPTxM;
            thisSpaceHB.MixingMassFlowZone += thisXMixingMassFlow;
            thisSpaceHB.MixingMassFlowXHumRat += thisXMixingMassFlowXHumRat;
            if (thisCrossMixing.fromSpaceIndex > 0) {
                auto &fromSpaceHB = state.dataZoneTempPredictorCorrector->spaceHeatBalance(thisCrossMixing.fromSpaceIndex);
                fromSpaceHB.MCPM += fromMCPxM;
                fromSpaceHB.MCPTM += fromMCPTxM;
                fromSpaceHB.MixingMassFlowZone += thisXMixingMassFlow;
                fromSpaceHB.MixingMassFlowXHumRat += fromXMixingMassFlowXHumRat;
            } else {
                // Allocate mixing flows by space volume fraction of zone volume
                for (int spaceNum : state.dataHeatBal->Zone(fromZoneNum).spaceIndexes) {
                    Real64 spaceFrac = state.dataHeatBal->space(spaceNum).fracZoneVolume;
                    auto &fromSpaceHB = state.dataZoneTempPredictorCorrector->spaceHeatBalance(spaceNum);
                    fromSpaceHB.MCPM += fromMCPxM * spaceFrac;
                    fromSpaceHB.MCPTM += fromMCPTxM * spaceFrac;
                    fromSpaceHB.MixingMassFlowZone += thisXMixingMassFlow * spaceFrac;
                    fromSpaceHB.MixingMassFlowXHumRat += fromXMixingMassFlowXHumRat * spaceFrac;
                }
            }
        }
    }

    //                              COMPUTE REFRIGERATION DOOR
    //                              AIR MIXING
    if (state.dataHeatBal->TotRefDoorMixing > 0) {
        // Zone loops structured in getinput so only do each pair of zones bounding door once, even if multiple doors in one zone
        for (int ZoneA = 1; ZoneA <= (state.dataGlobal->NumOfZones - 1); ++ZoneA) {
            if (!state.dataHeatBal->RefDoorMixing(ZoneA).RefDoorMixFlag) continue;
            auto &thisRefDoorMixing = state.dataHeatBal->RefDoorMixing(ZoneA);
            auto &zoneAHB = state.dataZoneTempPredictorCorrector->zoneHeatBalance(ZoneA);
            Real64 TZoneA = zoneAHB.MixingMAT;
            Real64 HumRatZoneA = zoneAHB.MixingHumRat;
            if ((state.dataHeatBal->doSpaceHeatBalance) && (thisRefDoorMixing.spaceIndex > 0)) {
                auto const &spaceAHB = state.dataZoneTempPredictorCorrector->spaceHeatBalance(thisRefDoorMixing.spaceIndex);
                TZoneA = spaceAHB.MixingMAT;
                HumRatZoneA = spaceAHB.MixingHumRat;
            }
            Real64 AirDensityZoneA = PsyRhoAirFnPbTdbW(state, state.dataEnvrn->OutBaroPress, TZoneA, HumRatZoneA, RoutineNameRefrigerationDoorMixing);
            Real64 CpAirZoneA = PsyCpAirFnW(HumRatZoneA);
            for (int j = 1; j <= state.dataHeatBal->RefDoorMixing(ZoneA).NumRefDoorConnections; ++j) {
                int ZoneB = state.dataHeatBal->RefDoorMixing(ZoneA).MateZonePtr(j);
                auto &zoneBHB = state.dataZoneTempPredictorCorrector->zoneHeatBalance(ZoneB);
                Real64 TZoneB = zoneBHB.MixingMAT;
                Real64 HumRatZoneB = zoneBHB.MixingHumRat;
                Real64 CpAirZoneB = PsyCpAirFnW(HumRatZoneB);
                if ((state.dataHeatBal->doSpaceHeatBalance) && (thisRefDoorMixing.fromSpaceIndex > 0)) {
                    auto const &spaceBHB = state.dataZoneTempPredictorCorrector->spaceHeatBalance(thisRefDoorMixing.fromSpaceIndex);
                    TZoneB = spaceBHB.MixingMAT;
                    HumRatZoneB = spaceBHB.MixingHumRat;
                }
                Real64 Tavg = (TZoneA + TZoneB) / 2.0;
                Real64 Wavg = (HumRatZoneA + HumRatZoneB) / 2.0;
                Real64 AirDensityAvg = PsyRhoAirFnPbTdbW(state, state.dataEnvrn->OutBaroPress, Tavg, Wavg, RoutineNameRefrigerationDoorMixing);
                // following variables used for refrigeration door mixing and all defined in EngRef
                Real64 MassFlowDryAir = 0.0;
                Real64 FDens = 0.0;
                Real64 Fb = 0.0;

                if (state.dataHeatBal->RefDoorMixing(ZoneA).EMSRefDoorMixingOn(j)) {
                    MassFlowDryAir = state.dataHeatBal->RefDoorMixing(ZoneA).VolRefDoorFlowRate(j) * AirDensityAvg;
                } else {
                    Real64 AirDensityZoneB =
                        PsyRhoAirFnPbTdbW(state, state.dataEnvrn->OutBaroPress, TZoneB, HumRatZoneB, RoutineNameRefrigerationDoorMixing);
                    Real64 SchedDoorOpen = state.dataHeatBal->RefDoorMixing(ZoneA).openScheds(j)->getCurrentVal();
                    if (SchedDoorOpen == 0.0) continue;
                    Real64 DoorHeight = state.dataHeatBal->RefDoorMixing(ZoneA).DoorHeight(j);
                    Real64 DoorArea = state.dataHeatBal->RefDoorMixing(ZoneA).DoorArea(j);
                    Real64 DoorProt = state.dataHeatBal->RefDoorMixing(ZoneA).Protection(j);
                    if (AirDensityZoneA >= AirDensityZoneB) {
                        // Mass of dry air flow between zones is equal,
                        // but have to calc directionally to avoid sqrt(neg number)
                        FDens = std::pow(2.0 / (1.0 + std::pow(AirDensityZoneA / AirDensityZoneB, 1.0 / 3.0)), 1.5);
                        Fb = 0.221 * DoorArea * AirDensityZoneA * FDens *
                             std::sqrt((1.0 - AirDensityZoneB / AirDensityZoneA) * StdGravity * DoorHeight);
                    } else { // ZoneADens < ZoneBDens
                        FDens = std::pow(2.0 / (1.0 + std::pow(AirDensityZoneB / AirDensityZoneA, 1.0 / 3.0)), 1.5);
                        Fb = 0.221 * DoorArea * AirDensityZoneB * FDens *
                             std::sqrt((1.0 - AirDensityZoneA / AirDensityZoneB) * StdGravity * DoorHeight);
                    } // ZoneADens .GE. ZoneBDens
                    // FFlow = Doorway flow factor, is determined by temperature difference
                    Real64 FFlow = 1.1;
                    if (std::abs(TZoneA - TZoneB) > 11.0) FFlow = 0.8;
                    MassFlowDryAir = Fb * SchedDoorOpen * FFlow * (1.0 - DoorProt);
                    state.dataHeatBal->RefDoorMixing(ZoneA).VolRefDoorFlowRate(j) = MassFlowDryAir / AirDensityAvg;
                    // Note - VolRefDoorFlowRate is used ONLY for reporting purposes, where it is
                    //       used with the avg density to generate a reported mass flow
                    //       Considering the small values typical for HumRat, this is not far off.
                } // EMSRefDoorMixingOn

                Real64 MassFlowToA = MassFlowDryAir * (1.0 + HumRatZoneB);
                Real64 MassFlowToB = MassFlowDryAir * (1.0 + HumRatZoneA);
                Real64 MassFlowXCpToA = MassFlowToA * CpAirZoneB;
                Real64 MassFlowXCpToB = MassFlowToB * CpAirZoneA;
                Real64 MassFlowXCpXTempToA = MassFlowXCpToA * TZoneB;
                Real64 MassFlowXCpXTempToB = MassFlowXCpToB * TZoneA;
                Real64 MassFlowXHumRatToA = MassFlowToA * HumRatZoneB;
                Real64 MassFlowXHumRatToB = MassFlowToB * HumRatZoneA;

                zoneAHB.MCPM += MassFlowXCpToA;
                zoneBHB.MCPM += MassFlowXCpToB;
                zoneAHB.MCPTM += MassFlowXCpXTempToA;
                zoneBHB.MCPTM += MassFlowXCpXTempToB;
                zoneAHB.MixingMassFlowZone += MassFlowToA;
                zoneBHB.MixingMassFlowZone += MassFlowToB;
                zoneAHB.MixingMassFlowXHumRat += MassFlowXHumRatToA;
                zoneBHB.MixingMassFlowXHumRat += MassFlowXHumRatToB;
                if (state.dataHeatBal->doSpaceHeatBalance) {
                    if (thisRefDoorMixing.spaceIndex > 0) {
                        auto &spaceAHB = state.dataZoneTempPredictorCorrector->spaceHeatBalance(thisRefDoorMixing.spaceIndex);
                        spaceAHB.MCPM += MassFlowXCpToA;
                        spaceAHB.MCPTM += MassFlowXCpXTempToA;
                        spaceAHB.MixingMassFlowZone += MassFlowToA;
                        spaceAHB.MixingMassFlowXHumRat += MassFlowXHumRatToA;
                    } else {
                        // Allocate mixing flows by space volume fraction of zone volume
                        for (int spaceNum : state.dataHeatBal->Zone(ZoneA).spaceIndexes) {
                            Real64 spaceFrac = state.dataHeatBal->space(spaceNum).fracZoneVolume;
                            auto &spaceAHB = state.dataZoneTempPredictorCorrector->spaceHeatBalance(spaceNum);
                            spaceAHB.MCPM += MassFlowXCpToA * spaceFrac;
                            spaceAHB.MCPTM += MassFlowXCpXTempToA * spaceFrac;
                            spaceAHB.MixingMassFlowZone += MassFlowToA * spaceFrac;
                            spaceAHB.MixingMassFlowXHumRat += MassFlowXHumRatToA * spaceFrac;
                        }
                    }
                    if (thisRefDoorMixing.spaceIndex > 0) {
                        auto &spaceBHB = state.dataZoneTempPredictorCorrector->spaceHeatBalance(thisRefDoorMixing.fromSpaceIndex);
                        spaceBHB.MCPM += MassFlowXCpToB;
                        spaceBHB.MCPTM += MassFlowXCpXTempToB;
                        spaceBHB.MixingMassFlowZone += MassFlowToB;
                        spaceBHB.MixingMassFlowXHumRat += MassFlowXHumRatToB;
                    } else {
                        // Allocate mixing flows by space volume fraction of zone volume
                        for (int spaceNum : state.dataHeatBal->Zone(ZoneB).spaceIndexes) {
                            Real64 spaceFrac = state.dataHeatBal->space(spaceNum).fracZoneVolume;
                            auto &spaceBHB = state.dataZoneTempPredictorCorrector->spaceHeatBalance(spaceNum);
                            spaceBHB.MCPM += MassFlowXCpToB * spaceFrac;
                            spaceBHB.MCPTM += MassFlowXCpXTempToB * spaceFrac;
                            spaceBHB.MixingMassFlowZone += MassFlowToB * spaceFrac;
                            spaceBHB.MixingMassFlowXHumRat += MassFlowXHumRatToB * spaceFrac;
                        }
                    }
                }

                // Now to determine the CO2 and generic contaminant conditions
                if (state.dataContaminantBalance->Contaminant.CO2Simulation) {
                    state.dataContaminantBalance->MixingMassFlowCO2(ZoneA) += MassFlowToA * state.dataContaminantBalance->ZoneAirCO2(ZoneB);
                    state.dataContaminantBalance->MixingMassFlowCO2(ZoneB) += MassFlowToB * state.dataContaminantBalance->ZoneAirCO2(ZoneA);
                }
                if (state.dataContaminantBalance->Contaminant.GenericContamSimulation) {
                    state.dataContaminantBalance->MixingMassFlowGC(ZoneA) += MassFlowToA * state.dataContaminantBalance->ZoneAirGC(ZoneB);
                    state.dataContaminantBalance->MixingMassFlowGC(ZoneB) += MassFlowToB * state.dataContaminantBalance->ZoneAirGC(ZoneA);
                }

            } // J=1,RefDoorMixing(ZoneA)%NumRefDoorConnections
        }     // ZoneA=1,(NumOfZones - 1)
    }         //(TotRefrigerationDoorMixing > 0) THEN

    // Process the scheduled Infiltration for air heat balance depending on model type
    for (int j = 1; j <= state.dataHeatBal->TotInfiltration; ++j) {

        auto &thisInfiltration = state.dataHeatBal->Infiltration(j);
        int NZ = state.dataHeatBal->Infiltration(j).ZonePtr;
        auto &thisZoneHB = state.dataZoneTempPredictorCorrector->zoneHeatBalance(NZ);
        Real64 tempInt = 0.0;
        if (state.dataHeatBal->doSpaceHeatBalance) {
            tempInt = state.dataZoneTempPredictorCorrector->spaceHeatBalance(thisInfiltration.spaceIndex).MixingMAT;
        } else {
            tempInt = thisZoneHB.MixingMAT;
        }

        Real64 TempExt = state.dataHeatBal->Zone(NZ).OutDryBulbTemp;
        Real64 WindSpeedExt = state.dataHeatBal->Zone(NZ).WindSpeed;

        // Use air node information linked to the zone if defined
        Real64 HumRatExt = 0.0;
        if (state.dataHeatBal->Zone(NZ).LinkedOutAirNode > 0) {
            HumRatExt = state.dataLoopNodes->Node(state.dataHeatBal->Zone(NZ).LinkedOutAirNode).HumRat;
        } else {
            HumRatExt = state.dataEnvrn->OutHumRat;
        }

        Real64 AirDensity = PsyRhoAirFnPbTdbW(state, state.dataEnvrn->OutBaroPress, TempExt, HumRatExt, RoutineNameInfiltration);
        Real64 CpAir = PsyCpAirFnW(HumRatExt);
        Real64 MCpI_temp = 0.0;
        Real64 scheduleFrac = thisInfiltration.sched->getCurrentVal();
        if (scheduleFrac > 0.0) {
            // CR7751  should maybe use code below, indoor conditions instead of outdoor conditions
            //   AirDensity = PsyRhoAirFnPbTdbW(state, OutBaroPress, MixingMAT(NZ), MixingHumRat(NZ))
            //   CpAir = PsyCpAirFnW(MixingHumRat(NZ),MixingMAT(NZ))
            switch (thisInfiltration.ModelType) {
            case DataHeatBalance::InfiltrationModelType::DesignFlowRate: {
                IVF = thisInfiltration.DesignLevel * scheduleFrac;
                // CR6845 if calculated < 0.0, don't propagate
                if (IVF < 0.0) IVF = 0.0;
                MCpI_temp = IVF * AirDensity * CpAir *
                            (thisInfiltration.ConstantTermCoef + std::abs(TempExt - tempInt) * thisInfiltration.TemperatureTermCoef +
                             WindSpeedExt * (thisInfiltration.VelocityTermCoef + WindSpeedExt * thisInfiltration.VelocitySQTermCoef));

                if (MCpI_temp < 0.0) MCpI_temp = 0.0;
                thisInfiltration.VolumeFlowRate = MCpI_temp / AirDensity / CpAir;
            } break;
            case DataHeatBalance::InfiltrationModelType::ShermanGrimsrud: {
                // Sherman Grimsrud model as formulated in ASHRAE HoF
                WindSpeedExt = state.dataEnvrn->WindSpeed; // formulated to use wind at Meterological Station rather than local
                IVF = scheduleFrac * thisInfiltration.LeakageArea / 1000.0 *
                      std::sqrt(thisInfiltration.BasicStackCoefficient * std::abs(TempExt - tempInt) +
                                thisInfiltration.BasicWindCoefficient * pow_2(WindSpeedExt));
                if (IVF < 0.0) IVF = 0.0;
                MCpI_temp = IVF * AirDensity * CpAir;
                if (MCpI_temp < 0.0) MCpI_temp = 0.0;
                thisInfiltration.VolumeFlowRate = MCpI_temp / AirDensity / CpAir;
            } break;
            case DataHeatBalance::InfiltrationModelType::AIM2: {
                // Walker Wilson model as formulated in ASHRAE HoF
                IVF =
                    scheduleFrac * std::sqrt(pow_2(thisInfiltration.FlowCoefficient * thisInfiltration.AIM2StackCoefficient *
                                                   std::pow(std::abs(TempExt - tempInt), thisInfiltration.PressureExponent)) +
                                             pow_2(thisInfiltration.FlowCoefficient * thisInfiltration.AIM2WindCoefficient *
                                                   std::pow(thisInfiltration.ShelterFactor * WindSpeedExt, 2.0 * thisInfiltration.PressureExponent)));
                if (IVF < 0.0) IVF = 0.0;
                MCpI_temp = IVF * AirDensity * CpAir;
                if (MCpI_temp < 0.0) MCpI_temp = 0.0;
                thisInfiltration.VolumeFlowRate = MCpI_temp / AirDensity / CpAir;
            } break;
            default:
                break;
            }
        } else {
            thisInfiltration.VolumeFlowRate = 0.0;
            MCpI_temp = 0.0;
        }

        if (AdjustZoneInfiltrationFlowFlag && state.dataHeatBalFanSys->ZoneInfiltrationFlag(NZ)) {
            if (state.dataHeatBal->ZoneAirMassFlow.InfiltrationTreatment == DataHeatBalance::InfiltrationFlow::Adjust) {
                if (thisInfiltration.MassFlowRate > 0.0 || thisInfiltration.ModelType == DataHeatBalance::InfiltrationModelType::DesignFlowRate) {
                    // For DesignFlowRate, allow exfiltraion
                    thisInfiltration.VolumeFlowRate = thisInfiltration.MassFlowRate / AirDensity;
                    MCpI_temp = thisInfiltration.VolumeFlowRate * AirDensity * CpAir;
                }
            }
            if (state.dataHeatBal->ZoneAirMassFlow.InfiltrationTreatment == DataHeatBalance::InfiltrationFlow::Add) {
                thisInfiltration.VolumeFlowRate =
                    thisInfiltration.VolumeFlowRate + state.dataHeatBal->MassConservation(NZ).InfiltrationMassFlowRate / AirDensity;
                MCpI_temp = thisInfiltration.VolumeFlowRate * AirDensity * CpAir;
            }
        }
        thisInfiltration.MassFlowRate = thisInfiltration.VolumeFlowRate * AirDensity;

        if (thisInfiltration.EMSOverrideOn) {
            IVF = thisInfiltration.EMSAirFlowRateValue;
            if (IVF < 0.0) IVF = 0.0;
            MCpI_temp = IVF * AirDensity * CpAir;
            if (MCpI_temp < 0.0) MCpI_temp = 0.0;
        }

        if (state.dataHeatBal->Zone(NZ).zoneOAQuadratureSum) {
            state.dataHeatBal->ZoneAirBalance(state.dataHeatBal->Zone(NZ).zoneOABalanceIndex).InfMassFlowRate += MCpI_temp / CpAir;
        } else {
            thisInfiltration.MCpI_temp = MCpI_temp;
            thisZoneHB.MCPI += MCpI_temp;
            thisZoneHB.OAMFL += MCpI_temp / CpAir;
            thisZoneHB.MCPTI += MCpI_temp * TempExt;
            if (state.dataHeatBal->doSpaceHeatBalance) {
                auto &thisSpaceHB = state.dataZoneTempPredictorCorrector->spaceHeatBalance(thisInfiltration.spaceIndex);
                thisSpaceHB.MCPI += MCpI_temp;
                thisSpaceHB.OAMFL += MCpI_temp / CpAir;
                thisSpaceHB.MCPTI += MCpI_temp * TempExt;
            }
        }
    }

    // Add infiltration rate enhanced by the existence of thermal chimney
    for (auto &thisZoneHB : state.dataZoneTempPredictorCorrector->zoneHeatBalance) {
        thisZoneHB.MCPI += thisZoneHB.MCPThermChim;
        thisZoneHB.OAMFL += thisZoneHB.ThermChimAMFL;
        thisZoneHB.MCPTI += thisZoneHB.MCPTThermChim;
    }
    if (state.dataHeatBal->doSpaceHeatBalance) {
        for (auto &thisSpaceHB : state.dataZoneTempPredictorCorrector->spaceHeatBalance) {
            thisSpaceHB.MCPI += thisSpaceHB.MCPThermChim;
            thisSpaceHB.OAMFL += thisSpaceHB.ThermChimAMFL;
            thisSpaceHB.MCPTI += thisSpaceHB.MCPTThermChim;
        }
    }

    // Calculate combined outdoor air flows
    for (auto &thisZoneAirBalance : state.dataHeatBal->ZoneAirBalance) {
        if (thisZoneAirBalance.BalanceMethod == DataHeatBalance::AirBalance::Quadrature) {
            if (!thisZoneAirBalance.OneTimeFlag) GetStandAloneERVNodes(state, thisZoneAirBalance);
            if (thisZoneAirBalance.NumOfERVs > 0) {
                for (int I = 1; I <= thisZoneAirBalance.NumOfERVs; ++I) {
                    Real64 MassFlowDiff = state.dataLoopNodes->Node(thisZoneAirBalance.ERVExhaustNode(I)).MassFlowRate -
                                          state.dataLoopNodes->Node(thisZoneAirBalance.ERVInletNode(I)).MassFlowRate;
                    if (MassFlowDiff > 0.0) {
                        thisZoneAirBalance.ERVMassFlowRate += MassFlowDiff;
                    }
                }
            }
            int NZ = thisZoneAirBalance.ZonePtr;
            auto &thisZoneHB = state.dataZoneTempPredictorCorrector->zoneHeatBalance(NZ);
            // Use air node information linked to the zone if defined
            Real64 HumRatExt = 0.0;
            if (state.dataHeatBal->Zone(NZ).LinkedOutAirNode > 0) {
                HumRatExt = state.dataLoopNodes->Node(state.dataHeatBal->Zone(NZ).LinkedOutAirNode).HumRat;
            } else {
                HumRatExt = state.dataEnvrn->OutHumRat;
            }
            Real64 AirDensity = Psychrometrics::PsyRhoAirFnPbTdbW(
                state, state.dataEnvrn->OutBaroPress, state.dataHeatBal->Zone(NZ).OutDryBulbTemp, HumRatExt, RoutineNameZoneAirBalance);
            Real64 CpAir = Psychrometrics::PsyCpAirFnW(HumRatExt);
            thisZoneAirBalance.ERVMassFlowRate *= AirDensity;
            thisZoneHB.MDotOA = std::sqrt(pow_2(thisZoneAirBalance.NatMassFlowRate) + pow_2(thisZoneAirBalance.IntMassFlowRate) +
                                          pow_2(thisZoneAirBalance.ExhMassFlowRate) + pow_2(thisZoneAirBalance.ERVMassFlowRate) +
                                          pow_2(thisZoneAirBalance.InfMassFlowRate) +
                                          pow_2(AirDensity * thisZoneAirBalance.InducedAirRate *
                                                thisZoneAirBalance.inducedAirSched->getCurrentVal())) +
                                thisZoneAirBalance.BalMassFlowRate;
            thisZoneHB.MDotCPOA = thisZoneHB.MDotOA * CpAir;
        }
    }
}

void GetStandAloneERVNodes(EnergyPlusData &state, DataHeatBalance::ZoneAirBalanceData &thisZoneAirBalance)
{

    // SUBROUTINE INFORMATION:
    //       AUTHOR         Lixing Gu
    //       DATE WRITTEN   July 2010

    // PURPOSE OF THIS SUBROUTINE:
    // This subroutine gets node numbers of stand alone ERVs to calculate combined outdoor air flows.

    // METHODOLOGY EMPLOYED:
    // Uses program data structures ZoneEquipInfo

    if (allocated(state.dataZoneEquip->ZoneEquipList)) {
        int ZoneNum = thisZoneAirBalance.ZonePtr;
        thisZoneAirBalance.OneTimeFlag = true;
        if (state.dataZoneEquip->ZoneEquipList(ZoneNum).NumOfEquipTypes > 0) {
            for (int I = 1; I <= state.dataZoneEquip->ZoneEquipList(ZoneNum).NumOfEquipTypes; ++I) {
                if (state.dataZoneEquip->ZoneEquipList(ZoneNum).EquipType(I) == DataZoneEquipment::ZoneEquipType::EnergyRecoveryVentilator) {
                    ++thisZoneAirBalance.NumOfERVs;
                }
            }
            if (thisZoneAirBalance.NumOfERVs > 0) {
                thisZoneAirBalance.ERVInletNode.allocate(thisZoneAirBalance.NumOfERVs);
                thisZoneAirBalance.ERVExhaustNode.allocate(thisZoneAirBalance.NumOfERVs);
                int j = 1;
                for (int I = 1; I <= state.dataZoneEquip->ZoneEquipList(ZoneNum).NumOfEquipTypes; ++I) {
                    if (state.dataZoneEquip->ZoneEquipList(ZoneNum).EquipType(I) == DataZoneEquipment::ZoneEquipType::EnergyRecoveryVentilator) {
                        thisZoneAirBalance.ERVInletNode(j) =
                            HVACStandAloneERV::GetStandAloneERVOutAirNode(state, state.dataZoneEquip->ZoneEquipList(ZoneNum).EquipIndex(I));
                        thisZoneAirBalance.ERVExhaustNode(j) =
                            HVACStandAloneERV::GetStandAloneERVReturnAirNode(state, state.dataZoneEquip->ZoneEquipList(ZoneNum).EquipIndex(I));
                        ++j;
                    }
                }
            }
        }
    }
}

void CalcZoneMixingFlowRateOfReceivingZone(EnergyPlusData &state, int const ZoneNum, Real64 &ZoneMixingMassFlowRate)
{

    // SUBROUTINE INFORMATION:
    //       AUTHOR         Bereket Nigusse
    //       DATE WRITTEN   February 2014

    // PURPOSE OF THIS SUBROUTINE:
    // This subroutine updates the receiving zone mixing flow rate to ensures the zone air mass balance.

    auto &massConservation = state.dataHeatBal->MassConservation(ZoneNum);

    Real64 MixingMassFlowRate = 0.0; // current zone mixing mass flow rate, [kg/s]
    int NumOfReceivingZoneMixingObjects = massConservation.NumReceivingZonesMixingObject;
    if (NumOfReceivingZoneMixingObjects > 0) {
        // distribute the total zone mixing flow rate to the source zones
        for (int Loop = 1; Loop <= NumOfReceivingZoneMixingObjects; ++Loop) {
            int MixingNum = massConservation.ZoneMixingReceivingPtr(Loop);
            state.dataHeatBal->Mixing(MixingNum).MixingMassFlowRate = massConservation.ZoneMixingReceivingFr(Loop) * ZoneMixingMassFlowRate;
            MixingMassFlowRate += state.dataHeatBal->Mixing(MixingNum).MixingMassFlowRate;
            CalcZoneMixingFlowRateOfSourceZone(state, state.dataHeatBal->Mixing(MixingNum).FromZone);
        }
    }
    massConservation.MixingMassFlowRate = MixingMassFlowRate;
    ZoneMixingMassFlowRate = MixingMassFlowRate;
}

void CalcZoneMixingFlowRateOfSourceZone(EnergyPlusData &state, int const ZoneNum)
{

    // SUBROUTINE INFORMATION:
    //       AUTHOR         Bereket Nigusse
    //       DATE WRITTEN   February 2014

    // PURPOSE OF THIS SUBROUTINE:
    // This subroutine calculates the zone mixing flow rate such that it ensures the zone air mass balance.

    auto &massConservation = state.dataHeatBal->MassConservation(ZoneNum);

    Real64 ZoneSourceMassFlowRate = 0.0; // current zone as a source mass flow rate for zone mixing in other zones, [kg/s]
    int NumOfSourceZoneMixingObjects = massConservation.NumSourceZonesMixingObject;
    if (NumOfSourceZoneMixingObjects > 0) {
        for (int ZoneMixingNum = 1; ZoneMixingNum <= NumOfSourceZoneMixingObjects; ++ZoneMixingNum) {
            int MixingNum = massConservation.ZoneMixingSourcesPtr(ZoneMixingNum);
            for (int Loop = 1; Loop <= state.dataHeatBal->TotMixing; ++Loop) {
                if (Loop == MixingNum) {
                    ZoneSourceMassFlowRate += state.dataHeatBal->Mixing(Loop).MixingMassFlowRate;
                }
            }
        }
    }
    massConservation.MixingSourceMassFlowRate = ZoneSourceMassFlowRate;
}

void AutoCalcDOASControlStrategy(EnergyPlusData &state)
{
    // SUBROUTINE INFORMATION:
    //       AUTHOR         Fred Buhl
    //       DATE WRITTEN   March 2016

    // PURPOSE OF THIS Function:
    // This subroutine does the autosizing calculations for the Sizing:Zone DOAS input.

    // REFERENCES:
    // See IO Ref for suggested values

    bool headerAlreadyPrinted = false;
    bool ErrorsFound = false;
    for (int ZoneSizIndex = 1; ZoneSizIndex <= state.dataSize->NumZoneSizingInput; ++ZoneSizIndex) {
        if (state.dataSize->ZoneSizingInput(ZoneSizIndex).AccountForDOAS) {
            auto &zoneSizingInput = state.dataSize->ZoneSizingInput(ZoneSizIndex);
            if (zoneSizingInput.DOASControlStrategy == DOASControl::NeutralSup) {
                if (zoneSizingInput.DOASLowSetpoint == AutoSize && zoneSizingInput.DOASHighSetpoint == AutoSize) {
                    zoneSizingInput.DOASLowSetpoint = 21.1;
                    zoneSizingInput.DOASHighSetpoint = 23.9;
                } else if (zoneSizingInput.DOASLowSetpoint == AutoSize && zoneSizingInput.DOASHighSetpoint > 0.0) {
                    zoneSizingInput.DOASLowSetpoint = zoneSizingInput.DOASHighSetpoint - 2.8;
                } else if (zoneSizingInput.DOASLowSetpoint > 0.0 && zoneSizingInput.DOASHighSetpoint == AutoSize) {
                    zoneSizingInput.DOASHighSetpoint = zoneSizingInput.DOASLowSetpoint + 2.8;
                }
                ReportZoneSizingDOASInputs(state,
                                           zoneSizingInput.ZoneName,
                                           "NeutralSupplyAir",
                                           zoneSizingInput.DOASLowSetpoint,
                                           zoneSizingInput.DOASHighSetpoint,
                                           headerAlreadyPrinted);
            } else if (zoneSizingInput.DOASControlStrategy == DataSizing::DOASControl::NeutralDehumSup) {
                if (zoneSizingInput.DOASLowSetpoint == AutoSize && zoneSizingInput.DOASHighSetpoint == AutoSize) {
                    zoneSizingInput.DOASLowSetpoint = 14.4;
                    zoneSizingInput.DOASHighSetpoint = 22.2;
                } else if (zoneSizingInput.DOASLowSetpoint == AutoSize && zoneSizingInput.DOASHighSetpoint > 0.0) {
                    zoneSizingInput.DOASLowSetpoint = 14.4;
                } else if (zoneSizingInput.DOASLowSetpoint > 0.0 && zoneSizingInput.DOASHighSetpoint == AutoSize) {
                    zoneSizingInput.DOASHighSetpoint = 22.2;
                }
                ReportZoneSizingDOASInputs(state,
                                           zoneSizingInput.ZoneName,
                                           "NeutralDehumidifiedSupplyAir",
                                           zoneSizingInput.DOASLowSetpoint,
                                           zoneSizingInput.DOASHighSetpoint,
                                           headerAlreadyPrinted);
            } else if (zoneSizingInput.DOASControlStrategy == DOASControl::CoolSup) {
                if (zoneSizingInput.DOASLowSetpoint == AutoSize && zoneSizingInput.DOASHighSetpoint == AutoSize) {
                    zoneSizingInput.DOASLowSetpoint = 12.2;
                    zoneSizingInput.DOASHighSetpoint = 14.4;
                } else if (zoneSizingInput.DOASLowSetpoint == AutoSize && zoneSizingInput.DOASHighSetpoint > 0.0) {
                    zoneSizingInput.DOASLowSetpoint = zoneSizingInput.DOASHighSetpoint - 2.2;
                } else if (zoneSizingInput.DOASLowSetpoint > 0.0 && zoneSizingInput.DOASHighSetpoint == AutoSize) {
                    zoneSizingInput.DOASHighSetpoint = zoneSizingInput.DOASLowSetpoint + 2.2;
                }
                ReportZoneSizingDOASInputs(state,
                                           zoneSizingInput.ZoneName,
                                           "ColdSupplyAir",
                                           zoneSizingInput.DOASLowSetpoint,
                                           zoneSizingInput.DOASHighSetpoint,
                                           headerAlreadyPrinted);
            }
            if (zoneSizingInput.DOASLowSetpoint > zoneSizingInput.DOASHighSetpoint) {
                ShowSevereError(state, format("For Sizing:Zone = {}", zoneSizingInput.ZoneName));
                ShowContinueError(state, "... Dedicated Outside Air Low Setpoint for Design must be less than the High Setpoint");
                ErrorsFound = true;
            }
        }
    }
    if (ErrorsFound) {
        ShowFatalError(state, "Errors found in DOAS sizing input. Program terminates.");
    }
}

void ReportZoneSizingDOASInputs(EnergyPlusData &state,
                                std::string const &ZoneName,         // the name of the zone
                                std::string const &DOASCtrlStrategy, // DOAS control strategy
                                Real64 const DOASLowTemp,            // DOAS design low setpoint temperature [C]
                                Real64 const DOASHighTemp,           // DOAS design high setpoint temperature [C]
                                bool &headerAlreadyPrinted)
{

    // SUBROUTINE INFORMATION:
    //       AUTHOR         Fred Buhl
    //       DATE WRITTEN   March 2016

    // PURPOSE OF THIS SUBROUTINE:
    // This subroutine writes the DOAS Sizing:Zone input for 1 zone to the eio file

    // Formats
    static constexpr std::string_view Format_990(
        "! <Zone Sizing DOAS Inputs>, Zone Name, DOAS Design Control Strategy, DOAS Design Low Setpoint Temperature "
        "{C}, DOAS Design High Setpoint Temperature {C} ");

    if (!headerAlreadyPrinted) {
        print(state.files.eio, "{}\n", Format_990);
        headerAlreadyPrinted = true;
    }

    static constexpr std::string_view Format_991(" Zone Sizing DOAS Inputs, {}, {}, {:.3R}, {:.3R}\n");
    print(state.files.eio, Format_991, ZoneName, DOASCtrlStrategy, DOASLowTemp, DOASHighTemp);

    // BSLLC Start
    // if ( sqlite ) {
    //     state.dataSQLiteProcedures->sqlite->addSQLiteZoneSizingRecord( ZoneName, LoadType, CalcDesLoad, UserDesLoad, CalcDesFlow,
    //     UserDesFlow, DesDayName, PeakHrMin,
    //         PeakTemp, PeakHumRat, MinOAVolFlow, DOASHeatAddRate );
    // }
    // BSLLC Finish
}

} // namespace EnergyPlus::ZoneEquipmentManager<|MERGE_RESOLUTION|>--- conflicted
+++ resolved
@@ -588,12 +588,9 @@
     int zoneNodeNum =
         (spaceNum > 0) ? state.dataHeatBal->space(spaceNum).SystemZoneNodeNumber : state.dataHeatBal->Zone(zoneNum).SystemZoneNodeNumber;
     Real64 RetTemp = (returnNodeNum > 0) ? state.dataLoopNodes->Node(returnNodeNum).Temp : state.dataLoopNodes->Node(zoneNodeNum).Temp;
-<<<<<<< HEAD
+
 
     auto &zoneTstatSetpt = state.dataHeatBalFanSys->zoneTstatSetpts(zoneNum);
-=======
-    auto const &zoneTstatSP = state.dataHeatBalFanSys->TempZoneThermostatSetPoint(zoneNum);
->>>>>>> acda84e3
     if (zsCalcSizing.HeatLoad > 0.0) {
         zsCalcSizing.HeatZoneRetTemp = RetTemp;
         zsCalcSizing.HeatTstatTemp = (zoneTstatSetpt.setpt > 0.0) ? zoneTstatSetpt.setpt : zoneTstatSetpt.setptLo;
@@ -1003,113 +1000,6 @@
         if (!state.dataZoneEquip->ZoneEquipConfig(CtrlZoneNum).IsControlled) continue;
         auto &finalZoneSizing = state.dataSize->FinalZoneSizing(CtrlZoneNum);
         auto &calcFinalZoneSizing = state.dataSize->CalcFinalZoneSizing(CtrlZoneNum);
-<<<<<<< HEAD
-        // Use the max occupancy PEOPLE structure to calculate design min OA for each zone from the outside air flow per person input
-        Real64 TotPeopleInZone = 0.0;
-        Real64 ZoneMinOccupancy = 0.;
-        int DSOAPtr = finalZoneSizing.ZoneDesignSpecOAIndex; // index to DesignSpecification:OutdoorAir object
-        if ((DSOAPtr > 0) && !dsoaError) {
-            auto &thisOAReq = state.dataSize->OARequirements(DSOAPtr);
-            // If this is a DesignSpecification:OutdoorAir:SpaceList check to make sure spaces are valid and belong to this zone
-            if (thisOAReq.numDSOA > 0) {
-                for (int spaceCounter = 1; spaceCounter <= thisOAReq.numDSOA; ++spaceCounter) {
-                    std::string thisSpaceName = thisOAReq.dsoaSpaceNames(spaceCounter);
-                    int thisSpaceNum = thisOAReq.dsoaSpaceIndexes(spaceCounter);
-                    if (thisSpaceNum > 0) {
-                        if (state.dataHeatBal->space(thisSpaceNum).zoneNum != CtrlZoneNum) {
-                            ShowSevereError(state, format("SetUpZoneSizingArrays: DesignSpecification:OutdoorAir:SpaceList={}", thisOAReq.Name));
-                            ShowContinueError(state, format("is invalid for Sizing:Zone={}", finalZoneSizing.ZoneName));
-                            ShowContinueError(state, "All spaces in the list must be part of this zone.");
-                            ErrorsFound = true;
-                        }
-                    }
-                }
-            }
-
-            finalZoneSizing.DesOAFlowPPer = thisOAReq.desFlowPerZonePerson(state, CtrlZoneNum);
-            finalZoneSizing.DesOAFlowPerArea = thisOAReq.desFlowPerZoneArea(state, CtrlZoneNum);
-        }
-
-        for (int PeopleNum = 1; PeopleNum <= state.dataHeatBal->TotPeople; ++PeopleNum) {
-            if (state.dataHeatBal->People(PeopleNum).ZonePtr == CtrlZoneNum) {
-                auto &people = state.dataHeatBal->People(PeopleNum);
-                TotPeopleInZone += (people.NumberOfPeople * thisZone.Multiplier * thisZone.ListMultiplier);
-                Real64 SchMax = people.numberOfPeopleSched->getCurrentVal();
-                if (SchMax > 0) {
-                    finalZoneSizing.ZonePeakOccupancy = TotPeopleInZone * SchMax;
-                } else {
-                    finalZoneSizing.ZonePeakOccupancy = TotPeopleInZone;
-                }
-                ZoneMinOccupancy += TotPeopleInZone * people.numberOfPeopleSched->getMinVal(state);
-            }
-        }
-        finalZoneSizing.TotalZoneFloorArea = (thisZone.FloorArea * thisZone.Multiplier * thisZone.ListMultiplier);
-        Real64 OAFromPeople = finalZoneSizing.DesOAFlowPPer * TotPeopleInZone;
-        Real64 OAFromArea = finalZoneSizing.DesOAFlowPerArea * finalZoneSizing.TotalZoneFloorArea;
-        finalZoneSizing.TotPeopleInZone = TotPeopleInZone;
-        finalZoneSizing.TotalOAFromPeople = OAFromPeople;
-        finalZoneSizing.TotalOAFromArea = OAFromArea;
-
-        // save Voz for predefined outdoor air summary report
-        Real64 MinEz = std::min(finalZoneSizing.ZoneADEffCooling, finalZoneSizing.ZoneADEffHeating);
-        if (MinEz == 0) {
-            MinEz = 1.0; // if not calculated assume 1.0 ventilation effectiveness
-        }
-        state.dataHeatBal->ZonePreDefRep(CtrlZoneNum).VozMin = (ZoneMinOccupancy * finalZoneSizing.DesOAFlowPPer + OAFromArea) / MinEz;
-
-        // Calculate the design min OA flow rate for this zone
-        // flag to use occupancy schedule when calculating OA
-        bool UseOccSchFlag = false;
-        // flag to use min OA schedule when calculating OA
-        bool UseMinOASchFlag = false;
-        state.dataZoneEquip->ZoneEquipConfig(CtrlZoneNum).ZoneDesignSpecOAIndex = DSOAPtr;                                     // store for later use
-        state.dataZoneEquip->ZoneEquipConfig(CtrlZoneNum).ZoneAirDistributionIndex = finalZoneSizing.ZoneAirDistributionIndex; // store for later use
-        Real64 OAVolumeFlowRate = 0.0;
-        if (!dsoaError) {
-            OAVolumeFlowRate = DataSizing::calcDesignSpecificationOutdoorAir(state, DSOAPtr, CtrlZoneNum, UseOccSchFlag, UseMinOASchFlag);
-        }
-
-        // Zone(ZoneIndex)%Multiplier and Zone(ZoneIndex)%ListMultiplier applied in CalcDesignSpecificationOutdoorAir
-        finalZoneSizing.MinOA = OAVolumeFlowRate;
-        calcFinalZoneSizing.MinOA = OAVolumeFlowRate;
-        if (finalZoneSizing.ZoneADEffCooling > 0.0 || finalZoneSizing.ZoneADEffHeating > 0.0) {
-            finalZoneSizing.MinOA /= min(finalZoneSizing.ZoneADEffCooling, finalZoneSizing.ZoneADEffHeating);
-            calcFinalZoneSizing.MinOA = finalZoneSizing.MinOA;
-        }
-        // calculated zone design flow rates automatically take into account zone multipliers, since the zone
-        // loads are multiplied (in ZoneTempPredictorCorrector.cc). Flow rates derived directly from
-        // user inputs need to be explicitly multiplied by the zone multipliers.
-        finalZoneSizing.DesCoolMinAirFlow2 =
-            finalZoneSizing.DesCoolMinAirFlowPerArea * thisZone.FloorArea * thisZone.Multiplier * thisZone.ListMultiplier;
-        calcFinalZoneSizing.DesCoolMinAirFlow2 =
-            calcFinalZoneSizing.DesCoolMinAirFlowPerArea * thisZone.FloorArea * thisZone.Multiplier * thisZone.ListMultiplier;
-        finalZoneSizing.DesHeatMaxAirFlow2 =
-            finalZoneSizing.DesHeatMaxAirFlowPerArea * thisZone.FloorArea * thisZone.Multiplier * thisZone.ListMultiplier;
-        calcFinalZoneSizing.DesHeatMaxAirFlow2 =
-            calcFinalZoneSizing.DesHeatMaxAirFlowPerArea * thisZone.FloorArea * thisZone.Multiplier * thisZone.ListMultiplier;
-        int zoneMultiplier = thisZone.Multiplier * thisZone.ListMultiplier;
-        finalZoneSizing.DesCoolMinAirFlow *= zoneMultiplier;
-        calcFinalZoneSizing.DesCoolMinAirFlow *= zoneMultiplier;
-        finalZoneSizing.DesHeatMaxAirFlow *= zoneMultiplier;
-        calcFinalZoneSizing.DesHeatMaxAirFlow *= zoneMultiplier;
-        finalZoneSizing.InpDesCoolAirFlow *= zoneMultiplier;
-        calcFinalZoneSizing.InpDesCoolAirFlow *= zoneMultiplier;
-        finalZoneSizing.InpDesHeatAirFlow *= zoneMultiplier;
-        calcFinalZoneSizing.InpDesHeatAirFlow *= zoneMultiplier;
-
-        for (int DesDayNum = 1; DesDayNum <= state.dataEnvrn->TotDesDays + state.dataEnvrn->TotRunDesPersDays; ++DesDayNum) {
-            auto &zoneSizing = state.dataSize->ZoneSizing(DesDayNum, CtrlZoneNum);
-            zoneSizing.MinOA = finalZoneSizing.MinOA;
-            state.dataSize->CalcZoneSizing(DesDayNum, CtrlZoneNum).MinOA = calcFinalZoneSizing.MinOA;
-            zoneSizing.DesCoolMinAirFlow2 = finalZoneSizing.DesCoolMinAirFlow2;
-            state.dataSize->CalcZoneSizing(DesDayNum, CtrlZoneNum).DesCoolMinAirFlow2 = calcFinalZoneSizing.DesCoolMinAirFlow2;
-            zoneSizing.DesCoolMinAirFlow = finalZoneSizing.DesCoolMinAirFlow;
-            state.dataSize->CalcZoneSizing(DesDayNum, CtrlZoneNum).DesCoolMinAirFlow = calcFinalZoneSizing.DesCoolMinAirFlow;
-            zoneSizing.DesHeatMaxAirFlow2 = finalZoneSizing.DesHeatMaxAirFlow2;
-            state.dataSize->CalcZoneSizing(DesDayNum, CtrlZoneNum).DesHeatMaxAirFlow2 = calcFinalZoneSizing.DesHeatMaxAirFlow2;
-            zoneSizing.DesHeatMaxAirFlow = finalZoneSizing.DesHeatMaxAirFlow;
-            state.dataSize->CalcZoneSizing(DesDayNum, CtrlZoneNum).DesHeatMaxAirFlow = calcFinalZoneSizing.DesHeatMaxAirFlow;
-=======
         calcSizingOA(state, finalZoneSizing, calcFinalZoneSizing, dsoaError, ErrorsFound, CtrlZoneNum);
     }
     if (state.dataHeatBal->doSpaceHeatBalanceSizing) {
@@ -1119,7 +1009,6 @@
             auto &finalSpaceSizing = state.dataSize->FinalSpaceSizing(spaceNum);
             auto &calcFinalSpaceSizing = state.dataSize->CalcFinalSpaceSizing(spaceNum);
             calcSizingOA(state, finalSpaceSizing, calcFinalSpaceSizing, dsoaError, ErrorsFound, zoneNum, spaceNum);
->>>>>>> acda84e3
         }
     }
     // Formats
@@ -1198,13 +1087,13 @@
         if (((spaceNum == 0) && (people.ZonePtr == zoneNum)) || ((spaceNum > 0) && (people.spaceIndex == spaceNum))) {
             Real64 numPeople = people.NumberOfPeople * zoneMult;
             TotPeopleInZone += numPeople;
-            Real64 SchMax = ScheduleManager::GetScheduleMaxValue(state, people.NumberOfPeoplePtr);
+            Real64 SchMax = people.numberOfPeopleSched->getMaxVal(state);
             if (SchMax > 0) {
                 zsFinalSizing.ZonePeakOccupancy += numPeople * SchMax;
             } else {
                 zsFinalSizing.ZonePeakOccupancy += numPeople;
             }
-            ZoneMinOccupancy += numPeople * ScheduleManager::GetScheduleMinValue(state, people.NumberOfPeoplePtr);
+            ZoneMinOccupancy += numPeople * people.numberOfPeopleSched->getMinVal(state);
         }
     }
     zsFinalSizing.TotalZoneFloorArea = (floorArea * zoneMult);
