--- conflicted
+++ resolved
@@ -602,11 +602,7 @@
                     if ((thisZoneEquipList.CoolingPriority(ZoneEquipTypeNum) < 0) ||
                         (thisZoneEquipList.CoolingPriority(ZoneEquipTypeNum) > thisZoneEquipList.NumOfEquipTypes)) {
                         ShowSevereError(RoutineName + CurrentModuleObject + "=\"" + AlphArray(1) + "\".");
-<<<<<<< HEAD
                         ShowContinueError("invalid " + cNumericFields(nNumsInExtensible * ZoneEquipTypeIdx + nNumsBeforeExtensible + 1) + "=[" +
-=======
-                        ShowContinueError("invalid " + cNumericFields(4 * ZoneEquipTypeNum - 3) + "=[" +
->>>>>>> 08197075
                                           RoundSigDigits(thisZoneEquipList.CoolingPriority(ZoneEquipTypeNum)) + "].");
                         ShowContinueError("equipment sequence must be > 0 and <= number of equipments in the list.");
                         if (thisZoneEquipList.CoolingPriority(ZoneEquipTypeNum) > 0)
@@ -618,11 +614,7 @@
                     if ((thisZoneEquipList.HeatingPriority(ZoneEquipTypeNum) < 0) ||
                         (thisZoneEquipList.HeatingPriority(ZoneEquipTypeNum) > thisZoneEquipList.NumOfEquipTypes)) {
                         ShowSevereError(RoutineName + CurrentModuleObject + "=\"" + AlphArray(1) + "\".");
-<<<<<<< HEAD
                         ShowContinueError("invalid " + cNumericFields(nNumsInExtensible * ZoneEquipTypeIdx + nNumsBeforeExtensible + 2) + "=[" +
-=======
-                        ShowContinueError("invalid " + cNumericFields(4 * ZoneEquipTypeNum - 2) + "=[" +
->>>>>>> 08197075
                                           RoundSigDigits(thisZoneEquipList.HeatingPriority(ZoneEquipTypeNum)) + "].");
                         ShowContinueError("equipment sequence must be > 0 and <= number of equipments in the list.");
                         if (thisZoneEquipList.HeatingPriority(ZoneEquipTypeNum) > 0)
