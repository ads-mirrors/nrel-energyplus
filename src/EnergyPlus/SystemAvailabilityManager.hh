--- conflicted
+++ resolved
@@ -629,11 +629,7 @@
     void init_state([[maybe_unused]] EnergyPlusData &state) override
     {
     }
-<<<<<<< HEAD
-        
-=======
-
->>>>>>> 391ba016
+
     void clear_state() override
     {
         NumSchedSysAvailMgrs = 0;
