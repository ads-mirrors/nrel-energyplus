// EnergyPlus, Copyright (c) 1996-2022, The Board of Trustees of the University of Illinois,
// The Regents of the University of California, through Lawrence Berkeley National Laboratory
// (subject to receipt of any required approvals from the U.S. Dept. of Energy), Oak Ridge
// National Laboratory, managed by UT-Battelle, Alliance for Sustainable Energy, LLC, and other
// contributors. All rights reserved.
//
// NOTICE: This Software was developed under funding from the U.S. Department of Energy and the
// U.S. Government consequently retains certain rights. As such, the U.S. Government has been
// granted for itself and others acting on its behalf a paid-up, nonexclusive, irrevocable,
// worldwide license in the Software to reproduce, distribute copies to the public, prepare
// derivative works, and perform publicly and display publicly, and to permit others to do so.
//
// Redistribution and use in source and binary forms, with or without modification, are permitted
// provided that the following conditions are met:
//
// (1) Redistributions of source code must retain the above copyright notice, this list of
//     conditions and the following disclaimer.
//
// (2) Redistributions in binary form must reproduce the above copyright notice, this list of
//     conditions and the following disclaimer in the documentation and/or other materials
//     provided with the distribution.
//
// (3) Neither the name of the University of California, Lawrence Berkeley National Laboratory,
//     the University of Illinois, U.S. Dept. of Energy nor the names of its contributors may be
//     used to endorse or promote products derived from this software without specific prior
//     written permission.
//
// (4) Use of EnergyPlus(TM) Name. If Licensee (i) distributes the software in stand-alone form
//     without changes from the version obtained under this License, or (ii) Licensee makes a
//     reference solely to the software portion of its product, Licensee must refer to the
//     software as "EnergyPlus version X" software, where "X" is the version number Licensee
//     obtained under this License and may not use a different name for the software. Except as
//     specifically required in this Section (4), Licensee shall not use in a company name, a
//     product name, in advertising, publicity, or other promotional activities any name, trade
//     name, trademark, logo, or other designation of "EnergyPlus", "E+", "e+" or confusingly
//     similar designation, without the U.S. Department of Energy's prior written consent.
//
// THIS SOFTWARE IS PROVIDED BY THE COPYRIGHT HOLDERS AND CONTRIBUTORS "AS IS" AND ANY EXPRESS OR
// IMPLIED WARRANTIES, INCLUDING, BUT NOT LIMITED TO, THE IMPLIED WARRANTIES OF MERCHANTABILITY
// AND FITNESS FOR A PARTICULAR PURPOSE ARE DISCLAIMED. IN NO EVENT SHALL THE COPYRIGHT OWNER OR
// CONTRIBUTORS BE LIABLE FOR ANY DIRECT, INDIRECT, INCIDENTAL, SPECIAL, EXEMPLARY, OR
// CONSEQUENTIAL DAMAGES (INCLUDING, BUT NOT LIMITED TO, PROCUREMENT OF SUBSTITUTE GOODS OR
// SERVICES; LOSS OF USE, DATA, OR PROFITS; OR BUSINESS INTERRUPTION) HOWEVER CAUSED AND ON ANY
// THEORY OF LIABILITY, WHETHER IN CONTRACT, STRICT LIABILITY, OR TORT (INCLUDING NEGLIGENCE OR
// OTHERWISE) ARISING IN ANY WAY OUT OF THE USE OF THIS SOFTWARE, EVEN IF ADVISED OF THE
// POSSIBILITY OF SUCH DAMAGE.

// EnergyPlus Headers
#include <EnergyPlus/Data/EnergyPlusData.hh>
#include <EnergyPlus/DataContaminantBalance.hh>
#include <EnergyPlus/DataEnvironment.hh>
#include <EnergyPlus/DataHeatBalance.hh>
#include <EnergyPlus/DataSizing.hh>
#include <EnergyPlus/DataZoneEnergyDemands.hh>
#include <EnergyPlus/DataZoneEquipment.hh>
#include <EnergyPlus/Psychrometrics.hh>
#include <EnergyPlus/ScheduleManager.hh>

namespace EnergyPlus::DataSizing {

// MODULE INFORMATION:
//       AUTHOR         Fred Buhl
//       DATE WRITTEN   December 2000

// PURPOSE OF THIS MODULE:
// This data-only module contains type definitions and variables
// associated with HVAC system design flow rates, temperatures and
// capacities. This data is available to the HVAC component modules
// for their self sizing calculations.

//  days; includes effects of user multiplier
//  and user set flows)
//  of user input multiplier and flows
//  all design days, calculated only)
//  using user input system flow rates.
//  before applying user input sys flow rates.

Real64 TermUnitSizingData::applyTermUnitSizingCoolFlow(Real64 const coolFlowWithOA, // Cooling flow rate with MinOA limit applied
                                                       Real64 const coolFlowNoOA    // Cooling flow rate without MinOA limit applied
)
{
    // Apply DesignSpecification:AirTerminal:Sizing to cooling flow (could be vol flow or mass flow)
    Real64 coolFlowRatio = 1.0;
    if (this->SpecDesCoolSATRatio > 0.0) {
        coolFlowRatio = this->SpecDesSensCoolingFrac / this->SpecDesCoolSATRatio;
    } else {
        coolFlowRatio = this->SpecDesSensCoolingFrac;
    }
    Real64 adjustedFlow = coolFlowNoOA * coolFlowRatio + (coolFlowWithOA - coolFlowNoOA) * this->SpecMinOAFrac;
    return adjustedFlow;
}

Real64 TermUnitSizingData::applyTermUnitSizingHeatFlow(Real64 const heatFlowWithOA, // Heating flow rate with MinOA limit applied
                                                       Real64 const heatFlowNoOA    // Heating flow rate without MinOA limit applied
)
{
    // Apply DesignSpecification:AirTerminal:Sizing to heating flow (could be vol flow or mass flow)
    Real64 heatFlowRatio = 1.0;
    if (this->SpecDesHeatSATRatio > 0.0) {
        heatFlowRatio = this->SpecDesSensHeatingFrac / this->SpecDesHeatSATRatio;
    } else {
        heatFlowRatio = this->SpecDesSensHeatingFrac;
    }
    Real64 adjustedFlow = heatFlowNoOA * heatFlowRatio + (heatFlowWithOA - heatFlowNoOA) * this->SpecMinOAFrac;
    return adjustedFlow;
}

void ZoneSizingData::scaleZoneCooling(Real64 const ratio // Scaling ratio
)
{
    // Apply scaling ratio to TermUnitFinalZoneSizing cooling flow and load
    this->DesCoolVolFlow = this->DesCoolVolFlow * ratio;
    this->DesCoolMassFlow = this->DesCoolMassFlow * ratio;
    this->DesCoolLoad = this->DesCoolLoad * ratio;
    this->CoolFlowSeq = this->CoolFlowSeq * ratio;
    this->CoolLoadSeq = this->CoolLoadSeq * ratio;
}

void ZoneSizingData::scaleZoneHeating(Real64 const ratio // Scaling ratio
)
{
    // Apply scaling ratio to TermUnitFinalZoneSizing heating flow and load
    this->DesHeatVolFlow = this->DesHeatVolFlow * ratio;
    this->DesHeatMassFlow = this->DesHeatMassFlow * ratio;
    this->DesHeatLoad = this->DesHeatLoad * ratio;
    this->HeatFlowSeq = this->HeatFlowSeq * ratio;
    this->HeatLoadSeq = this->HeatLoadSeq * ratio;
}

void ZoneSizingData::zeroMemberData()
{
    if (!allocated(this->DOASSupMassFlowSeq)) return;
    std::fill(this->DOASSupMassFlowSeq.begin(), this->DOASSupMassFlowSeq.end(), 0.0);
    std::fill(this->DOASHeatLoadSeq.begin(), this->DOASHeatLoadSeq.end(), 0.0);
    std::fill(this->DOASCoolLoadSeq.begin(), this->DOASCoolLoadSeq.end(), 0.0);
    std::fill(this->DOASHeatAddSeq.begin(), this->DOASHeatAddSeq.end(), 0.0);
    std::fill(this->DOASLatAddSeq.begin(), this->DOASLatAddSeq.end(), 0.0);
    std::fill(this->DOASSupTempSeq.begin(), this->DOASSupTempSeq.end(), 0.0);
    std::fill(this->DOASSupHumRatSeq.begin(), this->DOASSupHumRatSeq.end(), 0.0);
    std::fill(this->DOASTotCoolLoadSeq.begin(), this->DOASTotCoolLoadSeq.end(), 0.0);
    std::fill(this->HeatFlowSeq.begin(), this->HeatFlowSeq.end(), 0.0);
    std::fill(this->HeatFlowSeqNoOA.begin(), this->HeatFlowSeqNoOA.end(), 0.0);
    std::fill(this->HeatLoadSeq.begin(), this->HeatLoadSeq.end(), 0.0);
    std::fill(this->HeatZoneTempSeq.begin(), this->HeatZoneTempSeq.end(), 0.0);
    std::fill(this->DesHeatSetPtSeq.begin(), this->DesHeatSetPtSeq.end(), 0.0);
    std::fill(this->HeatOutTempSeq.begin(), this->HeatOutTempSeq.end(), 0.0);
    std::fill(this->HeatZoneRetTempSeq.begin(), this->HeatZoneRetTempSeq.end(), 0.0);
    std::fill(this->HeatTstatTempSeq.begin(), this->HeatTstatTempSeq.end(), 0.0);
    std::fill(this->HeatZoneHumRatSeq.begin(), this->HeatZoneHumRatSeq.end(), 0.0);
    std::fill(this->HeatOutHumRatSeq.begin(), this->HeatOutHumRatSeq.end(), 0.0);
    std::fill(this->CoolFlowSeq.begin(), this->CoolFlowSeq.end(), 0.0);
    std::fill(this->CoolFlowSeqNoOA.begin(), this->CoolFlowSeqNoOA.end(), 0.0);
    std::fill(this->CoolLoadSeq.begin(), this->CoolLoadSeq.end(), 0.0);
    std::fill(this->CoolZoneTempSeq.begin(), this->CoolZoneTempSeq.end(), 0.0);
    std::fill(this->DesCoolSetPtSeq.begin(), this->DesCoolSetPtSeq.end(), 0.0);
    std::fill(this->CoolOutTempSeq.begin(), this->CoolOutTempSeq.end(), 0.0);
    std::fill(this->CoolZoneRetTempSeq.begin(), this->CoolZoneRetTempSeq.end(), 0.0);
    std::fill(this->CoolTstatTempSeq.begin(), this->CoolTstatTempSeq.end(), 0.0);
    std::fill(this->CoolZoneHumRatSeq.begin(), this->CoolZoneHumRatSeq.end(), 0.0);
    std::fill(this->CoolOutHumRatSeq.begin(), this->CoolOutHumRatSeq.end(), 0.0);
    std::fill(this->HeatLoadNoDOASSeq.begin(), this->HeatLoadNoDOASSeq.end(), 0.0);
    std::fill(this->CoolLoadNoDOASSeq.begin(), this->CoolLoadNoDOASSeq.end(), 0.0);
    std::fill(this->LatentHeatLoadSeq.begin(), this->LatentHeatLoadSeq.end(), 0.0);
    std::fill(this->LatentCoolLoadSeq.begin(), this->LatentCoolLoadSeq.end(), 0.0);
    std::fill(this->HeatLatentLoadNoDOASSeq.begin(), this->HeatLatentLoadNoDOASSeq.end(), 0.0);
    std::fill(this->CoolLatentLoadNoDOASSeq.begin(), this->CoolLatentLoadNoDOASSeq.end(), 0.0);
    std::fill(this->LatentCoolFlowSeq.begin(), this->LatentCoolFlowSeq.end(), 0.0);
    std::fill(this->LatentHeatFlowSeq.begin(), this->LatentHeatFlowSeq.end(), 0.0);

    this->CoolDesDay = "";          // name of a sensible cooling design day
    this->HeatDesDay = "";          // name of a sensible heating design day
    this->CoolNoDOASDesDay = "";    // name of a sensible cooling design day without DOAS
    this->HeatNoDOASDesDay = "";    // name of a sensible heating design day without DOAS
    this->LatCoolDesDay = "";       // name of a latent cooling design day
    this->LatHeatDesDay = "";       // name of a latent heating design day
    this->LatCoolNoDOASDesDay = ""; // name of a latent cooling design day without DOAS
    this->LatHeatNoDOASDesDay = ""; // name of a latent heating design day without DOAS

    this->DesHeatMassFlow = 0.0;                // zone design heating air mass flow rate [kg/s]
    this->DesCoolMassFlow = 0.0;                // zone design cooling air mass flow rate [kg/s]
    this->DesHeatLoad = 0.0;                    // zone design heating load [W]
    this->DesCoolLoad = 0.0;                    // zone design cooling load [W]
    this->DesHeatDens = 0.0;                    // zone design heating air density [kg/m3]
    this->DesCoolDens = 0.0;                    // zone design cooling air density [kg/m3]
    this->DesHeatVolFlow = 0.0;                 // zone design heating air volume flow rate [m3/s]
    this->DesCoolVolFlow = 0.0;                 // zone design cooling air volume flow rate [m3/s]
    this->DesHeatVolFlowMax = 0.0;              // zone design heating maximum air volume flow rate [m3/s]
    this->DesCoolVolFlowMin = 0.0;              // zone design cooling minimum air volume flow rate [m3/s]
    this->DesHeatCoilInTemp = 0.0;              // zone heating coil design air inlet temperature [C]
    this->DesCoolCoilInTemp = 0.0;              // zone cooling coil design air inlet temperature [C]
    this->DesHeatCoilInHumRat = 0.0;            // zone heating coil design air inlet humidity ratio [kg/kg]
    this->DesCoolCoilInHumRat = 0.0;            // zone cooling coil design air inlet humidity ratio [kg/kg]
    this->DesHeatCoilInTempTU = 0.0;            // zone heating coil design air inlet temperature (supply air)([C]
    this->DesCoolCoilInTempTU = 0.0;            // zone cooling coil design air inlet temperature (supply air)[C]
    this->DesHeatCoilInHumRatTU = 0.0;          // zone heating coil design air inlet humidity ratio
    this->DesCoolCoilInHumRatTU = 0.0;          // zone cooling coil design air inlet humidity ratio
    this->HeatMassFlow = 0.0;                   // current zone heating air mass flow rate (HVAC time step)
    this->CoolMassFlow = 0.0;                   // current zone cooling air mass flow rate (HVAC time step)
    this->HeatLoad = 0.0;                       // current zone heating load (HVAC time step)
    this->CoolLoad = 0.0;                       // current zone heating load (HVAC time step)
    this->HeatZoneTemp = 0.0;                   // current zone temperature (heating, time step)
    this->HeatOutTemp = 0.0;                    // current outdoor temperature (heating, time step)
    this->HeatZoneRetTemp = 0.0;                // current zone return temperature (heating, time step)
    this->HeatTstatTemp = 0.0;                  // current zone thermostat temperature (heating, time step)
    this->CoolZoneTemp = 0.0;                   // current zone temperature (cooling, time step)
    this->CoolOutTemp = 0.0;                    // current Outdoor temperature (cooling, time step)
    this->CoolZoneRetTemp = 0.0;                // current zone return temperature (cooling, time step)
    this->CoolTstatTemp = 0.0;                  // current zone thermostat temperature (cooling, time step)
    this->HeatZoneHumRat = 0.0;                 // current zone humidity ratio (heating, time step)
    this->CoolZoneHumRat = 0.0;                 // current zone humidity ratio (cooling, time step)
    this->HeatOutHumRat = 0.0;                  // current outdoor humidity ratio (heating, time step)
    this->CoolOutHumRat = 0.0;                  // current outdoor humidity ratio (cooling, time step)
    this->ZoneTempAtHeatPeak = 0.0;             // zone temp at max heating [C]
    this->ZoneRetTempAtHeatPeak = 0.0;          // zone return temp at max heating [C]
    this->OutTempAtHeatPeak = 0.0;              // outdoor temperature at max heating [C]
    this->ZoneTempAtCoolPeak = 0.0;             // zone temp at max cooling [C]
    this->ZoneRetTempAtCoolPeak = 0.0;          // zone return temp at max cooling [C]
    this->OutTempAtCoolPeak = 0.0;              // outdoor temperature at max cooling [C]
    this->ZoneHumRatAtHeatPeak = 0.0;           // zone humidity ratio at max heating [kg/kg]
    this->ZoneHumRatAtCoolPeak = 0.0;           // zone humidity ratio at max cooling [kg/kg]
    this->OutHumRatAtHeatPeak = 0.0;            // outdoor humidity at max heating [kg/kg]
    this->OutHumRatAtCoolPeak = 0.0;            // outdoor humidity at max cooling [kg/kg]
    this->TimeStepNumAtHeatMax = 0;             // time step number (in day) at Heating peak
    this->TimeStepNumAtCoolMax = 0;             // time step number (in day) at cooling peak
    this->HeatDDNum = 0;                        // design day index of design day causing heating peak
    this->CoolDDNum = 0;                        // design day index of design day causing heating peak
    this->LatentHeatDDNum = 0;                  // design day index of design day causing heating peak
    this->LatentCoolDDNum = 0;                  // design day index of design day causing cooling peak
    this->LatentHeatNoDOASDDNum = 0;            // design day index of design day causing latent heating peak without DOAS
    this->LatentCoolNoDOASDDNum = 0;            // design day index of design day causing latent cooling peak without DOAS
    this->cHeatDDDate = "";                     // date of design day causing heating peak
    this->cCoolDDDate = "";                     // date of design day causing cooling peak
    this->cLatentHeatDDDate = "";               // date of design day causing heating peak
    this->cLatentCoolDDDate = "";               // date of design day causing cooling peak
    this->DOASHeatLoad = 0.0;                   // current heating load from DOAS supply air [W]
    this->DOASCoolLoad = 0.0;                   // current cooling load from DOAS supply air [W]
    this->DOASSupMassFlow = 0.0;                // current mass flow rate of DOAS supply air [kg/s]
    this->DOASSupTemp = 0.0;                    // current DOAS supply air temperature [C]
    this->DOASSupHumRat = 0.0;                  // current DOAS supply air humidity ratio [kgWater/kgDryAir]
    this->DOASTotCoolLoad = 0.0;                // current total cooling load imposed by DOAS supply air [W]
    this->HeatLoadNoDOAS = 0.0;                 // current zone heating load no DOAS (HVAC time step)
    this->CoolLoadNoDOAS = 0.0;                 // current zone heating load no DOAS (HVAC time step)
    this->HeatLatentLoad = 0.0;                 // current zone humidification load (HVAC time step)
    this->CoolLatentLoad = 0.0;                 // current zone dehumidification load (HVAC time step)
    this->HeatLatentLoadNoDOAS = 0.0;           // current zone humidification load without DOAS (HVAC time step)
    this->CoolLatentLoadNoDOAS = 0.0;           // current zone dehumidification load without DOAS (HVAC time step)
    this->ZoneHeatLatentMassFlow = 0.0;         // current mass flow rate required to meet humidification load [kg/s]
    this->ZoneCoolLatentMassFlow = 0.0;         // current mass flow rate required to meet dehumidification load [kg/s]
    this->ZoneHeatLatentVolFlow = 0.0;          // current volume flow rate required to meet humidification load [m3/s]
    this->ZoneCoolLatentVolFlow = 0.0;          // current volume flow rate required to meet dehumidification load [m3/s]
    this->DesHeatLoadNoDOAS = 0.0;              // zone design heating load without DOAS [W]
    this->DesCoolLoadNoDOAS = 0.0;              // zone design cooling load without DOAS [W]
    this->DesLatentHeatLoad = 0.0;              // current zone humidification load (HVAC time step)
    this->DesLatentCoolLoad = 0.0;              // current zone dehumidification load (HVAC time step)
    this->DesLatentHeatLoadNoDOAS = 0.0;        // current zone humidification load no DOAS (HVAC time step)
    this->DesLatentCoolLoadNoDOAS = 0.0;        // current zone dehumidification load no DOAS (HVAC time step)
    this->DesLatentHeatMassFlow = 0.0;          // current mass flow rate required to meet humidification load [kg/s]
    this->DesLatentCoolMassFlow = 0.0;          // current mass flow rate required to meet dehumidification load [kg/s]
    this->DesLatentHeatVolFlow = 0.0;           // current volume flow rate required to meet humidification load [m3/s]
    this->DesLatentCoolVolFlow = 0.0;           // current volume flow rate required to meet dehumidification load [m3/s]
    this->DesLatentHeatCoilInTemp = 0.0;        // zone heating coil design air inlet temperature [C]
    this->DesLatentCoolCoilInTemp = 0.0;        // zone cooling coil design air inlet temperature [C]
    this->DesLatentHeatCoilInHumRat = 0.0;      // zone heating coil design air inlet humidity ratio [kg/kg]
    this->DesLatentCoolCoilInHumRat = 0.0;      // zone cooling coil design air inlet humidity ratio [kg/kg]
    this->TimeStepNumAtLatentHeatMax = 0;       // time step number (in day) at latent heating peak
    this->TimeStepNumAtLatentCoolMax = 0;       // time step number (in day) at latent cooling peak
    this->TimeStepNumAtLatentHeatNoDOASMax = 0; // time step number (in day) at latent heating peak without DOAS
    this->TimeStepNumAtLatentCoolNoDOASMax = 0; // time step number (in day) at latent cooling peak without DOAS
    this->OutTempAtLatentCoolPeak = 0.0;        // outdoor temperature at max latent cooling [C]
    this->OutHumRatAtLatentCoolPeak = 0.0;      // outdoor humrat at max latent cooling [C]
    this->OutTempAtLatentHeatPeak = 0.0;        // outdoor temperature at max latent heating [C]
    this->OutHumRatAtLatentHeatPeak = 0.0;      // outdoor humrat at max latent heating [C]
    this->ZoneRetTempAtLatentCoolPeak = 0.0;    // zone return temp at max cooling [C]
    this->ZoneRetTempAtLatentHeatPeak = 0.0;    // zone return temp at max heating [C]
}

void ZoneSizingData::allocateMemberArrays(int const numOfTimeStepInDay)
{
    this->HeatFlowSeq.dimension(numOfTimeStepInDay, 0.0);
    this->CoolFlowSeq.dimension(numOfTimeStepInDay, 0.0);
    this->HeatFlowSeqNoOA.dimension(numOfTimeStepInDay, 0.0);
    this->CoolFlowSeqNoOA.dimension(numOfTimeStepInDay, 0.0);
    this->HeatLoadSeq.dimension(numOfTimeStepInDay, 0.0);
    this->CoolLoadSeq.dimension(numOfTimeStepInDay, 0.0);
    this->HeatZoneTempSeq.dimension(numOfTimeStepInDay, 0.0);
    this->DesHeatSetPtSeq.dimension(numOfTimeStepInDay, 0.0);
    this->CoolZoneTempSeq.dimension(numOfTimeStepInDay, 0.0);
    this->DesCoolSetPtSeq.dimension(numOfTimeStepInDay, 0.0);
    this->HeatOutTempSeq.dimension(numOfTimeStepInDay, 0.0);
    this->CoolOutTempSeq.dimension(numOfTimeStepInDay, 0.0);
    this->HeatZoneRetTempSeq.dimension(numOfTimeStepInDay, 0.0);
    this->HeatTstatTempSeq.dimension(numOfTimeStepInDay, 0.0);
    this->CoolZoneRetTempSeq.dimension(numOfTimeStepInDay, 0.0);
    this->CoolTstatTempSeq.dimension(numOfTimeStepInDay, 0.0);
    this->HeatZoneHumRatSeq.dimension(numOfTimeStepInDay, 0.0);
    this->CoolZoneHumRatSeq.dimension(numOfTimeStepInDay, 0.0);
    this->HeatOutHumRatSeq.dimension(numOfTimeStepInDay, 0.0);
    this->CoolOutHumRatSeq.dimension(numOfTimeStepInDay, 0.0);
    this->DOASHeatLoadSeq.dimension(numOfTimeStepInDay, 0.0);
    this->DOASCoolLoadSeq.dimension(numOfTimeStepInDay, 0.0);
    this->DOASHeatAddSeq.dimension(numOfTimeStepInDay, 0.0);
    this->DOASLatAddSeq.dimension(numOfTimeStepInDay, 0.0);
    this->DOASSupMassFlowSeq.dimension(numOfTimeStepInDay, 0.0);
    this->DOASSupTempSeq.dimension(numOfTimeStepInDay, 0.0);
    this->DOASSupHumRatSeq.dimension(numOfTimeStepInDay, 0.0);
    this->DOASTotCoolLoadSeq.dimension(numOfTimeStepInDay, 0.0);
    this->HeatLoadNoDOASSeq.dimension(numOfTimeStepInDay, 0.0);
    this->CoolLoadNoDOASSeq.dimension(numOfTimeStepInDay, 0.0);
    this->LatentHeatLoadSeq.dimension(numOfTimeStepInDay, 0.0);
    this->LatentCoolLoadSeq.dimension(numOfTimeStepInDay, 0.0);
    this->HeatLatentLoadNoDOASSeq.dimension(numOfTimeStepInDay, 0.0);
    this->CoolLatentLoadNoDOASSeq.dimension(numOfTimeStepInDay, 0.0);
    this->LatentCoolFlowSeq.dimension(numOfTimeStepInDay, 0.0);
    this->LatentHeatFlowSeq.dimension(numOfTimeStepInDay, 0.0);
}

void resetHVACSizingGlobals(EnergyPlusData &state,
                            int const curZoneEqNum,
                            int const curSysNum,
                            bool &firstPassFlag) // called in zone equipment Report function
{
    // reset Data globals so that previously set variables are not used in other equipment models
    state.dataSize->DataTotCapCurveIndex = 0;
    state.dataSize->DataPltSizCoolNum = 0;
    state.dataSize->DataPltSizHeatNum = 0;
    state.dataSize->DataWaterLoopNum = 0;
    state.dataSize->DataCoilNum = 0;
    state.dataSize->DataFanOpMode = 0;
    state.dataSize->DataCoilIsSuppHeater = false;
    state.dataSize->DataIsDXCoil = false;
    state.dataSize->DataAutosizable = true;
    state.dataSize->DataEMSOverrideON = false;
    state.dataSize->DataScalableSizingON = false;
    state.dataSize->DataScalableCapSizingON = false;
    state.dataSize->DataSysScalableFlowSizingON = false;
    state.dataSize->DataSysScalableCapSizingON = false;
    state.dataSize->DataDesAccountForFanHeat = true;
    state.dataSize->DataDXCoolsLowSpeedsAutozize = false;

    state.dataSize->DataDesInletWaterTemp = 0.0;
    state.dataSize->DataDesInletAirHumRat = 0.0;
    state.dataSize->DataDesInletAirTemp = 0.0;
    state.dataSize->DataDesOutletAirTemp = 0.0;
    state.dataSize->DataDesOutletAirHumRat = 0.0;
    state.dataSize->DataCoolCoilCap = 0.0;
    state.dataSize->DataFlowUsedForSizing = 0.0;
    state.dataSize->DataAirFlowUsedForSizing = 0.0;
    state.dataSize->DataWaterFlowUsedForSizing = 0.0;
    state.dataSize->DataCapacityUsedForSizing = 0.0;
    state.dataSize->DataDesignCoilCapacity = 0.0;
    state.dataSize->DataHeatSizeRatio = 1.0;
    state.dataSize->DataEMSOverride = 0.0;
    state.dataSize->DataBypassFrac = 0.0;
    state.dataSize->DataFracOfAutosizedCoolingAirflow = 1.0;
    state.dataSize->DataFracOfAutosizedHeatingAirflow = 1.0;
    state.dataSize->DataFlowPerCoolingCapacity = 0.0;
    state.dataSize->DataFlowPerHeatingCapacity = 0.0;
    state.dataSize->DataFracOfAutosizedCoolingCapacity = 1.0;
    state.dataSize->DataFracOfAutosizedHeatingCapacity = 1.0;
    state.dataSize->DataAutosizedCoolingCapacity = 0.0;
    state.dataSize->DataAutosizedHeatingCapacity = 0.0;
    state.dataSize->DataConstantUsedForSizing = 0.0;
    state.dataSize->DataFractionUsedForSizing = 0.0;
    state.dataSize->DataNonZoneNonAirloopValue = 0.0;
    state.dataSize->DataZoneNumber = 0;
    state.dataSize->DataFanEnumType = -1;
    state.dataSize->DataFanIndex = -1;
    state.dataSize->DataWaterCoilSizCoolDeltaT = 0.0;
    state.dataSize->DataWaterCoilSizHeatDeltaT = 0.0;
    state.dataSize->DataNomCapInpMeth = false;
    state.dataSize->DataFanPlacement = ZoneFanPlacement::NotSet;
    state.dataSize->DataDXSpeedNum = 0;
    state.dataSize->DataCoilSizingAirInTemp = 0.0;
    state.dataSize->DataCoilSizingAirInHumRat = 0.0;
    state.dataSize->DataCoilSizingAirOutTemp = 0.0;
    state.dataSize->DataCoilSizingAirOutHumRat = 0.0;
    state.dataSize->DataCoolCoilType = -1;
    state.dataSize->DataCoolCoilIndex = -1;

    // These zone specific sizing variables are set in zone equipment to use for sizing.
    // Reset to avoid chance that second zone equipment will size using these variables set by first zone equipment to be sized
    if (curZoneEqNum > 0) {

        if (state.dataSize->ZoneEqSizing.size() == 0) {
            firstPassFlag = false;
            return;
        }

        auto &ZoneEqSizing = state.dataSize->ZoneEqSizing(curZoneEqNum);
        ZoneEqSizing.AirFlow = false;
        ZoneEqSizing.CoolingAirFlow = false;
        ZoneEqSizing.HeatingAirFlow = false;
        ZoneEqSizing.SystemAirFlow = false;
        ZoneEqSizing.Capacity = false;
        ZoneEqSizing.CoolingCapacity = false;
        ZoneEqSizing.HeatingCapacity = false;
        ZoneEqSizing.AirVolFlow = 0.0;
        ZoneEqSizing.MaxHWVolFlow = 0.0;
        ZoneEqSizing.MaxCWVolFlow = 0.0;
        ZoneEqSizing.OAVolFlow = 0.0;
        ZoneEqSizing.DesCoolingLoad = 0.0;
        ZoneEqSizing.DesHeatingLoad = 0.0;
        ZoneEqSizing.CoolingAirVolFlow = 0.0;
        ZoneEqSizing.HeatingAirVolFlow = 0.0;
        ZoneEqSizing.SystemAirVolFlow = 0.0;
        ZoneEqSizing.DesignSizeFromParent = false;
    }

    if (curSysNum > 0) {

        if (state.dataSize->UnitarySysEqSizing.size() == 0) {
            firstPassFlag = false;
            return;
        }

        auto &UnitarySysEqSizing = state.dataSize->UnitarySysEqSizing(curSysNum);
        UnitarySysEqSizing.AirFlow = false;
        UnitarySysEqSizing.CoolingAirFlow = false;
        UnitarySysEqSizing.HeatingAirFlow = false;
        UnitarySysEqSizing.Capacity = false;
        UnitarySysEqSizing.CoolingCapacity = false;
        UnitarySysEqSizing.HeatingCapacity = false;
    }

    firstPassFlag = false;
}

void GetCoilDesFlowT(EnergyPlusData &state,
                     int SysNum,           // central air system index
                     Real64 CpAir,         // specific heat to be used in calculations [J/kgC]
                     Real64 &DesFlow,      // returned design mass flow [kg/s]
                     Real64 &DesExitTemp,  // returned design coil exit temperature [kg/s]
                     Real64 &DesExitHumRat // returned design coil exit humidity ratio [kg/kg]
)
{
    // FUNCTION INFORMATION:
    //       AUTHOR         Fred Buhl
    //       DATE WRITTEN   September 2014

    // PURPOSE OF THIS FUNCTION:
    // This function calculates the coil design air flow rate and exit temperature depending on the
    // cooling capacity control method

    // METHODOLOGY EMPLOYED:
    // energy and mass flow balance

    // FUNCTION LOCAL VARIABLE DECLARATIONS:
<<<<<<< HEAD
    int DDAtSensPeak(0);
    int TimeStepAtSensPeak(0);
    int DDAtFlowPeak(0);
    int TimeStepAtFlowPeak(0);
    int CoolCapCtrl; // type of coil capacity control
    int PeakLoadType;
    int DDAtTotPeak(0);
    int TimeStepAtTotPeak(0);
    int TimeStepAtPeak(0);
    Real64 ZoneCoolLoadSum(0); // sum of zone cooling loads at the peak [W]
    Real64 AvgZoneTemp(0);     // average zone temperature [C]
    Real64 AvgSupTemp(0.0);    // average supply temperature for bypass control [C]
    Real64 TotFlow(0.0);       // total flow for bypass control [m3/s]
    Real64 MixTemp(0.0);       // mixed air temperature at the peak [C]

    auto &SysSizInput(state.dataSize->SysSizInput);
    auto &FinalSysSizing(state.dataSize->FinalSysSizing);
    auto &SysSizPeakDDNum(state.dataSize->SysSizPeakDDNum);
    auto &CalcSysSizing(state.dataSize->CalcSysSizing);

    CoolCapCtrl = SysSizInput(SysNum).CoolCapControl;
    DDAtSensPeak = SysSizPeakDDNum(SysNum).SensCoolPeakDD;
    if (DDAtSensPeak > 0) {
        TimeStepAtSensPeak = SysSizPeakDDNum(SysNum).TimeStepAtSensCoolPk(DDAtSensPeak);
        DDAtFlowPeak = SysSizPeakDDNum(SysNum).CoolFlowPeakDD;
        TimeStepAtFlowPeak = SysSizPeakDDNum(SysNum).TimeStepAtCoolFlowPk(DDAtFlowPeak);
        DDAtTotPeak = SysSizPeakDDNum(SysNum).TotCoolPeakDD;
        TimeStepAtTotPeak = SysSizPeakDDNum(SysNum).TimeStepAtTotCoolPk(DDAtTotPeak);

        if (SysSizInput(SysNum).peakLoad == PeakLoad::TotalCooling) {
            TimeStepAtPeak = TimeStepAtTotPeak;
=======
    int TimeStepAtPeak = 0;
    Real64 ZoneCoolLoadSum = 0; // sum of zone cooling loads at the peak [W]
    Real64 AvgZoneTemp = 0;     // average zone temperature [C]

    auto &finalSysSizing = state.dataSize->FinalSysSizing(SysNum);
    auto &sysSizPeakDDNum = state.dataSize->SysSizPeakDDNum(SysNum);
    auto &calcSysSizing = state.dataSize->CalcSysSizing(SysNum);

    int sysSizIndex =
        UtilityRoutines::FindItemInList(finalSysSizing.AirPriLoopName, state.dataSize->SysSizInput, &SystemSizingInputData::AirPriLoopName);
    if (sysSizIndex == 0) sysSizIndex = 1;
    auto &sysSizInput = state.dataSize->SysSizInput(sysSizIndex);

    if (sysSizPeakDDNum.SensCoolPeakDD > 0) {
        if (sysSizInput.CoolingPeakLoadType == TotalCoolingLoad) {
            TimeStepAtPeak = sysSizPeakDDNum.TimeStepAtTotCoolPk(sysSizPeakDDNum.TotCoolPeakDD);
>>>>>>> cfa458e0
        } else {
            TimeStepAtPeak = sysSizPeakDDNum.TimeStepAtSensCoolPk(sysSizPeakDDNum.SensCoolPeakDD);
        }
    } else {
        if ((sysSizInput.CoolCapControl == CapacityControl::VT) || (sysSizInput.CoolCapControl == CapacityControl::Bypass)) {
            ShowWarningError(state,
                             format("GetCoilDesFlow: AirLoopHVAC = {} has no time of peak cooling load for sizing.", sysSizInput.AirPriLoopName));
            ShowContinueError(state, "Using Central Cooling Capacity Control Method=VAV instead of Bypass or VT.");
            sysSizInput.CoolCapControl = CapacityControl::VAV;
        }
    }

    if (sysSizInput.CoolCapControl == CapacityControl::VAV) {
        DesExitTemp = finalSysSizing.CoolSupTemp;
        DesFlow = finalSysSizing.MassFlowAtCoolPeak / state.dataEnvrn->StdRhoAir;
        DesExitHumRat = finalSysSizing.CoolSupHumRat;
    } else if (sysSizInput.CoolCapControl == CapacityControl::OnOff) {
        DesExitTemp = finalSysSizing.CoolSupTemp;
        DesFlow = state.dataSize->DataAirFlowUsedForSizing;
<<<<<<< HEAD
        DesExitHumRat = FinalSysSizing(SysNum).CoolSupHumRat;
    } else if (CoolCapCtrl == VT) {
        if (FinalSysSizing(SysNum).peakLoad == PeakLoad::SensibleCooling) {
            ZoneCoolLoadSum = CalcSysSizing(SysNum).SumZoneCoolLoadSeq(TimeStepAtPeak);
            AvgZoneTemp = CalcSysSizing(SysNum).CoolZoneAvgTempSeq(TimeStepAtPeak);
        } else if (FinalSysSizing(SysNum).peakLoad == PeakLoad::TotalCooling) {
            ZoneCoolLoadSum = CalcSysSizing(SysNum).SumZoneCoolLoadSeq(TimeStepAtPeak);
            AvgZoneTemp = CalcSysSizing(SysNum).CoolZoneAvgTempSeq(TimeStepAtPeak);
        }
        DesExitTemp = max(FinalSysSizing(SysNum).CoolSupTemp,
                          AvgZoneTemp - ZoneCoolLoadSum / (state.dataEnvrn->StdRhoAir * CpAir * FinalSysSizing(SysNum).DesCoolVolFlow));
        DesFlow = FinalSysSizing(SysNum).DesCoolVolFlow;
        DesExitHumRat = Psychrometrics::PsyWFnTdbRhPb(state, DesExitTemp, 0.9, state.dataEnvrn->StdBaroPress, "GetCoilDesFlowT");
    } else if (CoolCapCtrl == Bypass) {
        if (FinalSysSizing(SysNum).peakLoad == PeakLoad::SensibleCooling) {
            ZoneCoolLoadSum = CalcSysSizing(SysNum).SumZoneCoolLoadSeq(TimeStepAtPeak);
            AvgZoneTemp = CalcSysSizing(SysNum).CoolZoneAvgTempSeq(TimeStepAtPeak);
        } else if (FinalSysSizing(SysNum).peakLoad == PeakLoad::TotalCooling) {
            ZoneCoolLoadSum = CalcSysSizing(SysNum).SumZoneCoolLoadSeq(TimeStepAtPeak);
            AvgZoneTemp = CalcSysSizing(SysNum).CoolZoneAvgTempSeq(TimeStepAtPeak);
        }
        AvgSupTemp = AvgZoneTemp - ZoneCoolLoadSum / (state.dataEnvrn->StdRhoAir * CpAir * FinalSysSizing(SysNum).DesCoolVolFlow);
        TotFlow = FinalSysSizing(SysNum).DesCoolVolFlow;
        MixTemp = CalcSysSizing(SysNum).MixTempAtCoolPeak;
        DesExitTemp = FinalSysSizing(SysNum).CoolSupTemp;
        if (MixTemp > DesExitTemp) {
            DesFlow = TotFlow * max(0.0, min(1.0, ((MixTemp - AvgSupTemp) / (MixTemp - DesExitTemp))));
=======
        DesExitHumRat = finalSysSizing.CoolSupHumRat;
    } else if (sysSizInput.CoolCapControl == CapacityControl::VT) {
        ZoneCoolLoadSum = calcSysSizing.SumZoneCoolLoadSeq(TimeStepAtPeak);
        AvgZoneTemp = calcSysSizing.CoolZoneAvgTempSeq(TimeStepAtPeak);
        DesExitTemp =
            max(finalSysSizing.CoolSupTemp, AvgZoneTemp - ZoneCoolLoadSum / (state.dataEnvrn->StdRhoAir * CpAir * finalSysSizing.DesCoolVolFlow));
        DesFlow = finalSysSizing.DesCoolVolFlow;
        DesExitHumRat = Psychrometrics::PsyWFnTdbRhPb(state, DesExitTemp, 0.9, state.dataEnvrn->StdBaroPress, "GetCoilDesFlowT");
    } else if (sysSizInput.CoolCapControl == CapacityControl::Bypass) {
        ZoneCoolLoadSum = calcSysSizing.SumZoneCoolLoadSeq(TimeStepAtPeak);
        AvgZoneTemp = calcSysSizing.CoolZoneAvgTempSeq(TimeStepAtPeak);
        DesExitTemp = finalSysSizing.CoolSupTemp;
        if (calcSysSizing.MixTempAtCoolPeak > DesExitTemp) {
            Real64 AvgSupTemp = AvgZoneTemp - ZoneCoolLoadSum / (state.dataEnvrn->StdRhoAir * CpAir * finalSysSizing.DesCoolVolFlow);
            DesFlow = finalSysSizing.DesCoolVolFlow *
                      max(0.0, min(1.0, ((calcSysSizing.MixTempAtCoolPeak - AvgSupTemp) / (calcSysSizing.MixTempAtCoolPeak - DesExitTemp))));
>>>>>>> cfa458e0
        } else {
            DesFlow = finalSysSizing.DesCoolVolFlow;
        }
        DesExitHumRat = Psychrometrics::PsyWFnTdbRhPb(state, DesExitTemp, 0.9, state.dataEnvrn->StdBaroPress, "GetCoilDesFlowT");
    }
}

Real64 ZoneAirDistributionData::calculateEz(EnergyPlusData &state, int const ZoneNum) // Zone index
{
    Real64 zoneEz = 1.0;
    // Calc the zone supplied OA flow rate counting the zone air distribution effectiveness
    //  First check whether the zone air distribution effectiveness schedule exists, if yes uses it;
    //   otherwise uses the inputs of zone distribution effectiveness in cooling mode or heating mode
    if (this->ZoneADEffSchPtr > 0) {
        // Get schedule value for the zone air distribution effectiveness
        zoneEz = ScheduleManager::GetCurrentScheduleValue(state, this->ZoneADEffSchPtr);
    } else {
        Real64 zoneLoad = state.dataZoneEnergyDemand->ZoneSysEnergyDemand(ZoneNum).TotalOutputRequired;

        // Zone in cooling mode
        if (zoneLoad < 0.0) zoneEz = this->ZoneADEffCooling;

        // Zone in heating mode
        if (zoneLoad > 0.0) zoneEz = this->ZoneADEffHeating;
    }
    if (zoneEz <= 0.0) {
        // Enforce defaults
        zoneEz = 1.0;
    }
    return zoneEz;
}

Real64 calcDesignSpecificationOutdoorAir(EnergyPlusData &state,
                                         int const DSOAPtr,          // Pointer to DesignSpecification:OutdoorAir object
                                         int const ActualZoneNum,    // Zone index
                                         bool const UseOccSchFlag,   // Zone occupancy schedule will be used instead of using total zone occupancy
                                         bool const UseMinOASchFlag, // Use min OA schedule in DesignSpecification:OutdoorAir object
                                         bool const PerPersonNotSet, // when calculation should not include occupants (e.g., dual duct)
                                         bool const MaxOAVolFlowFlag // TRUE when calculation uses occupancy schedule  (e.g., dual duct)
)
{
    Real64 totOAFlowRate = 0.0;
    if (DSOAPtr == 0) return totOAFlowRate;

    auto &thisDSOA = state.dataSize->OARequirements(DSOAPtr);

    if (thisDSOA.numDSOA == 0) {
        // This is a simple DesignSpecification:OutdoorAir
        return thisDSOA.calcOAFlowRate(state, ActualZoneNum, UseOccSchFlag, UseMinOASchFlag, PerPersonNotSet, MaxOAVolFlowFlag);
    } else {
        // This is a DesignSpecification:OutdoorAir:SpaceList
        for (int dsoaCount = 1; dsoaCount <= thisDSOA.numDSOA; ++dsoaCount) {
            totOAFlowRate += state.dataSize->OARequirements(thisDSOA.dsoaIndexes(dsoaCount))
                                 .calcOAFlowRate(state,
                                                 ActualZoneNum,
                                                 UseOccSchFlag,
                                                 UseMinOASchFlag,
                                                 PerPersonNotSet,
                                                 MaxOAVolFlowFlag,
                                                 thisDSOA.dsoaSpaceIndexes(dsoaCount));
        }
        return totOAFlowRate;
    }
}

Real64 OARequirementsData::desFlowPerZoneArea(EnergyPlusData &state,
                                              int const actualZoneNum // Zone index
)
{
    Real64 desFlowPA = 0.0;
    if (this->numDSOA == 0) {
        // This is a simple DesignSpecification:OutdoorAir
        if (this->OAFlowMethod != OAFlowCalcMethod::PerPerson && this->OAFlowMethod != OAFlowCalcMethod::PerZone &&
            this->OAFlowMethod != OAFlowCalcMethod::ACH) {
            desFlowPA = this->OAFlowPerArea;
        }
    } else {
        // This is a DesignSpecification:OutdoorAir:SpaceList
        Real64 sumAreaOA = 0.0;
        for (int dsoaCount = 1; dsoaCount <= this->numDSOA; ++dsoaCount) {
            auto const &thisDSOA = state.dataSize->OARequirements(this->dsoaIndexes(dsoaCount));
            if (thisDSOA.OAFlowMethod != OAFlowCalcMethod::PerPerson && thisDSOA.OAFlowMethod != OAFlowCalcMethod::PerZone &&
                thisDSOA.OAFlowMethod != OAFlowCalcMethod::ACH) {
                Real64 spaceArea = state.dataHeatBal->space(this->dsoaSpaceIndexes(dsoaCount)).floorArea;
                sumAreaOA += thisDSOA.OAFlowPerArea * spaceArea;
            }
        }
        if (state.dataHeatBal->Zone(actualZoneNum).FloorArea) {
            desFlowPA = sumAreaOA / state.dataHeatBal->Zone(actualZoneNum).FloorArea;
        }
    }
    return desFlowPA;
}

Real64 OARequirementsData::desFlowPerZonePerson(EnergyPlusData &state,
                                                int const actualZoneNum // Zone index
)
{
    Real64 desFlowPP = 0.0;
    if (this->numDSOA == 0) {
        // This is a simple DesignSpecification:OutdoorAir
        if (this->OAFlowMethod != OAFlowCalcMethod::PerArea && this->OAFlowMethod != OAFlowCalcMethod::PerZone &&
            this->OAFlowMethod != OAFlowCalcMethod::ACH) {
            desFlowPP = this->OAFlowPerPerson;
        }
    } else {
        // This is a DesignSpecification:OutdoorAir:SpaceList
        Real64 sumPeopleOA = 0.0;
        for (int dsoaCount = 1; dsoaCount <= this->numDSOA; ++dsoaCount) {
            auto const &thisDSOA = state.dataSize->OARequirements(this->dsoaIndexes(dsoaCount));
            if (thisDSOA.OAFlowMethod != OAFlowCalcMethod::PerArea && thisDSOA.OAFlowMethod != OAFlowCalcMethod::PerZone &&
                thisDSOA.OAFlowMethod != OAFlowCalcMethod::ACH) {
                Real64 spacePeople = state.dataHeatBal->space(this->dsoaSpaceIndexes(dsoaCount)).totOccupants;
                sumPeopleOA += thisDSOA.OAFlowPerPerson * spacePeople;
            }
        }
        if (state.dataHeatBal->Zone(actualZoneNum).TotOccupants > 0.0) {
            desFlowPP = sumPeopleOA / state.dataHeatBal->Zone(actualZoneNum).TotOccupants;
        }
    }
    return desFlowPP;
}

Real64 OARequirementsData::calcOAFlowRate(EnergyPlusData &state,
                                          int const ActualZoneNum,     // Zone index
                                          bool const UseOccSchFlag,    // Zone occupancy schedule will be used instead of using total zone occupancy
                                          bool const UseMinOASchFlag,  // Use min OA schedule in DesignSpecification:OutdoorAir object
                                          bool const PerPersonNotSet,  // when calculation should not include occupants (e.g., dual duct)
                                          bool const MaxOAVolFlowFlag, // TRUE when calculation uses occupancy schedule  (e.g., dual duct)
                                          int const spaceNum           // Space index (if applicable)
)
{

    // FUNCTION INFORMATION:
    //       AUTHOR         Richard Raustad, FSEC
    //       DATE WRITTEN   October 2012

    // PURPOSE OF THIS FUNCTION:
    // This function returns the air volume flow rate based on DesignSpecification:OutdoorAir object.

    // METHODOLOGY EMPLOYED:
    // User inputs and zone index allows calculation of outdoor air quantity.
    // Sizing does not use occupancy or min OA schedule and will call with flags set to FALSE
    // Ventilation Rate Procedure uses occupancy schedule based on user input.

    // Return value
    Real64 OAVolumeFlowRate; // Return value for calculated outdoor air volume flow rate [m3/s]

    // FUNCTION LOCAL VARIABLE DECLARATIONS:
    Real64 DSOAFlowPeople;            // Outdoor air volume flow rate based on occupancy (m3/s)
    Real64 DSOAFlowPerZone;           // Outdoor air volume flow rate (m3/s)
    Real64 DSOAFlowPerArea;           // Outdoor air volume flow rate based on zone floor area (m3/s)
    Real64 DSOAFlowACH;               // Outdoor air volume flow rate based on air changes per hour (m3/s)
    Real64 ZoneOAPeople;              // Zone OA flow rate based on number of occupants [m3/s]
    Real64 ZoneOAArea;                // Zone OA flow rate based on space floor area [m3/s]
    Real64 ZoneOAMin;                 // Minimum Zone OA flow rate when the zone is unoccupied (i.e. ZoneOAPeople = 0)
                                      // used for "ProportionalControl" System outdoor air method
    Real64 ZoneOAMax;                 // Maximum Zone OA flow rate (ZoneOAPeople + ZoneOAArea)
                                      // used for "ProportionalControl" System outdoor air method
    Real64 ZoneMaxCO2;                // Breathing-zone CO2 concentration
    Real64 ZoneMinCO2;                // Minimum CO2 concentration in zone
    Real64 ZoneContamControllerSched; // Schedule value for ZoneControl:ContaminantController
    Real64 CO2PeopleGeneration;       // CO2 generation from people at design level

    OAVolumeFlowRate = 0.0;

    auto &thisZone = state.dataHeatBal->Zone(ActualZoneNum);
    Real64 floorArea = 0.0;
    Real64 volume = 0.0;
    Real64 nomTotOccupants = 0.0;
    Real64 curNumOccupants = 0.0;
    Real64 maxOccupants = 0.0;
    if (spaceNum > 0) {
        floorArea = state.dataHeatBal->space(spaceNum).floorArea;
        // TODO MJW: For now just proportion space volume by floor area
        if (thisZone.FloorArea > 0.0) {
            volume = thisZone.Volume * state.dataHeatBal->space(spaceNum).floorArea / thisZone.FloorArea;
        } else {
            volume = 0.0;
        }
        nomTotOccupants = state.dataHeatBal->space(spaceNum).totOccupants;
        curNumOccupants = state.dataHeatBal->spaceIntGain(spaceNum).NOFOCC;
        maxOccupants = state.dataHeatBal->space(spaceNum).maxOccupants;
    } else {
        floorArea = thisZone.FloorArea;
        volume = thisZone.Volume;
        nomTotOccupants = thisZone.TotOccupants;
        curNumOccupants = state.dataHeatBal->ZoneIntGain(ActualZoneNum).NOFOCC;
        maxOccupants = thisZone.maxOccupants;
    }

    if (this->OAFlowMethod == DataSizing::OAFlowCalcMethod::IAQProcedure && this->myEnvrnFlag) {
        if (!state.dataContaminantBalance->Contaminant.CO2Simulation) {
            ShowSevereError(state,
                            "DesignSpecification:OutdoorAir=\"" + this->Name +
                                R"(" valid Outdoor Air Method =" IndoorAirQualityProcedure" requires CO2 simulation.)");
            ShowContinueError(state, "The choice must be Yes for the field Carbon Dioxide Concentration in ZoneAirContaminantBalance");
            ShowFatalError(state, "CalcDesignSpecificationOutdoorAir: Errors found in input. Preceding condition(s) cause termination.");
        }
        this->myEnvrnFlag = false;
    }
    if (this->OAFlowMethod == DataSizing::OAFlowCalcMethod::PCOccSch && this->myEnvrnFlag) {
        if (!state.dataContaminantBalance->Contaminant.CO2Simulation) {
            ShowSevereError(state,
                            "DesignSpecification:OutdoorAir=\"" + this->Name +
                                R"(" valid Outdoor Air Method =" ProportionalControlBasedOnDesignOccupancy" requires CO2 simulation.)");
            ShowContinueError(state, "The choice must be Yes for the field Carbon Dioxide Concentration in ZoneAirContaminantBalance");
            ShowFatalError(state, "CalcDesignSpecificationOutdoorAir: Errors found in input. Preceding condition(s) cause termination.");
        }
        this->myEnvrnFlag = false;
    }
    if (this->OAFlowMethod == DataSizing::OAFlowCalcMethod::PCDesOcc && this->myEnvrnFlag) {
        if (!state.dataContaminantBalance->Contaminant.CO2Simulation) {
            ShowSevereError(state,
                            "DesignSpecification:OutdoorAir=\"" + this->Name +
                                R"(" valid Outdoor Air Method =" ProportionalControlBasedOnOccupancySchedule" requires CO2 simulation.)");
            ShowContinueError(state, "The choice must be Yes for the field Carbon Dioxide Concentration in ZoneAirContaminantBalance");
            ShowFatalError(state, "CalcDesignSpecificationOutdoorAir: Errors found in input. Preceding condition(s) cause termination.");
        }
        this->myEnvrnFlag = false;
    }

    // Calculate people outdoor air flow rate as needed
    switch (this->OAFlowMethod) {
    case OAFlowCalcMethod::PerPerson:
    case OAFlowCalcMethod::Sum:
    case OAFlowCalcMethod::Max: {
        if (UseOccSchFlag) {
            if (MaxOAVolFlowFlag) {
                // OAPerPersonMode == PerPersonDCVByCurrentLevel (UseOccSchFlag = TRUE)
                // for dual duct, get max people according to max schedule value when requesting MaxOAFlow
                DSOAFlowPeople = maxOccupants * this->OAFlowPerPerson;
            } else {
                DSOAFlowPeople = curNumOccupants * this->OAFlowPerPerson;
            }
        } else {
            if (MaxOAVolFlowFlag) {
                // OAPerPersonMode == PerPersonByDesignLevel (UseOccSchFlag = FALSE)
                // use total people when requesting MaxOAFlow
                DSOAFlowPeople = nomTotOccupants * this->OAFlowPerPerson;
            } else {
                DSOAFlowPeople = nomTotOccupants * this->OAFlowPerPerson;
            }
        }
        if (PerPersonNotSet) DSOAFlowPeople = 0.0; // for Dual Duct if Per Person Ventilation Rate Mode is not entered
    } break;
    default: {
        DSOAFlowPeople = 0.0;
    } break;
    }

    // Calculate minimum outdoor air flow rate
    switch (this->OAFlowMethod) {
    case OAFlowCalcMethod::PerPerson: {
        // Multiplied by occupancy
        OAVolumeFlowRate = DSOAFlowPeople;
    } break;
    case OAFlowCalcMethod::PerZone: {
        // User input
        OAVolumeFlowRate = this->OAFlowPerZone;
    } break;
    case OAFlowCalcMethod::PerArea: {
        // Multiplied by zone floor area
        OAVolumeFlowRate = this->OAFlowPerArea * floorArea;
    } break;
    case OAFlowCalcMethod::ACH: {
        // Multiplied by zone volume
        OAVolumeFlowRate = this->OAFlowACH * volume / 3600.0;
    } break;
    case OAFlowCalcMethod::Sum:
    case OAFlowCalcMethod::Max: {
        // Use sum or max of per person and the following
        DSOAFlowPerZone = this->OAFlowPerZone;
        DSOAFlowPerArea = this->OAFlowPerArea * floorArea;
        DSOAFlowACH = this->OAFlowACH * volume / 3600.0;
        if (this->OAFlowMethod == OAFlowCalcMethod::Max) {
            OAVolumeFlowRate = max(DSOAFlowPeople, DSOAFlowPerZone, DSOAFlowPerArea, DSOAFlowACH);
        } else {
            OAVolumeFlowRate = DSOAFlowPeople + DSOAFlowPerZone + DSOAFlowPerArea + DSOAFlowACH;
        }
    } break;
    case DataSizing::OAFlowCalcMethod::IAQProcedure: {
        if (state.dataGlobal->DoingSizing) {
            DSOAFlowPeople = nomTotOccupants * this->OAFlowPerPerson;
            DSOAFlowPerZone = this->OAFlowPerZone;
            DSOAFlowPerArea = this->OAFlowPerArea * floorArea;
            DSOAFlowACH = this->OAFlowACH * volume / 3600.0;
            OAVolumeFlowRate = DSOAFlowPeople + DSOAFlowPerZone + DSOAFlowPerArea + DSOAFlowACH;
        } else {
            OAVolumeFlowRate = state.dataContaminantBalance->ZoneSysContDemand(ActualZoneNum).OutputRequiredToCO2SP / state.dataEnvrn->StdRhoAir;
        }
    } break;
    case DataSizing::OAFlowCalcMethod::PCOccSch:
    case DataSizing::OAFlowCalcMethod::PCDesOcc: {
        ZoneOAPeople = 0.0;
        if (this->OAFlowMethod != DataSizing::OAFlowCalcMethod::PCDesOcc) {
            ZoneOAPeople = curNumOccupants * thisZone.Multiplier * thisZone.ListMultiplier * this->OAFlowPerPerson;
        } else {
            ZoneOAPeople = nomTotOccupants * thisZone.Multiplier * thisZone.ListMultiplier * this->OAFlowPerPerson;
            CO2PeopleGeneration = 0.0;
            if (this->OAFlowMethod == DataSizing::OAFlowCalcMethod::PCDesOcc) {
                // Accumulate CO2 generation from people at design occupancy and current activity level
                for (int PeopleNum = 1; PeopleNum <= state.dataHeatBal->TotPeople; ++PeopleNum) {
                    if (spaceNum > 0) {
                        if (state.dataHeatBal->People(PeopleNum).spaceIndex != spaceNum) continue;
                    } else {
                        if (state.dataHeatBal->People(PeopleNum).ZonePtr != ActualZoneNum) continue;
                    }
                    CO2PeopleGeneration += state.dataHeatBal->People(PeopleNum).NumberOfPeople * state.dataHeatBal->People(PeopleNum).CO2RateFactor *
                                           ScheduleManager::GetCurrentScheduleValue(state, state.dataHeatBal->People(PeopleNum).ActivityLevelPtr);
                }
            }
        }
        ZoneOAArea = floorArea * thisZone.Multiplier * thisZone.ListMultiplier * this->OAFlowPerArea;
        ZoneOAMin = ZoneOAArea;
        ZoneOAMax = (ZoneOAArea + ZoneOAPeople);
        if (thisZone.ZoneContamControllerSchedIndex > 0.0) {
            // Check the availability schedule value for ZoneControl:ContaminantController
            ZoneContamControllerSched = ScheduleManager::GetCurrentScheduleValue(state, thisZone.ZoneContamControllerSchedIndex);
            if (ZoneContamControllerSched > 0.0) {
                if (ZoneOAPeople > 0.0) {
                    if (state.dataContaminantBalance->ZoneCO2GainFromPeople(ActualZoneNum) > 0.0) {
                        if (thisZone.ZoneMinCO2SchedIndex > 0.0) {
                            // Take the schedule value of "Minimum Carbon Dioxide Concentration Schedule Name"
                            // in the ZoneControl:ContaminantController
                            ZoneMinCO2 = ScheduleManager::GetCurrentScheduleValue(state, thisZone.ZoneMinCO2SchedIndex);
                        } else {
                            ZoneMinCO2 = state.dataContaminantBalance->OutdoorCO2;
                        }

                        // Calculate zone maximum target CO2 concentration in PPM
                        if (this->OAFlowMethod == DataSizing::OAFlowCalcMethod::PCDesOcc) {
                            ZoneMaxCO2 = state.dataContaminantBalance->OutdoorCO2 +
                                         (CO2PeopleGeneration * thisZone.Multiplier * thisZone.ListMultiplier * 1.0e6) / ZoneOAMax;
                        } else {
                            ZoneMaxCO2 =
                                state.dataContaminantBalance->OutdoorCO2 + (state.dataContaminantBalance->ZoneCO2GainFromPeople(ActualZoneNum) *
                                                                            thisZone.Multiplier * thisZone.ListMultiplier * 1.0e6) /
                                                                               ZoneOAMax;
                        }

                        if (ZoneMaxCO2 <= ZoneMinCO2) {
                            ++this->CO2MaxMinLimitErrorCount;
                            if (this->OAFlowMethod == DataSizing::OAFlowCalcMethod::PCOccSch) {
                                if (this->CO2MaxMinLimitErrorCount < 2) {
                                    ShowSevereError(state,
                                                    format("CalcDesignSpecificationOutdoorAir DesignSpecification:OutdoorAir = \"{}\".", this->Name));
                                    ShowContinueError(
                                        state,
                                        format("For System Outdoor Air Method = ProportionalControlBasedOnOccupancySchedule, maximum target "
                                               "CO2 concentration ({:.2R}), is not greater than minimum target CO2 concentration ({:.2R}).",
                                               ZoneMaxCO2,
                                               ZoneMinCO2));
                                    ShowContinueError(state,
                                                      "\"ProportionalControlBasedOnOccupancySchedule\" will not be modeled. Default "
                                                      "\"Flow/Person+Flow/Area\" will be modeled. Simulation continues...");
                                    ShowContinueErrorTimeStamp(state, "");
                                } else {
                                    ShowRecurringWarningErrorAtEnd(
                                        state,
                                        format("DesignSpecification:OutdoorAir = \"{}\", For System Outdoor Air Method = "
                                               "ProportionalControlBasedOnOccupancySchedule, maximum target CO2 concentration is not greater than "
                                               "minimum target CO2 concentration. Error continues...",
                                               this->Name),
                                        this->CO2MaxMinLimitErrorIndex);
                                }
                            }
                            if (this->OAFlowMethod == DataSizing::OAFlowCalcMethod::PCDesOcc) {
                                if (this->CO2MaxMinLimitErrorCount < 2) {
                                    ShowSevereError(state,
                                                    format("CalcDesignSpecificationOutdoorAir DesignSpecification:OutdoorAir = \"{}\".", this->Name));
                                    ShowContinueError(
                                        state,
                                        format("For System Outdoor Air Method = ProportionalControlBasedOnDesignOccupancy, maximum target "
                                               "CO2 concentration ({:.2R}), is not greater than minimum target CO2 concentration ({:.2R}).",
                                               ZoneMaxCO2,
                                               ZoneMinCO2));
                                    ShowContinueError(state,
                                                      "\"ProportionalControlBasedOnDesignOccupancy\" will not be modeled. Default "
                                                      "\"Flow/Person+Flow/Area\" will be modeled. Simulation continues...");
                                    ShowContinueErrorTimeStamp(state, "");
                                } else {
                                    ShowRecurringWarningErrorAtEnd(
                                        state,
                                        format("DesignSpecification:OutdoorAir = \"{}\", For System Outdoor Air Method = "
                                               "ProportionalControlBasedOnDesignOccupancy, maximum target CO2 concentration is not greater than "
                                               "minimum target CO2 concentration. Error continues...",
                                               this->Name),
                                        this->CO2MaxMinLimitErrorIndex);
                                }
                            }

                            OAVolumeFlowRate = ZoneOAMax;
                        } else {

                            if (state.dataContaminantBalance->ZoneAirCO2(ActualZoneNum) <= ZoneMinCO2) {
                                // Zone air CO2 concentration is less than minimum zone CO2 concentration, set the Zone OA flow rate to
                                // minimum Zone OA flow rate when the zone is unoccupied
                                OAVolumeFlowRate = ZoneOAMin;
                            } else if (state.dataContaminantBalance->ZoneAirCO2(ActualZoneNum) >= ZoneMaxCO2) {
                                // Zone air CO2 concentration is greater than maximum zone CO2 concentration, set the Zone OA flow rate to
                                // maximum Zone OA flow rate (i.e. ZoneOAArea + ZoneOAPeople)
                                OAVolumeFlowRate = ZoneOAMax;
                            } else {
                                // Zone air CO2 concentration is between maximum and minimum limits of zone CO2 concentration,
                                // set Zone OA flow rate by proportionally adjusting between ZoneOAMin and ZoneOAMax
                                OAVolumeFlowRate =
                                    ZoneOAMin + (ZoneOAMax - ZoneOAMin) * ((state.dataContaminantBalance->ZoneAirCO2(ActualZoneNum) - ZoneMinCO2) /
                                                                           (ZoneMaxCO2 - ZoneMinCO2));
                            }
                        }
                    } else {
                        if (state.dataGlobal->DisplayExtraWarnings) {
                            ++this->CO2GainErrorCount;
                            if (this->OAFlowMethod == DataSizing::OAFlowCalcMethod::PCOccSch) {
                                if (this->CO2GainErrorCount < 2) {
                                    ShowSevereError(state,
                                                    format("CalcDesignSpecificationOutdoorAir DesignSpecification:OutdoorAir = \"{}\".", this->Name));
                                    ShowContinueError(state,
                                                      format("For System Outdoor Air Method = ProportionalControlBasedOnOccupancySchedule, CO2 "
                                                             "generation from people is not greater than zero. Occurs in Zone =\"{}\". ",
                                                             thisZone.Name));
                                    ShowContinueError(state,
                                                      "\"ProportionalControlBasedOnOccupancySchedule\" will not be modeled. Default "
                                                      "\"Flow/Person+Flow/Area\" will be modeled. Simulation continues...");
                                    ShowContinueErrorTimeStamp(state, "");
                                } else {
                                    ShowRecurringWarningErrorAtEnd(state,
                                                                   format("DesignSpecification:OutdoorAir = \"{}\", For System Outdoor Air Method = "
                                                                          "ProportionalControlBasedOnOccupancySchedule, CO2 generation from people "
                                                                          "is not greater than zero. Error continues...",
                                                                          this->Name),
                                                                   this->CO2GainErrorIndex);
                                }
                            }
                            if (this->OAFlowMethod == DataSizing::OAFlowCalcMethod::PCDesOcc) {
                                if (this->CO2GainErrorCount < 2) {
                                    ShowSevereError(state,
                                                    format("CalcDesignSpecificationOutdoorAir DesignSpecification:OutdoorAir = \"{}\".", this->Name));
                                    ShowContinueError(state,
                                                      format("For System Outdoor Air Method = ProportionalControlBasedOnDesignOccupancy, CO2 "
                                                             "generation from people is not greater than zero. Occurs in Zone =\"{}\". ",
                                                             thisZone.Name));
                                    ShowContinueError(state,
                                                      "\"ProportionalControlBasedOnDesignOccupancy\" will not be modeled. Default "
                                                      "\"Flow/Person+Flow/Area\" will be modeled. Simulation continues...");
                                    ShowContinueErrorTimeStamp(state, "");
                                } else {
                                    ShowRecurringWarningErrorAtEnd(state,
                                                                   format("DesignSpecification:OutdoorAir = \"{}\", For System Outdoor Air Method = "
                                                                          "ProportionalControlBasedOnDesignOccupancy, CO2 generation from people is "
                                                                          "not greater than zero. Error continues...",
                                                                          this->Name),
                                                                   this->CO2GainErrorIndex);
                                }
                            }
                        }
                        OAVolumeFlowRate = ZoneOAMax;
                    }
                } else {
                    // ZoneOAPeople is less than or equal to zero
                    OAVolumeFlowRate = ZoneOAMax;
                }
            } else {
                // ZoneControl:ContaminantController is scheduled off (not available)
                OAVolumeFlowRate = ZoneOAMax;
            }
        } else {
            // "Carbon Dioxide Control Availability Schedule" for ZoneControl:ContaminantController not found
            OAVolumeFlowRate = ZoneOAMax;
        }
    } break;
    default: {
        // Will never get here
        OAVolumeFlowRate = 0.0;
    } break;
    }

    // Apply zone multipliers and zone list multipliers
    // TODO MJW: this looks like it's double-counting the multipliers
    OAVolumeFlowRate *= thisZone.Multiplier * thisZone.ListMultiplier;

    // Apply schedule as needed. Sizing does not use schedule.
    if (this->OAFlowFracSchPtr > 0 && UseMinOASchFlag) {
        if (MaxOAVolFlowFlag) {
            OAVolumeFlowRate *= ScheduleManager::GetScheduleMaxValue(state, this->OAFlowFracSchPtr);
        } else {
            OAVolumeFlowRate *= ScheduleManager::GetCurrentScheduleValue(state, this->OAFlowFracSchPtr);
        }
    }

    return OAVolumeFlowRate;
}

} // namespace EnergyPlus::DataSizing<|MERGE_RESOLUTION|>--- conflicted
+++ resolved
@@ -445,39 +445,6 @@
     // energy and mass flow balance
 
     // FUNCTION LOCAL VARIABLE DECLARATIONS:
-<<<<<<< HEAD
-    int DDAtSensPeak(0);
-    int TimeStepAtSensPeak(0);
-    int DDAtFlowPeak(0);
-    int TimeStepAtFlowPeak(0);
-    int CoolCapCtrl; // type of coil capacity control
-    int PeakLoadType;
-    int DDAtTotPeak(0);
-    int TimeStepAtTotPeak(0);
-    int TimeStepAtPeak(0);
-    Real64 ZoneCoolLoadSum(0); // sum of zone cooling loads at the peak [W]
-    Real64 AvgZoneTemp(0);     // average zone temperature [C]
-    Real64 AvgSupTemp(0.0);    // average supply temperature for bypass control [C]
-    Real64 TotFlow(0.0);       // total flow for bypass control [m3/s]
-    Real64 MixTemp(0.0);       // mixed air temperature at the peak [C]
-
-    auto &SysSizInput(state.dataSize->SysSizInput);
-    auto &FinalSysSizing(state.dataSize->FinalSysSizing);
-    auto &SysSizPeakDDNum(state.dataSize->SysSizPeakDDNum);
-    auto &CalcSysSizing(state.dataSize->CalcSysSizing);
-
-    CoolCapCtrl = SysSizInput(SysNum).CoolCapControl;
-    DDAtSensPeak = SysSizPeakDDNum(SysNum).SensCoolPeakDD;
-    if (DDAtSensPeak > 0) {
-        TimeStepAtSensPeak = SysSizPeakDDNum(SysNum).TimeStepAtSensCoolPk(DDAtSensPeak);
-        DDAtFlowPeak = SysSizPeakDDNum(SysNum).CoolFlowPeakDD;
-        TimeStepAtFlowPeak = SysSizPeakDDNum(SysNum).TimeStepAtCoolFlowPk(DDAtFlowPeak);
-        DDAtTotPeak = SysSizPeakDDNum(SysNum).TotCoolPeakDD;
-        TimeStepAtTotPeak = SysSizPeakDDNum(SysNum).TimeStepAtTotCoolPk(DDAtTotPeak);
-
-        if (SysSizInput(SysNum).peakLoad == PeakLoad::TotalCooling) {
-            TimeStepAtPeak = TimeStepAtTotPeak;
-=======
     int TimeStepAtPeak = 0;
     Real64 ZoneCoolLoadSum = 0; // sum of zone cooling loads at the peak [W]
     Real64 AvgZoneTemp = 0;     // average zone temperature [C]
@@ -492,9 +459,8 @@
     auto &sysSizInput = state.dataSize->SysSizInput(sysSizIndex);
 
     if (sysSizPeakDDNum.SensCoolPeakDD > 0) {
-        if (sysSizInput.CoolingPeakLoadType == TotalCoolingLoad) {
+        if (sysSizInput.coolingPeakLoad == PeakLoad::TotalCooling) {
             TimeStepAtPeak = sysSizPeakDDNum.TimeStepAtTotCoolPk(sysSizPeakDDNum.TotCoolPeakDD);
->>>>>>> cfa458e0
         } else {
             TimeStepAtPeak = sysSizPeakDDNum.TimeStepAtSensCoolPk(sysSizPeakDDNum.SensCoolPeakDD);
         }
@@ -514,35 +480,6 @@
     } else if (sysSizInput.CoolCapControl == CapacityControl::OnOff) {
         DesExitTemp = finalSysSizing.CoolSupTemp;
         DesFlow = state.dataSize->DataAirFlowUsedForSizing;
-<<<<<<< HEAD
-        DesExitHumRat = FinalSysSizing(SysNum).CoolSupHumRat;
-    } else if (CoolCapCtrl == VT) {
-        if (FinalSysSizing(SysNum).peakLoad == PeakLoad::SensibleCooling) {
-            ZoneCoolLoadSum = CalcSysSizing(SysNum).SumZoneCoolLoadSeq(TimeStepAtPeak);
-            AvgZoneTemp = CalcSysSizing(SysNum).CoolZoneAvgTempSeq(TimeStepAtPeak);
-        } else if (FinalSysSizing(SysNum).peakLoad == PeakLoad::TotalCooling) {
-            ZoneCoolLoadSum = CalcSysSizing(SysNum).SumZoneCoolLoadSeq(TimeStepAtPeak);
-            AvgZoneTemp = CalcSysSizing(SysNum).CoolZoneAvgTempSeq(TimeStepAtPeak);
-        }
-        DesExitTemp = max(FinalSysSizing(SysNum).CoolSupTemp,
-                          AvgZoneTemp - ZoneCoolLoadSum / (state.dataEnvrn->StdRhoAir * CpAir * FinalSysSizing(SysNum).DesCoolVolFlow));
-        DesFlow = FinalSysSizing(SysNum).DesCoolVolFlow;
-        DesExitHumRat = Psychrometrics::PsyWFnTdbRhPb(state, DesExitTemp, 0.9, state.dataEnvrn->StdBaroPress, "GetCoilDesFlowT");
-    } else if (CoolCapCtrl == Bypass) {
-        if (FinalSysSizing(SysNum).peakLoad == PeakLoad::SensibleCooling) {
-            ZoneCoolLoadSum = CalcSysSizing(SysNum).SumZoneCoolLoadSeq(TimeStepAtPeak);
-            AvgZoneTemp = CalcSysSizing(SysNum).CoolZoneAvgTempSeq(TimeStepAtPeak);
-        } else if (FinalSysSizing(SysNum).peakLoad == PeakLoad::TotalCooling) {
-            ZoneCoolLoadSum = CalcSysSizing(SysNum).SumZoneCoolLoadSeq(TimeStepAtPeak);
-            AvgZoneTemp = CalcSysSizing(SysNum).CoolZoneAvgTempSeq(TimeStepAtPeak);
-        }
-        AvgSupTemp = AvgZoneTemp - ZoneCoolLoadSum / (state.dataEnvrn->StdRhoAir * CpAir * FinalSysSizing(SysNum).DesCoolVolFlow);
-        TotFlow = FinalSysSizing(SysNum).DesCoolVolFlow;
-        MixTemp = CalcSysSizing(SysNum).MixTempAtCoolPeak;
-        DesExitTemp = FinalSysSizing(SysNum).CoolSupTemp;
-        if (MixTemp > DesExitTemp) {
-            DesFlow = TotFlow * max(0.0, min(1.0, ((MixTemp - AvgSupTemp) / (MixTemp - DesExitTemp))));
-=======
         DesExitHumRat = finalSysSizing.CoolSupHumRat;
     } else if (sysSizInput.CoolCapControl == CapacityControl::VT) {
         ZoneCoolLoadSum = calcSysSizing.SumZoneCoolLoadSeq(TimeStepAtPeak);
@@ -559,7 +496,6 @@
             Real64 AvgSupTemp = AvgZoneTemp - ZoneCoolLoadSum / (state.dataEnvrn->StdRhoAir * CpAir * finalSysSizing.DesCoolVolFlow);
             DesFlow = finalSysSizing.DesCoolVolFlow *
                       max(0.0, min(1.0, ((calcSysSizing.MixTempAtCoolPeak - AvgSupTemp) / (calcSysSizing.MixTempAtCoolPeak - DesExitTemp))));
->>>>>>> cfa458e0
         } else {
             DesFlow = finalSysSizing.DesCoolVolFlow;
         }
