--- conflicted
+++ resolved
@@ -681,70 +681,6 @@
 
 }
 
-<<<<<<< HEAD
-TEST_F(SQLiteFixture, WriteEconomicTariffTable_DualUnits)
-{
-    std::string const idf_objects = delimited_string({
-
-        "RunPeriodControl:DaylightSavingTime,",
-        "  2nd Sunday in March,     !- Start Date",
-        "  1st Sunday in November;  !- End Date",
-
-        "SimulationControl,",
-        "  Yes,                     !- Do Zone Sizing Calculation",
-        "  Yes,                     !- Do System Sizing Calculation",
-        "  No,                      !- Do Plant Sizing Calculation",
-        "  No,                      !- Run Simulation for Sizing Periods",
-        "  YES;                     !- Run Simulation for Weather File Run Periods",
-
-        "Building,",
-        "  Mid-Rise Apartment,      !- Name",
-        "  0,                       !- North Axis {deg}",
-        "  City,                    !- Terrain",
-        "  0.04,                    !- Loads Convergence Tolerance Value",
-        "  0.4,                     !- Temperature Convergence Tolerance Value {deltaC}",
-        "  FullExterior,            !- Solar Distribution",
-        "  25,                      !- Maximum Number of Warmup Days",
-        "  6;                       !- Minimum Number of Warmup Days",
-
-        "Timestep,",
-        "  4;                       !- Number of Timesteps per Hour",
-
-        "RunPeriod,",
-        "  Annual,                  !- Name",
-        "  1,                       !- Begin Month",
-        "  1,                       !- Begin Day of Month",
-        "  ,                        !- Begin Year",
-        "  12,                      !- End Month",
-        "  31,                      !- End Day of Month",
-        "  ,                        !- End Year",
-        "  Sunday,                  !- Day of Week for Start Day",
-        "  No,                      !- Use Weather File Holidays and Special Days",
-        "  No,                      !- Use Weather File Daylight Saving Period",
-        "  Yes,                     !- Apply Weekend Holiday Rule",
-        "  Yes,                     !- Use Weather File Rain Indicators",
-        "  Yes;                     !- Use Weather File Snow Indicators",
-
-        "GlobalGeometryRules,",
-        "  LowerLeftCorner,         !- Starting Vertex Position",
-        "  Clockwise,               !- Vertex Entry Direction",
-        "  Relative;                !- Coordinate System",
-
-        "ScheduleTypeLimits,",
-        "  Any Number;              !- Name",
-
-        "Schedule:Constant,",
-        "  Always On Discrete,      !- Name",
-        "  Any Number,              !- Schedule Type Limits Name",
-        "  1;                       !- Hourly Value",
-
-        "Exterior:Lights,",
-        "  Exterior Facade Lighting,!- Name",
-        "  Always On Discrete,      !- Schedule Name",
-        "  1000.00,                 !- Design Level {W}",
-        "  ScheduleNameOnly,        !- Control Option",
-        "  Exterior Facade Lighting;!- End-Use Subcategory",
-=======
 TEST_F(EnergyPlusFixture, InputEconomics_UtilityCost_Variable_Test0)
 {
     // Tests for PR #8456 and Issue #8455 ... Case 0 of Cases 0-3
@@ -832,7 +768,6 @@
     // to ensure UtilityCost:Variable inputs being procesed properly
 
     std::string const idf_objects1 = delimited_string({
->>>>>>> b69a846d
 
         "Schedule:Compact,",
         "  Electricity Season Schedule,  !- Name",
@@ -851,11 +786,7 @@
         "  1;                       !- Field 12",
 
         "UtilityCost:Tariff,",
-<<<<<<< HEAD
-        "  Seasonal_Tariff,         !- Name",
-=======
         "  ExampleAWithVariableMonthlyCharge,     !- Name",
->>>>>>> b69a846d
         "  ElectricityNet:Facility, !- Output Meter Name",
         "  kWh,                     !- Conversion Factor Choice",
         "  ,                        !- Energy Conversion Factor",
@@ -871,7 +802,297 @@
         "  ,                        !- Group Name",
         "  NetMetering;             !- Buy Or Sell",
 
-<<<<<<< HEAD
+        "UtilityCost:Variable,",
+        "VariableFixedCharge, !-Name",
+        "ExampleAWithVariableMonthlyCharge, !-Tariff Name",
+        "Energy, !-Variable Type",
+        "1.00, !-January Value",
+        "2.00, !-February Value",
+        "3.00, !-March Value",
+        "4.00, !-April Value",
+        "5.00, !-May Value",
+        "6.00, !-June Value",
+        "7.00, !-July Value",
+        "8.00, !-August Value",
+        "9.00, !-September Value",
+        "10.00, !-October Value",
+        "11.00, !-November Value",
+        "12.00; !-December Value"});
+
+    bool ErrorsFound = false;
+
+    ASSERT_TRUE(process_idf(idf_objects1));
+    GetInputEconomicsVariable(*state, ErrorsFound);
+
+    // Make sure variable input type "Energy" is processed as expected
+    EXPECT_EQ(state->dataEconTariff->econVar(1).varUnitType, varUnitTypeEnergy);
+    // Make sure the numerical inputs after A3 is still being processed correctly
+    EXPECT_EQ(state->dataEconTariff->econVar(1).values(1), 1.00);
+    EXPECT_EQ(state->dataEconTariff->econVar(1).values(2), 2.00);
+    EXPECT_EQ(state->dataEconTariff->econVar(1).values(3), 3.00);
+    EXPECT_EQ(state->dataEconTariff->econVar(1).values(4), 4.00);
+    EXPECT_EQ(state->dataEconTariff->econVar(1).values(5), 5.00);
+    EXPECT_EQ(state->dataEconTariff->econVar(1).values(6), 6.00);
+    EXPECT_EQ(state->dataEconTariff->econVar(1).values(7), 7.00);
+    EXPECT_EQ(state->dataEconTariff->econVar(1).values(8), 8.00);
+    EXPECT_EQ(state->dataEconTariff->econVar(1).values(9), 9.00);
+    EXPECT_EQ(state->dataEconTariff->econVar(1).values(10), 10.00);
+    EXPECT_EQ(state->dataEconTariff->econVar(1).values(11), 11.00);
+    EXPECT_EQ(state->dataEconTariff->econVar(1).values(12), 12.00);
+}
+
+TEST_F(EnergyPlusFixture, InputEconomics_UtilityCost_Variable_Test2)
+{
+    // Tests for PR #8456 and Issue #8455 ... Case 2 of Cases 0-3
+    // to ensure UtilityCost:Variable inputs being procesed properly
+
+    std::string const idf_objects2 = delimited_string({
+
+        "Schedule:Compact,",
+        "  Electricity Season Schedule,  !- Name",
+        "  Any Number,              !- Schedule Type Limits Name",
+        "  Through: 5/31,           !- Field 1",
+        "  For: AllDays,            !- Field 2",
+        "  Until: 24:00,            !- Field 3",
+        "  1,                       !- Field 4",
+        "  Through: 9/30,           !- Field 5",
+        "  For: AllDays,            !- Field 6",
+        "  Until: 24:00,            !- Field 7",
+        "  3,                       !- Field 8",
+        "  Through: 12/31,          !- Field 9",
+        "  For: AllDays,            !- Field 10",
+        "  Until: 24:00,            !- Field 11",
+        "  1;                       !- Field 12",
+
+        "UtilityCost:Tariff,",
+        "  ExampleAWithVariableMonthlyCharge,     !- Name",
+        "  ElectricityNet:Facility, !- Output Meter Name",
+        "  kWh,                     !- Conversion Factor Choice",
+        "  ,                        !- Energy Conversion Factor",
+        "  ,                        !- Demand Conversion Factor",
+        "  ,                        !- Time of Use Period Schedule Name",
+        "  Electricity Season Schedule,  !- Season Schedule Name",
+        "  ,                        !- Month Schedule Name",
+        "  ,                        !- Demand Window Length",
+        "  0,                       !- Monthly Charge or Variable Name",
+        "  ,                        !- Minimum Monthly Charge or Variable Name",
+        "  ,                        !- Real Time Pricing Charge Schedule Name",
+        "  ,                        !- Customer Baseline Load Schedule Name",
+        "  ,                        !- Group Name",
+        "  NetMetering;             !- Buy Or Sell",
+
+        "UtilityCost:Variable,",
+        "VariableFixedCharge, !-Name",
+        "ExampleAWithVariableMonthlyCharge, !-Tariff Name",
+        "Dimensionless, !-Variable Type",
+        "1.00, !-January Value",
+        "2.00, !-February Value",
+        "3.00, !-March Value",
+        "4.00, !-April Value",
+        "5.00, !-May Value",
+        "6.00, !-June Value",
+        "7.00, !-July Value",
+        "8.00, !-August Value",
+        "9.00, !-September Value",
+        "10.00, !-October Value",
+        "11.00, !-November Value",
+        "12.00; !-December Value"});
+
+    bool ErrorsFound = false;
+    ASSERT_TRUE(process_idf(idf_objects2));
+    GetInputEconomicsVariable(*state, ErrorsFound);
+
+    // Make sure variable input type "Dimensionless" is processed as expected
+    EXPECT_EQ(state->dataEconTariff->econVar(1).varUnitType, varUnitTypeDimensionless);
+    // Make sure the numerical inputs after A3 is still being processed correctly
+    EXPECT_EQ(state->dataEconTariff->econVar(1).values(1), 1.00);
+    EXPECT_EQ(state->dataEconTariff->econVar(1).values(2), 2.00);
+    EXPECT_EQ(state->dataEconTariff->econVar(1).values(3), 3.00);
+    EXPECT_EQ(state->dataEconTariff->econVar(1).values(4), 4.00);
+    EXPECT_EQ(state->dataEconTariff->econVar(1).values(5), 5.00);
+    EXPECT_EQ(state->dataEconTariff->econVar(1).values(6), 6.00);
+    EXPECT_EQ(state->dataEconTariff->econVar(1).values(7), 7.00);
+    EXPECT_EQ(state->dataEconTariff->econVar(1).values(8), 8.00);
+    EXPECT_EQ(state->dataEconTariff->econVar(1).values(9), 9.00);
+    EXPECT_EQ(state->dataEconTariff->econVar(1).values(10), 10.00);
+    EXPECT_EQ(state->dataEconTariff->econVar(1).values(11), 11.00);
+    EXPECT_EQ(state->dataEconTariff->econVar(1).values(12), 12.00);
+}
+
+TEST_F(EnergyPlusFixture, InputEconomics_UtilityCost_Variable_Test3)
+{
+    // Tests for PR #8456 and Issue #8455 ... Case 3 of Cases 0-3
+    // to ensure UtilityCost:Variable inputs being procesed properly
+
+    std::string const idf_objects3 = delimited_string({
+
+        "Schedule:Compact,",
+        "  Electricity Season Schedule,  !- Name",
+        "  Any Number,              !- Schedule Type Limits Name",
+        "  Through: 5/31,           !- Field 1",
+        "  For: AllDays,            !- Field 2",
+        "  Until: 24:00,            !- Field 3",
+        "  1,                       !- Field 4",
+        "  Through: 9/30,           !- Field 5",
+        "  For: AllDays,            !- Field 6",
+        "  Until: 24:00,            !- Field 7",
+        "  3,                       !- Field 8",
+        "  Through: 12/31,          !- Field 9",
+        "  For: AllDays,            !- Field 10",
+        "  Until: 24:00,            !- Field 11",
+        "  1;                       !- Field 12",
+
+        "UtilityCost:Tariff,",
+        "  ExampleAWithVariableMonthlyCharge,     !- Name",
+        "  ElectricityNet:Facility, !- Output Meter Name",
+        "  kWh,                     !- Conversion Factor Choice",
+        "  ,                        !- Energy Conversion Factor",
+        "  ,                        !- Demand Conversion Factor",
+        "  ,                        !- Time of Use Period Schedule Name",
+        "  Electricity Season Schedule,  !- Season Schedule Name",
+        "  ,                        !- Month Schedule Name",
+        "  ,                        !- Demand Window Length",
+        "  0,                       !- Monthly Charge or Variable Name",
+        "  ,                        !- Minimum Monthly Charge or Variable Name",
+        "  ,                        !- Real Time Pricing Charge Schedule Name",
+        "  ,                        !- Customer Baseline Load Schedule Name",
+        "  ,                        !- Group Name",
+        "  NetMetering;             !- Buy Or Sell",
+
+        "UtilityCost:Variable,",
+        "VariableFixedCharge, !-Name",
+        "ExampleAWithVariableMonthlyCharge, !-Tariff Name",
+        "Currency, !-Variable Type",
+        "1.00, !-January Value",
+        "2.00, !-February Value",
+        "3.00, !-March Value",
+        "4.00, !-April Value",
+        "5.00, !-May Value",
+        "6.00, !-June Value",
+        "7.00, !-July Value",
+        "8.00, !-August Value",
+        "9.00, !-September Value",
+        "10.00, !-October Value",
+        "11.00, !-November Value",
+        "12.00; !-December Value"});
+
+    bool ErrorsFound = false;
+    ASSERT_TRUE(process_idf(idf_objects3));
+    GetInputEconomicsVariable(*state, ErrorsFound);
+
+    // Make sure variable input type "Currency" is processed as expected
+    EXPECT_EQ(state->dataEconTariff->econVar(1).varUnitType, varUnitTypeCurrency);
+    // Make sure the numerical inputs after A3 is still being processed correctly
+    EXPECT_EQ(state->dataEconTariff->econVar(1).values(1), 1.00);
+    EXPECT_EQ(state->dataEconTariff->econVar(1).values(2), 2.00);
+    EXPECT_EQ(state->dataEconTariff->econVar(1).values(3), 3.00);
+    EXPECT_EQ(state->dataEconTariff->econVar(1).values(4), 4.00);
+    EXPECT_EQ(state->dataEconTariff->econVar(1).values(5), 5.00);
+    EXPECT_EQ(state->dataEconTariff->econVar(1).values(6), 6.00);
+    EXPECT_EQ(state->dataEconTariff->econVar(1).values(7), 7.00);
+    EXPECT_EQ(state->dataEconTariff->econVar(1).values(8), 8.00);
+    EXPECT_EQ(state->dataEconTariff->econVar(1).values(9), 9.00);
+    EXPECT_EQ(state->dataEconTariff->econVar(1).values(10), 10.00);
+    EXPECT_EQ(state->dataEconTariff->econVar(1).values(11), 11.00);
+    EXPECT_EQ(state->dataEconTariff->econVar(1).values(12), 12.00);
+}
+
+TEST_F(SQLiteFixture, WriteEconomicTariffTable_DualUnits)
+{
+    std::string const idf_objects = delimited_string({
+
+        "RunPeriodControl:DaylightSavingTime,",
+        "  2nd Sunday in March,     !- Start Date",
+        "  1st Sunday in November;  !- End Date",
+
+        "SimulationControl,",
+        "  Yes,                     !- Do Zone Sizing Calculation",
+        "  Yes,                     !- Do System Sizing Calculation",
+        "  No,                      !- Do Plant Sizing Calculation",
+        "  No,                      !- Run Simulation for Sizing Periods",
+        "  YES;                     !- Run Simulation for Weather File Run Periods",
+
+        "Building,",
+        "  Mid-Rise Apartment,      !- Name",
+        "  0,                       !- North Axis {deg}",
+        "  City,                    !- Terrain",
+        "  0.04,                    !- Loads Convergence Tolerance Value",
+        "  0.4,                     !- Temperature Convergence Tolerance Value {deltaC}",
+        "  FullExterior,            !- Solar Distribution",
+        "  25,                      !- Maximum Number of Warmup Days",
+        "  6;                       !- Minimum Number of Warmup Days",
+
+        "Timestep,",
+        "  4;                       !- Number of Timesteps per Hour",
+
+        "RunPeriod,",
+        "  Annual,                  !- Name",
+        "  1,                       !- Begin Month",
+        "  1,                       !- Begin Day of Month",
+        "  ,                        !- Begin Year",
+        "  12,                      !- End Month",
+        "  31,                      !- End Day of Month",
+        "  ,                        !- End Year",
+        "  Sunday,                  !- Day of Week for Start Day",
+        "  No,                      !- Use Weather File Holidays and Special Days",
+        "  No,                      !- Use Weather File Daylight Saving Period",
+        "  Yes,                     !- Apply Weekend Holiday Rule",
+        "  Yes,                     !- Use Weather File Rain Indicators",
+        "  Yes;                     !- Use Weather File Snow Indicators",
+
+        "GlobalGeometryRules,",
+        "  LowerLeftCorner,         !- Starting Vertex Position",
+        "  Clockwise,               !- Vertex Entry Direction",
+        "  Relative;                !- Coordinate System",
+
+        "ScheduleTypeLimits,",
+        "  Any Number;              !- Name",
+
+        "Schedule:Constant,",
+        "  Always On Discrete,      !- Name",
+        "  Any Number,              !- Schedule Type Limits Name",
+        "  1;                       !- Hourly Value",
+
+        "Exterior:Lights,",
+        "  Exterior Facade Lighting,!- Name",
+        "  Always On Discrete,      !- Schedule Name",
+        "  1000.00,                 !- Design Level {W}",
+        "  ScheduleNameOnly,        !- Control Option",
+        "  Exterior Facade Lighting;!- End-Use Subcategory",
+
+        "Schedule:Compact,",
+        "  Electricity Season Schedule,  !- Name",
+        "  Any Number,              !- Schedule Type Limits Name",
+        "  Through: 5/31,           !- Field 1",
+        "  For: AllDays,            !- Field 2",
+        "  Until: 24:00,            !- Field 3",
+        "  1,                       !- Field 4",
+        "  Through: 9/30,           !- Field 5",
+        "  For: AllDays,            !- Field 6",
+        "  Until: 24:00,            !- Field 7",
+        "  3,                       !- Field 8",
+        "  Through: 12/31,          !- Field 9",
+        "  For: AllDays,            !- Field 10",
+        "  Until: 24:00,            !- Field 11",
+        "  1;                       !- Field 12",
+
+        "UtilityCost:Tariff,",
+        "  Seasonal_Tariff,         !- Name",
+        "  ElectricityNet:Facility, !- Output Meter Name",
+        "  kWh,                     !- Conversion Factor Choice",
+        "  ,                        !- Energy Conversion Factor",
+        "  ,                        !- Demand Conversion Factor",
+        "  ,                        !- Time of Use Period Schedule Name",
+        "  Electricity Season Schedule,  !- Season Schedule Name",
+        "  ,                        !- Month Schedule Name",
+        "  ,                        !- Demand Window Length",
+        "  0,                       !- Monthly Charge or Variable Name",
+        "  ,                        !- Minimum Monthly Charge or Variable Name",
+        "  ,                        !- Real Time Pricing Charge Schedule Name",
+        "  ,                        !- Customer Baseline Load Schedule Name",
+        "  ,                        !- Group Name",
+        "  NetMetering;             !- Buy Or Sell",
+
         "UtilityCost:Charge:Simple,",
         "  Seasonal_Tariff_Winter_Charge, !- Utility Cost Charge Simple Name",
         "  Seasonal_Tariff,         !- Tariff Name",
@@ -1042,199 +1263,4 @@
         // Add informative message if failed
         EXPECT_NEAR(expectedValue, return_val, 0.01) << "Failed for TableName=" << tableName << "; RowName=" << rowName;
     }
-=======
-        "UtilityCost:Variable,",
-        "VariableFixedCharge, !-Name",
-        "ExampleAWithVariableMonthlyCharge, !-Tariff Name",
-        "Energy, !-Variable Type",
-        "1.00, !-January Value",
-        "2.00, !-February Value",
-        "3.00, !-March Value",
-        "4.00, !-April Value",
-        "5.00, !-May Value",
-        "6.00, !-June Value",
-        "7.00, !-July Value",
-        "8.00, !-August Value",
-        "9.00, !-September Value",
-        "10.00, !-October Value",
-        "11.00, !-November Value",
-        "12.00; !-December Value"});
-
-    bool ErrorsFound = false;
-
-    ASSERT_TRUE(process_idf(idf_objects1));
-    GetInputEconomicsVariable(*state, ErrorsFound);
-
-    // Make sure variable input type "Energy" is processed as expected
-    EXPECT_EQ(state->dataEconTariff->econVar(1).varUnitType, varUnitTypeEnergy);
-    // Make sure the numerical inputs after A3 is still being processed correctly
-    EXPECT_EQ(state->dataEconTariff->econVar(1).values(1), 1.00);
-    EXPECT_EQ(state->dataEconTariff->econVar(1).values(2), 2.00);
-    EXPECT_EQ(state->dataEconTariff->econVar(1).values(3), 3.00);
-    EXPECT_EQ(state->dataEconTariff->econVar(1).values(4), 4.00);
-    EXPECT_EQ(state->dataEconTariff->econVar(1).values(5), 5.00);
-    EXPECT_EQ(state->dataEconTariff->econVar(1).values(6), 6.00);
-    EXPECT_EQ(state->dataEconTariff->econVar(1).values(7), 7.00);
-    EXPECT_EQ(state->dataEconTariff->econVar(1).values(8), 8.00);
-    EXPECT_EQ(state->dataEconTariff->econVar(1).values(9), 9.00);
-    EXPECT_EQ(state->dataEconTariff->econVar(1).values(10), 10.00);
-    EXPECT_EQ(state->dataEconTariff->econVar(1).values(11), 11.00);
-    EXPECT_EQ(state->dataEconTariff->econVar(1).values(12), 12.00);
-}
-
-TEST_F(EnergyPlusFixture, InputEconomics_UtilityCost_Variable_Test2)
-{
-    // Tests for PR #8456 and Issue #8455 ... Case 2 of Cases 0-3
-    // to ensure UtilityCost:Variable inputs being procesed properly
-
-    std::string const idf_objects2 = delimited_string({
-
-        "Schedule:Compact,",
-        "  Electricity Season Schedule,  !- Name",
-        "  Any Number,              !- Schedule Type Limits Name",
-        "  Through: 5/31,           !- Field 1",
-        "  For: AllDays,            !- Field 2",
-        "  Until: 24:00,            !- Field 3",
-        "  1,                       !- Field 4",
-        "  Through: 9/30,           !- Field 5",
-        "  For: AllDays,            !- Field 6",
-        "  Until: 24:00,            !- Field 7",
-        "  3,                       !- Field 8",
-        "  Through: 12/31,          !- Field 9",
-        "  For: AllDays,            !- Field 10",
-        "  Until: 24:00,            !- Field 11",
-        "  1;                       !- Field 12",
-
-        "UtilityCost:Tariff,",
-        "  ExampleAWithVariableMonthlyCharge,     !- Name",
-        "  ElectricityNet:Facility, !- Output Meter Name",
-        "  kWh,                     !- Conversion Factor Choice",
-        "  ,                        !- Energy Conversion Factor",
-        "  ,                        !- Demand Conversion Factor",
-        "  ,                        !- Time of Use Period Schedule Name",
-        "  Electricity Season Schedule,  !- Season Schedule Name",
-        "  ,                        !- Month Schedule Name",
-        "  ,                        !- Demand Window Length",
-        "  0,                       !- Monthly Charge or Variable Name",
-        "  ,                        !- Minimum Monthly Charge or Variable Name",
-        "  ,                        !- Real Time Pricing Charge Schedule Name",
-        "  ,                        !- Customer Baseline Load Schedule Name",
-        "  ,                        !- Group Name",
-        "  NetMetering;             !- Buy Or Sell",
-
-        "UtilityCost:Variable,",
-        "VariableFixedCharge, !-Name",
-        "ExampleAWithVariableMonthlyCharge, !-Tariff Name",
-        "Dimensionless, !-Variable Type",
-        "1.00, !-January Value",
-        "2.00, !-February Value",
-        "3.00, !-March Value",
-        "4.00, !-April Value",
-        "5.00, !-May Value",
-        "6.00, !-June Value",
-        "7.00, !-July Value",
-        "8.00, !-August Value",
-        "9.00, !-September Value",
-        "10.00, !-October Value",
-        "11.00, !-November Value",
-        "12.00; !-December Value"});
-
-    bool ErrorsFound = false;
-    ASSERT_TRUE(process_idf(idf_objects2));
-    GetInputEconomicsVariable(*state, ErrorsFound);
-
-    // Make sure variable input type "Dimensionless" is processed as expected
-    EXPECT_EQ(state->dataEconTariff->econVar(1).varUnitType, varUnitTypeDimensionless);
-    // Make sure the numerical inputs after A3 is still being processed correctly
-    EXPECT_EQ(state->dataEconTariff->econVar(1).values(1), 1.00);
-    EXPECT_EQ(state->dataEconTariff->econVar(1).values(2), 2.00);
-    EXPECT_EQ(state->dataEconTariff->econVar(1).values(3), 3.00);
-    EXPECT_EQ(state->dataEconTariff->econVar(1).values(4), 4.00);
-    EXPECT_EQ(state->dataEconTariff->econVar(1).values(5), 5.00);
-    EXPECT_EQ(state->dataEconTariff->econVar(1).values(6), 6.00);
-    EXPECT_EQ(state->dataEconTariff->econVar(1).values(7), 7.00);
-    EXPECT_EQ(state->dataEconTariff->econVar(1).values(8), 8.00);
-    EXPECT_EQ(state->dataEconTariff->econVar(1).values(9), 9.00);
-    EXPECT_EQ(state->dataEconTariff->econVar(1).values(10), 10.00);
-    EXPECT_EQ(state->dataEconTariff->econVar(1).values(11), 11.00);
-    EXPECT_EQ(state->dataEconTariff->econVar(1).values(12), 12.00);
-}
-
-TEST_F(EnergyPlusFixture, InputEconomics_UtilityCost_Variable_Test3)
-{
-    // Tests for PR #8456 and Issue #8455 ... Case 3 of Cases 0-3
-    // to ensure UtilityCost:Variable inputs being procesed properly
-
-    std::string const idf_objects3 = delimited_string({
-
-        "Schedule:Compact,",
-        "  Electricity Season Schedule,  !- Name",
-        "  Any Number,              !- Schedule Type Limits Name",
-        "  Through: 5/31,           !- Field 1",
-        "  For: AllDays,            !- Field 2",
-        "  Until: 24:00,            !- Field 3",
-        "  1,                       !- Field 4",
-        "  Through: 9/30,           !- Field 5",
-        "  For: AllDays,            !- Field 6",
-        "  Until: 24:00,            !- Field 7",
-        "  3,                       !- Field 8",
-        "  Through: 12/31,          !- Field 9",
-        "  For: AllDays,            !- Field 10",
-        "  Until: 24:00,            !- Field 11",
-        "  1;                       !- Field 12",
-
-        "UtilityCost:Tariff,",
-        "  ExampleAWithVariableMonthlyCharge,     !- Name",
-        "  ElectricityNet:Facility, !- Output Meter Name",
-        "  kWh,                     !- Conversion Factor Choice",
-        "  ,                        !- Energy Conversion Factor",
-        "  ,                        !- Demand Conversion Factor",
-        "  ,                        !- Time of Use Period Schedule Name",
-        "  Electricity Season Schedule,  !- Season Schedule Name",
-        "  ,                        !- Month Schedule Name",
-        "  ,                        !- Demand Window Length",
-        "  0,                       !- Monthly Charge or Variable Name",
-        "  ,                        !- Minimum Monthly Charge or Variable Name",
-        "  ,                        !- Real Time Pricing Charge Schedule Name",
-        "  ,                        !- Customer Baseline Load Schedule Name",
-        "  ,                        !- Group Name",
-        "  NetMetering;             !- Buy Or Sell",
-
-        "UtilityCost:Variable,",
-        "VariableFixedCharge, !-Name",
-        "ExampleAWithVariableMonthlyCharge, !-Tariff Name",
-        "Currency, !-Variable Type",
-        "1.00, !-January Value",
-        "2.00, !-February Value",
-        "3.00, !-March Value",
-        "4.00, !-April Value",
-        "5.00, !-May Value",
-        "6.00, !-June Value",
-        "7.00, !-July Value",
-        "8.00, !-August Value",
-        "9.00, !-September Value",
-        "10.00, !-October Value",
-        "11.00, !-November Value",
-        "12.00; !-December Value"});
-
-    bool ErrorsFound = false;
-    ASSERT_TRUE(process_idf(idf_objects3));
-    GetInputEconomicsVariable(*state, ErrorsFound);
-
-    // Make sure variable input type "Currency" is processed as expected
-    EXPECT_EQ(state->dataEconTariff->econVar(1).varUnitType, varUnitTypeCurrency);
-    // Make sure the numerical inputs after A3 is still being processed correctly
-    EXPECT_EQ(state->dataEconTariff->econVar(1).values(1), 1.00);
-    EXPECT_EQ(state->dataEconTariff->econVar(1).values(2), 2.00);
-    EXPECT_EQ(state->dataEconTariff->econVar(1).values(3), 3.00);
-    EXPECT_EQ(state->dataEconTariff->econVar(1).values(4), 4.00);
-    EXPECT_EQ(state->dataEconTariff->econVar(1).values(5), 5.00);
-    EXPECT_EQ(state->dataEconTariff->econVar(1).values(6), 6.00);
-    EXPECT_EQ(state->dataEconTariff->econVar(1).values(7), 7.00);
-    EXPECT_EQ(state->dataEconTariff->econVar(1).values(8), 8.00);
-    EXPECT_EQ(state->dataEconTariff->econVar(1).values(9), 9.00);
-    EXPECT_EQ(state->dataEconTariff->econVar(1).values(10), 10.00);
-    EXPECT_EQ(state->dataEconTariff->econVar(1).values(11), 11.00);
-    EXPECT_EQ(state->dataEconTariff->econVar(1).values(12), 12.00);
->>>>>>> b69a846d
 }