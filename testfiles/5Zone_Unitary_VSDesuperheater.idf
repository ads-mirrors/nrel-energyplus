! 5Zone_Unitary_VSDesuperheater.idf
! Basic file description:  1 story building divided into 4 exterior and one interior conditioned zones and return plenum.
!                          file derived from 5ZoneAutoDXVAV.idf
!
! Highlights:              packaged VAV system with setpoint-based Unitary system using variable speed air to air cooling coil model
!                          desuperheater for supplemental coil used for humidity control.
!
! Simulation Location/Run: CHICAGO_IL_USA TMY2-94846, 2 design days, 2 run periods,
!                          Run Control executes the run periods using the weather file
!
! Location:                Chicago, IL
!
! Design Days:             CHICAGO_IL_USA Annual Heating 99% Design Conditions DB, MaxDB= -17.3°C
!                          CHICAGO_IL_USA Annual Cooling 1% Design Conditions, MaxDB=  31.5°C MCWB=  23.0°C
!
! Run Period (Weather File): Winter 1/14, Summer 7/7, CHICAGO_IL_USA TMY2-94846
!
! Run Control:             Zone and System sizing with weather file run control (no design days run)
!
! Building: Single floor rectangular building 100 ft x 50 ft. 5 zones - 4 exterior, 1 interior, zone height 8 feet.
!           Exterior zone depth is 12 feet. There is a 2 foot high return plenum: the overall building height is
!           10 feet. There are windows on all 4 facades; the south and north facades have glass doors.
!           The south facing glass is shaded by overhangs. The walls are woodshingle over plywood, R11 insulation,
!           and gypboard. The roof is a gravel built up roof with R-3 mineral board insulation and plywood sheathing.
!           The windows are of various single and double pane construction with 3mm and 6mm glass and either 6mm or
!           13mm argon or air gap.  The window to wall ratio is approximately 0.29.
!           The south wall and door have overhangs.
!
!           The building is oriented 30 degrees east of north.
!
! Floor Area:        463.6 m2 (5000 ft2)
! Number of Stories: 1
!
! Zone Description Details:
!
!      (0,15.2,0)                      (30.5,15.2,0)
!           _____   ________                ____
!         |\     ***        ****************   /|
!         | \                                 / |
!         |  \                 (26.8,11.6,0) /  |
!         *   \_____________________________/   *
!         *    |(3.7,11.6,0)               |    *
!         *    |                           |    *
!         *    |                           |    *
!         *    |               (26.8,3.7,0)|    *
!         *    |___________________________|    *
!         *   / (3.7,3.7,0)                 \   *
!         |  /                               \  |
!         | /                                 \ |
!         |/___******************___***________\|
!          |       Overhang        |   |
!          |_______________________|   |   window/door = *
!                                  |___|
!
!      (0,0,0)                            (30.5,0,0)
!
! Internal gains description:     lighting is 1.5 watts/ft2, office equip is 1.0 watts/ft2. There is 1 occupant
!                                 per 100 ft2 of floor area. The infiltration is 0.25 air changes per hour.
!
! Interzone Surfaces:             6 interzone surfaces (see diagram)
! Internal Mass:                  None
! People:                         50
! Lights:                         7500 W
! Windows:                        4 ea.: 1) Double pane clear, 3mm glass, 13mm air gap
!                                        2) Double pane clear, 3mm glass, 13mm argon gap
!                                        3) Double pane clear, 6mm glass, 6mm air gap
!                                        4) Double pane lowE,  6mm lowE glass outside, 6mm air gap, 6mm clear glass
!
! Doors:                          2 ea.:    Single pane grey,  3mm glass
!
! Detached Shading:               None
! Daylight:                       None
! Natural Ventilation:            None
! Compact Schedules:              Yes
!
! HVAC:                           the system is a packaged VAV (DX cooling coil and gas heating coils).
!                                 The input is fully autosized. The input uses Coil:Cooling:DX but with just one speed level.
!                                 There is a supplemental heating coil using desuperheat from the cooling coil, for humidity
!                                 Terminal units are set to provide a minimum amount of outdoor air based
!                                 on occupancy and floor area.
!
! Zonal Equipment:                AirTerminal:SingleDuct:VAV:Reheat
! Central Air Handling Equipment: Yes, AirLoopHVAC:UnitarySystem, AirLoopHVAC:OutdoorAirSystem
! System Equipment Autosize:      Yes
! Purchased Cooling:              None
! Purchased Heating:              None
! Coils:                          Coil:Cooling:DX, Coil:Heating:Fuel, Coil:Heating:Desuperheater
! Pumps:                          None
! Boilers:                        None
! Chillers:                       None
!
! Results:
! Standard Reports:               None
! Timestep or Hourly Variables:   Hourly
! Time bins Report:               None
! HTML Report:                    None
! Environmental Emissions:        None
! Utility Tariffs:                None

  Version,9.6;

  Building,
    Building,                !- Name
    30.,                     !- North Axis {deg}
    City,                    !- Terrain
    0.04,                    !- Loads Convergence Tolerance Value {W}
    0.4,                     !- Temperature Convergence Tolerance Value {deltaC}
    FullExterior,            !- Solar Distribution
    25,                      !- Maximum Number of Warmup Days
    6;                       !- Minimum Number of Warmup Days

  Timestep,4;

  SurfaceConvectionAlgorithm:Inside,Simple;

  SurfaceConvectionAlgorithm:Outside,SimpleCombined;

  HeatBalanceAlgorithm,ConductionTransferFunction;

  GlobalGeometryRules,
    UpperLeftCorner,         !- Starting Vertex Position
    CounterClockWise,        !- Vertex Entry Direction
    Relative;                !- Coordinate System

  ScheduleTypeLimits,
    Any Number;              !- Name

  ScheduleTypeLimits,
    Fraction,                !- Name
    0.0,                     !- Lower Limit Value
    1.0,                     !- Upper Limit Value
    CONTINUOUS;              !- Numeric Type

  ScheduleTypeLimits,
    Temperature,             !- Name
    -60,                     !- Lower Limit Value
    200,                     !- Upper Limit Value
    CONTINUOUS,              !- Numeric Type
    Temperature;             !- Unit Type

  ScheduleTypeLimits,
    Control Type,            !- Name
    0,                       !- Lower Limit Value
    4,                       !- Upper Limit Value
    DISCRETE;                !- Numeric Type

  ScheduleTypeLimits,
    On/Off,                  !- Name
    0,                       !- Lower Limit Value
    1,                       !- Upper Limit Value
    DISCRETE;                !- Numeric Type

  ScheduleTypeLimits,
    FlowRate,                !- Name
    0.0,                     !- Lower Limit Value
    10,                      !- Upper Limit Value
    CONTINUOUS;              !- Numeric Type

  RunPeriod,
    Feb 1 to 5,              !- Name
    2,                       !- Begin Month
    1,                       !- Begin Day of Month
    ,                        !- Begin Year
    2,                       !- End Month
    5,                       !- End Day of Month
    ,                        !- End Year
    Tuesday,                 !- Day of Week for Start Day
    Yes,                     !- Use Weather File Holidays and Special Days
    Yes,                     !- Use Weather File Daylight Saving Period
    No,                      !- Apply Weekend Holiday Rule
    Yes,                     !- Use Weather File Rain Indicators
    Yes;                     !- Use Weather File Snow Indicators

  RunPeriod,
    June 1 to 5,             !- Name
    6,                       !- Begin Month
    1,                       !- Begin Day of Month
    ,                        !- Begin Year
    6,                       !- End Month
    5,                       !- End Day of Month
    ,                        !- End Year
    Tuesday,                 !- Day of Week for Start Day
    Yes,                     !- Use Weather File Holidays and Special Days
    Yes,                     !- Use Weather File Daylight Saving Period
    No,                      !- Apply Weekend Holiday Rule
    Yes,                     !- Use Weather File Rain Indicators
    Yes;                     !- Use Weather File Snow Indicators

  Site:Location,
    CHICAGO_IL_USA TMY2-94846,  !- Name
    41.78,                   !- Latitude {deg}
    -87.75,                  !- Longitude {deg}
    -6.00,                   !- Time Zone {hr}
    190.00;                  !- Elevation {m}

  SimulationControl,
    Yes,                     !- Do Zone Sizing Calculation
    Yes,                     !- Do System Sizing Calculation
    No,                      !- Do Plant Sizing Calculation
    yes,                     !- Run Simulation for Sizing Periods
    no,                      !- Run Simulation for Weather File Run Periods
    No,                      !- Do HVAC Sizing Simulation for Sizing Periods
    1;                       !- Maximum Number of HVAC Sizing Simulation Passes

! CHICAGO_IL_USA Annual Heating 99% Design Conditions DB, MaxDB= -17.3°C

  SizingPeriod:DesignDay,
    CHICAGO_IL_USA Annual Heating 99% Design Conditions DB,  !- Name
    1,                       !- Month
    8,                       !- Day of Month
    WinterDesignDay,         !- Day Type
    -17.3,                   !- Maximum Dry-Bulb Temperature {C}
    0.0,                     !- Daily Dry-Bulb Temperature Range {deltaC}
    ,                        !- Dry-Bulb Temperature Range Modifier Type
    ,                        !- Dry-Bulb Temperature Range Modifier Day Schedule Name
    Wetbulb,                 !- Humidity Condition Type
    -17.3,                   !- Wetbulb or DewPoint at Maximum Dry-Bulb {C}
    ,                        !- Humidity Condition Day Schedule Name
    ,                        !- Humidity Ratio at Maximum Dry-Bulb {kgWater/kgDryAir}
    ,                        !- Enthalpy at Maximum Dry-Bulb {J/kg}
    ,                        !- Daily Wet-Bulb Temperature Range {deltaC}
    99063.,                  !- Barometric Pressure {Pa}
    4.9,                     !- Wind Speed {m/s}
    270,                     !- Wind Direction {deg}
    No,                      !- Rain Indicator
    No,                      !- Snow Indicator
    No,                      !- Daylight Saving Time Indicator
    ASHRAEClearSky,          !- Solar Model Indicator
    ,                        !- Beam Solar Day Schedule Name
    ,                        !- Diffuse Solar Day Schedule Name
    ,                        !- ASHRAE Clear Sky Optical Depth for Beam Irradiance (taub) {dimensionless}
    ,                        !- ASHRAE Clear Sky Optical Depth for Diffuse Irradiance (taud) {dimensionless}
    0.0;                     !- Sky Clearness

! CHICAGO_IL_USA Annual Cooling 1% Design Conditions, MaxDB=  31.5°C MCWB=  23.0°C

  SizingPeriod:DesignDay,
    CHICAGO Ann Clg .4% Condns WB=>MDB,  !- Name
    7,                       !- Month
    21,                      !- Day of Month
    SummerDesignDay,         !- Day Type
    31.2,                    !- Maximum Dry-Bulb Temperature {C}
    10.7,                    !- Daily Dry-Bulb Temperature Range {deltaC}
    ,                        !- Dry-Bulb Temperature Range Modifier Type
    ,                        !- Dry-Bulb Temperature Range Modifier Day Schedule Name
    Wetbulb,                 !- Humidity Condition Type
    25.5,                    !- Wetbulb or DewPoint at Maximum Dry-Bulb {C}
    ,                        !- Humidity Condition Day Schedule Name
    ,                        !- Humidity Ratio at Maximum Dry-Bulb {kgWater/kgDryAir}
    ,                        !- Enthalpy at Maximum Dry-Bulb {J/kg}
    ,                        !- Daily Wet-Bulb Temperature Range {deltaC}
    99063.,                  !- Barometric Pressure {Pa}
    5.3,                     !- Wind Speed {m/s}
    230,                     !- Wind Direction {deg}
    No,                      !- Rain Indicator
    No,                      !- Snow Indicator
    No,                      !- Daylight Saving Time Indicator
    ASHRAEClearSky,          !- Solar Model Indicator
    ,                        !- Beam Solar Day Schedule Name
    ,                        !- Diffuse Solar Day Schedule Name
    ,                        !- ASHRAE Clear Sky Optical Depth for Beam Irradiance (taub) {dimensionless}
    ,                        !- ASHRAE Clear Sky Optical Depth for Diffuse Irradiance (taud) {dimensionless}
    1.00;                    !- Sky Clearness

  Site:GroundTemperature:BuildingSurface,20.03,20.03,20.13,20.30,20.43,20.52,20.62,20.77,20.78,20.55,20.44,20.20;

  Material,
    WD10,                    !- Name
    MediumSmooth,            !- Roughness
    0.667,                   !- Thickness {m}
    0.115,                   !- Conductivity {W/m-K}
    513,                     !- Density {kg/m3}
    1381,                    !- Specific Heat {J/kg-K}
    0.9,                     !- Thermal Absorptance
    0.78,                    !- Solar Absorptance
    0.78;                    !- Visible Absorptance

  Material,
    RG01,                    !- Name
    Rough,                   !- Roughness
    1.2700000E-02,           !- Thickness {m}
    1.442000,                !- Conductivity {W/m-K}
    881.0000,                !- Density {kg/m3}
    1674.000,                !- Specific Heat {J/kg-K}
    0.9000000,               !- Thermal Absorptance
    0.6500000,               !- Solar Absorptance
    0.6500000;               !- Visible Absorptance

  Material,
    BR01,                    !- Name
    VeryRough,               !- Roughness
    9.4999997E-03,           !- Thickness {m}
    0.1620000,               !- Conductivity {W/m-K}
    1121.000,                !- Density {kg/m3}
    1464.000,                !- Specific Heat {J/kg-K}
    0.9000000,               !- Thermal Absorptance
    0.7000000,               !- Solar Absorptance
    0.7000000;               !- Visible Absorptance

  Material,
    IN46,                    !- Name
    VeryRough,               !- Roughness
    7.6200001E-02,           !- Thickness {m}
    2.3000000E-02,           !- Conductivity {W/m-K}
    24.00000,                !- Density {kg/m3}
    1590.000,                !- Specific Heat {J/kg-K}
    0.9000000,               !- Thermal Absorptance
    0.5000000,               !- Solar Absorptance
    0.5000000;               !- Visible Absorptance

  Material,
    WD01,                    !- Name
    MediumSmooth,            !- Roughness
    1.9099999E-02,           !- Thickness {m}
    0.1150000,               !- Conductivity {W/m-K}
    513.0000,                !- Density {kg/m3}
    1381.000,                !- Specific Heat {J/kg-K}
    0.9000000,               !- Thermal Absorptance
    0.7800000,               !- Solar Absorptance
    0.7800000;               !- Visible Absorptance

  Material,
    PW03,                    !- Name
    MediumSmooth,            !- Roughness
    1.2700000E-02,           !- Thickness {m}
    0.1150000,               !- Conductivity {W/m-K}
    545.0000,                !- Density {kg/m3}
    1213.000,                !- Specific Heat {J/kg-K}
    0.9000000,               !- Thermal Absorptance
    0.7800000,               !- Solar Absorptance
    0.7800000;               !- Visible Absorptance

  Material,
    IN02,                    !- Name
    Rough,                   !- Roughness
    9.0099998E-02,           !- Thickness {m}
    4.3000001E-02,           !- Conductivity {W/m-K}
    10.00000,                !- Density {kg/m3}
    837.0000,                !- Specific Heat {J/kg-K}
    0.9000000,               !- Thermal Absorptance
    0.7500000,               !- Solar Absorptance
    0.7500000;               !- Visible Absorptance

  Material,
    GP01,                    !- Name
    MediumSmooth,            !- Roughness
    1.2700000E-02,           !- Thickness {m}
    0.1600000,               !- Conductivity {W/m-K}
    801.0000,                !- Density {kg/m3}
    837.0000,                !- Specific Heat {J/kg-K}
    0.9000000,               !- Thermal Absorptance
    0.7500000,               !- Solar Absorptance
    0.7500000;               !- Visible Absorptance

  Material,
    GP02,                    !- Name
    MediumSmooth,            !- Roughness
    1.5900001E-02,           !- Thickness {m}
    0.1600000,               !- Conductivity {W/m-K}
    801.0000,                !- Density {kg/m3}
    837.0000,                !- Specific Heat {J/kg-K}
    0.9000000,               !- Thermal Absorptance
    0.7500000,               !- Solar Absorptance
    0.7500000;               !- Visible Absorptance

  Material,
    CC03,                    !- Name
    MediumRough,             !- Roughness
    0.1016000,               !- Thickness {m}
    1.310000,                !- Conductivity {W/m-K}
    2243.000,                !- Density {kg/m3}
    837.0000,                !- Specific Heat {J/kg-K}
    0.9000000,               !- Thermal Absorptance
    0.6500000,               !- Solar Absorptance
    0.6500000;               !- Visible Absorptance

  Material:NoMass,
    CP01,                    !- Name
    Rough,                   !- Roughness
    0.3670000,               !- Thermal Resistance {m2-K/W}
    0.9000000,               !- Thermal Absorptance
    0.7500000,               !- Solar Absorptance
    0.7500000;               !- Visible Absorptance

  Material:NoMass,
    MAT-SB-U,                !- Name
    Rough,                   !- Roughness
    0.117406666,             !- Thermal Resistance {m2-K/W}
    0.65,                    !- Thermal Absorptance
    0.65,                    !- Solar Absorptance
    0.65;                    !- Visible Absorptance

  Material:NoMass,
    MAT-CLNG-1,              !- Name
    Rough,                   !- Roughness
    0.652259290,             !- Thermal Resistance {m2-K/W}
    0.65,                    !- Thermal Absorptance
    0.65,                    !- Solar Absorptance
    0.65;                    !- Visible Absorptance

  Material:NoMass,
    MAT-FLOOR-1,             !- Name
    Rough,                   !- Roughness
    3.522199631,             !- Thermal Resistance {m2-K/W}
    0.65,                    !- Thermal Absorptance
    0.65,                    !- Solar Absorptance
    0.65;                    !- Visible Absorptance

  Material:AirGap,
    AL21,                    !- Name
    0.1570000;               !- Thermal Resistance {m2-K/W}

  Material:AirGap,
    AL23,                    !- Name
    0.1530000;               !- Thermal Resistance {m2-K/W}

  Construction,
    ROOF-1,                  !- Name
    RG01,                    !- Outside Layer
    BR01,                    !- Layer 2
    IN46,                    !- Layer 3
    WD01;                    !- Layer 4

  Construction,
    WALL-1,                  !- Name
    WD01,                    !- Outside Layer
    PW03,                    !- Layer 2
    IN02,                    !- Layer 3
    GP01;                    !- Layer 4

  Construction,
    CLNG-1,                  !- Name
    MAT-CLNG-1;              !- Outside Layer

  Construction,
    FLOOR-SLAB-1,            !- Name
    CC03,                    !- Outside Layer
    CP01;                    !- Layer 2

  Construction,
    INT-WALL-1,              !- Name
    GP02,                    !- Outside Layer
    AL21,                    !- Layer 2
    GP02;                    !- Layer 3

  WindowMaterial:Gas,
    AIR 6MM,                 !- Name
    Air,                     !- Gas Type
    0.0063;                  !- Thickness {m}

  WindowMaterial:Gas,
    AIR 13MM,                !- Name
    Air,                     !- Gas Type
    0.0127;                  !- Thickness {m}

  WindowMaterial:Gas,
    ARGON 13MM,              !- Name
    Argon,                   !- Gas Type
    0.0127;                  !- Thickness {m}

  WindowMaterial:Glazing,
    CLEAR 3MM,               !- Name
    SpectralAverage,         !- Optical Data Type
    ,                        !- Window Glass Spectral Data Set Name
    0.003,                   !- Thickness {m}
    0.837,                   !- Solar Transmittance at Normal Incidence
    0.075,                   !- Front Side Solar Reflectance at Normal Incidence
    0.075,                   !- Back Side Solar Reflectance at Normal Incidence
    0.898,                   !- Visible Transmittance at Normal Incidence
    0.081,                   !- Front Side Visible Reflectance at Normal Incidence
    0.081,                   !- Back Side Visible Reflectance at Normal Incidence
    0.0,                     !- Infrared Transmittance at Normal Incidence
    0.84,                    !- Front Side Infrared Hemispherical Emissivity
    0.84,                    !- Back Side Infrared Hemispherical Emissivity
    0.9;                     !- Conductivity {W/m-K}

  WindowMaterial:Glazing,
    GREY 3MM,                !- Name
    SpectralAverage,         !- Optical Data Type
    ,                        !- Window Glass Spectral Data Set Name
    0.003,                   !- Thickness {m}
    0.626,                   !- Solar Transmittance at Normal Incidence
    0.061,                   !- Front Side Solar Reflectance at Normal Incidence
    0.061,                   !- Back Side Solar Reflectance at Normal Incidence
    0.611,                   !- Visible Transmittance at Normal Incidence
    0.061,                   !- Front Side Visible Reflectance at Normal Incidence
    0.061,                   !- Back Side Visible Reflectance at Normal Incidence
    0.0,                     !- Infrared Transmittance at Normal Incidence
    0.84,                    !- Front Side Infrared Hemispherical Emissivity
    0.84,                    !- Back Side Infrared Hemispherical Emissivity
    0.9;                     !- Conductivity {W/m-K}

  WindowMaterial:Glazing,
    CLEAR 6MM,               !- Name
    SpectralAverage,         !- Optical Data Type
    ,                        !- Window Glass Spectral Data Set Name
    0.006,                   !- Thickness {m}
    0.775,                   !- Solar Transmittance at Normal Incidence
    0.071,                   !- Front Side Solar Reflectance at Normal Incidence
    0.071,                   !- Back Side Solar Reflectance at Normal Incidence
    0.881,                   !- Visible Transmittance at Normal Incidence
    0.080,                   !- Front Side Visible Reflectance at Normal Incidence
    0.080,                   !- Back Side Visible Reflectance at Normal Incidence
    0.0,                     !- Infrared Transmittance at Normal Incidence
    0.84,                    !- Front Side Infrared Hemispherical Emissivity
    0.84,                    !- Back Side Infrared Hemispherical Emissivity
    0.9;                     !- Conductivity {W/m-K}

  WindowMaterial:Glazing,
    LoE CLEAR 6MM,           !- Name
    SpectralAverage,         !- Optical Data Type
    ,                        !- Window Glass Spectral Data Set Name
    0.006,                   !- Thickness {m}
    0.600,                   !- Solar Transmittance at Normal Incidence
    0.170,                   !- Front Side Solar Reflectance at Normal Incidence
    0.220,                   !- Back Side Solar Reflectance at Normal Incidence
    0.840,                   !- Visible Transmittance at Normal Incidence
    0.055,                   !- Front Side Visible Reflectance at Normal Incidence
    0.078,                   !- Back Side Visible Reflectance at Normal Incidence
    0.0,                     !- Infrared Transmittance at Normal Incidence
    0.84,                    !- Front Side Infrared Hemispherical Emissivity
    0.10,                    !- Back Side Infrared Hemispherical Emissivity
    0.9;                     !- Conductivity {W/m-K}

  Construction,
    Dbl Clr 3mm/13mm Air,    !- Name
    CLEAR 3MM,               !- Outside Layer
    AIR 13MM,                !- Layer 2
    CLEAR 3MM;               !- Layer 3

  Construction,
    Sgl Grey 3mm,            !- Name
    GREY 3MM;                !- Outside Layer

  Schedule:Compact,
    OCCUPY-1,                !- Name
    Fraction,                !- Schedule Type Limits Name
    Through: 12/31,          !- Field 1
    For: WeekDays SummerDesignDay CustomDay1 CustomDay2, !- Field 2
    Until: 8:00,0.0,         !- Field 3
    Until: 11:00,1.00,       !- Field 5
    Until: 12:00,0.80,       !- Field 7
    Until: 13:00,0.40,       !- Field 9
    Until: 14:00,0.80,       !- Field 11
    Until: 18:00,1.00,       !- Field 13
    Until: 19:00,0.50,       !- Field 15
    Until: 21:00,0.10,       !- Field 17
    Until: 24:00,0.0,        !- Field 19
    For: Weekends WinterDesignDay Holiday, !- Field 21
    Until: 24:00,0.0;        !- Field 22

  Schedule:Compact,
    LIGHTS-1,                !- Name
    Fraction,                !- Schedule Type Limits Name
    Through: 12/31,          !- Field 1
    For: WeekDays SummerDesignDay CustomDay1 CustomDay2, !- Field 2
    Until: 8:00,0.05,        !- Field 3
    Until: 9:00,0.9,         !- Field 5
    Until: 10:00,0.95,       !- Field 7
    Until: 11:00,1.00,       !- Field 9
    Until: 12:00,0.95,       !- Field 11
    Until: 13:00,0.8,        !- Field 13
    Until: 14:00,0.9,        !- Field 15
    Until: 18:00,1.00,       !- Field 17
    Until: 19:00,0.60,       !- Field 19
    Until: 21:00,0.20,       !- Field 21
    Until: 24:00,0.05,       !- Field 23
    For: Weekends WinterDesignDay Holiday, !- Field 25
    Until: 24:00,0.05;       !- Field 26

  Schedule:Compact,
    EQUIP-1,                 !- Name
    Fraction,                !- Schedule Type Limits Name
    Through: 12/31,          !- Field 1
    For: WeekDays SummerDesignDay CustomDay1 CustomDay2, !- Field 2
    Until: 8:00,0.02,        !- Field 3
    Until: 9:00,0.4,         !- Field 5
    Until: 14:00,0.9,        !- Field 7
    Until: 15:00,0.8,        !- Field 9
    Until: 16:00,0.7,        !- Field 11
    Until: 18:00,0.5,        !- Field 13
    Until: 20:00,0.3,        !- Field 15
    Until: 24:00,0.02,       !- Field 17
    For: Weekends WinterDesignDay Holiday, !- Field 19
    Until: 24:00,0.2;        !- Field 20

  Schedule:Compact,
    INFIL-SCH,               !- Name
    Fraction,                !- Schedule Type Limits Name
    Through: 3/31,           !- Field 1
    For: AllDays,            !- Field 2
    Until: 24:00,1.0,        !- Field 3
    Through: 10/31,          !- Field 5
    For: AllDays,            !- Field 6
    Until: 24:00,1.0,        !- Field 7
    Through: 12/31,          !- Field 9
    For: AllDays,            !- Field 10
    Until: 24:00,1.0;        !- Field 11

  Schedule:Compact,
    ActSchd,                 !- Name
    Any Number,              !- Schedule Type Limits Name
    Through: 12/31,          !- Field 1
    For: AllDays,            !- Field 2
    Until: 24:00,117.239997864; !- Field 3

  Schedule:Compact,
    BasinHeaterSched,        !- Name
    On/Off,                  !- Schedule Type Limits Name
    Through: 1/31,           !- Field 1
    For: AllDays,            !- Field 2
    Until: 24:00,1.0,        !- Field 3
    Through: 2/2,            !- Field 5
    For: AllDays,            !- Field 6
    Until: 24:00,0.0,        !- Field 7
    Through: 12/31,          !- Field 9
    For: AllDays,            !- Field 10
    Until: 24:00,1.0;        !- Field 11

  Schedule:Compact,
    ShadeTransSch,           !- Name
    Fraction,                !- Schedule Type Limits Name
    Through: 12/31,          !- Field 1
    For: AllDays,            !- Field 2
    Until: 24:00,0.0;        !- Field 3

  Zone,
    PLENUM-1,                !- Name
    0,                       !- Direction of Relative North {deg}
    0,                       !- X Origin {m}
    0,                       !- Y Origin {m}
    0,                       !- Z Origin {m}
    1,                       !- Type
    1,                       !- Multiplier
    0.609600067,             !- Ceiling Height {m}
    283.2;                   !- Volume {m3}

  BuildingSurface:Detailed,
    WALL-1PF,                !- Name
    WALL,                    !- Surface Type
    WALL-1,                  !- Construction Name
    PLENUM-1,                !- Zone Name
    ,                        !- Space Name
    Outdoors,                !- Outside Boundary Condition
    ,                        !- Outside Boundary Condition Object
    SunExposed,              !- Sun Exposure
    WindExposed,             !- Wind Exposure
    0.50000,                 !- View Factor to Ground
    4,                       !- Number of Vertices
    0.0,0.0,3.0,  !- X,Y,Z ==> Vertex 1 {m}
    0.0,0.0,2.4,  !- X,Y,Z ==> Vertex 2 {m}
    30.5,0.0,2.4,  !- X,Y,Z ==> Vertex 3 {m}
    30.5,0.0,3.0;  !- X,Y,Z ==> Vertex 4 {m}

  BuildingSurface:Detailed,
    WALL-1PR,                !- Name
    WALL,                    !- Surface Type
    WALL-1,                  !- Construction Name
    PLENUM-1,                !- Zone Name
    ,                        !- Space Name
    Outdoors,                !- Outside Boundary Condition
    ,                        !- Outside Boundary Condition Object
    SunExposed,              !- Sun Exposure
    WindExposed,             !- Wind Exposure
    0.50000,                 !- View Factor to Ground
    4,                       !- Number of Vertices
    30.5,0.0,3.0,  !- X,Y,Z ==> Vertex 1 {m}
    30.5,0.0,2.4,  !- X,Y,Z ==> Vertex 2 {m}
    30.5,15.2,2.4,  !- X,Y,Z ==> Vertex 3 {m}
    30.5,15.2,3.0;  !- X,Y,Z ==> Vertex 4 {m}

  BuildingSurface:Detailed,
    WALL-1PB,                !- Name
    WALL,                    !- Surface Type
    WALL-1,                  !- Construction Name
    PLENUM-1,                !- Zone Name
    ,                        !- Space Name
    Outdoors,                !- Outside Boundary Condition
    ,                        !- Outside Boundary Condition Object
    SunExposed,              !- Sun Exposure
    WindExposed,             !- Wind Exposure
    0.50000,                 !- View Factor to Ground
    4,                       !- Number of Vertices
    30.5,15.2,3.0,  !- X,Y,Z ==> Vertex 1 {m}
    30.5,15.2,2.4,  !- X,Y,Z ==> Vertex 2 {m}
    0.0,15.2,2.4,  !- X,Y,Z ==> Vertex 3 {m}
    0.0,15.2,3.0;  !- X,Y,Z ==> Vertex 4 {m}

  BuildingSurface:Detailed,
    WALL-1PL,                !- Name
    WALL,                    !- Surface Type
    WALL-1,                  !- Construction Name
    PLENUM-1,                !- Zone Name
    ,                        !- Space Name
    Outdoors,                !- Outside Boundary Condition
    ,                        !- Outside Boundary Condition Object
    SunExposed,              !- Sun Exposure
    WindExposed,             !- Wind Exposure
    0.50000,                 !- View Factor to Ground
    4,                       !- Number of Vertices
    0.0,15.2,3.0,  !- X,Y,Z ==> Vertex 1 {m}
    0.0,15.2,2.4,  !- X,Y,Z ==> Vertex 2 {m}
    0.0,0.0,2.4,  !- X,Y,Z ==> Vertex 3 {m}
    0.0,0.0,3.0;  !- X,Y,Z ==> Vertex 4 {m}

  BuildingSurface:Detailed,
    TOP-1,                   !- Name
    ROOF,                    !- Surface Type
    ROOF-1,                  !- Construction Name
    PLENUM-1,                !- Zone Name
    ,                        !- Space Name
    Outdoors,                !- Outside Boundary Condition
    ,                        !- Outside Boundary Condition Object
    SunExposed,              !- Sun Exposure
    WindExposed,             !- Wind Exposure
    0.00000,                 !- View Factor to Ground
    4,                       !- Number of Vertices
    0.0,15.2,3.0,  !- X,Y,Z ==> Vertex 1 {m}
    0.0,0.0,3.0,  !- X,Y,Z ==> Vertex 2 {m}
    30.5,0.0,3.0,  !- X,Y,Z ==> Vertex 3 {m}
    30.5,15.2,3.0;  !- X,Y,Z ==> Vertex 4 {m}

  BuildingSurface:Detailed,
    C1-1P,                   !- Name
    FLOOR,                   !- Surface Type
    CLNG-1,                  !- Construction Name
    PLENUM-1,                !- Zone Name
    ,                        !- Space Name
    Surface,                 !- Outside Boundary Condition
    C1-1,                    !- Outside Boundary Condition Object
    NoSun,                   !- Sun Exposure
    NoWind,                  !- Wind Exposure
    0.0,                     !- View Factor to Ground
    4,                       !- Number of Vertices
    26.8,3.7,2.4,  !- X,Y,Z ==> Vertex 1 {m}
    30.5,0.0,2.4,  !- X,Y,Z ==> Vertex 2 {m}
    0.0,0.0,2.4,  !- X,Y,Z ==> Vertex 3 {m}
    3.7,3.7,2.4;  !- X,Y,Z ==> Vertex 4 {m}

  BuildingSurface:Detailed,
    C2-1P,                   !- Name
    FLOOR,                   !- Surface Type
    CLNG-1,                  !- Construction Name
    PLENUM-1,                !- Zone Name
    ,                        !- Space Name
    Surface,                 !- Outside Boundary Condition
    C2-1,                    !- Outside Boundary Condition Object
    NoSun,                   !- Sun Exposure
    NoWind,                  !- Wind Exposure
    0.0,                     !- View Factor to Ground
    4,                       !- Number of Vertices
    26.8,11.6,2.4,  !- X,Y,Z ==> Vertex 1 {m}
    30.5,15.2,2.4,  !- X,Y,Z ==> Vertex 2 {m}
    30.5,0.0,2.4,  !- X,Y,Z ==> Vertex 3 {m}
    26.8,3.7,2.4;  !- X,Y,Z ==> Vertex 4 {m}

  BuildingSurface:Detailed,
    C3-1P,                   !- Name
    FLOOR,                   !- Surface Type
    CLNG-1,                  !- Construction Name
    PLENUM-1,                !- Zone Name
    ,                        !- Space Name
    Surface,                 !- Outside Boundary Condition
    C3-1,                    !- Outside Boundary Condition Object
    NoSun,                   !- Sun Exposure
    NoWind,                  !- Wind Exposure
    0.0,                     !- View Factor to Ground
    4,                       !- Number of Vertices
    26.8,11.6,2.4,  !- X,Y,Z ==> Vertex 1 {m}
    3.7,11.6,2.4,  !- X,Y,Z ==> Vertex 2 {m}
    0.0,15.2,2.4,  !- X,Y,Z ==> Vertex 3 {m}
    30.5,15.2,2.4;  !- X,Y,Z ==> Vertex 4 {m}

  BuildingSurface:Detailed,
    C4-1P,                   !- Name
    FLOOR,                   !- Surface Type
    CLNG-1,                  !- Construction Name
    PLENUM-1,                !- Zone Name
    ,                        !- Space Name
    Surface,                 !- Outside Boundary Condition
    C4-1,                    !- Outside Boundary Condition Object
    NoSun,                   !- Sun Exposure
    NoWind,                  !- Wind Exposure
    0.0,                     !- View Factor to Ground
    4,                       !- Number of Vertices
    3.7,3.7,2.4,  !- X,Y,Z ==> Vertex 1 {m}
    0.0,0.0,2.4,  !- X,Y,Z ==> Vertex 2 {m}
    0.0,15.2,2.4,  !- X,Y,Z ==> Vertex 3 {m}
    3.7,11.6,2.4;  !- X,Y,Z ==> Vertex 4 {m}

  BuildingSurface:Detailed,
    C5-1P,                   !- Name
    FLOOR,                   !- Surface Type
    CLNG-1,                  !- Construction Name
    PLENUM-1,                !- Zone Name
    ,                        !- Space Name
    Surface,                 !- Outside Boundary Condition
    C5-1,                    !- Outside Boundary Condition Object
    NoSun,                   !- Sun Exposure
    NoWind,                  !- Wind Exposure
    0.0,                     !- View Factor to Ground
    4,                       !- Number of Vertices
    26.8,11.6,2.4,  !- X,Y,Z ==> Vertex 1 {m}
    26.8,3.7,2.4,  !- X,Y,Z ==> Vertex 2 {m}
    3.7,3.7,2.4,  !- X,Y,Z ==> Vertex 3 {m}
    3.7,11.6,2.4;  !- X,Y,Z ==> Vertex 4 {m}

  Zone,
    SPACE1-1,                !- Name
    0,                       !- Direction of Relative North {deg}
    0,                       !- X Origin {m}
    0,                       !- Y Origin {m}
    0,                       !- Z Origin {m}
    1,                       !- Type
    1,                       !- Multiplier
    2.438400269,             !- Ceiling Height {m}
    239.247360229;           !- Volume {m3}

  ZoneInfiltration:DesignFlowRate,
    SPACE1-1 Infil 1,        !- Name
    SPACE1-1,                !- Zone or ZoneList Name
    INFIL-SCH,               !- Schedule Name
    flow/zone,               !- Design Flow Rate Calculation Method
    0.0167,                  !- Design Flow Rate {m3/s}
    ,                        !- Flow per Zone Floor Area {m3/s-m2}
    ,                        !- Flow per Exterior Surface Area {m3/s-m2}
    ,                        !- Air Changes per Hour {1/hr}
    0,                       !- Constant Term Coefficient
    0,                       !- Temperature Term Coefficient
    0.2237,                  !- Velocity Term Coefficient
    0;                       !- Velocity Squared Term Coefficient

  People,
    SPACE1-1 People 1,       !- Name
    SPACE1-1,                !- Zone or ZoneList Name
    OCCUPY-1,                !- Number of People Schedule Name
    people,                  !- Number of People Calculation Method
    11,                      !- Number of People
    ,                        !- People per Zone Floor Area {person/m2}
    ,                        !- Zone Floor Area per Person {m2/person}
    0.3,                     !- Fraction Radiant
    AutoCalculate,           !- Sensible Heat Fraction
    ActSchd;                 !- Activity Level Schedule Name

  Lights,
    SPACE1-1 Lights 1,       !- Name
    SPACE1-1,                !- Zone or ZoneList Name
    LIGHTS-1,                !- Schedule Name
    LightingLevel,           !- Design Level Calculation Method
    1584,                    !- Lighting Level {W}
    ,                        !- Watts per Zone Floor Area {W/m2}
    ,                        !- Watts per Person {W/person}
    0.2,                     !- Return Air Fraction
    0.59,                    !- Fraction Radiant
    0.2,                     !- Fraction Visible
    0,                       !- Fraction Replaceable
    GeneralLights;           !- End-Use Subcategory

  ElectricEquipment,
    SPACE1-1 ElecEq 1,       !- Name
    SPACE1-1,                !- Zone or ZoneList Name
    EQUIP-1,                 !- Schedule Name
    EquipmentLevel,          !- Design Level Calculation Method
    1056,                    !- Design Level {W}
    ,                        !- Watts per Zone Floor Area {W/m2}
    ,                        !- Watts per Person {W/person}
    0,                       !- Fraction Latent
    0.3,                     !- Fraction Radiant
    0;                       !- Fraction Lost

  BuildingSurface:Detailed,
    FRONT-1,                 !- Name
    WALL,                    !- Surface Type
    WALL-1,                  !- Construction Name
    SPACE1-1,                !- Zone Name
    ,                        !- Space Name
    Outdoors,                !- Outside Boundary Condition
    ,                        !- Outside Boundary Condition Object
    SunExposed,              !- Sun Exposure
    WindExposed,             !- Wind Exposure
    0.50000,                 !- View Factor to Ground
    4,                       !- Number of Vertices
    0.0,0.0,2.4,  !- X,Y,Z ==> Vertex 1 {m}
    0.0,0.0,0.0,  !- X,Y,Z ==> Vertex 2 {m}
    30.5,0.0,0.0,  !- X,Y,Z ==> Vertex 3 {m}
    30.5,0.0,2.4;  !- X,Y,Z ==> Vertex 4 {m}

  FenestrationSurface:Detailed,
    WF-1,                    !- Name
    WINDOW,                  !- Surface Type
    Dbl Clr 3mm/13mm Air,    !- Construction Name
    FRONT-1,                 !- Building Surface Name
    ,                        !- Outside Boundary Condition Object
    0.50000,                 !- View Factor to Ground
    ,                        !- Frame and Divider Name
    1,                       !- Multiplier
    4,                       !- Number of Vertices
    3.0,0.0,2.1,  !- X,Y,Z ==> Vertex 1 {m}
    3.0,0.0,0.9,  !- X,Y,Z ==> Vertex 2 {m}
    16.8,0.0,0.9,  !- X,Y,Z ==> Vertex 3 {m}
    16.8,0.0,2.1;  !- X,Y,Z ==> Vertex 4 {m}

  FenestrationSurface:Detailed,
    DF-1,                    !- Name
    GLASSDOOR,               !- Surface Type
    Sgl Grey 3mm,            !- Construction Name
    FRONT-1,                 !- Building Surface Name
    ,                        !- Outside Boundary Condition Object
    0.50000,                 !- View Factor to Ground
    ,                        !- Frame and Divider Name
    1,                       !- Multiplier
    4,                       !- Number of Vertices
    21.3,0.0,2.1,  !- X,Y,Z ==> Vertex 1 {m}
    21.3,0.0,0.0,  !- X,Y,Z ==> Vertex 2 {m}
    23.8,0.0,0.0,  !- X,Y,Z ==> Vertex 3 {m}
    23.8,0.0,2.1;  !- X,Y,Z ==> Vertex 4 {m}

  Shading:Zone:Detailed,
    Main South Overhang,     !- Name
    FRONT-1,                 !- Base Surface Name
    ShadeTransSch,           !- Transmittance Schedule Name
    4,                       !- Number of Vertices
    0.0,-1.3,2.2,  !- X,Y,Z ==> Vertex 1 {m}
    0.0,0.0,2.2,  !- X,Y,Z ==> Vertex 2 {m}
    19.8,0.0,2.2,  !- X,Y,Z ==> Vertex 3 {m}
    19.8,-1.3,2.2;  !- X,Y,Z ==> Vertex 4 {m}

  Shading:Zone:Detailed,
    South Door Overhang,     !- Name
    FRONT-1,                 !- Base Surface Name
    ShadeTransSch,           !- Transmittance Schedule Name
    4,                       !- Number of Vertices
    21.0,-2.0,2.6,  !- X,Y,Z ==> Vertex 1 {m}
    21.0,0.0,2.6,  !- X,Y,Z ==> Vertex 2 {m}
    24.1,0.0,2.6,  !- X,Y,Z ==> Vertex 3 {m}
    24.1,-2.0,2.6;  !- X,Y,Z ==> Vertex 4 {m}

  BuildingSurface:Detailed,
    C1-1,                    !- Name
    CEILING,                 !- Surface Type
    CLNG-1,                  !- Construction Name
    SPACE1-1,                !- Zone Name
    ,                        !- Space Name
    Surface,                 !- Outside Boundary Condition
    C1-1P,                   !- Outside Boundary Condition Object
    NoSun,                   !- Sun Exposure
    NoWind,                  !- Wind Exposure
    0.0,                     !- View Factor to Ground
    4,                       !- Number of Vertices
    3.7,3.7,2.4,  !- X,Y,Z ==> Vertex 1 {m}
    0.0,0.0,2.4,  !- X,Y,Z ==> Vertex 2 {m}
    30.5,0.0,2.4,  !- X,Y,Z ==> Vertex 3 {m}
    26.8,3.7,2.4;  !- X,Y,Z ==> Vertex 4 {m}

  BuildingSurface:Detailed,
    F1-1,                    !- Name
    FLOOR,                   !- Surface Type
    FLOOR-SLAB-1,            !- Construction Name
    SPACE1-1,                !- Zone Name
    ,                        !- Space Name
    Ground,                  !- Outside Boundary Condition
    ,                        !- Outside Boundary Condition Object
    NoSun,                   !- Sun Exposure
    NoWind,                  !- Wind Exposure
    0.0,                     !- View Factor to Ground
    4,                       !- Number of Vertices
    26.8,3.7,0.0,  !- X,Y,Z ==> Vertex 1 {m}
    30.5,0.0,0.0,  !- X,Y,Z ==> Vertex 2 {m}
    0.0,0.0,0.0,  !- X,Y,Z ==> Vertex 3 {m}
    3.7,3.7,0.0;  !- X,Y,Z ==> Vertex 4 {m}

  BuildingSurface:Detailed,
    SB12,                    !- Name
    WALL,                    !- Surface Type
    INT-WALL-1,              !- Construction Name
    SPACE1-1,                !- Zone Name
    ,                        !- Space Name
    Surface,                 !- Outside Boundary Condition
    SB21,                    !- Outside Boundary Condition Object
    NoSun,                   !- Sun Exposure
    NoWind,                  !- Wind Exposure
    0.0,                     !- View Factor to Ground
    4,                       !- Number of Vertices
    30.5,0.0,2.4,  !- X,Y,Z ==> Vertex 1 {m}
    30.5,0.0,0.0,  !- X,Y,Z ==> Vertex 2 {m}
    26.8,3.7,0.0,  !- X,Y,Z ==> Vertex 3 {m}
    26.8,3.7,2.4;  !- X,Y,Z ==> Vertex 4 {m}

  BuildingSurface:Detailed,
    SB14,                    !- Name
    WALL,                    !- Surface Type
    INT-WALL-1,              !- Construction Name
    SPACE1-1,                !- Zone Name
    ,                        !- Space Name
    Surface,                 !- Outside Boundary Condition
    SB41,                    !- Outside Boundary Condition Object
    NoSun,                   !- Sun Exposure
    NoWind,                  !- Wind Exposure
    0.0,                     !- View Factor to Ground
    4,                       !- Number of Vertices
    3.7,3.7,2.4,  !- X,Y,Z ==> Vertex 1 {m}
    3.7,3.7,0.0,  !- X,Y,Z ==> Vertex 2 {m}
    0.0,0.0,0.0,  !- X,Y,Z ==> Vertex 3 {m}
    0.0,0.0,2.4;  !- X,Y,Z ==> Vertex 4 {m}

  BuildingSurface:Detailed,
    SB15,                    !- Name
    WALL,                    !- Surface Type
    INT-WALL-1,              !- Construction Name
    SPACE1-1,                !- Zone Name
    ,                        !- Space Name
    Surface,                 !- Outside Boundary Condition
    SB51,                    !- Outside Boundary Condition Object
    NoSun,                   !- Sun Exposure
    NoWind,                  !- Wind Exposure
    0.0,                     !- View Factor to Ground
    4,                       !- Number of Vertices
    26.8,3.7,2.4,  !- X,Y,Z ==> Vertex 1 {m}
    26.8,3.7,0.0,  !- X,Y,Z ==> Vertex 2 {m}
    3.7,3.7,0.0,  !- X,Y,Z ==> Vertex 3 {m}
    3.7,3.7,2.4;  !- X,Y,Z ==> Vertex 4 {m}

  Zone,
    SPACE2-1,                !- Name
    0,                       !- Direction of Relative North {deg}
    0,                       !- X Origin {m}
    0,                       !- Y Origin {m}
    0,                       !- Z Origin {m}
    1,                       !- Type
    1,                       !- Multiplier
    2.438400269,             !- Ceiling Height {m}
    103.311355591;           !- Volume {m3}

  ZoneInfiltration:DesignFlowRate,
    SPACE2-1 Infil 1,        !- Name
    SPACE2-1,                !- Zone or ZoneList Name
    INFIL-SCH,               !- Schedule Name
    flow/zone,               !- Design Flow Rate Calculation Method
    0.00717,                 !- Design Flow Rate {m3/s}
    ,                        !- Flow per Zone Floor Area {m3/s-m2}
    ,                        !- Flow per Exterior Surface Area {m3/s-m2}
    ,                        !- Air Changes per Hour {1/hr}
    0,                       !- Constant Term Coefficient
    0,                       !- Temperature Term Coefficient
    0.2237,                  !- Velocity Term Coefficient
    0;                       !- Velocity Squared Term Coefficient

  People,
    SPACE2-1 People 1,       !- Name
    SPACE2-1,                !- Zone or ZoneList Name
    OCCUPY-1,                !- Number of People Schedule Name
    people,                  !- Number of People Calculation Method
    5,                       !- Number of People
    ,                        !- People per Zone Floor Area {person/m2}
    ,                        !- Zone Floor Area per Person {m2/person}
    0.3,                     !- Fraction Radiant
    AutoCalculate,           !- Sensible Heat Fraction
    ActSchd;                 !- Activity Level Schedule Name

  Lights,
    SPACE2-1 Lights 1,       !- Name
    SPACE2-1,                !- Zone or ZoneList Name
    LIGHTS-1,                !- Schedule Name
    LightingLevel,           !- Design Level Calculation Method
    684,                     !- Lighting Level {W}
    ,                        !- Watts per Zone Floor Area {W/m2}
    ,                        !- Watts per Person {W/person}
    0.2,                     !- Return Air Fraction
    0.59,                    !- Fraction Radiant
    0.2,                     !- Fraction Visible
    0,                       !- Fraction Replaceable
    GeneralLights;           !- End-Use Subcategory

  ElectricEquipment,
    SPACE2-1 ElecEq 1,       !- Name
    SPACE2-1,                !- Zone or ZoneList Name
    EQUIP-1,                 !- Schedule Name
    EquipmentLevel,          !- Design Level Calculation Method
    456,                     !- Design Level {W}
    ,                        !- Watts per Zone Floor Area {W/m2}
    ,                        !- Watts per Person {W/person}
    0,                       !- Fraction Latent
    0.3,                     !- Fraction Radiant
    0;                       !- Fraction Lost

  BuildingSurface:Detailed,
    RIGHT-1,                 !- Name
    WALL,                    !- Surface Type
    WALL-1,                  !- Construction Name
    SPACE2-1,                !- Zone Name
    ,                        !- Space Name
    Outdoors,                !- Outside Boundary Condition
    ,                        !- Outside Boundary Condition Object
    SunExposed,              !- Sun Exposure
    WindExposed,             !- Wind Exposure
    0.50000,                 !- View Factor to Ground
    4,                       !- Number of Vertices
    30.5,0.0,2.4,  !- X,Y,Z ==> Vertex 1 {m}
    30.5,0.0,0.0,  !- X,Y,Z ==> Vertex 2 {m}
    30.5,15.2,0.0,  !- X,Y,Z ==> Vertex 3 {m}
    30.5,15.2,2.4;  !- X,Y,Z ==> Vertex 4 {m}

  FenestrationSurface:Detailed,
    WR-1,                    !- Name
    WINDOW,                  !- Surface Type
    Dbl Clr 3mm/13mm Air,    !- Construction Name
    RIGHT-1,                 !- Building Surface Name
    ,                        !- Outside Boundary Condition Object
    0.50000,                 !- View Factor to Ground
    ,                        !- Frame and Divider Name
    1,                       !- Multiplier
    4,                       !- Number of Vertices
    30.5,3.8,2.1,  !- X,Y,Z ==> Vertex 1 {m}
    30.5,3.8,0.9,  !- X,Y,Z ==> Vertex 2 {m}
    30.5,11.4,0.9,  !- X,Y,Z ==> Vertex 3 {m}
    30.5,11.4,2.1;  !- X,Y,Z ==> Vertex 4 {m}

  BuildingSurface:Detailed,
    C2-1,                    !- Name
    CEILING,                 !- Surface Type
    CLNG-1,                  !- Construction Name
    SPACE2-1,                !- Zone Name
    ,                        !- Space Name
    Surface,                 !- Outside Boundary Condition
    C2-1P,                   !- Outside Boundary Condition Object
    NoSun,                   !- Sun Exposure
    NoWind,                  !- Wind Exposure
    0.0,                     !- View Factor to Ground
    4,                       !- Number of Vertices
    26.8,3.7,2.4,  !- X,Y,Z ==> Vertex 1 {m}
    30.5,0.0,2.4,  !- X,Y,Z ==> Vertex 2 {m}
    30.5,15.2,2.4,  !- X,Y,Z ==> Vertex 3 {m}
    26.8,11.6,2.4;  !- X,Y,Z ==> Vertex 4 {m}

  BuildingSurface:Detailed,
    F2-1,                    !- Name
    FLOOR,                   !- Surface Type
    FLOOR-SLAB-1,            !- Construction Name
    SPACE2-1,                !- Zone Name
    ,                        !- Space Name
    Ground,                  !- Outside Boundary Condition
    ,                        !- Outside Boundary Condition Object
    NoSun,                   !- Sun Exposure
    NoWind,                  !- Wind Exposure
    0.0,                     !- View Factor to Ground
    4,                       !- Number of Vertices
    26.8,11.6,0.0,  !- X,Y,Z ==> Vertex 1 {m}
    30.5,15.2,0.0,  !- X,Y,Z ==> Vertex 2 {m}
    30.5,0.0,0.0,  !- X,Y,Z ==> Vertex 3 {m}
    26.8,3.7,0.0;  !- X,Y,Z ==> Vertex 4 {m}

  BuildingSurface:Detailed,
    SB21,                    !- Name
    WALL,                    !- Surface Type
    INT-WALL-1,              !- Construction Name
    SPACE2-1,                !- Zone Name
    ,                        !- Space Name
    Surface,                 !- Outside Boundary Condition
    SB12,                    !- Outside Boundary Condition Object
    NoSun,                   !- Sun Exposure
    NoWind,                  !- Wind Exposure
    0.0,                     !- View Factor to Ground
    4,                       !- Number of Vertices
    26.8,3.7,2.4,  !- X,Y,Z ==> Vertex 1 {m}
    26.8,3.7,0.0,  !- X,Y,Z ==> Vertex 2 {m}
    30.5,0.0,0.0,  !- X,Y,Z ==> Vertex 3 {m}
    30.5,0.0,2.4;  !- X,Y,Z ==> Vertex 4 {m}

  BuildingSurface:Detailed,
    SB23,                    !- Name
    WALL,                    !- Surface Type
    INT-WALL-1,              !- Construction Name
    SPACE2-1,                !- Zone Name
    ,                        !- Space Name
    Surface,                 !- Outside Boundary Condition
    SB32,                    !- Outside Boundary Condition Object
    NoSun,                   !- Sun Exposure
    NoWind,                  !- Wind Exposure
    0.0,                     !- View Factor to Ground
    4,                       !- Number of Vertices
    30.5,15.2,2.4,  !- X,Y,Z ==> Vertex 1 {m}
    30.5,15.2,0.0,  !- X,Y,Z ==> Vertex 2 {m}
    26.8,11.6,0.0,  !- X,Y,Z ==> Vertex 3 {m}
    26.8,11.6,2.4;  !- X,Y,Z ==> Vertex 4 {m}

  BuildingSurface:Detailed,
    SB25,                    !- Name
    WALL,                    !- Surface Type
    INT-WALL-1,              !- Construction Name
    SPACE2-1,                !- Zone Name
    ,                        !- Space Name
    Surface,                 !- Outside Boundary Condition
    SB52,                    !- Outside Boundary Condition Object
    NoSun,                   !- Sun Exposure
    NoWind,                  !- Wind Exposure
    0.0,                     !- View Factor to Ground
    4,                       !- Number of Vertices
    26.8,11.6,2.4,  !- X,Y,Z ==> Vertex 1 {m}
    26.8,11.6,0.0,  !- X,Y,Z ==> Vertex 2 {m}
    26.8,3.7,0.0,  !- X,Y,Z ==> Vertex 3 {m}
    26.8,3.7,2.4;  !- X,Y,Z ==> Vertex 4 {m}

  Zone,
    SPACE3-1,                !- Name
    0,                       !- Direction of Relative North {deg}
    0,                       !- X Origin {m}
    0,                       !- Y Origin {m}
    0,                       !- Z Origin {m}
    1,                       !- Type
    1,                       !- Multiplier
    2.438400269,             !- Ceiling Height {m}
    239.247360229;           !- Volume {m3}

  ZoneInfiltration:DesignFlowRate,
    SPACE3-1 Infil 1,        !- Name
    SPACE3-1,                !- Zone or ZoneList Name
    INFIL-SCH,               !- Schedule Name
    flow/zone,               !- Design Flow Rate Calculation Method
    0.0167,                  !- Design Flow Rate {m3/s}
    ,                        !- Flow per Zone Floor Area {m3/s-m2}
    ,                        !- Flow per Exterior Surface Area {m3/s-m2}
    ,                        !- Air Changes per Hour {1/hr}
    0,                       !- Constant Term Coefficient
    0,                       !- Temperature Term Coefficient
    0.2237,                  !- Velocity Term Coefficient
    0;                       !- Velocity Squared Term Coefficient

  People,
    SPACE3-1 People 1,       !- Name
    SPACE3-1,                !- Zone or ZoneList Name
    OCCUPY-1,                !- Number of People Schedule Name
    people,                  !- Number of People Calculation Method
    11,                      !- Number of People
    ,                        !- People per Zone Floor Area {person/m2}
    ,                        !- Zone Floor Area per Person {m2/person}
    0.3,                     !- Fraction Radiant
    AutoCalculate,           !- Sensible Heat Fraction
    ActSchd;                 !- Activity Level Schedule Name

  Lights,
    SPACE3-1 Lights 1,       !- Name
    SPACE3-1,                !- Zone or ZoneList Name
    LIGHTS-1,                !- Schedule Name
    LightingLevel,           !- Design Level Calculation Method
    1584,                    !- Lighting Level {W}
    ,                        !- Watts per Zone Floor Area {W/m2}
    ,                        !- Watts per Person {W/person}
    0.2,                     !- Return Air Fraction
    0.59,                    !- Fraction Radiant
    0.2,                     !- Fraction Visible
    0,                       !- Fraction Replaceable
    GeneralLights;           !- End-Use Subcategory

  ElectricEquipment,
    SPACE3-1 ElecEq 1,       !- Name
    SPACE3-1,                !- Zone or ZoneList Name
    EQUIP-1,                 !- Schedule Name
    EquipmentLevel,          !- Design Level Calculation Method
    1056,                    !- Design Level {W}
    ,                        !- Watts per Zone Floor Area {W/m2}
    ,                        !- Watts per Person {W/person}
    0,                       !- Fraction Latent
    0.3,                     !- Fraction Radiant
    0;                       !- Fraction Lost

  BuildingSurface:Detailed,
    BACK-1,                  !- Name
    WALL,                    !- Surface Type
    WALL-1,                  !- Construction Name
    SPACE3-1,                !- Zone Name
    ,                        !- Space Name
    Outdoors,                !- Outside Boundary Condition
    ,                        !- Outside Boundary Condition Object
    SunExposed,              !- Sun Exposure
    WindExposed,             !- Wind Exposure
    0.50000,                 !- View Factor to Ground
    4,                       !- Number of Vertices
    30.5,15.2,2.4,  !- X,Y,Z ==> Vertex 1 {m}
    30.5,15.2,0.0,  !- X,Y,Z ==> Vertex 2 {m}
    0.0,15.2,0.0,  !- X,Y,Z ==> Vertex 3 {m}
    0.0,15.2,2.4;  !- X,Y,Z ==> Vertex 4 {m}

  FenestrationSurface:Detailed,
    WB-1,                    !- Name
    WINDOW,                  !- Surface Type
    Dbl Clr 3mm/13mm Air,    !- Construction Name
    BACK-1,                  !- Building Surface Name
    ,                        !- Outside Boundary Condition Object
    0.50000,                 !- View Factor to Ground
    ,                        !- Frame and Divider Name
    1,                       !- Multiplier
    4,                       !- Number of Vertices
    27.4,15.2,2.1,  !- X,Y,Z ==> Vertex 1 {m}
    27.4,15.2,0.9,  !- X,Y,Z ==> Vertex 2 {m}
    13.7,15.2,0.9,  !- X,Y,Z ==> Vertex 3 {m}
    13.7,15.2,2.1;  !- X,Y,Z ==> Vertex 4 {m}

  FenestrationSurface:Detailed,
    DB-1,                    !- Name
    GLASSDOOR,               !- Surface Type
    Sgl Grey 3mm,            !- Construction Name
    BACK-1,                  !- Building Surface Name
    ,                        !- Outside Boundary Condition Object
    0.50000,                 !- View Factor to Ground
    ,                        !- Frame and Divider Name
    1,                       !- Multiplier
    4,                       !- Number of Vertices
    9.1,15.2,2.1,  !- X,Y,Z ==> Vertex 1 {m}
    9.1,15.2,0.0,  !- X,Y,Z ==> Vertex 2 {m}
    7.0,15.2,0.0,  !- X,Y,Z ==> Vertex 3 {m}
    7.0,15.2,2.1;  !- X,Y,Z ==> Vertex 4 {m}

  BuildingSurface:Detailed,
    C3-1,                    !- Name
    CEILING,                 !- Surface Type
    CLNG-1,                  !- Construction Name
    SPACE3-1,                !- Zone Name
    ,                        !- Space Name
    Surface,                 !- Outside Boundary Condition
    C3-1P,                   !- Outside Boundary Condition Object
    NoSun,                   !- Sun Exposure
    NoWind,                  !- Wind Exposure
    0.0,                     !- View Factor to Ground
    4,                       !- Number of Vertices
    30.5,15.2,2.4,  !- X,Y,Z ==> Vertex 1 {m}
    0.0,15.2,2.4,  !- X,Y,Z ==> Vertex 2 {m}
    3.7,11.6,2.4,  !- X,Y,Z ==> Vertex 3 {m}
    26.8,11.6,2.4;  !- X,Y,Z ==> Vertex 4 {m}

  BuildingSurface:Detailed,
    F3-1,                    !- Name
    FLOOR,                   !- Surface Type
    FLOOR-SLAB-1,            !- Construction Name
    SPACE3-1,                !- Zone Name
    ,                        !- Space Name
    Ground,                  !- Outside Boundary Condition
    ,                        !- Outside Boundary Condition Object
    NoSun,                   !- Sun Exposure
    NoWind,                  !- Wind Exposure
    0.0,                     !- View Factor to Ground
    4,                       !- Number of Vertices
    26.8,11.6,0.0,  !- X,Y,Z ==> Vertex 1 {m}
    3.7,11.6,0.0,  !- X,Y,Z ==> Vertex 2 {m}
    0.0,15.2,0.0,  !- X,Y,Z ==> Vertex 3 {m}
    30.5,15.2,0.0;  !- X,Y,Z ==> Vertex 4 {m}

  BuildingSurface:Detailed,
    SB32,                    !- Name
    WALL,                    !- Surface Type
    INT-WALL-1,              !- Construction Name
    SPACE3-1,                !- Zone Name
    ,                        !- Space Name
    Surface,                 !- Outside Boundary Condition
    SB23,                    !- Outside Boundary Condition Object
    NoSun,                   !- Sun Exposure
    NoWind,                  !- Wind Exposure
    0.0,                     !- View Factor to Ground
    4,                       !- Number of Vertices
    26.8,11.6,2.4,  !- X,Y,Z ==> Vertex 1 {m}
    26.8,11.6,0.0,  !- X,Y,Z ==> Vertex 2 {m}
    30.5,15.2,0.0,  !- X,Y,Z ==> Vertex 3 {m}
    30.5,15.2,2.4;  !- X,Y,Z ==> Vertex 4 {m}

  BuildingSurface:Detailed,
    SB34,                    !- Name
    WALL,                    !- Surface Type
    INT-WALL-1,              !- Construction Name
    SPACE3-1,                !- Zone Name
    ,                        !- Space Name
    Surface,                 !- Outside Boundary Condition
    SB43,                    !- Outside Boundary Condition Object
    NoSun,                   !- Sun Exposure
    NoWind,                  !- Wind Exposure
    0.0,                     !- View Factor to Ground
    4,                       !- Number of Vertices
    0.0,15.2,2.4,  !- X,Y,Z ==> Vertex 1 {m}
    0.0,15.2,0.0,  !- X,Y,Z ==> Vertex 2 {m}
    3.7,11.6,0.0,  !- X,Y,Z ==> Vertex 3 {m}
    3.7,11.6,2.4;  !- X,Y,Z ==> Vertex 4 {m}

  BuildingSurface:Detailed,
    SB35,                    !- Name
    WALL,                    !- Surface Type
    INT-WALL-1,              !- Construction Name
    SPACE3-1,                !- Zone Name
    ,                        !- Space Name
    Surface,                 !- Outside Boundary Condition
    SB53,                    !- Outside Boundary Condition Object
    NoSun,                   !- Sun Exposure
    NoWind,                  !- Wind Exposure
    0.0,                     !- View Factor to Ground
    4,                       !- Number of Vertices
    3.7,11.6,2.4,  !- X,Y,Z ==> Vertex 1 {m}
    3.7,11.6,0.0,  !- X,Y,Z ==> Vertex 2 {m}
    26.8,11.6,0.0,  !- X,Y,Z ==> Vertex 3 {m}
    26.8,11.6,2.4;  !- X,Y,Z ==> Vertex 4 {m}

  Zone,
    SPACE4-1,                !- Name
    0,                       !- Direction of Relative North {deg}
    0,                       !- X Origin {m}
    0,                       !- Y Origin {m}
    0,                       !- Z Origin {m}
    1,                       !- Type
    1,                       !- Multiplier
    2.438400269,             !- Ceiling Height {m}
    103.311355591;           !- Volume {m3}

  ZoneInfiltration:DesignFlowRate,
    SPACE4-1 Infil 1,        !- Name
    SPACE4-1,                !- Zone or ZoneList Name
    INFIL-SCH,               !- Schedule Name
    flow/zone,               !- Design Flow Rate Calculation Method
    0.00717,                 !- Design Flow Rate {m3/s}
    ,                        !- Flow per Zone Floor Area {m3/s-m2}
    ,                        !- Flow per Exterior Surface Area {m3/s-m2}
    ,                        !- Air Changes per Hour {1/hr}
    0,                       !- Constant Term Coefficient
    0,                       !- Temperature Term Coefficient
    0.2237,                  !- Velocity Term Coefficient
    0;                       !- Velocity Squared Term Coefficient

  People,
    SPACE4-1 People 1,       !- Name
    SPACE4-1,                !- Zone or ZoneList Name
    OCCUPY-1,                !- Number of People Schedule Name
    people,                  !- Number of People Calculation Method
    5,                       !- Number of People
    ,                        !- People per Zone Floor Area {person/m2}
    ,                        !- Zone Floor Area per Person {m2/person}
    0.3,                     !- Fraction Radiant
    AutoCalculate,           !- Sensible Heat Fraction
    ActSchd;                 !- Activity Level Schedule Name

  Lights,
    SPACE4-1 Lights 1,       !- Name
    SPACE4-1,                !- Zone or ZoneList Name
    LIGHTS-1,                !- Schedule Name
    LightingLevel,           !- Design Level Calculation Method
    684,                     !- Lighting Level {W}
    ,                        !- Watts per Zone Floor Area {W/m2}
    ,                        !- Watts per Person {W/person}
    0.2,                     !- Return Air Fraction
    0.59,                    !- Fraction Radiant
    0.2,                     !- Fraction Visible
    0,                       !- Fraction Replaceable
    GeneralLights;           !- End-Use Subcategory

  ElectricEquipment,
    SPACE4-1 ElecEq 1,       !- Name
    SPACE4-1,                !- Zone or ZoneList Name
    EQUIP-1,                 !- Schedule Name
    EquipmentLevel,          !- Design Level Calculation Method
    456,                     !- Design Level {W}
    ,                        !- Watts per Zone Floor Area {W/m2}
    ,                        !- Watts per Person {W/person}
    0,                       !- Fraction Latent
    0.3,                     !- Fraction Radiant
    0;                       !- Fraction Lost

  BuildingSurface:Detailed,
    LEFT-1,                  !- Name
    WALL,                    !- Surface Type
    WALL-1,                  !- Construction Name
    SPACE4-1,                !- Zone Name
    ,                        !- Space Name
    Outdoors,                !- Outside Boundary Condition
    ,                        !- Outside Boundary Condition Object
    SunExposed,              !- Sun Exposure
    WindExposed,             !- Wind Exposure
    0.50000,                 !- View Factor to Ground
    4,                       !- Number of Vertices
    0.0,15.2,2.4,  !- X,Y,Z ==> Vertex 1 {m}
    0.0,15.2,0.0,  !- X,Y,Z ==> Vertex 2 {m}
    0.0,0.0,0.0,  !- X,Y,Z ==> Vertex 3 {m}
    0.0,0.0,2.4;  !- X,Y,Z ==> Vertex 4 {m}

  FenestrationSurface:Detailed,
    WL-1,                    !- Name
    WINDOW,                  !- Surface Type
    Dbl Clr 3mm/13mm Air,    !- Construction Name
    LEFT-1,                  !- Building Surface Name
    ,                        !- Outside Boundary Condition Object
    0.50000,                 !- View Factor to Ground
    ,                        !- Frame and Divider Name
    1,                       !- Multiplier
    4,                       !- Number of Vertices
    0.0,11.4,2.1,  !- X,Y,Z ==> Vertex 1 {m}
    0.0,11.4,0.9,  !- X,Y,Z ==> Vertex 2 {m}
    0.0,3.8,0.9,  !- X,Y,Z ==> Vertex 3 {m}
    0.0,3.8,2.1;  !- X,Y,Z ==> Vertex 4 {m}

  BuildingSurface:Detailed,
    C4-1,                    !- Name
    CEILING,                 !- Surface Type
    CLNG-1,                  !- Construction Name
    SPACE4-1,                !- Zone Name
    ,                        !- Space Name
    Surface,                 !- Outside Boundary Condition
    C4-1P,                   !- Outside Boundary Condition Object
    NoSun,                   !- Sun Exposure
    NoWind,                  !- Wind Exposure
    0.0,                     !- View Factor to Ground
    4,                       !- Number of Vertices
    3.7,11.6,2.4,  !- X,Y,Z ==> Vertex 1 {m}
    0.0,15.2,2.4,  !- X,Y,Z ==> Vertex 2 {m}
    0.0,0.0,2.4,  !- X,Y,Z ==> Vertex 3 {m}
    3.7,3.7,2.4;  !- X,Y,Z ==> Vertex 4 {m}

  BuildingSurface:Detailed,
    F4-1,                    !- Name
    FLOOR,                   !- Surface Type
    FLOOR-SLAB-1,            !- Construction Name
    SPACE4-1,                !- Zone Name
    ,                        !- Space Name
    Ground,                  !- Outside Boundary Condition
    ,                        !- Outside Boundary Condition Object
    NoSun,                   !- Sun Exposure
    NoWind,                  !- Wind Exposure
    0.0,                     !- View Factor to Ground
    4,                       !- Number of Vertices
    3.7,3.7,0.0,  !- X,Y,Z ==> Vertex 1 {m}
    0.0,0.0,0.0,  !- X,Y,Z ==> Vertex 2 {m}
    0.0,15.2,0.0,  !- X,Y,Z ==> Vertex 3 {m}
    3.7,11.6,0.0;  !- X,Y,Z ==> Vertex 4 {m}

  BuildingSurface:Detailed,
    SB41,                    !- Name
    WALL,                    !- Surface Type
    INT-WALL-1,              !- Construction Name
    SPACE4-1,                !- Zone Name
    ,                        !- Space Name
    Surface,                 !- Outside Boundary Condition
    SB14,                    !- Outside Boundary Condition Object
    NoSun,                   !- Sun Exposure
    NoWind,                  !- Wind Exposure
    0.0,                     !- View Factor to Ground
    4,                       !- Number of Vertices
    0.0,0.0,2.4,  !- X,Y,Z ==> Vertex 1 {m}
    0.0,0.0,0.0,  !- X,Y,Z ==> Vertex 2 {m}
    3.7,3.7,0.0,  !- X,Y,Z ==> Vertex 3 {m}
    3.7,3.7,2.4;  !- X,Y,Z ==> Vertex 4 {m}

  BuildingSurface:Detailed,
    SB43,                    !- Name
    WALL,                    !- Surface Type
    INT-WALL-1,              !- Construction Name
    SPACE4-1,                !- Zone Name
    ,                        !- Space Name
    Surface,                 !- Outside Boundary Condition
    SB34,                    !- Outside Boundary Condition Object
    NoSun,                   !- Sun Exposure
    NoWind,                  !- Wind Exposure
    0.0,                     !- View Factor to Ground
    4,                       !- Number of Vertices
    3.7,11.6,2.4,  !- X,Y,Z ==> Vertex 1 {m}
    3.7,11.6,0.0,  !- X,Y,Z ==> Vertex 2 {m}
    0.0,15.2,0.0,  !- X,Y,Z ==> Vertex 3 {m}
    0.0,15.2,2.4;  !- X,Y,Z ==> Vertex 4 {m}

  BuildingSurface:Detailed,
    SB45,                    !- Name
    WALL,                    !- Surface Type
    INT-WALL-1,              !- Construction Name
    SPACE4-1,                !- Zone Name
    ,                        !- Space Name
    Surface,                 !- Outside Boundary Condition
    SB54,                    !- Outside Boundary Condition Object
    NoSun,                   !- Sun Exposure
    NoWind,                  !- Wind Exposure
    0.0,                     !- View Factor to Ground
    4,                       !- Number of Vertices
    3.7,3.7,2.4,  !- X,Y,Z ==> Vertex 1 {m}
    3.7,3.7,0.0,  !- X,Y,Z ==> Vertex 2 {m}
    3.7,11.6,0.0,  !- X,Y,Z ==> Vertex 3 {m}
    3.7,11.6,2.4;  !- X,Y,Z ==> Vertex 4 {m}

  Zone,
    SPACE5-1,                !- Name
    0,                       !- Direction of Relative North {deg}
    0,                       !- X Origin {m}
    0,                       !- Y Origin {m}
    0,                       !- Z Origin {m}
    1,                       !- Type
    1,                       !- Multiplier
    2.438400269,             !- Ceiling Height {m}
    447.682556152;           !- Volume {m3}

  ZoneInfiltration:DesignFlowRate,
    SPACE5-1 Infil 1,        !- Name
    SPACE5-1,                !- Zone or ZoneList Name
    INFIL-SCH,               !- Schedule Name
    flow/zone,               !- Design Flow Rate Calculation Method
    0.031089,                !- Design Flow Rate {m3/s}
    ,                        !- Flow per Zone Floor Area {m3/s-m2}
    ,                        !- Flow per Exterior Surface Area {m3/s-m2}
    ,                        !- Air Changes per Hour {1/hr}
    0,                       !- Constant Term Coefficient
    0,                       !- Temperature Term Coefficient
    0.2237,                  !- Velocity Term Coefficient
    0;                       !- Velocity Squared Term Coefficient

  People,
    SPACE5-1 People 1,       !- Name
    SPACE5-1,                !- Zone or ZoneList Name
    OCCUPY-1,                !- Number of People Schedule Name
    people,                  !- Number of People Calculation Method
    20,                      !- Number of People
    ,                        !- People per Zone Floor Area {person/m2}
    ,                        !- Zone Floor Area per Person {m2/person}
    0.3,                     !- Fraction Radiant
    AutoCalculate,           !- Sensible Heat Fraction
    ActSchd;                 !- Activity Level Schedule Name

  Lights,
    SPACE5-1 Lights 1,       !- Name
    SPACE5-1,                !- Zone or ZoneList Name
    LIGHTS-1,                !- Schedule Name
    LightingLevel,           !- Design Level Calculation Method
    2964,                    !- Lighting Level {W}
    ,                        !- Watts per Zone Floor Area {W/m2}
    ,                        !- Watts per Person {W/person}
    0.2,                     !- Return Air Fraction
    0.59,                    !- Fraction Radiant
    0.2,                     !- Fraction Visible
    0,                       !- Fraction Replaceable
    GeneralLights;           !- End-Use Subcategory

  ElectricEquipment,
    SPACE5-1 ElecEq 1,       !- Name
    SPACE5-1,                !- Zone or ZoneList Name
    EQUIP-1,                 !- Schedule Name
    EquipmentLevel,          !- Design Level Calculation Method
    1976,                    !- Design Level {W}
    ,                        !- Watts per Zone Floor Area {W/m2}
    ,                        !- Watts per Person {W/person}
    0,                       !- Fraction Latent
    0.3,                     !- Fraction Radiant
    0;                       !- Fraction Lost

  BuildingSurface:Detailed,
    C5-1,                    !- Name
    CEILING,                 !- Surface Type
    CLNG-1,                  !- Construction Name
    SPACE5-1,                !- Zone Name
    ,                        !- Space Name
    Surface,                 !- Outside Boundary Condition
    C5-1P,                   !- Outside Boundary Condition Object
    NoSun,                   !- Sun Exposure
    NoWind,                  !- Wind Exposure
    0.0,                     !- View Factor to Ground
    4,                       !- Number of Vertices
    3.7,11.6,2.4,  !- X,Y,Z ==> Vertex 1 {m}
    3.7,3.7,2.4,  !- X,Y,Z ==> Vertex 2 {m}
    26.8,3.7,2.4,  !- X,Y,Z ==> Vertex 3 {m}
    26.8,11.6,2.4;  !- X,Y,Z ==> Vertex 4 {m}

  BuildingSurface:Detailed,
    F5-1,                    !- Name
    FLOOR,                   !- Surface Type
    FLOOR-SLAB-1,            !- Construction Name
    SPACE5-1,                !- Zone Name
    ,                        !- Space Name
    Ground,                  !- Outside Boundary Condition
    ,                        !- Outside Boundary Condition Object
    NoSun,                   !- Sun Exposure
    NoWind,                  !- Wind Exposure
    0.0,                     !- View Factor to Ground
    4,                       !- Number of Vertices
    26.8,11.6,0.0,  !- X,Y,Z ==> Vertex 1 {m}
    26.8,3.7,0.0,  !- X,Y,Z ==> Vertex 2 {m}
    3.7,3.7,0.0,  !- X,Y,Z ==> Vertex 3 {m}
    3.7,11.6,0.0;  !- X,Y,Z ==> Vertex 4 {m}

  BuildingSurface:Detailed,
    SB51,                    !- Name
    WALL,                    !- Surface Type
    INT-WALL-1,              !- Construction Name
    SPACE5-1,                !- Zone Name
    ,                        !- Space Name
    Surface,                 !- Outside Boundary Condition
    SB15,                    !- Outside Boundary Condition Object
    NoSun,                   !- Sun Exposure
    NoWind,                  !- Wind Exposure
    0.0,                     !- View Factor to Ground
    4,                       !- Number of Vertices
    3.7,3.7,2.4,  !- X,Y,Z ==> Vertex 1 {m}
    3.7,3.7,0.0,  !- X,Y,Z ==> Vertex 2 {m}
    26.8,3.7,0.0,  !- X,Y,Z ==> Vertex 3 {m}
    26.8,3.7,2.4;  !- X,Y,Z ==> Vertex 4 {m}

  BuildingSurface:Detailed,
    SB52,                    !- Name
    WALL,                    !- Surface Type
    INT-WALL-1,              !- Construction Name
    SPACE5-1,                !- Zone Name
    ,                        !- Space Name
    Surface,                 !- Outside Boundary Condition
    SB25,                    !- Outside Boundary Condition Object
    NoSun,                   !- Sun Exposure
    NoWind,                  !- Wind Exposure
    0.0,                     !- View Factor to Ground
    4,                       !- Number of Vertices
    26.8,3.7,2.4,  !- X,Y,Z ==> Vertex 1 {m}
    26.8,3.7,0.0,  !- X,Y,Z ==> Vertex 2 {m}
    26.8,11.6,0.0,  !- X,Y,Z ==> Vertex 3 {m}
    26.8,11.6,2.4;  !- X,Y,Z ==> Vertex 4 {m}

  BuildingSurface:Detailed,
    SB53,                    !- Name
    WALL,                    !- Surface Type
    INT-WALL-1,              !- Construction Name
    SPACE5-1,                !- Zone Name
    ,                        !- Space Name
    Surface,                 !- Outside Boundary Condition
    SB35,                    !- Outside Boundary Condition Object
    NoSun,                   !- Sun Exposure
    NoWind,                  !- Wind Exposure
    0.0,                     !- View Factor to Ground
    4,                       !- Number of Vertices
    26.8,11.6,2.4,  !- X,Y,Z ==> Vertex 1 {m}
    26.8,11.6,0.0,  !- X,Y,Z ==> Vertex 2 {m}
    3.7,11.6,0.0,  !- X,Y,Z ==> Vertex 3 {m}
    3.7,11.6,2.4;  !- X,Y,Z ==> Vertex 4 {m}

  BuildingSurface:Detailed,
    SB54,                    !- Name
    WALL,                    !- Surface Type
    INT-WALL-1,              !- Construction Name
    SPACE5-1,                !- Zone Name
    ,                        !- Space Name
    Surface,                 !- Outside Boundary Condition
    SB45,                    !- Outside Boundary Condition Object
    NoSun,                   !- Sun Exposure
    NoWind,                  !- Wind Exposure
    0.0,                     !- View Factor to Ground
    4,                       !- Number of Vertices
    3.7,11.6,2.4,  !- X,Y,Z ==> Vertex 1 {m}
    3.7,11.6,0.0,  !- X,Y,Z ==> Vertex 2 {m}
    3.7,3.7,0.0,  !- X,Y,Z ==> Vertex 3 {m}
    3.7,3.7,2.4;  !- X,Y,Z ==> Vertex 4 {m}

  Sizing:Parameters,
    1.25,                    !- Heating Sizing Factor
    1.15,                    !- Cooling Sizing Factor
    ;                        !- Timesteps in Averaging Window

  Sizing:Zone,
    SPACE1-1,                !- Zone or ZoneList Name
    SupplyAirTemperature,    !- Zone Cooling Design Supply Air Temperature Input Method
    16.,                     !- Zone Cooling Design Supply Air Temperature {C}
    ,                        !- Zone Cooling Design Supply Air Temperature Difference {deltaC}
    SupplyAirTemperature,    !- Zone Heating Design Supply Air Temperature Input Method
    50.,                     !- Zone Heating Design Supply Air Temperature {C}
    ,                        !- Zone Heating Design Supply Air Temperature Difference {deltaC}
    0.009,                   !- Zone Cooling Design Supply Air Humidity Ratio {kgWater/kgDryAir}
    0.004,                   !- Zone Heating Design Supply Air Humidity Ratio {kgWater/kgDryAir}
    ZoneMinOARequirements,   !- Design Specification Outdoor Air Object Name
    0.0,                     !- Zone Heating Sizing Factor
    0.0,                     !- Zone Cooling Sizing Factor
    DesignDay,               !- Cooling Design Air Flow Method
    0,                       !- Cooling Design Air Flow Rate {m3/s}
    ,                        !- Cooling Minimum Air Flow per Zone Floor Area {m3/s-m2}
    ,                        !- Cooling Minimum Air Flow {m3/s}
    ,                        !- Cooling Minimum Air Flow Fraction
    DesignDay,               !- Heating Design Air Flow Method
    0,                       !- Heating Design Air Flow Rate {m3/s}
    ,                        !- Heating Maximum Air Flow per Zone Floor Area {m3/s-m2}
    ,                        !- Heating Maximum Air Flow {m3/s}
    ,                        !- Heating Maximum Air Flow Fraction
    ,                        !- Design Specification Zone Air Distribution Object Name
    No,                      !- Account for Dedicated Outdoor Air System
    NeutralSupplyAir,        !- Dedicated Outdoor Air System Control Strategy
    autosize,                !- Dedicated Outdoor Air Low Setpoint Temperature for Design {C}
    autosize;                !- Dedicated Outdoor Air High Setpoint Temperature for Design {C}

  Sizing:Zone,
    SPACE2-1,                !- Zone or ZoneList Name
    SupplyAirTemperature,    !- Zone Cooling Design Supply Air Temperature Input Method
    16.,                     !- Zone Cooling Design Supply Air Temperature {C}
    ,                        !- Zone Cooling Design Supply Air Temperature Difference {deltaC}
    SupplyAirTemperature,    !- Zone Heating Design Supply Air Temperature Input Method
    50.,                     !- Zone Heating Design Supply Air Temperature {C}
    ,                        !- Zone Heating Design Supply Air Temperature Difference {deltaC}
    0.009,                   !- Zone Cooling Design Supply Air Humidity Ratio {kgWater/kgDryAir}
    0.004,                   !- Zone Heating Design Supply Air Humidity Ratio {kgWater/kgDryAir}
    ZoneMinOARequirements,   !- Design Specification Outdoor Air Object Name
    0.0,                     !- Zone Heating Sizing Factor
    0.0,                     !- Zone Cooling Sizing Factor
    DesignDay,               !- Cooling Design Air Flow Method
    0,                       !- Cooling Design Air Flow Rate {m3/s}
    ,                        !- Cooling Minimum Air Flow per Zone Floor Area {m3/s-m2}
    ,                        !- Cooling Minimum Air Flow {m3/s}
    ,                        !- Cooling Minimum Air Flow Fraction
    DesignDay,               !- Heating Design Air Flow Method
    0,                       !- Heating Design Air Flow Rate {m3/s}
    ,                        !- Heating Maximum Air Flow per Zone Floor Area {m3/s-m2}
    ,                        !- Heating Maximum Air Flow {m3/s}
    ,                        !- Heating Maximum Air Flow Fraction
    ,                        !- Design Specification Zone Air Distribution Object Name
    No,                      !- Account for Dedicated Outdoor Air System
    NeutralSupplyAir,        !- Dedicated Outdoor Air System Control Strategy
    autosize,                !- Dedicated Outdoor Air Low Setpoint Temperature for Design {C}
    autosize;                !- Dedicated Outdoor Air High Setpoint Temperature for Design {C}

  Sizing:Zone,
    SPACE3-1,                !- Zone or ZoneList Name
    SupplyAirTemperature,    !- Zone Cooling Design Supply Air Temperature Input Method
    16.,                     !- Zone Cooling Design Supply Air Temperature {C}
    ,                        !- Zone Cooling Design Supply Air Temperature Difference {deltaC}
    SupplyAirTemperature,    !- Zone Heating Design Supply Air Temperature Input Method
    50.,                     !- Zone Heating Design Supply Air Temperature {C}
    ,                        !- Zone Heating Design Supply Air Temperature Difference {deltaC}
    0.009,                   !- Zone Cooling Design Supply Air Humidity Ratio {kgWater/kgDryAir}
    0.004,                   !- Zone Heating Design Supply Air Humidity Ratio {kgWater/kgDryAir}
    ZoneMinOARequirements,   !- Design Specification Outdoor Air Object Name
    0.0,                     !- Zone Heating Sizing Factor
    0.0,                     !- Zone Cooling Sizing Factor
    DesignDay,               !- Cooling Design Air Flow Method
    0,                       !- Cooling Design Air Flow Rate {m3/s}
    ,                        !- Cooling Minimum Air Flow per Zone Floor Area {m3/s-m2}
    ,                        !- Cooling Minimum Air Flow {m3/s}
    ,                        !- Cooling Minimum Air Flow Fraction
    DesignDay,               !- Heating Design Air Flow Method
    0,                       !- Heating Design Air Flow Rate {m3/s}
    ,                        !- Heating Maximum Air Flow per Zone Floor Area {m3/s-m2}
    ,                        !- Heating Maximum Air Flow {m3/s}
    ,                        !- Heating Maximum Air Flow Fraction
    ,                        !- Design Specification Zone Air Distribution Object Name
    No,                      !- Account for Dedicated Outdoor Air System
    NeutralSupplyAir,        !- Dedicated Outdoor Air System Control Strategy
    autosize,                !- Dedicated Outdoor Air Low Setpoint Temperature for Design {C}
    autosize;                !- Dedicated Outdoor Air High Setpoint Temperature for Design {C}

  Sizing:Zone,
    SPACE4-1,                !- Zone or ZoneList Name
    SupplyAirTemperature,    !- Zone Cooling Design Supply Air Temperature Input Method
    16.,                     !- Zone Cooling Design Supply Air Temperature {C}
    ,                        !- Zone Cooling Design Supply Air Temperature Difference {deltaC}
    SupplyAirTemperature,    !- Zone Heating Design Supply Air Temperature Input Method
    50.,                     !- Zone Heating Design Supply Air Temperature {C}
    ,                        !- Zone Heating Design Supply Air Temperature Difference {deltaC}
    0.009,                   !- Zone Cooling Design Supply Air Humidity Ratio {kgWater/kgDryAir}
    0.004,                   !- Zone Heating Design Supply Air Humidity Ratio {kgWater/kgDryAir}
    ZoneMinOARequirements,   !- Design Specification Outdoor Air Object Name
    0.0,                     !- Zone Heating Sizing Factor
    0.0,                     !- Zone Cooling Sizing Factor
    DesignDay,               !- Cooling Design Air Flow Method
    0,                       !- Cooling Design Air Flow Rate {m3/s}
    ,                        !- Cooling Minimum Air Flow per Zone Floor Area {m3/s-m2}
    ,                        !- Cooling Minimum Air Flow {m3/s}
    ,                        !- Cooling Minimum Air Flow Fraction
    DesignDay,               !- Heating Design Air Flow Method
    0,                       !- Heating Design Air Flow Rate {m3/s}
    ,                        !- Heating Maximum Air Flow per Zone Floor Area {m3/s-m2}
    ,                        !- Heating Maximum Air Flow {m3/s}
    ,                        !- Heating Maximum Air Flow Fraction
    ,                        !- Design Specification Zone Air Distribution Object Name
    No,                      !- Account for Dedicated Outdoor Air System
    NeutralSupplyAir,        !- Dedicated Outdoor Air System Control Strategy
    autosize,                !- Dedicated Outdoor Air Low Setpoint Temperature for Design {C}
    autosize;                !- Dedicated Outdoor Air High Setpoint Temperature for Design {C}

  Sizing:Zone,
    SPACE5-1,                !- Zone or ZoneList Name
    SupplyAirTemperature,    !- Zone Cooling Design Supply Air Temperature Input Method
    16.,                     !- Zone Cooling Design Supply Air Temperature {C}
    ,                        !- Zone Cooling Design Supply Air Temperature Difference {deltaC}
    SupplyAirTemperature,    !- Zone Heating Design Supply Air Temperature Input Method
    50.,                     !- Zone Heating Design Supply Air Temperature {C}
    ,                        !- Zone Heating Design Supply Air Temperature Difference {deltaC}
    0.009,                   !- Zone Cooling Design Supply Air Humidity Ratio {kgWater/kgDryAir}
    0.004,                   !- Zone Heating Design Supply Air Humidity Ratio {kgWater/kgDryAir}
    ZoneMinOARequirements,   !- Design Specification Outdoor Air Object Name
    0.0,                     !- Zone Heating Sizing Factor
    0.0,                     !- Zone Cooling Sizing Factor
    DesignDay,               !- Cooling Design Air Flow Method
    0,                       !- Cooling Design Air Flow Rate {m3/s}
    ,                        !- Cooling Minimum Air Flow per Zone Floor Area {m3/s-m2}
    ,                        !- Cooling Minimum Air Flow {m3/s}
    ,                        !- Cooling Minimum Air Flow Fraction
    DesignDay,               !- Heating Design Air Flow Method
    0,                       !- Heating Design Air Flow Rate {m3/s}
    ,                        !- Heating Maximum Air Flow per Zone Floor Area {m3/s-m2}
    ,                        !- Heating Maximum Air Flow {m3/s}
    ,                        !- Heating Maximum Air Flow Fraction
    ,                        !- Design Specification Zone Air Distribution Object Name
    No,                      !- Account for Dedicated Outdoor Air System
    NeutralSupplyAir,        !- Dedicated Outdoor Air System Control Strategy
    autosize,                !- Dedicated Outdoor Air Low Setpoint Temperature for Design {C}
    autosize;                !- Dedicated Outdoor Air High Setpoint Temperature for Design {C}

  Sizing:System,
    VAV Sys 1,               !- AirLoop Name
    sensible,                !- Type of Load to Size On
    autosize,                !- Design Outdoor Air Flow Rate {m3/s}
    0.3,                     !- Central Heating Maximum System Air Flow Ratio
    7.0,                     !- Preheat Design Temperature {C}
    0.008,                   !- Preheat Design Humidity Ratio {kgWater/kgDryAir}
    11.0,                    !- Precool Design Temperature {C}
    0.008,                   !- Precool Design Humidity Ratio {kgWater/kgDryAir}
    16.,                     !- Central Cooling Design Supply Air Temperature {C}
    18.,                     !- Central Heating Design Supply Air Temperature {C}
    noncoincident,           !- Type of Zone Sum to Use
    no,                      !- 100% Outdoor Air in Cooling
    no,                      !- 100% Outdoor Air in Heating
    0.009,                   !- Central Cooling Design Supply Air Humidity Ratio {kgWater/kgDryAir}
    0.009,                   !- Central Heating Design Supply Air Humidity Ratio {kgWater/kgDryAir}
    DesignDay,               !- Cooling Supply Air Flow Rate Method
    0,                       !- Cooling Supply Air Flow Rate {m3/s}
    ,                        !- Cooling Supply Air Flow Rate Per Floor Area {m3/s-m2}
    ,                        !- Cooling Fraction of Autosized Cooling Supply Air Flow Rate
    ,                        !- Cooling Supply Air Flow Rate Per Unit Cooling Capacity {m3/s-W}
    DesignDay,               !- Heating Supply Air Flow Rate Method
    0,                       !- Heating Supply Air Flow Rate {m3/s}
    ,                        !- Heating Supply Air Flow Rate Per Floor Area {m3/s-m2}
    ,                        !- Heating Fraction of Autosized Heating Supply Air Flow Rate
    ,                        !- Heating Fraction of Autosized Cooling Supply Air Flow Rate
    ,                        !- Heating Supply Air Flow Rate Per Unit Heating Capacity {m3/s-W}
    ,                        !- System Outdoor Air Method
    1.0,                     !- Zone Maximum Outdoor Air Fraction {dimensionless}
    CoolingDesignCapacity,   !- Cooling Design Capacity Method
    autosize,                !- Cooling Design Capacity {W}
    ,                        !- Cooling Design Capacity Per Floor Area {W/m2}
    ,                        !- Fraction of Autosized Cooling Design Capacity
    HeatingDesignCapacity,   !- Heating Design Capacity Method
    autosize,                !- Heating Design Capacity {W}
    ,                        !- Heating Design Capacity Per Floor Area {W/m2}
    ,                        !- Fraction of Autosized Heating Design Capacity
    VAV;                     !- Central Cooling Capacity Control Method

  Schedule:Compact,
    Htg-SetP-Sch,            !- Name
    Temperature,             !- Schedule Type Limits Name
    Through: 12/31,          !- Field 1
    For: SummerDesignDay,    !- Field 2
    Until: 24:00,12.8,       !- Field 3
    For: WinterDesignDay,    !- Field 5
    Until: 24:00,21.1,       !- Field 6
    For: WeekDays,           !- Field 8
    Until: 7:00,12.8,        !- Field 9
    Until: 18:00,21.1,       !- Field 11
    Until: 24:00,12.8,       !- Field 13
    For: WeekEnds Holiday,   !- Field 15
    Until: 7:00,12.8,        !- Field 16
    Until: 13:00,21.1,       !- Field 18
    Until: 24:00,12.8,       !- Field 20
    For: AllOtherDays,       !- Field 22
    Until: 7:00,12.8,        !- Field 23
    Until: 18:00,21.1,       !- Field 25
    Until: 24:00,12.8;       !- Field 27

  Schedule:Compact,
    PlenumHtg-SetP-Sch,      !- Name
    Temperature,             !- Schedule Type Limits Name
    Through: 12/31,          !- Field 1
    For: AllDays,            !- Field 2
    Until: 24:00,12.8;       !- Field 3

  Schedule:Compact,
    Clg-SetP-Sch,            !- Name
    Temperature,             !- Schedule Type Limits Name
    Through: 12/31,          !- Field 1
    For: SummerDesignDay,    !- Field 2
    Until: 24:00,23.9,       !- Field 3
    For: WinterDesignDay,    !- Field 5
    Until: 24:00,40.0,       !- Field 6
    For: WeekDays,           !- Field 8
    Until: 7:00,40.0,        !- Field 9
    Until: 18:00,23.9,       !- Field 11
    Until: 24:00,40.0,       !- Field 13
    For: WeekEnds Holiday,   !- Field 15
    Until: 7:00,40.0,        !- Field 16
    Until: 13:00,23.9,       !- Field 18
    Until: 24:00,32.2,       !- Field 20
    For: AllOtherDays,       !- Field 22
    Until: 7:00,40.0,        !- Field 23
    Until: 18:00,23.9,       !- Field 25
    Until: 24:00,40.0;       !- Field 27

  Schedule:Compact,
    PlenumClg-SetP-Sch,      !- Name
    Temperature,             !- Schedule Type Limits Name
    Through: 12/31,          !- Field 1
    For: AllDays,            !- Field 2
    Until: 24:00,40.0;       !- Field 3

  Schedule:Compact,
    Zone Control Type Sched, !- Name
    Control Type,            !- Schedule Type Limits Name
    Through: 12/31,          !- Field 1
    For: SummerDesignDay,    !- Field 2
    Until: 24:00,2,          !- Field 3
    For: WinterDesignDay,    !- Field 5
    Until: 24:00,1,          !- Field 6
    For: AllOtherDays,       !- Field 8
    Until: 24:00,4;          !- Field 9

  Schedule:Compact,
    Min OA Sched,            !- Name
    Fraction,                !- Schedule Type Limits Name
    Through: 12/31,          !- Field 1
    For: Weekdays,           !- Field 2
    Until: 6:00,0.3,         !- Field 3
    Until: 18:00,1.0,        !- Field 5
    Until: 24:00,0.3,        !- Field 7
    For: SummerDesignDay,    !- Field 9
    Until: 24:00,1.0,        !- Field 10
    For: WinterDesignDay,    !- Field 12
    Until: 24:00,1.0,        !- Field 13
    For: AllOtherDays,       !- Field 15
    Until: 24:00,0.3;        !- Field 16

  Schedule:Compact,
    FanAvailSched,           !- Name
    Fraction,                !- Schedule Type Limits Name
    Through: 3/31,           !- Field 1
    For: AllDays,            !- Field 2
    Until: 24:00,1.0,        !- Field 3
    Through: 9/30,           !- Field 5
    For: WeekDays,           !- Field 6
    Until: 7:00,0.0,         !- Field 7
    Until: 17:00,1.0,        !- Field 9
    Until: 24:00,0.0,        !- Field 11
    For: SummerDesignDay WinterDesignDay, !- Field 13
    Until: 24:00,1.0,        !- Field 14
    For: AllOtherDays,       !- Field 16
    Until: 24:00,0.0,        !- Field 17
    Through: 12/31,          !- Field 19
    For: AllDays,            !- Field 20
    Until: 24:00,1.0;        !- Field 21

  Schedule:Compact,
    CoolingCoilAvailSched,   !- Name
    Fraction,                !- Schedule Type Limits Name
    Through: 3/31,           !- Field 1
    For: AllDays,            !- Field 2
    Until: 24:00,0.0,        !- Field 3
    Through: 9/30,           !- Field 5
    For: WeekDays,           !- Field 6
    Until: 7:00,0.0,         !- Field 7
    Until: 17:00,1.0,        !- Field 9
    Until: 24:00,0.0,        !- Field 11
    For: SummerDesignDay WinterDesignDay, !- Field 13
    Until: 24:00,1.0,        !- Field 14
    For: AllOtherDays,       !- Field 16
    Until: 24:00,0.0,        !- Field 17
    Through: 12/31,          !- Field 19
    For: AllDays,            !- Field 20
    Until: 24:00,0.0;        !- Field 21

  Schedule:Compact,
    ReheatCoilAvailSched,    !- Name
    Fraction,                !- Schedule Type Limits Name
    Through: 3/31,           !- Field 1
    For: AllDays,            !- Field 2
    Until: 24:00,1.0,        !- Field 3
    Through: 9/30,           !- Field 5
    For: WeekDays,           !- Field 6
    Until: 7:00,0.0,         !- Field 7
    Until: 17:00,1.0,        !- Field 9
    Until: 24:00,0.0,        !- Field 11
    For: SummerDesignDay WinterDesignDay, !- Field 13
    Until: 24:00,1.0,        !- Field 14
    For: AllOtherDays,       !- Field 16
    Until: 24:00,0.0,        !- Field 17
    Through: 12/31,          !- Field 19
    For: AllDays,            !- Field 20
    Until: 24:00,1.0;        !- Field 21

  Schedule:Compact,
    Seasonal Reset Supply Air Temp Sch,  !- Name
    Temperature,             !- Schedule Type Limits Name
    Through: 3/31,           !- Field 1
    For: AllDays,            !- Field 2
    Until: 24:00,17.0,       !- Field 3
    Through: 9/30,           !- Field 5
    For: AllDays,            !- Field 6
    Until: 24:00,12.0,       !- Field 7
    Through: 12/31,          !- Field 9
    For: AllDays,            !- Field 10
    Until: 24:00,17.0;       !- Field 11

! same as Doe-2 SDL-C4

  Curve:Biquadratic,
    VarSpeedCoolCapFT,       !- Name
    0.476428E+00,            !- Coefficient1 Constant
    0.401147E-01,            !- Coefficient2 x
    0.226411E-03,            !- Coefficient3 x**2
    -0.827136E-03,           !- Coefficient4 y
    -0.732240E-05,           !- Coefficient5 y**2
    -0.446278E-03,           !- Coefficient6 x*y
    12.77778,                !- Minimum Value of x
    23.88889,                !- Maximum Value of x
    23.88889,                !- Minimum Value of y
    46.11111,                !- Maximum Value of y
    ,                        !- Minimum Curve Output
    ,                        !- Maximum Curve Output
    Temperature,             !- Input Unit Type for X
    Temperature,             !- Input Unit Type for Y
    Dimensionless;           !- Output Unit Type

! same as Doe-2 SDL-C82

  Curve:Biquadratic,
    VarSpeedCoolEIRFT,       !- Name
    0.632475E+00,            !- Coefficient1 Constant
    -0.121321E-01,           !- Coefficient2 x
    0.507773E-03,            !- Coefficient3 x**2
    0.155377E-01,            !- Coefficient4 y
    0.272840E-03,            !- Coefficient5 y**2
    -0.679201E-03,           !- Coefficient6 x*y
    12.77778,                !- Minimum Value of x
    23.88889,                !- Maximum Value of x
    23.88889,                !- Minimum Value of y
    46.11111,                !- Maximum Value of y
    ,                        !- Minimum Curve Output
    ,                        !- Maximum Curve Output
    Temperature,             !- Input Unit Type for X
    Temperature,             !- Input Unit Type for Y
    Dimensionless;           !- Output Unit Type

! same as Doe-2 SDL-C4

  Curve:Biquadratic,
    VarSpeedCoolCapLSFT,     !- Name
    0.476428E+00,            !- Coefficient1 Constant
    0.401147E-01,            !- Coefficient2 x
    0.226411E-03,            !- Coefficient3 x**2
    -0.827136E-03,           !- Coefficient4 y
    -0.732240E-05,           !- Coefficient5 y**2
    -0.446278E-03,           !- Coefficient6 x*y
    12.77778,                !- Minimum Value of x
    23.88889,                !- Maximum Value of x
    23.88889,                !- Minimum Value of y
    46.11111,                !- Maximum Value of y
    ,                        !- Minimum Curve Output
    ,                        !- Maximum Curve Output
    Temperature,             !- Input Unit Type for X
    Temperature,             !- Input Unit Type for Y
    Dimensionless;           !- Output Unit Type

! same as Doe-2 SDL-C132

  Curve:Biquadratic,
    VarSpeedCoolEIRLSFT,     !- Name
    0.774645E+00,            !- Coefficient1 Constant
    -0.343731E-01,           !- Coefficient2 x
    0.783173E-03,            !- Coefficient3 x**2
    0.146596E-01,            !- Coefficient4 y
    0.488851E-03,            !- Coefficient5 y**2
    -0.752036E-03,           !- Coefficient6 x*y
    12.77778,                !- Minimum Value of x
    23.88889,                !- Maximum Value of x
    23.88889,                !- Minimum Value of y
    46.11111,                !- Maximum Value of y
    ,                        !- Minimum Curve Output
    ,                        !- Maximum Curve Output
    Temperature,             !- Input Unit Type for X
    Temperature,             !- Input Unit Type for Y
    Dimensionless;           !- Output Unit Type

! same as Doe-2 SDL-C78

  Curve:Cubic,
    PackagedRatedCoolCapFFlow,  !- Name
    0.47278589,              !- Coefficient1 Constant
    1.2433415,               !- Coefficient2 x
    -1.0387055,              !- Coefficient3 x**2
    0.32257813,              !- Coefficient4 x**3
    0.5,                     !- Minimum Value of x
    1.5,                     !- Maximum Value of x
    ,                        !- Minimum Curve Output
    ,                        !- Maximum Curve Output
    Dimensionless,           !- Input Unit Type for X
    Dimensionless;           !- Output Unit Type

! same as Doe-2 SDL-C93

  Curve:Cubic,
    PackagedRatedCoolEIRFFlow,  !- Name
    1.0079484,               !- Coefficient1 Constant
    0.34544129,              !- Coefficient2 x
    -.6922891,               !- Coefficient3 x**2
    0.33889943,              !- Coefficient4 x**3
    0.5,                     !- Minimum Value of x
    1.5,                     !- Maximum Value of x
    ,                        !- Minimum Curve Output
    ,                        !- Maximum Curve Output
    Dimensionless,           !- Input Unit Type for X
    Dimensionless;           !- Output Unit Type

  Curve:Quadratic,
    VarSpeedCyclingPLFFPLR,  !- Name
    0.85,                    !- Coefficient1 Constant
    0.15,                    !- Coefficient2 x
    0.0,                     !- Coefficient3 x**2
    0.0,                     !- Minimum Value of x
    1.0;                     !- Maximum Value of x

  OutdoorAir:NodeList,
    OutsideAirInletNodes;    !- Node or NodeList Name 1

  NodeList,
    OutsideAirInletNodes,    !- Name
    Outside Air Inlet Node 1;!- Node 1 Name

  NodeList,
    SPACE1-1 In Nodes,       !- Name
    SPACE1-1 In Node;        !- Node 1 Name

  NodeList,
    SPACE2-1 In Nodes,       !- Name
    SPACE2-1 In Node;        !- Node 1 Name

  NodeList,
    SPACE3-1 In Nodes,       !- Name
    SPACE3-1 In Node;        !- Node 1 Name

  NodeList,
    SPACE4-1 In Nodes,       !- Name
    SPACE4-1 In Node;        !- Node 1 Name

  NodeList,
    SPACE5-1 In Nodes,       !- Name
    SPACE5-1 In Node;        !- Node 1 Name

  ZoneHVAC:EquipmentConnections,
    SPACE1-1,                !- Zone Name
    SPACE1-1 Eq,             !- Zone Conditioning Equipment List Name
    SPACE1-1 In Nodes,       !- Zone Air Inlet Node or NodeList Name
    ,                        !- Zone Air Exhaust Node or NodeList Name
    SPACE1-1 Node,           !- Zone Air Node Name
    SPACE1-1 Out Node;       !- Zone Return Air Node or NodeList Name

  ZoneHVAC:EquipmentConnections,
    SPACE2-1,                !- Zone Name
    SPACE2-1 Eq,             !- Zone Conditioning Equipment List Name
    SPACE2-1 In Nodes,       !- Zone Air Inlet Node or NodeList Name
    ,                        !- Zone Air Exhaust Node or NodeList Name
    SPACE2-1 Node,           !- Zone Air Node Name
    SPACE2-1 Out Node;       !- Zone Return Air Node or NodeList Name

  ZoneHVAC:EquipmentConnections,
    SPACE3-1,                !- Zone Name
    SPACE3-1 Eq,             !- Zone Conditioning Equipment List Name
    SPACE3-1 In Nodes,       !- Zone Air Inlet Node or NodeList Name
    ,                        !- Zone Air Exhaust Node or NodeList Name
    SPACE3-1 Node,           !- Zone Air Node Name
    SPACE3-1 Out Node;       !- Zone Return Air Node or NodeList Name

  ZoneHVAC:EquipmentConnections,
    SPACE4-1,                !- Zone Name
    SPACE4-1 Eq,             !- Zone Conditioning Equipment List Name
    SPACE4-1 In Nodes,       !- Zone Air Inlet Node or NodeList Name
    ,                        !- Zone Air Exhaust Node or NodeList Name
    SPACE4-1 Node,           !- Zone Air Node Name
    SPACE4-1 Out Node;       !- Zone Return Air Node or NodeList Name

  ZoneHVAC:EquipmentConnections,
    SPACE5-1,                !- Zone Name
    SPACE5-1 Eq,             !- Zone Conditioning Equipment List Name
    SPACE5-1 In Nodes,       !- Zone Air Inlet Node or NodeList Name
    ,                        !- Zone Air Exhaust Node or NodeList Name
    SPACE5-1 Node,           !- Zone Air Node Name
    SPACE5-1 Out Node;       !- Zone Return Air Node or NodeList Name

  ZoneControl:Thermostat,
    SPACE1-1 Control,        !- Name
    SPACE1-1,                !- Zone or ZoneList Name
    Zone Control Type Sched, !- Control Type Schedule Name
    ThermostatSetpoint:SingleCooling,  !- Control 1 Object Type
    CoolingSetPoint,         !- Control 1 Name
    ThermostatSetpoint:SingleHeating,  !- Control 2 Object Type
    HeatingSetpoint,         !- Control 2 Name
    ThermostatSetpoint:DualSetpoint,  !- Control 3 Object Type
    DualSetPoint;            !- Control 3 Name

  ZoneControl:Thermostat,
    SPACE2-1 Control,        !- Name
    SPACE2-1,                !- Zone or ZoneList Name
    Zone Control Type Sched, !- Control Type Schedule Name
    ThermostatSetpoint:SingleCooling,  !- Control 1 Object Type
    CoolingSetPoint,         !- Control 1 Name
    ThermostatSetpoint:SingleHeating,  !- Control 2 Object Type
    HeatingSetpoint,         !- Control 2 Name
    ThermostatSetpoint:DualSetpoint,  !- Control 3 Object Type
    DualSetPoint;            !- Control 3 Name

  ZoneControl:Thermostat,
    SPACE3-1 Control,        !- Name
    SPACE3-1,                !- Zone or ZoneList Name
    Zone Control Type Sched, !- Control Type Schedule Name
    ThermostatSetpoint:SingleCooling,  !- Control 1 Object Type
    CoolingSetPoint,         !- Control 1 Name
    ThermostatSetpoint:SingleHeating,  !- Control 2 Object Type
    HeatingSetpoint,         !- Control 2 Name
    ThermostatSetpoint:DualSetpoint,  !- Control 3 Object Type
    DualSetPoint;            !- Control 3 Name

  ZoneControl:Thermostat,
    SPACE4-1 Control,        !- Name
    SPACE4-1,                !- Zone or ZoneList Name
    Zone Control Type Sched, !- Control Type Schedule Name
    ThermostatSetpoint:SingleCooling,  !- Control 1 Object Type
    CoolingSetPoint,         !- Control 1 Name
    ThermostatSetpoint:SingleHeating,  !- Control 2 Object Type
    HeatingSetpoint,         !- Control 2 Name
    ThermostatSetpoint:DualSetpoint,  !- Control 3 Object Type
    DualSetPoint;            !- Control 3 Name

  ZoneControl:Thermostat,
    SPACE5-1 Control,        !- Name
    SPACE5-1,                !- Zone or ZoneList Name
    Zone Control Type Sched, !- Control Type Schedule Name
    ThermostatSetpoint:SingleCooling,  !- Control 1 Object Type
    CoolingSetPoint,         !- Control 1 Name
    ThermostatSetpoint:SingleHeating,  !- Control 2 Object Type
    HeatingSetpoint,         !- Control 2 Name
    ThermostatSetpoint:DualSetpoint,  !- Control 3 Object Type
    DualSetPoint;            !- Control 3 Name

  ThermostatSetpoint:SingleHeating,
    HeatingSetpoint,         !- Name
    Htg-SetP-Sch;            !- Setpoint Temperature Schedule Name

  ThermostatSetpoint:SingleCooling,
    CoolingSetpoint,         !- Name
    Clg-SetP-Sch;            !- Setpoint Temperature Schedule Name

  ThermostatSetpoint:SingleHeating,
    PlenumHeatingSetpoint,   !- Name
    PlenumHtg-SetP-Sch;      !- Setpoint Temperature Schedule Name

  ThermostatSetpoint:SingleCooling,
    PlenumCoolingSetpoint,   !- Name
    PlenumClg-SetP-Sch;      !- Setpoint Temperature Schedule Name

  ThermostatSetpoint:DualSetpoint,
    DualSetPoint,            !- Name
    Htg-SetP-Sch,            !- Heating Setpoint Temperature Schedule Name
    Clg-SetP-Sch;            !- Cooling Setpoint Temperature Schedule Name

  ZoneHVAC:EquipmentList,
    SPACE1-1 Eq,             !- Name
    SequentialLoad,          !- Load Distribution Scheme
    ZoneHVAC:AirDistributionUnit,  !- Zone Equipment 1 Object Type
    SPACE1-1 ATU,            !- Zone Equipment 1 Name
    1,                       !- Zone Equipment 1 Cooling Sequence
    1,                       !- Zone Equipment 1 Heating or No-Load Sequence
    ,                        !- Zone Equipment 1 Sequential Cooling Fraction Schedule Name
    ;                        !- Zone Equipment 1 Sequential Heating Fraction Schedule Name

  ZoneHVAC:EquipmentList,
    SPACE2-1 Eq,             !- Name
    SequentialLoad,          !- Load Distribution Scheme
    ZoneHVAC:AirDistributionUnit,  !- Zone Equipment 1 Object Type
    SPACE2-1 ATU,            !- Zone Equipment 1 Name
    1,                       !- Zone Equipment 1 Cooling Sequence
    1,                       !- Zone Equipment 1 Heating or No-Load Sequence
    ,                        !- Zone Equipment 1 Sequential Cooling Fraction Schedule Name
    ;                        !- Zone Equipment 1 Sequential Heating Fraction Schedule Name

  ZoneHVAC:EquipmentList,
    SPACE3-1 Eq,             !- Name
    SequentialLoad,          !- Load Distribution Scheme
    ZoneHVAC:AirDistributionUnit,  !- Zone Equipment 1 Object Type
    SPACE3-1 ATU,            !- Zone Equipment 1 Name
    1,                       !- Zone Equipment 1 Cooling Sequence
    1,                       !- Zone Equipment 1 Heating or No-Load Sequence
    ,                        !- Zone Equipment 1 Sequential Cooling Fraction Schedule Name
    ;                        !- Zone Equipment 1 Sequential Heating Fraction Schedule Name

  ZoneHVAC:EquipmentList,
    SPACE4-1 Eq,             !- Name
    SequentialLoad,          !- Load Distribution Scheme
    ZoneHVAC:AirDistributionUnit,  !- Zone Equipment 1 Object Type
    SPACE4-1 ATU,            !- Zone Equipment 1 Name
    1,                       !- Zone Equipment 1 Cooling Sequence
    1,                       !- Zone Equipment 1 Heating or No-Load Sequence
    ,                        !- Zone Equipment 1 Sequential Cooling Fraction Schedule Name
    ;                        !- Zone Equipment 1 Sequential Heating Fraction Schedule Name

  ZoneHVAC:EquipmentList,
    SPACE5-1 Eq,             !- Name
    SequentialLoad,          !- Load Distribution Scheme
    ZoneHVAC:AirDistributionUnit,  !- Zone Equipment 1 Object Type
    SPACE5-1 ATU,            !- Zone Equipment 1 Name
    1,                       !- Zone Equipment 1 Cooling Sequence
    1,                       !- Zone Equipment 1 Heating or No-Load Sequence
    ,                        !- Zone Equipment 1 Sequential Cooling Fraction Schedule Name
    ;                        !- Zone Equipment 1 Sequential Heating Fraction Schedule Name

  ZoneHVAC:AirDistributionUnit,
    SPACE1-1 ATU,            !- Name
    SPACE1-1 In Node,        !- Air Distribution Unit Outlet Node Name
    AirTerminal:SingleDuct:VAV:Reheat,  !- Air Terminal Object Type
    SPACE1-1 VAV Reheat;     !- Air Terminal Name

  ZoneHVAC:AirDistributionUnit,
    SPACE2-1 ATU,            !- Name
    SPACE2-1 In Node,        !- Air Distribution Unit Outlet Node Name
    AirTerminal:SingleDuct:VAV:Reheat,  !- Air Terminal Object Type
    SPACE2-1 VAV Reheat;     !- Air Terminal Name

  ZoneHVAC:AirDistributionUnit,
    SPACE3-1 ATU,            !- Name
    SPACE3-1 In Node,        !- Air Distribution Unit Outlet Node Name
    AirTerminal:SingleDuct:VAV:Reheat,  !- Air Terminal Object Type
    SPACE3-1 VAV Reheat;     !- Air Terminal Name

  ZoneHVAC:AirDistributionUnit,
    SPACE4-1 ATU,            !- Name
    SPACE4-1 In Node,        !- Air Distribution Unit Outlet Node Name
    AirTerminal:SingleDuct:VAV:Reheat,  !- Air Terminal Object Type
    SPACE4-1 VAV Reheat;     !- Air Terminal Name

  ZoneHVAC:AirDistributionUnit,
    SPACE5-1 ATU,            !- Name
    SPACE5-1 In Node,        !- Air Distribution Unit Outlet Node Name
    AirTerminal:SingleDuct:VAV:Reheat,  !- Air Terminal Object Type
    SPACE5-1 VAV Reheat;     !- Air Terminal Name

  AirTerminal:SingleDuct:VAV:Reheat,
    SPACE1-1 VAV Reheat,     !- Name
    ReheatCoilAvailSched,    !- Availability Schedule Name
    SPACE1-1 Zone Coil Air In Node,  !- Damper Air Outlet Node Name
    SPACE1-1 ATU In Node,    !- Air Inlet Node Name
    autosize,                !- Maximum Air Flow Rate {m3/s}
    Constant,                !- Zone Minimum Air Flow Input Method
    0.1,                     !- Constant Minimum Air Flow Fraction
    ,                        !- Fixed Minimum Air Flow Rate {m3/s}
    ,                        !- Minimum Air Flow Fraction Schedule Name
    Coil:Heating:Fuel,       !- Reheat Coil Object Type
    SPACE1-1 Zone Coil,      !- Reheat Coil Name
    0.0,                     !- Maximum Hot Water or Steam Flow Rate {m3/s}
    0.0,                     !- Minimum Hot Water or Steam Flow Rate {m3/s}
    SPACE1-1 In Node,        !- Air Outlet Node Name
    0.001,                   !- Convergence Tolerance
    ReverseWithLimits,       !- Damper Heating Action
    0.002032,                !- Maximum Flow per Zone Floor Area During Reheat {m3/s-m2}
    AutoCalculate,           !- Maximum Flow Fraction During Reheat
    ,                        !- Maximum Reheat Air Temperature {C}
    ZoneMinOARequirements;   !- Design Specification Outdoor Air Object Name

! Outdoor air specification should be consistent with Sizing:Zone object inputs.

  DesignSpecification:OutdoorAir,
    ZoneMinOARequirements,   !- Name
    Sum,                     !- Outdoor Air Method
    0.00472,                 !- Outdoor Air Flow per Person {m3/s-person}
    0.001,                   !- Outdoor Air Flow per Zone Floor Area {m3/s-m2}
    ,                        !- Outdoor Air Flow per Zone {m3/s}
    ,                        !- Outdoor Air Flow Air Changes per Hour {1/hr}
    Min OARequirements Sched;!- Outdoor Air Schedule Name

  Schedule:Compact,
    Min OARequirements Sched,!- Name
    Any Number,              !- Schedule Type Limits Name
    Through: 12/31,          !- Field 1
    For: Weekdays SummerDesignDay WinterDesignDay, !- Field 2
    Until: 24:00,1.0,        !- Field 3
    For: AllOtherDays,       !- Field 5
    Until: 24:00,0.25;       !- Field 6

  AirTerminal:SingleDuct:VAV:Reheat,
    SPACE2-1 VAV Reheat,     !- Name
    ReheatCoilAvailSched,    !- Availability Schedule Name
    SPACE2-1 Zone Coil Air In Node,  !- Damper Air Outlet Node Name
    SPACE2-1 ATU In Node,    !- Air Inlet Node Name
    autosize,                !- Maximum Air Flow Rate {m3/s}
    Constant,                !- Zone Minimum Air Flow Input Method
    0.1,                     !- Constant Minimum Air Flow Fraction
    ,                        !- Fixed Minimum Air Flow Rate {m3/s}
    ,                        !- Minimum Air Flow Fraction Schedule Name
    Coil:Heating:Fuel,       !- Reheat Coil Object Type
    SPACE2-1 Zone Coil,      !- Reheat Coil Name
    0.0,                     !- Maximum Hot Water or Steam Flow Rate {m3/s}
    0.0,                     !- Minimum Hot Water or Steam Flow Rate {m3/s}
    SPACE2-1 In Node,        !- Air Outlet Node Name
    0.001,                   !- Convergence Tolerance
    ReverseWithLimits,       !- Damper Heating Action
    0.002032,                !- Maximum Flow per Zone Floor Area During Reheat {m3/s-m2}
    ,                        !- Maximum Flow Fraction During Reheat
    ,                        !- Maximum Reheat Air Temperature {C}
    ZoneMinOARequirements;   !- Design Specification Outdoor Air Object Name

  AirTerminal:SingleDuct:VAV:Reheat,
    SPACE3-1 VAV Reheat,     !- Name
    ReheatCoilAvailSched,    !- Availability Schedule Name
    SPACE3-1 Zone Coil Air In Node,  !- Damper Air Outlet Node Name
    SPACE3-1 ATU In Node,    !- Air Inlet Node Name
    autosize,                !- Maximum Air Flow Rate {m3/s}
    Constant,                !- Zone Minimum Air Flow Input Method
    0.1,                     !- Constant Minimum Air Flow Fraction
    ,                        !- Fixed Minimum Air Flow Rate {m3/s}
    ,                        !- Minimum Air Flow Fraction Schedule Name
    Coil:Heating:Fuel,       !- Reheat Coil Object Type
    SPACE3-1 Zone Coil,      !- Reheat Coil Name
    0.0,                     !- Maximum Hot Water or Steam Flow Rate {m3/s}
    0.0,                     !- Minimum Hot Water or Steam Flow Rate {m3/s}
    SPACE3-1 In Node,        !- Air Outlet Node Name
    0.001,                   !- Convergence Tolerance
    ReverseWithLimits,       !- Damper Heating Action
    0.002032,                !- Maximum Flow per Zone Floor Area During Reheat {m3/s-m2}
    ,                        !- Maximum Flow Fraction During Reheat
    ,                        !- Maximum Reheat Air Temperature {C}
    ZoneMinOARequirements;   !- Design Specification Outdoor Air Object Name

  AirTerminal:SingleDuct:VAV:Reheat,
    SPACE4-1 VAV Reheat,     !- Name
    ReheatCoilAvailSched,    !- Availability Schedule Name
    SPACE4-1 Zone Coil Air In Node,  !- Damper Air Outlet Node Name
    SPACE4-1 ATU In Node,    !- Air Inlet Node Name
    autosize,                !- Maximum Air Flow Rate {m3/s}
    Constant,                !- Zone Minimum Air Flow Input Method
    0.1,                     !- Constant Minimum Air Flow Fraction
    ,                        !- Fixed Minimum Air Flow Rate {m3/s}
    ,                        !- Minimum Air Flow Fraction Schedule Name
    Coil:Heating:Fuel,       !- Reheat Coil Object Type
    SPACE4-1 Zone Coil,      !- Reheat Coil Name
    0.0,                     !- Maximum Hot Water or Steam Flow Rate {m3/s}
    0.0,                     !- Minimum Hot Water or Steam Flow Rate {m3/s}
    SPACE4-1 In Node,        !- Air Outlet Node Name
    0.001,                   !- Convergence Tolerance
    ReverseWithLimits,       !- Damper Heating Action
    0.002032,                !- Maximum Flow per Zone Floor Area During Reheat {m3/s-m2}
    ,                        !- Maximum Flow Fraction During Reheat
    ,                        !- Maximum Reheat Air Temperature {C}
    ZoneMinOARequirements;   !- Design Specification Outdoor Air Object Name

  AirTerminal:SingleDuct:VAV:Reheat,
    SPACE5-1 VAV Reheat,     !- Name
    ReheatCoilAvailSched,    !- Availability Schedule Name
    SPACE5-1 Zone Coil Air In Node,  !- Damper Air Outlet Node Name
    SPACE5-1 ATU In Node,    !- Air Inlet Node Name
    autosize,                !- Maximum Air Flow Rate {m3/s}
    Constant,                !- Zone Minimum Air Flow Input Method
    0.1,                     !- Constant Minimum Air Flow Fraction
    ,                        !- Fixed Minimum Air Flow Rate {m3/s}
    ,                        !- Minimum Air Flow Fraction Schedule Name
    Coil:Heating:Fuel,       !- Reheat Coil Object Type
    SPACE5-1 Zone Coil,      !- Reheat Coil Name
    0.0,                     !- Maximum Hot Water or Steam Flow Rate {m3/s}
    0.0,                     !- Minimum Hot Water or Steam Flow Rate {m3/s}
    SPACE5-1 In Node,        !- Air Outlet Node Name
    0.001,                   !- Convergence Tolerance
    ReverseWithLimits,       !- Damper Heating Action
    0.002032,                !- Maximum Flow per Zone Floor Area During Reheat {m3/s-m2}
    ,                        !- Maximum Flow Fraction During Reheat
    ,                        !- Maximum Reheat Air Temperature {C}
    ZoneMinOARequirements;   !- Design Specification Outdoor Air Object Name

  Coil:Heating:Fuel,
    SPACE1-1 Zone Coil,      !- Name
    ReheatCoilAvailSched,    !- Availability Schedule Name
    NaturalGas,              !- Fuel Type
    0.8,                     !- Burner Efficiency
    autosize,                !- Nominal Capacity {W}
    SPACE1-1 Zone Coil Air In Node,  !- Air Inlet Node Name
    SPACE1-1 In Node;        !- Air Outlet Node Name

  Coil:Heating:Fuel,
    SPACE2-1 Zone Coil,      !- Name
    ReheatCoilAvailSched,    !- Availability Schedule Name
    NaturalGas,              !- Fuel Type
    0.8,                     !- Burner Efficiency
    autosize,                !- Nominal Capacity {W}
    SPACE2-1 Zone Coil Air In Node,  !- Air Inlet Node Name
    SPACE2-1 In Node;        !- Air Outlet Node Name

  Coil:Heating:Fuel,
    SPACE3-1 Zone Coil,      !- Name
    ReheatCoilAvailSched,    !- Availability Schedule Name
    NaturalGas,              !- Fuel Type
    0.8,                     !- Burner Efficiency
    autosize,                !- Nominal Capacity {W}
    SPACE3-1 Zone Coil Air In Node,  !- Air Inlet Node Name
    SPACE3-1 In Node;        !- Air Outlet Node Name

  Coil:Heating:Fuel,
    SPACE4-1 Zone Coil,      !- Name
    ReheatCoilAvailSched,    !- Availability Schedule Name
    NaturalGas,              !- Fuel Type
    0.8,                     !- Burner Efficiency
    autosize,                !- Nominal Capacity {W}
    SPACE4-1 Zone Coil Air In Node,  !- Air Inlet Node Name
    SPACE4-1 In Node;        !- Air Outlet Node Name

  Coil:Heating:Fuel,
    SPACE5-1 Zone Coil,      !- Name
    ReheatCoilAvailSched,    !- Availability Schedule Name
    NaturalGas,              !- Fuel Type
    0.8,                     !- Burner Efficiency
    autosize,                !- Nominal Capacity {W}
    SPACE5-1 Zone Coil Air In Node,  !- Air Inlet Node Name
    SPACE5-1 In Node;        !- Air Outlet Node Name

  AirLoopHVAC:ReturnPath,
    ReturnAirPath1,          !- Name
    PLENUM-1 Out Node,       !- Return Air Path Outlet Node Name
    AirLoopHVAC:ReturnPlenum,!- Component 1 Object Type
    Return-Plenum-1;         !- Component 1 Name

  AirLoopHVAC:ReturnPlenum,
    Return-Plenum-1,         !- Name
    PLENUM-1,                !- Zone Name
    PLENUM-1 Node,           !- Zone Node Name
    PLENUM-1 Out Node,       !- Outlet Node Name
    ,                        !- Induced Air Outlet Node or NodeList Name
    SPACE1-1 Out Node,       !- Inlet 1 Node Name
    SPACE2-1 Out Node,       !- Inlet 2 Node Name
    SPACE3-1 Out Node,       !- Inlet 3 Node Name
    SPACE4-1 Out Node,       !- Inlet 4 Node Name
    SPACE5-1 Out Node;       !- Inlet 5 Node Name

  AirLoopHVAC:SupplyPath,
    Zone Supply Air Path 1,  !- Name
    Zone Eq In Node,         !- Supply Air Path Inlet Node Name
    AirLoopHVAC:ZoneSplitter,!- Component 1 Object Type
    Zone Supply Air Splitter 1;  !- Component 1 Name

  AirLoopHVAC:ZoneSplitter,
    Zone Supply Air Splitter 1,  !- Name
    Zone Eq In Node,         !- Inlet Node Name
    SPACE1-1 ATU In Node,    !- Outlet 1 Node Name
    SPACE2-1 ATU In Node,    !- Outlet 2 Node Name
    SPACE3-1 ATU In Node,    !- Outlet 3 Node Name
    SPACE4-1 ATU In Node,    !- Outlet 4 Node Name
    SPACE5-1 ATU In Node;    !- Outlet 5 Node Name

  AirLoopHVAC,
    VAV Sys 1,               !- Name
    ,                        !- Controller List Name
    VAV Sys 1 Avail List,    !- Availability Manager List Name
    autosize,                !- Design Supply Air Flow Rate {m3/s}
    VAV Sys 1 Branches,      !- Branch List Name
    ,                        !- Connector List Name
    VAV Sys 1 Inlet Node,    !- Supply Side Inlet Node Name
    PLENUM-1 Out Node,       !- Demand Side Outlet Node Name
    Zone Eq In Node,         !- Demand Side Inlet Node Names
    VAV Sys 1 Outlet Node;   !- Supply Side Outlet Node Names

  AvailabilityManagerAssignmentList,
    VAV Sys 1 Avail List,    !- Name
    AvailabilityManager:Scheduled,  !- Availability Manager 1 Object Type
    VAV Sys 1 Avail;         !- Availability Manager 1 Name

  AvailabilityManager:Scheduled,
    VAV Sys 1 Avail,         !- Name
    FanAvailSched;           !- Schedule Name

  BranchList,
    VAV Sys 1 Branches,      !- Name
    VAV Sys 1 Main Branch;   !- Branch 1 Name

  Branch,
    VAV Sys 1 Main Branch,   !- Name
    ,                        !- Pressure Drop Curve Name
    AirLoopHVAC:OutdoorAirSystem,  !- Component 1 Object Type
    OA Sys 1,                !- Component 1 Name
    VAV Sys 1 Inlet Node,    !- Component 1 Inlet Node Name
    Mixed Air Node 1,        !- Component 1 Outlet Node Name
    AirLoopHVAC:UnitarySystem,  !- Component 2 Object Type
    GasHeat DXAC Furnace 1,  !- Component 2 Name
    Mixed Air Node 1,        !- Component 2 Inlet Node Name
    VAV Sys 1 Outlet Node;   !- Component 2 Outlet Node Name

!    CoilSystem:Cooling:DX,   !- Component 2 Object Type
!    DX Cooling Coil System 1,!- Component 2 Name
!    Mixed Air Node 1,        !- Component 2 Inlet Node Name
!    Main Cooling Coil 1 Outlet Node,  !- Component 2 Outlet Node Name
!    Coil:Heating:Fuel,       !- Component 3 Object Type
!    Main Heating Coil 1,     !- Component 3 Name
!    Main Cooling Coil 1 Outlet Node,  !- Component 3 Inlet Node Name
!    Main Heating Coil 1 Outlet Node,  !- Component 3 Outlet Node Name
!    Fan:VariableVolume,      !- Component 4 Object Type
!    Supply Fan 1,            !- Component 4 Name
!    Main Heating Coil 1 Outlet Node,  !- Component 4 Inlet Node Name
!    VAV Sys 1 Outlet Node;   !- Component 4 Outlet Node Name
!_-- changes

  AirLoopHVAC:UnitarySystem,
    GasHeat DXAC Furnace 1,  !- Name
    Setpoint,                !- Control Type
    ,                        !- Controlling Zone or Thermostat Location
    CoolReheat,              !- Dehumidification Control Type
    ReheatCoilAvailSched,    !- Availability Schedule Name
    Mixed Air Node 1,        !- Air Inlet Node Name
    VAV Sys 1 Outlet Node,   !- Air Outlet Node Name
    Fan:VariableVolume,      !- Supply Fan Object Type
    Supply Fan 1,            !- Supply Fan Name
    BlowThrough,             !- Fan Placement
    ,                        !- Supply Air Fan Operating Mode Schedule Name
    Coil:Heating:Fuel,       !- Heating Coil Object Type
    Main Heating Coil 1,     !- Heating Coil Name
    ,                        !- DX Heating Coil Sizing Ratio
<<<<<<< HEAD
    Coil:Cooling:DX,  !- Cooling Coil Object Type
=======
    Coil:Cooling:DX,         !- Cooling Coil Object Type
>>>>>>> 2048ae48
    Main Cooling Coil 1,     !- Cooling Coil Name
    ,                        !- Use DOAS DX Cooling Coil
    ,                        !- Minimum Supply Air Temperature {C}
    ,                        !- Latent Load Control
    Coil:Heating:Desuperheater,  !- Supplemental Heating Coil Object Type
    Humidistat Reheat Coil 1,!- Supplemental Heating Coil Name
    SupplyAirFlowRate,       !- Cooling Supply Air Flow Rate Method
    autosize,                !- Cooling Supply Air Flow Rate {m3/s}
    ,                        !- Cooling Supply Air Flow Rate Per Floor Area {m3/s-m2}
    ,                        !- Cooling Fraction of Autosized Cooling Supply Air Flow Rate
    ,                        !- Cooling Supply Air Flow Rate Per Unit of Capacity {m3/s-W}
    SupplyAirFlowRate,       !- Heating Supply Air Flow Rate Method
    autosize,                !- Heating Supply Air Flow Rate {m3/s}
    ,                        !- Heating Supply Air Flow Rate Per Floor Area {m3/s-m2}
    ,                        !- Heating Fraction of Autosized Heating Supply Air Flow Rate
    ,                        !- Heating Supply Air Flow Rate Per Unit of Capacity {m3/s-W}
    SupplyAirFlowRate,       !- No Load Supply Air Flow Rate Method
    autosize,                !- No Load Supply Air Flow Rate {m3/s}
    ,                        !- No Load Supply Air Flow Rate Per Floor Area {m3/s-m2}
    ,                        !- No Load Fraction of Autosized Cooling Supply Air Flow Rate
    ,                        !- No Load Fraction of Autosized Heating Supply Air Flow Rate
    ,                        !- No Load Supply Air Flow Rate Per Unit of Capacity During Cooling Operation {m3/s-W}
    ,                        !- No Load Supply Air Flow Rate Per Unit of Capacity During Heating Operation {m3/s-W}
    80;                      !- Maximum Supply Air Temperature {C}

  Coil:Heating:Desuperheater,
    Humidistat Reheat Coil 1,!- Name
    ReheatCoilAvailSched,    !- Availability Schedule Name
    0.3,                     !- Heat Reclaim Recovery Efficiency
    Reheat Coil Air Inlet Node,  !- Air Inlet Node Name
    VAV Sys 1 Outlet Node,   !- Air Outlet Node Name
    Coil:Cooling:DX,  !- Heating Source Object Type
    Main Cooling Coil 1,     !- Heating Source Name
    VAV Sys 1 Outlet Node,   !- Temperature Setpoint Node Name
    5.0;                     !- Parasitic Electric Load {W}

  SetpointManager:Scheduled,
    Supply Air Hum Rate Manager 1,  !- Name
    MaximumHumidityRatio,    !- Control Variable
    Supply Air Hum Rate Schedule,  !- Schedule Name
    VAV Sys 1 Outlet Node;   !- Setpoint Node or NodeList Name

  SetpointManager:Scheduled,
    Supply Air Hum Rate Manager 2,  !- Name
    MaximumHumidityRatio,    !- Control Variable
    Supply Air Hum Rate Schedule,  !- Schedule Name
    Main Heating Coil 1 Inlet Node;  !- Setpoint Node or NodeList Name

  Schedule:Constant,Supply Air Hum Rate Schedule,,0.006;

! end changes

  AirLoopHVAC:OutdoorAirSystem,
    OA Sys 1,                !- Name
    OA Sys 1 Controllers,    !- Controller List Name
    OA Sys 1 Equipment;      !- Outdoor Air Equipment List Name

  AirLoopHVAC:ControllerList,
    OA Sys 1 Controllers,    !- Name
    Controller:OutdoorAir,   !- Controller 1 Object Type
    OA Controller 1;         !- Controller 1 Name

  AirLoopHVAC:OutdoorAirSystem:EquipmentList,
    OA Sys 1 Equipment,      !- Name
    OutdoorAir:Mixer,        !- Component 1 Object Type
    OA Mixing Box 1;         !- Component 1 Name

  OutdoorAir:Mixer,
    OA Mixing Box 1,         !- Name
    Mixed Air Node 1,        !- Mixed Air Node Name
    Outside Air Inlet Node 1,!- Outdoor Air Stream Node Name
    Relief Air Outlet Node 1,!- Relief Air Stream Node Name
    VAV Sys 1 Inlet Node;    !- Return Air Stream Node Name

  Coil:Cooling:DX,
    Main Cooling Coil 1,     !- Name
    Main Cooling Coil 1 Inlet Node,  !- Evaporator Inlet Node Name
    Main Heating Coil 1 Inlet Node,  !- Evaporator Outlet Node Name
    ,                        !- Availability Schedule Name
    ,                        !- Condenser Zone Name
    Main Cooling Coil 1 Condenser Node,  !- Condenser Inlet Node Name
    Main Cooling Coil 1 Condenser Outlet Node,  !- Condenser Outlet Node Name
    Main Cooling Coil 1 Performance,  !- Performance Object Name
    ,                        !- Condensate Collection Water Storage Tank Name
    ;                        !- Evaporative Condenser Supply Water Storage Tank Name

  Coil:Cooling:DX:CurveFit:Performance,
    Main Cooling Coil 1 Performance,  !- Name
    0.0,                     !- Crankcase Heater Capacity
    ,                        !- Minimum Outdoor Dry-Bulb Temperature for Compressor Operation
    10.0,                    !- Maximum Outdoor Dry-Bulb Temperature for Crankcase Heater Operation
    ,                        !- Unit Internal Static Air Pressure
    Discrete,                !- Capacity Control Method
    ,                        !- Evaporative Condenser Basin Heater Capacity
    ,                        !- Evaporative Condenser Basin Heater Setpoint Temperature
    ,                        !- Evaporative Condenser Basin Heater Operating Schedule Name
    Electricity,             !- Compressor Fuel Type
    Main Cooling Coil 1 Operating Mode,  !- Base Operating Mode
    ,                        !- Alternative Operating Mode 1
    ;                        !- Alternative Operating Mode 2

  Coil:Cooling:DX:CurveFit:OperatingMode,
    Main Cooling Coil 1 Operating Mode,  !- Name
<<<<<<< HEAD
    36991.44,                !- Rated Gross Total Cooling Capacity
    3.776,                   !- Rated Evaporator Air Flow Rate
    10.62,                   !- Rated Condenser Air Flow Rate
=======
    AutoSize, ! 36991.44,                !- Rated Gross Total Cooling Capacity
    AutoSize, ! 3.776,                   !- Rated Evaporator Air Flow Rate
    AutoSize, ! 10.62,                   !- Rated Condenser Air Flow Rate
>>>>>>> 2048ae48
    ,                        !- Maximum Cycling Rate
    0.0,                     !- Ratio of Initial Moisture Evaporation Rate and Steady State Latent Capacity
    0.0,                     !- Latent Capacity Time Constant
    0.0,                     !- Nominal Time for Condensate Removal to Begin
    No,                      !- Apply Latent Degradation to Speeds Greater than 1
    AirCooled,               !- Condenser Type
    ,                        !- Nominal Evaporative Condenser Pump Power
    1,                       !- Nominal Speed Number
    Main Cooling Coil 1 Speed;  !- Speed 1 Name

  Coil:Cooling:DX:CurveFit:Speed,
    Main Cooling Coil 1 Speed,  !- Name
    1.0,                     !- Gross Total Cooling Capacity Fraction
    1.0,                     !- Evaporator Air Flow Rate Fraction
    1.0,                     !- Condenser Air Flow Rate Fraction
    0.75,                    !- Gross Sensible Heat Ratio
    3.866,                   !- Gross Cooling COP
    1.0,                     !- Active Fraction of Coil Face Area
    ,                        !- Rated Evaporator Fan Power Per Volume Flow Rate
    1.0,                     !- Evaporative Condenser Pump Power Fraction
    ,                        !- Evaporative Condenser Effectiveness
    HPCoolingCAPFTemp4,      !- Total Cooling Capacity Function of Temperature Curve Name
    HPACFFF,                 !- Total Cooling Capacity Function of Air Flow Fraction Curve Name
    HPCoolingEIRFTemp4,      !- Energy Input Ratio Function of Temperature Curve Name
    HPACFFF,                 !- Energy Input Ratio Function of Air Flow Fraction Curve Name
    HPACCOOLPLFFPLR;         !- Energy Part Load Fraction Curve Name

  Curve:Quadratic,
    HPACCOOLPLFFPLR,         !- Name
    1.0,                     !- Coefficient1 Constant
    0.0,                     !- Coefficient2 x
    0.0,                     !- Coefficient3 x**2
    0.5,                     !- Minimum Value of x
    1.5;                     !- Maximum Value of x

  Curve:Cubic,
    HPACFFF,                 !- Name
    1.0,                     !- Coefficient1 Constant
    0.0,                     !- Coefficient2 x
    0.0,                     !- Coefficient3 x**2
    0.0,                     !- Coefficient4 x**3
    0.5,                     !- Minimum Value of x
    1.5;                     !- Maximum Value of x

  Curve:Biquadratic,
    HPCoolingEIRFTemp4,      !- Name
    0.0001514017,            !- Coefficient1 Constant
    0.0655062896,            !- Coefficient2 x
    -0.0020370821,           !- Coefficient3 x**2
    0.0067823041,            !- Coefficient4 y
    0.0004087196,            !- Coefficient5 y**2
    -0.0003552302,           !- Coefficient6 x*y
    13.89,                   !- Minimum Value of x
    22.22,                   !- Maximum Value of x
    12.78,                   !- Minimum Value of y
    51.67,                   !- Maximum Value of y
    0.5141,                  !- Minimum Curve Output
    1.7044,                  !- Maximum Curve Output
    Temperature,             !- Input Unit Type for X
    Temperature,             !- Input Unit Type for Y
    Dimensionless;           !- Output Unit Type

  Curve:Biquadratic,
    HPCoolingCAPFTemp4,      !- Name
    1.3544202152,            !- Coefficient1 Constant
    -0.0493402773,           !- Coefficient2 x
    0.0022649843,            !- Coefficient3 x**2
    0.0008517727,            !- Coefficient4 y
    -0.0000426316,           !- Coefficient5 y**2
    -0.0003364517,           !- Coefficient6 x*y
    13.89,                   !- Minimum Value of x
    22.22,                   !- Maximum Value of x
    12.78,                   !- Minimum Value of y
    51.67,                   !- Maximum Value of y
    0.7923,                  !- Minimum Curve Output
    1.2736,                  !- Maximum Curve Output
    Temperature,             !- Input Unit Type for X
    Temperature,             !- Input Unit Type for Y
    Dimensionless;           !- Output Unit Type

  OutdoorAir:Node,
    Main Cooling Coil 1 Condenser Node,  !- Name
    -1.0;                    !- Height Above Ground {m}

  OutdoorAir:Node,
    Main Cooling Coil 1 Condenser Outlet Node,  !- Name
    -1.0;                    !- Height Above Ground {m}

  Coil:Heating:Fuel,
    Main heating Coil 1,     !- Name
    ReheatCoilAvailSched,    !- Availability Schedule Name
    NaturalGas,              !- Fuel Type
    0.8,                     !- Burner Efficiency
    autosize,                !- Nominal Capacity {W}
    Main Heating Coil 1 Inlet Node,  !- Air Inlet Node Name
    Reheat Coil Air Inlet Node,  !- Air Outlet Node Name
    Reheat Coil Air Inlet Node;  !- Temperature Setpoint Node Name

  Fan:VariableVolume,
    Supply Fan 1,            !- Name
    FanAvailSched,           !- Availability Schedule Name
    0.7,                     !- Fan Total Efficiency
    600.0,                   !- Pressure Rise {Pa}
    autosize,                !- Maximum Flow Rate {m3/s}
    Fraction,                !- Fan Power Minimum Flow Rate Input Method
    0.25,                    !- Fan Power Minimum Flow Fraction
    ,                        !- Fan Power Minimum Air Flow Rate {m3/s}
    0.9,                     !- Motor Efficiency
    1.0,                     !- Motor In Airstream Fraction
    0.0015302446,            !- Fan Power Coefficient 1
    0.0052080574,            !- Fan Power Coefficient 2
    1.1086242,               !- Fan Power Coefficient 3
    -0.11635563,             !- Fan Power Coefficient 4
    0.000,                   !- Fan Power Coefficient 5
    Mixed Air Node 1,        !- Air Inlet Node Name
    Main Cooling Coil 1 Inlet Node;  !- Air Outlet Node Name

  Controller:OutdoorAir,
    OA Controller 1,         !- Name
    Relief Air Outlet Node 1,!- Relief Air Outlet Node Name
    VAV Sys 1 Inlet Node,    !- Return Air Node Name
    Mixed Air Node 1,        !- Mixed Air Node Name
    Outside Air Inlet Node 1,!- Actuator Node Name
    autosize,                !- Minimum Outdoor Air Flow Rate {m3/s}
    autosize,                !- Maximum Outdoor Air Flow Rate {m3/s}
    FixedDryBulb,            !- Economizer Control Type
    ModulateFlow,            !- Economizer Control Action Type
    19.,                     !- Economizer Maximum Limit Dry-Bulb Temperature {C}
    ,                        !- Economizer Maximum Limit Enthalpy {J/kg}
    ,                        !- Economizer Maximum Limit Dewpoint Temperature {C}
    ,                        !- Electronic Enthalpy Limit Curve Name
    4.,                      !- Economizer Minimum Limit Dry-Bulb Temperature {C}
    NoLockout,               !- Lockout Type
    FixedMinimum,            !- Minimum Limit Type
    Min OA Sched;            !- Minimum Outdoor Air Schedule Name

  SetpointManager:Scheduled,
    Supply Air Temp Manager 1,  !- Name
    Temperature,             !- Control Variable
    Seasonal Reset Supply Air Temp Sch,  !- Schedule Name
    Supply Air Temp Nodes 1; !- Setpoint Node or NodeList Name

  NodeList,
    Supply Air Temp Nodes 1, !- Name
    Main Heating Coil 1 Inlet Node,  !- Node 1 Name
    Reheat Coil Air Inlet Node,  !- Node 2 Name
    VAV Sys 1 Outlet Node;   !- Node 3 Name

  Output:Variable,*,Site Outdoor Air Drybulb Temperature,hourly;

  Output:Variable,*,Zone Air Temperature,hourly;

  Output:Variable,*,Zone Air System Sensible Cooling Rate,hourly;

  Output:Variable,*,Zone Air System Sensible Heating Rate,hourly;

  Output:Variable,*,Cooling Coil Air Mass Flow Rate,hourly;

  Output:Variable,*,Cooling Coil Air Inlet Temperature,hourly;

  Output:Variable,*,Cooling Coil Air Inlet Humidity Ratio,hourly;

  Output:Variable,*,Cooling Coil Latent Cooling Rate,hourly;

  Output:Variable,*,Cooling Coil Air Outlet Temperature,hourly;

  Output:Variable,*,Cooling Coil Air Outlet Humidity Ratio,hourly;

  Output:Variable,*,Cooling Coil Sensible Cooling Rate,hourly;

  Output:Variable,*,Cooling Coil Total Cooling Rate,hourly;

  Output:Variable,*,Cooling Coil Part Load Ratio,hourly;

  Output:Variable,*,Cooling Coil Electricity Rate,hourly;

  Output:Variable,*,Cooling Coil Runtime Fraction,hourly;

  Output:Variable,*,Cooling Coil Source Side Heat Transfer Rate,hourly;

  Output:Variable,*,Cooling Coil Electricity Rate,hourly;

  Output:Variable,*,Cooling Coil Runtime Fraction,hourly;

Output:Variable,*,Cooling Coil Crankcase Heater Electricity Rate,hourly; !- HVAC Average [W]
Output:Variable,*,Cooling Coil Crankcase Heater Electricity Energy,hourly; !- HVAC Sum [J]

  Output:Variable,*,Fan Electricity Rate,hourly;

  Output:Variable,*,Heating Coil Heating Rate,hourly;

  Output:Variable,*,Heating Coil NaturalGas Rate,hourly;

  Output:Variable,*,People Occupant Count,hourly;

  Output:Variable,*,Zone Air Terminal VAV Damper Position,hourly;

  Output:Variable,*,Zone Air Terminal Minimum Air Flow Fraction,hourly;

  Output:Variable,*,Zone Air Terminal Outdoor Air Volume Flow Rate,hourly;

  Output:Variable,SPACE1-1 In Node,System Node Temperature,hourly;

  Output:Variable,SPACE2-1 In Node,System Node Temperature,hourly;

  Output:Variable,SPACE3-1 In Node,System Node Temperature,hourly;

  Output:Variable,SPACE4-1 In Node,System Node Temperature,hourly;

  Output:Variable,SPACE2-1 In Node,System Node Mass Flow Rate,hourly;

  Output:Variable,SPACE3-1 In Node,System Node Mass Flow Rate,hourly;

  Output:Variable,SPACE4-1 In Node,System Node Mass Flow Rate,hourly;

  Output:Variable,SPACE5-1 In Node,System Node Mass Flow Rate,hourly;

  Output:Variable,*,Air System Outdoor Air Flow Fraction,hourly;

  Output:Variable,*,Air System Outdoor Air Mass Flow Rate,hourly;

  Output:Variable,*,Air System Mixed Air Mass Flow Rate,hourly;

  Output:Variable,VAV Sys 1 Outlet Node,System Node Temperature,hourly;

  Output:Variable,VAV Sys 1 Outlet Node,System Node Mass Flow Rate,hourly;

  Output:Variable,VAV Sys 1 Outlet Node,System Node Setpoint Temperature,hourly;

  Output:Variable,VAV Sys 1 Outlet Node,System Node Humidity Ratio,hourly;

  Output:VariableDictionary,IDF;

  Output:Surfaces:Drawing,dxf;

  OutputControl:Table:Style,
    HTML,                    !- Column Separator
    InchPound;               !- Unit Conversion

  Output:Table:SummaryReports,
    AllSummary;              !- Report 1 Name

  Output:SQlite,
    simple;                  !- Option Type

  Output:Variable,*,Unitary System Part Load Ratio,hourly;

  Output:Variable,*,Unitary System Total Cooling Rate,hourly;

  Output:Variable,*,Unitary System Sensible Cooling Rate,hourly;

  Output:Variable,*,Unitary System Latent Cooling Rate,hourly;

  Output:Variable,*,Unitary System Total Heating Rate,hourly;

  Output:Variable,*,Unitary System Sensible Heating Rate,hourly;

  Output:Variable,*,Unitary System Latent Heating Rate,hourly;

  Output:Variable,*,Unitary System Ancillary Electricity Rate,hourly;

  Output:Variable,*,Unitary System Dehumidification Induced Heating Demand Rate,hourly;

  Output:Variable,*,Unitary System Fan Part Load Ratio,hourly;

  Output:Variable,*,Unitary System Compressor Part Load Ratio,hourly;

  Output:Variable,*,Unitary System Frost Control Status,hourly;

  Output:Variable,*,Unitary System Heating Ancillary Electricity Energy,hourly;

  Output:Variable,*,Unitary System Cycling Ratio,hourly;

  Output:Variable,*,Unitary System Compressor Speed Ratio,hourly;

  Output:Variable,*,Zone Operative Temperature,hourly;

  Output:Variable,*,Zone Mean Air Dewpoint Temperature,hourly;

  Output:Variable,*,Zone Mean Air Humidity Ratio,hourly;

  Output:Variable,*,Zone Air Relative Humidity,hourly;
<|MERGE_RESOLUTION|>--- conflicted
+++ resolved
@@ -2696,11 +2696,7 @@
     Coil:Heating:Fuel,       !- Heating Coil Object Type
     Main Heating Coil 1,     !- Heating Coil Name
     ,                        !- DX Heating Coil Sizing Ratio
-<<<<<<< HEAD
-    Coil:Cooling:DX,  !- Cooling Coil Object Type
-=======
     Coil:Cooling:DX,         !- Cooling Coil Object Type
->>>>>>> 2048ae48
     Main Cooling Coil 1,     !- Cooling Coil Name
     ,                        !- Use DOAS DX Cooling Coil
     ,                        !- Minimum Supply Air Temperature {C}
@@ -2804,15 +2800,9 @@
 
   Coil:Cooling:DX:CurveFit:OperatingMode,
     Main Cooling Coil 1 Operating Mode,  !- Name
-<<<<<<< HEAD
-    36991.44,                !- Rated Gross Total Cooling Capacity
-    3.776,                   !- Rated Evaporator Air Flow Rate
-    10.62,                   !- Rated Condenser Air Flow Rate
-=======
     AutoSize, ! 36991.44,                !- Rated Gross Total Cooling Capacity
     AutoSize, ! 3.776,                   !- Rated Evaporator Air Flow Rate
     AutoSize, ! 10.62,                   !- Rated Condenser Air Flow Rate
->>>>>>> 2048ae48
     ,                        !- Maximum Cycling Rate
     0.0,                     !- Ratio of Initial Moisture Evaporation Rate and Steady State Latent Capacity
     0.0,                     !- Latent Capacity Time Constant
