--- conflicted
+++ resolved
@@ -75,17 +75,6 @@
 
 using namespace EnergyPlus;
 
-<<<<<<< HEAD
-=======
-namespace EnergyPlus {
-
-    std::vector<CoilCoolingDX> coilCoolingDXs;
-    bool coilCoolingDXGetInputFlag = true;
-    std::string const coilCoolingDXObjectName = "Coil:Cooling:DX";
-    bool stillNeedToReportStandardRatings = true;
-}
-
->>>>>>> ad764b96
 int CoilCoolingDX::factory(EnergyPlus::EnergyPlusData &state, std::string const & coilName) {
     if (state.dataCoilCooingDX->coilCoolingDXGetInputFlag) {
         CoilCoolingDX::getInput(state);
@@ -102,15 +91,6 @@
     return -1;
 }
 
-<<<<<<< HEAD
-=======
-void CoilCoolingDX::clear_state() {
-    coilCoolingDXs.clear();
-    coilCoolingDXGetInputFlag = true;
-    stillNeedToReportStandardRatings = true;
-}
-
->>>>>>> ad764b96
 void CoilCoolingDX::getInput(EnergyPlus::EnergyPlusData &state) {
     int numCoolingCoilDXs = state.dataInputProcessing->inputProcessor->getNumObjectsFound(state, state.dataCoilCooingDX->coilCoolingDXObjectName);
     if (numCoolingCoilDXs <= 0) {
@@ -226,18 +206,13 @@
         errorsFound = true;
     }
 
-<<<<<<< HEAD
-    BranchNodeConnections::TestCompSet(state,
-                                       state.dataCoilCooingDX->coilCoolingDXObjectName, this->name, input_data.evaporator_inlet_node_name, input_data.evaporator_outlet_node_name, "Air Nodes");
-=======
     if (!input_data.condenser_zone_name.empty()) {
         this->isSecondaryDXCoilInZone = true;
         // Setup zone data here
     }
 
     BranchNodeConnections::TestCompSet(
-        state, coilCoolingDXObjectName, this->name, input_data.evaporator_inlet_node_name, input_data.evaporator_outlet_node_name, "Air Nodes");
->>>>>>> ad764b96
+        state, state.dataCoilCooingDX->coilCoolingDXObjectName, this->name, input_data.evaporator_inlet_node_name, input_data.evaporator_outlet_node_name, "Air Nodes");
 
     if (errorsFound) {
         ShowFatalError(state, routineName + "Errors found in getting " + state.dataCoilCooingDX->coilCoolingDXObjectName + " input. Preceding condition(s) causes termination.");
@@ -751,7 +726,7 @@
             ratedSensCap = this->performance.normalMode.ratedGrossTotalCap * this->normModeNomSpeed().grossRatedSHR;
             state.dataRptCoilSelection->coilSelectionReportObj->setCoilFinalSizes(state,
                                                       this->name,
-                                                      coilCoolingDXObjectName,
+                                                      state.dataCoilCooingDX->coilCoolingDXObjectName,
                                                       this->performance.normalMode.ratedGrossTotalCap,
                                                       ratedSensCap,
                                                       this->performance.normalMode.ratedEvapAirFlowRate,
@@ -762,7 +737,7 @@
                 if (this->supplyFanIndex >= 0) {
                     state.dataRptCoilSelection->coilSelectionReportObj->setCoilSupplyFanInfo(state,
                                                                                              this->name,
-                                                                                             coilCoolingDXObjectName,
+                                                                                             state.dataCoilCooingDX->coilCoolingDXObjectName,
                                                                                              state.dataHVACFan->fanObjs[this->supplyFanIndex]->name,
                                                                                              DataAirSystems::objectVectorOOFanSystemModel,
                                                                                              this->supplyFanIndex);
@@ -771,7 +746,7 @@
                 if (this->supplyFanIndex >= 1) {
                     state.dataRptCoilSelection->coilSelectionReportObj->setCoilSupplyFanInfo(state,
                                                                                              this->name,
-                                                                                             coilCoolingDXObjectName,
+                                                                                             state.dataCoilCooingDX->coilCoolingDXObjectName,
                                                                                              state.dataFans->Fan(this->supplyFanIndex).FanName,
                                                                                              DataAirSystems::structArrayLegacyFanModels,
                                                                                              this->supplyFanIndex);
@@ -847,7 +822,7 @@
                 state, dummyEvapOutlet.Temp, dummyEvapOutlet.HumRat, DataEnvironment::StdPressureSeaLevel, "Coil:Cooling:DX::simulate");
             state.dataRptCoilSelection->coilSelectionReportObj->setRatedCoilConditions(state,
                                                            this->name,
-                                                           coilCoolingDXObjectName,
+                                                           state.dataCoilCooingDX->coilCoolingDXObjectName,
                                                            coolingRate,
                                                            sensCoolingRate,
                                                            ratedInletEvapMassFlowRate,
@@ -895,13 +870,13 @@
 
 void CoilCoolingDX::reportAllStandardRatings(EnergyPlus::EnergyPlusData &state) {
 
-    if (!coilCoolingDXs.empty()) {
+    if (!state.dataCoilCooingDX->coilCoolingDXs.empty()) {
         Real64 const ConvFromSIToIP(3.412141633);              // Conversion from SI to IP [3.412 Btu/hr-W]
         static constexpr auto Format_990(
                 "! <DX Cooling Coil Standard Rating Information>, Component Type, Component Name, Standard Rating (Net) "
                 "Cooling Capacity {W}, Standard Rated Net COP {W/W}, EER {Btu/W-h}, SEER {Btu/W-h}, IEER {Btu/W-h}\n");
         print(state.files.eio, "{}", Format_990);
-        for (auto &coil : coilCoolingDXs) {
+        for (auto &coil : state.dataCoilCooingDX->coilCoolingDXs) {
             coil.performance.calcStandardRatings210240(state);
 
             static constexpr auto Format_991(
@@ -932,5 +907,5 @@
                                                         "ANSI/AHRI ratings account for supply air fan heat and electric power.");
         }
     }
-    stillNeedToReportStandardRatings = false;
+    state.dataCoilCooingDX->stillNeedToReportStandardRatings = false;
 }