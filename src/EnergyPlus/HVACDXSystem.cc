// EnergyPlus, Copyright (c) 1996-2020, The Board of Trustees of the University of Illinois,
// The Regents of the University of California, through Lawrence Berkeley National Laboratory
// (subject to receipt of any required approvals from the U.S. Dept. of Energy), Oak Ridge
// National Laboratory, managed by UT-Battelle, Alliance for Sustainable Energy, LLC, and other
// contributors. All rights reserved.
//
// NOTICE: This Software was developed under funding from the U.S. Department of Energy and the
// U.S. Government consequently retains certain rights. As such, the U.S. Government has been
// granted for itself and others acting on its behalf a paid-up, nonexclusive, irrevocable,
// worldwide license in the Software to reproduce, distribute copies to the public, prepare
// derivative works, and perform publicly and display publicly, and to permit others to do so.
//
// Redistribution and use in source and binary forms, with or without modification, are permitted
// provided that the following conditions are met:
//
// (1) Redistributions of source code must retain the above copyright notice, this list of
//     conditions and the following disclaimer.
//
// (2) Redistributions in binary form must reproduce the above copyright notice, this list of
//     conditions and the following disclaimer in the documentation and/or other materials
//     provided with the distribution.
//
// (3) Neither the name of the University of California, Lawrence Berkeley National Laboratory,
//     the University of Illinois, U.S. Dept. of Energy nor the names of its contributors may be
//     used to endorse or promote products derived from this software without specific prior
//     written permission.
//
// (4) Use of EnergyPlus(TM) Name. If Licensee (i) distributes the software in stand-alone form
//     without changes from the version obtained under this License, or (ii) Licensee makes a
//     reference solely to the software portion of its product, Licensee must refer to the
//     software as "EnergyPlus version X" software, where "X" is the version number Licensee
//     obtained under this License and may not use a different name for the software. Except as
//     specifically required in this Section (4), Licensee shall not use in a company name, a
//     product name, in advertising, publicity, or other promotional activities any name, trade
//     name, trademark, logo, or other designation of "EnergyPlus", "E+", "e+" or confusingly
//     similar designation, without the U.S. Department of Energy's prior written consent.
//
// THIS SOFTWARE IS PROVIDED BY THE COPYRIGHT HOLDERS AND CONTRIBUTORS "AS IS" AND ANY EXPRESS OR
// IMPLIED WARRANTIES, INCLUDING, BUT NOT LIMITED TO, THE IMPLIED WARRANTIES OF MERCHANTABILITY
// AND FITNESS FOR A PARTICULAR PURPOSE ARE DISCLAIMED. IN NO EVENT SHALL THE COPYRIGHT OWNER OR
// CONTRIBUTORS BE LIABLE FOR ANY DIRECT, INDIRECT, INCIDENTAL, SPECIAL, EXEMPLARY, OR
// CONSEQUENTIAL DAMAGES (INCLUDING, BUT NOT LIMITED TO, PROCUREMENT OF SUBSTITUTE GOODS OR
// SERVICES; LOSS OF USE, DATA, OR PROFITS; OR BUSINESS INTERRUPTION) HOWEVER CAUSED AND ON ANY
// THEORY OF LIABILITY, WHETHER IN CONTRACT, STRICT LIABILITY, OR TORT (INCLUDING NEGLIGENCE OR
// OTHERWISE) ARISING IN ANY WAY OUT OF THE USE OF THIS SOFTWARE, EVEN IF ADVISED OF THE
// POSSIBILITY OF SUCH DAMAGE.

// C++ Headers
#include <cmath>

// ObjexxFCL Headers
#include <ObjexxFCL/Fmath.hh>

// EnergyPlus Headers
#include <EnergyPlus/BranchNodeConnections.hh>
#include <EnergyPlus/DXCoils.hh>
#include <EnergyPlus/DataAirLoop.hh>
#include <EnergyPlus/DataAirSystems.hh> //coil report
#include <EnergyPlus/DataEnvironment.hh>
#include <EnergyPlus/DataGlobals.hh>
#include <EnergyPlus/DataHVACGlobals.hh>
#include <EnergyPlus/DataHeatBalance.hh>
#include <EnergyPlus/DataIPShortCuts.hh>
#include <EnergyPlus/DataLoopNode.hh>
#include <EnergyPlus/DataPrecisionGlobals.hh>
#include <EnergyPlus/EMSManager.hh>
#include <EnergyPlus/Fans.hh> //coil report
#include <EnergyPlus/FaultsManager.hh>
#include <EnergyPlus/General.hh>
#include <EnergyPlus/GeneralRoutines.hh>
#include <EnergyPlus/Data/EnergyPlusData.hh>
#include <EnergyPlus/HVACDXSystem.hh>
#include <EnergyPlus/HVACFan.hh> //coil report
#include <EnergyPlus/HVACHXAssistedCoolingCoil.hh>
#include <EnergyPlus/InputProcessing/InputProcessor.hh>
#include <EnergyPlus/NodeInputManager.hh>
#include <EnergyPlus/OutputProcessor.hh>
#include <EnergyPlus/PackagedThermalStorageCoil.hh>
#include <EnergyPlus/Psychrometrics.hh>
#include <EnergyPlus/ReportCoilSelection.hh> //coil report
#include <EnergyPlus/ScheduleManager.hh>
#include <EnergyPlus/TempSolveRoot.hh>
#include <EnergyPlus/UtilityRoutines.hh>
#include <EnergyPlus/VariableSpeedCoils.hh>

namespace EnergyPlus {

// note that there are two modules in this file

//  HVACDXSystem is for cooling DX coils

//  HVACDXHeatPumpSystem is for heating DX coils

namespace HVACDXSystem {
    // Module containing the DXCoolingSystem simulation routines

    // MODULE INFORMATION:
    //       AUTHOR         Richard Liesen
    //       DATE WRITTEN   March 2001
    //                      Feb 2005 M. J. Witte, GARD Analytics, Inc.
    //                        Add dehumidification controls and support for multimode DX coil
    //                        Work supported by ASHRAE research project 1254-RP
    //                      Feb 2013 Bereket Nigusse, FSEC
    //                        Added DX Coil Model For 100% OA systems
    //                      Feb 2013 Bo Shen, Oak Ridge National Lab
    //                      Add Coil:Cooling:DX:VariableSpeed, capable of both sensible and latent cooling
    //       RE-ENGINEERED  na

    // PURPOSE OF THIS MODULE:
    // To encapsulate the data and algorithms required to
    // manage the DXCoolingSystem System Component

    // METHODOLOGY EMPLOYED:

    // REFERENCES:

    // OTHER NOTES:

    // USE STATEMENTS:
    // Use statements for data only modules
    // Using/Aliasing
    using namespace DataPrecisionGlobals;
    using namespace DataLoopNode;
    using namespace DataGlobals;
    using namespace DataHVACGlobals;
    using namespace ScheduleManager;

    // Data
    // MODULE PARAMETER DEFINITIONS
    Real64 const MinAirMassFlow(0.001);
    // Compressor operation
    int const On(1);  // normal compressor operation
    int const Off(0); // signal DXCoil that compressor shouldn't run
    // Dehumidification control modes (DehumidControlMode)
    int const DehumidControl_None(0);
    int const DehumidControl_Multimode(1);
    int const DehumidControl_CoolReheat(2);
    bool GetInputFlag(true); // Flag to get input only once

    // packaged TES modes
    int const OffMode(0);
    int const CoolingOnlyMode(1);
    int const CoolingAndChargeMode(2);
    int const CoolingAndDischargeMode(3);
    int const ChargeOnlyMode(4);
    int const DischargeOnlyMode(5);

    // DERIVED TYPE DEFINITIONS

    // MODULE VARIABLE DECLARATIONS:
    int NumDXSystem(0);         // The Number of DXCoolingSystems found in the Input
    bool EconomizerFlag(false); // holds air loop economizer status

    // Make this type allocatable
    Array1D_bool CheckEquipName;

    // Subroutine Specifications for the Module
    // Driver/Manager Routines

    // Get Input routines for module

    // Update routine to check convergence and update nodes

    // Object Data
    Array1D<DXCoolingConditions> DXCoolingSystem;

    // MODULE SUBROUTINES:
    //*************************************************************************

    // Functions

    void clear_state()
    {
        NumDXSystem = 0;
        EconomizerFlag = false;
        GetInputFlag = true;
        CheckEquipName.deallocate();
        DXCoolingSystem.deallocate();
    }

    void SimDXCoolingSystem(EnergyPlusData &state, std::string const &DXCoolingSystemName, // Name of DXSystem:Airloop object
                            bool const FirstHVACIteration,          // True when first HVAC iteration
                            int const AirLoopNum,                   // Primary air loop number
                            int &CompIndex,                         // Index to DXSystem:Airloop object
                            Optional_int_const OAUnitNum,           // If the system is an equipment of OutdoorAirUnit
                            Optional<Real64 const> OAUCoilOutTemp,  // the coil inlet temperature of OutdoorAirUnit
                            Optional<Real64> QTotOut                // the total cooling output of unit
    )
    {

        // SUBROUTINE INFORMATION:
        //       AUTHOR         Richard Liesen
        //       DATE WRITTEN   Mar 2001
        //       MODIFIED       Richard Raustad, Sept 2003 (added HVACHXAssistedCoolingCoil)
        //                      Feb 2005 M. J. Witte, GARD Analytics, Inc.
        //                        Add support for multimode DX coil
        //                      Feb 2013 Bo Shen, Oak Ridge National Lab
        //                      Add Coil:Cooling:DX:VariableSpeed, capable of both sensible and latent cooling
        //       RE-ENGINEERED  na

        // PURPOSE OF THIS SUBROUTINE:
        // This subroutine manages DXCoolingSystem component simulation.

        // Using/Aliasing
        using DataAirLoop::AirLoopControlInfo;
        using DXCoils::SimDXCoil;
        using DXCoils::SimDXCoilMultiMode;
        using DXCoils::SimDXCoilMultiSpeed;
        using General::TrimSigDigits;
        using HVACHXAssistedCoolingCoil::SimHXAssistedCoolingCoil;
        using PackagedThermalStorageCoil::SimTESCoil;
        using VariableSpeedCoils::SimVariableSpeedCoils;

        // SUBROUTINE LOCAL VARIABLE DECLARATIONS:
        std::string CompName; // Name of DXSystem:Airloop object
        int DXSystemNum;      // Index to DXSystem:Airloop object
        bool HXUnitOn;        // Flag to control HX for HXAssisted Cooling Coil
        Real64 AirMassFlow;   // DX System air mass flow rate
        int InletNodeNum;     // DX System inlet node number
        int OutletNodeNum;    // DX System outlet node number
        // local variables for calling variable speed coil
        static Real64 QZnReq(0.001);              // Zone load (W), input to variable-speed DX coil
        static Real64 QLatReq(0.0);               // Zone latent load, input to variable-speed DX coil
        static Real64 MaxONOFFCyclesperHour(4.0); // Maximum cycling rate of heat pump [cycles/hr]
        static Real64 HPTimeConstant(0.0);        // Heat pump time constant [s]
        static Real64 FanDelayTime(0.0);          // Fan delay time, time delay for the HP's fan to
        static Real64 OnOffAirFlowRatio(1.0);     // ratio of compressor on flow to average flow over time step

        // Obtains and Allocates DX Cooling System related parameters from input file
        if (GetInputFlag) { // First time subroutine has been entered
            // Get the DXCoolingSystem input
            GetDXCoolingSystemInput(state);
            GetInputFlag = false;
        }

        // Find the correct DXSystemNumber
        if (CompIndex == 0) {
            DXSystemNum = UtilityRoutines::FindItemInList(DXCoolingSystemName, DXCoolingSystem);
            if (DXSystemNum == 0) {
                ShowFatalError("SimDXCoolingSystem: DXUnit not found=" + DXCoolingSystemName);
            }
            CompIndex = DXSystemNum;
        } else {
            DXSystemNum = CompIndex;
            if (DXSystemNum > NumDXSystem || DXSystemNum < 1) {
                ShowFatalError("SimulateDXCoolingSystem:  Invalid CompIndex passed=" + TrimSigDigits(DXSystemNum) +
                               ", Number of DX Units=" + TrimSigDigits(NumDXSystem) + ", DX Unit name=" + DXCoolingSystemName);
            }
            if (CheckEquipName(DXSystemNum)) {
                if (DXCoolingSystemName != DXCoolingSystem(DXSystemNum).Name) {
                    ShowFatalError("SimulateDXCoolingSystem: Invalid CompIndex passed=" + TrimSigDigits(DXSystemNum) + ", DX Unit name=" +
                                   DXCoolingSystemName + ", stored DX Unit Name for that index=" + DXCoolingSystem(DXSystemNum).Name);
                }
                CheckEquipName(DXSystemNum) = false;
            }
        }

        InitDXCoolingSystem(state, DXSystemNum, AirLoopNum, OAUnitNum, OAUCoilOutTemp);

        // Call the series of components that simulate a DX Cooling System
        // Control the DX Cooling System
        HXUnitOn = false;
        ControlDXSystem(state, DXSystemNum, FirstHVACIteration, HXUnitOn);

        // simulate DX Cooling System
        CompName = DXCoolingSystem(DXSystemNum).CoolingCoilName;
        // Need a cooling System call here I think
        {
            auto const SELECT_CASE_var(DXCoolingSystem(DXSystemNum).CoolingCoilType_Num);

            if (SELECT_CASE_var == CoilDX_CoolingSingleSpeed) { // COIL:DX:COOLINGBYPASSFACTOREMPIRICAL

                SimDXCoil(state, CompName,
                          On,
                          FirstHVACIteration,
                          DXCoolingSystem(DXSystemNum).CoolingCoilIndex,
                          DXCoolingSystem(DXSystemNum).FanOpMode,
                          DXCoolingSystem(DXSystemNum).PartLoadFrac);

            } else if (SELECT_CASE_var == CoilDX_CoolingHXAssisted) { // CoilSystem:Cooling:DX:HeatExchangerAssisted

                SimHXAssistedCoolingCoil(state, CompName,
                                         FirstHVACIteration,
                                         On,
                                         DXCoolingSystem(DXSystemNum).PartLoadFrac,
                                         DXCoolingSystem(DXSystemNum).CoolingCoilIndex,
                                         DXCoolingSystem(DXSystemNum).FanOpMode,
                                         HXUnitOn,
                                         _,
                                         EconomizerFlag);

            } else if (SELECT_CASE_var == CoilDX_CoolingTwoSpeed) { // Coil:Cooling:DX:TwoSpeed
                // formerly (v3 and beyond)COIL:DX:MULTISPEED:COOLINGEMPIRICAL

                SimDXCoilMultiSpeed(state, CompName,
                                    DXCoolingSystem(DXSystemNum).SpeedRatio,
                                    DXCoolingSystem(DXSystemNum).CycRatio,
                                    DXCoolingSystem(DXSystemNum).CoolingCoilIndex);

            } else if (SELECT_CASE_var == CoilDX_CoolingTwoStageWHumControl) { // Coil:Cooling:DX:TwoStageWithHumidityControlMode
                // formerly (v3 and beyond) COIL:DX:MULTIMODE:COOLINGEMPIRICAL

                SimDXCoilMultiMode(state, CompName,
                                   On,
                                   FirstHVACIteration,
                                   DXCoolingSystem(DXSystemNum).PartLoadFrac,
                                   DXCoolingSystem(DXSystemNum).DehumidificationMode,
                                   DXCoolingSystem(DXSystemNum).CoolingCoilIndex,
                                   DXCoolingSystem(DXSystemNum).FanOpMode);
            } else if (SELECT_CASE_var == Coil_CoolingAirToAirVariableSpeed) { // Coil:Cooling:DX:VariableSpeed

                SimVariableSpeedCoils(state, CompName,
                                      DXCoolingSystem(DXSystemNum).CoolingCoilIndex,
                                      DXCoolingSystem(DXSystemNum).FanOpMode,
                                      MaxONOFFCyclesperHour,
                                      HPTimeConstant,
                                      FanDelayTime,
                                      On,
                                      DXCoolingSystem(DXSystemNum).PartLoadFrac,
                                      DXCoolingSystem(DXSystemNum).SpeedNum,
                                      DXCoolingSystem(DXSystemNum).SpeedRatio,
                                      QZnReq,
                                      QLatReq,
                                      OnOffAirFlowRatio);

            } else if (SELECT_CASE_var == CoilDX_PackagedThermalStorageCooling) {

                SimTESCoil(state, CompName,
                           DXCoolingSystem(DXSystemNum).CoolingCoilIndex,
                           DXCoolingSystem(DXSystemNum).FanOpMode,
                           DXCoolingSystem(DXSystemNum).TESOpMode,
                           DXCoolingSystem(DXSystemNum).PartLoadFrac);

            } else {
                ShowFatalError("SimDXCoolingSystem: Invalid DX Cooling System/Coil=" + DXCoolingSystem(DXSystemNum).CoolingCoilType);
            }
        }
        // set econo lockout flag
        // set econo lockout flag
        if (AirLoopNum != -1) {   // IF the sysem is not an equipment of outdoor air unit
            if (AirLoopNum > 0) { // Real airloopNum called from MixedAir and SimAirServingZones
                if ((DXCoolingSystem(DXSystemNum).PartLoadFrac > 0.0 || DXCoolingSystem(DXSystemNum).SpeedRatio > 0.0 ||
                     DXCoolingSystem(DXSystemNum).CycRatio > 0.0) &&
                    AirLoopControlInfo(AirLoopNum).CanLockoutEconoWithCompressor) {
                    AirLoopControlInfo(AirLoopNum).ReqstEconoLockoutWithCompressor = true;
                } else { // used for AirLoopHVACDOAS only
                    AirLoopControlInfo(AirLoopNum).ReqstEconoLockoutWithCompressor = false;
                }
            }
        }

        if (present(QTotOut)) {
            InletNodeNum = DXCoolingSystem(DXSystemNum).DXCoolingCoilInletNodeNum;
            OutletNodeNum = DXCoolingSystem(DXSystemNum).DXCoolingCoilOutletNodeNum;
            AirMassFlow = Node(OutletNodeNum).MassFlowRate;
            QTotOut = AirMassFlow * (Node(InletNodeNum).Enthalpy - Node(OutletNodeNum).Enthalpy);
        }
    }

    // Get Input Section of the Module
    //******************************************************************************

    void GetDXCoolingSystemInput(EnergyPlusData &state)
    {

        // SUBROUTINE INFORMATION:
        //       AUTHOR         Richard Liesen
        //       DATE WRITTEN   Mar 2001
        //                      Feb 2005 M. J. Witte, GARD Analytics, Inc.
        //                        Add dehumidification controls and support for multimode DX coil
        //                      Feb 2013 Bo Shen, Oak Ridge National Lab
        //                      Add Coil:Cooling:DX:VariableSpeed, capable of both sensible and latent cooling
        //       RE-ENGINEERED  na

        // PURPOSE OF THIS SUBROUTINE:
        // Obtains input data for system and stores it in System data structures

        // METHODOLOGY EMPLOYED:
        // Uses "Get" routines to read in data.

        // Using/Aliasing
        using BranchNodeConnections::SetUpCompSets;
        using BranchNodeConnections::TestCompSet;
        using HVACHXAssistedCoolingCoil::GetHXDXCoilIndex;
        using HVACHXAssistedCoolingCoil::GetHXDXCoilName;
        using NodeInputManager::GetOnlySingleNode;
        using PackagedThermalStorageCoil::GetTESCoilIndex;
        using VariableSpeedCoils::GetCoilIndexVariableSpeed;
        using namespace DataIPShortCuts;
        using DXCoils::GetDXCoilIndex;
        using DXCoils::SetCoilSystemCoolingData;
        using DXCoils::SetDXCoilTypeData;

        // SUBROUTINE LOCAL VARIABLE DECLARATIONS:
        int DXSystemNum; // The DXCoolingSystem that you are currently loading input into
        int NumAlphas;
        int NumNums;
        int IOStat;
        static std::string const RoutineName("GetDXCoolingSystemInput: "); // include trailing blank space
        static bool ErrorsFound(false);                                    // If errors detected in input
        static bool ErrFound(false);                                       // used for mining functions
        bool IsNotOK;                                                      // Flag to verify name
        int DXCoolSysNum;
        bool FanErrorsFound;             // flag returned on fan operating mode check
        bool DXErrorsFound;              // flag returned on DX coil name check
        std::string HXDXCoolCoilName;    // Name of DX cooling coil used with Heat Exchanger Assisted Cooling Coil
        std::string CurrentModuleObject; // for ease in getting objects
        Array1D_string Alphas;           // Alpha input items for object
        Array1D_string cAlphaFields;     // Alpha field names
        Array1D_string cNumericFields;   // Numeric field names
        Array1D<Real64> Numbers;         // Numeric input items for object
        Array1D_bool lAlphaBlanks;       // Logical array, alpha field input BLANK = .TRUE.
        Array1D_bool lNumericBlanks;     // Logical array, numeric field input BLANK = .TRUE.
        static int TotalArgs(0);         // Total number of alpha and numeric arguments (max) for a
        //  certain object in the input file

        // Flow

        CurrentModuleObject = "CoilSystem:Cooling:DX";
        NumDXSystem = inputProcessor->getNumObjectsFound(CurrentModuleObject);

        DXCoolingSystem.allocate(NumDXSystem);
        CheckEquipName.dimension(NumDXSystem, true);

        inputProcessor->getObjectDefMaxArgs("CoilSystem:Cooling:DX", TotalArgs, NumAlphas, NumNums);

        Alphas.allocate(NumAlphas);
        cAlphaFields.allocate(NumAlphas);
        cNumericFields.allocate(NumNums);
        Numbers.dimension(NumNums, 0.0);
        lAlphaBlanks.dimension(NumAlphas, true);
        lNumericBlanks.dimension(NumNums, true);

        // Get the data for the DX Cooling System
        for (DXCoolSysNum = 1; DXCoolSysNum <= NumDXSystem; ++DXCoolSysNum) {

            inputProcessor->getObjectItem(CurrentModuleObject,
                                          DXCoolSysNum,
                                          Alphas,
                                          NumAlphas,
                                          Numbers,
                                          NumNums,
                                          IOStat,
                                          lNumericBlanks,
                                          lAlphaBlanks,
                                          cAlphaFields,
                                          cNumericFields);
            UtilityRoutines::IsNameEmpty(Alphas(1), CurrentModuleObject, ErrorsFound);

            DXCoolingSystem(DXCoolSysNum).DXCoolingSystemType = CurrentModuleObject; // push Object Name into data array
            DXCoolingSystem(DXCoolSysNum).Name = Alphas(1);
            if (lAlphaBlanks(2)) {
                DXCoolingSystem(DXCoolSysNum).SchedPtr = ScheduleAlwaysOn;
            } else {
                DXCoolingSystem(DXCoolSysNum).SchedPtr = GetScheduleIndex(Alphas(2));
                if (DXCoolingSystem(DXCoolSysNum).SchedPtr == 0) {
                    ShowSevereError(RoutineName + CurrentModuleObject + ": invalid " + cAlphaFields(2) + " entered =" + Alphas(2) + " for " +
                                    cAlphaFields(1) + '=' + Alphas(1));
                    ErrorsFound = true;
                }
            }

            DXCoolingSystem(DXCoolSysNum).DXCoolingCoilInletNodeNum =
                GetOnlySingleNode(Alphas(3), ErrorsFound, CurrentModuleObject, Alphas(1), NodeType_Air, NodeConnectionType_Inlet, 1, ObjectIsParent);
            DXCoolingSystem(DXCoolSysNum).DXCoolingCoilOutletNodeNum =
                GetOnlySingleNode(Alphas(4), ErrorsFound, CurrentModuleObject, Alphas(1), NodeType_Air, NodeConnectionType_Outlet, 1, ObjectIsParent);

            TestCompSet(CurrentModuleObject, Alphas(1), Alphas(3), Alphas(4), "Air Nodes");

            DXCoolingSystem(DXCoolSysNum).DXSystemControlNodeNum =
                GetOnlySingleNode(Alphas(5), ErrorsFound, CurrentModuleObject, Alphas(1), NodeType_Air, NodeConnectionType_Sensor, 1, ObjectIsParent);
            if (DXCoolingSystem(DXCoolSysNum).DXSystemControlNodeNum == 0) {
                ShowSevereError(CurrentModuleObject + ": control node must be input");
                ShowContinueError("Error occurred in " + cAlphaFields(1) + '=' + Alphas(1));
                ErrorsFound = true;
            }

            // Get Cooling System Information if available
            if (UtilityRoutines::SameString(Alphas(6), "Coil:Cooling:DX:SingleSpeed") ||
                UtilityRoutines::SameString(Alphas(6), "Coil:Cooling:DX:VariableSpeed") ||
                UtilityRoutines::SameString(Alphas(6), "Coil:Cooling:DX:TwoSpeed") ||
                UtilityRoutines::SameString(Alphas(6), "Coil:Cooling:DX:TwoStageWithHumidityControlMode") ||
                UtilityRoutines::SameString(Alphas(6), "CoilSystem:Cooling:DX:HeatExchangerAssisted") ||
                UtilityRoutines::SameString(Alphas(6), "Coil:Cooling:DX:SingleSpeed:ThermalStorage")) {

                DXCoolingSystem(DXCoolSysNum).CoolingCoilType = Alphas(6);
                DXCoolingSystem(DXCoolSysNum).CoolingCoilName = Alphas(7);

                ErrFound = false;
                if (UtilityRoutines::SameString(Alphas(6), "Coil:Cooling:DX:SingleSpeed")) {
                    DXCoolingSystem(DXCoolSysNum).CoolingCoilType_Num = CoilDX_CoolingSingleSpeed;
<<<<<<< HEAD
                    GetDXCoilIndex(state.files,
                                   DXCoolingSystem(DXCoolSysNum).CoolingCoilName,
                                   DXCoolingSystem(DXCoolSysNum).CoolingCoilIndex,
                                   ErrFound,
                                   CurrentModuleObject,
                                   ObjexxFCL::Optional_bool_const());
=======
                    GetDXCoilIndex(
                        state, DXCoolingSystem(DXCoolSysNum).CoolingCoilName, DXCoolingSystem(DXCoolSysNum).CoolingCoilIndex, ErrFound, CurrentModuleObject);
>>>>>>> e7001b2e
                    if (ErrFound) {
                        ShowContinueError("...occurs in " + CurrentModuleObject + " = " + DXCoolingSystem(DXCoolSysNum).Name);
                        ErrorsFound = true;
                    }
                } else if (UtilityRoutines::SameString(Alphas(6), "Coil:Cooling:DX:VariableSpeed")) {
                    DXCoolingSystem(DXCoolSysNum).CoolingCoilType_Num = Coil_CoolingAirToAirVariableSpeed;
                    DXCoolingSystem(DXCoolSysNum).CoolingCoilIndex =
                        GetCoilIndexVariableSpeed("Coil:Cooling:DX:VariableSpeed", DXCoolingSystem(DXCoolSysNum).CoolingCoilName, ErrFound);
                    if (ErrFound) {
                        ShowContinueError("...occurs in " + CurrentModuleObject + " = " + DXCoolingSystem(DXCoolSysNum).Name);
                        ErrorsFound = true;
                    }
                } else if (UtilityRoutines::SameString(Alphas(6), "Coil:Cooling:DX:TwoSpeed")) {
                    DXCoolingSystem(DXCoolSysNum).CoolingCoilType_Num = CoilDX_CoolingTwoSpeed;
<<<<<<< HEAD
                    GetDXCoilIndex(state.files,
                                   DXCoolingSystem(DXCoolSysNum).CoolingCoilName,
                                   DXCoolingSystem(DXCoolSysNum).CoolingCoilIndex,
                                   ErrFound,
                                   CurrentModuleObject,
                                   ObjexxFCL::Optional_bool_const());
=======
                    GetDXCoilIndex(
                        state, DXCoolingSystem(DXCoolSysNum).CoolingCoilName, DXCoolingSystem(DXCoolSysNum).CoolingCoilIndex, ErrFound, CurrentModuleObject);
>>>>>>> e7001b2e
                    if (ErrFound) {
                        ShowContinueError("...occurs in " + CurrentModuleObject + " = " + DXCoolingSystem(DXCoolSysNum).Name);
                        ErrorsFound = true;
                    }
                } else if (UtilityRoutines::SameString(Alphas(6), "CoilSystem:Cooling:DX:HeatExchangerAssisted")) {
                    DXCoolingSystem(DXCoolSysNum).CoolingCoilType_Num = CoilDX_CoolingHXAssisted;
                    GetHXDXCoilIndex(state, 
                        DXCoolingSystem(DXCoolSysNum).CoolingCoilName, DXCoolingSystem(DXCoolSysNum).CoolingCoilIndex, ErrFound, CurrentModuleObject);
                    if (ErrFound) {
                        ShowContinueError("...occurs in " + CurrentModuleObject + " = " + DXCoolingSystem(DXCoolSysNum).Name);
                        ErrorsFound = true;
                    }

                    DXErrorsFound = false;
                    HXDXCoolCoilName = GetHXDXCoilName(state, Alphas(6), Alphas(7), DXErrorsFound);
                    if (DXErrorsFound) {
                        ShowWarningError(CurrentModuleObject + " = \"" + DXCoolingSystem(DXCoolSysNum).Name + "\"");
                        ShowContinueError("CoilSystem:Cooling:DX:HeatExchangerAssisted \"" + Alphas(7) + "\" not found.");
                        ErrorsFound = true;
                    }

                } else if (UtilityRoutines::SameString(Alphas(6), "Coil:Cooling:DX:TwoStageWithHumidityControlMode")) {
                    DXCoolingSystem(DXCoolSysNum).CoolingCoilType_Num = CoilDX_CoolingTwoStageWHumControl;
<<<<<<< HEAD
                    GetDXCoilIndex(state.files,
                                   DXCoolingSystem(DXCoolSysNum).CoolingCoilName,
                                   DXCoolingSystem(DXCoolSysNum).CoolingCoilIndex,
                                   ErrFound,
                                   CurrentModuleObject,
                                   ObjexxFCL::Optional_bool_const());
=======
                    GetDXCoilIndex(
                        state, DXCoolingSystem(DXCoolSysNum).CoolingCoilName, DXCoolingSystem(DXCoolSysNum).CoolingCoilIndex, ErrFound, CurrentModuleObject);
>>>>>>> e7001b2e
                    if (ErrFound) {
                        ShowContinueError("...occurs in " + CurrentModuleObject + " = " + DXCoolingSystem(DXCoolSysNum).Name);
                        ErrorsFound = true;
                    }
                } else if (UtilityRoutines::SameString(Alphas(6), "Coil:Cooling:DX:SingleSpeed:ThermalStorage")) {
                    DXCoolingSystem(DXCoolSysNum).CoolingCoilType_Num = CoilDX_PackagedThermalStorageCooling;
                    GetTESCoilIndex(state, 
                        DXCoolingSystem(DXCoolSysNum).CoolingCoilName, DXCoolingSystem(DXCoolSysNum).CoolingCoilIndex, ErrFound, CurrentModuleObject);
                    if (ErrFound) {
                        ShowContinueError("...occurs in " + CurrentModuleObject + " = " + DXCoolingSystem(DXCoolSysNum).Name);
                        ErrorsFound = true;
                    }
                }

            } else {
                ShowSevereError("Invalid entry for " + cAlphaFields(6) + " :" + Alphas(6));
                ShowContinueError("In " + CurrentModuleObject + "=\"" + DXCoolingSystem(DXCoolSysNum).Name + "\".");
                ErrorsFound = true;
            }

            ValidateComponent(
                DXCoolingSystem(DXCoolSysNum).CoolingCoilType, DXCoolingSystem(DXCoolSysNum).CoolingCoilName, IsNotOK, CurrentModuleObject);
            if (IsNotOK) {
                ShowContinueError("In " + CurrentModuleObject + " = \"" + DXCoolingSystem(DXCoolSysNum).Name + "\".");
                ErrorsFound = true;
            }

            SetUpCompSets(
                DXCoolingSystem(DXCoolSysNum).DXCoolingSystemType, DXCoolingSystem(DXCoolSysNum).Name, Alphas(6), Alphas(7), Alphas(3), Alphas(4));

            FanErrorsFound = false;

            // Supply air fan operating mode defaulted to constant fan cycling coil/compressor
            DXCoolingSystem(DXCoolSysNum).FanOpMode = ContFanCycCoil;

            // Dehumidification control mode
            if (UtilityRoutines::SameString(Alphas(8), "None")) {
                DXCoolingSystem(DXCoolSysNum).DehumidControlType = DehumidControl_None;
            } else if (UtilityRoutines::SameString(Alphas(8), "")) {
                DXCoolingSystem(DXCoolSysNum).DehumidControlType = DehumidControl_None;
            } else if (UtilityRoutines::SameString(Alphas(8), "Multimode")) {
                if (DXCoolingSystem(DXCoolSysNum).CoolingCoilType_Num == CoilDX_CoolingTwoStageWHumControl) {
                    DXCoolingSystem(DXCoolSysNum).DehumidControlType = DehumidControl_Multimode;
                } else if (DXCoolingSystem(DXCoolSysNum).CoolingCoilType_Num == CoilDX_CoolingHXAssisted) {
                    DXCoolingSystem(DXCoolSysNum).DehumidControlType = DehumidControl_Multimode;
                } else {
                    ShowWarningError("Invalid entry for " + cAlphaFields(8) + " :" + Alphas(8));
                    ShowContinueError("In " + CurrentModuleObject + "=\"" + DXCoolingSystem(DXCoolSysNum).Name + "\".");
                    ShowContinueError("Valid only with cooling coil type = Coil:Cooling:DX:TwoStageWithHumidityControlMode or "
                                      "CoilSystem:Cooling:DX:HeatExchangerAssisted.");
                    ShowContinueError("Setting " + cAlphaFields(8) + " to None.");
                    DXCoolingSystem(DXCoolSysNum).DehumidControlType = DehumidControl_None;
                }
            } else if (UtilityRoutines::SameString(Alphas(8), "CoolReheat")) {
                DXCoolingSystem(DXCoolSysNum).DehumidControlType = DehumidControl_CoolReheat;
            } else {
                ShowSevereError("Invalid entry for " + cAlphaFields(8) + " :" + Alphas(8));
                ShowContinueError("In " + CurrentModuleObject + "=\"" + DXCoolingSystem(DXCoolSysNum).Name + "\".");
            }

            // Run on sensible load
            if (UtilityRoutines::SameString(Alphas(9), "Yes")) {
                DXCoolingSystem(DXCoolSysNum).RunOnSensibleLoad = true;
            } else if (UtilityRoutines::SameString(Alphas(9), "")) {
                DXCoolingSystem(DXCoolSysNum).RunOnSensibleLoad = true;
            } else if (UtilityRoutines::SameString(Alphas(9), "No")) {
                DXCoolingSystem(DXCoolSysNum).RunOnSensibleLoad = false;
            } else {
                ShowSevereError("Invalid entry for " + cAlphaFields(9) + " :" + Alphas(9));
                ShowContinueError("In " + CurrentModuleObject + "=\"" + DXCoolingSystem(DXCoolSysNum).Name + "\".");
                ShowContinueError("Must be Yes or No.");
            }

            // Run on latent load
            if (UtilityRoutines::SameString(Alphas(10), "Yes")) {
                DXCoolingSystem(DXCoolSysNum).RunOnLatentLoad = true;
            } else if (UtilityRoutines::SameString(Alphas(10), "")) {
                DXCoolingSystem(DXCoolSysNum).RunOnLatentLoad = false;
            } else if (UtilityRoutines::SameString(Alphas(10), "No")) {
                DXCoolingSystem(DXCoolSysNum).RunOnLatentLoad = false;
            } else {
                ShowSevereError("Invalid entry for " + cAlphaFields(10) + " :" + Alphas(10));
                ShowContinueError("In " + CurrentModuleObject + "=\"" + DXCoolingSystem(DXCoolSysNum).Name + "\".");
                ShowContinueError("Must be Yes or No.");
            }

            // Run as 100% DOAS DX coil
            if (lAlphaBlanks(11) && NumAlphas <= 10) {
                DXCoolingSystem(DXCoolSysNum).ISHundredPercentDOASDXCoil = false;
            } else {
                if (UtilityRoutines::SameString(Alphas(11), "Yes")) {
                    DXCoolingSystem(DXCoolSysNum).ISHundredPercentDOASDXCoil = true;
                    if (DXCoolingSystem(DXCoolSysNum).CoolingCoilType_Num == Coil_CoolingAirToAirVariableSpeed) {
                        ShowWarningError(CurrentModuleObject + " = " + DXCoolingSystem(DXCoolSysNum).Name);
                        ShowContinueError("Invalid entry for " + cAlphaFields(11) + " :" + Alphas(11));
                        ShowContinueError("Variable DX Cooling Coil is not supported as 100% DOAS DX coil.");
                        ShowContinueError("Variable DX Cooling Coil is reset as a regular DX coil and the simulation continues.");
                        DXCoolingSystem(DXCoolSysNum).ISHundredPercentDOASDXCoil = false;
                    }
                } else if (UtilityRoutines::SameString(Alphas(11), "")) {
                    DXCoolingSystem(DXCoolSysNum).ISHundredPercentDOASDXCoil = false;
                } else if (UtilityRoutines::SameString(Alphas(11), "No")) {
                    DXCoolingSystem(DXCoolSysNum).ISHundredPercentDOASDXCoil = false;
                } else {
                    ShowSevereError("Invalid entry for " + cAlphaFields(11) + " :" + Alphas(11));
                    ShowContinueError("In " + CurrentModuleObject + "=\"" + DXCoolingSystem(DXCoolSysNum).Name + "\".");
                    ShowContinueError("Must be Yes or No.");
                }
            }

            // considered as as 100% DOAS DX cooling coil
            if (DXCoolingSystem(DXCoolSysNum).ISHundredPercentDOASDXCoil) {
                // set the system DX Coil application type to the child DX coil
                if (!(DXCoolingSystem(DXCoolSysNum).CoolingCoilType_Num == Coil_CoolingAirToAirVariableSpeed)) {
<<<<<<< HEAD
                    SetDXCoilTypeData(state.files, DXCoolingSystem(DXCoolSysNum).CoolingCoilName);
=======
                    SetDXCoilTypeData(state, DXCoolingSystem(DXCoolSysNum).CoolingCoilName);
>>>>>>> e7001b2e
                } else {
                    ShowWarningError("CoilSystem:Cooling:DX named " + DXCoolingSystem(DXCoolSysNum).Name +
                                     " entered with both variable speed DX coil and outdoor air mode set to YES, however VS coil model does not have "
                                     "a special outdoor air mode");
                }
            }
            // DOAS DX Cooling Coil Leaving Minimum Air Temperature
            if (NumNums > 0) {
                if (!lNumericBlanks(1)) {
                    DXCoolingSystem(DXCoolSysNum).DesignMinOutletTemp = Numbers(1);
                }
            }
            if (DXCoolingSystem(DXCoolSysNum).CoolingCoilType_Num == CoilDX_CoolingTwoSpeed) {
<<<<<<< HEAD
                SetCoilSystemCoolingData(state.files, DXCoolingSystem(DXCoolSysNum).CoolingCoilName, DXCoolingSystem(DXCoolSysNum).Name);
=======
                SetCoilSystemCoolingData(state, DXCoolingSystem(DXCoolSysNum).CoolingCoilName, DXCoolingSystem(DXCoolSysNum).Name);
>>>>>>> e7001b2e
            }

            if (DataGlobals::DoCoilDirectSolutions && DXCoolingSystem(DXCoolSysNum).CoolingCoilType_Num == CoilDX_CoolingSingleSpeed) {
                DXCoils::DisableLatentDegradation(DXCoolingSystem(DXCoolSysNum).CoolingCoilIndex);
            }

        } // End of the DX System Loop

        if (ErrorsFound) {
            ShowFatalError(RoutineName + "Errors found in input.  Program terminates.");
        }

        for (DXSystemNum = 1; DXSystemNum <= NumDXSystem; ++DXSystemNum) {
            // Setup Report variables for the DXCoolingSystem that is not reported in the components themselves
            if (UtilityRoutines::SameString(DXCoolingSystem(DXSystemNum).CoolingCoilType, "Coil:Cooling:DX:TwoSpeed")) {
                SetupOutputVariable("Coil System Cycling Ratio",
                                    OutputProcessor::Unit::None,
                                    DXCoolingSystem(DXSystemNum).CycRatio,
                                    "System",
                                    "Average",
                                    DXCoolingSystem(DXSystemNum).Name);
                SetupOutputVariable("Coil System Compressor Speed Ratio",
                                    OutputProcessor::Unit::None,
                                    DXCoolingSystem(DXSystemNum).SpeedRatio,
                                    "System",
                                    "Average",
                                    DXCoolingSystem(DXSystemNum).Name);
            } else if (UtilityRoutines::SameString(DXCoolingSystem(DXSystemNum).CoolingCoilType, "Coil:Cooling:DX:VariableSpeed")) {
                SetupOutputVariable("Coil System Cycling Ratio",
                                    OutputProcessor::Unit::None,
                                    DXCoolingSystem(DXSystemNum).CycRatio,
                                    "System",
                                    "Average",
                                    DXCoolingSystem(DXSystemNum).Name);
                SetupOutputVariable("Coil System Compressor Speed Ratio",
                                    OutputProcessor::Unit::None,
                                    DXCoolingSystem(DXSystemNum).SpeedRatio,
                                    "System",
                                    "Average",
                                    DXCoolingSystem(DXSystemNum).Name);
                SetupOutputVariable("Coil System Compressor Speed Number",
                                    OutputProcessor::Unit::None,
                                    DXCoolingSystem(DXSystemNum).SpeedNum,
                                    "System",
                                    "Average",
                                    DXCoolingSystem(DXSystemNum).Name);
            } else {
                SetupOutputVariable("Coil System Part Load Ratio",
                                    OutputProcessor::Unit::None,
                                    DXCoolingSystem(DXSystemNum).PartLoadFrac,
                                    "System",
                                    "Average",
                                    DXCoolingSystem(DXSystemNum).Name);
            }
            SetupOutputVariable("Coil System Frost Control Status",
                                OutputProcessor::Unit::None,
                                DXCoolingSystem(DXSystemNum).FrostControlStatus,
                                "System",
                                "Average",
                                DXCoolingSystem(DXSystemNum).Name);
        }

        Alphas.deallocate();
        cAlphaFields.deallocate();
        cNumericFields.deallocate();
        Numbers.deallocate();
        lAlphaBlanks.deallocate();
        lNumericBlanks.deallocate();
    }

    // End of Get Input subroutines for the Module
    //******************************************************************************

    // Beginning of Initialization subroutines for the Module
    // *****************************************************************************

    void InitDXCoolingSystem(EnergyPlusData &state, int const DXSystemNum,                // number of the current DX Sys being simulated
                             int const AirLoopNum,                 // number of the current air loop being simulated
                             Optional_int_const OAUnitNum,         // number of the current outdoor air unit being simulated
                             Optional<Real64 const> OAUCoilOutTemp // the coil inlet temperature of OutdoorAirUnit
    )
    {

        // SUBROUTINE INFORMATION:
        //       AUTHOR         Fred Buhl
        //       DATE WRITTEN   May 2001
        //                      Feb 2005 M. J. Witte, GARD Analytics, Inc.
        //                        Add dehumidification controls
        //                      May 2009, B. Griffith, NREL added EMS setpoint checks
        //       RE-ENGINEERED  na

        // PURPOSE OF THIS SUBROUTINE:
        // This subroutine is for initializations of the DX Cooling Systems.

        // METHODOLOGY EMPLOYED:
        // Uses the status flags to trigger initializations.

        // REFERENCES:
        // na

        // Using/Aliasing
        using DataAirLoop::AirLoopControlInfo;
        using DataEnvironment::OutBaroPress;
        using DataGlobals::AnyEnergyManagementSystemInModel;
        using DataHVACGlobals::DoSetPointTest;
        using EMSManager::CheckIfNodeSetPointManagedByEMS;
        using EMSManager::iHumidityRatioMaxSetPoint;
        using EMSManager::iTemperatureSetPoint;

        // Locals
        // SUBROUTINE ARGUMENT DEFINITIONS:

        // SUBROUTINE PARAMETER DEFINITIONS:
        // na

        // INTERFACE BLOCK SPECIFICATIONS
        // na

        // DERIVED TYPE DEFINITIONS
        // na

        // SUBROUTINE LOCAL VARIABLE DECLARATIONS:
        int OutNode;     // outlet node number
        int ControlNode; // control node number
        int DXSysIndex;
        static bool MyOneTimeFlag(true);
        static bool MySetPointCheckFlag(true);
        int OutdoorAirUnitNum;    // "ONLY" for ZoneHVAC:OutdoorAirUnit
        Real64 OAUCoilOutletTemp; // "ONLY" for zoneHVAC:OutdoorAirUnit
        // FLOW:

        if (MyOneTimeFlag) {

            MyOneTimeFlag = false;
        }
        if (AirLoopNum == -1) { // This Dx system is component of ZoneHVAC:OutdoorAirUnit
            OutdoorAirUnitNum = OAUnitNum;
            OAUCoilOutletTemp = OAUCoilOutTemp;
        }

        if (!SysSizingCalc && MySetPointCheckFlag && DoSetPointTest) {
            for (DXSysIndex = 1; DXSysIndex <= NumDXSystem; ++DXSysIndex) {
                ControlNode = DXCoolingSystem(DXSysIndex).DXSystemControlNodeNum;
                if (ControlNode > 0) {
                    if (AirLoopNum == -1) {                                 // Outdoor Air Unit
                        Node(ControlNode).TempSetPoint = OAUCoilOutletTemp; // Set the coil outlet temperature
                        if (DXCoolingSystem(DXSystemNum).ISHundredPercentDOASDXCoil) {
                            FrostControlSetPointLimit(DXSystemNum,
                                                      DXCoolingSystem(DXSystemNum).DesiredOutletTemp,
                                                      Node(ControlNode).HumRatMax,
                                                      OutBaroPress,
                                                      DXCoolingSystem(DXSystemNum).DesignMinOutletTemp,
                                                      1);
                        }
                    } else if (AirLoopNum != -1) { // Not an outdoor air unit

                        if (Node(ControlNode).TempSetPoint == SensedNodeFlagValue) {
                            if (!AnyEnergyManagementSystemInModel) {
                                ShowSevereError(DXCoolingSystem(DXSysIndex).DXCoolingSystemType +
                                                ": Missing temperature setpoint for DX unit= " + DXCoolingSystem(DXSysIndex).Name);
                                ShowContinueError("  use a Setpoint Manager to establish a setpoint at the unit control node.");
                                SetPointErrorFlag = true;
                            } else {
                                CheckIfNodeSetPointManagedByEMS(ControlNode, iTemperatureSetPoint, SetPointErrorFlag);
                                if (SetPointErrorFlag) {
                                    ShowSevereError(DXCoolingSystem(DXSysIndex).DXCoolingSystemType +
                                                    ": Missing temperature setpoint for DX unit= " + DXCoolingSystem(DXSysIndex).Name);
                                    ShowContinueError("  use a Setpoint Manager to establish a setpoint at the unit control node.");
                                    ShowContinueError("  or use an EMS actuator to establish a temperature setpoint at the unit control node.");
                                }
                            }
                        }
                        if ((DXCoolingSystem(DXSysIndex).DehumidControlType != DehumidControl_None) &&
                            (Node(ControlNode).HumRatMax == SensedNodeFlagValue)) {
                            if (!AnyEnergyManagementSystemInModel) {
                                ShowSevereError(DXCoolingSystem(DXSysIndex).DXCoolingSystemType +
                                                ": Missing humidity ratio setpoint (HUMRATMAX) for DX unit= " + DXCoolingSystem(DXSysIndex).Name);
                                ShowContinueError("  use a Setpoint Manager to establish a setpoint at the unit control node.");
                                SetPointErrorFlag = true;
                            } else {
                                CheckIfNodeSetPointManagedByEMS(ControlNode, iHumidityRatioMaxSetPoint, SetPointErrorFlag);
                                if (SetPointErrorFlag) {
                                    ShowSevereError(
                                        DXCoolingSystem(DXSysIndex).DXCoolingSystemType +
                                        ": Missing maximum humidity ratio setpoint (HUMRATMAX) for DX unit= " + DXCoolingSystem(DXSysIndex).Name);
                                    ShowContinueError("  use a Setpoint Manager to establish a setpoint at the unit control node.");
                                    ShowContinueError("  or use an EMS actuator to establish a maximum humidity ratio setpoint.");
                                }
                            }
                        }
                    }
                }
            }
            MySetPointCheckFlag = false;
        }

        if (!DXCoolingSystem(DXSystemNum).VSCoilFanInfoSet && AirLoopNum > 0) {
            if (DXCoolingSystem(DXSystemNum).CoolingCoilType_Num == Coil_CoolingAirToAirVariableSpeed) {

                switch (DataAirSystems::PrimaryAirSystem(AirLoopNum).supFanModelTypeEnum) {
                case DataAirSystems::structArrayLegacyFanModels: {
                    int SupFanNum = DataAirSystems::PrimaryAirSystem(AirLoopNum).SupFanNum;
                    if (SupFanNum > 0) {
                        coilSelectionReportObj->setCoilSupplyFanInfo(state, DXCoolingSystem(DXSystemNum).CoolingCoilName,
                                                                     DXCoolingSystem(DXSystemNum).CoolingCoilType,
                                                                     Fans::Fan(DataAirSystems::PrimaryAirSystem(AirLoopNum).SupFanNum).FanName,
                                                                     DataAirSystems::structArrayLegacyFanModels,
                                                                     DataAirSystems::PrimaryAirSystem(AirLoopNum).SupFanNum);
                    }

                    break;
                }
                case DataAirSystems::objectVectorOOFanSystemModel: {
                    if (DataAirSystems::PrimaryAirSystem(AirLoopNum).supFanVecIndex >= 0) {
                        coilSelectionReportObj->setCoilSupplyFanInfo(state,
                            DXCoolingSystem(DXSystemNum).CoolingCoilName,
                            DXCoolingSystem(DXSystemNum).CoolingCoilType,
                            HVACFan::fanObjs[DataAirSystems::PrimaryAirSystem(AirLoopNum).supFanVecIndex]->name,
                            DataAirSystems::objectVectorOOFanSystemModel,
                            DataAirSystems::PrimaryAirSystem(AirLoopNum).supFanVecIndex);
                    }
                    break;
                }
                case DataAirSystems::fanModelTypeNotYetSet: {
                    // do nothing
                    break;
                }
                }
                DXCoolingSystem(DXSystemNum).VSCoilFanInfoSet = true;
            }
        } // else if ( )  on OA system ??
        // These initializations are done every iteration
        if (AirLoopNum == -1) { // This IF-TEHN routine is just for ZoneHVAC:OUTDOORAIRUNIT
            OutNode = DXCoolingSystem(DXSystemNum).DXCoolingCoilOutletNodeNum;
            ControlNode = DXCoolingSystem(DXSystemNum).DXSystemControlNodeNum;

            if (ControlNode == 0) {
                DXCoolingSystem(DXSystemNum).DesiredOutletTemp = 0.0;
                DXCoolingSystem(DXSystemNum).DesiredOutletHumRat = 1.0;
            } else if (ControlNode == OutNode) {
                DXCoolingSystem(DXSystemNum).DesiredOutletTemp = OAUCoilOutletTemp;
                if (DXCoolingSystem(DXSystemNum).ISHundredPercentDOASDXCoil && DXCoolingSystem(DXSystemNum).RunOnSensibleLoad) {
                    FrostControlSetPointLimit(DXSystemNum,
                                              DXCoolingSystem(DXSystemNum).DesiredOutletTemp,
                                              Node(ControlNode).HumRatMax,
                                              OutBaroPress,
                                              DXCoolingSystem(DXSystemNum).DesignMinOutletTemp,
                                              1);
                }
            }
            //  If the Dxsystem is an equipment of Outdoor Air Unit, the desiered coiloutlet humidity level is set to zero
            DXCoolingSystem(DXSystemNum).DesiredOutletHumRat = 1.0;

        } else if (AirLoopNum != -1) { // Not Outdoor Air Unit

            OutNode = DXCoolingSystem(DXSystemNum).DXCoolingCoilOutletNodeNum;
            ControlNode = DXCoolingSystem(DXSystemNum).DXSystemControlNodeNum;
            if (AirLoopNum == 0) {
                EconomizerFlag = false;
            } else {
                EconomizerFlag = AirLoopControlInfo(AirLoopNum).EconoActive;
            }
            if (ControlNode == 0) {
                DXCoolingSystem(DXSystemNum).DesiredOutletTemp = 0.0;
                DXCoolingSystem(DXSystemNum).DesiredOutletHumRat = 1.0;
            } else if (ControlNode == OutNode) {
                if (DXCoolingSystem(DXSystemNum).ISHundredPercentDOASDXCoil && DXCoolingSystem(DXSystemNum).RunOnSensibleLoad) {
                    FrostControlSetPointLimit(DXSystemNum,
                                              Node(ControlNode).TempSetPoint,
                                              Node(ControlNode).HumRatMax,
                                              OutBaroPress,
                                              DXCoolingSystem(DXSystemNum).DesignMinOutletTemp,
                                              1);
                }
                DXCoolingSystem(DXSystemNum).DesiredOutletTemp = Node(ControlNode).TempSetPoint;
                //  If HumRatMax is zero, then there is no request from SetpointManager:SingleZone:Humidity:Maximum
                if ((DXCoolingSystem(DXSystemNum).DehumidControlType != DehumidControl_None) && (Node(ControlNode).HumRatMax > 0.0)) {
                    if (DXCoolingSystem(DXSystemNum).ISHundredPercentDOASDXCoil && DXCoolingSystem(DXSystemNum).RunOnLatentLoad) {
                        FrostControlSetPointLimit(DXSystemNum,
                                                  Node(ControlNode).TempSetPoint,
                                                  Node(ControlNode).HumRatMax,
                                                  OutBaroPress,
                                                  DXCoolingSystem(DXSystemNum).DesignMinOutletTemp,
                                                  2);
                    }
                    DXCoolingSystem(DXSystemNum).DesiredOutletHumRat = Node(ControlNode).HumRatMax;
                } else {
                    DXCoolingSystem(DXSystemNum).DesiredOutletHumRat = 1.0;
                }
            } else {
                if (DXCoolingSystem(DXSystemNum).ISHundredPercentDOASDXCoil && DXCoolingSystem(DXSystemNum).RunOnSensibleLoad) {
                    FrostControlSetPointLimit(DXSystemNum,
                                              Node(ControlNode).TempSetPoint,
                                              Node(ControlNode).HumRatMax,
                                              OutBaroPress,
                                              DXCoolingSystem(DXSystemNum).DesignMinOutletTemp,
                                              1);
                }
                DXCoolingSystem(DXSystemNum).DesiredOutletTemp = Node(ControlNode).TempSetPoint - (Node(ControlNode).Temp - Node(OutNode).Temp);
                if (DXCoolingSystem(DXSystemNum).DehumidControlType != DehumidControl_None) {
                    if (DXCoolingSystem(DXSystemNum).ISHundredPercentDOASDXCoil && DXCoolingSystem(DXSystemNum).RunOnLatentLoad) {
                        FrostControlSetPointLimit(DXSystemNum,
                                                  Node(ControlNode).TempSetPoint,
                                                  Node(ControlNode).HumRatMax,
                                                  OutBaroPress,
                                                  DXCoolingSystem(DXSystemNum).DesignMinOutletTemp,
                                                  2);
                    }
                    DXCoolingSystem(DXSystemNum).DesiredOutletHumRat =
                        Node(ControlNode).HumRatMax - (Node(ControlNode).HumRat - Node(OutNode).HumRat);
                } else {
                    DXCoolingSystem(DXSystemNum).DesiredOutletHumRat = 1.0;
                }
            }
        }
    }

    // End of Initialization subroutines for the Module
    // *****************************************************************************

    // Beginning of Calculation subroutines for the DXCoolingSystem Module
    // *****************************************************************************

    void ControlDXSystem(EnergyPlusData &state, int const DXSystemNum,         // index to DXSystem
                         bool const FirstHVACIteration, // First HVAC iteration flag
                         bool &HXUnitOn                 // flag to enable heat exchanger heat recovery
    )
    {
        // SUBROUTINE INFORMATION:
        //       AUTHOR         Richard Liesen
        //       DATE WRITTEN   Feb. 2001
        //       MODIFIED       Nov. 2003, R. Raustad, FSEC
        //                      Feb. 2005, M. J. Witte, GARD. Add dehumidification controls and support for multimode DX coil
        //                      Jan. 2008, R. Raustad, FSEC. Added coolreheat to all coil types
        //                      Feb. 2013, B. Shen, ORNL. Add Coil:Cooling:DX:VariableSpeed, capable of both sensible and latent cooling
        //                      Nov. 2016, R. Zhang, LBNL. Applied the coil supply air temperature sensor offset fault model
        //       RE-ENGINEERED  na

        // PURPOSE OF THIS SUBROUTINE:
        //  This subroutine updates the System outlet nodes.

        // METHODOLOGY EMPLOYED:
        //  Data is moved from the System data structure to the System outlet nodes.

        // Using/Aliasing
        using namespace ScheduleManager;
        using DataEnvironment::OutBaroPress;
        using DataGlobals::DoingSizing;
        using DataGlobals::KickOffSimulation;
        using DataGlobals::WarmupFlag;
        using DataHVACGlobals::TempControlTol;
        using DXCoils::DXCoilOutletHumRat;
        using DXCoils::DXCoilOutletTemp;
        using DXCoils::SimDXCoil;
        using DXCoils::SimDXCoilMultiMode;
        using DXCoils::SimDXCoilMultiSpeed;
        using FaultsManager::FaultsCoilSATSensor;
        using General::RoundSigDigits;
        using General::SolveRoot;
        using TempSolveRoot::SolveRoot;
        using HVACHXAssistedCoolingCoil::HXAssistedCoilOutletHumRat;
        using HVACHXAssistedCoolingCoil::HXAssistedCoilOutletTemp;
        using HVACHXAssistedCoolingCoil::SimHXAssistedCoolingCoil;
        using PackagedThermalStorageCoil::ControlTESIceStorageTankCoil;
        using PackagedThermalStorageCoil::SimTESCoil;
        using Psychrometrics::PsyHFnTdbW;
        using Psychrometrics::PsyTdpFnWPb;
        using VariableSpeedCoils::SimVariableSpeedCoils;
        using VariableSpeedCoils::VarSpeedCoil;

        // SUBROUTINE PARAMETER DEFINITIONS:
        int const MaxIte(500);         // Maximum number of iterations for solver
        Real64 const Acc(1.e-3);       // Accuracy of solver result
        Real64 const HumRatAcc(1.e-6); // Accuracy of solver result

        // SUBROUTINE LOCAL VARIABLE DECLARATIONS:
        std::string CompName; // Name of the DX cooling coil
        Real64 NoOutput;      // Sensible capacity (outlet - inlet) when the compressor is off
        Real64 FullOutput;    // Sensible capacity (outlet - inlet) when the compressor is on
        Real64 ReqOutput;     // Sensible capacity (outlet - inlet) required to meet load or setpoint temperature
        int InletNode;        // Inlet node number of the DX cooling coil
        int OutletNode;       // Outlet node number of the DX cooling coil
        int ControlNode;      // The node number where a setpoint is placed to control the DX cooling coil
        Real64 PartLoadFrac;  // The part-load fraction of the compressor
        Real64 SpeedRatio;    // SpeedRatio = (CompressorSpeed - CompressorSpeedMin) /
        //              (CompressorSpeedMax - CompressorSpeedMin)
        // for variable speed or 2 speed compressors
        Real64 CycRatio;               // Cycling part-load ratio for variable speed or 2 speed compressors
        Real64 DesOutTemp;             // Desired outlet temperature of the DX cooling coil
        Real64 DesOutHumRat;           // Desired outlet humidity ratio of the DX cooling coil
        Real64 OutletTempDXCoil;       // Actual outlet temperature of the DX cooling coil
        Real64 OutletTempLS;           // Actual outlet temperature of the variable speed DX cooling coil at low speed
        Real64 OutletTempHS;           // Actual outlet temperature of the variable speed DX cooling coil at high speed
        Real64 OutletHumRatLS;         // Actual outlet humrat of the variable speed DX cooling coil at low speed
        Real64 OutletHumRatHS;         // Actual outlet humrat of the variable speed DX cooling coil at high speed
        Real64 OutletHumRatDXCoil;     // Actual outlet humidity ratio of the DX cooling coil
        int SolFla;                    // Flag of solver
        Array1D<Real64> Par(5);        // Parameter array passed to solver
        bool SensibleLoad;             // True if there is a sensible cooling load on this system
        bool LatentLoad;               // True if there is a latent   cooling load on this system
        int DehumidMode;               // Dehumidification mode (0=normal, 1=enhanced)
        int FanOpMode;                 // Supply air fan operating mode
        Real64 TempMinPLR;             // Used to find latent PLR when max iterations exceeded
        Real64 TempMaxPLR;             // Used to find latent PLR when max iterations exceeded
        Real64 TempOutletTempDXCoil;   // Used to find latent PLR when max iterations exceeded
        Real64 TempOutletHumRatDXCoil; // Used to find latent PLR when max iterations exceeded
        Real64 NoLoadHumRatOut;        // DX coil outlet air humidity ratio with comprssor off
        Real64 FullLoadHumRatOut;      // DX coil outlet air humidity ratio with comprssor full on
        // added variables to call variable speed DX coils
        int SpeedNum;                 // speed number of variable speed DX cooling coil
        Real64 QZnReq;                // Zone load (W), input to variable-speed DX coil
        Real64 QLatReq;               // Zone latent load, input to variable-speed DX coil
        Real64 MaxONOFFCyclesperHour; // Maximum cycling rate of heat pump [cycles/hr]
        Real64 HPTimeConstant;        // Heat pump time constant [s]
        Real64 FanDelayTime;          // Fan delay time, time delay for the HP's fan to
        Real64 OnOffAirFlowRatio;     // ratio of compressor on flow to average flow over time step
        Real64 TempSpeedOut;          // output at one speed level
        Real64 TempSpeedReqst;        // request capacity at one speed level
        int NumOfSpeeds;              // maximum number of speed
        int VSCoilIndex;              // variable-speed coil index
        int I;                        // interation increment

        // Set local variables
        // Retrieve the load on the controlled zone
        OutletNode = DXCoolingSystem(DXSystemNum).DXCoolingCoilOutletNodeNum;
        InletNode = DXCoolingSystem(DXSystemNum).DXCoolingCoilInletNodeNum;
        ControlNode = DXCoolingSystem(DXSystemNum).DXSystemControlNodeNum;
        DesOutTemp = DXCoolingSystem(DXSystemNum).DesiredOutletTemp;
        DesOutHumRat = DXCoolingSystem(DXSystemNum).DesiredOutletHumRat;
        CompName = DXCoolingSystem(DXSystemNum).CoolingCoilName;
        FanOpMode = DXCoolingSystem(DXSystemNum).FanOpMode;
        SpeedRatio = 0.0;
        CycRatio = 0.0;
        PartLoadFrac = 0.0;
        DehumidMode = 0;
        SensibleLoad = false;
        LatentLoad = false;
        SpeedNum = 1;
        QZnReq = 0.0;
        QLatReq = 0.0;
        MaxONOFFCyclesperHour = 4.0; // default number
        HPTimeConstant = 0.0;
        FanDelayTime = 0.0;
        OnOffAirFlowRatio = 1.0;
        TempSpeedOut = 0.0;
        TempSpeedReqst = 0.0;
        NumOfSpeeds = 0;
        VSCoilIndex = 0;
        I = 1;

        // If there is a fault of coil SAT Sensor (zrp_Nov2016)
        if (DXCoolingSystem(DXSystemNum).FaultyCoilSATFlag && (!WarmupFlag) && (!DoingSizing) && (!KickOffSimulation)) {
            // calculate the sensor offset using fault information
            int FaultIndex = DXCoolingSystem(DXSystemNum).FaultyCoilSATIndex;
            DXCoolingSystem(DXSystemNum).FaultyCoilSATOffset = FaultsCoilSATSensor(FaultIndex).CalFaultOffsetAct();
            // update the DesOutTemp
            DesOutTemp -= DXCoolingSystem(DXSystemNum).FaultyCoilSATOffset;
        }

        // If DXCoolingSystem is scheduled on and there is flow
        if ((GetCurrentScheduleValue(DXCoolingSystem(DXSystemNum).SchedPtr) > 0.0) && (Node(InletNode).MassFlowRate > MinAirMassFlow)) {

            // Determine if there is a sensible load on this system
            if ((Node(InletNode).Temp > Node(ControlNode).TempSetPoint) && (Node(InletNode).Temp > DesOutTemp) &&
                (std::abs(Node(InletNode).Temp - DesOutTemp) > TempControlTol))
                SensibleLoad = true;

            // Determine if there is a latent load on this system - for future use to serve latent-only loads
            if ((Node(InletNode).HumRat > Node(ControlNode).HumRatMax) && (Node(InletNode).HumRat > DesOutHumRat)) LatentLoad = true;

            // If DXCoolingSystem runs with a cooling load then set PartLoadFrac on Cooling System and the Mass Flow
            // Multimode coil will switch to enhanced dehumidification if available and needed, but it
            // still runs to meet the sensible load. Multimode applies to Multimode or HXAssistedCooling coils.
            if ((SensibleLoad && DXCoolingSystem(DXSystemNum).RunOnSensibleLoad) || (LatentLoad && DXCoolingSystem(DXSystemNum).RunOnLatentLoad)) {
                // calculate sensible PLR, don't care if latent is true here but need to gaurd for
                // when LatentLoad=TRUE and SensibleLoad=FALSE
                {
                    auto const SELECT_CASE_var(DXCoolingSystem(DXSystemNum).CoolingCoilType_Num);

                    if (SELECT_CASE_var == CoilDX_CoolingSingleSpeed) { // COIL:DX:COOLINGBYPASSFACTOREMPIRICAL

                        // Get no load result
                        PartLoadFrac = 0.0;
                        SimDXCoil(state, CompName, On, FirstHVACIteration, DXCoolingSystem(DXSystemNum).CoolingCoilIndex, FanOpMode, PartLoadFrac);
                        NoOutput = Node(InletNode).MassFlowRate * (PsyHFnTdbW(Node(OutletNode).Temp, Node(OutletNode).HumRat) -
                                                                   PsyHFnTdbW(Node(InletNode).Temp, Node(OutletNode).HumRat));
                        NoLoadHumRatOut = DXCoilOutletHumRat(DXCoolingSystem(DXSystemNum).CoolingCoilIndex);

                        // Get full load result
                        PartLoadFrac = 1.0;
                        SimDXCoil(state, CompName, On, FirstHVACIteration, DXCoolingSystem(DXSystemNum).CoolingCoilIndex, FanOpMode, PartLoadFrac);
                        FullLoadHumRatOut = DXCoilOutletHumRat(DXCoolingSystem(DXSystemNum).CoolingCoilIndex);

                        FullOutput = Node(InletNode).MassFlowRate * (PsyHFnTdbW(Node(OutletNode).Temp, Node(OutletNode).HumRat) -
                                                                     PsyHFnTdbW(Node(InletNode).Temp, Node(OutletNode).HumRat));

                        ReqOutput = Node(InletNode).MassFlowRate *
                                    (PsyHFnTdbW(DesOutTemp, Node(OutletNode).HumRat) - PsyHFnTdbW(Node(InletNode).Temp, Node(OutletNode).HumRat));

                        //         IF NoOutput is lower than (more cooling than required) or very near the ReqOutput, do not run the compressor
                        if ((NoOutput - ReqOutput) < Acc) {
                            PartLoadFrac = 0.0;
                            //         If the FullOutput is greater than (insufficient cooling) or very near the ReqOutput,
                            //         run the compressor at PartLoadFrac = 1.
                        } else if ((FullOutput - ReqOutput) > Acc) {
                            PartLoadFrac = 1.0;
                            //         Else find the PLR to meet the load
                        } else {
                            //           OutletTempDXCoil is the full capacity outlet temperature at PartLoadFrac = 1 from the CALL above. If this
                            //           temp is greater than the desired outlet temp, then run the compressor at PartLoadFrac = 1, otherwise find the
                            //           operating PLR.
                            OutletTempDXCoil = DXCoilOutletTemp(DXCoolingSystem(DXSystemNum).CoolingCoilIndex);
                            if (OutletTempDXCoil > DesOutTemp) {
                                PartLoadFrac = 1.0;
                            } else {
                                if (DataGlobals::DoCoilDirectSolutions) {
                                    PartLoadFrac = (ReqOutput - NoOutput) / (FullOutput - NoOutput);
                                    SimDXCoil(state,
                                        CompName, On, FirstHVACIteration, DXCoolingSystem(DXSystemNum).CoolingCoilIndex, FanOpMode, PartLoadFrac);
                                } else {
                                    Par(1) = double(DXCoolingSystem(DXSystemNum).CoolingCoilIndex);
                                    Par(2) = DesOutTemp;
                                    Par(5) = double(FanOpMode);
                                    SolveRoot(Acc, MaxIte, SolFla, PartLoadFrac, DOE2DXCoilResidual, 0.0, 1.0, Par);
                                    if (SolFla == -1) {
                                        if (!WarmupFlag) {
                                            if (DXCoolingSystem(DXSystemNum).DXCoilSensPLRIter < 1) {
                                                ++DXCoolingSystem(DXSystemNum).DXCoilSensPLRIter;
                                                ShowWarningError(
                                                    DXCoolingSystem(DXSystemNum).DXCoolingSystemType +
                                                    " - Iteration limit exceeded calculating DX unit sensible part-load ratio for unit = " +
                                                    DXCoolingSystem(DXSystemNum).Name);
                                                ShowContinueError("Estimated part-load ratio  = " + RoundSigDigits((ReqOutput / FullOutput), 3));
                                                ShowContinueError("Calculated part-load ratio = " + RoundSigDigits(PartLoadFrac, 3));
                                                ShowContinueErrorTimeStamp(
                                                    "The calculated part-load ratio will be used and the simulation continues. Occurrence info:");
                                            }
                                            ShowRecurringWarningErrorAtEnd(DXCoolingSystem(DXSystemNum).DXCoolingSystemType + " \"" +
                                                                               DXCoolingSystem(DXSystemNum).Name +
                                                                               "\" - Iteration limit exceeded calculating sensible part-load ratio "
                                                                               "error continues. Sensible PLR "
                                                                               "statistics follow.",
                                                                           DXCoolingSystem(DXSystemNum).DXCoilSensPLRIterIndex,
                                                                           PartLoadFrac,
                                                                           PartLoadFrac);
                                        }
                                    } else if (SolFla == -2) {
                                        PartLoadFrac = ReqOutput / FullOutput;
                                        if (!WarmupFlag) {
                                            if (DXCoolingSystem(DXSystemNum).DXCoilSensPLRFail < 1) {
                                                ++DXCoolingSystem(DXSystemNum).DXCoilSensPLRFail;
                                                ShowWarningError(DXCoolingSystem(DXSystemNum).DXCoolingSystemType +
                                                                 " - DX unit sensible part-load ratio calculation failed: part-load ratio limits "
                                                                 "exceeded, for unit = " +
                                                                 DXCoolingSystem(DXSystemNum).Name);
                                                ShowContinueError("Estimated part-load ratio = " + RoundSigDigits(PartLoadFrac, 3));
                                                ShowContinueErrorTimeStamp(
                                                    "The estimated part-load ratio will be used and the simulation continues. Occurrence info:");
                                            }
                                            ShowRecurringWarningErrorAtEnd(DXCoolingSystem(DXSystemNum).DXCoolingSystemType + " \"" +
                                                                               DXCoolingSystem(DXSystemNum).Name +
                                                                               "\" - DX unit sensible part-load ratio calculation failed error "
                                                                               "continues. Sensible PLR statistics "
                                                                               "follow.",
                                                                           DXCoolingSystem(DXSystemNum).DXCoilSensPLRFailIndex,
                                                                           PartLoadFrac,
                                                                           PartLoadFrac);
                                        }
                                    }
                                }
                            }
                        }

                        //         If system does not operate to meet sensible load, use no load humidity ratio to test against humidity setpoint,
                        //         else use operating humidity ratio to test against humidity setpoint
                        if (PartLoadFrac == 0.0) {
                            OutletHumRatDXCoil = NoLoadHumRatOut;
                        } else {
                            OutletHumRatDXCoil = DXCoilOutletHumRat(DXCoolingSystem(DXSystemNum).CoolingCoilIndex);
                        }

                        // If humidity setpoint is not satisfied and humidity control type is CoolReheat,
                        // then overcool to meet moisture load

                        if ((OutletHumRatDXCoil > DesOutHumRat) && (PartLoadFrac < 1.0) &&
                            (DXCoolingSystem(DXSystemNum).DehumidControlType == DehumidControl_CoolReheat)) {

                            //           IF NoLoadHumRatOut is lower than (more dehumidification than required) or very near the DesOutHumRat,
                            //           do not run the compressor
                            if ((NoLoadHumRatOut - DesOutHumRat) < HumRatAcc) {
                                // PartLoadFrac = PartLoadFrac; // keep part-load fraction from sensible calculation // Self-assignment commented out
                                //           If the FullLoadHumRatOut is greater than (insufficient dehumidification) or very near the DesOutHumRat,
                                //           run the compressor at PartLoadFrac = 1.
                            } else if ((DesOutHumRat - FullLoadHumRatOut) < HumRatAcc) {
                                PartLoadFrac = 1.0;
                                //           Else find the PLR to meet the load
                            } else {
                                if (DataGlobals::DoCoilDirectSolutions) {
                                    PartLoadFrac = (ReqOutput - NoOutput) / (FullOutput - NoOutput);
                                    SimDXCoil(state,
                                        CompName, On, FirstHVACIteration, DXCoolingSystem(DXSystemNum).CoolingCoilIndex, FanOpMode, PartLoadFrac);
                                } else {
                                    Par(1) = double(DXCoolingSystem(DXSystemNum).CoolingCoilIndex);
                                    Par(2) = DesOutHumRat;
                                    Par(5) = double(FanOpMode);
                                    SolveRoot(HumRatAcc, MaxIte, SolFla, PartLoadFrac, DOE2DXCoilHumRatResidual, 0.0, 1.0, Par);
                                    if (SolFla == -1) {
                                        if (!WarmupFlag) {
                                            if (DXCoolingSystem(DXSystemNum).DXCoilLatPLRIter < 1) {
                                                ++DXCoolingSystem(DXSystemNum).DXCoilLatPLRIter;
                                                ShowWarningError(
                                                    DXCoolingSystem(DXSystemNum).DXCoolingSystemType +
                                                    " - Iteration limit exceeded calculating DX unit latent part-load ratio for unit = " +
                                                    DXCoolingSystem(DXSystemNum).Name);
                                                ShowContinueError("Estimated part-load ratio   = " + RoundSigDigits((ReqOutput / FullOutput), 3));
                                                ShowContinueError("Calculated part-load ratio = " + RoundSigDigits(PartLoadFrac, 3));
                                                ShowContinueErrorTimeStamp(
                                                    "The calculated part-load ratio will be used and the simulation continues. Occurrence info:");
                                            }
                                            ShowRecurringWarningErrorAtEnd(
                                                DXCoolingSystem(DXSystemNum).DXCoolingSystemType + " \"" + DXCoolingSystem(DXSystemNum).Name +
                                                    "\" - Iteration limit exceeded calculating latent part-load ratio error continues. Latent PLR "
                                                    "statistics follow.",
                                                DXCoolingSystem(DXSystemNum).DXCoilLatPLRIterIndex,
                                                PartLoadFrac,
                                                PartLoadFrac);
                                        }
                                    } else if (SolFla == -2) {
                                        //               RegulaFalsi returns PLR = minPLR when a solution cannot be found, recalculate PartLoadFrac.
                                        if (NoLoadHumRatOut - FullLoadHumRatOut != 0.0) {
                                            PartLoadFrac = (NoLoadHumRatOut - DesOutHumRat) / (NoLoadHumRatOut - FullLoadHumRatOut);
                                        } else {
                                            PartLoadFrac = 1.0;
                                        }
                                        if (!WarmupFlag) {
                                            if (DXCoolingSystem(DXSystemNum).DXCoilLatPLRFail < 1) {
                                                ++DXCoolingSystem(DXSystemNum).DXCoilLatPLRFail;
                                                ShowWarningError(DXCoolingSystem(DXSystemNum).DXCoolingSystemType +
                                                                 " - DX unit latent part-load ratio calculation failed: part-load ratio limits "
                                                                 "exceeded, for unit = " +
                                                                 DXCoolingSystem(DXSystemNum).Name);
                                                ShowContinueError("Estimated part-load ratio = " + RoundSigDigits(PartLoadFrac, 3));
                                                ShowContinueErrorTimeStamp(
                                                    "The estimated part-load ratio will be used and the simulation continues. Occurrence info:");
                                            }
                                            ShowRecurringWarningErrorAtEnd(
                                                DXCoolingSystem(DXSystemNum).DXCoolingSystemType + " \"" + DXCoolingSystem(DXSystemNum).Name +
                                                    "\" - DX unit latent part-load ratio calculation failed error continues. Latent PLR statistics "
                                                    "follow.",
                                                DXCoolingSystem(DXSystemNum).DXCoilLatPLRFailIndex,
                                                PartLoadFrac,
                                                PartLoadFrac);
                                        }
                                    }
                                }
                            }
                        } // End if humidity ratio setpoint not met - CoolReheat humidity control

                        if (PartLoadFrac > 1.0) {
                            PartLoadFrac = 1.0;
                        } else if (PartLoadFrac < 0.0) {
                            PartLoadFrac = 0.0;
                        }

                    } else if (SELECT_CASE_var == CoilDX_CoolingHXAssisted) { // CoilSystem:Cooling:DX:HeatExchangerAssisted

                        //         Check the dehumidification control type. If it's multimode, turn off the HX to find the sensible PLR. Then check to
                        //         see if the humidity load is met without the use of the HX. Always run the HX for the other modes.
                        if (DXCoolingSystem(DXSystemNum).DehumidControlType != DehumidControl_Multimode) {
                            HXUnitOn = true;
                        } else {
                            HXUnitOn = false;
                        }

                        // Get no load result
                        PartLoadFrac = 0.0;
                        SimHXAssistedCoolingCoil(state, CompName,
                                                 FirstHVACIteration,
                                                 On,
                                                 PartLoadFrac,
                                                 DXCoolingSystem(DXSystemNum).CoolingCoilIndex,
                                                 FanOpMode,
                                                 HXUnitOn,
                                                 _,
                                                 EconomizerFlag);
                        NoOutput = Node(InletNode).MassFlowRate * (PsyHFnTdbW(Node(OutletNode).Temp, Node(OutletNode).HumRat) -
                                                                   PsyHFnTdbW(Node(InletNode).Temp, Node(OutletNode).HumRat));
                        NoLoadHumRatOut = DXCoilOutletHumRat(DXCoolingSystem(DXSystemNum).CoolingCoilIndex);

                        // Get full load result
                        PartLoadFrac = 1.0;
                        SimHXAssistedCoolingCoil(state, CompName,
                                                 FirstHVACIteration,
                                                 On,
                                                 PartLoadFrac,
                                                 DXCoolingSystem(DXSystemNum).CoolingCoilIndex,
                                                 FanOpMode,
                                                 HXUnitOn,
                                                 _,
                                                 EconomizerFlag);
                        FullOutput = Node(InletNode).MassFlowRate * (PsyHFnTdbW(Node(OutletNode).Temp, Node(OutletNode).HumRat) -
                                                                     PsyHFnTdbW(Node(InletNode).Temp, Node(OutletNode).HumRat));
                        FullLoadHumRatOut = DXCoilOutletHumRat(DXCoolingSystem(DXSystemNum).CoolingCoilIndex);

                        ReqOutput = Node(InletNode).MassFlowRate *
                                    (PsyHFnTdbW(DesOutTemp, Node(OutletNode).HumRat) - PsyHFnTdbW(Node(InletNode).Temp, Node(OutletNode).HumRat));

                        //         IF NoOutput is lower than (more cooling than required) or very near the ReqOutput, do not run the compressor
                        if ((NoOutput - ReqOutput) < Acc) {
                            PartLoadFrac = 0.0;
                            //         If the FullOutput is greater than or very near the ReqOutput, then run the compressor at PartLoadFrac = 1.
                        } else if ((FullOutput - ReqOutput) > Acc) {
                            PartLoadFrac = 1.0;
                            //         Else find the PLR to meet the load
                        } else {
                            //           OutletTempDXCoil is the full capacity outlet temperature at PartLoadFrac = 1 from the CALL above.
                            //           If this temp is greater than or very near the desired outlet temp, then run the compressor at PartLoadFrac
                            //           = 1. (i.e. HX iterates to find solution, don't allow the tolerance in solution to trip up RegulaFalsi. So if
                            //           solution is very near request, run compressor at PLR = 1)
                            OutletTempDXCoil = HXAssistedCoilOutletTemp(DXCoolingSystem(DXSystemNum).CoolingCoilIndex);
                            if ((OutletTempDXCoil > DesOutTemp) || std::abs(OutletTempDXCoil - DesOutTemp) <= (Acc * 2.0)) {
                                PartLoadFrac = 1.0;
                            } else {
                                Par(1) = double(DXCoolingSystem(DXSystemNum).CoolingCoilIndex);
                                Par(2) = DesOutTemp;
                                // FirstHVACIteration is a logical, Par is REAL(r64), so make TRUE = 1 and FALSE = 0
                                if (FirstHVACIteration) {
                                    Par(3) = 1.0;
                                } else {
                                    Par(3) = 0.0;
                                }
                                if (HXUnitOn) {
                                    Par(4) = 1.0;
                                } else {
                                    Par(4) = 0.0;
                                }
                                Par(5) = double(FanOpMode);
                                TempSolveRoot::SolveRoot(state, Acc, MaxIte, SolFla, PartLoadFrac, HXAssistedCoolCoilTempResidual, 0.0, 1.0, Par);
                                if (SolFla == -1) {

                                    //               RegulaFalsi may not find sensible PLR when the latent degradation model is used.
                                    //               If iteration limit is exceeded, find tighter boundary of solution and repeat RegulaFalsi
                                    TempMaxPLR = -0.1;
                                    TempOutletTempDXCoil = Node(InletNode).Temp;
                                    while ((TempOutletTempDXCoil - DesOutTemp) > 0.0 && TempMaxPLR <= 1.0) {
                                        //                 find upper limit of PLR
                                        TempMaxPLR += 0.1;
                                        SimHXAssistedCoolingCoil(state, CompName,
                                                                 FirstHVACIteration,
                                                                 On,
                                                                 TempMaxPLR,
                                                                 DXCoolingSystem(DXSystemNum).CoolingCoilIndex,
                                                                 FanOpMode,
                                                                 HXUnitOn,
                                                                 _,
                                                                 EconomizerFlag);
                                        TempOutletTempDXCoil = HXAssistedCoilOutletTemp(DXCoolingSystem(DXSystemNum).CoolingCoilIndex);
                                    }
                                    TempMinPLR = TempMaxPLR;
                                    while ((TempOutletTempDXCoil - DesOutTemp) < 0.0 && TempMinPLR >= 0.0) {
                                        //                 pull upper limit of PLR down to last valid limit (i.e. outlet temp still exceeds
                                        //                 DesOutTemp)
                                        TempMaxPLR = TempMinPLR;
                                        //                 find minimum limit of PLR
                                        TempMinPLR -= 0.01;
                                        SimHXAssistedCoolingCoil(state, CompName,
                                                                 FirstHVACIteration,
                                                                 On,
                                                                 TempMinPLR,
                                                                 DXCoolingSystem(DXSystemNum).CoolingCoilIndex,
                                                                 FanOpMode,
                                                                 HXUnitOn,
                                                                 _,
                                                                 EconomizerFlag);
                                        TempOutletTempDXCoil = HXAssistedCoilOutletTemp(DXCoolingSystem(DXSystemNum).CoolingCoilIndex);
                                    }
                                    //               Relax boundary slightly to assure a solution can be found using RegulaFalsi (i.e. one boundary
                                    //               may be very near the desired result)
                                    TempMinPLR = max(0.0, (TempMinPLR - 0.01));
                                    TempMaxPLR = min(1.0, (TempMaxPLR + 0.01));
                                    //               tighter boundary of solution has been found, call RegulaFalsi a second time
                                    TempSolveRoot::SolveRoot(state, Acc, MaxIte, SolFla, PartLoadFrac, HXAssistedCoolCoilTempResidual, TempMinPLR, TempMaxPLR, Par);
                                    if (SolFla == -1) {
                                        if (!WarmupFlag) {
                                            if (DXCoolingSystem(DXSystemNum).HXAssistedSensPLRIter < 1) {
                                                ++DXCoolingSystem(DXSystemNum).HXAssistedSensPLRIter;
                                                ShowWarningError(
                                                    DXCoolingSystem(DXSystemNum).DXCoolingSystemType +
                                                    " - Iteration limit exceeded calculating DX unit sensible part-load ratio for unit = " +
                                                    DXCoolingSystem(DXSystemNum).Name);
                                                ShowContinueError("Estimated part-load ratio   = " + RoundSigDigits((ReqOutput / FullOutput), 3));
                                                ShowContinueError("Calculated part-load ratio = " + RoundSigDigits(PartLoadFrac, 3));
                                                ShowContinueErrorTimeStamp(
                                                    "The calculated part-load ratio will be used and the simulation continues. Occurrence info:");
                                            }
                                            ShowRecurringWarningErrorAtEnd(
                                                DXCoolingSystem(DXSystemNum).DXCoolingSystemType + " \"" + DXCoolingSystem(DXSystemNum).Name +
                                                    "\" - Iteration limit exceeded calculating sensible part-load ratio error continues. Sensible "
                                                    "PLR statistics follow.",
                                                DXCoolingSystem(DXSystemNum).HXAssistedSensPLRIterIndex,
                                                PartLoadFrac,
                                                PartLoadFrac);
                                        }
                                    } else if (SolFla == -2) {
                                        PartLoadFrac = ReqOutput / FullOutput;
                                        if (!WarmupFlag) {
                                            if (DXCoolingSystem(DXSystemNum).HXAssistedSensPLRFail < 1) {
                                                ++DXCoolingSystem(DXSystemNum).HXAssistedSensPLRFail;
                                                ShowWarningError(DXCoolingSystem(DXSystemNum).DXCoolingSystemType +
                                                                 " - DX unit sensible part-load ratio calculation unexpectedly failed: part-load "
                                                                 "ratio limits exceeded, for unit = " +
                                                                 DXCoolingSystem(DXSystemNum).Name);
                                                ShowContinueError("Estimated part-load ratio = " + RoundSigDigits(PartLoadFrac, 3));
                                                ShowContinueErrorTimeStamp(
                                                    "The estimated part-load ratio will be used and the simulation continues. Occurrence info:");
                                            }
                                            ShowRecurringWarningErrorAtEnd(
                                                DXCoolingSystem(DXSystemNum).DXCoolingSystemType + " \"" + DXCoolingSystem(DXSystemNum).Name +
                                                    "\" - DX unit sensible part-load ratio calculation unexpectedly failed error continues. Sensible "
                                                    "PLR statistics follow.",
                                                DXCoolingSystem(DXSystemNum).HXAssistedSensPLRFailIndex,
                                                PartLoadFrac,
                                                PartLoadFrac);
                                        }
                                    }

                                } else if (SolFla == -2) {
                                    PartLoadFrac = ReqOutput / FullOutput;
                                    if (!WarmupFlag) {
                                        if (DXCoolingSystem(DXSystemNum).HXAssistedSensPLRFail2 < 1) {
                                            ++DXCoolingSystem(DXSystemNum).HXAssistedSensPLRFail2;
                                            ShowWarningError(DXCoolingSystem(DXSystemNum).DXCoolingSystemType +
                                                             " - DX unit sensible part-load ratio calculation failed: part-load ratio limits "
                                                             "exceeded, for unit = " +
                                                             DXCoolingSystem(DXSystemNum).Name);
                                            ShowContinueError("Estimated part-load ratio = " + RoundSigDigits(PartLoadFrac, 3));
                                            ShowContinueErrorTimeStamp(
                                                "The estimated part-load ratio will be used and the simulation continues. Occurrence info:");
                                        }
                                        ShowRecurringWarningErrorAtEnd(
                                            DXCoolingSystem(DXSystemNum).DXCoolingSystemType + " \"" + DXCoolingSystem(DXSystemNum).Name +
                                                "\" - DX unit sensible part-load ratio calculation failed error continues. Sensible PLR statistics "
                                                "follow.",
                                            DXCoolingSystem(DXSystemNum).HXAssistedSensPLRFailIndex2,
                                            PartLoadFrac,
                                            PartLoadFrac);
                                    }
                                }
                            }
                        }

                        //         If system does not operate to meet sensible load, use no load humidity ratio to test against humidity setpoint,
                        //         else use operating humidity ratio to test against humidity setpoint
                        if (PartLoadFrac == 0.0) {
                            OutletHumRatDXCoil = NoLoadHumRatOut;
                        } else {
                            OutletHumRatDXCoil = HXAssistedCoilOutletHumRat(DXCoolingSystem(DXSystemNum).CoolingCoilIndex);
                        }

                        // If humidity setpoint is not satisfied and humidity control type is MultiMode,
                        // then enable heat exchanger and run to meet sensible load

                        if ((OutletHumRatDXCoil > DesOutHumRat) && (DXCoolingSystem(DXSystemNum).DehumidControlType == DehumidControl_Multimode)) {

                            // Determine required part load when heat exchanger is ON
                            HXUnitOn = true;
                            PartLoadFrac = 1.0;
                            SimHXAssistedCoolingCoil(state, CompName,
                                                     FirstHVACIteration,
                                                     On,
                                                     PartLoadFrac,
                                                     DXCoolingSystem(DXSystemNum).CoolingCoilIndex,
                                                     FanOpMode,
                                                     HXUnitOn,
                                                     _,
                                                     EconomizerFlag);

                            OutletTempDXCoil = HXAssistedCoilOutletTemp(DXCoolingSystem(DXSystemNum).CoolingCoilIndex);

                            //           FullOutput will be different than the FullOutput determined above during sensible PLR calculations
                            FullOutput = Node(InletNode).MassFlowRate * (PsyHFnTdbW(Node(OutletNode).Temp, Node(OutletNode).HumRat) -
                                                                         PsyHFnTdbW(Node(InletNode).Temp, Node(OutletNode).HumRat));

                            ReqOutput = Node(InletNode).MassFlowRate *
                                        (PsyHFnTdbW(DesOutTemp, Node(OutletNode).HumRat) - PsyHFnTdbW(Node(InletNode).Temp, Node(OutletNode).HumRat));

                            //           Check to see if the system can meet the load with the compressor off
                            //           IF NoOutput is lower than (more cooling than required) or very near the ReqOutput, do not run the compressor
                            if ((NoOutput - ReqOutput) < Acc) {
                                PartLoadFrac = 0.0;
                                //           OutletTempDXCoil is the full capacity outlet temperature at PartLoadFrac = 1 from the CALL above.
                                //           If this temp is greater than or very near the desired outlet temp, then run the compressor at
                                //           PartLoadFrac = 1.
                            } else if ((OutletTempDXCoil > DesOutTemp) || std::abs(OutletTempDXCoil - DesOutTemp) <= (Acc * 2.0)) {
                                PartLoadFrac = 1.0;
                            } else {
                                Par(1) = double(DXCoolingSystem(DXSystemNum).CoolingCoilIndex);
                                Par(2) = DesOutTemp;
                                // FirstHVACIteration is a logical, Par is REAL(r64), so make TRUE = 1.0 and FALSE = 0.0
                                if (FirstHVACIteration) {
                                    Par(3) = 1.0;
                                } else {
                                    Par(3) = 0.0;
                                }
                                if (HXUnitOn) {
                                    Par(4) = 1.0;
                                } else {
                                    Par(4) = 0.0;
                                }
                                Par(5) = double(FanOpMode);
                                TempSolveRoot::SolveRoot(state, Acc, MaxIte, SolFla, PartLoadFrac, HXAssistedCoolCoilTempResidual, 0.0, 1.0, Par);
                                if (SolFla == -1) {
                                    if (!WarmupFlag) {
                                        if (DXCoolingSystem(DXSystemNum).HXAssistedLatPLRIter < 1) {
                                            ++DXCoolingSystem(DXSystemNum).HXAssistedLatPLRIter;
                                            ShowWarningError(DXCoolingSystem(DXSystemNum).DXCoolingSystemType +
                                                             " - Iteration limit exceeded calculating DX unit latent part-load ratio for unit = " +
                                                             DXCoolingSystem(DXSystemNum).Name);
                                            ShowContinueError("Estimated latent part-load ratio   = " + RoundSigDigits((ReqOutput / FullOutput), 3));
                                            ShowContinueError("Calculated latent part-load ratio = " + RoundSigDigits(PartLoadFrac, 3));
                                            ShowContinueErrorTimeStamp(
                                                "The calculated latent part-load ratio will be used and the simulation continues. Occurrence info:");
                                        }
                                        ShowRecurringWarningErrorAtEnd(
                                            DXCoolingSystem(DXSystemNum).DXCoolingSystemType + " \"" + DXCoolingSystem(DXSystemNum).Name +
                                                "\" - Iteration limit exceeded calculating latent part-load ratio error continues. Latent PLR "
                                                "statistics follow.",
                                            DXCoolingSystem(DXSystemNum).HXAssistedLatPLRIterIndex,
                                            PartLoadFrac,
                                            PartLoadFrac);
                                    }
                                } else if (SolFla == -2) {
                                    PartLoadFrac = ReqOutput / FullOutput;
                                    if (!WarmupFlag) {
                                        if (DXCoolingSystem(DXSystemNum).HXAssistedLatPLRFail < 1) {
                                            ++DXCoolingSystem(DXSystemNum).HXAssistedLatPLRFail;
                                            ShowWarningError(
                                                DXCoolingSystem(DXSystemNum).DXCoolingSystemType +
                                                " - DX unit latent part-load ratio calculation failed: part-load ratio limits exceeded, for unit = " +
                                                DXCoolingSystem(DXSystemNum).Name);
                                            ShowContinueError("Estimated part-load ratio = " + RoundSigDigits(PartLoadFrac, 3));
                                            ShowContinueErrorTimeStamp(
                                                "The estimated part-load ratio will be used and the simulation continues. Occurrence info:");
                                        }
                                        ShowRecurringWarningErrorAtEnd(
                                            DXCoolingSystem(DXSystemNum).DXCoolingSystemType + " \"" + DXCoolingSystem(DXSystemNum).Name +
                                                "\" - DX unit latent part-load ratio calculation failed error continues. Latent PLR statistics "
                                                "follow.",
                                            DXCoolingSystem(DXSystemNum).HXAssistedLatPLRFailIndex,
                                            PartLoadFrac,
                                            PartLoadFrac);
                                    }
                                }
                            }
                        } // End if humidity ratio setpoint not met - Multimode humidity control

                        // If humidity setpoint is not satisfied and humidity control type is CoolReheat, then calculate
                        // a new latent PLR

                        if (OutletHumRatDXCoil > DesOutHumRat && PartLoadFrac < 1.0 &&
                            DXCoolingSystem(DXSystemNum).DehumidControlType == DehumidControl_CoolReheat) {

                            //           IF NoLoadHumRatOut is lower than (more dehumidification than required) or very near the DesOutHumRat,
                            //           do not run the compressor
                            if ((NoLoadHumRatOut - DesOutHumRat) < HumRatAcc * 2.0) {
                                // PartLoadFrac = PartLoadFrac; // keep part-load fraction from sensible calculation // Self-assignment commented out
                                //           If the FullLoadHumRatOut is greater than (insufficient dehumidification) or very near the DesOutHumRat,
                                //           run the compressor at PartLoadFrac = 1.
                            } else if ((DesOutHumRat - FullLoadHumRatOut) < HumRatAcc * 2.0) {
                                PartLoadFrac = 1.0;
                                //           Else find the PLR to meet the load
                            } else {
                                Par(1) = double(DXCoolingSystem(DXSystemNum).CoolingCoilIndex);
                                Par(2) = DesOutHumRat;
                                // FirstHVACIteration is a logical, Par is REAL(r64), so make TRUE = 1 and FALSE = 0
                                if (FirstHVACIteration) {
                                    Par(3) = 1.0;
                                } else {
                                    Par(3) = 0.0;
                                }
                                if (HXUnitOn) {
                                    Par(4) = 1.0;
                                } else {
                                    Par(4) = 0.0;
                                }
                                Par(5) = double(FanOpMode);
                                TempSolveRoot::SolveRoot(state, HumRatAcc, MaxIte, SolFla, PartLoadFrac, HXAssistedCoolCoilHRResidual, 0.0, 1.0, Par);
                                if (SolFla == -1) {

                                    //               RegulaFalsi may not find latent PLR when the latent degradation model is used.
                                    //               If iteration limit is exceeded, find tighter boundary of solution and repeat RegulaFalsi
                                    TempMaxPLR = -0.1;
                                    TempOutletHumRatDXCoil = OutletHumRatDXCoil;
                                    while ((OutletHumRatDXCoil - TempOutletHumRatDXCoil) >= 0.0 && TempMaxPLR <= 1.0) {
                                        //                 find upper limit of LatentPLR
                                        TempMaxPLR += 0.1;
                                        SimHXAssistedCoolingCoil(state, CompName,
                                                                 FirstHVACIteration,
                                                                 On,
                                                                 TempMaxPLR,
                                                                 DXCoolingSystem(DXSystemNum).CoolingCoilIndex,
                                                                 FanOpMode,
                                                                 HXUnitOn,
                                                                 _,
                                                                 EconomizerFlag);
                                        OutletHumRatDXCoil = HXAssistedCoilOutletHumRat(DXCoolingSystem(DXSystemNum).CoolingCoilIndex);
                                    }
                                    TempMinPLR = TempMaxPLR;
                                    while ((OutletHumRatDXCoil - TempOutletHumRatDXCoil) <= 0.0 && TempMinPLR >= 0.0) {
                                        //                 pull upper limit of LatentPLR down to last valid limit (i.e. latent output still exceeds
                                        //                 SystemMoisuterLoad)
                                        TempMaxPLR = TempMinPLR;
                                        //                 find minimum limit of Latent PLR
                                        TempMinPLR -= 0.01;
                                        SimHXAssistedCoolingCoil(state, CompName,
                                                                 FirstHVACIteration,
                                                                 On,
                                                                 TempMaxPLR,
                                                                 DXCoolingSystem(DXSystemNum).CoolingCoilIndex,
                                                                 FanOpMode,
                                                                 HXUnitOn,
                                                                 _,
                                                                 EconomizerFlag);
                                        OutletHumRatDXCoil = HXAssistedCoilOutletHumRat(DXCoolingSystem(DXSystemNum).CoolingCoilIndex);
                                    }
                                    //               tighter boundary of solution has been found, call RegulaFalsi a second time
                                    TempSolveRoot::SolveRoot(state, HumRatAcc, MaxIte, SolFla, PartLoadFrac, HXAssistedCoolCoilHRResidual, TempMinPLR, TempMaxPLR, Par);
                                    if (SolFla == -1) {
                                        if (!WarmupFlag) {
                                            if (DXCoolingSystem(DXSystemNum).HXAssistedCRLatPLRIter < 1) {
                                                ++DXCoolingSystem(DXSystemNum).HXAssistedCRLatPLRIter;
                                                ShowWarningError(
                                                    DXCoolingSystem(DXSystemNum).DXCoolingSystemType +
                                                    " - Iteration limit exceeded calculating DX unit latent part-load ratio for unit = " +
                                                    DXCoolingSystem(DXSystemNum).Name);
                                                ShowContinueError("Estimated latent part-load ratio   = " +
                                                                  RoundSigDigits((ReqOutput / FullOutput), 3));
                                                ShowContinueError("Calculated latent part-load ratio = " + RoundSigDigits(PartLoadFrac, 3));
                                                ShowContinueErrorTimeStamp("The calculated latent part-load ratio will be used and the simulation "
                                                                           "continues. Occurrence info:");
                                            }
                                            ShowRecurringWarningErrorAtEnd(
                                                DXCoolingSystem(DXSystemNum).DXCoolingSystemType + " \"" + DXCoolingSystem(DXSystemNum).Name +
                                                    "\" - Iteration limit exceeded calculating latent part-load ratio error continues. Latent PLR "
                                                    "statistics follow.",
                                                DXCoolingSystem(DXSystemNum).HXAssistedCRLatPLRIterIndex,
                                                PartLoadFrac,
                                                PartLoadFrac);
                                        }

                                    } else if (SolFla == -2) {
                                        PartLoadFrac = ReqOutput / FullOutput;
                                        if (!WarmupFlag) {
                                            if (DXCoolingSystem(DXSystemNum).HXAssistedCRLatPLRFail < 1) {
                                                ++DXCoolingSystem(DXSystemNum).HXAssistedCRLatPLRFail;
                                                ShowWarningError(DXCoolingSystem(DXSystemNum).DXCoolingSystemType +
                                                                 " - DX unit latent part-load ratio calculation failed unexpectedly: part-load ratio "
                                                                 "limits exceeded, for unit = " +
                                                                 DXCoolingSystem(DXSystemNum).Name);
                                                ShowContinueError("Estimated part-load ratio = " + RoundSigDigits(PartLoadFrac, 3));
                                                ShowContinueErrorTimeStamp(
                                                    "The estimated part-load ratio will be used and the simulation continues. Occurrence info:");
                                            }
                                            ShowRecurringWarningErrorAtEnd(
                                                DXCoolingSystem(DXSystemNum).DXCoolingSystemType + " \"" + DXCoolingSystem(DXSystemNum).Name +
                                                    "\" - DX unit latent part-load ratio calculation failed unexpectedly error continues. Latent PLR "
                                                    "statistics follow.",
                                                DXCoolingSystem(DXSystemNum).HXAssistedCRLatPLRFailIndex,
                                                PartLoadFrac,
                                                PartLoadFrac);
                                        }
                                    }
                                } else if (SolFla == -2) {
                                    PartLoadFrac = ReqOutput / FullOutput;
                                    if (!WarmupFlag) {
                                        if (DXCoolingSystem(DXSystemNum).HXAssistedCRLatPLRFail2 < 1) {
                                            ++DXCoolingSystem(DXSystemNum).HXAssistedCRLatPLRFail2;
                                            ShowWarningError(
                                                DXCoolingSystem(DXSystemNum).DXCoolingSystemType +
                                                " - DX unit latent part-load ratio calculation failed: part-load ratio limits exceeded, for unit = " +
                                                DXCoolingSystem(DXSystemNum).Name);
                                            ShowContinueError("Estimated part-load ratio = " + RoundSigDigits(PartLoadFrac, 3));
                                            ShowContinueErrorTimeStamp(
                                                "The estimated part-load ratio will be used and the simulation continues. Occurrence info:");
                                        }
                                        ShowRecurringWarningErrorAtEnd(
                                            DXCoolingSystem(DXSystemNum).DXCoolingSystemType + " \"" + DXCoolingSystem(DXSystemNum).Name +
                                                "\" - DX unit latent part-load ratio calculation failed error continues. Latent PLR statistics "
                                                "follow.",
                                            DXCoolingSystem(DXSystemNum).HXAssistedCRLatPLRFailIndex2,
                                            PartLoadFrac,
                                            PartLoadFrac);
                                    }
                                }
                            }
                        } // End if humidity ratio setpoint not met - CoolReheat humidity control

                        if (PartLoadFrac > 1.0) {
                            PartLoadFrac = 1.0;
                        } else if (PartLoadFrac < 0.0) {
                            PartLoadFrac = 0.0;
                        }

                    } else if (SELECT_CASE_var == CoilDX_CoolingTwoSpeed) { // Coil:Cooling:DX:TwoSpeed
                        // formerly (v3 and beyond)COIL:DX:MULTISPEED:COOLINGEMPIRICAL
                        //         SUBROUTINE SimDXCoilMultiSpeed(CompName,SpeedRatio,CycRatio,CompIndex,SpeedNum,FanMode,CompOp)
                        SimDXCoilMultiSpeed(state, CompName, 0.0, 1.0, DXCoolingSystem(DXSystemNum).CoolingCoilIndex);
                        OutletTempLS = DXCoilOutletTemp(DXCoolingSystem(DXSystemNum).CoolingCoilIndex);
                        if (OutletTempLS > DesOutTemp && SensibleLoad) {
                            CycRatio = 1.0;
                            SimDXCoilMultiSpeed(state, CompName, 1.0, 1.0, DXCoolingSystem(DXSystemNum).CoolingCoilIndex);
                            OutletTempHS = DXCoilOutletTemp(DXCoolingSystem(DXSystemNum).CoolingCoilIndex);
                            if (OutletTempHS < DesOutTemp) {
                                Par(1) = double(DXCoolingSystem(DXSystemNum).CoolingCoilIndex);
                                Par(2) = DesOutTemp;
                                SolveRoot(Acc, MaxIte, SolFla, SpeedRatio, DXCoilVarSpeedResidual, 0.0, 1.0, Par);
                                if (SolFla == -1) {
                                    if (!WarmupFlag) {
                                        if (DXCoolingSystem(DXSystemNum).MSpdSensPLRIter < 1) {
                                            ++DXCoolingSystem(DXSystemNum).MSpdSensPLRIter;
                                            ShowWarningError(DXCoolingSystem(DXSystemNum).DXCoolingSystemType +
                                                             " - Iteration limit exceeded calculating DX unit sensible speed ratio for unit = " +
                                                             DXCoolingSystem(DXSystemNum).Name);
                                            ShowContinueError("Calculated speed ratio = " + RoundSigDigits(SpeedRatio, 3));
                                            ShowContinueErrorTimeStamp(
                                                "The calculated speed ratio will be used and the simulation continues. Occurrence info:");
                                        }
                                        ShowRecurringWarningErrorAtEnd(DXCoolingSystem(DXSystemNum).DXCoolingSystemType + " \"" +
                                                                           DXCoolingSystem(DXSystemNum).Name +
                                                                           "\" - Iteration limit exceeded calculating sensible speed ratio error "
                                                                           "continues. Sensible speed ratio statistics follow.",
                                                                       DXCoolingSystem(DXSystemNum).MSpdSensPLRIterIndex,
                                                                       SpeedRatio,
                                                                       SpeedRatio);
                                    }
                                } else if (SolFla == -2) {
                                    if (!WarmupFlag)
                                        ShowFatalError(DXCoolingSystem(DXSystemNum).DXCoolingSystemType +
                                                       " - compressor speed calculation failed: speed limits exceeded, for unit=" +
                                                       DXCoolingSystem(DXSystemNum).Name);
                                }
                            } else {
                                SpeedRatio = 1.0;
                            }
                        } else if (SensibleLoad) {
                            SpeedRatio = 0.0;
                            Par(1) = double(DXCoolingSystem(DXSystemNum).CoolingCoilIndex);
                            Par(2) = DesOutTemp;
                            SolveRoot(Acc, MaxIte, SolFla, CycRatio, DXCoilCyclingResidual, 0.0, 1.0, Par);
                            if (SolFla == -1) {
                                if (!WarmupFlag) {
                                    if (DXCoolingSystem(DXSystemNum).MSpdCycSensPLRIter < 1) {
                                        ++DXCoolingSystem(DXSystemNum).MSpdCycSensPLRIter;
                                        ShowWarningError(DXCoolingSystem(DXSystemNum).DXCoolingSystemType +
                                                         " - Iteration limit exceeded calculating DX unit sensible cycling ratio for unit = " +
                                                         DXCoolingSystem(DXSystemNum).Name);
                                        ShowContinueError("Calculated cycling ratio = " + RoundSigDigits(CycRatio, 3));
                                        ShowContinueErrorTimeStamp(
                                            "The calculated cycling ratio will be used and the simulation continues. Occurrence info:");
                                    }
                                    ShowRecurringWarningErrorAtEnd(DXCoolingSystem(DXSystemNum).DXCoolingSystemType + " \"" +
                                                                       DXCoolingSystem(DXSystemNum).Name +
                                                                       "\" - Iteration limit exceeded calculating sensible cycling ratio error "
                                                                       "continues. Sensible cycling ratio statistics follow.",
                                                                   DXCoolingSystem(DXSystemNum).MSpdCycSensPLRIterIndex,
                                                                   CycRatio,
                                                                   CycRatio);
                                }
                            } else if (SolFla == -2) { // should never get here, if it does logic above to protect from this
                                if (!WarmupFlag)
                                    ShowFatalError(DXCoolingSystem(DXSystemNum).DXCoolingSystemType +
                                                   " - cycling ratio calculation failed: cycling limits exceeded, for unit=" +
                                                   DXCoolingSystem(DXSystemNum).Name);
                            }
                        } else {
                            PartLoadFrac = 0.0;
                            SpeedRatio = 0.0;
                            CycRatio = 0.0;
                            DehumidMode = 0;
                        }

                        if (DXCoolingSystem(DXSystemNum).DehumidControlType == DehumidControl_CoolReheat) {

                            //           Simulate MultiSpeed DX coil at sensible result
                            SimDXCoilMultiSpeed(state, CompName, SpeedRatio, CycRatio, DXCoolingSystem(DXSystemNum).CoolingCoilIndex);

                            OutletHumRatDXCoil = DXCoilOutletHumRat(DXCoolingSystem(DXSystemNum).CoolingCoilIndex);
                            // If humidity setpoint is not satisfied and humidity control type is CoolReheat,
                            // then overcool to meet moisture load

                            if (OutletHumRatDXCoil > DesOutHumRat) {

                                CycRatio = 0.0;
                                SpeedRatio = 0.0;

                                //             SUBROUTINE SimDXCoilMultiSpeed(CompName,SpeedRatio,CycRatio,CompIndex,SpeedNum,FanMode,CompOp)
                                SimDXCoilMultiSpeed(state, CompName, 0.0, 1.0, DXCoolingSystem(DXSystemNum).CoolingCoilIndex);
                                OutletHumRatLS = DXCoilOutletHumRat(DXCoolingSystem(DXSystemNum).CoolingCoilIndex);
                                if (OutletHumRatLS > DesOutHumRat) {
                                    CycRatio = 1.0;
                                    SimDXCoilMultiSpeed(state, CompName, 1.0, 1.0, DXCoolingSystem(DXSystemNum).CoolingCoilIndex);
                                    OutletHumRatHS = DXCoilOutletHumRat(DXCoolingSystem(DXSystemNum).CoolingCoilIndex);
                                    if (OutletHumRatHS < DesOutHumRat) {
                                        Par(1) = double(DXCoolingSystem(DXSystemNum).CoolingCoilIndex);
                                        Par(2) = DesOutHumRat;
                                        SolveRoot(HumRatAcc, MaxIte, SolFla, SpeedRatio, DXCoilVarSpeedHumRatResidual, 0.0, 1.0, Par);
                                        if (SolFla == -1) {
                                            if (!WarmupFlag) {
                                                if (DXCoolingSystem(DXSystemNum).MSpdLatPLRIter < 1) {
                                                    ++DXCoolingSystem(DXSystemNum).MSpdLatPLRIter;
                                                    ShowWarningError(
                                                        DXCoolingSystem(DXSystemNum).DXCoolingSystemType +
                                                        " - Iteration limit exceeded calculating DX unit latent speed ratio for unit = " +
                                                        DXCoolingSystem(DXSystemNum).Name);
                                                    ShowContinueError("Calculated speed ratio = " + RoundSigDigits(SpeedRatio, 3));
                                                    ShowContinueErrorTimeStamp(
                                                        "The calculated speed ratio will be used and the simulation continues. Occurrence info:");
                                                }
                                                ShowRecurringWarningErrorAtEnd(
                                                    DXCoolingSystem(DXSystemNum).DXCoolingSystemType + " \"" + DXCoolingSystem(DXSystemNum).Name +
                                                        "\" - Iteration limit exceeded calculating latent speed ratio error continues. Latent speed "
                                                        "ratio statistics follow.",
                                                    DXCoolingSystem(DXSystemNum).MSpdLatPLRIterIndex,
                                                    SpeedRatio,
                                                    SpeedRatio);
                                            }
                                        } else if (SolFla == -2) {
                                            if (!WarmupFlag)
                                                ShowFatalError(DXCoolingSystem(DXSystemNum).DXCoolingSystemType +
                                                               " - compressor speed calculation failed:speed limits exceeded, for unit=" +
                                                               DXCoolingSystem(DXSystemNum).Name);
                                        }
                                    } else {
                                        SpeedRatio = 1.0;
                                    }
                                } else {
                                    SpeedRatio = 0.0;
                                    Par(1) = double(DXCoolingSystem(DXSystemNum).CoolingCoilIndex);
                                    Par(2) = DesOutHumRat;
                                    SolveRoot(HumRatAcc, MaxIte, SolFla, CycRatio, DXCoilCyclingHumRatResidual, 0.0, 1.0, Par);
                                    if (SolFla == -1) {
                                        if (!WarmupFlag) {
                                            if (DXCoolingSystem(DXSystemNum).MSpdCycLatPLRIter < 1) {
                                                ++DXCoolingSystem(DXSystemNum).MSpdCycLatPLRIter;
                                                ShowWarningError(DXCoolingSystem(DXSystemNum).DXCoolingSystemType +
                                                                 " - Iteration limit exceeded calculating DX unit latent cycling ratio for unit = " +
                                                                 DXCoolingSystem(DXSystemNum).Name);
                                                ShowContinueError("Calculated cycling ratio = " + RoundSigDigits(CycRatio, 3));
                                                ShowContinueErrorTimeStamp(
                                                    "The calculated cycling ratio will be used and the simulation continues. Occurrence info:");
                                            }
                                            ShowRecurringWarningErrorAtEnd(DXCoolingSystem(DXSystemNum).DXCoolingSystemType + " \"" +
                                                                               DXCoolingSystem(DXSystemNum).Name +
                                                                               "\" - Iteration limit exceeded calculating latent cycling ratio error "
                                                                               "continues. Latent cycling ratio statistics follow.",
                                                                           DXCoolingSystem(DXSystemNum).MSpdCycLatPLRIterIndex,
                                                                           CycRatio,
                                                                           CycRatio);
                                        }
                                    } else if (SolFla == -2) { // should never get here, if it does logic above to protect from this
                                        if (!WarmupFlag)
                                            ShowFatalError(DXCoolingSystem(DXSystemNum).DXCoolingSystemType +
                                                           " - cycling ratio calculation failed: cycling limits exceeded, for unit=" +
                                                           DXCoolingSystem(DXSystemNum).Name);
                                    }
                                }
                            }
                        }

                    } else if (SELECT_CASE_var == CoilDX_CoolingTwoStageWHumControl) { // Coil:Cooling:DX:TwoStageWithHumidityControlMode
                        // formerly (v3 and beyond) COIL:DX:MULTIMODE:COOLINGEMPIRICAL)

                        // Get no load result
                        PartLoadFrac = 0.0;
                        SimDXCoilMultiMode(state,
                            CompName, On, FirstHVACIteration, PartLoadFrac, DehumidMode, DXCoolingSystem(DXSystemNum).CoolingCoilIndex, FanOpMode);
                        NoOutput = Node(InletNode).MassFlowRate * (PsyHFnTdbW(Node(OutletNode).Temp, Node(OutletNode).HumRat) -
                                                                   PsyHFnTdbW(Node(InletNode).Temp, Node(OutletNode).HumRat));
                        NoLoadHumRatOut = DXCoilOutletHumRat(DXCoolingSystem(DXSystemNum).CoolingCoilIndex);

                        // Get full load result
                        PartLoadFrac = 1.0;
                        SimDXCoilMultiMode(state,
                            CompName, On, FirstHVACIteration, PartLoadFrac, DehumidMode, DXCoolingSystem(DXSystemNum).CoolingCoilIndex, FanOpMode);
                        FullLoadHumRatOut = DXCoilOutletHumRat(DXCoolingSystem(DXSystemNum).CoolingCoilIndex);

                        FullOutput = Node(InletNode).MassFlowRate * (PsyHFnTdbW(Node(OutletNode).Temp, Node(OutletNode).HumRat) -
                                                                     PsyHFnTdbW(Node(InletNode).Temp, Node(OutletNode).HumRat));

                        ReqOutput = Node(InletNode).MassFlowRate *
                                    (PsyHFnTdbW(DesOutTemp, Node(OutletNode).HumRat) - PsyHFnTdbW(Node(InletNode).Temp, Node(OutletNode).HumRat));

                        //         IF NoOutput is lower than (more cooling than required) or very near the ReqOutput, do not run the compressor
                        if ((NoOutput - ReqOutput) < Acc) {
                            PartLoadFrac = 0.0;
                            //         If the FullOutput is greater than (insufficient cooling) or very near the ReqOutput,
                            //         run the compressor at PartLoadFrac = 1.
                        } else if ((FullOutput - ReqOutput) > Acc) {
                            PartLoadFrac = 1.0;
                            //         Else find the PLR to meet the load
                        } else {
                            OutletTempDXCoil = DXCoilOutletTemp(DXCoolingSystem(DXSystemNum).CoolingCoilIndex);
                            if (OutletTempDXCoil > DesOutTemp) {
                                PartLoadFrac = 1.0;
                            } else {
                                Par(1) = double(DXCoolingSystem(DXSystemNum).CoolingCoilIndex);
                                Par(2) = DesOutTemp;
                                // Dehumidification mode = 0 for normal mode, 1+ for enhanced mode
                                Par(3) = double(DehumidMode);
                                Par(4) = double(FanOpMode);
                                SolveRoot(state, Acc, MaxIte, SolFla, PartLoadFrac, MultiModeDXCoilResidual, 0.0, 1.0, Par);
                                if (SolFla == -1) {
                                    if (!WarmupFlag) {
                                        if (DXCoolingSystem(DXSystemNum).MModeSensPLRIter < 1) {
                                            ++DXCoolingSystem(DXSystemNum).MModeSensPLRIter;
                                            ShowWarningError(DXCoolingSystem(DXSystemNum).DXCoolingSystemType +
                                                             " - Iteration limit exceeded calculating DX unit sensible part-load ratio for unit = " +
                                                             DXCoolingSystem(DXSystemNum).Name);
                                            ShowContinueError("Estimated part-load ratio  = " + RoundSigDigits((ReqOutput / FullOutput), 3));
                                            ShowContinueError("Calculated part-load ratio = " + RoundSigDigits(PartLoadFrac, 3));
                                            ShowContinueErrorTimeStamp(
                                                "The calculated part-load ratio will be used and the simulation continues. Occurrence info:");
                                        }
                                        ShowRecurringWarningErrorAtEnd(
                                            DXCoolingSystem(DXSystemNum).DXCoolingSystemType + " \"" + DXCoolingSystem(DXSystemNum).Name +
                                                "\" - Iteration limit exceeded calculating sensible part-load ratio error continues. Sensible PLR "
                                                "statistics follow.",
                                            DXCoolingSystem(DXSystemNum).MModeSensPLRIterIndex,
                                            PartLoadFrac,
                                            PartLoadFrac);
                                    }
                                } else if (SolFla == -2) {
                                    if (!WarmupFlag) {
                                        ShowSevereError(DXCoolingSystem(DXSystemNum).DXCoolingSystemType +
                                                        " : part-load ratio calculation failed: part-load ratio limits exceeded, for unit=" +
                                                        DXCoolingSystem(DXSystemNum).Name);
                                        ShowFatalError("Program terminates due to previous condition.");
                                    }
                                }
                            }
                        }

                        OutletHumRatDXCoil = DXCoilOutletHumRat(DXCoolingSystem(DXSystemNum).CoolingCoilIndex);

                        // If humidity setpoint is not satisfied and humidity control type is Multimode,
                        // then turn on enhanced dehumidification mode 1

                        if ((OutletHumRatDXCoil > DesOutHumRat) && (DXCoolingSystem(DXSystemNum).DehumidControlType == DehumidControl_Multimode)) {

                            // Determine required part load for enhanced dehumidification mode 1

                            // Get full load result
                            PartLoadFrac = 1.0;
                            DehumidMode = 1;
                            DXCoolingSystem(DXSystemNum).DehumidificationMode = DehumidMode;
                            SimDXCoilMultiMode(state,CompName,
                                               On,
                                               FirstHVACIteration,
                                               PartLoadFrac,
                                               DehumidMode,
                                               DXCoolingSystem(DXSystemNum).CoolingCoilIndex,
                                               FanOpMode);
                            FullOutput = Node(InletNode).MassFlowRate * (PsyHFnTdbW(Node(OutletNode).Temp, Node(InletNode).HumRat) -
                                                                         PsyHFnTdbW(Node(InletNode).Temp, Node(InletNode).HumRat));

                            ReqOutput = Node(InletNode).MassFlowRate *
                                        (PsyHFnTdbW(DesOutTemp, Node(InletNode).HumRat) - PsyHFnTdbW(Node(InletNode).Temp, Node(InletNode).HumRat));

                            // Since we are cooling, we expect FullOutput to be < 0 and FullOutput < NoCoolOutput
                            // Check that this is the case; if not set PartLoadFrac = 0.0 (off) and return
                            // Calculate the part load fraction
                            if (FullOutput >= 0) {
                                PartLoadFrac = 0.0;
                            } else {
                                OutletTempDXCoil = DXCoilOutletTemp(DXCoolingSystem(DXSystemNum).CoolingCoilIndex);
                                OutletHumRatDXCoil = DXCoilOutletHumRat(DXCoolingSystem(DXSystemNum).CoolingCoilIndex);
                                // if sensible load and setpoint cannot be met, set PLR = 1. If no sensible load and
                                // latent load exists and setpoint cannot be met, set PLR = 1.
                                if ((OutletTempDXCoil >= DesOutTemp && SensibleLoad && DXCoolingSystem(DXSystemNum).RunOnSensibleLoad) ||
                                    (OutletHumRatDXCoil >= DesOutHumRat && !SensibleLoad && LatentLoad &&
                                     DXCoolingSystem(DXSystemNum).RunOnLatentLoad)) {
                                    PartLoadFrac = 1.0;
                                    // if no sensible load and latent load can be met, find PLR
                                } else if (!SensibleLoad &&
                                           (OutletHumRatDXCoil < DesOutHumRat && LatentLoad && DXCoolingSystem(DXSystemNum).RunOnLatentLoad)) {
                                    // is a latent load with no sensible load, iterate on humidity ratio
                                    Par(1) = double(DXCoolingSystem(DXSystemNum).CoolingCoilIndex);
                                    Par(2) = DesOutHumRat;
                                    // Dehumidification mode = 0 for normal mode, 1+ for enhanced mode
                                    Par(3) = double(DehumidMode);
                                    Par(4) = double(FanOpMode);
                                    SolveRoot(state, Acc, MaxIte, SolFla, PartLoadFrac, MultiModeDXCoilHumRatResidual, 0.0, 1.0, Par);
                                    if (SolFla == -1) {
                                        if (!WarmupFlag) {
                                            if (DXCoolingSystem(DXSystemNum).MModeLatPLRIter < 1) {
                                                ++DXCoolingSystem(DXSystemNum).MModeLatPLRIter;
                                                ShowWarningError(DXCoolingSystem(DXSystemNum).DXCoolingSystemType +
                                                                 " - Iteration limit exceeded calculating DX unit multimode latent (no sensible) "
                                                                 "part-load ratio for unit = " +
                                                                 DXCoolingSystem(DXSystemNum).Name);
                                                if (NoLoadHumRatOut - OutletHumRatDXCoil > 0.0) {
                                                    TempMinPLR = (DesOutHumRat - OutletHumRatDXCoil) / (NoLoadHumRatOut - OutletHumRatDXCoil);
                                                } else {
                                                    TempMinPLR = PartLoadFrac + 0.001;
                                                }
                                                ShowContinueError("Estimated part-load ratio  = " + RoundSigDigits(TempMinPLR, 3));
                                                ShowContinueError("Calculated part-load ratio = " + RoundSigDigits(PartLoadFrac, 3));
                                                ShowContinueErrorTimeStamp(
                                                    "The calculated part-load ratio will be used and the simulation continues. Occurrence info:");
                                            }
                                            ShowRecurringWarningErrorAtEnd(
                                                DXCoolingSystem(DXSystemNum).DXCoolingSystemType + " \"" + DXCoolingSystem(DXSystemNum).Name +
                                                    "\" - Iteration limit exceeded calculating multimode latent (no sensible) part-load ratio error "
                                                    "continues. Latent PLR statistics follow.",
                                                DXCoolingSystem(DXSystemNum).MModeLatPLRIterIndex,
                                                PartLoadFrac,
                                                PartLoadFrac);
                                        }
                                    } else if (SolFla == -2) {
                                        if (!WarmupFlag) {
                                            ShowSevereError(DXCoolingSystem(DXSystemNum).DXCoolingSystemType +
                                                            " : part-load ratio calculation failed: part-load ratio limits exceeded, for unit=" +
                                                            DXCoolingSystem(DXSystemNum).Name);
                                            ShowFatalError("Program terminates due to previous condition.");
                                        }
                                    }

                                } else { // must be a sensible load so find PLR
                                    PartLoadFrac = ReqOutput / FullOutput;
                                    Par(1) = double(DXCoolingSystem(DXSystemNum).CoolingCoilIndex);
                                    Par(2) = DesOutTemp;
                                    // Dehumidification mode = 0 for normal mode, 1+ for enhanced mode
                                    Par(3) = double(DehumidMode);
                                    Par(4) = double(FanOpMode);
                                    SolveRoot(state, Acc, MaxIte, SolFla, PartLoadFrac, MultiModeDXCoilResidual, 0.0, 1.0, Par);
                                    if (SolFla == -1) {
                                        if (!WarmupFlag) {
                                            if (DXCoolingSystem(DXSystemNum).MModeLatPLRIter < 1) {
                                                ++DXCoolingSystem(DXSystemNum).MModeLatPLRIter;
                                                ShowWarningError(
                                                    DXCoolingSystem(DXSystemNum).DXCoolingSystemType +
                                                    " - Iteration limit exceeded calculating DX unit multimode latent part-load ratio for unit = " +
                                                    DXCoolingSystem(DXSystemNum).Name);
                                                ShowContinueError("Estimated part-load ratio  = " + RoundSigDigits((ReqOutput / FullOutput), 3));
                                                ShowContinueError("Calculated part-load ratio = " + RoundSigDigits(PartLoadFrac, 3));
                                                ShowContinueErrorTimeStamp(
                                                    "The calculated part-load ratio will be used and the simulation continues. Occurrence info:");
                                            }
                                            ShowRecurringWarningErrorAtEnd(
                                                DXCoolingSystem(DXSystemNum).DXCoolingSystemType + " \"" + DXCoolingSystem(DXSystemNum).Name +
                                                    "\" - Iteration limit exceeded calculating multimode latent part-load ratio error continues. "
                                                    "Latent PLR statistics follow.",
                                                DXCoolingSystem(DXSystemNum).MModeLatPLRIterIndex,
                                                PartLoadFrac,
                                                PartLoadFrac);
                                        }
                                    } else if (SolFla == -2) {
                                        if (!WarmupFlag) {
                                            ShowSevereError(DXCoolingSystem(DXSystemNum).DXCoolingSystemType +
                                                            " : part-load ratio calculation failed: part-load ratio limits exceeded, for unit=" +
                                                            DXCoolingSystem(DXSystemNum).Name);
                                            ShowFatalError("Program terminates due to previous condition.");
                                        }
                                    }
                                }
                            }
                        } // End if humidity ratio setpoint not met - multimode humidity control

                        //         If humidity setpoint is not satisfied and humidity control type is CoolReheat, then run to meet latent load
                        //         If system does not operate to meet sensible load, use no load humidity ratio to test against humidity setpoint,
                        //         else use operating humidity ratio to test against humidity setpoint
                        if (PartLoadFrac == 0.0) {
                            OutletHumRatDXCoil = NoLoadHumRatOut;
                        } else {
                            OutletHumRatDXCoil = DXCoilOutletHumRat(DXCoolingSystem(DXSystemNum).CoolingCoilIndex);
                        }

                        if ((OutletHumRatDXCoil > DesOutHumRat) && (DXCoolingSystem(DXSystemNum).DehumidControlType == DehumidControl_CoolReheat)) {

                            //            CoolReheat operates cooling stage 1 and/or 2 to meet DesOutHumRat. Dehumidification mode is not active.
                            DehumidMode = 0;

                            //            IF NoLoadHumRatOut is lower than (more dehumidification than required) or very near the DesOutHumRat,
                            //            do not run the compressor
                            if ((NoLoadHumRatOut - DesOutHumRat) < HumRatAcc) {
                                // PartLoadFrac = PartLoadFrac; // keep part-load fraction from sensible calculation // Self-assignment commented out
                                //            If the FullLoadHumRatOut is greater than (insufficient dehumidification) or very near the DesOutHumRat,
                                //            run the compressor at PartLoadFrac = 1.
                            } else if ((DesOutHumRat - FullLoadHumRatOut) < HumRatAcc) {
                                PartLoadFrac = 1.0;
                                //            Else find the PLR to meet the load
                            } else {
                                Par(1) = double(DXCoolingSystem(DXSystemNum).CoolingCoilIndex);
                                Par(2) = DesOutHumRat;
                                // Dehumidification mode = 0 for normal mode, 1+ for enhanced mode
                                Par(3) = double(DehumidMode);
                                Par(4) = double(FanOpMode);
                                SolveRoot(state, Acc, MaxIte, SolFla, PartLoadFrac, MultiModeDXCoilHumRatResidual, 0.0, 1.0, Par);
                                if (SolFla == -1) {
                                    if (!WarmupFlag) {
                                        if (DXCoolingSystem(DXSystemNum).MModeLatPLRIter2 < 1) {
                                            ++DXCoolingSystem(DXSystemNum).MModeLatPLRIter2;
                                            ShowWarningError(
                                                DXCoolingSystem(DXSystemNum).DXCoolingSystemType +
                                                " - Iteration limit exceeded calculating DX unit coolreheat latent part-load ratio for unit = " +
                                                DXCoolingSystem(DXSystemNum).Name);
                                            ShowContinueError("Estimated part-load ratio  = " + RoundSigDigits((ReqOutput / FullOutput), 3));
                                            ShowContinueError("Calculated part-load ratio = " + RoundSigDigits(PartLoadFrac, 3));
                                            ShowContinueErrorTimeStamp(
                                                "The calculated part-load ratio will be used and the simulation continues. Occurrence info:");
                                        }
                                        ShowRecurringWarningErrorAtEnd(
                                            DXCoolingSystem(DXSystemNum).DXCoolingSystemType + " \"" + DXCoolingSystem(DXSystemNum).Name +
                                                "\" - Iteration limit exceeded calculating coolreheat latent part-load ratio error continues. Latent "
                                                "PLR statistics follow.",
                                            DXCoolingSystem(DXSystemNum).MModeLatPLRIterIndex2,
                                            PartLoadFrac,
                                            PartLoadFrac);
                                    }
                                } else if (SolFla == -2) {
                                    if (!WarmupFlag) {
                                        ShowSevereError(DXCoolingSystem(DXSystemNum).DXCoolingSystemType +
                                                        " : part-load ratio calculation failed: part-load ratio limits exceeded, for unit=" +
                                                        DXCoolingSystem(DXSystemNum).Name);
                                        ShowFatalError("Program terminates due to previous condition.");
                                    }
                                }
                            }
                        } // End if humidity ratio setpoint not met - CoolReheat humidity control

                        if (PartLoadFrac > 1.0) {
                            PartLoadFrac = 1.0;
                        } else if (PartLoadFrac < 0.0) {
                            PartLoadFrac = 0.0;
                        }
                    } else if (SELECT_CASE_var == Coil_CoolingAirToAirVariableSpeed) { // Coil:Cooling:DX:VariableSpeed

                        PartLoadFrac = 0.0;
                        SpeedNum = 1;
                        QZnReq = 0.0;
                        QLatReq = 0.0;
                        MaxONOFFCyclesperHour = 4.0; // default number
                        HPTimeConstant = 0.0;
                        FanDelayTime = 0.0;
                        OnOffAirFlowRatio = 1.0;
                        SpeedRatio = 0.0;

                        SimVariableSpeedCoils(state, CompName,
                                              DXCoolingSystem(DXSystemNum).CoolingCoilIndex,
                                              FanOpMode,
                                              MaxONOFFCyclesperHour,
                                              HPTimeConstant,
                                              FanDelayTime,
                                              On,
                                              PartLoadFrac,
                                              SpeedNum,
                                              SpeedRatio,
                                              QZnReq,
                                              QLatReq,
                                              OnOffAirFlowRatio);

                        VSCoilIndex = DXCoolingSystem(DXSystemNum).CoolingCoilIndex;
                        NumOfSpeeds = VarSpeedCoil(VSCoilIndex).NumOfSpeeds;

                        NoOutput = Node(InletNode).MassFlowRate * (PsyHFnTdbW(Node(OutletNode).Temp, Node(OutletNode).HumRat) -
                                                                   PsyHFnTdbW(Node(InletNode).Temp, Node(OutletNode).HumRat));
                        ReqOutput = Node(InletNode).MassFlowRate *
                                    (PsyHFnTdbW(DesOutTemp, Node(OutletNode).HumRat) - PsyHFnTdbW(Node(InletNode).Temp, Node(OutletNode).HumRat));
                        NoLoadHumRatOut = VarSpeedCoil(VSCoilIndex).OutletAirHumRat;

                        //         IF NoOutput is lower than (more cooling than required) or very near the ReqOutput, do not run the compressor
                        if ((NoOutput - ReqOutput) < Acc) {
                            PartLoadFrac = 0.0;
                            SpeedNum = 0;
                            SpeedRatio = 0.0;
                        } else {
                            Real64 TempOut1;
                            Real64 TempOut2;
                            // Get full load result
                            PartLoadFrac = 1.0;
                            SpeedNum = 1;
                            SpeedRatio = 1.0;
                            CycRatio = 1.0;
                            QZnReq = 0.001; // to indicate the coil is running
                            SimVariableSpeedCoils(state, CompName,
                                                  VSCoilIndex,
                                                  FanOpMode,
                                                  MaxONOFFCyclesperHour,
                                                  HPTimeConstant,
                                                  FanDelayTime,
                                                  On,
                                                  PartLoadFrac,
                                                  SpeedNum,
                                                  SpeedRatio,
                                                  QZnReq,
                                                  QLatReq,
                                                  OnOffAirFlowRatio);

                            TempSpeedOut = Node(InletNode).MassFlowRate * (PsyHFnTdbW(Node(OutletNode).Temp, Node(OutletNode).HumRat) -
                                                                           PsyHFnTdbW(Node(InletNode).Temp, Node(OutletNode).HumRat));
                            TempSpeedReqst = Node(InletNode).MassFlowRate * (PsyHFnTdbW(DesOutTemp, Node(OutletNode).HumRat) -
                                                                             PsyHFnTdbW(Node(InletNode).Temp, Node(OutletNode).HumRat));
                            TempOut1 = Node(OutletNode).Temp;

                            if ((TempSpeedReqst - TempSpeedOut) > Acc) {
                                if (DataGlobals::DoCoilDirectSolutions) {
                                    PartLoadFrac = (DesOutTemp - Node(InletNode).Temp) / (TempOut1 - Node(InletNode).Temp);
                                    SimVariableSpeedCoils(state, CompName,
                                                          VSCoilIndex,
                                                          FanOpMode,
                                                          MaxONOFFCyclesperHour,
                                                          HPTimeConstant,
                                                          FanDelayTime,
                                                          On,
                                                          PartLoadFrac,
                                                          SpeedNum,
                                                          SpeedRatio,
                                                          QZnReq,
                                                          QLatReq,
                                                          OnOffAirFlowRatio);
                                } else {
                                    Par(1) = double(VSCoilIndex);
                                    Par(2) = DesOutTemp;
                                    Par(5) = double(FanOpMode);
                                    SpeedRatio = 0.0;
                                    SolveRoot(state, Acc, MaxIte, SolFla, PartLoadFrac, VSCoilCyclingResidual, 1.0e-10, 1.0, Par);
                                    if (SolFla == -1) {
                                        if (!WarmupFlag && std::abs(Node(OutletNode).Temp - DesOutTemp) > Acc) {
                                            if (DXCoolingSystem(DXSystemNum).DXCoilSensPLRIter < 1) {
                                                ++DXCoolingSystem(DXSystemNum).DXCoilSensPLRIter;
                                                ShowWarningError(
                                                    DXCoolingSystem(DXSystemNum).DXCoolingSystemType +
                                                    " - Iteration limit exceeded calculating DX unit sensible part-load ratio for unit = " +
                                                    DXCoolingSystem(DXSystemNum).Name);
                                                ShowContinueError("Estimated part-load ratio  = " +
                                                                  RoundSigDigits((TempSpeedOut / TempSpeedReqst), 3));
                                                ShowContinueError("Calculated part-load ratio = " + RoundSigDigits(PartLoadFrac, 3));
                                                ShowContinueErrorTimeStamp(
                                                    "The calculated part-load ratio will be used and the simulation continues. Occurrence info:");
                                            }
                                            ShowRecurringWarningErrorAtEnd(
                                                DXCoolingSystem(DXSystemNum).DXCoolingSystemType + " \"" + DXCoolingSystem(DXSystemNum).Name +
                                                    "\" - Iteration limit exceeded calculating sensible part-load ratio error "
                                                    "continues. Sensible PLR statistics follow.",
                                                DXCoolingSystem(DXSystemNum).DXCoilSensPLRIterIndex,
                                                PartLoadFrac,
                                                PartLoadFrac);
                                        }
                                    } else if (SolFla == -2) {
                                        PartLoadFrac = TempSpeedReqst / TempSpeedOut;
                                        if (!WarmupFlag) {
                                            if (DXCoolingSystem(DXSystemNum).DXCoilSensPLRFail < 1) {
                                                ++DXCoolingSystem(DXSystemNum).DXCoilSensPLRFail;
                                                ShowWarningError(DXCoolingSystem(DXSystemNum).DXCoolingSystemType +
                                                                 " - DX unit sensible part-load ratio calculation failed: part-load ratio limits "
                                                                 "exceeded, for unit = " +
                                                                 DXCoolingSystem(DXSystemNum).Name);
                                                ShowContinueError("Estimated part-load ratio = " + RoundSigDigits(PartLoadFrac, 3));
                                                ShowContinueErrorTimeStamp(
                                                    "The estimated part-load ratio will be used and the simulation continues. Occurrence info:");
                                            }
                                            ShowRecurringWarningErrorAtEnd(DXCoolingSystem(DXSystemNum).DXCoolingSystemType + " \"" +
                                                                               DXCoolingSystem(DXSystemNum).Name +
                                                                               "\" - DX unit sensible part-load ratio calculation failed error "
                                                                               "continues. Sensible PLR statistics follow.",
                                                                           DXCoolingSystem(DXSystemNum).DXCoilSensPLRFailIndex,
                                                                           PartLoadFrac,
                                                                           PartLoadFrac);
                                        }
                                    }
                                }
                                CycRatio = PartLoadFrac;
                            } else if ((TempSpeedOut - TempSpeedReqst) > Acc && NumOfSpeeds > 1) {
                                // Check to see which speed to meet the load
                                PartLoadFrac = 1.0;
                                SpeedRatio = 1.0;
                                for (I = 2; I <= NumOfSpeeds; ++I) {
                                    SpeedNum = I;
                                    SimVariableSpeedCoils(state, CompName,
                                                          VSCoilIndex,
                                                          FanOpMode,
                                                          MaxONOFFCyclesperHour,
                                                          HPTimeConstant,
                                                          FanDelayTime,
                                                          On,
                                                          PartLoadFrac,
                                                          SpeedNum,
                                                          SpeedRatio,
                                                          QZnReq,
                                                          QLatReq,
                                                          OnOffAirFlowRatio);

                                    TempSpeedOut = Node(InletNode).MassFlowRate * (PsyHFnTdbW(Node(OutletNode).Temp, Node(OutletNode).HumRat) -
                                                                                   PsyHFnTdbW(Node(InletNode).Temp, Node(OutletNode).HumRat));
                                    TempSpeedReqst = Node(InletNode).MassFlowRate * (PsyHFnTdbW(DesOutTemp, Node(OutletNode).HumRat) -
                                                                                     PsyHFnTdbW(Node(InletNode).Temp, Node(OutletNode).HumRat));
                                    TempOut2 = Node(OutletNode).Temp;

                                    // break here if TempSpeedReqst is greater than TempSpeedOut, then only call SolveRoot below if delta load > Acc,
                                    // otherwise just use this answer (i.e., SpeedNum = x and SpeedRatio = 1.0)
                                    if ((TempSpeedReqst - TempSpeedOut) > -Acc) {
                                        FullOutput = TempSpeedOut;
                                        break;
                                    }
                                    TempOut1 = TempOut2;
                                }
                                if ((TempSpeedReqst - TempSpeedOut) > Acc) {
                                    if (DataGlobals::DoCoilDirectSolutions) {
                                        SpeedRatio = (DesOutTemp - TempOut1) / (TempOut2 - TempOut1);
                                        SimVariableSpeedCoils(state, CompName,
                                                              VSCoilIndex,
                                                              FanOpMode,
                                                              MaxONOFFCyclesperHour,
                                                              HPTimeConstant,
                                                              FanDelayTime,
                                                              On,
                                                              PartLoadFrac,
                                                              SpeedNum,
                                                              SpeedRatio,
                                                              QZnReq,
                                                              QLatReq,
                                                              OnOffAirFlowRatio);
                                    } else {
                                        Par(1) = double(VSCoilIndex);
                                        Par(2) = DesOutTemp;
                                        Par(5) = double(FanOpMode);
                                        if (SpeedNum > 1) {
                                            Par(3) = double(SpeedNum);
                                            SolveRoot(state, HumRatAcc, MaxIte, SolFla, SpeedRatio, VSCoilSpeedResidual, 1.0e-10, 1.0, Par);
                                        } else {
                                            SpeedRatio = 0.0;
                                            SolveRoot(state, Acc, MaxIte, SolFla, PartLoadFrac, VSCoilCyclingResidual, 1.0e-10, 1.0, Par);
                                            CycRatio = PartLoadFrac;
                                        }
                                        if (SolFla == -1) {
                                            if (!WarmupFlag && std::abs(Node(OutletNode).Temp - DesOutTemp) > Acc) {
                                                if (DXCoolingSystem(DXSystemNum).DXCoilSensPLRIter < 1) {
                                                    ++DXCoolingSystem(DXSystemNum).DXCoilSensPLRIter;
                                                    ShowWarningError(
                                                        DXCoolingSystem(DXSystemNum).DXCoolingSystemType +
                                                        " - Iteration limit exceeded calculating DX unit sensible part-load ratio for unit = " +
                                                        DXCoolingSystem(DXSystemNum).Name);
                                                    ShowContinueError("Estimated part-load ratio  = " + RoundSigDigits((ReqOutput / FullOutput), 3));
                                                    ShowContinueError("Calculated part-load ratio = " + RoundSigDigits(SpeedRatio, 3));
                                                    ShowContinueErrorTimeStamp(
                                                        "The calculated part-load ratio will be used and the simulation continues. Occurrence info:");
                                                }
                                                ShowRecurringWarningErrorAtEnd(
                                                    DXCoolingSystem(DXSystemNum).DXCoolingSystemType + " \"" + DXCoolingSystem(DXSystemNum).Name +
                                                        "\" - Iteration limit exceeded calculating sensible part-load ratio "
                                                        "error continues. Sensible PLR statistics follow.",
                                                    DXCoolingSystem(DXSystemNum).DXCoilSensPLRIterIndex,
                                                    PartLoadFrac,
                                                    PartLoadFrac);
                                            }
                                        } else if (SolFla == -2) {
                                            PartLoadFrac = TempSpeedReqst / TempSpeedOut;
                                            if (!WarmupFlag) {
                                                if (DXCoolingSystem(DXSystemNum).DXCoilSensPLRFail < 1) {
                                                    ++DXCoolingSystem(DXSystemNum).DXCoilSensPLRFail;
                                                    ShowWarningError(DXCoolingSystem(DXSystemNum).DXCoolingSystemType +
                                                                     " - DX unit sensible part-load ratio calculation failed: part-load ratio limits "
                                                                     "exceeded, for unit = " +
                                                                     DXCoolingSystem(DXSystemNum).Name);
                                                    ShowContinueError("Estimated part-load ratio = " + RoundSigDigits(PartLoadFrac, 3));
                                                    ShowContinueErrorTimeStamp(
                                                        "The estimated part-load ratio will be used and the simulation continues. Occurrence info:");
                                                }
                                                ShowRecurringWarningErrorAtEnd(DXCoolingSystem(DXSystemNum).DXCoolingSystemType + " \"" +
                                                                                   DXCoolingSystem(DXSystemNum).Name +
                                                                                   "\" - DX unit sensible part-load ratio calculation failed error "
                                                                                   "continues. Sensible PLR statistics follow.",
                                                                               DXCoolingSystem(DXSystemNum).DXCoilSensPLRFailIndex,
                                                                               PartLoadFrac,
                                                                               PartLoadFrac);
                                            }
                                        }
                                    }
                                }
                            }
                        }

                        //         If system does not operate to meet sensible load, use no load humidity ratio to test against humidity setpoint,
                        //         else use operating humidity ratio to test against humidity setpoint
                        if (PartLoadFrac == 0.0) {
                            OutletHumRatDXCoil = NoLoadHumRatOut;
                        } else {
                            OutletHumRatDXCoil = VarSpeedCoil(DXCoolingSystem(DXSystemNum).CoolingCoilIndex).OutletAirHumRat;
                        }

                        // If humidity setpoint is not satisfied and humidity control type is CoolReheat,
                        // then overcool to meet moisture load

                        if ((OutletHumRatDXCoil > DesOutHumRat) && (DXCoolingSystem(DXSystemNum).DehumidControlType == DehumidControl_CoolReheat)) {

                            if ((NumOfSpeeds > 1 && SpeedNum == NumOfSpeeds && SpeedRatio == 1.0) || (NumOfSpeeds == 1 && CycRatio == 1.0)) {
                                PartLoadFrac = 1.0;
                                //           Else find the PLR to meet the load
                            } else {
                                PartLoadFrac = 1.0;
                                SpeedRatio = 1.0;
                                CycRatio = 1.0;
                                QZnReq = 0.001; // to indicate the coil is running
                                SimVariableSpeedCoils(state, CompName,
                                                      VSCoilIndex,
                                                      FanOpMode,
                                                      MaxONOFFCyclesperHour,
                                                      HPTimeConstant,
                                                      FanDelayTime,
                                                      On,
                                                      PartLoadFrac,
                                                      SpeedNum,
                                                      SpeedRatio,
                                                      QZnReq,
                                                      QLatReq,
                                                      OnOffAirFlowRatio);

                                TempSpeedOut = VarSpeedCoil(VSCoilIndex).OutletAirHumRat;

                                if (NumOfSpeeds > 1 && (TempSpeedOut - DesOutHumRat) > HumRatAcc) {
                                    // Check to see which speed to meet the load
                                    // start at next speed since we already modeled this speed?
                                    int SaveSpeedNum = min(SpeedNum + 1, NumOfSpeeds);
                                    for (I = SaveSpeedNum; I <= NumOfSpeeds; ++I) {
                                        SpeedNum = I;
                                        SimVariableSpeedCoils(state, CompName,
                                                              VSCoilIndex,
                                                              FanOpMode,
                                                              MaxONOFFCyclesperHour,
                                                              HPTimeConstant,
                                                              FanDelayTime,
                                                              On,
                                                              PartLoadFrac,
                                                              SpeedNum,
                                                              SpeedRatio,
                                                              QZnReq,
                                                              QLatReq,
                                                              OnOffAirFlowRatio);

                                        TempSpeedOut = VarSpeedCoil(VSCoilIndex).OutletAirHumRat;
                                        // break here if coil outlet humrat is below DesOutHumRat, then only call SolveRoot below if delta humrat is >
                                        // HumRatAcc, otherwise just use this answer (i.e., SpeedNum = x and SpeedRatio = 1.0)
                                        if ((DesOutHumRat - TempSpeedOut) > -HumRatAcc) {
                                            break;
                                        }
                                    }
                                    if ((DesOutHumRat - TempSpeedOut) > HumRatAcc) {
                                        Par(1) = double(VSCoilIndex);
                                        Par(2) = DesOutHumRat;
                                        Par(5) = double(FanOpMode);
                                        if (SpeedNum > 1) {
                                            Par(3) = double(SpeedNum);
                                            SolveRoot(state, HumRatAcc, MaxIte, SolFla, SpeedRatio, VSCoilSpeedHumResidual, 1.0e-10, 1.0, Par);
                                        } else {
                                            SpeedRatio = 0.0;
                                            SolveRoot(state, HumRatAcc, MaxIte, SolFla, PartLoadFrac, VSCoilCyclingHumResidual, 1.0e-10, 1.0, Par);
                                            CycRatio = PartLoadFrac;
                                        }

                                        if (SolFla == -1) {
                                            if (!WarmupFlag && std::abs(Node(OutletNode).HumRat - DesOutHumRat) > (Acc / 100.0)) {
                                                if (DXCoolingSystem(DXSystemNum).DXCoilSensPLRIter < 1) {
                                                    ++DXCoolingSystem(DXSystemNum).DXCoilSensPLRIter;
                                                    ShowWarningError(
                                                        DXCoolingSystem(DXSystemNum).DXCoolingSystemType +
                                                        " - Iteration limit exceeded calculating DX unit latent part-load ratio for unit = " +
                                                        DXCoolingSystem(DXSystemNum).Name);
                                                    ShowContinueError("Estimated part-load ratio  = " + RoundSigDigits((ReqOutput / FullOutput), 3));
                                                    ShowContinueError("Calculated part-load ratio = " + RoundSigDigits(PartLoadFrac, 3));
                                                    ShowContinueErrorTimeStamp(
                                                        "The calculated part-load ratio will be used and the simulation continues. Occurrence info:");
                                                }
                                                ShowRecurringWarningErrorAtEnd(DXCoolingSystem(DXSystemNum).DXCoolingSystemType + " \"" +
                                                                                   DXCoolingSystem(DXSystemNum).Name +
                                                                                   "\" - Iteration limit exceeded calculating latent part-load ratio "
                                                                                   "error continues. Latent PLR statistics follow.",
                                                                               DXCoolingSystem(DXSystemNum).DXCoilSensPLRIterIndex,
                                                                               PartLoadFrac,
                                                                               PartLoadFrac);
                                            }
                                        } else if (SolFla == -2) {
                                            PartLoadFrac = SpeedRatio;
                                            if (!WarmupFlag) {
                                                if (DXCoolingSystem(DXSystemNum).DXCoilSensPLRFail < 1) {
                                                    ++DXCoolingSystem(DXSystemNum).DXCoilSensPLRFail;
                                                    ShowWarningError(DXCoolingSystem(DXSystemNum).DXCoolingSystemType +
                                                                     " - DX unit latent part-load ratio calculation failed: part-load ratio limits "
                                                                     "exceeded, for unit = " +
                                                                     DXCoolingSystem(DXSystemNum).Name);
                                                    ShowContinueError("Estimated part-load ratio = " + RoundSigDigits(PartLoadFrac, 3));
                                                    ShowContinueErrorTimeStamp(
                                                        "The estimated part-load ratio will be used and the simulation continues. Occurrence info:");
                                                }
                                                ShowRecurringWarningErrorAtEnd(DXCoolingSystem(DXSystemNum).DXCoolingSystemType + " \"" +
                                                                                   DXCoolingSystem(DXSystemNum).Name +
                                                                                   "\" - DX unit latent part-load ratio calculation failed error "
                                                                                   "continues. Latent PLR statistics follow.",
                                                                               DXCoolingSystem(DXSystemNum).DXCoilSensPLRFailIndex,
                                                                               PartLoadFrac,
                                                                               PartLoadFrac);
                                            }
                                        }
                                    }
                                } else if ((DesOutHumRat - TempSpeedOut) > HumRatAcc) {
                                    Par(1) = double(VSCoilIndex);
                                    Par(2) = DesOutHumRat;
                                    Par(5) = double(FanOpMode);
                                    if (SpeedNum > 1) {
                                        Par(3) = double(SpeedNum);
                                        SolveRoot(state, HumRatAcc, MaxIte, SolFla, SpeedRatio, VSCoilSpeedHumResidual, 1.0e-10, 1.0, Par);
                                    } else {
                                        SpeedRatio = 0.0;
                                        SolveRoot(state, HumRatAcc, MaxIte, SolFla, PartLoadFrac, VSCoilCyclingHumResidual, 1.0e-10, 1.0, Par);
                                        CycRatio = PartLoadFrac;
                                    }
                                    if (SolFla == -1) {
                                        if (!WarmupFlag && std::abs(Node(OutletNode).HumRat - DesOutHumRat) > (Acc / 100.0)) {
                                            if (DXCoolingSystem(DXSystemNum).DXCoilLatPLRIter < 1) {
                                                ++DXCoolingSystem(DXSystemNum).DXCoilLatPLRIter;
                                                ShowWarningError(
                                                    DXCoolingSystem(DXSystemNum).DXCoolingSystemType +
                                                    " - Iteration limit exceeded calculating DX unit latent part-load ratio for unit = " +
                                                    DXCoolingSystem(DXSystemNum).Name);
                                                ShowContinueError("Estimated part-load ratio   = " + RoundSigDigits((ReqOutput / FullOutput), 3));
                                                ShowContinueError("Calculated part-load ratio = " + RoundSigDigits(PartLoadFrac, 3));
                                                ShowContinueErrorTimeStamp(
                                                    "The calculated part-load ratio will be used and the simulation continues. Occurrence info:");
                                            }
                                            ShowRecurringWarningErrorAtEnd(
                                                DXCoolingSystem(DXSystemNum).DXCoolingSystemType + " \"" + DXCoolingSystem(DXSystemNum).Name +
                                                    "\" - Iteration limit exceeded calculating latent part-load ratio error continues. Latent PLR "
                                                    "statistics follow.",
                                                DXCoolingSystem(DXSystemNum).DXCoilLatPLRIterIndex,
                                                PartLoadFrac,
                                                PartLoadFrac);
                                        }
                                    } else if (SolFla == -2) {
                                        PartLoadFrac = 1.0;
                                        if (!WarmupFlag) {
                                            if (DXCoolingSystem(DXSystemNum).DXCoilLatPLRFail < 1) {
                                                ++DXCoolingSystem(DXSystemNum).DXCoilLatPLRFail;
                                                ShowWarningError(DXCoolingSystem(DXSystemNum).DXCoolingSystemType +
                                                                 " - DX unit latent part-load ratio calculation failed: part-load ratio limits "
                                                                 "exceeded, for unit = " +
                                                                 DXCoolingSystem(DXSystemNum).Name);
                                                ShowContinueError("Estimated part-load ratio = " + RoundSigDigits(PartLoadFrac, 3));
                                                ShowContinueErrorTimeStamp(
                                                    "The estimated part-load ratio will be used and the simulation continues. Occurrence info:");
                                            }
                                            ShowRecurringWarningErrorAtEnd(
                                                DXCoolingSystem(DXSystemNum).DXCoolingSystemType + " \"" + DXCoolingSystem(DXSystemNum).Name +
                                                    "\" - DX unit latent part-load ratio calculation failed error continues. Latent PLR statistics "
                                                    "follow.",
                                                DXCoolingSystem(DXSystemNum).DXCoilLatPLRFailIndex,
                                                PartLoadFrac,
                                                PartLoadFrac);
                                        }
                                    }
                                    if (SpeedNum == 1) {
                                        SpeedRatio = 0.0;
                                        CycRatio = PartLoadFrac;
                                    }
                                }
                            }
                        } // End if humidity ratio setpoint not met - CoolReheat humidity control
                        if (PartLoadFrac > 1.0) {
                            PartLoadFrac = 1.0;
                        } else if (PartLoadFrac < 0.0) {
                            PartLoadFrac = 0.0;
                        }
                        // variable-speed air-to-air cooling coil, end -------------------------

                    } else if (SELECT_CASE_var == CoilDX_PackagedThermalStorageCooling) {

                        ControlTESIceStorageTankCoil(state, CompName,
                                                     DXCoolingSystem(DXSystemNum).CoolingCoilIndex,
                                                     DXCoolingSystem(DXSystemNum).DXCoolingSystemType,
                                                     DXCoolingSystem(DXSystemNum).FanOpMode,
                                                     DesOutTemp,
                                                     DesOutHumRat,
                                                     PartLoadFrac,
                                                     DXCoolingSystem(DXSystemNum).TESOpMode,
                                                     DXCoolingSystem(DXSystemNum).DehumidControlType,
                                                     DXCoolingSystem(DXSystemNum).DXCoilSensPLRIter,
                                                     DXCoolingSystem(DXSystemNum).DXCoilSensPLRIterIndex,
                                                     DXCoolingSystem(DXSystemNum).DXCoilSensPLRFail,
                                                     DXCoolingSystem(DXSystemNum).DXCoilSensPLRFailIndex,
                                                     DXCoolingSystem(DXSystemNum).DXCoilLatPLRIter,
                                                     DXCoolingSystem(DXSystemNum).DXCoilLatPLRIterIndex,
                                                     DXCoolingSystem(DXSystemNum).DXCoilLatPLRFail,
                                                     DXCoolingSystem(DXSystemNum).DXCoilLatPLRFailIndex);
                    } else {
                        ShowFatalError("ControlDXSystem: Invalid DXCoolingSystem coil type = " + DXCoolingSystem(DXSystemNum).CoolingCoilType);
                    }
                }
            } // End of cooling load type (sensible or latent) if block
        }     // End of If DXCoolingSystem is scheduled on and there is flow

        // Set the final results
        DXCoolingSystem(DXSystemNum).PartLoadFrac = PartLoadFrac;
        DXCoolingSystem(DXSystemNum).SpeedRatio = SpeedRatio;
        DXCoolingSystem(DXSystemNum).CycRatio = CycRatio;
        DXCoolingSystem(DXSystemNum).DehumidificationMode = DehumidMode;
        DXCoolingSystem(DXSystemNum).SpeedNum = SpeedNum;
    }

    Real64 DXCoilVarSpeedResidual(Real64 const SpeedRatio,   // compressor speed ratio (1.0 is max, 0.0 is min)
                                  Array1D<Real64> const &Par // par(1) = DX coil number
    )
    {
        // FUNCTION INFORMATION:
        //       AUTHOR         Fred Buhl
        //       DATE WRITTEN   September 2002
        //       MODIFIED
        //       RE-ENGINEERED

        // PURPOSE OF THIS FUNCTION:
        // Calculates residual function (desired outlet temp - actual outlet temp).
        // DX Coil output depends on the compressor speed which is being varied to zero the residual.

        // METHODOLOGY EMPLOYED:
        // Calls CalcMultiSpeedDXCoil to get outlet temperature at the given compressor speed
        // and calculates the residual as defined above

        // REFERENCES:

        // Using/Aliasing
        using DXCoils::CalcMultiSpeedDXCoil;
        using DXCoils::DXCoilOutletTemp;

        // Return value
        Real64 Residuum; // residual to be minimized to zero

        // Argument array dimensioning

        // Locals
        // SUBROUTINE ARGUMENT DEFINITIONS:
        // par(2) = desired air outlet temperature [C]

        // FUNCTION PARAMETER DEFINITIONS:
        // na

        // INTERFACE BLOCK SPECIFICATIONS
        // na

        // DERIVED TYPE DEFINITIONS
        // na

        // FUNCTION LOCAL VARIABLE DECLARATIONS:
        int CoilIndex;        // index of this coil
        Real64 OutletAirTemp; // outlet air temperature [C]

        CoilIndex = int(Par(1));
        CalcMultiSpeedDXCoil(CoilIndex, SpeedRatio, 1.0);
        OutletAirTemp = DXCoilOutletTemp(CoilIndex);
        Residuum = Par(2) - OutletAirTemp;

        return Residuum;
    }

    Real64 DXCoilVarSpeedHumRatResidual(Real64 const SpeedRatio,   // compressor speed ratio (1.0 is max, 0.0 is min)
                                        Array1D<Real64> const &Par // par(1) = DX coil number
    )
    {
        // FUNCTION INFORMATION:
        //       AUTHOR         Richard Raustad
        //       DATE WRITTEN   January 2008
        //       MODIFIED
        //       RE-ENGINEERED

        // PURPOSE OF THIS FUNCTION:
        // Calculates residual function (desired outlet humrat - actual outlet humrat).
        // DX Coil output depends on the compressor speed which is being varied to zero the residual.

        // METHODOLOGY EMPLOYED:
        // Calls CalcMultiSpeedDXCoil to get outlet humidity ratio at the given compressor speed
        // and calculates the residual as defined above

        // REFERENCES:

        // Using/Aliasing
        using DXCoils::CalcMultiSpeedDXCoil;
        using DXCoils::DXCoilOutletHumRat;

        // Return value
        Real64 Residuum; // residual to be minimized to zero

        // Argument array dimensioning

        // Locals
        // SUBROUTINE ARGUMENT DEFINITIONS:
        // par(2) = desired air outlet humidity ratio [kg/kg]

        // FUNCTION PARAMETER DEFINITIONS:
        // na

        // INTERFACE BLOCK SPECIFICATIONS
        // na

        // DERIVED TYPE DEFINITIONS
        // na

        // FUNCTION LOCAL VARIABLE DECLARATIONS:
        int CoilIndex;          // index of this coil
        Real64 OutletAirHumRat; // outlet air humidity ratio [kg/kg]

        CoilIndex = int(Par(1));
        CalcMultiSpeedDXCoil(CoilIndex, SpeedRatio, 1.0);
        OutletAirHumRat = DXCoilOutletHumRat(CoilIndex);
        Residuum = Par(2) - OutletAirHumRat;

        return Residuum;
    }

    Real64 DXCoilCyclingResidual(Real64 const CycRatio,     // compressor cycling ratio (1.0 is continuous, 0.0 is off)
                                 Array1D<Real64> const &Par // par(1) = DX coil number
    )
    {
        // FUNCTION INFORMATION:
        //       AUTHOR         Fred Buhl
        //       DATE WRITTEN   September 2002
        //       MODIFIED
        //       RE-ENGINEERED

        // PURPOSE OF THIS FUNCTION:
        // Calculates residual function (desired outlet temp - actual outlet temp)
        // DX Coil output depends on the cycling ratio which is being varied to zero the residual.

        // METHODOLOGY EMPLOYED:
        // Calls CalcMultiSpeedDXCoil to get outlet temperature at the given cycling ratio
        // and calculates the residual as defined above

        // REFERENCES:

        // Using/Aliasing
        using DXCoils::CalcMultiSpeedDXCoil;
        using DXCoils::DXCoilOutletTemp;

        // Return value
        Real64 Residuum; // residual to be minimized to zero

        // Argument array dimensioning

        // Locals
        // SUBROUTINE ARGUMENT DEFINITIONS:
        // par(2) = desired air outlet temperature [C]

        // FUNCTION PARAMETER DEFINITIONS:
        // na

        // INTERFACE BLOCK SPECIFICATIONS
        // na

        // DERIVED TYPE DEFINITIONS
        // na

        // FUNCTION LOCAL VARIABLE DECLARATIONS:
        int CoilIndex;        // index of this coil
        Real64 OutletAirTemp; // outlet air temperature [C]

        CoilIndex = int(Par(1));
        CalcMultiSpeedDXCoil(CoilIndex, 0.0, CycRatio);
        OutletAirTemp = DXCoilOutletTemp(CoilIndex);
        Residuum = Par(2) - OutletAirTemp;

        return Residuum;
    }

    Real64 DXCoilCyclingHumRatResidual(Real64 const CycRatio,     // compressor cycling ratio (1.0 is continuous, 0.0 is off)
                                       Array1D<Real64> const &Par // par(1) = DX coil number
    )
    {
        // FUNCTION INFORMATION:
        //       AUTHOR         Fred Buhl
        //       DATE WRITTEN   September 2002
        //       MODIFIED
        //       RE-ENGINEERED

        // PURPOSE OF THIS FUNCTION:
        // Calculates residual function (desired outlet temp - actual outlet temp)
        // DX Coil output depends on the cycling ratio which is being varied to zero the residual.

        // METHODOLOGY EMPLOYED:
        // Calls CalcMultiSpeedDXCoil to get outlet temperature at the given cycling ratio
        // and calculates the residual as defined above

        // REFERENCES:

        // Using/Aliasing
        using DXCoils::CalcMultiSpeedDXCoil;
        using DXCoils::DXCoilOutletHumRat;

        // Return value
        Real64 Residuum; // residual to be minimized to zero

        // Argument array dimensioning

        // Locals
        // SUBROUTINE ARGUMENT DEFINITIONS:
        // par(2) = desired air outlet humidity ratio [kg/kg]

        // FUNCTION PARAMETER DEFINITIONS:
        // na

        // INTERFACE BLOCK SPECIFICATIONS
        // na

        // DERIVED TYPE DEFINITIONS
        // na

        // FUNCTION LOCAL VARIABLE DECLARATIONS:
        int CoilIndex;          // index of this coil
        Real64 OutletAirHumRat; // outlet air humidity ratio [kg/kg]

        CoilIndex = int(Par(1));
        CalcMultiSpeedDXCoil(CoilIndex, 0.0, CycRatio);
        OutletAirHumRat = DXCoilOutletHumRat(CoilIndex);
        Residuum = Par(2) - OutletAirHumRat;

        return Residuum;
    }

    Real64 DOE2DXCoilResidual(Real64 const PartLoadRatio, // compressor cycling ratio (1.0 is continuous, 0.0 is off)
                              Array1D<Real64> const &Par  // par(1) = DX coil number
    )
    {
        // FUNCTION INFORMATION:
        //       AUTHOR         Richard Raustad, FSEC
        //       DATE WRITTEN   November 2003
        //       MODIFIED
        //       RE-ENGINEERED

        // PURPOSE OF THIS FUNCTION:
        // Calculates residual function (desired outlet temp - actual outlet temp)
        // DX Coil output depends on the part load ratio which is being varied to zero the residual.

        // METHODOLOGY EMPLOYED:
        // Calls CalcDoe2DXCoil to get outlet temperature at the given cycling ratio
        // and calculates the residual as defined above

        // REFERENCES:

        // Using/Aliasing
        using DXCoils::CalcDoe2DXCoil;
        using DXCoils::DXCoilOutletTemp;

        // Return value
        Real64 Residuum; // residual to be minimized to zero

        // Argument array dimensioning

        // Locals
        // SUBROUTINE ARGUMENT DEFINITIONS:
        // par(2) = desired air outlet temperature [C]
        // par(5) = supply air fan operating mode (ContFanCycCoil)

        // FUNCTION PARAMETER DEFINITIONS:
        // na

        // INTERFACE BLOCK SPECIFICATIONS
        // na

        // DERIVED TYPE DEFINITIONS
        // na

        // FUNCTION LOCAL VARIABLE DECLARATIONS:
        int CoilIndex;        // index of this coil
        Real64 OutletAirTemp; // outlet air temperature [C]
        int FanOpMode;        // Supply air fan operating mode

        CoilIndex = int(Par(1));
        FanOpMode = int(Par(5));
        CalcDoe2DXCoil(CoilIndex, On, true, PartLoadRatio, FanOpMode);
        OutletAirTemp = DXCoilOutletTemp(CoilIndex);
        Residuum = Par(2) - OutletAirTemp;

        return Residuum;
    }

    Real64 DOE2DXCoilHumRatResidual(Real64 const PartLoadRatio, // compressor cycling ratio (1.0 is continuous, 0.0 is off)
                                    Array1D<Real64> const &Par  // par(1) = DX coil number
    )
    {
        // FUNCTION INFORMATION:
        //       AUTHOR         Richard Raustad, FSEC
        //       DATE WRITTEN   January 2008
        //       MODIFIED
        //       RE-ENGINEERED

        // PURPOSE OF THIS FUNCTION:
        // Calculates residual function (desired outlet humrat - actual outlet humrat)
        // DX Coil output depends on the part load ratio which is being varied to zero the residual.

        // METHODOLOGY EMPLOYED:
        // Calls CalcDoe2DXCoil to get outlet humidity ratio at the given cycling ratio
        // and calculates the residual as defined above

        // REFERENCES:

        // Using/Aliasing
        using DXCoils::CalcDoe2DXCoil;
        using DXCoils::DXCoilOutletHumRat;

        // Return value
        Real64 Residuum; // residual to be minimized to zero

        // Argument array dimensioning

        // Locals
        // SUBROUTINE ARGUMENT DEFINITIONS:
        // par(2) = desired air outlet humidity ratio [kg/kg]
        // par(5) = supply air fan operating mode (ContFanCycCoil)

        // FUNCTION PARAMETER DEFINITIONS:
        // na

        // INTERFACE BLOCK SPECIFICATIONS
        // na

        // DERIVED TYPE DEFINITIONS
        // na

        // FUNCTION LOCAL VARIABLE DECLARATIONS:
        int CoilIndex;          // index of this coil
        Real64 OutletAirHumRat; // outlet air humidity ratio [kg/kg]
        int FanOpMode;          // Supply air fan operating mode

        CoilIndex = int(Par(1));
        FanOpMode = int(Par(5));
        CalcDoe2DXCoil(CoilIndex, On, true, PartLoadRatio, FanOpMode);
        OutletAirHumRat = DXCoilOutletHumRat(CoilIndex);
        Residuum = Par(2) - OutletAirHumRat;

        return Residuum;
    }

    Real64 MultiModeDXCoilResidual(EnergyPlusData &state, Real64 const PartLoadRatio, // compressor cycling ratio (1.0 is continuous, 0.0 is off)
                                   Array1D<Real64> const &Par  // par(1) = DX coil number
    )
    {
        // FUNCTION INFORMATION:
        //       AUTHOR         M. J. Witte, GARD Analytics, Inc.
        //       DATE WRITTEN   February 2005
        //                      (based on DOE2DXCoilResidual by Richard Raustad, FSEC)
        //       MODIFIED
        //       RE-ENGINEERED

        // PURPOSE OF THIS FUNCTION:
        // Calculates residual function (desired outlet temp - actual outlet temp)
        // DX Coil output depends on the part load ratio which is being varied to zero the residual.

        // METHODOLOGY EMPLOYED:
        // Calls SimDXCoilMultiMode to get outlet temperature at the given cycling ratio
        // and calculates the residual as defined above

        // REFERENCES:

        // Using/Aliasing
        using DXCoils::DXCoilOutletTemp;
        using DXCoils::SimDXCoilMultiMode;

        // Return value
        Real64 Residuum; // residual to be minimized to zero

        // Argument array dimensioning

        // Locals
        // SUBROUTINE ARGUMENT DEFINITIONS:
        // par(2) = desired air outlet temperature [C]
        // par(3) = dehumidification mode (0=normal, 1=enhanced)
        // par(4) = supply air fan operating mode (ContFanCycCoil)

        // FUNCTION PARAMETER DEFINITIONS:
        // na

        // INTERFACE BLOCK SPECIFICATIONS
        // na

        // DERIVED TYPE DEFINITIONS
        // na

        // FUNCTION LOCAL VARIABLE DECLARATIONS:
        int CoilIndex;        // index of this coil
        Real64 OutletAirTemp; // outlet air temperature [C]
        int DehumidMode;      // dehumidification mode (par3)
        int FanOpMode;        // supply air fan operating mode

        CoilIndex = int(Par(1));
        DehumidMode = int(Par(3));
        FanOpMode = int(Par(4));
        SimDXCoilMultiMode(state,"", On, false, PartLoadRatio, DehumidMode, CoilIndex, FanOpMode);
        OutletAirTemp = DXCoilOutletTemp(CoilIndex);
        Residuum = Par(2) - OutletAirTemp;

        return Residuum;
    }

    Real64 MultiModeDXCoilHumRatResidual(EnergyPlusData &state, Real64 const PartLoadRatio, // compressor cycling ratio (1.0 is continuous, 0.0 is off)
                                         Array1D<Real64> const &Par  // par(1) = DX coil number
    )
    {
        // FUNCTION INFORMATION:
        //       AUTHOR         Richard Raustad, FSEC
        //       DATE WRITTEN   January 2008
        //       MODIFIED
        //       RE-ENGINEERED

        // PURPOSE OF THIS FUNCTION:
        // Calculates residual function (desired outlet humrat - actual outlet humrat)
        // DX Coil output depends on the part load ratio which is being varied to zero the residual.

        // METHODOLOGY EMPLOYED:
        // Calls SimDXCoilMultiMode to get outlet humidity ratio at the given cycling ratio
        // and calculates the residual as defined above

        // REFERENCES:

        // Using/Aliasing
        using DXCoils::DXCoilOutletHumRat;
        using DXCoils::SimDXCoilMultiMode;

        // Return value
        Real64 Residuum; // residual to be minimized to zero

        // Argument array dimensioning

        // Locals
        // SUBROUTINE ARGUMENT DEFINITIONS:
        // par(2) = desired air outlet humidity ratio [kg/kg]
        // par(3) = dehumidification mode (0=normal, 1=enhanced)
        // par(4) = supply air fan operating mode (ContFanCycCoil)

        // FUNCTION PARAMETER DEFINITIONS:
        // na

        // INTERFACE BLOCK SPECIFICATIONS
        // na

        // DERIVED TYPE DEFINITIONS
        // na

        // FUNCTION LOCAL VARIABLE DECLARATIONS:
        int CoilIndex;          // index of this coil
        Real64 OutletAirHumRat; // outlet air humidity ratio [kg/kg]
        int DehumidMode;        // dehumidification mode (par3)
        int FanOpMode;          // supply air fan operating mode

        CoilIndex = int(Par(1));
        DehumidMode = int(Par(3));
        FanOpMode = int(Par(4));
        SimDXCoilMultiMode(state,"", On, false, PartLoadRatio, DehumidMode, CoilIndex, FanOpMode);
        OutletAirHumRat = DXCoilOutletHumRat(CoilIndex);
        Residuum = Par(2) - OutletAirHumRat;

        return Residuum;
    }

    Real64 HXAssistedCoolCoilTempResidual(EnergyPlusData &state, Real64 const PartLoadRatio, // compressor cycling ratio (1.0 is continuous, 0.0 is off)
                                          Array1D<Real64> const &Par  // par(1) = DX coil number
    )
    {
        // FUNCTION INFORMATION:
        //       AUTHOR         Richard Raustad, FSEC
        //       DATE WRITTEN   November 2003
        //       MODIFIED
        //       RE-ENGINEERED

        // PURPOSE OF THIS FUNCTION:
        //  Calculates residual function (desired outlet temp - actual outlet temp)
        //  DX Coil output depends on the part load ratio which is being varied to zero the residual.

        // METHODOLOGY EMPLOYED:
        //  Calls CalcHXAssistedCoolingCoil to get outlet temperature at the given part load ratio
        //  and calculates the residual as defined above

        // REFERENCES:

        // Using/Aliasing
        using HVACHXAssistedCoolingCoil::CalcHXAssistedCoolingCoil;
        using HVACHXAssistedCoolingCoil::HXAssistedCoilOutletTemp;

        // Return value
        Real64 Residuum; // residual to be minimized to zero

        // Argument array dimensioning

        // Locals
        // SUBROUTINE ARGUMENT DEFINITIONS:
        // par(2) = desired air outlet temperature [C]
        // par(3) = FirstHVACIteration logical converted to numeric (1=TRUE,0=FALSE)
        // par(4) = HX control (On/Off)
        // par(5) = supply air fan operating mode (ContFanCycCoil)

        // FUNCTION PARAMETER DEFINITIONS:
        //  na

        // INTERFACE BLOCK SPECIFICATIONS
        //  na

        // DERIVED TYPE DEFINITIONS
        //  na

        // FUNCTION LOCAL VARIABLE DECLARATIONS:
        int CoilIndex;           // index of this coil
        Real64 OutletAirTemp;    // outlet air temperature [C]
        bool FirstHVACIteration; // FirstHVACIteration flag
        bool HXUnitOn;           // flag to enable heat exchanger heat recovery
        int FanOpMode;           // Supply air fan operating mode

        CoilIndex = int(Par(1));
        // FirstHVACIteration is a logical, Par is REAL(r64), so make 1=TRUE and 0=FALSE
        FirstHVACIteration = (Par(3) == 1.0);
        HXUnitOn = (Par(4) == 1.0);
        FanOpMode = int(Par(5));
        CalcHXAssistedCoolingCoil(state, CoilIndex, FirstHVACIteration, On, PartLoadRatio, HXUnitOn, FanOpMode);
        OutletAirTemp = HXAssistedCoilOutletTemp(CoilIndex);
        Residuum = Par(2) - OutletAirTemp;
        return Residuum;
    }

    Real64 HXAssistedCoolCoilHRResidual(EnergyPlusData &state, Real64 const PartLoadRatio, // compressor cycling ratio (1.0 is continuous, 0.0 is off)
                                        Array1D<Real64> const &Par  // par(1) = DX coil number
    )
    {
        // FUNCTION INFORMATION:
        //       AUTHOR         Richard Raustad, FSEC
        //       DATE WRITTEN   January 2008
        //       MODIFIED
        //       RE-ENGINEERED

        // PURPOSE OF THIS FUNCTION:
        //  Calculates residual function (desired outlet humrat - actual outlet humrat)
        //  DX Coil output depends on the part load ratio which is being varied to zero the residual.

        // METHODOLOGY EMPLOYED:
        //  Calls CalcHXAssistedCoolingCoil to get outlet humidity ratio at the given part load ratio
        //  and calculates the residual as defined above

        // REFERENCES:

        // Using/Aliasing
        using HVACHXAssistedCoolingCoil::CalcHXAssistedCoolingCoil;
        using HVACHXAssistedCoolingCoil::HXAssistedCoilOutletHumRat;

        // Return value
        Real64 Residuum; // residual to be minimized to zero

        // Argument array dimensioning

        // Locals
        // SUBROUTINE ARGUMENT DEFINITIONS:
        // par(2) = desired air outlet humidity ratio [kg/kg]
        // par(3) = FirstHVACIteration logical converted to numeric (1=TRUE,0=FALSE)
        // par(4) = HX control (On/Off)
        // par(5) = supply air fan operating mode (ContFanCycCoil)

        // FUNCTION PARAMETER DEFINITIONS:
        //  na

        // INTERFACE BLOCK SPECIFICATIONS
        //  na

        // DERIVED TYPE DEFINITIONS
        //  na

        // FUNCTION LOCAL VARIABLE DECLARATIONS:
        int CoilIndex;           // index of this coil
        Real64 OutletAirHumRat;  // outlet air humidity ratio [kg/kg]
        bool FirstHVACIteration; // FirstHVACIteration flag
        bool HXUnitOn;           // flag to enable heat exchanger heat recovery
        int FanOpMode;           // Supply air fan operating mode

        CoilIndex = int(Par(1));
        // FirstHVACIteration is a logical, Par is REAL(r64), so make 1=TRUE and 0=FALSE
        FirstHVACIteration = (Par(3) == 1.0);
        HXUnitOn = (Par(4) == 1.0);
        FanOpMode = int(Par(5));
        CalcHXAssistedCoolingCoil(state, CoilIndex, FirstHVACIteration, On, PartLoadRatio, HXUnitOn, FanOpMode, _, EconomizerFlag);
        OutletAirHumRat = HXAssistedCoilOutletHumRat(CoilIndex);
        Residuum = Par(2) - OutletAirHumRat;
        return Residuum;
    }

    Real64 TESCoilResidual(Real64 const PartLoadRatio, // compressor cycling ratio (1.0 is continuous, 0.0 is off)
                           Array1D<Real64> const &Par  // par(1) = DX coil number
    )
    {
        // FUNCTION INFORMATION:
        //       AUTHOR         Brent Griffith
        //       DATE WRITTEN   April 2013
        //       MODIFIED
        //       RE-ENGINEERED

        // PURPOSE OF THIS FUNCTION:
        // Calculates residual function (desired outlet temp - actual outlet temp)
        // TES Coil output depends on the part load ratio which is being varied to zero the residual.

        // METHODOLOGY EMPLOYED:
        // Calls appropriate calculation routine depending on operating mode
        // to get outlet temperature at the given cycling ratio
        // and calculates the residual as defined above

        // REFERENCES:

        // Using/Aliasing
        using PackagedThermalStorageCoil::CalcTESCoilCoolingAndChargeMode;
        using PackagedThermalStorageCoil::CalcTESCoilCoolingAndDischargeMode;
        using PackagedThermalStorageCoil::CalcTESCoilCoolingOnlyMode;
        using PackagedThermalStorageCoil::CalcTESCoilDischargeOnlyMode;

        // Return value
        Real64 Residuum; // residual to be minimized to zero

        // Argument array dimensioning

        // Locals
        // SUBROUTINE ARGUMENT DEFINITIONS:
        // par(2) = desired air outlet temperature [C]
        // par(3) = TES coil operating mode
        // par(4) = outlet node number
        // par(5) = supply air fan operating mode (ContFanCycCoil)

        // FUNCTION PARAMETER DEFINITIONS:
        // na

        // INTERFACE BLOCK SPECIFICATIONS
        // na

        // DERIVED TYPE DEFINITIONS
        // na

        // FUNCTION LOCAL VARIABLE DECLARATIONS:
        int CoilIndex;        // index of this coil
        Real64 OutletAirTemp; // outlet air temperature [C]
        int FanOpMode;        // Supply air fan operating mode
        int TESOpMode;
        int OutletNodeNum;

        CoilIndex = int(Par(1));
        FanOpMode = int(Par(5));
        OutletNodeNum = int(Par(4));
        TESOpMode = int(Par(3));

        {
            auto const SELECT_CASE_var(TESOpMode);
            if (SELECT_CASE_var == CoolingOnlyMode) {
                CalcTESCoilCoolingOnlyMode(CoilIndex, FanOpMode, PartLoadRatio);
            } else if (SELECT_CASE_var == CoolingAndChargeMode) {
                CalcTESCoilCoolingAndChargeMode(CoilIndex, FanOpMode, PartLoadRatio);
            } else if (SELECT_CASE_var == CoolingAndDischargeMode) {
                CalcTESCoilCoolingAndDischargeMode(CoilIndex, FanOpMode, PartLoadRatio);
            } else if (SELECT_CASE_var == DischargeOnlyMode) {
                CalcTESCoilDischargeOnlyMode(CoilIndex, PartLoadRatio);
            }
        }

        OutletAirTemp = Node(OutletNodeNum).Temp;
        Residuum = Par(2) - OutletAirTemp;

        return Residuum;
    }

    Real64 TESCoilHumRatResidual(Real64 const PartLoadRatio, // compressor cycling ratio (1.0 is continuous, 0.0 is off)
                                 Array1D<Real64> const &Par  // par(1) = DX coil number
    )
    {
        // FUNCTION INFORMATION:
        //       AUTHOR         Brent Griffith
        //       DATE WRITTEN   April 2013
        //       MODIFIED
        //       RE-ENGINEERED

        // PURPOSE OF THIS FUNCTION:
        // Calculates residual function (desired outlet humrat - actual outlet humrat)
        // TES Coil output depends on the part load ratio which is being varied to zero the residual.

        // METHODOLOGY EMPLOYED:
        // Calls appropriate calculation routine depending on operating mode
        // to get outlet hum rat at the given cycling ratio
        // and calculates the residual as defined above

        // REFERENCES:

        // Using/Aliasing
        using PackagedThermalStorageCoil::CalcTESCoilCoolingAndChargeMode;
        using PackagedThermalStorageCoil::CalcTESCoilCoolingAndDischargeMode;
        using PackagedThermalStorageCoil::CalcTESCoilCoolingOnlyMode;
        using PackagedThermalStorageCoil::CalcTESCoilDischargeOnlyMode;

        // Return value
        Real64 Residuum; // residual to be minimized to zero

        // Argument array dimensioning

        // Locals
        // SUBROUTINE ARGUMENT DEFINITIONS:
        // par(2) = desired air outlet hum rat [kgWater/kgDryAir]
        // par(3) = TES coil operating mode
        // par(4) = outlet node number
        // par(5) = supply air fan operating mode (ContFanCycCoil)

        // FUNCTION PARAMETER DEFINITIONS:
        // na

        // INTERFACE BLOCK SPECIFICATIONS
        // na

        // DERIVED TYPE DEFINITIONS
        // na

        // FUNCTION LOCAL VARIABLE DECLARATIONS:
        int CoilIndex;          // index of this coil
        Real64 OutletAirHumRat; // outlet air humidity ratio [kgWater/kgDryAir]
        int FanOpMode;          // Supply air fan operating mode
        int TESOpMode;
        int OutletNodeNum;

        CoilIndex = int(Par(1));
        FanOpMode = int(Par(5));
        OutletNodeNum = int(Par(4));
        TESOpMode = int(Par(3));

        {
            auto const SELECT_CASE_var(TESOpMode);
            if (SELECT_CASE_var == CoolingOnlyMode) {
                CalcTESCoilCoolingOnlyMode(CoilIndex, FanOpMode, PartLoadRatio);
            } else if (SELECT_CASE_var == CoolingAndChargeMode) {
                CalcTESCoilCoolingAndChargeMode(CoilIndex, FanOpMode, PartLoadRatio);
            } else if (SELECT_CASE_var == CoolingAndDischargeMode) {
                CalcTESCoilCoolingAndDischargeMode(CoilIndex, FanOpMode, PartLoadRatio);
            } else if (SELECT_CASE_var == DischargeOnlyMode) {
                CalcTESCoilDischargeOnlyMode(CoilIndex, PartLoadRatio);
            }
        }

        OutletAirHumRat = Node(OutletNodeNum).HumRat;
        Residuum = Par(2) - OutletAirHumRat;

        return Residuum;
    }

    void FrostControlSetPointLimit(int const DXSystemNum,      // dx cooling coil system index
                                   Real64 &TempSetPoint,       // temperature setpoint of the sensor node
                                   Real64 &HumRatSetPoint,     // humidity ratio setpoint of the sensor node
                                   Real64 const BaroPress,     // baromtric pressure, Pa [N/m^2]
                                   Real64 const TfrostControl, // minimum temperature limit for forst control
                                   int const ControlMode       // temperature or humidity control mode
    )
    {
        // SUBROUTINE INFORMATION:
        //       AUTHOR         Bereket Nigusse, FSEC
        //       DATE WRITTEN   January 2013
        //       MODIFIED
        //       RE-ENGINEERED
        // PURPOSE OF THIS SUBROUTINE:
        // Controls the forst formation condition based on user specified minimum DX coil outlet
        // air temperature. Resets the cooling setpoint based on the user specified limiting
        // temperature for frost control.
        // METHODOLOGY EMPLOYED:
        //  na
        // REFERENCES:
        //  na
        // Using/Aliasing
        using Psychrometrics::PsyWFnTdpPb;

        // Locals
        // SUBROUTINE ARGUMENT DEFINITIONS:
        // SUBROUTINE PARAMETER DEFINITIONS:
        int const RunOnSensible(1); // identifier for temperature (sensible load) control
        int const RunOnLatent(2);   // identifier for humidity (latent load) control
        static std::string const RoutineName("FrostControlSetPointLimit");

        // INTERFACE BLOCK SPECIFICATIONS
        // na
        // DERIVED TYPE DEFINITIONS
        // na
        // SUBROUTINE LOCAL VARIABLE DECLARATIONS:
        Real64 HumRatioSat; // saturation humidity ratio at forst control temperature
        Real64 AirMassFlow; // air masss flow rate through the DX coil

        AirMassFlow = Node(DXCoolingSystem(DXSystemNum).DXCoolingCoilInletNodeNum).MassFlowRate;
        if (ControlMode == RunOnSensible && AirMassFlow > MinAirMassFlow &&
            TempSetPoint < Node(DXCoolingSystem(DXSystemNum).DXCoolingCoilInletNodeNum).Temp) {
            if (TempSetPoint < TfrostControl) {
                TempSetPoint = TfrostControl;
                DXCoolingSystem(DXSystemNum).FrostControlStatus = 1;
            }
        } else if (ControlMode == RunOnLatent && AirMassFlow > MinAirMassFlow &&
                   HumRatSetPoint < Node(DXCoolingSystem(DXSystemNum).DXCoolingCoilInletNodeNum).HumRat) {
            HumRatioSat = PsyWFnTdpPb(TfrostControl, BaroPress, RoutineName);
            if (HumRatioSat > HumRatSetPoint) {
                HumRatSetPoint = HumRatioSat;
                DXCoolingSystem(DXSystemNum).FrostControlStatus = 2;
            }
        } else {
            DXCoolingSystem(DXSystemNum).FrostControlStatus = 0;
        }
    }

    void CheckDXCoolingCoilInOASysExists(EnergyPlusData &state, std::string const &DXCoilSysName)
    {
        // SUBROUTINE INFORMATION:
        //       AUTHOR         Bereket Nigusse
        //       DATE WRITTEN   Feb 2013
        //       MODIFIED       na
        //       RE-ENGINEERED  na
        // PURPOSE OF THIS SUBROUTINE:
        // After making sure get input is done, checks if the Coil System DX coil is in the
        // OA System.  If exists then the DX cooling coil is 100% DOAS DX coil.

        // Using/Aliasing
        using DXCoils::SetDXCoilTypeData;

        // SUBROUTINE LOCAL VARIABLE DECLARATIONS:
        int DXCoolSysNum;

        if (GetInputFlag) { // First time subroutine has been entered
            GetDXCoolingSystemInput(state);
            GetInputFlag = false;
        }

        DXCoolSysNum = 0;
        if (NumDXSystem > 0) {
            DXCoolSysNum = UtilityRoutines::FindItemInList(DXCoilSysName, DXCoolingSystem);
            if (DXCoolSysNum > 0 && DXCoolingSystem(DXCoolSysNum).ISHundredPercentDOASDXCoil) {
                if (!(DXCoolingSystem(DXCoolSysNum).CoolingCoilType_Num == Coil_CoolingAirToAirVariableSpeed)) {
<<<<<<< HEAD
                    SetDXCoilTypeData(state.files, DXCoolingSystem(DXCoolSysNum).CoolingCoilName);
=======
                    SetDXCoilTypeData(state, DXCoolingSystem(DXCoolSysNum).CoolingCoilName);
>>>>>>> e7001b2e
                }
            }
        }
    }

    void GetCoolingCoilTypeNameAndIndex(EnergyPlusData &state, 
        std::string const &DXCoilSysName, int &CoolCoilType, int &CoolCoilIndex, std::string &CoolCoilName, bool &EP_UNUSED(ErrFound))
    {
        // SUBROUTINE INFORMATION:
        //       AUTHOR         Richard Raustad, FSEC
        //       DATE WRITTEN   Aug 2013
        //       MODIFIED       na
        //       RE-ENGINEERED  na
        // PURPOSE OF THIS SUBROUTINE:
        // After making sure get input is done, checks if the Coil System DX coil is in the
        // OA System.  If exists then the DX cooling coil is 100% DOAS DX coil.

        // Using/Aliasing
        using DXCoils::SetDXCoilTypeData;

        // SUBROUTINE LOCAL VARIABLE DECLARATIONS:
        int DXCoolSysNum;

        if (GetInputFlag) { // First time subroutine has been entered
            GetDXCoolingSystemInput(state);
            GetInputFlag = false;
        }

        DXCoolSysNum = 0;
        if (NumDXSystem > 0) {
            DXCoolSysNum = UtilityRoutines::FindItemInList(DXCoilSysName, DXCoolingSystem);
            if (DXCoolSysNum > 0 && DXCoolSysNum <= NumDXSystem) {
                CoolCoilType = DXCoolingSystem(DXCoolSysNum).CoolingCoilType_Num;
                CoolCoilIndex = DXCoolingSystem(DXCoolSysNum).CoolingCoilIndex;
                CoolCoilName = DXCoolingSystem(DXCoolSysNum).CoolingCoilName;
            }
        }
    }

    //******************************************************************************

    Real64 VSCoilCyclingResidual(EnergyPlusData &state, Real64 const PartLoadRatio, // compressor cycling ratio (1.0 is continuous, 0.0 is off)
                                 Array1D<Real64> const &Par  // par(1) = DX coil number
    )
    {
        // FUNCTION INFORMATION:
        //       AUTHOR         Bo Shen
        //       DATE WRITTEN   Feb, 2013
        //       MODIFIED       na
        //       RE-ENGINEERED  na

        // PURPOSE OF THIS FUNCTION:
        //  Calculates residual function (Temperature) by comparing with the output of variable-speed DX coil
        // interate part-load ratio

        // REFERENCES:

        // USE STATEMENTS:
        // na
        // Using/Aliasing
        using VariableSpeedCoils::SimVariableSpeedCoils;
        using VariableSpeedCoils::VarSpeedCoil;

        // Return value
        Real64 Residuum; // residual to be minimized to zero

        // Argument array dimensioning

        // Locals
        // SUBROUTINE ARGUMENT DEFINITIONS:
        // par(2) = desired air outlet temperature [C]
        // par(5) = supply air fan operating mode (ContFanCycCoil)

        // FUNCTION LOCAL VARIABLE DECLARATIONS:
        int CoilIndex;                            // index of this coil
        Real64 OutletAirTemp;                     // outlet air temperature [C]
        int FanOpMode;                            // Supply air fan operating mode
        static int SpeedNum(1);                   // speed number of variable speed DX cooling coil
        static Real64 QZnReq(0.001);              // Zone load (W), input to variable-speed DX coil
        static Real64 QLatReq(0.0);               // Zone latent load, input to variable-speed DX coil
        static Real64 MaxONOFFCyclesperHour(4.0); // Maximum cycling rate of heat pump [cycles/hr]
        static Real64 HPTimeConstant(0.0);        // Heat pump time constant [s]
        static Real64 FanDelayTime(0.0);          // Fan delay time, time delay for the HP's fan to
        static Real64 OnOffAirFlowRatio(1.0);     // ratio of compressor on flow to average flow over time step
        static Real64 SpeedRatio(0.0);            // SpeedRatio varies between 1.0 (higher speed) and 0.0 (lower speed)

        CoilIndex = int(Par(1));
        FanOpMode = int(Par(5));

        SimVariableSpeedCoils(state, "",
                              CoilIndex,
                              FanOpMode,
                              MaxONOFFCyclesperHour,
                              HPTimeConstant,
                              FanDelayTime,
                              On,
                              PartLoadRatio,
                              SpeedNum,
                              SpeedRatio,
                              QZnReq,
                              QLatReq,
                              OnOffAirFlowRatio);

        OutletAirTemp = VarSpeedCoil(CoilIndex).OutletAirDBTemp;
        Residuum = Par(2) - OutletAirTemp;

        return Residuum;
    }

    //******************************************************************************

    Real64 VSCoilSpeedResidual(EnergyPlusData &state, Real64 const SpeedRatio,   // compressor cycling ratio (1.0 is continuous, 0.0 is off)
                               Array1D<Real64> const &Par // par(1) = DX coil number
    )
    {
        // FUNCTION INFORMATION:
        //       AUTHOR         Bo Shen
        //       DATE WRITTEN   Feb, 2013
        //       MODIFIED       na
        //       RE-ENGINEERED  na

        // PURPOSE OF THIS FUNCTION:
        //  Calculates residual function (Temperature) by comparing with the output of variable-speed DX coil
        // interate speed ratio between two neighboring speeds
        // REFERENCES:

        // USE STATEMENTS:
        // na
        // Using/Aliasing
        using VariableSpeedCoils::SimVariableSpeedCoils;
        using VariableSpeedCoils::VarSpeedCoil;

        // Return value
        Real64 Residuum; // residual to be minimized to zero

        // Argument array dimensioning

        // Locals
        // SUBROUTINE ARGUMENT DEFINITIONS:
        // par(2) = desired air outlet temperature [C]
        // par(5) = supply air fan operating mode (ContFanCycCoil)

        // FUNCTION PARAMETER DEFINITIONS:
        // na

        // INTERFACE BLOCK SPECIFICATIONS
        // na

        // DERIVED TYPE DEFINITIONS
        // na

        // FUNCTION LOCAL VARIABLE DECLARATIONS:
        int CoilIndex;                            // index of this coil
        Real64 OutletAirTemp;                     // outlet air temperature [C]
        int FanOpMode;                            // Supply air fan operating mode
        static int SpeedNum(1);                   // speed number of variable speed DX cooling coil
        static Real64 QZnReq(0.001);              // Zone load (W), input to variable-speed DX coil
        static Real64 QLatReq(0.0);               // Zone latent load, input to variable-speed DX coil
        static Real64 MaxONOFFCyclesperHour(4.0); // Maximum cycling rate of heat pump [cycles/hr]
        static Real64 HPTimeConstant(0.0);        // Heat pump time constant [s]
        static Real64 FanDelayTime(0.0);          // Fan delay time, time delay for the HP's fan to
        static Real64 OnOffAirFlowRatio(1.0);     // ratio of compressor on flow to average flow over time step
        static Real64 PartLoadRatio(1.0);         // SpeedRatio varies between 1.0 (higher speed) and 0.0 (lower speed)

        CoilIndex = int(Par(1));
        FanOpMode = int(Par(5));
        SpeedNum = int(Par(3));

        SimVariableSpeedCoils(state, "",
                              CoilIndex,
                              FanOpMode,
                              MaxONOFFCyclesperHour,
                              HPTimeConstant,
                              FanDelayTime,
                              On,
                              PartLoadRatio,
                              SpeedNum,
                              SpeedRatio,
                              QZnReq,
                              QLatReq,
                              OnOffAirFlowRatio);

        OutletAirTemp = VarSpeedCoil(CoilIndex).OutletAirDBTemp;
        Residuum = Par(2) - OutletAirTemp;

        return Residuum;
    }

    Real64 VSCoilCyclingHumResidual(EnergyPlusData &state, Real64 const PartLoadRatio, // compressor cycling ratio (1.0 is continuous, 0.0 is off)
                                    Array1D<Real64> const &Par  // par(1) = DX coil number
    )
    {
        // FUNCTION INFORMATION:
        //       AUTHOR         Bo Shen
        //       DATE WRITTEN   Feb, 2013
        //       MODIFIED       na
        //       RE-ENGINEERED  na

        // PURPOSE OF THIS FUNCTION:
        //  Calculates residual function (Humidity) by comparing with the output of variable-speed DX coil
        // interate part-load ratio
        // REFERENCES:

        // USE STATEMENTS:
        // na
        // Using/Aliasing
        using VariableSpeedCoils::SimVariableSpeedCoils;
        using VariableSpeedCoils::VarSpeedCoil;

        // Return value
        Real64 Residuum; // residual to be minimized to zero

        // Argument array dimensioning

        // Locals
        // SUBROUTINE ARGUMENT DEFINITIONS:
        // par(2) = desired air outlet temperature [C]
        // par(5) = supply air fan operating mode (ContFanCycCoil)

        // FUNCTION PARAMETER DEFINITIONS:
        // na

        // INTERFACE BLOCK SPECIFICATIONS
        // na

        // DERIVED TYPE DEFINITIONS
        // na

        // FUNCTION LOCAL VARIABLE DECLARATIONS:
        int CoilIndex;                            // index of this coil
        Real64 OutletAirHumRat;                   // outlet air humidity ratio [kg/kg]
        int FanOpMode;                            // Supply air fan operating mode
        static int SpeedNum(1);                   // speed number of variable speed DX cooling coil
        static Real64 QZnReq(0.001);              // Zone load (W), input to variable-speed DX coil
        static Real64 QLatReq(0.0);               // Zone latent load, input to variable-speed DX coil
        static Real64 MaxONOFFCyclesperHour(4.0); // Maximum cycling rate of heat pump [cycles/hr]
        static Real64 HPTimeConstant(0.0);        // Heat pump time constant [s]
        static Real64 FanDelayTime(0.0);          // Fan delay time, time delay for the HP's fan to
        static Real64 OnOffAirFlowRatio(1.0);     // ratio of compressor on flow to average flow over time step
        static Real64 SpeedRatio(0.0);            // SpeedRatio varies between 1.0 (higher speed) and 0.0 (lower speed)

        CoilIndex = int(Par(1));
        FanOpMode = int(Par(5));

        SimVariableSpeedCoils(state, "",
                              CoilIndex,
                              FanOpMode,
                              MaxONOFFCyclesperHour,
                              HPTimeConstant,
                              FanDelayTime,
                              On,
                              PartLoadRatio,
                              SpeedNum,
                              SpeedRatio,
                              QZnReq,
                              QLatReq,
                              OnOffAirFlowRatio);

        OutletAirHumRat = VarSpeedCoil(CoilIndex).OutletAirHumRat;
        Residuum = Par(2) - OutletAirHumRat;

        return Residuum;
    }

    //******************************************************************************

    Real64 VSCoilSpeedHumResidual(EnergyPlusData &state, Real64 const SpeedRatio,   // compressor cycling ratio (1.0 is continuous, 0.0 is off)
                                  Array1D<Real64> const &Par // par(1) = DX coil number
    )
    {
        // FUNCTION INFORMATION:
        //       AUTHOR         Bo Shen
        //       DATE WRITTEN   Feb, 2013
        //       MODIFIED       na
        //       RE-ENGINEERED  na

        // PURPOSE OF THIS FUNCTION:
        //  Calculates residual function (Humidity) by comparing with the output of variable-speed DX coil
        // interate speed ratio between two neighboring speeds

        // REFERENCES:

        // USE STATEMENTS:
        // na
        // Using/Aliasing
        using VariableSpeedCoils::SimVariableSpeedCoils;
        using VariableSpeedCoils::VarSpeedCoil;

        // Return value
        Real64 Residuum; // residual to be minimized to zero

        // Argument array dimensioning

        // Locals
        // SUBROUTINE ARGUMENT DEFINITIONS:
        // par(2) = desired air outlet temperature [C]
        // par(5) = supply air fan operating mode (ContFanCycCoil)

        // FUNCTION PARAMETER DEFINITIONS:
        // na

        // INTERFACE BLOCK SPECIFICATIONS
        // na

        // DERIVED TYPE DEFINITIONS
        // na

        // FUNCTION LOCAL VARIABLE DECLARATIONS:
        int CoilIndex;                            // index of this coil
        Real64 OutletAirHumRat;                   // outlet air humidity ratio [kg/kg]
        int FanOpMode;                            // Supply air fan operating mode
        static int SpeedNum(1);                   // speed number of variable speed DX cooling coil
        static Real64 QZnReq(0.001);              // Zone load (W), input to variable-speed DX coil
        static Real64 QLatReq(0.0);               // Zone latent load, input to variable-speed DX coil
        static Real64 MaxONOFFCyclesperHour(4.0); // Maximum cycling rate of heat pump [cycles/hr]
        static Real64 HPTimeConstant(0.0);        // Heat pump time constant [s]
        static Real64 FanDelayTime(0.0);          // Fan delay time, time delay for the HP's fan to
        static Real64 OnOffAirFlowRatio(1.0);     // ratio of compressor on flow to average flow over time step
        static Real64 PartLoadRatio(1.0);         // SpeedRatio varies between 1.0 (higher speed) and 0.0 (lower speed)

        CoilIndex = int(Par(1));
        FanOpMode = int(Par(5));
        SpeedNum = int(Par(3));

        SimVariableSpeedCoils(state, "",
                              CoilIndex,
                              FanOpMode,
                              MaxONOFFCyclesperHour,
                              HPTimeConstant,
                              FanDelayTime,
                              On,
                              PartLoadRatio,
                              SpeedNum,
                              SpeedRatio,
                              QZnReq,
                              QLatReq,
                              OnOffAirFlowRatio);

        OutletAirHumRat = VarSpeedCoil(CoilIndex).OutletAirHumRat;
        Residuum = Par(2) - OutletAirHumRat;

        return Residuum;
    }

    int GetCoolingCoilInletNodeNum(EnergyPlusData &state, std::string const &DXCoilSysName, bool &InletNodeErrFlag)
    {
        // SUBROUTINE INFORMATION:
        //       AUTHOR         Lixing Gu, FSEC
        //       DATE WRITTEN   Apr. 2019
        // PURPOSE OF THIS SUBROUTINE:
        // Get inlet node number

        // SUBROUTINE LOCAL VARIABLE DECLARATIONS:
        int NodeNum;
        int DXCoolSysNum;

        if (GetInputFlag) { // First time subroutine has been entered
            GetDXCoolingSystemInput(state);
            GetInputFlag = false;
        }

        NodeNum = 0;
        if (NumDXSystem > 0) {
            DXCoolSysNum = UtilityRoutines::FindItemInList(DXCoilSysName, DXCoolingSystem);
            if (DXCoolSysNum > 0 && DXCoolSysNum <= NumDXSystem) {
                NodeNum = DXCoolingSystem(DXCoolSysNum).DXCoolingCoilInletNodeNum;
            }
        }
        if (NodeNum == 0) InletNodeErrFlag = true;

        return NodeNum;
    }

    int GetCoolingCoilOutletNodeNum(EnergyPlusData &state, std::string const &DXCoilSysName, bool &OutletNodeErrFlag)
    {
        // SUBROUTINE INFORMATION:
        //       AUTHOR         Lixing Gu, FSEC
        //       DATE WRITTEN   Apr. 2019
        // PURPOSE OF THIS SUBROUTINE:
        // Get Outlet node number

        // SUBROUTINE LOCAL VARIABLE DECLARATIONS:
        int NodeNum;
        int DXCoolSysNum;

        if (GetInputFlag) { // First time subroutine has been entered
            GetDXCoolingSystemInput(state);
            GetInputFlag = false;
        }

        NodeNum = 0;
        if (NumDXSystem > 0) {
            DXCoolSysNum = UtilityRoutines::FindItemInList(DXCoilSysName, DXCoolingSystem);
            if (DXCoolSysNum > 0 && DXCoolSysNum <= NumDXSystem) {
                NodeNum = DXCoolingSystem(DXCoolSysNum).DXCoolingCoilOutletNodeNum;
            }
        }
        if (NodeNum == 0) OutletNodeErrFlag = true;

        return NodeNum;
    }
    //        End of Calculation subroutines for the DXCoolingSystem Module
    // *****************************************************************************

} // namespace HVACDXSystem

} // namespace EnergyPlus<|MERGE_RESOLUTION|>--- conflicted
+++ resolved
@@ -489,17 +489,12 @@
                 ErrFound = false;
                 if (UtilityRoutines::SameString(Alphas(6), "Coil:Cooling:DX:SingleSpeed")) {
                     DXCoolingSystem(DXCoolSysNum).CoolingCoilType_Num = CoilDX_CoolingSingleSpeed;
-<<<<<<< HEAD
-                    GetDXCoilIndex(state.files,
+                    GetDXCoilIndex(state,
                                    DXCoolingSystem(DXCoolSysNum).CoolingCoilName,
                                    DXCoolingSystem(DXCoolSysNum).CoolingCoilIndex,
                                    ErrFound,
                                    CurrentModuleObject,
                                    ObjexxFCL::Optional_bool_const());
-=======
-                    GetDXCoilIndex(
-                        state, DXCoolingSystem(DXCoolSysNum).CoolingCoilName, DXCoolingSystem(DXCoolSysNum).CoolingCoilIndex, ErrFound, CurrentModuleObject);
->>>>>>> e7001b2e
                     if (ErrFound) {
                         ShowContinueError("...occurs in " + CurrentModuleObject + " = " + DXCoolingSystem(DXCoolSysNum).Name);
                         ErrorsFound = true;
@@ -514,17 +509,12 @@
                     }
                 } else if (UtilityRoutines::SameString(Alphas(6), "Coil:Cooling:DX:TwoSpeed")) {
                     DXCoolingSystem(DXCoolSysNum).CoolingCoilType_Num = CoilDX_CoolingTwoSpeed;
-<<<<<<< HEAD
-                    GetDXCoilIndex(state.files,
+                    GetDXCoilIndex(state,
                                    DXCoolingSystem(DXCoolSysNum).CoolingCoilName,
                                    DXCoolingSystem(DXCoolSysNum).CoolingCoilIndex,
                                    ErrFound,
                                    CurrentModuleObject,
                                    ObjexxFCL::Optional_bool_const());
-=======
-                    GetDXCoilIndex(
-                        state, DXCoolingSystem(DXCoolSysNum).CoolingCoilName, DXCoolingSystem(DXCoolSysNum).CoolingCoilIndex, ErrFound, CurrentModuleObject);
->>>>>>> e7001b2e
                     if (ErrFound) {
                         ShowContinueError("...occurs in " + CurrentModuleObject + " = " + DXCoolingSystem(DXCoolSysNum).Name);
                         ErrorsFound = true;
@@ -548,17 +538,12 @@
 
                 } else if (UtilityRoutines::SameString(Alphas(6), "Coil:Cooling:DX:TwoStageWithHumidityControlMode")) {
                     DXCoolingSystem(DXCoolSysNum).CoolingCoilType_Num = CoilDX_CoolingTwoStageWHumControl;
-<<<<<<< HEAD
-                    GetDXCoilIndex(state.files,
+                    GetDXCoilIndex(state,
                                    DXCoolingSystem(DXCoolSysNum).CoolingCoilName,
                                    DXCoolingSystem(DXCoolSysNum).CoolingCoilIndex,
                                    ErrFound,
                                    CurrentModuleObject,
                                    ObjexxFCL::Optional_bool_const());
-=======
-                    GetDXCoilIndex(
-                        state, DXCoolingSystem(DXCoolSysNum).CoolingCoilName, DXCoolingSystem(DXCoolSysNum).CoolingCoilIndex, ErrFound, CurrentModuleObject);
->>>>>>> e7001b2e
                     if (ErrFound) {
                         ShowContinueError("...occurs in " + CurrentModuleObject + " = " + DXCoolingSystem(DXCoolSysNum).Name);
                         ErrorsFound = true;
@@ -673,11 +658,7 @@
             if (DXCoolingSystem(DXCoolSysNum).ISHundredPercentDOASDXCoil) {
                 // set the system DX Coil application type to the child DX coil
                 if (!(DXCoolingSystem(DXCoolSysNum).CoolingCoilType_Num == Coil_CoolingAirToAirVariableSpeed)) {
-<<<<<<< HEAD
-                    SetDXCoilTypeData(state.files, DXCoolingSystem(DXCoolSysNum).CoolingCoilName);
-=======
                     SetDXCoilTypeData(state, DXCoolingSystem(DXCoolSysNum).CoolingCoilName);
->>>>>>> e7001b2e
                 } else {
                     ShowWarningError("CoilSystem:Cooling:DX named " + DXCoolingSystem(DXCoolSysNum).Name +
                                      " entered with both variable speed DX coil and outdoor air mode set to YES, however VS coil model does not have "
@@ -691,11 +672,7 @@
                 }
             }
             if (DXCoolingSystem(DXCoolSysNum).CoolingCoilType_Num == CoilDX_CoolingTwoSpeed) {
-<<<<<<< HEAD
-                SetCoilSystemCoolingData(state.files, DXCoolingSystem(DXCoolSysNum).CoolingCoilName, DXCoolingSystem(DXCoolSysNum).Name);
-=======
                 SetCoilSystemCoolingData(state, DXCoolingSystem(DXCoolSysNum).CoolingCoilName, DXCoolingSystem(DXCoolSysNum).Name);
->>>>>>> e7001b2e
             }
 
             if (DataGlobals::DoCoilDirectSolutions && DXCoolingSystem(DXCoolSysNum).CoolingCoilType_Num == CoilDX_CoolingSingleSpeed) {
@@ -3522,11 +3499,7 @@
             DXCoolSysNum = UtilityRoutines::FindItemInList(DXCoilSysName, DXCoolingSystem);
             if (DXCoolSysNum > 0 && DXCoolingSystem(DXCoolSysNum).ISHundredPercentDOASDXCoil) {
                 if (!(DXCoolingSystem(DXCoolSysNum).CoolingCoilType_Num == Coil_CoolingAirToAirVariableSpeed)) {
-<<<<<<< HEAD
-                    SetDXCoilTypeData(state.files, DXCoolingSystem(DXCoolSysNum).CoolingCoilName);
-=======
                     SetDXCoilTypeData(state, DXCoolingSystem(DXCoolSysNum).CoolingCoilName);
->>>>>>> e7001b2e
                 }
             }
         }
