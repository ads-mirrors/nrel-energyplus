// EnergyPlus, Copyright (c) 1996-2020, The Board of Trustees of the University of Illinois,
// The Regents of the University of California, through Lawrence Berkeley National Laboratory
// (subject to receipt of any required approvals from the U.S. Dept. of Energy), Oak Ridge
// National Laboratory, managed by UT-Battelle, Alliance for Sustainable Energy, LLC, and other
// contributors. All rights reserved.
//
// NOTICE: This Software was developed under funding from the U.S. Department of Energy and the
// U.S. Government consequently retains certain rights. As such, the U.S. Government has been
// granted for itself and others acting on its behalf a paid-up, nonexclusive, irrevocable,
// worldwide license in the Software to reproduce, distribute copies to the public, prepare
// derivative works, and perform publicly and display publicly, and to permit others to do so.
//
// Redistribution and use in source and binary forms, with or without modification, are permitted
// provided that the following conditions are met:
//
// (1) Redistributions of source code must retain the above copyright notice, this list of
//     conditions and the following disclaimer.
//
// (2) Redistributions in binary form must reproduce the above copyright notice, this list of
//     conditions and the following disclaimer in the documentation and/or other materials
//     provided with the distribution.
//
// (3) Neither the name of the University of California, Lawrence Berkeley National Laboratory,
//     the University of Illinois, U.S. Dept. of Energy nor the names of its contributors may be
//     used to endorse or promote products derived from this software without specific prior
//     written permission.
//
// (4) Use of EnergyPlus(TM) Name. If Licensee (i) distributes the software in stand-alone form
//     without changes from the version obtained under this License, or (ii) Licensee makes a
//     reference solely to the software portion of its product, Licensee must refer to the
//     software as "EnergyPlus version X" software, where "X" is the version number Licensee
//     obtained under this License and may not use a different name for the software. Except as
//     specifically required in this Section (4), Licensee shall not use in a company name, a
//     product name, in advertising, publicity, or other promotional activities any name, trade
//     name, trademark, logo, or other designation of "EnergyPlus", "E+", "e+" or confusingly
//     similar designation, without the U.S. Department of Energy's prior written consent.
//
// THIS SOFTWARE IS PROVIDED BY THE COPYRIGHT HOLDERS AND CONTRIBUTORS "AS IS" AND ANY EXPRESS OR
// IMPLIED WARRANTIES, INCLUDING, BUT NOT LIMITED TO, THE IMPLIED WARRANTIES OF MERCHANTABILITY
// AND FITNESS FOR A PARTICULAR PURPOSE ARE DISCLAIMED. IN NO EVENT SHALL THE COPYRIGHT OWNER OR
// CONTRIBUTORS BE LIABLE FOR ANY DIRECT, INDIRECT, INCIDENTAL, SPECIAL, EXEMPLARY, OR
// CONSEQUENTIAL DAMAGES (INCLUDING, BUT NOT LIMITED TO, PROCUREMENT OF SUBSTITUTE GOODS OR
// SERVICES; LOSS OF USE, DATA, OR PROFITS; OR BUSINESS INTERRUPTION) HOWEVER CAUSED AND ON ANY
// THEORY OF LIABILITY, WHETHER IN CONTRACT, STRICT LIABILITY, OR TORT (INCLUDING NEGLIGENCE OR
// OTHERWISE) ARISING IN ANY WAY OUT OF THE USE OF THIS SOFTWARE, EVEN IF ADVISED OF THE
// POSSIBILITY OF SUCH DAMAGE.

// EnergyPlus::Low Temperature Radiant Unit Tests

// Google Test Headers
#include <gtest/gtest.h>

// EnergyPlus Headers
#include <EnergyPlus/Construction.hh>
#include <EnergyPlus/DataHeatBalance.hh>
#include <EnergyPlus/Plant/DataPlant.hh>
#include <EnergyPlus/DataSizing.hh>
#include <EnergyPlus/DataZoneEquipment.hh>
#include <EnergyPlus/FluidProperties.hh>
#include <EnergyPlus/LowTempRadiantSystem.hh>

#include <EnergyPlus/DataHVACGlobals.hh>
#include <EnergyPlus/DataHeatBalFanSys.hh>
#include <EnergyPlus/DataHeatBalSurface.hh>
#include <EnergyPlus/DataSurfaceLists.hh>
#include <EnergyPlus/DataSurfaces.hh>
#include <EnergyPlus/General.hh>
#include <EnergyPlus/HeatBalanceManager.hh>
#include <EnergyPlus/IOFiles.hh>
#include <EnergyPlus/Plant/PlantManager.hh>
#include <EnergyPlus/PlantUtilities.hh>
#include <EnergyPlus/ScheduleManager.hh>
#include <EnergyPlus/SizingManager.hh>
#include <EnergyPlus/SurfaceGeometry.hh>
#include <EnergyPlus/WeatherManager.hh>

#include "Fixtures/EnergyPlusFixture.hh"

using namespace EnergyPlus;
using namespace EnergyPlus::LowTempRadiantSystem;
using namespace ObjexxFCL;
using namespace EnergyPlus::DataHeatBalance;
using namespace DataGlobals;
using namespace EnergyPlus::DataPlant;
using namespace EnergyPlus::DataZoneEquipment;
using namespace EnergyPlus::DataSizing;
using namespace EnergyPlus::FluidProperties;

using namespace EnergyPlus::DataHVACGlobals;
using namespace EnergyPlus::DataPlant;
using namespace EnergyPlus::DataSurfaces;
using namespace EnergyPlus::DataSurfaceLists;
using namespace EnergyPlus::HeatBalanceManager;
using namespace EnergyPlus::PlantManager;
using namespace EnergyPlus::ScheduleManager;
using namespace EnergyPlus::SizingManager;
using namespace EnergyPlus::SurfaceGeometry;
using namespace EnergyPlus::General;

class LowTempRadiantSystemTest : public EnergyPlusFixture
{
public:
    int RadSysNum;
    int SystemType;
    Real64 ExpectedResult1;
    Real64 ExpectedResult2;
    Real64 ExpectedResult3;
    Real64 const CpWater = 4180.0;  // For estimating the expected result
    Real64 const RhoWater = 1000.0; // For estimating the expected result

protected:
    virtual void SetUp()
    {
        EnergyPlusFixture::SetUp(); // Sets up the base fixture first.

        ElecRadSys.allocate(1);
        HydrRadSys.allocate(1);
        CFloRadSys.allocate(1);
        FinalZoneSizing.allocate(1);
        ZoneEqSizing.allocate(1);
        Zone.allocate(1);
        CurZoneEqNum = 1;
        ZoneEqSizing(CurZoneEqNum).SizingMethod.allocate(25);
        ZoneSizingRunDone = true;

        CurSysNum = 0;
        RadSysNum = 1;
        SystemType = ElectricSystem;
        ElecRadSysNumericFields.allocate(1);
        ElecRadSysNumericFields(RadSysNum).FieldNames.allocate(1);
        HydronicRadiantSysNumericFields.allocate(1);
        HydronicRadiantSysNumericFields(RadSysNum).FieldNames.allocate(15);
        HydrRadSys(RadSysNum).NumCircuits.allocate(1);
        CFloRadSys(RadSysNum).NumCircuits.allocate(1);
        // set up plant loop
        TotNumLoops = 2;
        PlantLoop.allocate(TotNumLoops);
        PlantSizData.allocate(TotNumLoops);
        NumPltSizInput = TotNumLoops;

        for (int loopindex = 1; loopindex <= TotNumLoops; ++loopindex) {
            auto &loop(PlantLoop(loopindex));
            loop.LoopSide.allocate(2);
            auto &loopside(PlantLoop(loopindex).LoopSide(1));
            loopside.TotalBranches = 1;
            loopside.Branch.allocate(1);
            auto &loopsidebranch(PlantLoop(loopindex).LoopSide(1).Branch(1));
            loopsidebranch.TotalComponents = 1;
            loopsidebranch.Comp.allocate(1);
        }
        PlantLoop(1).Name = "Hot Water Loop";
        PlantLoop(1).FluidName = "WATER";
        PlantLoop(1).FluidIndex = 1;

        PlantLoop(2).Name = "Chilled Water Loop";
        PlantLoop(2).FluidName = "WATER";
        PlantLoop(2).FluidIndex = 1;

        PlantSizData(1).PlantLoopName = "Hot Water Loop";
        PlantSizData(1).ExitTemp = 80.0;
        PlantSizData(1).DeltaT = 10.0;

        PlantSizData(2).PlantLoopName = "Chilled Water Loop";
        PlantSizData(2).ExitTemp = 6.0;
        PlantSizData(2).DeltaT = 5.0;

        ExpectedResult1 = 0.0;
        ExpectedResult2 = 0.0;
        ExpectedResult3 = 0.0;
    }

    virtual void TearDown()
    {
        EnergyPlusFixture::TearDown(); // Remember to tear down the base fixture after cleaning up derived fixture!
    }
};

TEST_F(LowTempRadiantSystemTest, SizeLowTempRadiantElectric)
{
    SystemType = ElectricSystem;
    ElecRadSys(RadSysNum).Name = "LowTempElectric 1";
    ElecRadSys(RadSysNum).ZonePtr = 1;
    ElecRadSysNumericFields(RadSysNum).FieldNames(1) = "Heating Design Capacity";

    // Electric - HeatingDesignCapacity method
    ElecRadSys(RadSysNum).MaxElecPower = AutoSize;
    ElecRadSys(RadSysNum).HeatingCapMethod = HeatingDesignCapacity;
    ElecRadSys(RadSysNum).ScaledHeatingCapacity = AutoSize;
    FinalZoneSizing(CurZoneEqNum).NonAirSysDesHeatLoad = 1200.0;
    SizeLowTempRadiantSystem(state, RadSysNum, SystemType);
    EXPECT_NEAR(1200.0, ElecRadSys(RadSysNum).MaxElecPower, 0.1);

    // Electric - CapacityPerFloorArea method - hold until scalable sizing issue is resolved
    ElecRadSys(RadSysNum).MaxElecPower = AutoSize;
    ElecRadSys(RadSysNum).HeatingCapMethod = CapacityPerFloorArea;
    ElecRadSys(RadSysNum).ScaledHeatingCapacity = 1.5;
    Zone(1).FloorArea = 500.0;
    SizeLowTempRadiantSystem(state, RadSysNum, SystemType);
    EXPECT_NEAR(750.0, ElecRadSys(RadSysNum).MaxElecPower, 0.1);

    // Electric - FractionOfAutosizedHeatingCapacity method - hold until scalable sizing issue is resolved
    ElecRadSys(RadSysNum).MaxElecPower = AutoSize;
    ElecRadSys(RadSysNum).HeatingCapMethod = FractionOfAutosizedHeatingCapacity;
    ElecRadSys(RadSysNum).ScaledHeatingCapacity = 10.0;
    FinalZoneSizing(CurZoneEqNum).NonAirSysDesHeatLoad = 880.0;
    SizeLowTempRadiantSystem(state, RadSysNum, SystemType);
    EXPECT_NEAR(8800.0, ElecRadSys(RadSysNum).MaxElecPower, 0.1);
}

TEST_F(LowTempRadiantSystemTest, SizeLowTempRadiantVariableFlow)
{
    SystemType = HydronicSystem;
    HydrRadSys(RadSysNum).Name = "LowTempVarFlow 1";
    HydrRadSys(RadSysNum).ZonePtr = 1;
    HydronicRadiantSysNumericFields(RadSysNum).FieldNames(3) = "Heating Design Capacity";
    HydronicRadiantSysNumericFields(RadSysNum).FieldNames(8) = "Cooling Design Capacity";

    HydrRadSys(RadSysNum).HotWaterInNode = 1;
    HydrRadSys(RadSysNum).HotWaterOutNode = 2;
    HydrRadSys(RadSysNum).HWLoopNum = 1;
    PlantLoop(1).LoopSide(1).Branch(1).Comp(1).NodeNumIn = HydrRadSys(RadSysNum).HotWaterInNode;

    HydrRadSys(RadSysNum).ColdWaterInNode = 3;
    HydrRadSys(RadSysNum).ColdWaterOutNode = 4;
    HydrRadSys(RadSysNum).CWLoopNum = 2;
    PlantLoop(2).LoopSide(1).Branch(1).Comp(1).NodeNumIn = HydrRadSys(RadSysNum).ColdWaterInNode;

    // Hydronic - HeatingDesignCapacity/CoolingDesignCapacity method
    HydrRadSys(RadSysNum).WaterVolFlowMaxHeat = AutoSize;
    HydrRadSys(RadSysNum).HeatingCapMethod = HeatingDesignCapacity;
    HydrRadSys(RadSysNum).ScaledHeatingCapacity = AutoSize;
    FinalZoneSizing(CurZoneEqNum).NonAirSysDesHeatLoad = 1200.0;
    ExpectedResult1 = FinalZoneSizing(CurZoneEqNum).NonAirSysDesHeatLoad;
    ExpectedResult1 = ExpectedResult1 / (PlantSizData(1).DeltaT * RhoWater * CpWater);

    HydrRadSys(RadSysNum).WaterVolFlowMaxCool = AutoSize;
    HydrRadSys(RadSysNum).CoolingCapMethod = CoolingDesignCapacity;
    HydrRadSys(RadSysNum).ScaledCoolingCapacity = AutoSize;
    FinalZoneSizing(CurZoneEqNum).NonAirSysDesCoolLoad = 2200.0;
    ExpectedResult2 = FinalZoneSizing(CurZoneEqNum).NonAirSysDesCoolLoad;
    ExpectedResult2 = ExpectedResult2 / (PlantSizData(2).DeltaT * RhoWater * CpWater);

    HydrRadSys(RadSysNum).NumCircCalcMethod = 0;
    HydrRadSys(RadSysNum).NumOfSurfaces = 1;
    HydrRadSys(RadSysNum).TubeLength = AutoSize;
    HydrRadSys(RadSysNum).TotalSurfaceArea = 1500.0;
    ExpectedResult3 = HydrRadSys(RadSysNum).TotalSurfaceArea / 0.15;
    HydrRadSys(RadSysNum).SurfacePtr.allocate(1);
    HydrRadSys(RadSysNum).SurfacePtr(1) = 1;
    Surface.allocate(1);
    Surface(1).Construction = 1;
    Surface(1).Area = 1500.0;
    dataConstruction.Construct.allocate(1);
    dataConstruction.Construct(1).ThicknessPerpend = 0.075;

    SizeLowTempRadiantSystem(state, RadSysNum, SystemType);
    EXPECT_NEAR(ExpectedResult1, HydrRadSys(RadSysNum).WaterVolFlowMaxHeat, 0.1);
    EXPECT_NEAR(ExpectedResult2, HydrRadSys(RadSysNum).WaterVolFlowMaxCool, 0.1);
    EXPECT_NEAR(ExpectedResult3, HydrRadSys(RadSysNum).TubeLength, 0.1);

    // Hydronic - CapacityPerFloorArea method
    HydrRadSys(RadSysNum).WaterVolFlowMaxHeat = AutoSize;
    HydrRadSys(RadSysNum).HeatingCapMethod = CapacityPerFloorArea;
    HydrRadSys(RadSysNum).ScaledHeatingCapacity = 10.0;
    Zone(1).FloorArea = 500.0;
    ExpectedResult1 = HydrRadSys(RadSysNum).ScaledHeatingCapacity * Zone(1).FloorArea;
    ExpectedResult1 = ExpectedResult1 / (PlantSizData(1).DeltaT * RhoWater * CpWater);

    HydrRadSys(RadSysNum).WaterVolFlowMaxCool = AutoSize;
    HydrRadSys(RadSysNum).CoolingCapMethod = CapacityPerFloorArea;
    HydrRadSys(RadSysNum).ScaledCoolingCapacity = 20.0;
    ExpectedResult2 = HydrRadSys(RadSysNum).ScaledCoolingCapacity * Zone(1).FloorArea;
    ExpectedResult2 = ExpectedResult2 / (PlantSizData(2).DeltaT * RhoWater * CpWater);

    SizeLowTempRadiantSystem(state, RadSysNum, SystemType);
    EXPECT_NEAR(ExpectedResult1, HydrRadSys(RadSysNum).WaterVolFlowMaxHeat, 0.1);
    EXPECT_NEAR(ExpectedResult2, HydrRadSys(RadSysNum).WaterVolFlowMaxCool, 0.1);

    // Hydronic - FractionOfAutosizedHeating/CoolingCapacity method
    HydrRadSys(RadSysNum).WaterVolFlowMaxHeat = AutoSize;
    HydrRadSys(RadSysNum).HeatingCapMethod = FractionOfAutosizedHeatingCapacity;
    HydrRadSys(RadSysNum).ScaledHeatingCapacity = 1.2;
    FinalZoneSizing(CurZoneEqNum).NonAirSysDesHeatLoad = 880.0;
    ExpectedResult1 = HydrRadSys(RadSysNum).ScaledHeatingCapacity * FinalZoneSizing(CurZoneEqNum).NonAirSysDesHeatLoad;
    ExpectedResult1 = ExpectedResult1 / (PlantSizData(1).DeltaT * RhoWater * CpWater);

    HydrRadSys(RadSysNum).WaterVolFlowMaxCool = AutoSize;
    HydrRadSys(RadSysNum).CoolingCapMethod = FractionOfAutosizedCoolingCapacity;
    HydrRadSys(RadSysNum).ScaledCoolingCapacity = 1.5;
    FinalZoneSizing(CurZoneEqNum).NonAirSysDesCoolLoad = 1200.0;
    ExpectedResult2 = HydrRadSys(RadSysNum).ScaledCoolingCapacity * FinalZoneSizing(CurZoneEqNum).NonAirSysDesCoolLoad;
    ExpectedResult2 = ExpectedResult2 / (PlantSizData(2).DeltaT * RhoWater * CpWater);

    SizeLowTempRadiantSystem(state, RadSysNum, SystemType);
    EXPECT_NEAR(ExpectedResult1, HydrRadSys(RadSysNum).WaterVolFlowMaxHeat, 0.1);
    EXPECT_NEAR(ExpectedResult2, HydrRadSys(RadSysNum).WaterVolFlowMaxCool, 0.1);
}

TEST_F(LowTempRadiantSystemTest, SizeCapacityLowTempRadiantVariableFlow)
{
    SystemType = HydronicSystem;
    HydrRadSys(RadSysNum).Name = "LowTempVarFlow 1";
    HydrRadSys(RadSysNum).ZonePtr = 1;
    HydronicRadiantSysNumericFields(RadSysNum).FieldNames(3) = "Heating Design Capacity";
    HydronicRadiantSysNumericFields(RadSysNum).FieldNames(8) = "Cooling Design Capacity";

    HydrRadSys(RadSysNum).HotWaterInNode = 1;
    HydrRadSys(RadSysNum).HotWaterOutNode = 2;
    HydrRadSys(RadSysNum).HWLoopNum = 1;
    PlantLoop(1).LoopSide(1).Branch(1).Comp(1).NodeNumIn = HydrRadSys(RadSysNum).HotWaterInNode;

    HydrRadSys(RadSysNum).ColdWaterInNode = 3;
    HydrRadSys(RadSysNum).ColdWaterOutNode = 4;
    HydrRadSys(RadSysNum).CWLoopNum = 2;
    PlantLoop(2).LoopSide(1).Branch(1).Comp(1).NodeNumIn = HydrRadSys(RadSysNum).ColdWaterInNode;

    // Hydronic - HeatingDesignCapacity/CoolingDesignCapacity Autosize Method
    HydrRadSys(RadSysNum).HeatingCapMethod = HeatingDesignCapacity;
    HydrRadSys(RadSysNum).ScaledHeatingCapacity = AutoSize;
    FinalZoneSizing.allocate(CurZoneEqNum);
    FinalZoneSizing(CurZoneEqNum).NonAirSysDesHeatLoad = 1200.0;
    ExpectedResult1 = FinalZoneSizing(CurZoneEqNum).NonAirSysDesHeatLoad;

    HydrRadSys(RadSysNum).CoolingCapMethod = CoolingDesignCapacity;
    HydrRadSys(RadSysNum).ScaledCoolingCapacity = AutoSize;
    FinalZoneSizing(CurZoneEqNum).NonAirSysDesCoolLoad = 2200.0;
    ExpectedResult2 = FinalZoneSizing(CurZoneEqNum).NonAirSysDesCoolLoad;

    HydrRadSys(RadSysNum).SurfacePtr.allocate(1);
    HydrRadSys(RadSysNum).SurfacePtr(1) = 1;
    Surface.allocate(1);
    Surface(1).Construction = 1;
    Surface(1).Area = 1500.0;
    dataConstruction.Construct.allocate(1);
    dataConstruction.Construct(1).ThicknessPerpend = 0.075;

    SizeLowTempRadiantSystem(state, RadSysNum, SystemType);
    EXPECT_NEAR(ExpectedResult1, HydrRadSys(RadSysNum).ScaledHeatingCapacity, 0.1);
    EXPECT_NEAR(ExpectedResult2, HydrRadSys(RadSysNum).ScaledCoolingCapacity, 0.1);

    // Hydronic - CapacityPerFloorArea Capacity Sizing Method
    Zone(1).FloorArea = 50.0;
    HydrRadSys(RadSysNum).HeatingCapMethod = CapacityPerFloorArea;
    HydrRadSys(RadSysNum).ScaledHeatingCapacity = 200.0;
    ExpectedResult1 = HydrRadSys(RadSysNum).ScaledHeatingCapacity * Zone(1).FloorArea;

    HydrRadSys(RadSysNum).CoolingCapMethod = CapacityPerFloorArea;
    HydrRadSys(RadSysNum).ScaledCoolingCapacity = 250.0;
    ExpectedResult2 = HydrRadSys(RadSysNum).ScaledCoolingCapacity * Zone(1).FloorArea;

    SizeLowTempRadiantSystem(state, RadSysNum, SystemType);
    EXPECT_NEAR(ExpectedResult1, HydrRadSys(RadSysNum).ScaledHeatingCapacity, 0.1);
    EXPECT_NEAR(ExpectedResult2, HydrRadSys(RadSysNum).ScaledCoolingCapacity, 0.1);

    // Hydronic - FractionOfAutosizedHeating/CoolingCapacity Sizing Method
    HydrRadSys(RadSysNum).HeatingCapMethod = FractionOfAutosizedHeatingCapacity;
    HydrRadSys(RadSysNum).ScaledHeatingCapacity = 1.2;
    FinalZoneSizing(CurZoneEqNum).NonAirSysDesHeatLoad = 880.0;
    ExpectedResult1 = HydrRadSys(RadSysNum).ScaledHeatingCapacity * FinalZoneSizing(CurZoneEqNum).NonAirSysDesHeatLoad;

    HydrRadSys(RadSysNum).CoolingCapMethod = FractionOfAutosizedCoolingCapacity;
    HydrRadSys(RadSysNum).ScaledCoolingCapacity = 1.5;
    FinalZoneSizing(CurZoneEqNum).NonAirSysDesCoolLoad = 1200.0;
    ExpectedResult2 = HydrRadSys(RadSysNum).ScaledCoolingCapacity * FinalZoneSizing(CurZoneEqNum).NonAirSysDesCoolLoad;

    SizeLowTempRadiantSystem(state, RadSysNum, SystemType);
    EXPECT_NEAR(ExpectedResult1, HydrRadSys(RadSysNum).ScaledHeatingCapacity, 0.1);
    EXPECT_NEAR(ExpectedResult2, HydrRadSys(RadSysNum).ScaledCoolingCapacity, 0.1);
}

TEST_F(LowTempRadiantSystemTest, SizeLowTempRadiantConstantFlow)
{
    SystemType = ConstantFlowSystem;
    CFloRadSys(RadSysNum).Name = "LowTempConstantFlow 1";
    CFloRadSys(RadSysNum).ZonePtr = 1;
    HydronicRadiantSysNumericFields(RadSysNum).FieldNames(2) = "Rated Flow Rate";
    HydronicRadiantSysNumericFields(RadSysNum).FieldNames(3) = "Total length of pipe embedded in surface";

    CFloRadSys(RadSysNum).HotWaterInNode = 1;
    CFloRadSys(RadSysNum).HotWaterOutNode = 2;
    CFloRadSys(RadSysNum).HWLoopNum = 1;
    PlantLoop(1).LoopSide(1).Branch(1).Comp(1).NodeNumIn = CFloRadSys(RadSysNum).HotWaterInNode;

    CFloRadSys(RadSysNum).ColdWaterInNode = 3;
    CFloRadSys(RadSysNum).ColdWaterOutNode = 4;
    CFloRadSys(RadSysNum).CWLoopNum = 2;
    PlantLoop(2).LoopSide(1).Branch(1).Comp(1).NodeNumIn = CFloRadSys(RadSysNum).ColdWaterInNode;

    // Hydronic - Hot water volume flow rate autosize
    CFloRadSys(RadSysNum).ColdWaterInNode = 0;
    CFloRadSys(RadSysNum).ColdWaterOutNode = 0;
    CFloRadSys(RadSysNum).WaterVolFlowMax = AutoSize;
    FinalZoneSizing(CurZoneEqNum).NonAirSysDesHeatLoad = 1200.0;
    ExpectedResult1 = FinalZoneSizing(CurZoneEqNum).NonAirSysDesHeatLoad;
    ExpectedResult1 = ExpectedResult1 / (PlantSizData(1).DeltaT * RhoWater * CpWater);

    CFloRadSys(RadSysNum).SurfacePtr.allocate(1);
    CFloRadSys(RadSysNum).SurfacePtr(1) = 1;
    Surface.allocate(1);
    Surface(1).Construction = 1;
    Surface(1).Area = 150.0;
    dataConstruction.Construct.allocate(1);
    dataConstruction.Construct(1).ThicknessPerpend = 0.075;

    SizeLowTempRadiantSystem(state, RadSysNum, SystemType);
    EXPECT_NEAR(ExpectedResult1, CFloRadSys(RadSysNum).WaterVolFlowMax, 0.001);

    // Hydronic - cold water volume flow rate autosize
    CFloRadSys(RadSysNum).HotWaterInNode = 0;
    CFloRadSys(RadSysNum).HotWaterOutNode = 0;
    CFloRadSys(RadSysNum).ColdWaterInNode = 3;
    CFloRadSys(RadSysNum).ColdWaterOutNode = 4;
    CFloRadSys(RadSysNum).WaterVolFlowMax = AutoSize;
    FinalZoneSizing(CurZoneEqNum).NonAirSysDesCoolLoad = 2200.0;
    ExpectedResult2 = FinalZoneSizing(CurZoneEqNum).NonAirSysDesCoolLoad;
    ExpectedResult2 = ExpectedResult2 / (PlantSizData(2).DeltaT * RhoWater * CpWater);

    SizeLowTempRadiantSystem(state, RadSysNum, SystemType);
    EXPECT_NEAR(ExpectedResult2, CFloRadSys(RadSysNum).WaterVolFlowMax, 0.001);

    // Hydronic - maximum water volume flow rate autosize
    CFloRadSys(RadSysNum).WaterVolFlowMax = AutoSize;
    CFloRadSys(RadSysNum).HotWaterInNode = 1;
    CFloRadSys(RadSysNum).HotWaterOutNode = 2;
    CFloRadSys(RadSysNum).ColdWaterInNode = 3;
    CFloRadSys(RadSysNum).ColdWaterOutNode = 4;

    // Hydronic - embeded tube length autosize
    CFloRadSys(RadSysNum).NumCircCalcMethod = 0;
    CFloRadSys(RadSysNum).NumOfSurfaces = 1;
    CFloRadSys(RadSysNum).TubeLength = AutoSize;
    CFloRadSys(RadSysNum).TotalSurfaceArea = 150.0;
    ExpectedResult3 = CFloRadSys(RadSysNum).TotalSurfaceArea / 0.15;

    SizeLowTempRadiantSystem(state, RadSysNum, SystemType);
    EXPECT_NEAR(std::max(ExpectedResult1, ExpectedResult2), CFloRadSys(RadSysNum).WaterVolFlowMax, 0.001);
    EXPECT_NEAR(ExpectedResult3, CFloRadSys(RadSysNum).TubeLength, 0.1);
}

TEST_F(LowTempRadiantSystemTest, AutosizeLowTempRadiantVariableFlowTest)
{

    int RadSysNum(1);
    Real64 HeatingCapacity;
    Real64 CoolingCapacity;
    Real64 HotWaterFlowRate;
    Real64 ChilledWaterFlowRate;
    Real64 TubeLengthDes;
    Real64 Density;
    Real64 Cp;
    bool ErrorsFound = false;

    std::string const idf_objects = delimited_string({
        "  Building,",
        "    NONE,                    !- Name",
        "    0.0000000E+00,           !- North Axis {deg}",
        "    Suburbs,                 !- Terrain",
        "    3.9999999E-02,           !- Loads Convergence Tolerance Value",
        "    0.4000000,               !- Temperature Convergence Tolerance Value {deltaC}",
        "    FullInteriorAndExterior, !- Solar Distribution",
        "    25,                      !- Maximum Number of Warmup Days",
        "    6;                       !- Minimum Number of Warmup Days",

        "  Zone,",
        "    West Zone,               !- Name",
        "    0.0000000E+00,           !- Direction of Relative North {deg}",
        "    0.0000000E+00,           !- X Origin {m}",
        "    0.0000000E+00,           !- Y Origin {m}",
        "    0.0000000E+00,           !- Z Origin {m}",
        "    1,                       !- Type",
        "    1,                       !- Multiplier",
        "    2.5,                     !- Ceiling Height {m}",
        "    autocalculate;           !- Volume {m3}",

        "  Site:GroundTemperature:BuildingSurface,20.03,20.03,20.13,20.30,20.43,20.52,20.62,20.77,20.78,20.55,20.44,20.20;",

        "  ZoneHVAC:EquipmentConnections,",
        "    West Zone,               !- Zone Name",
        "    Zone1Equipment,          !- Zone Conditioning Equipment List Name",
        "    Zone1Inlets,             !- Zone Air Inlet Node or NodeList Name",
        "    ,                        !- Zone Air Exhaust Node or NodeList Name",
        "    Zone 1 Node,             !- Zone Air Node Name",
        "    Zone 1 Outlet Node;      !- Zone Return Air Node Name",

        "  ZoneHVAC:EquipmentList,",
        "    Zone1Equipment,          !- Name",
        "    SequentialLoad,          !- Load Distribution Scheme",
        "    ZoneHVAC:LowTemperatureRadiant:VariableFlow,  !- Zone Equipment 1 Object Type",
        "    West Zone Radiant Floor, !- Zone Equipment 1 Name",
        "    1,                       !- Zone Equipment 1 Cooling Sequence",
        "    1;                       !- Zone Equipment 1 Heating or No-Load Sequence",

        "  ZoneHVAC:LowTemperatureRadiant:VariableFlow,",
        "    West Zone Radiant Floor, !- Name",
        "    RadiantSysAvailSched,    !- Availability Schedule Name",
        "    West Zone,               !- Zone Name",
        "    Zn001:Flr001,            !- Surface Name or Radiant Surface Group Name",
        "    ConvectionOnly,          !- Fluid to Radiant Surface Heat Transfer Model",
        "    0.012,                   !- Hydronic Tubing Inside Diameter {m}",
        "    0.016,                   !- Hydronic Tubing Outside Diameter {m}",
        "    autosize,                !- Hydronic Tubing Length {m}",
        "    0.35,                    !- Hydronic Tubing Conductivity {W/m-K}",
        "    MeanAirTemperature,      !- Temperature Control Type",
        "    HalfFlowPower,           !- Setpoint Type",
        "    FractionOfAutosizedHeatingCapacity,  !- Heating Design Capacity Method",
        "    ,                        !- Heating Design Capacity {W}",
        "    ,                        !- Heating Design Capacity Per Floor Area {W/m2}",
        "    0.9,                     !- Fraction of Autosized Heating Design Capacity",
        "    autosize,                !- Maximum Hot Water Flow {m3/s}",
        "    West Zone Radiant Water Inlet Node,  !- Heating Water Inlet Node Name",
        "    West Zone Radiant Water Outlet Node, !- Heating Water Outlet Node Name",
        "    2.0,                     !- Heating Control Throttling Range {deltaC}",
        "    Radiant Heating Setpoints,  !- Heating Control Temperature Schedule Name",
        "    FractionOfAutosizedCoolingCapacity,   !- Cooling Design Capacity Method",
        "    ,                        !- Cooling Design Capacity {W}",
        "    ,                        !- Cooling Design Capacity Per Floor Area {W/m2}",
        "    1.2,                     !- Fraction of Autosized Cooling Design Capacity",
        "    autosize,                !- Maximum Cold Water Flow {m3/s}",
        "    Zone 1 Cooling Water Inlet Node,     !- Cooling Water Inlet Node Name",
        "    Zone 1 Cooling Water Outlet Node,    !- Cooling Water Outlet Node Name",
        "    2.0,                     !- Cooling Control Throttling Range {deltaC}",
        "    Radiant Cooling Setpoints,           !- Cooling Control Temperature Schedule Name",
        "    ,                        !- Condensation Control Type",
        "    ,                        !- Condensation Control Dewpoint Offset {C}",
        "    ,                        !- Number of Circuits",
        "    ;                        !- Circuit Length {m}",

        "  BuildingSurface:Detailed,",
        "    Zn001:Flr001,            !- Name",
        "    Floor,                   !- Surface Type",
        "    Slab Floor with Radiant, !- Construction Name",
        "    West Zone,               !- Zone Name",
        "    Ground,                  !- Outside Boundary Condition",
        "    ,                        !- Outside Boundary Condition Object",
        "    NoSun,                   !- Sun Exposure",
        "    NoWind,                  !- Wind Exposure",
        "    1.000000,                !- View Factor to Ground",
        "    4,                       !- Number of Vertices",
        "    0.0, 0.0, 0.0,           !- X,Y,Z ==> Vertex 1 {m}",
        "    0.0, 6.096000,0.0,       !- X,Y,Z ==> Vertex 2 {m}",
        "    6.096000,6.096000,0.0,   !- X,Y,Z ==> Vertex 3 {m}",
        "    6.096000, 0.0, 0.0;      !- X,Y,Z ==> Vertex 4 {m}",

        "  Construction:InternalSource,",
        "    Slab Floor with Radiant, !- Name",
        "    4,                       !- Source Present After Layer Number",
        "    4,                       !- Temperature Calculation Requested After Layer Number",
        "    1,                       !- Dimensions for the CTF Calculation",
        "    0.1524,                  !- Tube Spacing {m}",
        "    0.0,                     !- Two-Dimensional Position of Interior Temperature Calculation Request"
        "    CONCRETE - DRIED SAND AND GRAVEL 4 IN,  !- Outside Layer",
        "    INS - EXPANDED EXT POLYSTYRENE R12 2 IN,  !- Layer 2",
        "    GYP1,                    !- Layer 3",
        "    GYP2,                    !- Layer 4",
        "    FINISH FLOORING - TILE 1 / 16 IN;  !- Layer 5",

        "  Material,",
        "    CONCRETE - DRIED SAND AND GRAVEL 4 IN,  !- Name",
        "    MediumRough,             !- Roughness",
        "    0.1000000,               !- Thickness {m}",
        "    1.290000,                !- Conductivity {W/m-K}",
        "    2242.580,                !- Density {kg/m3}",
        "    830.00000,               !- Specific Heat {J/kg-K}",
        "    0.9000000,               !- Thermal Absorptance",
        "    0.6000000,               !- Solar Absorptance",
        "    0.6000000;               !- Visible Absorptance",

        "  Material,",
        "    INS - EXPANDED EXT POLYSTYRENE R12 2 IN,  !- Name",
        "    Rough,                   !- Roughness",
        "    5.0000001E-02,           !- Thickness {m}",
        "    2.0000000E-02,           !- Conductivity {W/m-K}",
        "    56.06000,                !- Density {kg/m3}",
        "    1210.000,                !- Specific Heat {J/kg-K}",
        "    0.9000000,               !- Thermal Absorptance",
        "    0.5000000,               !- Solar Absorptance",
        "    0.5000000;               !- Visible Absorptance",

        "  Material,",
        "    GYP1,                    !- Name",
        "    MediumRough,             !- Roughness",
        "    1.2700000E-02,           !- Thickness {m}",
        "    7.8450000E-01,           !- Conductivity {W/m-K}",
        "    1842.1221,               !- Density {kg/m3}",
        "    988.000,                 !- Specific Heat {J/kg-K}",
        "    0.9000000,               !- Thermal Absorptance",
        "    0.5000000,               !- Solar Absorptance",
        "    0.5000000;               !- Visible Absorptance",

        "  Material,",
        "    GYP2,                    !- Name",
        "    MediumRough,             !- Roughness",
        "    1.9050000E-02,           !- Thickness {m}",
        "    7.8450000E-01,           !- Conductivity {W/m-K}",
        "    1842.1221,               !- Density {kg/m3}",
        "    988.000,                 !- Specific Heat {J/kg-K}",
        "    0.9000000,               !- Thermal Absorptance",
        "    0.5000000,               !- Solar Absorptance",
        "    0.5000000;               !- Visible Absorptance",

        "  Material,",
        "    FINISH FLOORING - TILE 1 / 16 IN,  !- Name",
        "    Smooth,                  !- Roughness",
        "    1.6000000E-03,           !- Thickness {m}",
        "    0.1700000,               !- Conductivity {W/m-K}",
        "    1922.210,                !- Density {kg/m3}",
        "    1250.000,                !- Specific Heat {J/kg-K}",
        "    0.9000000,               !- Thermal Absorptance",
        "    0.5000000,               !- Solar Absorptance",
        "    0.5000000;               !- Visible Absorptance",

        "  Schedule:Compact,",
        "    RADIANTSYSAVAILSCHED,    !- Name",
        "    FRACTION,                !- Schedule Type Limits Name",
        "    Through: 3/31,           !- Field 1",
        "    For: Alldays,            !- Field 2",
        "    Until: 24:00,1.00,       !- Field 3",
        "    Through: 9/30,           !- Field 5",
        "    For: Alldays,            !- Field 6",
        "    Until: 24:00,0.00,       !- Field 7",
        "    Through: 12/31,          !- Field 9",
        "    For: Alldays,            !- Field 10",
        "    Until: 24:00,1.00;       !- Field 11",

        "  Schedule:Compact,",
        "    HW LOOP TEMP SCHEDULE,   !- Name",
        "    TEMPERATURE,             !- Schedule Type Limits Name",
        "    Through: 12/31,          !- Field 1",
        "    For: Alldays,            !- Field 2",
        "    Until: 24:00,60.00;      !- Field 3",

        "  Schedule:Compact,",
        "    RADIANT HEATING SETPOINTS,  !- Name",
        "    TEMPERATURE,             !- Schedule Type Limits Name",
        "    Through: 12/31,          !- Field 1",
        "    For: Alldays,            !- Field 2",
        "    Until: 7:00,12.00,       !- Field 3",
        "    Until: 17:00,17.00,      !- Field 5",
        "    Until: 24:00,12.00;      !- Field 7",

        "  Sizing:Plant,",
        "    Hot Water Loop,          !- Plant or Condenser Loop Name",
        "    heating,                 !- Loop Type",
        "    60.,                     !- Design Loop Exit Temperature {C}",
        "    10;                      !- Loop Design Temperature Difference {deltaC}",

        "  PlantLoop,",
        "    Hot Water Loop,          !- Name",
        "    Water,                   !- Fluid Type",
        "    ,                        !- User Defined Fluid Type",
        "    Hot Loop Operation,      !- Plant Equipment Operation Scheme Name",
        "    HW Supply Outlet Node,   !- Loop Temperature Setpoint Node Name",
        "    100,                     !- Maximum Loop Temperature {C}",
        "    10,                      !- Minimum Loop Temperature {C}",
        "    0.0043,                  !- Maximum Loop Flow Rate {m3/s}",
        "    0,                       !- Minimum Loop Flow Rate {m3/s}",
        "    autocalculate,           !- Plant Loop Volume {m3}",
        "    HW Supply Inlet Node,    !- Plant Side Inlet Node Name",
        "    HW Supply Outlet Node,   !- Plant Side Outlet Node Name",
        "    Heating Supply Side Branches,  !- Plant Side Branch List Name",
        "    Heating Supply Side Connectors,  !- Plant Side Connector List Name",
        "    HW Demand Inlet Node,    !- Demand Side Inlet Node Name",
        "    HW Demand Outlet Node,   !- Demand Side Outlet Node Name",
        "    Heating Demand Side Branches,  !- Demand Side Branch List Name",
        "    Heating Demand Side Connectors,  !- Demand Side Connector List Name",
        "    Optimal,                 !- Load Distribution Scheme",
        "    ,                        !- Availability Manager List Name",
        "    ,                        !- Plant Loop Demand Calculation Scheme",
        "    ,                        !- Common Pipe Simulation",
        "    ,                        !- Pressure Simulation Type",
        "    2.0;                     !- Loop Circulation Time {minutes}",

        "  SetpointManager:Scheduled,",
        "    Hot Water Loop Setpoint Manager,  !- Name",
        "    Temperature,             !- Control Variable",
        "    HW Loop Temp Schedule,   !- Schedule Name",
        "    Hot Water Loop Setpoint Node List;  !- Setpoint Node or NodeList Name",

        "  NodeList,",
        "    Hot Water Loop Setpoint Node List,  !- Name",
        "    HW Supply Outlet Node;   !- Node 1 Name",

        "  BranchList,",
        "    Heating Supply Side Branches,  !- Name",
        "    Heating Supply Inlet Branch,  !- Branch 1 Name",
        "    Heating Purchased Hot Water Branch,  !- Branch 2 Name",
        "    Heating Supply Bypass Branch,  !- Branch 3 Name",
        "    Heating Supply Outlet Branch;  !- Branch 4 Name",

        "  ConnectorList,",
        "    Heating Supply Side Connectors,  !- Name",
        "    Connector:Splitter,      !- Connector 1 Object Type",
        "    Heating Supply Splitter, !- Connector 1 Name",
        "    Connector:Mixer,         !- Connector 2 Object Type",
        "    Heating Supply Mixer;    !- Connector 2 Name",

        "  Branch,",
        "    Heating Supply Inlet Branch,  !- Name",
        "    ,                        !- Pressure Drop Curve Name",
        "    Pump:VariableSpeed,      !- Component 1 Object Type",
        "    HW Circ Pump,            !- Component 1 Name",
        "    HW Supply Inlet Node,    !- Component 1 Inlet Node Name",
        "    HW Pump Outlet Node;     !- Component 1 Outlet Node Name",

        "  Branch,",
        "    Heating Purchased Hot Water Branch,  !- Name",
        "    ,                        !- Pressure Drop Curve Name",
        "    DistrictHeating,         !- Component 1 Object Type",
        "    Purchased Heating,       !- Component 1 Name",
        "    Purchased Heat Inlet Node,  !- Component 1 Inlet Node Name",
        "    Purchased Heat Outlet Node;  !- Component 1 Outlet Node Name",

        "  Branch,",
        "    Heating Supply Bypass Branch,  !- Name",
        "    ,                        !- Pressure Drop Curve Name",
        "    Pipe:Adiabatic,          !- Component 1 Object Type",
        "    Heating Supply Side Bypass,  !- Component 1 Name",
        "    Heating Supply Bypass Inlet Node,  !- Component 1 Inlet Node Name",
        "    Heating Supply Bypass Outlet Node;  !- Component 1 Outlet Node Name",

        "  Pipe:Adiabatic,",
        "    Heating Supply Side Bypass,  !- Name",
        "    Heating Supply Bypass Inlet Node,  !- Inlet Node Name",
        "    Heating Supply Bypass Outlet Node;  !- Outlet Node Name",

        "  Branch,",
        "    Heating Supply Outlet Branch,  !- Name",
        "    ,                        !- Pressure Drop Curve Name",
        "    Pipe:Adiabatic,          !- Component 1 Object Type",
        "    Heating Supply Outlet,   !- Component 1 Name",
        "    Heating Supply Exit Pipe Inlet Node,  !- Component 1 Inlet Node Name",
        "    HW Supply Outlet Node;   !- Component 1 Outlet Node Name",

        "  Pipe:Adiabatic,",
        "    Heating Supply Outlet,   !- Name",
        "    Heating Supply Exit Pipe Inlet Node,  !- Inlet Node Name",
        "    HW Supply Outlet Node;   !- Outlet Node Name",

        "  BranchList,",
        "    Heating Demand Side Branches,  !- Name",
        "    Reheat Inlet Branch,     !- Branch 1 Name",
        "    Zone 1 Radiant Branch,   !- Branch 5 Name",
        "    Reheat Bypass Branch,    !- Branch 8 Name",
        "    Reheat Outlet Branch;    !- Branch 9 Name",

        "  ConnectorList,",
        "    Heating Demand Side Connectors,  !- Name",
        "    Connector:Splitter,      !- Connector 1 Object Type",
        "    Reheat Splitter,         !- Connector 1 Name",
        "    Connector:Mixer,         !- Connector 2 Object Type",
        "    Reheat Mixer;            !- Connector 2 Name",

        "  Branch,",
        "    Reheat Inlet Branch,     !- Name",
        "    ,                        !- Pressure Drop Curve Name",
        "    Pipe:Adiabatic,          !- Component 1 Object Type",
        "    Reheat Inlet Pipe,       !- Component 1 Name",
        "    HW Demand Inlet Node,    !- Component 1 Inlet Node Name",
        "    HW Demand Entrance Pipe Outlet Node;  !- Component 1 Outlet Node Name",

        "  Pipe:Adiabatic,",
        "    Reheat Inlet Pipe,       !- Name",
        "    HW Demand Inlet Node,    !- Inlet Node Name",
        "    HW Demand Entrance Pipe Outlet Node;  !- Outlet Node Name",

        "  Branch,",
        "    Reheat Outlet Branch,    !- Name",
        "    ,                        !- Pressure Drop Curve Name",
        "    Pipe:Adiabatic,          !- Component 1 Object Type",
        "    Reheat Outlet Pipe,      !- Component 1 Name",
        "    HW Demand Exit Pipe Inlet Node,  !- Component 1 Inlet Node Name",
        "    HW Demand Outlet Node;   !- Component 1 Outlet Node Name",

        "  Pipe:Adiabatic,",
        "    Reheat Outlet Pipe,      !- Name",
        "    HW Demand Exit Pipe Inlet Node,  !- Inlet Node Name",
        "    HW Demand Outlet Node;   !- Outlet Node Name",

        "  Branch,",
        "    Zone 1 Radiant Branch,   !- Name",
        "    ,                        !- Pressure Drop Curve Name",
        "    ZoneHVAC:LowTemperatureRadiant:VariableFlow,  !- Component 1 Object Type",
        "    West Zone Radiant Floor, !- Component 1 Name",
        "    West Zone Radiant Water Inlet Node,  !- Component 1 Inlet Node Name",
        "    West Zone Radiant Water Outlet Node;  !- Component 1 Outlet Node Name",

        "  Branch,",
        "    Reheat Bypass Branch,    !- Name",
        "    ,                        !- Pressure Drop Curve Name",
        "    Pipe:Adiabatic,          !- Component 1 Object Type",
        "    Reheat Bypass,           !- Component 1 Name",
        "    Reheat Bypass Inlet Node,!- Component 1 Inlet Node Name",
        "    Reheat Bypass Outlet Node;  !- Component 1 Outlet Node Name",

        "  Pipe:Adiabatic,",
        "    Reheat Bypass,           !- Name",
        "    Reheat Bypass Inlet Node,!- Inlet Node Name",
        "    Reheat Bypass Outlet Node;  !- Outlet Node Name",

        "  Connector:Splitter,",
        "    Reheat Splitter,         !- Name",
        "    Reheat Inlet Branch,     !- Inlet Branch Name",
        "    Zone 1 Radiant Branch,   !- Outlet Branch 4 Name",
        "    Reheat Bypass Branch;    !- Outlet Branch 7 Name",

        "  Connector:Mixer,",
        "    Reheat Mixer,            !- Name",
        "    Reheat Outlet Branch,    !- Outlet Branch Name",
        "    Zone 1 Radiant Branch,   !- Inlet Branch 4 Name",
        "    Reheat Bypass Branch;    !- Inlet Branch 7 Name",

        "  Connector:Splitter,",
        "    Heating Supply Splitter, !- Name",
        "    Heating Supply Inlet Branch,  !- Inlet Branch Name",
        "    Heating Purchased Hot Water Branch,  !- Outlet Branch 1 Name",
        "    Heating Supply Bypass Branch;  !- Outlet Branch 2 Name",

        "  Connector:Mixer,",
        "    Heating Supply Mixer,    !- Name",
        "    Heating Supply Outlet Branch,  !- Outlet Branch Name",
        "    Heating Purchased Hot Water Branch,  !- Inlet Branch 1 Name",
        "    Heating Supply Bypass Branch;  !- Inlet Branch 2 Name",

        "  PlantEquipmentOperationSchemes,",
        "    Hot Loop Operation,      !- Name",
        "    PlantEquipmentOperation:HeatingLoad,  !- Control Scheme 1 Object Type",
        "    Purchased Only,          !- Control Scheme 1 Name",
        "    ON;                      !- Control Scheme 1 Schedule Name",

        "  PlantEquipmentOperation:HeatingLoad,",
        "    Purchased Only,          !- Name",
        "    0,                       !- Load Range 1 Lower Limit {W}",
        "    1000000,                 !- Load Range 1 Upper Limit {W}",
        "    heating plant;           !- Range 1 Equipment List Name",

        "  PlantEquipmentList,",
        "    heating plant,           !- Name",
        "    DistrictHeating,         !- Equipment 1 Object Type",
        "    Purchased Heating;       !- Equipment 1 Name",

        "  Pump:VariableSpeed,",
        "    HW Circ Pump,            !- Name",
        "    HW Supply Inlet Node,    !- Inlet Node Name",
        "    HW Pump Outlet Node,     !- Outlet Node Name",
        "    .0043,                   !- Rated Flow Rate {m3/s}",
        "    300000,                  !- Rated Pump Head {Pa}",
        "    2000,                    !- Rated Power Consumption {W}",
        "    .87,                     !- Motor Efficiency",
        "    0.0,                     !- Fraction of Motor Inefficiencies to Fluid Stream",
        "    0,                       !- Coefficient 1 of the Part Load Performance Curve",
        "    1,                       !- Coefficient 2 of the Part Load Performance Curve",
        "    0,                       !- Coefficient 3 of the Part Load Performance Curve",
        "    0,                       !- Coefficient 4 of the Part Load Performance Curve",
        "    0,                       !- Minimum Flow Rate {m3/s}",
        "    INTERMITTENT;            !- Pump Control Type",

        "  DistrictHeating,",
        "    Purchased Heating,       !- Name",
        "    Purchased Heat Inlet Node,  !- Hot Water Inlet Node Name",
        "    Purchased Heat Outlet Node,  !- Hot Water Outlet Node Name",
        "    1000000;                 !- Nominal Capacity {W}",

        "  Sizing:Plant,",
        "    Chilled Water Loop,      !- Plant or Condenser Loop Name",
        "    cooling,                 !- Loop Type",
        "    6.7,                     !- Design Loop Exit Temperature {C}",
        "    2;                       !- Loop Design Temperature Difference {deltaC}",

        "  PlantLoop,",
        "    Chilled Water Loop,      !- Name",
        "    Water,                   !- Fluid Type",
        "    ,                        !- User Defined Fluid Type",
        "    CW Loop Operation,       !- Plant Equipment Operation Scheme Name",
        "    CW Supply Outlet Node,   !- Loop Temperature Setpoint Node Name",
        "    98,                      !- Maximum Loop Temperature {C}",
        "    1,                       !- Minimum Loop Temperature {C}",
        "    0.0011,                  !- Maximum Loop Flow Rate {m3/s}",
        "    0,                       !- Minimum Loop Flow Rate {m3/s}",
        "    autocalculate,           !- Plant Loop Volume {m3}",
        "    CW Supply Inlet Node,    !- Plant Side Inlet Node Name",
        "    CW Supply Outlet Node,   !- Plant Side Outlet Node Name",
        "    Cooling Supply Side Branches,  !- Plant Side Branch List Name",
        "    Cooling Supply Side Connectors,  !- Plant Side Connector List Name",
        "    CW Demand Inlet Node,    !- Demand Side Inlet Node Name",
        "    CW Demand Outlet Node,   !- Demand Side Outlet Node Name",
        "    Cooling Demand Side Branches,  !- Demand Side Branch List Name",
        "    Cooling Demand Side Connectors,  !- Demand Side Connector List Name",
        "    Optimal,                 !- Load Distribution Scheme",
        "    ,                        !- Availability Manager List Name",
        "    ,                        !- Plant Loop Demand Calculation Scheme",
        "    ,                        !- Common Pipe Simulation",
        "    ,                        !- Pressure Simulation Type",
        "    2.0;                     !- Loop Circulation Time {minutes}",

        "  SetpointManager:Scheduled,",
        "    Chilled Water Loop Setpoint Manager,  !- Name",
        "    Temperature,             !- Control Variable",
        "    CW Loop Temp Schedule,   !- Schedule Name",
        "    Chilled Water Loop Setpoint Node List;  !- Setpoint Node or NodeList Name",

        "	Schedule:Compact,",
        "	 CW LOOP TEMP SCHEDULE, !- Name",
        "	 TEMPERATURE,           !- Schedule Type Limits Name",
        "	 Through: 12/31,        !- Field 1",
        "	 For: Alldays,          !- Field 2",
        "	 Until: 24:00, 10.0;    !- Field 3",

        "  NodeList,",
        "    Chilled Water Loop Setpoint Node List,  !- Name",
        "    CW Supply Outlet Node;   !- Node 1 Name",

        "  BranchList,",
        "    Cooling Supply Side Branches,  !- Name",
        "    CW Pump Branch,          !- Branch 1 Name",
        "    Purchased Cooling Branch,!- Branch 4 Name",
        "    Supply Bypass Branch,    !- Branch 5 Name",
        "    Cooling Supply Outlet;   !- Branch 6 Name",

        "  BranchList,",
        "    Cooling Demand Side Branches,  !- Name",
        "    Cooling Demand Inlet,    !- Branch 1 Name",
        "    Zone 1 Cooling Branch,   !- Branch 2 Name",
        "    Demand Bypass Branch,    !- Branch 3 Name",
        "    Cooling Demand Outlet;   !- Branch 4 Name",

        "  ConnectorList,",
        "    Cooling Supply Side Connectors,  !- Name",
        "    Connector:Splitter,      !- Connector 1 Object Type",
        "    CW Loop Splitter,        !- Connector 1 Name",
        "    Connector:Mixer,         !- Connector 2 Object Type",
        "    CW Loop Mixer;           !- Connector 2 Name",

        "  ConnectorList,",
        "    Cooling Demand Side Connectors,  !- Name",
        "    Connector:Splitter,      !- Connector 1 Object Type",
        "    CW Demand Splitter,      !- Connector 1 Name",
        "    Connector:Mixer,         !- Connector 2 Object Type",
        "    CW Demand Mixer;         !- Connector 2 Name",

        "  Branch,",
        "    Cooling Demand Inlet,    !- Name",
        "    ,                        !- Pressure Drop Curve Name",
        "    Pipe:Adiabatic,          !- Component 1 Object Type",
        "    Demand Side Inlet Pipe,  !- Component 1 Name",
        "    CW Demand Inlet Node,    !- Component 1 Inlet Node Name",
        "    CW Demand Entrance Pipe Outlet Node;  !- Component 1 Outlet Node Name",

        "  Schedule:Compact,",
        "    RADIANT COOLING SETPOINTS,  !- Name",
        "    TEMPERATURE,             !- Schedule Type Limits Name",
        "    Through: 12/31,          !- Field 1",
        "    For: Alldays,            !- Field 2",
        "    Until: 24:00,26.0;       !- Field 3",

        "  Pipe:Adiabatic,",
        "    Demand Side Inlet Pipe,  !- Name",
        "    CW Demand Inlet Node,    !- Inlet Node Name",
        "    CW Demand Entrance Pipe Outlet Node;  !- Outlet Node Name",

        "  Branch,",
        "    Zone 1 Cooling Branch,   !- Name",
        "    ,                        !- Pressure Drop Curve Name",
        "    ZoneHVAC:LowTemperatureRadiant:VariableFlow,  !- Component 1 Object Type",
        "    West Zone Radiant Floor,   !- Component 1 Name",
        "    Zone 1 Cooling Water Inlet Node,  !- Component 1 Inlet Node Name",
        "    Zone 1 Cooling Water Outlet Node; !- Component 1 Outlet Node Name",

        "  Branch,",
        "    Demand Bypass Branch,    !- Name",
        "    ,                        !- Pressure Drop Curve Name",
        "    Pipe:Adiabatic,          !- Component 1 Object Type",
        "    Demand Side Bypass,      !- Component 1 Name",
        "    CW Demand Bypass Inlet Node,  !- Component 1 Inlet Node Name",
        "    CW Demand Bypass Outlet Node;  !- Component 1 Outlet Node Name",

        "  Pipe:Adiabatic,",
        "    Demand Side Bypass,      !- Name",
        "    CW Demand Bypass Inlet Node,  !- Inlet Node Name",
        "    CW Demand Bypass Outlet Node;  !- Outlet Node Name",

        "  Branch,",
        "    Cooling Demand Outlet,   !- Name",
        "    ,                        !- Pressure Drop Curve Name",
        "    Pipe:Adiabatic,          !- Component 1 Object Type",
        "    CW Demand Side Outlet Pipe,  !- Component 1 Name",
        "    CW Demand Exit Pipe Inlet Node,  !- Component 1 Inlet Node Name",
        "    CW Demand Outlet Node;   !- Component 1 Outlet Node Name",

        "  Pipe:Adiabatic,",
        "    CW Demand Side Outlet Pipe,  !- Name",
        "    CW Demand Exit Pipe Inlet Node,  !- Inlet Node Name",
        "    CW Demand Outlet Node;   !- Outlet Node Name",

        "  Branch,",
        "    Cooling Supply Outlet,   !- Name",
        "    ,                        !- Pressure Drop Curve Name",
        "    Pipe:Adiabatic,          !- Component 1 Object Type",
        "    Supply Side Outlet Pipe, !- Component 1 Name",
        "    Supply Side Exit Pipe Inlet Node,  !- Component 1 Inlet Node Name",
        "    CW Supply Outlet Node;   !- Component 1 Outlet Node Name",

        "  Pipe:Adiabatic,",
        "    Supply Side Outlet Pipe, !- Name",
        "    Supply Side Exit Pipe Inlet Node,  !- Inlet Node Name",
        "    CW Supply Outlet Node;   !- Outlet Node Name",

        "  Branch,",
        "    CW Pump Branch,          !- Name",
        "    ,                        !- Pressure Drop Curve Name",
        "    Pump:VariableSpeed,      !- Component 1 Object Type",
        "    Circ Pump,               !- Component 1 Name",
        "    CW Supply Inlet Node,    !- Component 1 Inlet Node Name",
        "    CW Pump Outlet Node;     !- Component 1 Outlet Node Name",

        "  Branch,",
        "    Purchased Cooling Branch,!- Name",
        "    ,                        !- Pressure Drop Curve Name",
        "    DistrictCooling,         !- Component 1 Object Type",
        "    Purchased Cooling,       !- Component 1 Name",
        "    Purchased Cooling Inlet Node,  !- Component 1 Inlet Node Name",
        "    Purchased Cooling Outlet Node; !- Component 1 Outlet Node Name",

        "  Branch,",
        "    Supply Bypass Branch,    !- Name",
        "    ,                        !- Pressure Drop Curve Name",
        "    Pipe:Adiabatic,          !- Component 1 Object Type",
        "    Supply Side Bypass,      !- Component 1 Name",
        "    CW Supply Bypass Inlet Node,  !- Component 1 Inlet Node Name",
        "    CW Supply Bypass Outlet Node; !- Component 1 Outlet Node Name",

        "  Pipe:Adiabatic,",
        "    Supply Side Bypass,      !- Name",
        "    CW Supply Bypass Inlet Node,  !- Inlet Node Name",
        "    CW Supply Bypass Outlet Node; !- Outlet Node Name",

        "  Connector:Splitter,",
        "    CW Loop Splitter,        !- Name",
        "    CW Pump Branch,          !- Inlet Branch Name",
        "    Purchased Cooling Branch,!- Outlet Branch 3 Name",
        "    Supply Bypass Branch;    !- Outlet Branch 4 Name",

        "  Connector:Mixer,",
        "    CW Loop Mixer,           !- Name",
        "    Cooling Supply Outlet,   !- Outlet Branch Name",
        "    Purchased Cooling Branch,!- Inlet Branch 3 Name",
        "    Supply Bypass Branch;    !- Inlet Branch 4 Name",

        "  Connector:Splitter,",
        "    CW Demand Splitter,      !- Name",
        "    Cooling Demand Inlet,    !- Inlet Branch Name",
        "    Demand Bypass Branch,    !- Outlet Branch 1 Name",
        "    Zone 1 Cooling Branch;   !- Outlet Branch 2 Name",

        "  Connector:Mixer,",
        "    CW Demand Mixer,         !- Name",
        "    Cooling Demand Outlet,   !- Outlet Branch Name",
        "    Zone 1 Cooling Branch,   !- Inlet Branch 1 Name",
        "    Demand Bypass Branch;    !- Inlet Branch 2 Name",

        "  PlantEquipmentOperationSchemes,",
        "    CW Loop Operation,       !- Name",
        "    PlantEquipmentOperation:CoolingLoad,  !- Control Scheme 1 Object Type",
        "    Always Operation,        !- Control Scheme 1 Name",
        "    Always;                  !- Control Scheme 1 Schedule Name",

        "  Schedule:Compact,",
        "    Always,                  !- Name",
        "    FRACTION,                !- Schedule Type Limits Name",
        "    Through: 12/31,          !- Field 1",
        "    For: Alldays,            !- Field 2",
        "    Until: 24:00,1.0;        !- Field 3",

        "  PlantEquipmentOperation:CoolingLoad,",
        "    Always Operation,        !- Name",
        "    0,                       !- Load Range 1 Lower Limit {W}",
        "    70000,                   !- Load Range 1 Upper Limit {W}",
        "    Purchased Only;          !- Range 3 Equipment List Name",

        "  PlantEquipmentList,",
        "    Purchased Only,          !- Name",
        "    DistrictCooling,         !- Equipment 1 Object Type",
        "    Purchased Cooling;       !- Equipment 1 Name",

        "  DistrictCooling,",
        "    Purchased Cooling,             !- Name",
        "    Purchased Cooling Inlet Node,  !- Chilled Water Inlet Node Name",
        "    Purchased Cooling Outlet Node, !- Chilled Water Outlet Node Name",
        "    680000;                        !- Nominal Capacity {W}",

        "  Pump:VariableSpeed,",
        "    Circ Pump,               !- Name",
        "    CW Supply Inlet Node,    !- Inlet Node Name",
        "    CW Pump Outlet Node,     !- Outlet Node Name",
        "    .0011,                   !- Rated Flow Rate {m3/s}",
        "    300000,                  !- Rated Pump Head {Pa}",
        "    500,                     !- Rated Power Consumption {W}",
        "    .87,                     !- Motor Efficiency",
        "    0.0,                     !- Fraction of Motor Inefficiencies to Fluid Stream",
        "    0,                       !- Coefficient 1 of the Part Load Performance Curve",
        "    1,                       !- Coefficient 2 of the Part Load Performance Curve",
        "    0,                       !- Coefficient 3 of the Part Load Performance Curve",
        "    0,                       !- Coefficient 4 of the Part Load Performance Curve",
        "    0,                       !- Minimum Flow Rate {m3/s}",
        "    INTERMITTENT;            !- Pump Control Type",

    });
    ASSERT_TRUE(process_idf(idf_objects));

    GetProjectControlData(state, ErrorsFound);
    EXPECT_FALSE(ErrorsFound);

    GetZoneData(ErrorsFound);
    EXPECT_FALSE(ErrorsFound);
    EXPECT_EQ("WEST ZONE", Zone(1).Name);

    GetZoneEquipmentData1(state);
    ProcessScheduleInput(state.files);
    ScheduleInputProcessed = true;

    HeatBalanceManager::SetPreConstructionInputParameters();
    GetMaterialData(state.dataWindowEquivalentLayer, state.files, ErrorsFound);
    EXPECT_FALSE(ErrorsFound);

    GetConstructData(state.files, ErrorsFound);
    EXPECT_FALSE(ErrorsFound);

    GetPlantSizingInput();
    GetPlantLoopData(state);
    GetPlantInput(state);
    SetupInitialPlantCallingOrder();
    SetupBranchControlTypes();
    DataSurfaces::WorldCoordSystem = true;
    GetSurfaceListsInputs();

    ErrorsFound = false;
    SetupZoneGeometry(state, ErrorsFound);
    EXPECT_FALSE(ErrorsFound);

    GetLowTempRadiantSystem();
    EXPECT_EQ(1, LowTempRadiantSystem::NumOfHydrLowTempRadSys);
    EXPECT_EQ("WEST ZONE RADIANT FLOOR", RadSysTypes(RadSysNum).Name);
    EXPECT_EQ(LowTempRadiantSystem::HydronicSystem, RadSysTypes(RadSysNum).SystemType);

    ErrorsFound = false;
    PlantUtilities::ScanPlantLoopsForObject(state.dataBranchInputManager,
                                            HydrRadSys(RadSysNum).Name,
                                            TypeOf_LowTempRadiant_VarFlow,
                                            HydrRadSys(RadSysNum).HWLoopNum,
                                            HydrRadSys(RadSysNum).HWLoopSide,
                                            HydrRadSys(RadSysNum).HWBranchNum,
                                            HydrRadSys(RadSysNum).HWCompNum,
                                            ErrorsFound,
                                            _,
                                            _,
                                            _,
                                            HydrRadSys(RadSysNum).HotWaterInNode,
                                            _);
    EXPECT_FALSE(ErrorsFound);

    ErrorsFound = false;
    PlantUtilities::ScanPlantLoopsForObject(state.dataBranchInputManager,
                                            HydrRadSys(RadSysNum).Name,
                                            TypeOf_LowTempRadiant_VarFlow,
                                            HydrRadSys(RadSysNum).CWLoopNum,
                                            HydrRadSys(RadSysNum).CWLoopSide,
                                            HydrRadSys(RadSysNum).CWBranchNum,
                                            HydrRadSys(RadSysNum).CWCompNum,
                                            ErrorsFound,
                                            _,
                                            _,
                                            _,
                                            HydrRadSys(RadSysNum).ColdWaterInNode,
                                            _);
    EXPECT_FALSE(ErrorsFound);

    DataSizing::CurZoneEqNum = 1;
    ZoneSizingRunDone = true;
    FinalZoneSizing.allocate(DataSizing::CurZoneEqNum);
    ZoneEqSizing.allocate(DataSizing::CurZoneEqNum);

    ZoneEqSizing(DataSizing::CurZoneEqNum).SizingMethod.allocate(25);
    ZoneEqSizing(DataSizing::CurZoneEqNum).SizingMethod(DataHVACGlobals::HeatingCapacitySizing) = DataSizing::FractionOfAutosizedHeatingCapacity;
    ZoneEqSizing(DataSizing::CurZoneEqNum).SizingMethod(DataHVACGlobals::CoolingCapacitySizing) = DataSizing::FractionOfAutosizedCoolingCapacity;
    // heating capacity sizing calculation
    FinalZoneSizing(DataSizing::CurZoneEqNum).NonAirSysDesHeatLoad = 10000.0;
    HeatingCapacity = FinalZoneSizing(DataSizing::CurZoneEqNum).NonAirSysDesHeatLoad * HydrRadSys(RadSysNum).ScaledHeatingCapacity;
    // cooling capacity sizing calculation
    FinalZoneSizing(DataSizing::CurZoneEqNum).NonAirSysDesCoolLoad = 10000.0;
    CoolingCapacity = FinalZoneSizing(DataSizing::CurZoneEqNum).NonAirSysDesCoolLoad * HydrRadSys(RadSysNum).ScaledCoolingCapacity;
    // hot water flow rate sizing calculation
    Density = GetDensityGlycol(PlantLoop(HydrRadSys(RadSysNum).HWLoopNum).FluidName,
                               60.0,
                               PlantLoop(HydrRadSys(RadSysNum).HWLoopNum).FluidIndex,
                               "AutosizeLowTempRadiantVariableFlowTest");
    Cp = GetSpecificHeatGlycol(PlantLoop(HydrRadSys(RadSysNum).HWLoopNum).FluidName,
                               60.0,
                               PlantLoop(HydrRadSys(RadSysNum).HWLoopNum).FluidIndex,
                               "AutosizeLowTempRadiantVariableFlowTest");
    HotWaterFlowRate = HeatingCapacity / (PlantSizData(1).DeltaT * Cp * Density);
    // chilled water flow rate sizing calculation
    Density = GetDensityGlycol(PlantLoop(HydrRadSys(RadSysNum).CWLoopNum).FluidName,
                               5.05,
                               PlantLoop(HydrRadSys(RadSysNum).CWLoopNum).FluidIndex,
                               "AutosizeLowTempRadiantVariableFlowTest");
    Cp = GetSpecificHeatGlycol(PlantLoop(HydrRadSys(RadSysNum).CWLoopNum).FluidName,
                               5.05,
                               PlantLoop(HydrRadSys(RadSysNum).CWLoopNum).FluidIndex,
                               "AutosizeLowTempRadiantVariableFlowTest");
    ChilledWaterFlowRate = CoolingCapacity / (PlantSizData(2).DeltaT * Cp * Density);
    // tuble length sizing calculation
    HydrRadSys(RadSysNum).TotalSurfaceArea = Surface(HydrRadSys(RadSysNum).SurfacePtr(1)).Area;
    TubeLengthDes = HydrRadSys(RadSysNum).TotalSurfaceArea / 0.1524; // tube length uses the construction perpendicular spacing

    // do autosize calculations
    SizeLowTempRadiantSystem(state, RadSysNum, RadSysTypes(1).SystemType);
    // Test autosized heat/cool capacity
    EXPECT_EQ(HeatingCapacity, HydrRadSys(RadSysNum).ScaledHeatingCapacity);
    EXPECT_EQ(CoolingCapacity, HydrRadSys(RadSysNum).ScaledCoolingCapacity);
    // Test autosized heat/cool flow rate
    EXPECT_EQ(HotWaterFlowRate, HydrRadSys(RadSysNum).WaterVolFlowMaxHeat);
    EXPECT_EQ(ChilledWaterFlowRate, HydrRadSys(RadSysNum).WaterVolFlowMaxCool);
    // Test autosized tube length
    EXPECT_EQ(TubeLengthDes, HydrRadSys(RadSysNum).TubeLength);
}

TEST_F(LowTempRadiantSystemTest, InitLowTempRadiantSystem)
{

    bool InitErrorFound;

    RadSysNum = 1;
    SystemType = ConstantFlowSystem;
    NumOfCFloLowTempRadSys = 1;
    CFloRadSys(RadSysNum).NumOfSurfaces = 0;
    TotalNumOfRadSystems = 0;
    BeginEnvrnFlag = false;
    CFloRadSys(RadSysNum).HotWaterInNode = 0;
    CFloRadSys(RadSysNum).ColdWaterInNode = 0;
    BeginTimeStepFlag = false;
    CFloRadSys(RadSysNum).VolFlowSchedPtr = 0;
    CFloRadSys(RadSysNum).EMSOverrideOnWaterMdot = false;
    CFloRadSys(RadSysNum).WaterMassFlowRate = 1.0;
    CFloRadSys(RadSysNum).HotDesignWaterMassFlowRate = 2.0;
    CFloRadSys(RadSysNum).ColdDesignWaterMassFlowRate = 3.0;
    CFloRadSys(RadSysNum).CWLoopNum = 0;
    CFloRadSys(RadSysNum).HWLoopNum = 0;
    CFloRadSys(RadSysNum).WaterVolFlowMax = 1.0;
    CFloRadSys(RadSysNum).NomPumpHead = 1.0;
    CFloRadSys(RadSysNum).NomPowerUse = 1.0;
    CFloRadSys(RadSysNum).MotorEffic = 1.2;

    CFloRadSys(RadSysNum).CoolingSystem = true;
    CFloRadSys(RadSysNum).HeatingSystem = false;
    InitLowTempRadiantSystem(state, false, RadSysNum, SystemType, InitErrorFound);
    EXPECT_EQ(3.0, CFloRadSys(RadSysNum).ChWaterMassFlowRate);
    EXPECT_EQ(0.0, CFloRadSys(RadSysNum).WaterMassFlowRate);

    CFloRadSys(RadSysNum).CoolingSystem = false;
    CFloRadSys(RadSysNum).HeatingSystem = true;
    InitLowTempRadiantSystem(state, false, RadSysNum, SystemType, InitErrorFound);
    EXPECT_EQ(2.0, CFloRadSys(RadSysNum).HotWaterMassFlowRate);
    EXPECT_EQ(0.0, CFloRadSys(RadSysNum).WaterMassFlowRate);
}

TEST_F(LowTempRadiantSystemTest, InitLowTempRadiantSystemCFloPump)
{

    bool InitErrorFound;
    Real64 actualEfficiencyPercentage;

    // Test 1: with autosize for max flow, nothing should happen
    LowTempRadiantSystem::clear_state();
    RadSysNum = 1;
    SystemType = ConstantFlowSystem;
    NumOfCFloLowTempRadSys = 1;
    CFloRadSys.allocate(NumOfCFloLowTempRadSys);
    CFloRadSys(RadSysNum).NumOfSurfaces = 0;
    CFloRadSys(RadSysNum).Name = "NoNameRadSys";
    TotalNumOfRadSystems = 0;
    BeginEnvrnFlag = false;
    DataZoneEquipment::ZoneEquipInputsFilled = false;
    CFloRadSys(RadSysNum).HotWaterInNode = 0;
    CFloRadSys(RadSysNum).ColdWaterInNode = 0;
    BeginTimeStepFlag = false;
    CFloRadSys(RadSysNum).VolFlowSchedPtr = 0;
    CFloRadSys(RadSysNum).EMSOverrideOnWaterMdot = false;
    CFloRadSys(RadSysNum).WaterMassFlowRate = 1.0;
    CFloRadSys(RadSysNum).HotDesignWaterMassFlowRate = 2.0;
    CFloRadSys(RadSysNum).ColdDesignWaterMassFlowRate = 3.0;
    CFloRadSys(RadSysNum).CWLoopNum = 0;
    CFloRadSys(RadSysNum).HWLoopNum = 0;
    CFloRadSys(RadSysNum).NomPumpHead = 1.0;
    CFloRadSys(RadSysNum).NomPowerUse = 1.0;
    CFloRadSys(RadSysNum).MotorEffic = 1.0;
    CFloRadSys(RadSysNum).PumpEffic = 0.0;
    CFloRadSys(RadSysNum).CoolingSystem = false;
    CFloRadSys(RadSysNum).HeatingSystem = false;

    CFloRadSys(RadSysNum).WaterVolFlowMax = AutoSize;
    InitLowTempRadiantSystem(state, false, RadSysNum, SystemType, InitErrorFound);
    EXPECT_EQ(CFloRadSys(RadSysNum).PumpEffic, 0.0);
    EXPECT_EQ(InitErrorFound, false);

    // Test 2: pump efficiency below 50%
    LowTempRadiantSystem::clear_state();
    RadSysNum = 1;
    SystemType = ConstantFlowSystem;
    NumOfCFloLowTempRadSys = 1;
    CFloRadSys.allocate(NumOfCFloLowTempRadSys);
    CFloRadSys(RadSysNum).NumOfSurfaces = 0;
    CFloRadSys(RadSysNum).Name = "NoNameRadSys";
    TotalNumOfRadSystems = 0;
    BeginEnvrnFlag = false;
    DataZoneEquipment::ZoneEquipInputsFilled = false;
    CFloRadSys(RadSysNum).HotWaterInNode = 0;
    CFloRadSys(RadSysNum).ColdWaterInNode = 0;
    BeginTimeStepFlag = false;
    CFloRadSys(RadSysNum).VolFlowSchedPtr = 0;
    CFloRadSys(RadSysNum).EMSOverrideOnWaterMdot = false;
    CFloRadSys(RadSysNum).WaterMassFlowRate = 1.0;
    CFloRadSys(RadSysNum).HotDesignWaterMassFlowRate = 2.0;
    CFloRadSys(RadSysNum).ColdDesignWaterMassFlowRate = 3.0;
    CFloRadSys(RadSysNum).CWLoopNum = 0;
    CFloRadSys(RadSysNum).HWLoopNum = 0;
    CFloRadSys(RadSysNum).NomPumpHead = 1.0;
    CFloRadSys(RadSysNum).NomPowerUse = 1.0;
    CFloRadSys(RadSysNum).MotorEffic = 1.0;
    CFloRadSys(RadSysNum).PumpEffic = 0.0;
    CFloRadSys(RadSysNum).CoolingSystem = false;
    CFloRadSys(RadSysNum).HeatingSystem = false;

    CFloRadSys(RadSysNum).WaterVolFlowMax = 0.4; // because of how other parameters are set, this value is equal to the pump efficiency
    InitLowTempRadiantSystem(state, false, RadSysNum, SystemType, InitErrorFound);
    actualEfficiencyPercentage = CFloRadSys(RadSysNum).PumpEffic * 100.0;
    std::string const error_string02 =
        delimited_string({"   ** Warning ** Check input.  Calc Pump Efficiency=" + General::RoundSigDigits(actualEfficiencyPercentage, 5) +
                          "% which is less than 50%, for pump in radiant system " + CFloRadSys(RadSysNum).Name});
    EXPECT_EQ(CFloRadSys(RadSysNum).WaterVolFlowMax, CFloRadSys(RadSysNum).PumpEffic);
    EXPECT_TRUE(compare_err_stream(error_string02, true));
    EXPECT_EQ(InitErrorFound, false);

    // Test 3: pump efficiency between 95% and 100%
    LowTempRadiantSystem::clear_state();
    RadSysNum = 1;
    SystemType = ConstantFlowSystem;
    NumOfCFloLowTempRadSys = 1;
    CFloRadSys.allocate(NumOfCFloLowTempRadSys);
    CFloRadSys(RadSysNum).NumOfSurfaces = 0;
    CFloRadSys(RadSysNum).Name = "NoNameRadSys";
    TotalNumOfRadSystems = 0;
    BeginEnvrnFlag = false;
    DataZoneEquipment::ZoneEquipInputsFilled = false;
    CFloRadSys(RadSysNum).HotWaterInNode = 0;
    CFloRadSys(RadSysNum).ColdWaterInNode = 0;
    BeginTimeStepFlag = false;
    CFloRadSys(RadSysNum).VolFlowSchedPtr = 0;
    CFloRadSys(RadSysNum).EMSOverrideOnWaterMdot = false;
    CFloRadSys(RadSysNum).WaterMassFlowRate = 1.0;
    CFloRadSys(RadSysNum).HotDesignWaterMassFlowRate = 2.0;
    CFloRadSys(RadSysNum).ColdDesignWaterMassFlowRate = 3.0;
    CFloRadSys(RadSysNum).CWLoopNum = 0;
    CFloRadSys(RadSysNum).HWLoopNum = 0;
    CFloRadSys(RadSysNum).NomPumpHead = 1.0;
    CFloRadSys(RadSysNum).NomPowerUse = 1.0;
    CFloRadSys(RadSysNum).MotorEffic = 1.0;
    CFloRadSys(RadSysNum).PumpEffic = 0.0;
    CFloRadSys(RadSysNum).CoolingSystem = false;
    CFloRadSys(RadSysNum).HeatingSystem = false;

    CFloRadSys(RadSysNum).WaterVolFlowMax = 0.98; // because of how other parameters are set, this value is equal to the pump efficiency
    InitLowTempRadiantSystem(state, false, RadSysNum, SystemType, InitErrorFound);
    actualEfficiencyPercentage = CFloRadSys(RadSysNum).PumpEffic * 100.0;
    std::string const error_string03 =
        delimited_string({"   ** Warning ** Check input.  Calc Pump Efficiency=" + General::RoundSigDigits(actualEfficiencyPercentage, 5) +
                          "% is approaching 100%, for pump in radiant system " + CFloRadSys(RadSysNum).Name});
    EXPECT_EQ(CFloRadSys(RadSysNum).WaterVolFlowMax, CFloRadSys(RadSysNum).PumpEffic);
    EXPECT_TRUE(compare_err_stream(error_string03, true));
    EXPECT_EQ(InitErrorFound, false);

    // Test 4: pump efficiency over 100%
    LowTempRadiantSystem::clear_state();
    RadSysNum = 1;
    SystemType = ConstantFlowSystem;
    NumOfCFloLowTempRadSys = 1;
    CFloRadSys.allocate(NumOfCFloLowTempRadSys);
    CFloRadSys(RadSysNum).NumOfSurfaces = 0;
    CFloRadSys(RadSysNum).Name = "NoNameRadSys";
    TotalNumOfRadSystems = 0;
    BeginEnvrnFlag = false;
    DataZoneEquipment::ZoneEquipInputsFilled = false;
    CFloRadSys(RadSysNum).HotWaterInNode = 0;
    CFloRadSys(RadSysNum).ColdWaterInNode = 0;
    BeginTimeStepFlag = false;
    CFloRadSys(RadSysNum).VolFlowSchedPtr = 0;
    CFloRadSys(RadSysNum).EMSOverrideOnWaterMdot = false;
    CFloRadSys(RadSysNum).WaterMassFlowRate = 1.0;
    CFloRadSys(RadSysNum).HotDesignWaterMassFlowRate = 2.0;
    CFloRadSys(RadSysNum).ColdDesignWaterMassFlowRate = 3.0;
    CFloRadSys(RadSysNum).CWLoopNum = 0;
    CFloRadSys(RadSysNum).HWLoopNum = 0;
    CFloRadSys(RadSysNum).NomPumpHead = 1.0;
    CFloRadSys(RadSysNum).NomPowerUse = 1.0;
    CFloRadSys(RadSysNum).MotorEffic = 1.0;
    CFloRadSys(RadSysNum).PumpEffic = 0.0;
    CFloRadSys(RadSysNum).CoolingSystem = false;
    CFloRadSys(RadSysNum).HeatingSystem = false;

    CFloRadSys(RadSysNum).WaterVolFlowMax = 1.23; // because of how other parameters are set, this value is equal to the pump efficiency
    InitLowTempRadiantSystem(state, false, RadSysNum, SystemType, InitErrorFound);
    actualEfficiencyPercentage = CFloRadSys(RadSysNum).PumpEffic * 100.0;
    std::string const error_string04 =
        delimited_string({"   ** Severe  ** Check input.  Calc Pump Efficiency=" + General::RoundSigDigits(actualEfficiencyPercentage, 5) +
                          "% which is bigger than 100%, for pump in radiant system " + CFloRadSys(RadSysNum).Name});
    EXPECT_EQ(CFloRadSys(RadSysNum).WaterVolFlowMax, CFloRadSys(RadSysNum).PumpEffic);
    EXPECT_TRUE(compare_err_stream(error_string04, true));
    EXPECT_EQ(InitErrorFound, true);
}

TEST_F(LowTempRadiantSystemTest, LowTempElecRadSurfaceGroupTest)
{

    int RadSysNum(1);

    std::string const idf_objects = delimited_string({

        "  ZoneHVAC:LowTemperatureRadiant:Electric,",
        "    West Zone Radiant Floor, !- Name",
        "    RadiantSysAvailSched,    !- Availability Schedule Name",
        "    West Zone,               !- Zone Name",
        "    West Zone Surface Group, !- Surface Name or Radiant Surface Group Name",
        "    heatingdesigncapacity,   !- Heating Design Capacity Method",
        "    100,                     !- Heating Design Capacity{ W }",
        "    ,                        !- Heating Design Capacity Per Floor Area{ W/m2 }",
        "    1.0,                     !- Fraction of Autosized Heating Design Capacity",
        "    MeanAirTemperature,      !- Temperature Control Type",
        "    HalfFlowPower,           !- Setpoint Type",
        "    2.0,                     !- Heating Throttling Range {deltaC}",
        "    Radiant Heating Setpoints;  !- Heating Control Temperature Schedule Name",

        "  ZoneHVAC:LowTemperatureRadiant:Electric,",
        "    East Zone Radiant Floor, !- Name",
        "    RadiantSysAvailSched,    !- Availability Schedule Name",
        "    East Zone,               !- Zone Name",
        "    East Zone Surface Group, !- Surface Name or Radiant Surface Group Name",
        "    heatingdesigncapacity,   !- Heating Design Capacity Method",
        "    100,                     !- Heating Design Capacity{ W }",
        "    ,                        !- Heating Design Capacity Per Floor Area{ W/m2 }",
        "    1.0,                     !- Fraction of Autosized Heating Design Capacity",
        "    MeanAirTemperature,      !- Temperature Control Type",
        "    HalfFlowPower,           !- Setpoint Type",
        "    2.0,                     !- Heating Throttling Range {deltaC}",
        "    Radiant Heating Setpoints;  !- Heating Control Temperature Schedule Name",

        "  ZoneHVAC:LowTemperatureRadiant:SurfaceGroup,",
        "    East Zone Surface Group, !- Name",
        "    Zn002:Flr001,             !- Surface 1 Name",
        "     0.5,                     !- Flow Fraction for Surface 1",
        "    Zn002:Flr002,             !- Surface 2 Name",
        "     0.5;                     !- Flow Fraction for Surface 2",

        "  ZoneHVAC:LowTemperatureRadiant:SurfaceGroup,",
        "    West Zone Surface Group, !- Name",
        "    Zn001:Flr001,             !- Surface 1 Name",
        "     0.5,                     !- Flow Fraction for Surface 1",
        "    Zn001:Flr002,             !- Surface 2 Name",
        "     0.5;                     !- Flow Fraction for Surface 2",

        "  Schedule:Compact,",
        "    RADIANTSYSAVAILSCHED,    !- Name",
        "    FRACTION,                !- Schedule Type Limits Name",
        "    Through: 12/31,          !- Field 1",
        "    For: Alldays,            !- Field 2",
        "    Until: 24:00,1.00;       !- Field 3",

        "  Schedule:Compact,",
        "    Radiant Heating Setpoints,   !- Name",
        "    TEMPERATURE,             !- Schedule Type Limits Name",
        "    Through: 12/31,          !- Field 1",
        "    For: Alldays,            !- Field 2",
        "    Until: 24:00,20.0;       !- Field 3",

    });
    ASSERT_TRUE(process_idf(idf_objects));

    Zone.allocate(2);
    Zone(1).Name = "WEST ZONE";
    Zone(2).Name = "EAST ZONE";

    DataSurfaces::TotSurfaces = 4;
    Surface.allocate(4);
    Surface(1).Name = "ZN001:FLR001";
    Surface(1).ZoneName = "WEST ZONE";
    Surface(1).Zone = 1;
    Surface(1).Construction = 1;
    Surface(2).Name = "ZN001:FLR002";
    Surface(2).ZoneName = "WEST ZONE";
    Surface(2).Zone = 1;
    Surface(2).Construction = 1;
    Surface(3).Name = "ZN002:FLR001";
    Surface(3).ZoneName = "EAST ZONE";
    Surface(3).Zone = 2;
    Surface(3).Construction = 1;
    Surface(4).Name = "ZN002:FLR002";
    Surface(4).ZoneName = "EAST ZONE";
    Surface(4).Zone = 2;
    Surface(4).Construction = 1;
    dataConstruction.Construct.allocate(1);
    dataConstruction.Construct(1).SourceSinkPresent = true;

    GetLowTempRadiantSystem();
    EXPECT_EQ(2, LowTempRadiantSystem::NumOfElecLowTempRadSys);
    EXPECT_EQ("WEST ZONE RADIANT FLOOR", RadSysTypes(RadSysNum).Name);
    EXPECT_EQ("EAST ZONE RADIANT FLOOR", RadSysTypes(RadSysNum + 1).Name);
    EXPECT_EQ(LowTempRadiantSystem::ElectricSystem, RadSysTypes(RadSysNum).SystemType);
    EXPECT_EQ(LowTempRadiantSystem::ElecRadSys(1).ZoneName, "WEST ZONE");
    EXPECT_EQ(LowTempRadiantSystem::ElecRadSys(1).SurfListName, "WEST ZONE SURFACE GROUP");
    // the 2nd surface list group holds data for 1st elec rad sys (#5958)
    EXPECT_EQ(DataSurfaceLists::SurfList(2).Name, "WEST ZONE SURFACE GROUP");
    EXPECT_EQ(LowTempRadiantSystem::ElecRadSys(1).NumOfSurfaces, 2);
    // surface ptr's are not set correctly when elec rad sys "index" (e.g., ElecRadSys(N)) is not the same as surface group "index"
    // #5958 fixes this issue
    EXPECT_EQ(LowTempRadiantSystem::ElecRadSys(1).SurfacePtr(1), 1);
    EXPECT_EQ(LowTempRadiantSystem::ElecRadSys(1).SurfacePtr(2), 2);
}

TEST_F(LowTempRadiantSystemTest, CalcLowTempCFloRadiantSystem_OperationMode)
{
    // # ZoneHVAC:LowTemperatureRadiant:VariableFlow array bounds error #5905

    Real64 Load;

    RadSysNum = 1;
    LowTempRadiantSystem::clear_state();
    SystemType = ConstantFlowSystem;
    NumOfCFloLowTempRadSys = 1;
    CFloRadSys.allocate(NumOfCFloLowTempRadSys);
    CFloRadSys(RadSysNum).SurfacePtr.allocate(1);
    Schedule.allocate(3);
    DataHeatBalFanSys::MAT.allocate(1);
    Schedule(1).CurrentValue = 1;
    Schedule(2).CurrentValue = 22.0;
    Schedule(3).CurrentValue = 25.0;
    DataHeatBalFanSys::MAT(1) = 21.0;
    CFloRadSys(RadSysNum).NumOfSurfaces = 0;
    TotalNumOfRadSystems = 0;
    CFloRadSys(RadSysNum).ZonePtr = 1;
    CFloRadSys(RadSysNum).SchedPtr = 1;
    CFloRadSys(RadSysNum).ControlType = LowTempRadiantControlTypes::MATControl;
    CFloRadSys(RadSysNum).HotCtrlHiTempSchedPtr = 2;
    CFloRadSys(RadSysNum).ColdCtrlLoTempSchedPtr = 3;
    CFloRadSys(RadSysNum).SurfacePtr(1) = 1;

    CFloRadSys(RadSysNum).HotWaterInNode = 0;
    CFloRadSys(RadSysNum).ColdWaterInNode = 0;
    CFloRadSys(RadSysNum).VolFlowSchedPtr = 0;
    CFloRadSys(RadSysNum).EMSOverrideOnWaterMdot = false;
    CFloRadSys(RadSysNum).WaterMassFlowRate = 1.0;
    CFloRadSys(RadSysNum).HotDesignWaterMassFlowRate = 2.0;
    CFloRadSys(RadSysNum).ColdDesignWaterMassFlowRate = 3.0;
    CFloRadSys(RadSysNum).CWLoopNum = 0;
    CFloRadSys(RadSysNum).HWLoopNum = 0;
    CFloRadSys(RadSysNum).WaterVolFlowMax = 1.0;
    CFloRadSys(RadSysNum).NomPumpHead = 1.0;
    CFloRadSys(RadSysNum).NomPowerUse = 1.0;
    CFloRadSys(RadSysNum).MotorEffic = 1.2;

    // heating
    CFloRadSys(RadSysNum).CoolingSystem = true;
    CFloRadSys(RadSysNum).HeatingSystem = false;
    Load = 1000.0;
    CFloRadSys(RadSysNum).calculateLowTemperatureRadiantSystem(state, Load);
    EXPECT_EQ(NotOperating, CFloRadSys(RadSysNum).OperatingMode);

    // Cooling
    CFloRadSys(RadSysNum).CoolingSystem = false;
    CFloRadSys(RadSysNum).HeatingSystem = true;
    DataHeatBalFanSys::MAT(1) = 26.0;
    CFloRadSys(RadSysNum).calculateLowTemperatureRadiantSystem(state, Load);
    EXPECT_EQ(NotOperating, CFloRadSys(RadSysNum).OperatingMode);

    CFloRadSys.deallocate();
    Schedule.deallocate();
    DataHeatBalFanSys::MAT.deallocate();
}

TEST_F(LowTempRadiantSystemTest, CalcLowTempHydrRadiantSystem_OperationMode)
{
    // # ZoneHVAC:LowTemperatureRadiant:VariableFlow array bounds error #5905

    Real64 Load;

    RadSysNum = 1;
    LowTempRadiantSystem::clear_state();

    //	SystemType = ConstantFlowSystem;
    NumOfHydrLowTempRadSys = 1;
    HydrRadSys.allocate(NumOfHydrLowTempRadSys);
    HydrRadSys(RadSysNum).SurfacePtr.allocate(1);
    HydrRadSys(RadSysNum).SurfacePtr(1) = 1;
    Schedule.allocate(3);
    DataHeatBalFanSys::MAT.allocate(1);
    Schedule(1).CurrentValue = 1;
    Schedule(2).CurrentValue = 22.0;
    Schedule(3).CurrentValue = 25.0;
    DataHeatBalFanSys::MAT(1) = 21.0;
    HydrRadSys(RadSysNum).NumOfSurfaces = 0;
    TotalNumOfRadSystems = 0;
    HydrRadSys(RadSysNum).ZonePtr = 1;
    HydrRadSys(RadSysNum).SchedPtr = 1;
    HydrRadSys(RadSysNum).ControlType = LowTempRadiantControlTypes::MATControl;
    HydrRadSys(RadSysNum).HotSetptSchedPtr = 2;
    HydrRadSys(RadSysNum).ColdSetptSchedPtr = 3;

    HydrRadSys(RadSysNum).HotWaterInNode = 0;
    HydrRadSys(RadSysNum).ColdWaterInNode = 0;
    HydrRadSys(RadSysNum).EMSOverrideOnWaterMdot = false;
    HydrRadSys(RadSysNum).WaterMassFlowRate = 1.0;
    HydrRadSys(RadSysNum).CWLoopNum = 0;
    HydrRadSys(RadSysNum).HWLoopNum = 0;

    // heating
    HydrRadSys(RadSysNum).OperatingMode = 0;
    HydrRadSys(RadSysNum).CoolingSystem = true;
    HydrRadSys(RadSysNum).HeatingSystem = false;
    Load = 1000.0;
    HydrRadSys(RadSysNum).calculateLowTemperatureRadiantSystem(state, Load);
    EXPECT_EQ(0, HydrRadSys(RadSysNum).OperatingMode);

    // Cooling
    HydrRadSys(RadSysNum).CoolingSystem = false;
    HydrRadSys(RadSysNum).HeatingSystem = true;
    DataHeatBalFanSys::MAT(1) = 26.0;
    HydrRadSys(RadSysNum).calculateLowTemperatureRadiantSystem(state, Load);
    EXPECT_EQ(NotOperating, HydrRadSys(RadSysNum).OperatingMode);

    HydrRadSys.deallocate();
    Schedule.deallocate();
    DataHeatBalFanSys::MAT.deallocate();
}

TEST_F(LowTempRadiantSystemTest, SizeRadSysTubeLengthTest)
{
    // # Low Temperature Radiant System (variable and constant flow) autosizing tube length issue #6202
    Real64 FuncCalc;
    int RadSysType;

    RadSysNum = 1;
    LowTempRadiantSystem::clear_state();

    HydrRadSys.allocate(3);
    CFloRadSys.allocate(3);

    HydrRadSys(1).NumOfSurfaces = 1;
    HydrRadSys(1).SurfacePtr.allocate(1);
    HydrRadSys(1).SurfacePtr(1) = 1;
    HydrRadSys(2).NumOfSurfaces = 2;
    HydrRadSys(2).SurfacePtr.allocate(2);
    HydrRadSys(2).SurfacePtr(1) = 1;
    HydrRadSys(2).SurfacePtr(2) = 2;
    HydrRadSys(3).NumOfSurfaces = 1;
    HydrRadSys(3).SurfacePtr.allocate(1);
    HydrRadSys(3).SurfacePtr(1) = 3;

    CFloRadSys(1).NumOfSurfaces = 1;
    CFloRadSys(1).SurfacePtr.allocate(1);
    CFloRadSys(1).SurfacePtr(1) = 1;
    CFloRadSys(2).NumOfSurfaces = 2;
    CFloRadSys(2).SurfacePtr.allocate(2);
    CFloRadSys(2).SurfacePtr(1) = 1;
    CFloRadSys(2).SurfacePtr(2) = 2;
    CFloRadSys(3).NumOfSurfaces = 1;
    CFloRadSys(3).SurfacePtr.allocate(1);
    CFloRadSys(3).SurfacePtr(1) = 3;

    Surface.allocate(3);
    Surface(1).Construction = 1;
    Surface(1).Area = 100.0;
    Surface(2).Construction = 2;
    Surface(2).Area = 200.0;
    Surface(3).Construction = 3;
    Surface(3).Area = 300.0;

    dataConstruction.Construct.allocate(3);
    dataConstruction.Construct(1).ThicknessPerpend = 0.05;
    dataConstruction.Construct(2).ThicknessPerpend = 0.125;

    // Test 1: Hydronic radiant system 1 (one surface)
    RadSysType = HydronicSystem;
    RadSysNum = 1;
    FuncCalc = HydrRadSys(RadSysNum).sizeRadiantSystemTubeLength();
    EXPECT_NEAR(FuncCalc, 1000.0, 0.1);

    // Test 2: Hydronic radiant system 2 (two surfaces)
    RadSysType = HydronicSystem;
    RadSysNum = 2;
    FuncCalc = HydrRadSys(RadSysNum).sizeRadiantSystemTubeLength();
    EXPECT_NEAR(FuncCalc, 1800.0, 0.1);

    // Test 3: Constant flow radiant system 1 (one surface)
    RadSysType = ConstantFlowSystem;
    RadSysNum = 1;
    FuncCalc = CFloRadSys(RadSysNum).sizeRadiantSystemTubeLength();
    EXPECT_NEAR(FuncCalc, 1000.0, 0.1);

    // Test 4: Constant flow radiant system 2 (two surfaces)
    RadSysType = ConstantFlowSystem;
    RadSysNum = 2;
    FuncCalc = CFloRadSys(RadSysNum).sizeRadiantSystemTubeLength();
    EXPECT_NEAR(FuncCalc, 1800.0, 0.1);

    // Test 5: Hydronic radiant system 3 (thickness out of range, low side)
    RadSysType = HydronicSystem;
    RadSysNum = 3;
    dataConstruction.Construct(3).ThicknessPerpend = 0.004;
    FuncCalc = HydrRadSys(RadSysNum).sizeRadiantSystemTubeLength();
    EXPECT_NEAR(FuncCalc, 2000.0, 0.1);

    // Test 6: Hydronic radiant system 3 (thickness out of range, high side)
    RadSysType = HydronicSystem;
    RadSysNum = 3;
    dataConstruction.Construct(3).ThicknessPerpend = 0.6;
    FuncCalc = HydrRadSys(RadSysNum).sizeRadiantSystemTubeLength();
    EXPECT_NEAR(FuncCalc, 2000.0, 0.1);

    // Test 7: Constant flow radiant system 3 (thickness out of range, low side)
    RadSysType = ConstantFlowSystem;
    RadSysNum = 3;
    dataConstruction.Construct(3).ThicknessPerpend = 0.004;
    FuncCalc = CFloRadSys(RadSysNum).sizeRadiantSystemTubeLength();
    EXPECT_NEAR(FuncCalc, 2000.0, 0.1);

    // Test 8: Constant flow radiant system 3 (thickness out of range, high side)
    RadSysType = ConstantFlowSystem;
    RadSysNum = 3;
    dataConstruction.Construct(3).ThicknessPerpend = 0.6;
    FuncCalc = CFloRadSys(RadSysNum).sizeRadiantSystemTubeLength();
    EXPECT_NEAR(FuncCalc, 2000.0, 0.1);

}
TEST_F(LowTempRadiantSystemTest, LowTempRadConFlowSystemAutoSizeTempTest)
{

    Real64 Density;
    Real64 Cp;

    SystemType = ConstantFlowSystem;
    CFloRadSys(RadSysNum).Name = "LowTempConstantFlow";
    CFloRadSys(RadSysNum).ZonePtr = 1;
    HydronicRadiantSysNumericFields(RadSysNum).FieldNames(2) = "Rated Flow Rate";
    HydronicRadiantSysNumericFields(RadSysNum).FieldNames(3) = "Total length of pipe embedded in surface";

    CFloRadSys(RadSysNum).HotWaterInNode = 1;
    CFloRadSys(RadSysNum).HotWaterOutNode = 2;
    CFloRadSys(RadSysNum).HWLoopNum = 1;
    PlantLoop(1).LoopSide(1).Branch(1).Comp(1).NodeNumIn = CFloRadSys(RadSysNum).HotWaterInNode;

    CFloRadSys(RadSysNum).ColdWaterInNode = 3;
    CFloRadSys(RadSysNum).ColdWaterOutNode = 4;
    CFloRadSys(RadSysNum).CWLoopNum = 2;
    PlantLoop(2).LoopSide(1).Branch(1).Comp(1).NodeNumIn = CFloRadSys(RadSysNum).ColdWaterInNode;

    CFloRadSys(RadSysNum).SurfacePtr.allocate(1);
    CFloRadSys(RadSysNum).SurfacePtr(1) = 1;
    Surface.allocate(1);
    Surface(1).Construction = 1;
    Surface(1).Area = 150.0;
    dataConstruction.Construct.allocate(1);
    dataConstruction.Construct(1).ThicknessPerpend = 0.075;

    // Hydronic - Hot water volume flow rate autosize
    CFloRadSys(RadSysNum).ColdWaterInNode = 0;
    CFloRadSys(RadSysNum).ColdWaterOutNode = 0;
    CFloRadSys(RadSysNum).WaterVolFlowMax = AutoSize;
    FinalZoneSizing(CurZoneEqNum).NonAirSysDesHeatLoad = 1000.0;
    FinalZoneSizing(CurZoneEqNum).NonAirSysDesCoolLoad = 1000.0;

    // hot water volume flow rate sizing calculation
    Density = GetDensityGlycol(PlantLoop(CFloRadSys(RadSysNum).HWLoopNum).FluidName,
                               60.0,
                               PlantLoop(CFloRadSys(RadSysNum).HWLoopNum).FluidIndex,
                               "LowTempRadConFlowSystemAutoSizeTempTest");
    Cp = GetSpecificHeatGlycol(PlantLoop(CFloRadSys(RadSysNum).HWLoopNum).FluidName,
                               60.0,
                               PlantLoop(CFloRadSys(RadSysNum).HWLoopNum).FluidIndex,
                               "LowTempRadConFlowSystemAutoSizeTempTest");
    Real64 HeatingLoad = FinalZoneSizing(1).NonAirSysDesHeatLoad;
    Real64 DesHotWaterVolFlowRate = HeatingLoad / (PlantSizData(1).DeltaT * Density * Cp);

    SizeLowTempRadiantSystem(state, RadSysNum, SystemType);
    // check hot water design flow rate calculated here and autosized flow are identical
    EXPECT_DOUBLE_EQ(DesHotWaterVolFlowRate, CFloRadSys(RadSysNum).WaterVolFlowMax);

    // Hydronic - cold water volume flow rate autosize
    CFloRadSys(RadSysNum).HotWaterInNode = 0;
    CFloRadSys(RadSysNum).HotWaterOutNode = 0;
    CFloRadSys(RadSysNum).ColdWaterInNode = 3;
    CFloRadSys(RadSysNum).ColdWaterOutNode = 4;
    CFloRadSys(RadSysNum).WaterVolFlowMax = AutoSize;

    // chilled water volume flow rate sizing calculation
    Density = GetDensityGlycol(PlantLoop(CFloRadSys(RadSysNum).CWLoopNum).FluidName,
                               5.05,
                               PlantLoop(CFloRadSys(RadSysNum).CWLoopNum).FluidIndex,
                               "LowTempRadConFlowSystemAutoSizeTempTest");
    Cp = GetSpecificHeatGlycol(PlantLoop(CFloRadSys(RadSysNum).CWLoopNum).FluidName,
                               5.05,
                               PlantLoop(CFloRadSys(RadSysNum).CWLoopNum).FluidIndex,
                               "LowTempRadConFlowSystemAutoSizeTempTest");
    Real64 CoolingLoad = FinalZoneSizing(CurZoneEqNum).NonAirSysDesCoolLoad;
    Real64 DesChilledWaterVolFlowRate = CoolingLoad / (PlantSizData(2).DeltaT * Density * Cp);

    SizeLowTempRadiantSystem(state, RadSysNum, SystemType);
    // check chilled water design flow rate calculated here and autosized flow are identical
    EXPECT_DOUBLE_EQ(DesChilledWaterVolFlowRate, CFloRadSys(RadSysNum).WaterVolFlowMax);
}

TEST_F(LowTempRadiantSystemTest, LowTempRadCalcRadSysHXEffectTermTest)
{
    int RadSysNum;
    int RadSysType;
    Real64 Temperature;
    Real64 WaterMassFlow;
    Real64 FlowFraction;
    Real64 NumCircs;
    Real64 TubeLength;
    Real64 TubeDiameter;
    Real64 HXEffectFuncResult;
    int SurfNum;

    // Set values of items that will stay constant for all calls to HX Effectiveness function
    RadSysNum = 1;
    SurfNum = 1;
    WaterMassFlow = 0.1;
    FlowFraction = 1.0;
    NumCircs = 1;
    TubeLength = 10.0;
    TubeDiameter = 0.05;
    PlantLoop(1).FluidName = "WATER";
    HydrRadSys(RadSysNum).TubeLength = TubeLength;
    HydrRadSys(RadSysNum).TubeDiameterInner = TubeDiameter;
    HydrRadSys(RadSysNum).FluidToSlabHeatTransfer = FluidToSlabHeatTransferTypes::ConvectionOnly;
    CFloRadSys(RadSysNum).TubeLength = TubeLength;
    CFloRadSys(RadSysNum).TubeDiameterInner = TubeDiameter;
    CFloRadSys(RadSysNum).FluidToSlabHeatTransfer = FluidToSlabHeatTransferTypes::ConvectionOnly;

    // Test 1: Heating for Hydronic System
    HXEffectFuncResult = 0.0;
    HydrRadSys(RadSysNum).OperatingMode = HeatingMode;
    RadSysType = HydronicSystem;
    Temperature = 10.0;
    HydrRadSys(RadSysNum).HWLoopNum = 1;
    HXEffectFuncResult = HydrRadSys(RadSysNum).calculateHXEffectivenessTerm(SurfNum, Temperature, WaterMassFlow, FlowFraction, NumCircs);
    EXPECT_NEAR( HXEffectFuncResult, 62.344, 0.001);

    // Test 2: Cooling for Hydronic System
    HXEffectFuncResult = 0.0;
    HydrRadSys(RadSysNum).OperatingMode = CoolingMode;
    RadSysType = HydronicSystem;
    Temperature = 10.0;
    HydrRadSys(RadSysNum).CWLoopNum = 1;
    HXEffectFuncResult = HydrRadSys(RadSysNum).calculateHXEffectivenessTerm(SurfNum, Temperature, WaterMassFlow, FlowFraction, NumCircs);
    EXPECT_NEAR( HXEffectFuncResult, 62.344, 0.001);

    // Test 3: Heating for Constant Flow System
    HXEffectFuncResult = 0.0;
    CFloRadSys(RadSysNum).OperatingMode = HeatingMode;
    RadSysType = ConstantFlowSystem;
    Temperature = 10.0;
    CFloRadSys(RadSysNum).HWLoopNum = 1;
    HXEffectFuncResult = CFloRadSys(RadSysNum).calculateHXEffectivenessTerm(SurfNum, Temperature, WaterMassFlow, FlowFraction, NumCircs);
    EXPECT_NEAR( HXEffectFuncResult, 62.344, 0.001);

    // Test 4: Cooling for Constant Flow System
    HXEffectFuncResult = 0.0;
    CFloRadSys(RadSysNum).OperatingMode = CoolingMode;
    RadSysType = ConstantFlowSystem;
    Temperature = 10.0;
    CFloRadSys(RadSysNum).CWLoopNum = 1;
    HXEffectFuncResult = CFloRadSys(RadSysNum).calculateHXEffectivenessTerm(SurfNum, Temperature, WaterMassFlow, FlowFraction, NumCircs);
    EXPECT_NEAR( HXEffectFuncResult, 62.344, 0.001);

}

TEST_F(LowTempRadiantSystemTest, processRadiantSystemControlInputTest)
{
    static std::string const meanAirTemperature("MeanAirTemperature");
    static std::string const meanRadiantTemperature("MeanRadiantTemperature");
    static std::string const operativeTemperature("OperativeTemperature");
    static std::string const outsideAirDryBulbTemperature("OutdoorDryBulbTemperature");
    static std::string const outsideAirWetBulbTemperature("OutdoorWetBulbTemperature");
    static std::string const surfaceFaceTemperature("SurfaceFaceTemperature");
    static std::string const surfaceInteriorTemperature("SurfaceInteriorTemperature");

    std::string inputFunction;
    std::string textField2Pass("FieldName");
    LowTempRadiantControlTypes expectedResult;
    LowTempRadiantControlTypes actualFunctionAnswer;

    HydrRadSys.allocate(1);
    HydrRadSys(1).Name = "VariableFlowRadSys1";
    CFloRadSys.allocate(1);
    CFloRadSys(1).Name = "ConstantFlowRadSys1";
    ElecRadSys.allocate(1);
    ElecRadSys(1).Name = "ElectricRadSys1";

    // Test 1: MAT test (done for all three types of systems)
    inputFunction = meanAirTemperature;
    expectedResult = LowTempRadiantControlTypes::MATControl;
    actualFunctionAnswer = LowTempRadiantControlTypes::MRTControl; // reset
    actualFunctionAnswer = HydrRadSys(1).processRadiantSystemControlInput(inputFunction, textField2Pass, HydronicSystem);
    EXPECT_EQ(expectedResult,actualFunctionAnswer);
    actualFunctionAnswer = LowTempRadiantControlTypes::MRTControl; // reset
    actualFunctionAnswer = CFloRadSys(1).processRadiantSystemControlInput(inputFunction, textField2Pass, ConstantFlowSystem);
    EXPECT_EQ(expectedResult,actualFunctionAnswer);
    actualFunctionAnswer = LowTempRadiantControlTypes::MRTControl; // reset
    actualFunctionAnswer = ElecRadSys(1).processRadiantSystemControlInput(inputFunction, textField2Pass, ElectricSystem);
    EXPECT_EQ(expectedResult,actualFunctionAnswer);

    // Test 2: MRT test (done for all three types of systems)
    inputFunction = meanRadiantTemperature;
    expectedResult = LowTempRadiantControlTypes::MRTControl;
    actualFunctionAnswer = LowTempRadiantControlTypes::MATControl; // reset
    actualFunctionAnswer = HydrRadSys(1).processRadiantSystemControlInput(inputFunction, textField2Pass, HydronicSystem);
    EXPECT_EQ(expectedResult,actualFunctionAnswer);
    actualFunctionAnswer = LowTempRadiantControlTypes::MATControl; // reset
    actualFunctionAnswer = CFloRadSys(1).processRadiantSystemControlInput(inputFunction, textField2Pass, ConstantFlowSystem);
    EXPECT_EQ(expectedResult,actualFunctionAnswer);
    actualFunctionAnswer = LowTempRadiantControlTypes::MATControl; // reset
    actualFunctionAnswer = ElecRadSys(1).processRadiantSystemControlInput(inputFunction, textField2Pass, ElectricSystem);
    EXPECT_EQ(expectedResult,actualFunctionAnswer);

    // Test 3: Operative Temperature test (done for all three types of systems)
    inputFunction = operativeTemperature;
    expectedResult = LowTempRadiantControlTypes::OperativeControl;
    actualFunctionAnswer = LowTempRadiantControlTypes::MATControl; // reset
    actualFunctionAnswer = HydrRadSys(1).processRadiantSystemControlInput(inputFunction, textField2Pass, HydronicSystem);
    EXPECT_EQ(expectedResult,actualFunctionAnswer);
    actualFunctionAnswer = LowTempRadiantControlTypes::MATControl; // reset
    actualFunctionAnswer = CFloRadSys(1).processRadiantSystemControlInput(inputFunction, textField2Pass, ConstantFlowSystem);
    EXPECT_EQ(expectedResult,actualFunctionAnswer);
    actualFunctionAnswer = LowTempRadiantControlTypes::MATControl; // reset
    actualFunctionAnswer = ElecRadSys(1).processRadiantSystemControlInput(inputFunction, textField2Pass, ElectricSystem);
    EXPECT_EQ(expectedResult,actualFunctionAnswer);

    // Test 4: Outside Dry-Bulb Temperature test (done for all three types of systems)
    inputFunction = outsideAirDryBulbTemperature;
    expectedResult = LowTempRadiantControlTypes::ODBControl;
    actualFunctionAnswer = LowTempRadiantControlTypes::MATControl; // reset
    actualFunctionAnswer = HydrRadSys(1).processRadiantSystemControlInput(inputFunction, textField2Pass, HydronicSystem);
    EXPECT_EQ(expectedResult,actualFunctionAnswer);
    actualFunctionAnswer = LowTempRadiantControlTypes::MATControl; // reset
    actualFunctionAnswer = CFloRadSys(1).processRadiantSystemControlInput(inputFunction, textField2Pass, ConstantFlowSystem);
    EXPECT_EQ(expectedResult,actualFunctionAnswer);
    actualFunctionAnswer = LowTempRadiantControlTypes::MATControl; // reset
    actualFunctionAnswer = ElecRadSys(1).processRadiantSystemControlInput(inputFunction, textField2Pass, ElectricSystem);
    EXPECT_EQ(expectedResult,actualFunctionAnswer);

    // Test 5: Outside Wet-Bulb Temperature test (done for all three types of systems)
    inputFunction = outsideAirWetBulbTemperature;
    expectedResult = LowTempRadiantControlTypes::OWBControl;
    actualFunctionAnswer = LowTempRadiantControlTypes::MATControl; // reset
    actualFunctionAnswer = HydrRadSys(1).processRadiantSystemControlInput(inputFunction, textField2Pass, HydronicSystem);
    EXPECT_EQ(expectedResult,actualFunctionAnswer);
    actualFunctionAnswer = LowTempRadiantControlTypes::MATControl; // reset
    actualFunctionAnswer = CFloRadSys(1).processRadiantSystemControlInput(inputFunction, textField2Pass, ConstantFlowSystem);
    EXPECT_EQ(expectedResult,actualFunctionAnswer);
    actualFunctionAnswer = LowTempRadiantControlTypes::MATControl; // reset
    actualFunctionAnswer = ElecRadSys(1).processRadiantSystemControlInput(inputFunction, textField2Pass, ElectricSystem);
    EXPECT_EQ(expectedResult,actualFunctionAnswer);

    // Test 6: Inside Face Surface Temperature test (done for all three types of systems)
    inputFunction = surfaceFaceTemperature;
    expectedResult = LowTempRadiantControlTypes::SurfFaceTempControl;
    actualFunctionAnswer = LowTempRadiantControlTypes::MATControl; // reset
    actualFunctionAnswer = HydrRadSys(1).processRadiantSystemControlInput(inputFunction, textField2Pass, HydronicSystem);
    EXPECT_EQ(expectedResult,actualFunctionAnswer);
    actualFunctionAnswer = LowTempRadiantControlTypes::MATControl; // reset
    actualFunctionAnswer = CFloRadSys(1).processRadiantSystemControlInput(inputFunction, textField2Pass, ConstantFlowSystem);
    EXPECT_EQ(expectedResult,actualFunctionAnswer);
    actualFunctionAnswer = LowTempRadiantControlTypes::MATControl; // reset
    actualFunctionAnswer = ElecRadSys(1).processRadiantSystemControlInput(inputFunction, textField2Pass, ElectricSystem);
    EXPECT_EQ(expectedResult,actualFunctionAnswer);

    // Test 7: Inside Face Surface Temperature test (done for all three types of systems)
    inputFunction = surfaceInteriorTemperature;
    expectedResult = LowTempRadiantControlTypes::SurfIntTempControl;
    actualFunctionAnswer = LowTempRadiantControlTypes::MATControl; // reset
    actualFunctionAnswer = HydrRadSys(1).processRadiantSystemControlInput(inputFunction, textField2Pass, HydronicSystem);
    EXPECT_EQ(expectedResult,actualFunctionAnswer);
    actualFunctionAnswer = LowTempRadiantControlTypes::MATControl; // reset
    actualFunctionAnswer = CFloRadSys(1).processRadiantSystemControlInput(inputFunction, textField2Pass, ConstantFlowSystem);
    EXPECT_EQ(expectedResult,actualFunctionAnswer);
    actualFunctionAnswer = LowTempRadiantControlTypes::MATControl; // reset
    actualFunctionAnswer = ElecRadSys(1).processRadiantSystemControlInput(inputFunction, textField2Pass, ElectricSystem);
    EXPECT_EQ(expectedResult,actualFunctionAnswer);

}

TEST_F(LowTempRadiantSystemTest, setRadiantSystemControlTemperatureTest)
{

    Real64 expectedResult;
    Real64 actualResult;
    Real64 acceptibleError = 0.001;

    DataHeatBalFanSys::MAT.allocate(1);
    MRT.allocate(1);
    Zone.allocate(1);
    DataHeatBalSurface::TempSurfIn.allocate(1);
    DataHeatBalSurface::TempUserLoc.allocate(1);
    HydrRadSys.allocate(1);
    CFloRadSys.allocate(1);
    ElecRadSys.allocate(1);

    // Test Data
    DataHeatBalFanSys::MAT(1) = 23.456;
    MRT(1) = 12.345;
    Zone(1).OutDryBulbTemp = 34.567;
    Zone(1).OutWetBulbTemp = 1.234;
    DataHeatBalSurface::TempSurfIn(1) = 5.678;
    DataHeatBalSurface::TempUserLoc(1) = 7.890;
    HydrRadSys(1).ZonePtr = 1;
    HydrRadSys(1).SurfacePtr.allocate(1);
    HydrRadSys(1).SurfacePtr(1) = 1;
    CFloRadSys(1).ZonePtr = 1;
    CFloRadSys(1).SurfacePtr.allocate(1);
    CFloRadSys(1).SurfacePtr(1) = 1;
    ElecRadSys(1).ZonePtr = 1;
    ElecRadSys(1).SurfacePtr.allocate(1);
    ElecRadSys(1).SurfacePtr(1) = 1;

    // Test 1: MAT Control
    HydrRadSys(1).ControlType = LowTempRadiantControlTypes::MATControl;
    expectedResult = DataHeatBalFanSys::MAT(1);
    actualResult = 0.0; // reset
    actualResult = HydrRadSys(1).setRadiantSystemControlTemperature();
    EXPECT_NEAR(expectedResult, actualResult, acceptibleError);
    CFloRadSys(1).ControlType = LowTempRadiantControlTypes::MATControl;
    expectedResult = DataHeatBalFanSys::MAT(1);
    actualResult = 0.0; // reset
    actualResult = CFloRadSys(1).setRadiantSystemControlTemperature();
    EXPECT_NEAR(expectedResult, actualResult, acceptibleError);
    ElecRadSys(1).ControlType = LowTempRadiantControlTypes::MATControl;
    expectedResult = DataHeatBalFanSys::MAT(1);
    actualResult = 0.0; // reset
    actualResult = ElecRadSys(1).setRadiantSystemControlTemperature();
    EXPECT_NEAR(expectedResult, actualResult, acceptibleError);

    // Test 2: MRT Control
    HydrRadSys(1).ControlType = LowTempRadiantControlTypes::MRTControl;
    expectedResult = MRT(1);
    actualResult = 0.0; // reset
    actualResult = HydrRadSys(1).setRadiantSystemControlTemperature();
    EXPECT_NEAR(expectedResult, actualResult, acceptibleError);
    CFloRadSys(1).ControlType = LowTempRadiantControlTypes::MRTControl;
    expectedResult = MRT(1);
    actualResult = 0.0; // reset
    actualResult = CFloRadSys(1).setRadiantSystemControlTemperature();
    EXPECT_NEAR(expectedResult, actualResult, acceptibleError);
    ElecRadSys(1).ControlType = LowTempRadiantControlTypes::MRTControl;
    expectedResult = MRT(1);
    actualResult = 0.0; // reset
    actualResult = ElecRadSys(1).setRadiantSystemControlTemperature();
    EXPECT_NEAR(expectedResult, actualResult, acceptibleError);

    // Test 3: Operative Temperature Control
    HydrRadSys(1).ControlType = LowTempRadiantControlTypes::OperativeControl;
    expectedResult = (DataHeatBalFanSys::MAT(1) + MRT(1))/2.0;
    actualResult = 0.0; // reset
    actualResult = HydrRadSys(1).setRadiantSystemControlTemperature();
    EXPECT_NEAR(expectedResult, actualResult, acceptibleError);
    CFloRadSys(1).ControlType = LowTempRadiantControlTypes::OperativeControl;
    expectedResult = (DataHeatBalFanSys::MAT(1) + MRT(1))/2.0;
    actualResult = 0.0; // reset
    actualResult = CFloRadSys(1).setRadiantSystemControlTemperature();
    EXPECT_NEAR(expectedResult, actualResult, acceptibleError);
    ElecRadSys(1).ControlType = LowTempRadiantControlTypes::OperativeControl;
    expectedResult = (DataHeatBalFanSys::MAT(1) + MRT(1))/2.0;
    actualResult = 0.0; // reset
    actualResult = ElecRadSys(1).setRadiantSystemControlTemperature();
    EXPECT_NEAR(expectedResult, actualResult, acceptibleError);

    // Test 4: ODB Temperature Control
    HydrRadSys(1).ControlType = LowTempRadiantControlTypes::ODBControl;
    expectedResult = Zone(1).OutDryBulbTemp;
    actualResult = 0.0; // reset
    actualResult = HydrRadSys(1).setRadiantSystemControlTemperature();
    EXPECT_NEAR(expectedResult, actualResult, acceptibleError);
    CFloRadSys(1).ControlType = LowTempRadiantControlTypes::ODBControl;
    expectedResult = Zone(1).OutDryBulbTemp;
    actualResult = 0.0; // reset
    actualResult = CFloRadSys(1).setRadiantSystemControlTemperature();
    EXPECT_NEAR(expectedResult, actualResult, acceptibleError);
    ElecRadSys(1).ControlType = LowTempRadiantControlTypes::ODBControl;
    expectedResult = Zone(1).OutDryBulbTemp;
    actualResult = 0.0; // reset
    actualResult = ElecRadSys(1).setRadiantSystemControlTemperature();
    EXPECT_NEAR(expectedResult, actualResult, acceptibleError);

    // Test 5: OWB Temperature Control
    HydrRadSys(1).ControlType = LowTempRadiantControlTypes::OWBControl;
    expectedResult = Zone(1).OutWetBulbTemp;
    actualResult = 0.0; // reset
    actualResult = HydrRadSys(1).setRadiantSystemControlTemperature();
    EXPECT_NEAR(expectedResult, actualResult, acceptibleError);
    CFloRadSys(1).ControlType = LowTempRadiantControlTypes::OWBControl;
    expectedResult = Zone(1).OutWetBulbTemp;
    actualResult = 0.0; // reset
    actualResult = CFloRadSys(1).setRadiantSystemControlTemperature();
    EXPECT_NEAR(expectedResult, actualResult, acceptibleError);
    ElecRadSys(1).ControlType = LowTempRadiantControlTypes::OWBControl;
    expectedResult = Zone(1).OutWetBulbTemp;
    actualResult = 0.0; // reset
    actualResult = ElecRadSys(1).setRadiantSystemControlTemperature();
    EXPECT_NEAR(expectedResult, actualResult, acceptibleError);

    // Test 6: Surface Inside Face Temperature Control
    HydrRadSys(1).ControlType = LowTempRadiantControlTypes::SurfFaceTempControl;
    expectedResult = DataHeatBalSurface::TempSurfIn(1);
    actualResult = 0.0; // reset
    actualResult = HydrRadSys(1).setRadiantSystemControlTemperature();
    EXPECT_NEAR(expectedResult, actualResult, acceptibleError);
    CFloRadSys(1).ControlType = LowTempRadiantControlTypes::SurfFaceTempControl;
    expectedResult = DataHeatBalSurface::TempSurfIn(1);
    actualResult = 0.0; // reset
    actualResult = CFloRadSys(1).setRadiantSystemControlTemperature();
    EXPECT_NEAR(expectedResult, actualResult, acceptibleError);
    ElecRadSys(1).ControlType = LowTempRadiantControlTypes::SurfFaceTempControl;
    expectedResult = DataHeatBalSurface::TempSurfIn(1);
    actualResult = 0.0; // reset
    actualResult = ElecRadSys(1).setRadiantSystemControlTemperature();
    EXPECT_NEAR(expectedResult, actualResult, acceptibleError);

    // Test 7: Surface Inside (within the slab) Temperature Control
    HydrRadSys(1).ControlType = LowTempRadiantControlTypes::SurfIntTempControl;
    expectedResult = DataHeatBalSurface::TempUserLoc(1);
    actualResult = 0.0; // reset
    actualResult = HydrRadSys(1).setRadiantSystemControlTemperature();
    EXPECT_NEAR(expectedResult, actualResult, acceptibleError);
    CFloRadSys(1).ControlType = LowTempRadiantControlTypes::SurfIntTempControl;
    expectedResult = DataHeatBalSurface::TempUserLoc(1);
    actualResult = 0.0; // reset
    actualResult = CFloRadSys(1).setRadiantSystemControlTemperature();
    EXPECT_NEAR(expectedResult, actualResult, acceptibleError);
    ElecRadSys(1).ControlType = LowTempRadiantControlTypes::SurfIntTempControl;
    expectedResult = DataHeatBalSurface::TempUserLoc(1);
    actualResult = 0.0; // reset
    actualResult = ElecRadSys(1).setRadiantSystemControlTemperature();
    EXPECT_NEAR(expectedResult, actualResult, acceptibleError);

    // Test 8: Running Mean Outdoor Air Temperature Control (Constant Flow System Only)
    CFloRadSys(1).ControlType = LowTempRadiantControlTypes::RunningMeanODBControl;
    CFloRadSys(1).todayRunningMeanOutdoorDryBulbTemperature = 12.345;
    expectedResult = CFloRadSys(1).todayRunningMeanOutdoorDryBulbTemperature;
    actualResult = 0.0; // reset
    actualResult = CFloRadSys(1).setRadiantSystemControlTemperature();
    EXPECT_NEAR(expectedResult, actualResult, acceptibleError);
    
}

TEST_F(LowTempRadiantSystemTest, calculateOperationalFractionTest)
{
    Real64 offTemperature;
    Real64 controlTemperature;
    Real64 throttlingRange;
    Real64 functionResult;
    Real64 expectedResult;

    HydrRadSys.allocate(1);
    auto &thisRadSys (HydrRadSys(1));

    // Test 1: Temperature Difference is 0-->answer should be 0.0
    offTemperature = 15.0;
    controlTemperature = 15.0;
    throttlingRange = 1.0;
    expectedResult = 0.0;
    functionResult = thisRadSys.calculateOperationalFraction(offTemperature, controlTemperature, throttlingRange);
    EXPECT_NEAR(expectedResult, functionResult, 0.001);

    // Test 2a: Temperature Difference is not zero and positive, throttling range is zero-->answer should be 1.0
    offTemperature = 16.0;
    controlTemperature = 15.0;
    throttlingRange = 0.0;
    expectedResult = 1.0;
    functionResult = thisRadSys.calculateOperationalFraction(offTemperature, controlTemperature, throttlingRange);
    EXPECT_NEAR(expectedResult, functionResult, 0.001);

    // Test 2b: Temperature Difference is not zero and negtive, throttling range is zero-->answer should be 1.0
    offTemperature = 14.0;
    controlTemperature = 15.0;
    throttlingRange = 0.0;
    expectedResult = 1.0;
    functionResult = thisRadSys.calculateOperationalFraction(offTemperature, controlTemperature, throttlingRange);
    EXPECT_NEAR(expectedResult, functionResult, 0.001);

    // Test 3a: Temperature Difference is not zero and positive, throttling range is non-zero but less than temperature difference
    offTemperature = 16.0;
    controlTemperature = 15.0;
    throttlingRange = 0.5;
    expectedResult = 2.0;
    functionResult = thisRadSys.calculateOperationalFraction(offTemperature, controlTemperature, throttlingRange);
    EXPECT_NEAR(expectedResult, functionResult, 0.001);

    // Test 3b: Temperature Difference is not zero and negative, throttling range is non-zero but less than temperature difference
    offTemperature = 16.0;
    controlTemperature = 15.0;
    throttlingRange = 0.5;
    expectedResult = 2.0;
    functionResult = thisRadSys.calculateOperationalFraction(offTemperature, controlTemperature, throttlingRange);
    EXPECT_NEAR(expectedResult, functionResult, 0.001);

    // Test 4a: Temperature Difference is not zero and positive, throttling range is non-zero but greater than temperature difference
    offTemperature = 16.0;
    controlTemperature = 15.0;
    throttlingRange = 2.0;
    expectedResult = 0.5;
    functionResult = thisRadSys.calculateOperationalFraction(offTemperature, controlTemperature, throttlingRange);
    EXPECT_NEAR(expectedResult, functionResult, 0.001);

    // Test 4b: Temperature Difference is not zero and negative, throttling range is non-zero but greater than temperature difference
    offTemperature = 14.0;
    controlTemperature = 15.0;
    throttlingRange = 2.0;
    expectedResult = 0.5;
    functionResult = thisRadSys.calculateOperationalFraction(offTemperature, controlTemperature, throttlingRange);
    EXPECT_NEAR(expectedResult, functionResult, 0.001);

}

TEST_F(LowTempRadiantSystemTest, setOffTemperatureLowTemperatureRadiantSystemTest)
{

    Real64 expectedResult;
    Real64 actualResult;
    Real64 acceptibleError = 0.001;
    Real64 throttlingRange;
    int scheduleIndex;

    HydrRadSys.allocate(1);

    // Test 1: zeroFlow and no throttling range
    scheduleIndex = -1; // this assigns a value of 1.0
    throttlingRange = 0.0;
    HydrRadSys(1).SetpointType = LowTempRadiantSetpointTypes::zeroFlowPower;
    expectedResult = 1.0;
    actualResult = HydrRadSys(1).setOffTemperatureLowTemperatureRadiantSystem(scheduleIndex,throttlingRange);
    EXPECT_NEAR(expectedResult, actualResult, acceptibleError);

    // Test 2: zeroFlow and positive throttling range
    scheduleIndex = -1; // this assigns a value of 1.0
    throttlingRange = 0.5;
    HydrRadSys(1).SetpointType = LowTempRadiantSetpointTypes::zeroFlowPower;
    expectedResult = 1.0;
    actualResult = HydrRadSys(1).setOffTemperatureLowTemperatureRadiantSystem(scheduleIndex,throttlingRange);
    EXPECT_NEAR(expectedResult, actualResult, acceptibleError);

    // Test 3: zeroFlow and negative throttling range (cooling situation)
    scheduleIndex = -1; // this assigns a value of 1.0
    throttlingRange = -0.5;
    HydrRadSys(1).SetpointType = LowTempRadiantSetpointTypes::zeroFlowPower;
    expectedResult = 1.0;
    actualResult = HydrRadSys(1).setOffTemperatureLowTemperatureRadiantSystem(scheduleIndex,throttlingRange);
    EXPECT_NEAR(expectedResult, actualResult, acceptibleError);

    // Test 4: halfFlow and no throttling range
    scheduleIndex = -1; // this assigns a value of 1.0
    throttlingRange = 0.0;
    HydrRadSys(1).SetpointType = LowTempRadiantSetpointTypes::halfFlowPower;
    expectedResult = 1.0;
    actualResult = HydrRadSys(1).setOffTemperatureLowTemperatureRadiantSystem(scheduleIndex,throttlingRange);
    EXPECT_NEAR(expectedResult, actualResult, acceptibleError);

    // Test 5: halfFlow and positive throttling range
    scheduleIndex = -1; // this assigns a value of 1.0
    throttlingRange = 0.5;
    HydrRadSys(1).SetpointType = LowTempRadiantSetpointTypes::halfFlowPower;
    expectedResult = 1.25;
    actualResult = HydrRadSys(1).setOffTemperatureLowTemperatureRadiantSystem(scheduleIndex,throttlingRange);
    EXPECT_NEAR(expectedResult, actualResult, acceptibleError);

    // Test 5: halfFlow and negative throttling range (cooling situation)
    scheduleIndex = -1; // this assigns a value of 1.0
    throttlingRange = -0.5;
    HydrRadSys(1).SetpointType = LowTempRadiantSetpointTypes::halfFlowPower;
    expectedResult = 0.75;
    actualResult = HydrRadSys(1).setOffTemperatureLowTemperatureRadiantSystem(scheduleIndex,throttlingRange);
    EXPECT_NEAR(expectedResult, actualResult, acceptibleError);

}

TEST_F(LowTempRadiantSystemTest, errorCheckZonesAndConstructionsTest)
{
    bool actualErrorsFound;
    std::string const Alpha1("Zone Name");
    std::string const Alpha2("An Amazing Zone");
    std::string const Alpha3("Hydronic Radiant System");
    std::string const Alpha4("An Excellent Radiant System");

    HydrRadSys.allocate(1);
    auto &thisRadSys (HydrRadSys(1));
    thisRadSys.NumOfSurfaces = 3;
    thisRadSys.SurfacePtr.allocate(thisRadSys.NumOfSurfaces);
    thisRadSys.SurfacePtr(1) = 1;
    thisRadSys.SurfacePtr(2) = 2;
    thisRadSys.SurfacePtr(3) = 3;
    thisRadSys.ZonePtr = 1;
    Surface.allocate(3);
    Zone.allocate(3);
    dataConstruction.Construct.allocate(2);
    dataConstruction.Construct(1).SourceSinkPresent = true;
    dataConstruction.Construct(2).SourceSinkPresent = false;

    // Test 1a: Surfaces are in the same zones, zone multipliers are all the same, and the construct has a source/sink.
    //          Everything is "ok" so the result should be the error flag is FALSE.
    actualErrorsFound = false;
    Surface(1).Zone = 1;
    Surface(2).Zone = 1;
    Surface(3).Zone = 1;
    Zone(1).Multiplier = 1.0;
    Zone(1).ListMultiplier = 1.0;
    Zone(2).Multiplier = 1.0;
    Zone(2).ListMultiplier = 1.0;
    Zone(3).Multiplier = 1.0;
    Zone(3).ListMultiplier = 1.0;
    Surface(1).Construction = 1;
    Surface(2).Construction = 1;
    Surface(3).Construction = 1;
    thisRadSys.errorCheckZonesAndConstructions(actualErrorsFound);
    EXPECT_FALSE(actualErrorsFound);

    // Test 1b: Surfaces are in different zones, zone multipliers are all the same, and the construct has a source/sink.
    //          Surfaces being in different zones is "ok" so the result should be the error flag is FALSE.
    actualErrorsFound = false;
    Surface(1).Zone = 1;
    Surface(2).Zone = 2;
    Surface(3).Zone = 3;
    Zone(1).Multiplier = 1.0;
    Zone(1).ListMultiplier = 1.0;
    Zone(2).Multiplier = 1.0;
    Zone(2).ListMultiplier = 1.0;
    Zone(3).Multiplier = 1.0;
    Zone(3).ListMultiplier = 1.0;
    Surface(1).Construction = 1;
    Surface(2).Construction = 1;
    Surface(3).Construction = 1;
    thisRadSys.errorCheckZonesAndConstructions(actualErrorsFound);
    EXPECT_FALSE(actualErrorsFound);

    // Test 2: Surfaces are in different zones, zone multipliers are NOT all the same (one is 7 instead of 2), and the construct has a source/sink.
    //         Zone multipliers can NOT be different so the result should be the error flag is TRUE.
    actualErrorsFound = false;
    Surface(1).Zone = 1;
    Surface(2).Zone = 2;
    Surface(3).Zone = 3;
    Zone(1).Multiplier = 2.0;
    Zone(1).ListMultiplier = 1.0;
    Zone(2).Multiplier = 2.0;
    Zone(2).ListMultiplier = 1.0;
    Zone(3).Multiplier = 7.0;
    Zone(3).ListMultiplier = 1.0;
    Surface(1).Construction = 1;
    Surface(2).Construction = 1;
    Surface(3).Construction = 1;
    thisRadSys.errorCheckZonesAndConstructions(actualErrorsFound);
    EXPECT_TRUE(actualErrorsFound);

    // Test 3: Surfaces are in the same zones, zone multipliers are all the same, and one construct does NOT have a source/sink.
    //         Surface constructions MUST have a source/sink to be used for a radiant system so the result should be the error flag is TRUE.
    actualErrorsFound = false;
    Surface(1).Zone = 1;
    Surface(2).Zone = 1;
    Surface(3).Zone = 1;
    Zone(1).Multiplier = 2.0;
    Zone(1).ListMultiplier = 1.0;
    Zone(2).Multiplier = 2.0;
    Zone(2).ListMultiplier = 1.0;
    Zone(3).Multiplier = 2.0;
    Zone(3).ListMultiplier = 1.0;
    Surface(1).Construction = 1;
    Surface(2).Construction = 1;
    Surface(3).Construction = 2;
    thisRadSys.errorCheckZonesAndConstructions(actualErrorsFound);
    EXPECT_TRUE(actualErrorsFound);
}

TEST_F(LowTempRadiantSystemTest, calculateRunningMeanAverageTemperatureTest)
{
    // This tests both calculateRunningMeanAverageTemperature and calculateCurrentDailyAverageODB
    // because calculateCurrentDailyAverageODB is called by calculateRunningMeanAverageTemperature
    Real64 expectedResult;
    Real64 acceptibleError = 0.001;
    
    CFloRadSys.allocate(1);
    auto &thisCFloSys (CFloRadSys(1));
    
    NumOfTimeStepInHour = 1;
    WeatherManager::TodayOutDryBulbTemp.allocate(NumOfTimeStepInHour, DataGlobals::HoursInDay);
    WeatherManager::TodayOutDryBulbTemp = 0.0;
    for (int hourNumber = 1; hourNumber <= DataGlobals::HoursInDay; ++hourNumber) {
        WeatherManager::TodayOutDryBulbTemp(NumOfTimeStepInHour,hourNumber) = double(hourNumber);
    }
    
    // Test 1: First day of the simulation and it's in warmup-->everything set to the same temperature
    DataGlobals::DayOfSim = 1;
    DataGlobals::WarmupFlag = true;
    DataGlobals::NumOfDayInEnvrn = 366;
    thisCFloSys.todayAverageOutdoorDryBulbTemperature = -9999.9;
    thisCFloSys.yesterdayAverageOutdoorDryBulbTemperature = -9999.9;
    thisCFloSys.todayRunningMeanOutdoorDryBulbTemperature = -9999.9;
    thisCFloSys.yesterdayRunningMeanOutdoorDryBulbTemperature = -9999.9;
    thisCFloSys.runningMeanOutdoorAirTemperatureWeightingFactor = 0.5;
    expectedResult = 12.5;
    thisCFloSys.calculateRunningMeanAverageTemperature();
    EXPECT_NEAR(expectedResult, thisCFloSys.todayAverageOutdoorDryBulbTemperature, acceptibleError);
    EXPECT_NEAR(expectedResult, thisCFloSys.yesterdayAverageOutdoorDryBulbTemperature, acceptibleError);
    EXPECT_NEAR(expectedResult, thisCFloSys.todayRunningMeanOutdoorDryBulbTemperature, acceptibleError);
    EXPECT_NEAR(expectedResult, thisCFloSys.yesterdayRunningMeanOutdoorDryBulbTemperature, acceptibleError);

    // Test 2: Not first dsy of simulation but still in warmup-->should not do anything because in warmup same day repeated over and over
    DataGlobals::DayOfSim = 2;
    DataGlobals::WarmupFlag = true;
    DataGlobals::NumOfDayInEnvrn = 366;
    thisCFloSys.todayAverageOutdoorDryBulbTemperature = -9999.9;
    thisCFloSys.yesterdayAverageOutdoorDryBulbTemperature = -9999.9;
    thisCFloSys.todayRunningMeanOutdoorDryBulbTemperature = -9999.9;
    thisCFloSys.yesterdayRunningMeanOutdoorDryBulbTemperature = -9999.9;
    thisCFloSys.runningMeanOutdoorAirTemperatureWeightingFactor = 0.5;
    expectedResult = -9999.9;
    thisCFloSys.calculateRunningMeanAverageTemperature();
    EXPECT_NEAR(expectedResult, thisCFloSys.todayAverageOutdoorDryBulbTemperature, acceptibleError);
    EXPECT_NEAR(expectedResult, thisCFloSys.yesterdayAverageOutdoorDryBulbTemperature, acceptibleError);
    EXPECT_NEAR(expectedResult, thisCFloSys.todayRunningMeanOutdoorDryBulbTemperature, acceptibleError);
    EXPECT_NEAR(expectedResult, thisCFloSys.yesterdayRunningMeanOutdoorDryBulbTemperature, acceptibleError);

    // Test 3: Not in warmup but number of days of simulation only 1-->should not do anything because it's a single day which means no real history
    DataGlobals::DayOfSim = 1;
    DataGlobals::WarmupFlag = false;
    DataGlobals::NumOfDayInEnvrn = 1;
    thisCFloSys.todayAverageOutdoorDryBulbTemperature = 12.345;
    thisCFloSys.yesterdayAverageOutdoorDryBulbTemperature = 12.345;
    thisCFloSys.todayRunningMeanOutdoorDryBulbTemperature = 12.345;
    thisCFloSys.yesterdayRunningMeanOutdoorDryBulbTemperature = 12.345;
    thisCFloSys.runningMeanOutdoorAirTemperatureWeightingFactor = 0.5;
    expectedResult = 12.345;
    thisCFloSys.calculateRunningMeanAverageTemperature();
    EXPECT_NEAR(expectedResult, thisCFloSys.todayAverageOutdoorDryBulbTemperature, acceptibleError);
    EXPECT_NEAR(expectedResult, thisCFloSys.yesterdayAverageOutdoorDryBulbTemperature, acceptibleError);
    EXPECT_NEAR(expectedResult, thisCFloSys.todayRunningMeanOutdoorDryBulbTemperature, acceptibleError);
    EXPECT_NEAR(expectedResult, thisCFloSys.yesterdayRunningMeanOutdoorDryBulbTemperature, acceptibleError);

    // Test 4: Not in warmup and number of days of simulation greater than 1-->apply the formula for running mean temperature and shift data
    DataGlobals::DayOfSim = 1;
    DataGlobals::WarmupFlag = false;
    DataGlobals::NumOfDayInEnvrn = 366;
    thisCFloSys.todayAverageOutdoorDryBulbTemperature = 15.0;
    thisCFloSys.yesterdayAverageOutdoorDryBulbTemperature = 10.0;
    thisCFloSys.todayRunningMeanOutdoorDryBulbTemperature = 14.5;
    thisCFloSys.yesterdayRunningMeanOutdoorDryBulbTemperature = 5.0;
    thisCFloSys.runningMeanOutdoorAirTemperatureWeightingFactor = 0.5;
    thisCFloSys.calculateRunningMeanAverageTemperature();
    expectedResult = 12.5;  // Average of TodayOutDryBulbTemp(firstTimeStepIndex,hourNumber)
    EXPECT_NEAR(expectedResult, thisCFloSys.todayAverageOutdoorDryBulbTemperature, acceptibleError);
    expectedResult = 15.0;  // Should transfer what was todayAverageOutdoorDryBulbTemperature (see above)
    EXPECT_NEAR(expectedResult, thisCFloSys.yesterdayAverageOutdoorDryBulbTemperature, acceptibleError);
    expectedResult = 14.5;  // Should transfer what was todayRunningMeanOutdoorDryBulbTemperature (see above)
    EXPECT_NEAR(expectedResult, thisCFloSys.yesterdayRunningMeanOutdoorDryBulbTemperature, acceptibleError);
    expectedResult = 14.75;  // Should be weighted average the "yesterday" values using the weighting factor
    EXPECT_NEAR(expectedResult, thisCFloSys.todayRunningMeanOutdoorDryBulbTemperature, acceptibleError);

}

<<<<<<< HEAD
TEST_F(LowTempRadiantSystemTest, updateOperatingModeHistoryTest)
{
    int expectedResult;
    int resetResult = -9999;
    HydrRadSys.allocate(1);
    DataGlobals::NumOfTimeStepInHour = 6;
    DataGlobals::DayOfSim = 2;
    DataGlobals::HourOfDay = 4;
    DataGlobals::TimeStep = 5;
    auto &thisRadSys (HydrRadSys(1));
    
    // Test 1: Operating Mode different, beginning of day-->lastOperatingMode should switch, last parameters should get set appropriately
    thisRadSys.lastOperatingMode = LowTempRadiantSystem::HeatingMode;
    thisRadSys.OperatingMode = LowTempRadiantSystem::CoolingMode;
    thisRadSys.lastDayOfSim = resetResult;
    thisRadSys.lastHourOfDay = resetResult;
    thisRadSys.lastTimeStep = resetResult;
    DataGlobals::BeginDayFlag = true;
    DataGlobals::BeginHourFlag = false;
    DataGlobals::BeginTimeStepFlag = false;
    thisRadSys.updateOperatingModeHistory();
    expectedResult = 1;
    EXPECT_EQ(thisRadSys.lastDayOfSim, expectedResult);
    expectedResult = DataGlobals::HoursInDay;
    EXPECT_EQ(thisRadSys.lastHourOfDay, expectedResult);
    expectedResult = DataGlobals::NumOfTimeStepInHour;
    EXPECT_EQ(thisRadSys.lastTimeStep, expectedResult);
    EXPECT_EQ(thisRadSys.lastOperatingMode, LowTempRadiantSystem::CoolingMode);
    EXPECT_EQ(thisRadSys.OperatingMode, LowTempRadiantSystem::NotOperating);

    // Test 2: Operating Mode different, beginning of hour-->lastOperatingMode should switch, last parameters should get set appropriately
    thisRadSys.lastOperatingMode = LowTempRadiantSystem::HeatingMode;
    thisRadSys.OperatingMode = LowTempRadiantSystem::CoolingMode;
    thisRadSys.lastDayOfSim = resetResult;
    thisRadSys.lastHourOfDay = resetResult;
    thisRadSys.lastTimeStep = resetResult;
    DataGlobals::BeginDayFlag = false;
    DataGlobals::BeginHourFlag = true;
    DataGlobals::BeginTimeStepFlag = false;
    thisRadSys.updateOperatingModeHistory();
    expectedResult = 2;
    EXPECT_EQ(thisRadSys.lastDayOfSim, expectedResult);
    expectedResult = 3;
    EXPECT_EQ(thisRadSys.lastHourOfDay, expectedResult);
    expectedResult = DataGlobals::NumOfTimeStepInHour;
    EXPECT_EQ(thisRadSys.lastTimeStep, expectedResult);
    EXPECT_EQ(thisRadSys.lastOperatingMode, LowTempRadiantSystem::CoolingMode);
    EXPECT_EQ(thisRadSys.OperatingMode, LowTempRadiantSystem::NotOperating);

    // Test 3: Operating Mode different, beginning of time step-->lastOperatingMode should switch, last parameters should get set appropriately
    thisRadSys.lastOperatingMode = LowTempRadiantSystem::HeatingMode;
    thisRadSys.OperatingMode = LowTempRadiantSystem::CoolingMode;
    thisRadSys.lastDayOfSim = resetResult;
    thisRadSys.lastHourOfDay = resetResult;
    thisRadSys.lastTimeStep = resetResult;
    DataGlobals::BeginDayFlag = false;
    DataGlobals::BeginHourFlag = false;
    DataGlobals::BeginTimeStepFlag = true;
    thisRadSys.updateOperatingModeHistory();
    expectedResult = 2;
    EXPECT_EQ(thisRadSys.lastDayOfSim, expectedResult);
    expectedResult = 4;
    EXPECT_EQ(thisRadSys.lastHourOfDay, expectedResult);
    expectedResult = 4;
    EXPECT_EQ(thisRadSys.lastTimeStep, expectedResult);
    EXPECT_EQ(thisRadSys.lastOperatingMode, LowTempRadiantSystem::CoolingMode);
    EXPECT_EQ(thisRadSys.OperatingMode, LowTempRadiantSystem::NotOperating);

    // Test 4: Operating Mode different, not beginning of day, hour, or time step-->lastOperatingMode should switch, last parameters should get set appropriately
    thisRadSys.lastOperatingMode = LowTempRadiantSystem::HeatingMode;
    thisRadSys.OperatingMode = LowTempRadiantSystem::CoolingMode;
    thisRadSys.lastDayOfSim = resetResult;
    thisRadSys.lastHourOfDay = resetResult;
    thisRadSys.lastTimeStep = resetResult;
    DataGlobals::BeginDayFlag = false;
    DataGlobals::BeginHourFlag = false;
    DataGlobals::BeginTimeStepFlag = false;
    thisRadSys.updateOperatingModeHistory();
    expectedResult = 2;
    EXPECT_EQ(thisRadSys.lastDayOfSim, expectedResult);
    expectedResult = 4;
    EXPECT_EQ(thisRadSys.lastHourOfDay, expectedResult);
    expectedResult = 5;
    EXPECT_EQ(thisRadSys.lastTimeStep, expectedResult);
    EXPECT_EQ(thisRadSys.lastOperatingMode, LowTempRadiantSystem::CoolingMode);
    EXPECT_EQ(thisRadSys.OperatingMode, LowTempRadiantSystem::NotOperating);

}

TEST_F(LowTempRadiantSystemTest, setOperatingModeBasedOnChangeoverDelayTest)
{
    int expectedResult;
    HydrRadSys.allocate(1);
    auto &thisRadSys (HydrRadSys(1));
    DataGlobals::NumOfTimeStepInHour = 6;
    DataGlobals::MinutesPerTimeStep = 10.0;

    // Test 1: lastOperatingMode is NotOperating-->don't do anything to OperatingMode
    thisRadSys.lastOperatingMode = LowTempRadiantSystem::NotOperating;
    thisRadSys.OperatingMode = LowTempRadiantSystem::HeatingMode;
    thisRadSys.setOperatingModeBasedOnChangeoverDelay();
    expectedResult = LowTempRadiantSystem::HeatingMode;
    EXPECT_EQ(thisRadSys.OperatingMode, expectedResult);
    
    // Test 2: lastOperatingMode is not NotOperating, OperatingMode is NotOperating-->don't do anything to OperatingMode
    thisRadSys.lastOperatingMode = LowTempRadiantSystem::HeatingMode;
    thisRadSys.OperatingMode = LowTempRadiantSystem::NotOperating;
    thisRadSys.setOperatingModeBasedOnChangeoverDelay();
    expectedResult = LowTempRadiantSystem::NotOperating;
    EXPECT_EQ(thisRadSys.OperatingMode, expectedResult);
    
    // Test 3: lastOperatingMode and OperatingMode are both the same (and not NotOperating)-->don't do anything to OperatingMode
    thisRadSys.lastOperatingMode = LowTempRadiantSystem::HeatingMode;
    thisRadSys.OperatingMode = LowTempRadiantSystem::HeatingMode;
    thisRadSys.setOperatingModeBasedOnChangeoverDelay();
    expectedResult = LowTempRadiantSystem::HeatingMode;
    EXPECT_EQ(thisRadSys.OperatingMode, expectedResult);

    // Test 4: lastOperatingMode and OperatingMode are different and neither is not NotOperating plus the schedule index is zero (no delay)-->don't do anything to OperatingMode
    thisRadSys.lastOperatingMode = LowTempRadiantSystem::HeatingMode;
    thisRadSys.OperatingMode = LowTempRadiantSystem::CoolingMode;
    thisRadSys.schedPtrChangeoverDelay = 0;
    thisRadSys.setOperatingModeBasedOnChangeoverDelay();
    expectedResult = LowTempRadiantSystem::CoolingMode;
    EXPECT_EQ(thisRadSys.OperatingMode, expectedResult);

    // Test 5a: lastOperatingMode and OperatingMode are different and neither is not NotOperating, the
    //          schedule index is non-zero and schedule value is non zero, but it hasn't been long enough
    //          to switch over yet-->change OperatingMode to NotOperating
    thisRadSys.lastOperatingMode = LowTempRadiantSystem::HeatingMode;
    thisRadSys.OperatingMode = LowTempRadiantSystem::CoolingMode;
    thisRadSys.schedPtrChangeoverDelay = -1;
    DataGlobals::DayOfSim = 2;
    DataGlobals::HourOfDay = 1;
    DataGlobals::TimeStep = 1;
    thisRadSys.lastDayOfSim = 1;
    thisRadSys.lastHourOfDay = 24;
    thisRadSys.lastTimeStep = 2;
    thisRadSys.setOperatingModeBasedOnChangeoverDelay();
    expectedResult = LowTempRadiantSystem::NotOperating;
    EXPECT_EQ(thisRadSys.OperatingMode, expectedResult);

    // Test 6b: lastOperatingMode and OperatingMode are different and neither is not NotOperating, the
    //          schedule index is non-zero and schedule value is non zero, but it has been long enough
    //          to switch over yet-->don't do anything to OperatingMode
    thisRadSys.lastOperatingMode = LowTempRadiantSystem::HeatingMode;
    thisRadSys.OperatingMode = LowTempRadiantSystem::CoolingMode;
    DataGlobals::DayOfSim = 2;
    DataGlobals::HourOfDay = 1;
    DataGlobals::TimeStep = 4;
    thisRadSys.lastDayOfSim = 1;
    thisRadSys.lastHourOfDay = 22;
    thisRadSys.lastTimeStep = 3;
    thisRadSys.setOperatingModeBasedOnChangeoverDelay();
    expectedResult = LowTempRadiantSystem::CoolingMode;
    EXPECT_EQ(thisRadSys.OperatingMode, expectedResult);
=======
TEST_F(LowTempRadiantSystemTest, getFluidToSlabHeatTransferInputTest)
{
    CFloRadSys.allocate(1);
    auto &thisCFloSys (CFloRadSys(1));
    std::string userInput;

    //Test 1: Input is ConvectionOnly--so this field needs to get reset to ConvectionOnly
    userInput = "ConvectionOnly";
    thisCFloSys.FluidToSlabHeatTransfer = FluidToSlabHeatTransferTypes::ISOStandard;
    thisCFloSys.FluidToSlabHeatTransfer = thisCFloSys.getFluidToSlabHeatTransferInput(userInput);
    EXPECT_EQ(FluidToSlabHeatTransferTypes::ConvectionOnly, thisCFloSys.FluidToSlabHeatTransfer);

    //Test 2: Input is ISOStandard--so this field needs to get reset to ISOStandard
    userInput = "ISOStandard";
    thisCFloSys.FluidToSlabHeatTransfer = FluidToSlabHeatTransferTypes::ConvectionOnly;
    thisCFloSys.FluidToSlabHeatTransfer = thisCFloSys.getFluidToSlabHeatTransferInput(userInput);
    EXPECT_EQ(FluidToSlabHeatTransferTypes::ISOStandard, thisCFloSys.FluidToSlabHeatTransfer);

    //Test 3: Input is ISOStandard--so this field needs to get reset to ConvectionOnly (the default)
    userInput = "WeWantSomethingElse!";
    thisCFloSys.FluidToSlabHeatTransfer = FluidToSlabHeatTransferTypes::ISOStandard;
    thisCFloSys.FluidToSlabHeatTransfer = thisCFloSys.getFluidToSlabHeatTransferInput(userInput);
    EXPECT_EQ(FluidToSlabHeatTransferTypes::ConvectionOnly, thisCFloSys.FluidToSlabHeatTransfer);

}

TEST_F(LowTempRadiantSystemTest, calculateUFromISOStandardTest)
{

    // Test of the ISO Standard 11855-2 Method for calculating the U-value for heat transfer
    // between the fluid being circulated through a radiant system and the radiant system
    // material that the pipe/tube is embedded within
    int SurfNum = 1;
    DataSurfaces::Surface.allocate(1);
    Surface(1).Construction = 1;
    dataConstruction.Construct.allocate(1);
    dataConstruction.Construct(1).ThicknessPerpend = 0.5;
    CFloRadSys.allocate(1);
    auto &thisCFloSys (CFloRadSys(1));
    thisCFloSys.TubeDiameterInner = 0.01;
    thisCFloSys.TubeDiameterOuter = 0.011;
    thisCFloSys.TubeLength = 100.0;
    thisCFloSys.TubeConductivity = 0.5;
    Real64 WaterMassFlow = 0.001;

    Real64 expectedResult = 28.00687;
    Real64 allowedDifference = 0.00001;
    Real64 actualResult = thisCFloSys.calculateUFromISOStandard(SurfNum, WaterMassFlow);
    EXPECT_NEAR(expectedResult, actualResult, allowedDifference);
>>>>>>> 5bf36f34

}<|MERGE_RESOLUTION|>--- conflicted
+++ resolved
@@ -2469,7 +2469,6 @@
 
 }
 
-<<<<<<< HEAD
 TEST_F(LowTempRadiantSystemTest, updateOperatingModeHistoryTest)
 {
     int expectedResult;
@@ -2626,7 +2625,7 @@
     thisRadSys.setOperatingModeBasedOnChangeoverDelay();
     expectedResult = LowTempRadiantSystem::CoolingMode;
     EXPECT_EQ(thisRadSys.OperatingMode, expectedResult);
-=======
+
 TEST_F(LowTempRadiantSystemTest, getFluidToSlabHeatTransferInputTest)
 {
     CFloRadSys.allocate(1);
@@ -2676,6 +2675,5 @@
     Real64 allowedDifference = 0.00001;
     Real64 actualResult = thisCFloSys.calculateUFromISOStandard(SurfNum, WaterMassFlow);
     EXPECT_NEAR(expectedResult, actualResult, allowedDifference);
->>>>>>> 5bf36f34
 
 }