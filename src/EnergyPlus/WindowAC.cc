--- conflicted
+++ resolved
@@ -870,7 +870,6 @@
         // SUBROUTINE PARAMETER DEFINITIONS:
         static constexpr std::string_view RoutineName("SizeWindowAC: "); // include trailing blank space
 
-<<<<<<< HEAD
         // SUBROUTINE LOCAL VARIABLE DECLARATIONS:
         auto &windowAC = state.dataWindowAC->WindAC(WindACNum);
 
@@ -885,12 +884,6 @@
         int FieldNum = 2;                                             // IDD numeric field number where input field description is found
         bool PrintFlag = false;                                       // TRUE when sizing information is reported in the eio file
 
-=======
-        Real64 MaxAirVolFlowDes = 0.0;
-        Real64 MaxAirVolFlowUser = 0.0;
-        Real64 OutAirVolFlowDes = 0.0;
-        Real64 OutAirVolFlowUser = 0.0;
->>>>>>> a4027721
         state.dataSize->DataFracOfAutosizedCoolingAirflow = 1.0;
         state.dataSize->DataFracOfAutosizedHeatingAirflow = 1.0;
         state.dataSize->DataFracOfAutosizedCoolingCapacity = 1.0;
@@ -899,7 +892,6 @@
         state.dataSize->ZoneHeatingOnlyFan = false;
         state.dataSize->ZoneCoolingOnlyFan = true;
         state.dataSize->DataScalableCapSizingON = false;
-<<<<<<< HEAD
         state.dataSize->DataZoneNumber = windowAC.ZonePtr;
         state.dataSize->DataFanType = windowAC.fanType;
         state.dataSize->DataFanIndex = windowAC.FanIndex;
@@ -910,15 +902,10 @@
 
             if (windowAC.HVACSizingIndex > 0) {
                 // N1 , \field Maximum Supply Air Flow Rate
-
                 auto const &zoneHVACSizing = state.dataSize->ZoneHVACSizing(windowAC.HVACSizingIndex);
 
-                // Integer representation of sizing method name (e.g., CoolingAirflowSizing, HeatingAirflowSizing, CoolingCapacitySizing,
-                // HeatingCapacitySizing, etc.
                 int SizingMethod = HVAC::CoolingAirflowSizing;
                 PrintFlag = true;
-                // supply air flow rate sizing method (SupplyAirFlowRate, FlowPerFloorArea, FractionOfAutosizedCoolingAirflow,
-                // FractionOfAutosizedHeatingAirflow)
                 int const SAFMethod = zoneHVACSizing.CoolingSAFMethod;
                 zoneEqSizing.SizingMethod(SizingMethod) = SAFMethod;
                 if (SAFMethod == None || SAFMethod == SupplyAirFlowRate || SAFMethod == FlowPerFloorArea ||
@@ -927,48 +914,13 @@
                         if (zoneHVACSizing.MaxCoolAirVolFlow > 0.0) {
                             zoneEqSizing.AirVolFlow = zoneHVACSizing.MaxCoolAirVolFlow;
                             zoneEqSizing.SystemAirFlow = true;
-=======
-        std::string const CompType = "ZoneHVAC:WindowAirConditioner";
-        std::string const CompName = state.dataWindowAC->WindAC(WindACNum).Name;
-        state.dataSize->DataZoneNumber = state.dataWindowAC->WindAC(WindACNum).ZonePtr;
-        state.dataSize->DataFanType = state.dataWindowAC->WindAC(WindACNum).fanType;
-        state.dataSize->DataFanIndex = state.dataWindowAC->WindAC(WindACNum).FanIndex;
-        state.dataSize->DataFanPlacement = state.dataWindowAC->WindAC(WindACNum).fanPlace;
-
-        if (state.dataSize->CurZoneEqNum > 0) {
-            bool PrintFlag;           // TRUE when sizing information is reported in the eio file
-            std::string SizingString; // input field sizing description (e.g., Nominal Capacity)
-            auto &ZoneEqSizing = state.dataSize->ZoneEqSizing(state.dataSize->CurZoneEqNum);
-            Real64 TempSize; // autosized value of coil input field
-
-            if (state.dataWindowAC->WindAC(WindACNum).HVACSizingIndex > 0) {
-                int zoneHVACIndex = state.dataWindowAC->WindAC(WindACNum).HVACSizingIndex;
-                // N1 , \field Maximum Supply Air Flow Rate
-                int SizingMethod = HVAC::CoolingAirflowSizing;
-                PrintFlag = true;
-                int SAFMethod = state.dataSize->ZoneHVACSizing(zoneHVACIndex).CoolingSAFMethod;
-                ZoneEqSizing.SizingMethod(SizingMethod) = SAFMethod;
-                if (SAFMethod == None || SAFMethod == SupplyAirFlowRate || SAFMethod == FlowPerFloorArea ||
-                    SAFMethod == FractionOfAutosizedCoolingAirflow) {
-                    if (SAFMethod == SupplyAirFlowRate) {
-                        if (state.dataSize->ZoneHVACSizing(zoneHVACIndex).MaxCoolAirVolFlow > 0.0) {
-                            ZoneEqSizing.AirVolFlow = state.dataSize->ZoneHVACSizing(zoneHVACIndex).MaxCoolAirVolFlow;
-                            ZoneEqSizing.SystemAirFlow = true;
->>>>>>> a4027721
                         }
                         TempSize = zoneHVACSizing.MaxCoolAirVolFlow;
                     } else if (SAFMethod == FlowPerFloorArea) {
-<<<<<<< HEAD
                         zoneEqSizing.SystemAirFlow = true;
                         zoneEqSizing.AirVolFlow =
                             zoneHVACSizing.MaxCoolAirVolFlow * state.dataHeatBal->Zone(state.dataSize->DataZoneNumber).FloorArea;
                         TempSize = zoneEqSizing.AirVolFlow;
-=======
-                        ZoneEqSizing.SystemAirFlow = true;
-                        ZoneEqSizing.AirVolFlow = state.dataSize->ZoneHVACSizing(zoneHVACIndex).MaxCoolAirVolFlow *
-                                                  state.dataHeatBal->Zone(state.dataSize->DataZoneNumber).FloorArea;
-                        TempSize = ZoneEqSizing.AirVolFlow;
->>>>>>> a4027721
                         state.dataSize->DataScalableSizingON = true;
                     } else if (SAFMethod == FractionOfAutosizedCoolingAirflow) {
                         state.dataSize->DataFracOfAutosizedCoolingAirflow = zoneHVACSizing.MaxCoolAirVolFlow;
@@ -1019,7 +971,6 @@
                 // DataScalableSizingON = false;
 
                 // initialize capacity sizing variables: cooling
-<<<<<<< HEAD
                 // capacity sizing methods (HeatingDesignCapacity, CapacityPerFloorArea, FractionOfAutosizedCoolingCapacity, and
                 // FractionOfAutosizedHeatingCapacity )
                 int const CapSizingMethod = zoneHVACSizing.CoolingCapMethod;
@@ -1035,21 +986,6 @@
                         zoneEqSizing.CoolingCapacity = true;
                         zoneEqSizing.DesCoolingLoad =
                             zoneHVACSizing.ScaledCoolingCapacity * state.dataHeatBal->Zone(state.dataSize->DataZoneNumber).FloorArea;
-=======
-                int CapSizingMethod = state.dataSize->ZoneHVACSizing(zoneHVACIndex).CoolingCapMethod;
-                ZoneEqSizing.SizingMethod(SizingMethod) = CapSizingMethod;
-                if (CapSizingMethod == CoolingDesignCapacity || CapSizingMethod == CapacityPerFloorArea ||
-                    CapSizingMethod == FractionOfAutosizedCoolingCapacity) {
-                    if (CapSizingMethod == HeatingDesignCapacity) {
-                        if (state.dataSize->ZoneHVACSizing(zoneHVACIndex).ScaledCoolingCapacity > 0.0) {
-                            ZoneEqSizing.CoolingCapacity = true;
-                            ZoneEqSizing.DesCoolingLoad = state.dataSize->ZoneHVACSizing(zoneHVACIndex).ScaledCoolingCapacity;
-                        }
-                    } else if (CapSizingMethod == CapacityPerFloorArea) {
-                        ZoneEqSizing.CoolingCapacity = true;
-                        ZoneEqSizing.DesCoolingLoad = state.dataSize->ZoneHVACSizing(zoneHVACIndex).ScaledCoolingCapacity *
-                                                      state.dataHeatBal->Zone(state.dataSize->DataZoneNumber).FloorArea;
->>>>>>> a4027721
                         state.dataSize->DataScalableCapSizingON = true;
                     } else if (CapSizingMethod == FractionOfAutosizedCoolingCapacity) {
                         state.dataSize->DataFracOfAutosizedCoolingCapacity = zoneHVACSizing.ScaledCoolingCapacity;
@@ -1086,18 +1022,11 @@
                                              windowAC.OutAirVolFlow);
             }
 
-<<<<<<< HEAD
             zoneEqSizing.OAVolFlow = windowAC.OutAirVolFlow;
             zoneEqSizing.AirVolFlow = windowAC.MaxAirVolFlow;
             // Make the Fan be sized by this
             zoneEqSizing.CoolingAirFlow = true;
             zoneEqSizing.CoolingAirVolFlow = windowAC.MaxAirVolFlow;
-=======
-        if (state.dataSize->CurZoneEqNum > 0) {
-            auto &ZoneEqSizing = state.dataSize->ZoneEqSizing(state.dataSize->CurZoneEqNum);
-            ZoneEqSizing.OAVolFlow = state.dataWindowAC->WindAC(WindACNum).OutAirVolFlow;
-            ZoneEqSizing.AirVolFlow = state.dataWindowAC->WindAC(WindACNum).MaxAirVolFlow;
->>>>>>> a4027721
         }
 
         state.dataSize->DataScalableCapSizingON = false;
