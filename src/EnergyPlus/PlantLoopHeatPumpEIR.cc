--- conflicted
+++ resolved
@@ -816,11 +816,7 @@
     }
 
     for (auto &plhp : state.dataEIRPlantLoopHeatPump->heatPumps) {
-<<<<<<< HEAD
-        if (plhp.name == Util::MakeUPPERCase(hp_name) && plhp.EIRHPType == hp_type) {
-=======
-        if (plhp.name == UtilityRoutines::makeUPPER(hp_name) && plhp.EIRHPType == hp_type) {
->>>>>>> 07b51a2c
+        if (plhp.name == Util::makeUPPER(hp_name) && plhp.EIRHPType == hp_type) {
             return &plhp;
         }
     }
@@ -833,21 +829,12 @@
 {
     for (auto &thisHP : state.dataEIRPlantLoopHeatPump->heatPumps) {
         if (!thisHP.companionCoilName.empty()) {
-<<<<<<< HEAD
-            std::string const thisCoilName = Util::MakeUPPERCase(thisHP.name);
+            std::string const thisCoilName = Util::makeUPPER(thisHP.name);
             DataPlant::PlantEquipmentType thisCoilType = thisHP.EIRHPType;
-            std::string const targetCompanionName = Util::MakeUPPERCase(thisHP.companionCoilName);
+            std::string const targetCompanionName = Util::makeUPPER(thisHP.companionCoilName);
             for (auto &potentialCompanionCoil : state.dataEIRPlantLoopHeatPump->heatPumps) {
                 DataPlant::PlantEquipmentType potentialCompanionType = potentialCompanionCoil.EIRHPType;
-                std::string potentialCompanionName = Util::MakeUPPERCase(potentialCompanionCoil.name);
-=======
-            std::string const thisCoilName = UtilityRoutines::makeUPPER(thisHP.name);
-            DataPlant::PlantEquipmentType thisCoilType = thisHP.EIRHPType;
-            std::string const targetCompanionName = UtilityRoutines::makeUPPER(thisHP.companionCoilName);
-            for (auto &potentialCompanionCoil : state.dataEIRPlantLoopHeatPump->heatPumps) {
-                DataPlant::PlantEquipmentType potentialCompanionType = potentialCompanionCoil.EIRHPType;
-                std::string potentialCompanionName = UtilityRoutines::makeUPPER(potentialCompanionCoil.name);
->>>>>>> 07b51a2c
+                std::string potentialCompanionName = Util::makeUPPER(potentialCompanionCoil.name);
                 if (potentialCompanionName == thisCoilName) {
                     // skip the current coil
                     continue;
@@ -909,11 +896,7 @@
     for (auto const &classToInput : classesToInput) {
         cCurrentModuleObject = DataPlant::PlantEquipTypeNames[static_cast<int>(classToInput.thisType)];
         DataLoopNode::ConnectionObjectType objType = static_cast<DataLoopNode::ConnectionObjectType>(
-<<<<<<< HEAD
-            getEnumerationValue(BranchNodeConnections::ConnectionObjectTypeNamesUC, Util::MakeUPPERCase(cCurrentModuleObject)));
-=======
-            getEnumValue(BranchNodeConnections::ConnectionObjectTypeNamesUC, UtilityRoutines::makeUPPER(cCurrentModuleObject)));
->>>>>>> 07b51a2c
+            getEnumValue(BranchNodeConnections::ConnectionObjectTypeNamesUC, Util::makeUPPER(cCurrentModuleObject)));
         auto const instances = state.dataInputProcessing->inputProcessor->epJSON.find(cCurrentModuleObject);
         if (instances == state.dataInputProcessing->inputProcessor->epJSON.end()) continue;
         auto &instancesValue = instances.value();
@@ -924,29 +907,16 @@
 
             EIRPlantLoopHeatPump thisPLHP;
             thisPLHP.EIRHPType = classToInput.thisType;
-<<<<<<< HEAD
-            thisPLHP.name = Util::MakeUPPERCase(thisObjectName);
-            std::string loadSideInletNodeName = Util::MakeUPPERCase(fields.at("load_side_inlet_node_name").get<std::string>());
-            std::string loadSideOutletNodeName = Util::MakeUPPERCase(fields.at("load_side_outlet_node_name").get<std::string>());
-            std::string condenserType = Util::MakeUPPERCase(fields.at("condenser_type").get<std::string>());
-            std::string sourceSideInletNodeName = Util::MakeUPPERCase(fields.at("source_side_inlet_node_name").get<std::string>());
-            std::string sourceSideOutletNodeName = Util::MakeUPPERCase(fields.at("source_side_outlet_node_name").get<std::string>());
+            thisPLHP.name = Util::makeUPPER(thisObjectName);
+            std::string loadSideInletNodeName = Util::makeUPPER(fields.at("load_side_inlet_node_name").get<std::string>());
+            std::string loadSideOutletNodeName = Util::makeUPPER(fields.at("load_side_outlet_node_name").get<std::string>());
+            std::string condenserType = Util::makeUPPER(fields.at("condenser_type").get<std::string>());
+            std::string sourceSideInletNodeName = Util::makeUPPER(fields.at("source_side_inlet_node_name").get<std::string>());
+            std::string sourceSideOutletNodeName = Util::makeUPPER(fields.at("source_side_outlet_node_name").get<std::string>());
 
             auto compHPFound = fields.find("companion_heat_pump_name");
             if (compHPFound != fields.end()) { // optional field
-                thisPLHP.companionCoilName = Util::MakeUPPERCase(compHPFound.value().get<std::string>());
-=======
-            thisPLHP.name = UtilityRoutines::makeUPPER(thisObjectName);
-            std::string loadSideInletNodeName = UtilityRoutines::makeUPPER(fields.at("load_side_inlet_node_name").get<std::string>());
-            std::string loadSideOutletNodeName = UtilityRoutines::makeUPPER(fields.at("load_side_outlet_node_name").get<std::string>());
-            std::string condenserType = UtilityRoutines::makeUPPER(fields.at("condenser_type").get<std::string>());
-            std::string sourceSideInletNodeName = UtilityRoutines::makeUPPER(fields.at("source_side_inlet_node_name").get<std::string>());
-            std::string sourceSideOutletNodeName = UtilityRoutines::makeUPPER(fields.at("source_side_outlet_node_name").get<std::string>());
-
-            auto compHPFound = fields.find("companion_heat_pump_name");
-            if (compHPFound != fields.end()) { // optional field
-                thisPLHP.companionCoilName = UtilityRoutines::makeUPPER(compHPFound.value().get<std::string>());
->>>>>>> 07b51a2c
+                thisPLHP.companionCoilName = Util::makeUPPER(compHPFound.value().get<std::string>());
             }
             auto &tmpFlowRate = fields.at("load_side_reference_flow_rate");
             if (tmpFlowRate == "Autosize") {
@@ -1008,22 +978,14 @@
             }
 
             std::string const &capFtName =
-<<<<<<< HEAD
-                Util::MakeUPPERCase(fields.at("capacity_modifier_function_of_temperature_curve_name").get<std::string>());
-=======
-                UtilityRoutines::makeUPPER(fields.at("capacity_modifier_function_of_temperature_curve_name").get<std::string>());
->>>>>>> 07b51a2c
+                Util::makeUPPER(fields.at("capacity_modifier_function_of_temperature_curve_name").get<std::string>());
             thisPLHP.capFuncTempCurveIndex = Curve::GetCurveIndex(state, capFtName);
             if (thisPLHP.capFuncTempCurveIndex == 0) {
                 ShowSevereError(state, format("Invalid curve name for EIR PLHP (name={}; entered curve name: {}", thisPLHP.name, capFtName));
                 errorsFound = true;
             }
 
-<<<<<<< HEAD
-            std::string const &eirFtName = Util::MakeUPPERCase(
-=======
-            std::string const &eirFtName = UtilityRoutines::makeUPPER(
->>>>>>> 07b51a2c
+            std::string const &eirFtName = Util::makeUPPER(
                 fields.at("electric_input_to_output_ratio_modifier_function_of_temperature_curve_name").get<std::string>());
             thisPLHP.powerRatioFuncTempCurveIndex = Curve::GetCurveIndex(state, eirFtName);
             if (thisPLHP.capFuncTempCurveIndex == 0) {
@@ -1031,11 +993,7 @@
                 errorsFound = true;
             }
 
-<<<<<<< HEAD
-            std::string const &eirFplrName = Util::MakeUPPERCase(
-=======
-            std::string const &eirFplrName = UtilityRoutines::makeUPPER(
->>>>>>> 07b51a2c
+            std::string const &eirFplrName = Util::makeUPPER(
                 fields.at("electric_input_to_output_ratio_modifier_function_of_part_load_ratio_curve_name").get<std::string>());
             thisPLHP.powerRatioFuncPLRCurveIndex = Curve::GetCurveIndex(state, eirFplrName);
             if (thisPLHP.capFuncTempCurveIndex == 0) {
@@ -1860,11 +1818,7 @@
     }
 
     for (auto &plhp : state.dataEIRFuelFiredHeatPump->heatPumps) {
-<<<<<<< HEAD
-        if (plhp.name == Util::MakeUPPERCase(hp_name) && plhp.EIRHPType == hp_type) {
-=======
-        if (plhp.name == UtilityRoutines::makeUPPER(hp_name) && plhp.EIRHPType == hp_type) {
->>>>>>> 07b51a2c
+        if (plhp.name == Util::makeUPPER(hp_name) && plhp.EIRHPType == hp_type) {
             return &plhp;
         }
     }
@@ -1877,21 +1831,12 @@
 {
     for (auto &thisHP : state.dataEIRFuelFiredHeatPump->heatPumps) {
         if (!thisHP.companionCoilName.empty()) {
-<<<<<<< HEAD
-            std::string thisCoilName = Util::MakeUPPERCase(thisHP.name);
+            std::string thisCoilName = Util::makeUPPER(thisHP.name);
             DataPlant::PlantEquipmentType thisCoilType = thisHP.EIRHPType;
-            std::string targetCompanionName = Util::MakeUPPERCase(thisHP.companionCoilName);
+            std::string targetCompanionName = Util::makeUPPER(thisHP.companionCoilName);
             for (auto &potentialCompanionCoil : state.dataEIRFuelFiredHeatPump->heatPumps) {
                 DataPlant::PlantEquipmentType potentialCompanionType = potentialCompanionCoil.EIRHPType;
-                std::string potentialCompanionName = Util::MakeUPPERCase(potentialCompanionCoil.name);
-=======
-            std::string thisCoilName = UtilityRoutines::makeUPPER(thisHP.name);
-            DataPlant::PlantEquipmentType thisCoilType = thisHP.EIRHPType;
-            std::string targetCompanionName = UtilityRoutines::makeUPPER(thisHP.companionCoilName);
-            for (auto &potentialCompanionCoil : state.dataEIRFuelFiredHeatPump->heatPumps) {
-                DataPlant::PlantEquipmentType potentialCompanionType = potentialCompanionCoil.EIRHPType;
-                std::string potentialCompanionName = UtilityRoutines::makeUPPER(potentialCompanionCoil.name);
->>>>>>> 07b51a2c
+                std::string potentialCompanionName = Util::makeUPPER(potentialCompanionCoil.name);
                 if (potentialCompanionName == thisCoilName) {
                     // skip the current coil
                     continue;
@@ -1956,11 +1901,7 @@
         cCurrentModuleObject = DataPlant::PlantEquipTypeNames[static_cast<int>(classToInput.thisType)];
 
         DataLoopNode::ConnectionObjectType objType = static_cast<DataLoopNode::ConnectionObjectType>(
-<<<<<<< HEAD
-            getEnumerationValue(BranchNodeConnections::ConnectionObjectTypeNamesUC, Util::MakeUPPERCase(cCurrentModuleObject)));
-=======
-            getEnumValue(BranchNodeConnections::ConnectionObjectTypeNamesUC, UtilityRoutines::makeUPPER(cCurrentModuleObject)));
->>>>>>> 07b51a2c
+            getEnumValue(BranchNodeConnections::ConnectionObjectTypeNamesUC, Util::makeUPPER(cCurrentModuleObject)));
 
         auto const instances = state.dataInputProcessing->inputProcessor->epJSON.find(cCurrentModuleObject);
         if (instances == state.dataInputProcessing->inputProcessor->epJSON.end()) continue;
@@ -1981,50 +1922,28 @@
             }
 
             // A1-A3
-<<<<<<< HEAD
-            thisPLHP.name = Util::MakeUPPERCase(thisObjectName);
-            std::string loadSideInletNodeName = Util::MakeUPPERCase(fields.at("water_inlet_node_name").get<std::string>());
-            std::string loadSideOutletNodeName = Util::MakeUPPERCase(fields.at("water_outlet_node_name").get<std::string>());
+            thisPLHP.name = Util::makeUPPER(thisObjectName);
+            std::string loadSideInletNodeName = Util::makeUPPER(fields.at("water_inlet_node_name").get<std::string>());
+            std::string loadSideOutletNodeName = Util::makeUPPER(fields.at("water_outlet_node_name").get<std::string>());
             // Implicit
-            // std::string condenserType = "AIRSOURCE"; // Util::MakeUPPERCase(fields.at("condenser_type").get<std::string>());
-=======
-            thisPLHP.name = UtilityRoutines::makeUPPER(thisObjectName);
-            std::string loadSideInletNodeName = UtilityRoutines::makeUPPER(fields.at("water_inlet_node_name").get<std::string>());
-            std::string loadSideOutletNodeName = UtilityRoutines::makeUPPER(fields.at("water_outlet_node_name").get<std::string>());
-            // Implicit
-            // std::string condenserType = "AIRSOURCE"; // UtilityRoutines::makeUPPER(fields.at("condenser_type").get<std::string>());
->>>>>>> 07b51a2c
+            // std::string condenserType = "AIRSOURCE"; // Util::makeUPPER(fields.at("condenser_type").get<std::string>());
             thisPLHP.airSource = true;
             thisPLHP.waterSource = false;
 
             // A4
-<<<<<<< HEAD
-            std::string sourceSideInletNodeName = Util::MakeUPPERCase(fields.at("air_source_node_name").get<std::string>());
-            // Util::MakeUPPERCase(fields.at("source_side_outlet_node_name").get<std::string>());
-=======
-            std::string sourceSideInletNodeName = UtilityRoutines::makeUPPER(fields.at("air_source_node_name").get<std::string>());
-            // UtilityRoutines::makeUPPER(fields.at("source_side_outlet_node_name").get<std::string>());
->>>>>>> 07b51a2c
+            std::string sourceSideInletNodeName = Util::makeUPPER(fields.at("air_source_node_name").get<std::string>());
+            // Util::makeUPPER(fields.at("source_side_outlet_node_name").get<std::string>());
             std::string sourceSideOutletNodeName = format("{}_SOURCE_SIDE_OUTLET_NODE", thisPLHP.name);
 
             // A5
             auto compCoilFound = fields.find(companionCoilFieldTag);
             if (compCoilFound != fields.end()) { // optional field
-<<<<<<< HEAD
-                thisPLHP.companionCoilName = Util::MakeUPPERCase(compCoilFound.value().get<std::string>());
+                thisPLHP.companionCoilName = Util::makeUPPER(compCoilFound.value().get<std::string>());
             }
 
             // A6 Fuel Type
-            std::string tempRsrStr = Util::MakeUPPERCase(fields.at("fuel_type").get<std::string>());
-            thisPLHP.fuelType = static_cast<Constant::eFuel>(getEnumerationValue(Constant::eFuelNamesUC, tempRsrStr));
-=======
-                thisPLHP.companionCoilName = UtilityRoutines::makeUPPER(compCoilFound.value().get<std::string>());
-            }
-
-            // A6 Fuel Type
-            std::string tempRsrStr = UtilityRoutines::makeUPPER(fields.at("fuel_type").get<std::string>());
+            std::string tempRsrStr = Util::makeUPPER(fields.at("fuel_type").get<std::string>());
             thisPLHP.fuelType = static_cast<Constant::eFuel>(getEnumValue(Constant::eFuelNamesUC, tempRsrStr));
->>>>>>> 07b51a2c
             // Validate fuel type input
             static constexpr std::string_view RoutineName("processInputForEIRPLHP: ");
             if (thisPLHP.fuelType == Constant::eFuel::Invalid) {
@@ -2036,11 +1955,7 @@
             }
 
             // A7 End use category
-<<<<<<< HEAD
-            thisPLHP.endUseSubcat = Util::MakeUPPERCase(fields.at("end_use_subcategory").get<std::string>());
-=======
-            thisPLHP.endUseSubcat = UtilityRoutines::makeUPPER(fields.at("end_use_subcategory").get<std::string>());
->>>>>>> 07b51a2c
+            thisPLHP.endUseSubcat = Util::makeUPPER(fields.at("end_use_subcategory").get<std::string>());
             if (thisPLHP.endUseSubcat == "") {
                 thisPLHP.endUseSubcat = "Heat Pump Fuel Fired"; // or "General"?
             }
@@ -2106,38 +2021,21 @@
 
             // A8 flow mode
             thisPLHP.flowMode = static_cast<DataPlant::FlowMode>(
-<<<<<<< HEAD
-                getEnumerationValue(DataPlant::FlowModeNamesUC, Util::MakeUPPERCase(fields.at("flow_mode").get<std::string>())));
+                getEnumValue(DataPlant::FlowModeNamesUC, Util::makeUPPER(fields.at("flow_mode").get<std::string>())));
 
             // A9 outdoor_air_temperature_curve_input_variable
             std::string oaTempCurveInputVar =
-                Util::MakeUPPERCase(fields.at("outdoor_air_temperature_curve_input_variable").get<std::string>());
-            thisPLHP.oaTempCurveInputVar = static_cast<OATempCurveVar>(getEnumerationValue(OATempCurveVarNamesUC, oaTempCurveInputVar));
+                Util::makeUPPER(fields.at("outdoor_air_temperature_curve_input_variable").get<std::string>());
+            thisPLHP.oaTempCurveInputVar = static_cast<OATempCurveVar>(getEnumValue(OATempCurveVarNamesUC, oaTempCurveInputVar));
 
             // A10 water_temperature_curve_input_variable
-            std::string waterTempCurveInputVar =
-                Util::MakeUPPERCase(fields.at("water_temperature_curve_input_variable").get<std::string>());
-            thisPLHP.waterTempCurveInputVar = static_cast<WaterTempCurveVar>(getEnumerationValue(WaterTempCurveVarNamesUC, waterTempCurveInputVar));
+            std::string waterTempCurveInputVar = Util::makeUPPER(fields.at("water_temperature_curve_input_variable").get<std::string>());
+            thisPLHP.waterTempCurveInputVar = static_cast<WaterTempCurveVar>(getEnumValue(WaterTempCurveVarNamesUC, waterTempCurveInputVar));
 
             // A11 normalized_capacity_function_of_temperature_curve_name
             std::string const &capFtName =
-                Util::MakeUPPERCase(fields.at("normalized_capacity_function_of_temperature_curve_name").get<std::string>());
-=======
-                getEnumValue(DataPlant::FlowModeNamesUC, UtilityRoutines::makeUPPER(fields.at("flow_mode").get<std::string>())));
-
-            // A9 outdoor_air_temperature_curve_input_variable
-            std::string oaTempCurveInputVar =
-                UtilityRoutines::makeUPPER(fields.at("outdoor_air_temperature_curve_input_variable").get<std::string>());
-            thisPLHP.oaTempCurveInputVar = static_cast<OATempCurveVar>(getEnumValue(OATempCurveVarNamesUC, oaTempCurveInputVar));
-
-            // A10 water_temperature_curve_input_variable
-            std::string waterTempCurveInputVar = UtilityRoutines::makeUPPER(fields.at("water_temperature_curve_input_variable").get<std::string>());
-            thisPLHP.waterTempCurveInputVar = static_cast<WaterTempCurveVar>(getEnumValue(WaterTempCurveVarNamesUC, waterTempCurveInputVar));
-
-            // A11 normalized_capacity_function_of_temperature_curve_name
-            std::string const &capFtName =
-                UtilityRoutines::makeUPPER(fields.at("normalized_capacity_function_of_temperature_curve_name").get<std::string>());
->>>>>>> 07b51a2c
+                Util::makeUPPER(fields.at("normalized_capacity_function_of_temperature_curve_name").get<std::string>());
+
             thisPLHP.capFuncTempCurveIndex = Curve::GetCurveIndex(state, capFtName);
             if (thisPLHP.capFuncTempCurveIndex == 0) {
                 ShowSevereError(state, format("Invalid curve name for EIR PLFFHP (name={}; entered curve name: {}", thisPLHP.name, capFtName));
@@ -2146,11 +2044,7 @@
 
             // A12 fuel_energy_input_ratio_function_of_temperature_curve_name
             std::string const &eirFtName =
-<<<<<<< HEAD
-                Util::MakeUPPERCase(fields.at("fuel_energy_input_ratio_function_of_temperature_curve_name").get<std::string>());
-=======
-                UtilityRoutines::makeUPPER(fields.at("fuel_energy_input_ratio_function_of_temperature_curve_name").get<std::string>());
->>>>>>> 07b51a2c
+                Util::makeUPPER(fields.at("fuel_energy_input_ratio_function_of_temperature_curve_name").get<std::string>());
             thisPLHP.powerRatioFuncTempCurveIndex = Curve::GetCurveIndex(state, eirFtName);
             if (thisPLHP.capFuncTempCurveIndex == 0) {
                 ShowSevereError(state, format("Invalid curve name for EIR PLFFHP (name={}; entered curve name: {}", thisPLHP.name, eirFtName));
@@ -2158,11 +2052,7 @@
             }
             // A13 fuel_energy_input_ratio_function_of_plr_curve_name
             std::string const &eirFplrName =
-<<<<<<< HEAD
-                Util::MakeUPPERCase(fields.at("fuel_energy_input_ratio_function_of_plr_curve_name").get<std::string>());
-=======
-                UtilityRoutines::makeUPPER(fields.at("fuel_energy_input_ratio_function_of_plr_curve_name").get<std::string>());
->>>>>>> 07b51a2c
+                Util::makeUPPER(fields.at("fuel_energy_input_ratio_function_of_plr_curve_name").get<std::string>());
             thisPLHP.powerRatioFuncPLRCurveIndex = Curve::GetCurveIndex(state, eirFplrName);
             if (thisPLHP.capFuncTempCurveIndex == 0) {
                 ShowSevereError(state, format("Invalid curve name for EIR PLFFHP (name={}; entered curve name: {}", thisPLHP.name, eirFplrName));
@@ -2203,11 +2093,7 @@
             } else {
                 auto eirDefrostCurveFound = fields.find("fuel_energy_input_ratio_defrost_adjustment_curve_name");
                 if (eirDefrostCurveFound != fields.end()) {
-<<<<<<< HEAD
-                    std::string const eirDefrostCurveName = Util::MakeUPPERCase(eirDefrostCurveFound.value().get<std::string>());
-=======
-                    std::string const eirDefrostCurveName = UtilityRoutines::makeUPPER(eirDefrostCurveFound.value().get<std::string>());
->>>>>>> 07b51a2c
+                    std::string const eirDefrostCurveName = Util::makeUPPER(eirDefrostCurveFound.value().get<std::string>());
                     thisPLHP.defrostEIRCurveIndex = Curve::GetCurveIndex(state, eirDefrostCurveName);
                     if (thisPLHP.defrostEIRCurveIndex == 0) {
                         ShowSevereError(
@@ -2224,11 +2110,7 @@
                 thisPLHP.defrostType = DefrostType::Invalid;
             } else {
                 thisPLHP.defrostType = static_cast<DefrostType>(
-<<<<<<< HEAD
-                    getEnumerationValue(DefrostTypeNamesUC, Util::MakeUPPERCase(fields.at("defrost_control_type").get<std::string>())));
-=======
-                    getEnumValue(DefrostTypeNamesUC, UtilityRoutines::makeUPPER(fields.at("defrost_control_type").get<std::string>())));
->>>>>>> 07b51a2c
+                    getEnumValue(DefrostTypeNamesUC, Util::makeUPPER(fields.at("defrost_control_type").get<std::string>())));
                 if (thisPLHP.defrostType == DefrostType::Invalid) {
                     thisPLHP.defrostType = DefrostType::OnDemand; // set to default
                     thisPLHP.defrostOpTimeFrac = 0.0;
@@ -2298,11 +2180,7 @@
             // A16 cycling_ratio_factor_curve_name
             auto crfCurveFound = fields.find("cycling_ratio_factor_curve_name");
             if (crfCurveFound != fields.end()) {
-<<<<<<< HEAD
-                std::string const cycRatioCurveName = Util::MakeUPPERCase(crfCurveFound.value().get<std::string>());
-=======
-                std::string const cycRatioCurveName = UtilityRoutines::makeUPPER(crfCurveFound.value().get<std::string>());
->>>>>>> 07b51a2c
+                std::string const cycRatioCurveName = Util::makeUPPER(crfCurveFound.value().get<std::string>());
                 thisPLHP.cycRatioCurveIndex = Curve::GetCurveIndex(state, cycRatioCurveName);
                 if (thisPLHP.cycRatioCurveIndex == 0) {
                     ShowSevereError(state,
@@ -2331,11 +2209,7 @@
             // A17 auxiliary_electric_energy_input_ratio_function_of_temperature_curve_name
             auto auxElecEIRFTCurveFound = fields.find("auxiliary_electric_energy_input_ratio_function_of_temperature_curve_name");
             if (auxElecEIRFTCurveFound != fields.end()) {
-<<<<<<< HEAD
-                std::string const &auxEIRFTName = Util::MakeUPPERCase(auxElecEIRFTCurveFound.value().get<std::string>());
-=======
-                std::string const &auxEIRFTName = UtilityRoutines::makeUPPER(auxElecEIRFTCurveFound.value().get<std::string>());
->>>>>>> 07b51a2c
+                std::string const &auxEIRFTName = Util::makeUPPER(auxElecEIRFTCurveFound.value().get<std::string>());
                 thisPLHP.auxElecEIRFoTempCurveIndex = Curve::GetCurveIndex(state, auxEIRFTName);
                 if (thisPLHP.auxElecEIRFoTempCurveIndex == 0) {
                     ShowSevereError(state, format("Invalid curve name for EIR FFHP (name={}; entered curve name: {}", thisPLHP.name, auxEIRFTName));
@@ -2348,11 +2222,7 @@
             // A18 auxiliary_electric_energy_input_ratio_function_of_plr_curve_name
             auto auxElecEIRFPLRCurveFound = fields.find("auxiliary_electric_energy_input_ratio_function_of_plr_curve_name");
             if (auxElecEIRFPLRCurveFound != fields.end()) {
-<<<<<<< HEAD
-                std::string const &auxEIRFPLRName = Util::MakeUPPERCase(auxElecEIRFPLRCurveFound.value().get<std::string>());
-=======
-                std::string const &auxEIRFPLRName = UtilityRoutines::makeUPPER(auxElecEIRFPLRCurveFound.value().get<std::string>());
->>>>>>> 07b51a2c
+                std::string const &auxEIRFPLRName = Util::makeUPPER(auxElecEIRFPLRCurveFound.value().get<std::string>());
                 thisPLHP.auxElecEIRFoPLRCurveIndex = Curve::GetCurveIndex(state, auxEIRFPLRName);
                 if (thisPLHP.auxElecEIRFoPLRCurveIndex == 0) {
                     ShowSevereError(state, format("Invalid curve name for EIR FFHP (name={}; entered curve name: {}", thisPLHP.name, auxEIRFPLRName));
