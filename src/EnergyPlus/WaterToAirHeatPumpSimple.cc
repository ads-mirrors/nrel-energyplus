--- conflicted
+++ resolved
@@ -2778,21 +2778,12 @@
 
                     //       use companion heating coil capacity to calculate volumetric flow rate
                     if (simpleWatertoAirHP.CompanionHeatingCoilNum > 0) {
-<<<<<<< HEAD
-                        if (state.dataWaterToAirHeatPumpSimple->SimpleWatertoAirHP(simpleWatertoAirHP.CompanionHeatingCoilNum)
-                                .RatedCapHeatAtRatedCdts > 0) {
-                            SystemCapacity = state.dataWaterToAirHeatPumpSimple->SimpleWatertoAirHP(simpleWatertoAirHP.CompanionHeatingCoilNum)
-                                                 .RatedCapHeatAtRatedCdts;
-                        } else {
-                            SystemCapacity = DataSizing::AutoSize;
-=======
                         if (state.dataWaterToAirHeatPumpSimple->SimpleWatertoAirHP(simpleWatertoAirHP.CompanionHeatingCoilNum).RatedCapHeat ==
                             DataSizing::AutoSize) {
                             SystemCapacity = simpleWatertoAirHP.RatedCapCoolTotal;
                         } else {
                             SystemCapacity =
                                 state.dataWaterToAirHeatPumpSimple->SimpleWatertoAirHP(simpleWatertoAirHP.CompanionHeatingCoilNum).RatedCapHeat;
->>>>>>> f39484f1
                         }
                     } else {
                         SystemCapacity = simpleWatertoAirHP.RatedCapCoolAtRatedCdts;
