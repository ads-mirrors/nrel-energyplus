// EnergyPlus, Copyright (c) 1996-2020, The Board of Trustees of the University of Illinois,
// The Regents of the University of California, through Lawrence Berkeley National Laboratory
// (subject to receipt of any required approvals from the U.S. Dept. of Energy), Oak Ridge
// National Laboratory, managed by UT-Battelle, Alliance for Sustainable Energy, LLC, and other
// contributors. All rights reserved.
//
// NOTICE: This Software was developed under funding from the U.S. Department of Energy and the
// U.S. Government consequently retains certain rights. As such, the U.S. Government has been
// granted for itself and others acting on its behalf a paid-up, nonexclusive, irrevocable,
// worldwide license in the Software to reproduce, distribute copies to the public, prepare
// derivative works, and perform publicly and display publicly, and to permit others to do so.
//
// Redistribution and use in source and binary forms, with or without modification, are permitted
// provided that the following conditions are met:
//
// (1) Redistributions of source code must retain the above copyright notice, this list of
//     conditions and the following disclaimer.
//
// (2) Redistributions in binary form must reproduce the above copyright notice, this list of
//     conditions and the following disclaimer in the documentation and/or other materials
//     provided with the distribution.
//
// (3) Neither the name of the University of California, Lawrence Berkeley National Laboratory,
//     the University of Illinois, U.S. Dept. of Energy nor the names of its contributors may be
//     used to endorse or promote products derived from this software without specific prior
//     written permission.
//
// (4) Use of EnergyPlus(TM) Name. If Licensee (i) distributes the software in stand-alone form
//     without changes from the version obtained under this License, or (ii) Licensee makes a
//     reference solely to the software portion of its product, Licensee must refer to the
//     software as "EnergyPlus version X" software, where "X" is the version number Licensee
//     obtained under this License and may not use a different name for the software. Except as
//     specifically required in this Section (4), Licensee shall not use in a company name, a
//     product name, in advertising, publicity, or other promotional activities any name, trade
//     name, trademark, logo, or other designation of "EnergyPlus", "E+", "e+" or confusingly
//     similar designation, without the U.S. Department of Energy's prior written consent.
//
// THIS SOFTWARE IS PROVIDED BY THE COPYRIGHT HOLDERS AND CONTRIBUTORS "AS IS" AND ANY EXPRESS OR
// IMPLIED WARRANTIES, INCLUDING, BUT NOT LIMITED TO, THE IMPLIED WARRANTIES OF MERCHANTABILITY
// AND FITNESS FOR A PARTICULAR PURPOSE ARE DISCLAIMED. IN NO EVENT SHALL THE COPYRIGHT OWNER OR
// CONTRIBUTORS BE LIABLE FOR ANY DIRECT, INDIRECT, INCIDENTAL, SPECIAL, EXEMPLARY, OR
// CONSEQUENTIAL DAMAGES (INCLUDING, BUT NOT LIMITED TO, PROCUREMENT OF SUBSTITUTE GOODS OR
// SERVICES; LOSS OF USE, DATA, OR PROFITS; OR BUSINESS INTERRUPTION) HOWEVER CAUSED AND ON ANY
// THEORY OF LIABILITY, WHETHER IN CONTRACT, STRICT LIABILITY, OR TORT (INCLUDING NEGLIGENCE OR
// OTHERWISE) ARISING IN ANY WAY OUT OF THE USE OF THIS SOFTWARE, EVEN IF ADVISED OF THE
// POSSIBILITY OF SUCH DAMAGE.

// C++ Headers
#include <string>

// ObjexxFCL Headers
#include <ObjexxFCL/Array.functions.hh>
#include <ObjexxFCL/string.functions.hh>

// EnergyPlus Headers
#include <EnergyPlus/BranchNodeConnections.hh>
#include <EnergyPlus/Data/EnergyPlusData.hh>
#include <EnergyPlus/DataContaminantBalance.hh>
#include <EnergyPlus/DataEnvironment.hh>
#include <EnergyPlus/DataErrorTracking.hh>
#include <EnergyPlus/EMSManager.hh>
#include <EnergyPlus/FluidProperties.hh>
#include <EnergyPlus/InputProcessing/InputProcessor.hh>
#include <EnergyPlus/NodeInputManager.hh>
#include <EnergyPlus/OutputProcessor.hh>
#include <EnergyPlus/Psychrometrics.hh>
#include <EnergyPlus/ScheduleManager.hh>
#include <EnergyPlus/UtilityRoutines.hh>

namespace EnergyPlus {

namespace NodeInputManager {

    // MODULE INFORMATION:
    //       AUTHOR         Linda K. Lawrie
    //       DATE WRITTEN   September 1999
    //       MODIFIED       na
    //       RE-ENGINEERED  na

    // PURPOSE OF THIS MODULE:
    // To provide utilities for reading and assigning indices for the
    // nodes in the HVAC loops.

    // METHODOLOGY EMPLOYED:

    // REFERENCES:

    // OTHER NOTES:

<<<<<<< HEAD
    using DataGlobals::DisplayAdvancedReportVariables;
=======
    using General::TrimSigDigits;
>>>>>>> 36b8851e
    using namespace DataLoopNode;
    using namespace BranchNodeConnections;

    // Data
    // MODULE PARAMETER DEFINITIONS
    static std::string const BlankString;
    static std::string const fluidNameSteam("STEAM");

    // DERIVED TYPE DEFINITIONS

    // INTERFACE BLOCK SPECIFICATIONS
    // na

    // MODULE VARIABLE DECLARATIONS:

    int NumOfNodeLists(0);       // Total number of Node Lists in IDF
    int NumOfUniqueNodeNames(0); // Number of Unique Node Names (current)
    // The following is a module level flag because there are several possible "entries" into
    // this module that may need to get the Node Inputs.
    bool GetNodeInputFlag(true);     // Flag to Get Node Input(s)
    Array1D_string TmpNodeID;        // Used to "reallocate" name arrays
    Array1D_int NodeRef;             // Number of times a Node is "referenced"
    std::string CurCheckContextName; // Used in Uniqueness checks
    Array1D_string UniqueNodeNames;  // used in uniqueness checks
    int NumCheckNodes(0);            // Num of Unique nodes in check
    int MaxCheckNodes(0);            // Current "max" unique nodes in check
    bool NodeVarsSetup(false);       // Setup indicator of node vars for reporting (also that all nodes have been entered)
    Array1D_bool NodeWetBulbRepReq;

    // Object Data
    Array1D<NodeListDef> NodeLists; // Node Lists
    namespace {
        bool CalcMoreNodeInfoMyOneTimeFlag(true); // one time flag
        Array1D_int GetOnlySingleNodeNodeNums;
        bool GetOnlySingleNodeFirstTime(true);
    } // namespace
    // MODULE SUBROUTINES:
    //*************************************************************************

    // Functions

    // Clears the global data in NodeInputManager.
    // Needed for unit tests, should not be normally called.
    void clear_state()
    {
        CalcMoreNodeInfoMyOneTimeFlag = true;
        NumOfNodeLists = 0;
        NumOfUniqueNodeNames = 0;
        GetNodeInputFlag = true;
        TmpNodeID.deallocate();
        NodeRef.deallocate();
        CurCheckContextName = std::string();
        UniqueNodeNames.deallocate();
        NumCheckNodes = 0;
        MaxCheckNodes = 0;
        NodeVarsSetup = false;
        NodeLists.deallocate();
        GetOnlySingleNodeNodeNums.deallocate();
        GetOnlySingleNodeFirstTime = true;
        NodeWetBulbRepReq.deallocate();
    }

    void GetNodeNums(EnergyPlusData &state,
                     std::string const &Name,                  // Name for which to obtain information
                     int &NumNodes,                            // Number of nodes accompanying this Name
                     Array1D_int &NodeNumbers,                 // Node Numbers accompanying this Name
                     bool &ErrorsFound,                        // True when errors are found...
                     int const NodeFluidType,                  // Fluidtype for checking/setting node FluidType
                     std::string const &NodeObjectType,        // Node Object Type (i.e. "Chiller:Electric")
                     std::string const &NodeObjectName,        // Node Object Name (i.e. "MyChiller")
                     int const NodeConnectionType,             // Node Connection Type (see DataLoopNode)
                     int const NodeFluidStream,                // Which Fluid Stream (1,2,3,...)
                     bool const ObjectIsParent,                // True/False
                     Optional_bool_const IncrementFluidStream, // True/False
                     Optional_string_const InputFieldName      // Input Field Name
    )
    {

        // SUBROUTINE INFORMATION:
        //       AUTHOR         Linda K. Lawrie
        //       DATE WRITTEN   September 1999
        //       MODIFIED       February 2004, Fluid Type checking/setting
        //       RE-ENGINEERED  na

        // PURPOSE OF THIS SUBROUTINE:
        // This subroutine calls the Node Manager to determine if the
        // entered name has already been assigned and if it is a list
        // or if it is a single node.  If it has not been assigned, then
        // it is a single node and will need to be entered in the Node
        // data structure.

        // METHODOLOGY EMPLOYED:
        // na

        // REFERENCES:
        // na

        // USE STATEMENTS:
        // na

        // Argument array dimensioning

        // Locals
        // SUBROUTINE ARGUMENT DEFINITIONS:

        // SUBROUTINE PARAMETER DEFINITIONS:
        static std::string const RoutineName("GetNodeNums: ");

        // INTERFACE BLOCK SPECIFICATIONS
        // na

        // DERIVED TYPE DEFINITIONS
        // na

        // SUBROUTINE LOCAL VARIABLE DECLARATIONS:
        int ThisOne; // Indicator for this Name
        //  CHARACTER(len=20) :: CaseNodeFluidType
        std::string ConnectionType;
        int Loop;
        int FluidStreamNum; // Fluid stream number passed to RegisterNodeConnection

        if (GetNodeInputFlag) {
            GetNodeListsInput(state, ErrorsFound);
            GetNodeInputFlag = false;
        }

        if (NodeFluidType != NodeType_Air && NodeFluidType != NodeType_Water && NodeFluidType != NodeType_Electric &&
            NodeFluidType != NodeType_Steam && NodeFluidType != NodeType_Unknown) {
            ShowSevereError(state, RoutineName + NodeObjectType + "=\"" + NodeObjectName + "\", invalid fluid type.");
            ShowContinueError(state, format("..Invalid FluidType={}", NodeFluidType));
            ErrorsFound = true;
            ShowFatalError(state, "Preceding issue causes termination.");
        }

        if (not_blank(Name)) {
            ThisOne = UtilityRoutines::FindItemInList(Name, NodeLists);
            if (ThisOne != 0) {
                NumNodes = NodeLists(ThisOne).NumOfNodesInList;
                NodeNumbers({1, NumNodes}) = NodeLists(ThisOne).NodeNumbers({1, NumNodes});
                for (Loop = 1; Loop <= NumNodes; ++Loop) {
                    if (NodeFluidType != NodeType_Unknown && Node(NodeNumbers(Loop)).FluidType != NodeType_Unknown) {
                        if (Node(NodeNumbers(Loop)).FluidType != NodeFluidType) {
                            ShowSevereError(state, RoutineName + NodeObjectType + "=\"" + NodeObjectName + "\", invalid data.");
                            if (present(InputFieldName)) ShowContinueError(state, "...Ref field=" + InputFieldName);
                            ShowContinueError(state, "Existing Fluid type for node, incorrect for request. Node=" + NodeID(NodeNumbers(Loop)));
                            ShowContinueError(state, "Existing Fluid type=" + ValidNodeFluidTypes(Node(NodeNumbers(Loop)).FluidType) +
                                              ", Requested Fluid Type=" + ValidNodeFluidTypes(NodeFluidType));
                            ErrorsFound = true;
                        }
                    }
                    if (Node(NodeNumbers(Loop)).FluidType == NodeType_Unknown) {
                        Node(NodeNumbers(Loop)).FluidType = NodeFluidType;
                    }
                    ++NodeRef(NodeNumbers(Loop));
                }
            } else {
                ThisOne = AssignNodeNumber(state, Name, NodeFluidType, ErrorsFound);
                NumNodes = 1;
                NodeNumbers(1) = ThisOne;
            }
        } else {
            NumNodes = 0;
            NodeNumbers(1) = 0;
        }

        // Most calls to this routine use a fixed fluid stream number for all nodes, this is the default
        FluidStreamNum = NodeFluidStream;
        for (Loop = 1; Loop <= NumNodes; ++Loop) {
            if (NodeConnectionType >= 1 && NodeConnectionType <= NumValidConnectionTypes) {
                ConnectionType = ValidConnectionTypes(NodeConnectionType);
            } else {
                ConnectionType = format("{}-unknown", NodeConnectionType);
            }
            // If requested, assign NodeFluidStream to the first node and increment the fluid stream number
            // for each remaining node in the list
            if (present(IncrementFluidStream)) {
                if (IncrementFluidStream) FluidStreamNum = NodeFluidStream + (Loop - 1);
            }
            RegisterNodeConnection(state, NodeNumbers(Loop),
                                   NodeID(NodeNumbers(Loop)),
                                   NodeObjectType,
                                   NodeObjectName,
                                   ConnectionType,
                                   FluidStreamNum,
                                   ObjectIsParent,
                                   ErrorsFound,
                                   InputFieldName);
        }
    }

    void SetupNodeVarsForReporting(EnergyPlusData &state)
    {

        // SUBROUTINE INFORMATION:
        //       AUTHOR         Linda K. Lawrie
        //       DATE WRITTEN   September
        //       MODIFIED       na
        //       RE-ENGINEERED  na

        // PURPOSE OF THIS SUBROUTINE:
        // This subroutine is called when the indicated number of
        // Nodes have been found (TOTAL NODE NUMBER) or when HVAC warmup is
        // complete, whichever condition is reached first.

        // METHODOLOGY EMPLOYED:
        // na

        // REFERENCES:
        // na

        // Using/Aliasing
        using DataContaminantBalance::Contaminant;
        using DataErrorTracking::AbortProcessing; // used here to determine if this routine called during fatal error processing

        // Locals
        // SUBROUTINE ARGUMENT DEFINITIONS:
        // na

        // SUBROUTINE PARAMETER DEFINITIONS:
        // na

        // INTERFACE BLOCK SPECIFICATIONS
        // na

        // DERIVED TYPE DEFINITIONS
        // na

        // SUBROUTINE LOCAL VARIABLE DECLARATIONS:

        if (!NodeVarsSetup) {
            if (!AbortProcessing) {
                MoreNodeInfo.allocate(NumOfUniqueNodeNames);
                for (int NumNode = 1; NumNode <= NumOfUniqueNodeNames; ++NumNode) {
                    // Setup Report variables for the Nodes for HVAC Reporting, CurrentModuleObject='Node Name'
                    SetupOutputVariable(state,
                        "System Node Temperature", OutputProcessor::Unit::C, Node(NumNode).Temp, "System", "Average", NodeID(NumNode));
                    SetupOutputVariable(state,
                        "System Node Mass Flow Rate", OutputProcessor::Unit::kg_s, Node(NumNode).MassFlowRate, "System", "Average", NodeID(NumNode));
                    SetupOutputVariable(state, "System Node Humidity Ratio",
                                        OutputProcessor::Unit::kgWater_kgDryAir,
                                        Node(NumNode).HumRat,
                                        "System",
                                        "Average",
                                        NodeID(NumNode));
                    SetupOutputVariable(state, "System Node Setpoint Temperature",
                                        OutputProcessor::Unit::C,
                                        Node(NumNode).TempSetPoint,
                                        "System",
                                        "Average",
                                        NodeID(NumNode));
                    SetupOutputVariable(state, "System Node Setpoint High Temperature",
                                        OutputProcessor::Unit::C,
                                        Node(NumNode).TempSetPointHi,
                                        "System",
                                        "Average",
                                        NodeID(NumNode));
                    SetupOutputVariable(state, "System Node Setpoint Low Temperature",
                                        OutputProcessor::Unit::C,
                                        Node(NumNode).TempSetPointLo,
                                        "System",
                                        "Average",
                                        NodeID(NumNode));
                    SetupOutputVariable(state, "System Node Setpoint Humidity Ratio",
                                        OutputProcessor::Unit::kgWater_kgDryAir,
                                        Node(NumNode).HumRatSetPoint,
                                        "System",
                                        "Average",
                                        NodeID(NumNode));
                    SetupOutputVariable(state, "System Node Setpoint Minimum Humidity Ratio",
                                        OutputProcessor::Unit::kgWater_kgDryAir,
                                        Node(NumNode).HumRatMin,
                                        "System",
                                        "Average",
                                        NodeID(NumNode));
                    SetupOutputVariable(state, "System Node Setpoint Maximum Humidity Ratio",
                                        OutputProcessor::Unit::kgWater_kgDryAir,
                                        Node(NumNode).HumRatMax,
                                        "System",
                                        "Average",
                                        NodeID(NumNode));
                    SetupOutputVariable(state, "System Node Relative Humidity",
                                        OutputProcessor::Unit::Perc,
                                        MoreNodeInfo(NumNode).RelHumidity,
                                        "System",
                                        "Average",
                                        NodeID(NumNode));
                    SetupOutputVariable(state, "System Node Pressure", OutputProcessor::Unit::Pa, Node(NumNode).Press, "System", "Average", NodeID(NumNode));
                    SetupOutputVariable(state, "System Node Standard Density Volume Flow Rate",
                                        OutputProcessor::Unit::m3_s,
                                        MoreNodeInfo(NumNode).VolFlowRateStdRho,
                                        "System",
                                        "Average",
                                        NodeID(NumNode));
                    if (Node(NumNode).FluidType == NodeType_Air ||
                        Node(NumNode).FluidType == NodeType_Water) { // setup volume flow rate report for actual/current density
                        SetupOutputVariable(state, "System Node Current Density Volume Flow Rate",
                                            OutputProcessor::Unit::m3_s,
                                            MoreNodeInfo(NumNode).VolFlowRateCrntRho,
                                            "System",
                                            "Average",
                                            NodeID(NumNode));
                        SetupOutputVariable(state, "System Node Current Density",
                                            OutputProcessor::Unit::kg_m3,
                                            MoreNodeInfo(NumNode).Density,
                                            "System",
                                            "Average",
                                            NodeID(NumNode));
                        SetupOutputVariable(state, "System Node Specific Heat",
                                            OutputProcessor::Unit::J_kgK,
                                            MoreNodeInfo(NumNode).SpecificHeat,
                                            "System",
                                            "Average",
                                            NodeID(NumNode));
                    }

                    SetupOutputVariable(state, "System Node Enthalpy",
                                        OutputProcessor::Unit::J_kg,
                                        MoreNodeInfo(NumNode).ReportEnthalpy,
                                        "System",
                                        "Average",
                                        NodeID(NumNode));
                    SetupOutputVariable(state, "System Node Wetbulb Temperature",
                                        OutputProcessor::Unit::C,
                                        MoreNodeInfo(NumNode).WetBulbTemp,
                                        "System",
                                        "Average",
                                        NodeID(NumNode));
                    SetupOutputVariable(state, "System Node Dewpoint Temperature",
                                        OutputProcessor::Unit::C,
                                        MoreNodeInfo(NumNode).AirDewPointTemp,
                                        "System",
                                        "Average",
                                        NodeID(NumNode));
                    SetupOutputVariable(state,
                        "System Node Wind Speed", OutputProcessor::Unit::m_s, Node(NumNode).OutAirWindSpeed, "System", "Average", NodeID(NumNode));
                    SetupOutputVariable(state,
                        "System Node Wind Direction", OutputProcessor::Unit::deg, Node(NumNode).OutAirWindDir, "System", "Average", NodeID(NumNode));
                    SetupOutputVariable(state,
                        "System Node Quality", OutputProcessor::Unit::None, Node(NumNode).Quality, "System", "Average", NodeID(NumNode));
                    SetupOutputVariable(state, "System Node Height", OutputProcessor::Unit::m, Node(NumNode).Height, "System", "Average", NodeID(NumNode));
                    if (state.dataGlobal->DisplayAdvancedReportVariables) {
                        SetupOutputVariable(state,
                            "System Node Minimum Temperature", OutputProcessor::Unit::C, Node(NumNode).TempMin, "System", "Average", NodeID(NumNode));
                        SetupOutputVariable(state,
                            "System Node Maximum Temperature", OutputProcessor::Unit::C, Node(NumNode).TempMax, "System", "Average", NodeID(NumNode));
                        SetupOutputVariable(state, "System Node Minimum Limit Mass Flow Rate",
                                            OutputProcessor::Unit::kg_s,
                                            Node(NumNode).MassFlowRateMin,
                                            "System",
                                            "Average",
                                            NodeID(NumNode));
                        SetupOutputVariable(state, "System Node Maximum Limit Mass Flow Rate",
                                            OutputProcessor::Unit::kg_s,
                                            Node(NumNode).MassFlowRateMax,
                                            "System",
                                            "Average",
                                            NodeID(NumNode));
                        SetupOutputVariable(state, "System Node Minimum Available Mass Flow Rate",
                                            OutputProcessor::Unit::kg_s,
                                            Node(NumNode).MassFlowRateMinAvail,
                                            "System",
                                            "Average",
                                            NodeID(NumNode));
                        SetupOutputVariable(state, "System Node Maximum Available Mass Flow Rate",
                                            OutputProcessor::Unit::kg_s,
                                            Node(NumNode).MassFlowRateMaxAvail,
                                            "System",
                                            "Average",
                                            NodeID(NumNode));
                        SetupOutputVariable(state, "System Node Setpoint Mass Flow Rate",
                                            OutputProcessor::Unit::kg_s,
                                            Node(NumNode).MassFlowRateSetPoint,
                                            "System",
                                            "Average",
                                            NodeID(NumNode));
                        SetupOutputVariable(state, "System Node Requested Mass Flow Rate",
                                            OutputProcessor::Unit::kg_s,
                                            Node(NumNode).MassFlowRateRequest,
                                            "System",
                                            "Average",
                                            NodeID(NumNode));
                        SetupOutputVariable(state, "System Node Last Timestep Temperature",
                                            OutputProcessor::Unit::C,
                                            Node(NumNode).TempLastTimestep,
                                            "System",
                                            "Average",
                                            NodeID(NumNode));
                        SetupOutputVariable(state, "System Node Last Timestep Enthalpy",
                                            OutputProcessor::Unit::J_kg,
                                            Node(NumNode).EnthalpyLastTimestep,
                                            "System",
                                            "Average",
                                            NodeID(NumNode));
                    }
                    if (Contaminant.CO2Simulation) {
                        SetupOutputVariable(state,
                            "System Node CO2 Concentration", OutputProcessor::Unit::ppm, Node(NumNode).CO2, "System", "Average", NodeID(NumNode));
                    }
                    if (Contaminant.GenericContamSimulation) {
                        SetupOutputVariable(state, "System Node Generic Air Contaminant Concentration",
                                            OutputProcessor::Unit::ppm,
                                            Node(NumNode).GenContam,
                                            "System",
                                            "Average",
                                            NodeID(NumNode));
                    }
                }
            }
            NodeVarsSetup = true;

            print(state.files.bnd, "{}\n", "! This file shows details about the branches, nodes, and other");
            print(state.files.bnd, "{}\n", "! elements of the flow connections.");
            print(state.files.bnd, "{}\n", "! This file is intended for use in \"debugging\" potential problems");
            print(state.files.bnd, "{}\n", "! that may also be detected by the program, but may be more easily");
            print(state.files.bnd, "{}\n", "! identified by \"eye\".");
            print(state.files.bnd, "{}\n", "! This file is also intended to support software which draws a");
            print(state.files.bnd, "{}\n", "! schematic diagram of the HVAC system.");
            print(state.files.bnd, "{}\n", "! ===============================================================");
            // Show the node names on the Branch-Node Details file
            static constexpr auto Format_700("! #Nodes,<Number of Unique Nodes>");
            print(state.files.bnd, "{}\n", Format_700);
            print(state.files.bnd, " #Nodes,{}\n", NumOfUniqueNodeNames);
            if (NumOfUniqueNodeNames > 0) {
                static constexpr auto Format_702(
                    "! <Node>,<NodeNumber>,<Node Name>,<Node Fluid Type>,<# Times Node Referenced After Definition>");
                print(state.files.bnd, "{}\n", Format_702);
            }
            int Count0 = 0;
            for (int NumNode = 1; NumNode <= NumOfUniqueNodeNames; ++NumNode) {
               print(state.files.bnd, " Node,{},{},{},{}\n", NumNode, NodeID(NumNode), ValidNodeFluidTypes(Node(NumNode).FluidType) ,NodeRef(NumNode));
                if (NodeRef(NumNode) == 0) ++Count0;
            }
            // Show suspicious node names on the Branch-Node Details file
            if (Count0 > 0) {
                print(state.files.bnd, "{}\n", "! ===============================================================");
                print(state.files.bnd, "{}\n", "! Suspicious nodes have 0 references.  It is normal for some nodes, however.");
                print(state.files.bnd, "{}\n", "! Listing nodes with 0 references (culled from previous list):");
                static constexpr auto Format_703(
                    "! <Suspicious Node>,<NodeNumber>,<Node Name>,<Node Fluid Type>,<# Times Node Referenced After Definition>");
                print(state.files.bnd, "{}\n", Format_703);
                for (int NumNode = 1; NumNode <= NumOfUniqueNodeNames; ++NumNode) {
                    if (NodeRef(NumNode) > 0) continue;
                    print(state.files.bnd, " Suspicious Node,{},{},{},{}\n", NumNode, NodeID(NumNode),ValidNodeFluidTypes(Node(NumNode).FluidType) ,  NodeRef(NumNode));
                }
            }
        }
    }

    void GetNodeListsInput(EnergyPlusData &state, bool &ErrorsFound) // Set to true when requested Node List not found, unchanged otherwise
    {

        // SUBROUTINE INFORMATION:
        //       AUTHOR         Linda K. Lawrie
        //       DATE WRITTEN   September 1999
        //       MODIFIED       na
        //       RE-ENGINEERED  na

        // PURPOSE OF THIS SUBROUTINE:
        // This subroutine gets the Node Lists from the IDF and fills the
        // Node List Data Structure.

        // METHODOLOGY EMPLOYED:
        // na

        // REFERENCES:
        // na

        // USE STATEMENTS:
        // na

        // Locals
        // SUBROUTINE ARGUMENT DEFINITIONS:

        // SUBROUTINE PARAMETER DEFINITIONS:
        static std::string const RoutineName("GetNodeListsInput: ");
        static std::string const CurrentModuleObject("NodeList");

        // INTERFACE BLOCK SPECIFICATIONS
        // na

        // DERIVED TYPE DEFINITIONS
        // na

        // SUBROUTINE LOCAL VARIABLE DECLARATIONS:
        int Loop;       // Loop Variable
        int Loop1;      // Loop Variable
        int Loop2;      // Loop Variable
        int NumAlphas;  // Number of alphas in IDF item
        int NumNumbers; // Number of numerics in IDF item
        int IOStatus;   // IOStatus for IDF item (not checked)
        int NCount;     // Actual number of node lists
        bool flagError; // true when error node list name should be output
        Array1D_string cAlphas;
        Array1D<Real64> rNumbers;

        bool localErrorsFound(false);
        inputProcessor->getObjectDefMaxArgs(state, CurrentModuleObject, NCount, NumAlphas, NumNumbers);
        cAlphas.allocate(NumAlphas);
        rNumbers.allocate(NumNumbers);
        NumOfNodeLists = inputProcessor->getNumObjectsFound(state, CurrentModuleObject);
        NodeLists.allocate(NumOfNodeLists);
        for (int i = 1; i <= NumOfNodeLists; ++i) {
            NodeLists(i).Name.clear();
            NodeLists(i).NumOfNodesInList = 0;
        }

        NCount = 0;
        for (Loop = 1; Loop <= NumOfNodeLists; ++Loop) {
            inputProcessor->getObjectItem(state, CurrentModuleObject, Loop, cAlphas, NumAlphas, rNumbers, NumNumbers, IOStatus);
            if (UtilityRoutines::IsNameEmpty(state, cAlphas(1), CurrentModuleObject, localErrorsFound)) continue;

            ++NCount;
            NodeLists(NCount).Name = cAlphas(1);
            NodeLists(NCount).NodeNames.allocate(NumAlphas - 1);
            NodeLists(NCount).NodeNames = "";
            NodeLists(NCount).NodeNumbers.allocate(NumAlphas - 1);
            NodeLists(NCount).NodeNumbers = 0;
            NodeLists(NCount).NumOfNodesInList = NumAlphas - 1;
            if (NumAlphas <= 1) {
                if (NumAlphas == 1) {
                    ShowSevereError(state, RoutineName + CurrentModuleObject + "=\"" + cAlphas(1) + "\" does not have any nodes.");
                } else {
                    ShowSevereError(state, RoutineName + CurrentModuleObject + "=<blank> does not have any nodes or nodelist name.");
                }
                localErrorsFound = true;
                continue;
            }
            //  Put all in, then determine unique
            for (Loop1 = 1; Loop1 <= NumAlphas - 1; ++Loop1) {
                NodeLists(NCount).NodeNames(Loop1) = cAlphas(Loop1 + 1);
                if (cAlphas(Loop1 + 1).empty()) {
                    ShowWarningError(state, RoutineName + CurrentModuleObject + "=\"" + cAlphas(1) + "\", blank node name in list.");
                    --NodeLists(NCount).NumOfNodesInList;
                    if (NodeLists(NCount).NumOfNodesInList <= 0) {
                        ShowSevereError(state, RoutineName + CurrentModuleObject + "=\"" + cAlphas(1) + "\" does not have any nodes.");
                        localErrorsFound = true;
                        break;
                    }
                    continue;
                }
                NodeLists(NCount).NodeNumbers(Loop1) = AssignNodeNumber(state, NodeLists(NCount).NodeNames(Loop1), NodeType_Unknown, localErrorsFound);
                if (UtilityRoutines::SameString(NodeLists(NCount).NodeNames(Loop1), NodeLists(NCount).Name)) {
                    ShowSevereError(state, RoutineName + CurrentModuleObject + "=\"" + cAlphas(1) + "\", invalid node name in list.");
                    ShowContinueError(state, format("... Node {} Name=\"{}\", duplicates NodeList Name.", Loop1, cAlphas(Loop1 + 1)));
                    localErrorsFound = true;
                }
            }
            // Error on any duplicates
            flagError = true;
            for (Loop1 = 1; Loop1 <= NodeLists(NCount).NumOfNodesInList; ++Loop1) {
                for (Loop2 = Loop1 + 1; Loop2 <= NodeLists(NCount).NumOfNodesInList; ++Loop2) {
                    if (NodeLists(NCount).NodeNumbers(Loop1) != NodeLists(NCount).NodeNumbers(Loop2)) continue;
                    if (flagError) { // only list nodelist name once
                        ShowSevereError(state, RoutineName + CurrentModuleObject + "=\"" + cAlphas(1) + "\" has duplicate nodes:");
                        flagError = false;
                    }
                    ShowContinueError(state,
                                      format("...list item={}, \"{}\", duplicate list item={}, \"{}\".",
                                             Loop1,
                                             NodeID(NodeLists(NCount).NodeNumbers(Loop1)),
                                             Loop2,
                                             NodeID(NodeLists(NCount).NodeNumbers(Loop2))));
                    localErrorsFound = true;
                }
            }
        }

        for (Loop = 1; Loop <= NumOfNodeLists; ++Loop) {
            for (Loop2 = 1; Loop2 <= NodeLists(Loop).NumOfNodesInList; ++Loop2) {
                for (Loop1 = 1; Loop1 <= NumOfNodeLists; ++Loop1) {
                    if (Loop == Loop1) continue; // within a nodelist have already checked to see if node name duplicates nodelist name
                    if (!UtilityRoutines::SameString(NodeLists(Loop).NodeNames(Loop2), NodeLists(Loop1).Name)) continue;
                    ShowSevereError(state, RoutineName + CurrentModuleObject + "=\"" + NodeLists(Loop1).Name + "\", invalid node name in list.");
                    ShowContinueError(state, format("... Node {} Name=\"{}\", duplicates NodeList Name.", Loop2, NodeLists(Loop).NodeNames(Loop2)));
                    ShowContinueError(state, "... NodeList=\"" + NodeLists(Loop1).Name + "\", is duplicated.");
                    ShowContinueError(state, "... Items in NodeLists must not be the name of another NodeList.");
                    localErrorsFound = true;
                }
            }
        }

        cAlphas.deallocate();
        rNumbers.deallocate();

        if (localErrorsFound) {
            ShowFatalError(state, RoutineName + CurrentModuleObject + ": Error getting input - causes termination.");
            ErrorsFound = true;
        }
    }

    int AssignNodeNumber(EnergyPlusData &state, std::string const &Name, // Name for assignment
                         int const NodeFluidType, // must be valid
                         bool &ErrorsFound)
    {

        // FUNCTION INFORMATION:
        //       AUTHOR         Linda K. Lawrie
        //       DATE WRITTEN   September 1999
        //       MODIFIED       na
        //       RE-ENGINEERED  na

        // PURPOSE OF THIS FUNCTION:
        // This function assigns a node number to this name.

        // METHODOLOGY EMPLOYED:
        // Look to see if a name has already been entered.  Use the index of
        // the array as the node number, if there.

        // REFERENCES:
        // na

        // USE STATEMENTS:
        // na

        // Return value
        int AssignNodeNumber;

        // Locals
        // SUBROUTINE ARGUMENT DEFINITIONS:

        // SUBROUTINE PARAMETER DEFINITIONS:

        // INTERFACE BLOCK SPECIFICATIONS
        // na

        // DERIVED TYPE DEFINITIONS
        // na

        // SUBROUTINE LOCAL VARIABLE DECLARATIONS:

        if (NodeFluidType != NodeType_Air && NodeFluidType != NodeType_Water && NodeFluidType != NodeType_Electric &&
            NodeFluidType != NodeType_Steam && NodeFluidType != NodeType_Unknown) {
            ShowSevereError(state, format("AssignNodeNumber: Invalid FluidType={}", NodeFluidType));
            ErrorsFound = true;
            ShowFatalError(state, "AssignNodeNumber: Preceding issue causes termination.");
        }

        int NumNode = 0;
        if (NumOfUniqueNodeNames > 0) {
            NumNode = UtilityRoutines::FindItemInList(Name, NodeID({1, NumOfUniqueNodeNames}), NumOfUniqueNodeNames);
            if (NumNode > 0) {
                AssignNodeNumber = NumNode;
                ++NodeRef(NumNode);
                if (NodeFluidType != NodeType_Unknown) {
                    if (Node(NumNode).FluidType != NodeFluidType && Node(NumNode).FluidType != NodeType_Unknown) {
                        ShowSevereError(state, "Existing Fluid type for node, incorrect for request. Node=" + NodeID(NumNode));
                        ShowContinueError(state, "Existing Fluid type=" + ValidNodeFluidTypes(Node(NumNode).FluidType) +
                                          ", Requested Fluid Type=" + ValidNodeFluidTypes(NodeFluidType));
                        ErrorsFound = true;
                    }
                }
                if (Node(NumNode).FluidType == NodeType_Unknown) {
                    Node(NumNode).FluidType = NodeFluidType;
                }
            } else {
                ++NumOfUniqueNodeNames;
                NumOfNodes = NumOfUniqueNodeNames;

                Node.redimension(NumOfNodes);
                NodeID.redimension({0, NumOfNodes});
                NodeRef.redimension(NumOfNodes);
                MarkedNode.redimension(NumOfNodes);
                NodeSetpointCheck.redimension(NumOfNodes);
                // Set new item in Node
                Node(NumOfNodes).FluidType = NodeFluidType;
                NodeRef(NumOfNodes) = 0;
                NodeID(NumOfUniqueNodeNames) = Name;

                AssignNodeNumber = NumOfUniqueNodeNames;
            }
        } else {
            Node.allocate(1);
            Node(1).FluidType = NodeFluidType;
            // Allocate takes care of defining
            NumOfNodes = 1;
            NodeID.allocate({0, 1});
            NodeRef.allocate(1);
            MarkedNode.allocate(1);
            NodeSetpointCheck.allocate(1);

            NumOfUniqueNodeNames = 1;
            NodeID(0) = "Undefined";
            NodeID(NumOfUniqueNodeNames) = Name;
            AssignNodeNumber = 1;
            NodeRef(1) = 0;
        }

        return AssignNodeNumber;
    }

    int GetOnlySingleNode(EnergyPlusData &state,
                          std::string const &NodeName,
                          bool &errFlag,
                          std::string const &NodeObjectType,   // Node Object Type (i.e. "Chiller:Electric")
                          std::string const &NodeObjectName,   // Node Object Name (i.e. "MyChiller")
                          int const NodeFluidType,             // Fluidtype for checking/setting node FluidType
                          int const NodeConnectionType,        // Node Connection Type (see DataLoopNode)
                          int const NodeFluidStream,           // Which Fluid Stream (1,2,3,...)
                          bool const ObjectIsParent,           // True/False
                          Optional_string_const InputFieldName // Input Field Name
    )
    {

        // FUNCTION INFORMATION:
        //       AUTHOR         Linda K. Lawrie; adapted from GasAbsorptionChiller;Jason Glazer
        //       DATE WRITTEN   December 2001
        //       MODIFIED       na
        //       RE-ENGINEERED  na

        // PURPOSE OF THIS FUNCTION:
        // This function gets a single node (or error message results) using the
        // node id from the input file.

        // METHODOLOGY EMPLOYED:
        // na

        // REFERENCES:
        // na

        // USE STATEMENTS:
        // na

        // Return value
        int GetSingleNodeResult;

        // Locals
        // FUNCTION ARGUMENT DEFINITIONS:

        // FUNCTION PARAMETER DEFINITIONS:
        static std::string const RoutineName("GetOnlySingleNode: ");

        // INTERFACE BLOCK SPECIFICATIONS
        // na

        // DERIVED TYPE DEFINITIONS
        // na

        // FUNCTION LOCAL VARIABLE DECLARATIONS:
        int NumNodes;

        int FluidType;
        std::string ConnectionType;

        int NumParams;
        int NumAlphas;
        int NumNums;

        if (GetOnlySingleNodeFirstTime) {
            inputProcessor->getObjectDefMaxArgs(state, "NodeList", NumParams, NumAlphas, NumNums);
            GetOnlySingleNodeNodeNums.dimension(NumParams, 0);
            GetOnlySingleNodeFirstTime = false;
        }

        FluidType = NodeFluidType;

        GetNodeNums(state,
                    NodeName,
                    NumNodes,
                    GetOnlySingleNodeNodeNums,
                    errFlag,
                    FluidType,
                    NodeObjectType,
                    NodeObjectName,
                    NodeConnectionType,
                    NodeFluidStream,
                    ObjectIsParent,
                    _,
                    InputFieldName);

        if (NumNodes > 1) {
            ShowSevereError(state, RoutineName + NodeObjectType + "=\"" + NodeObjectName + "\", invalid data.");
            if (present(InputFieldName)) ShowContinueError(state, "...Ref field=" + InputFieldName);
            ShowContinueError(state, "Only 1st Node used from NodeList=\"" + NodeName + "\".");
            ShowContinueError(state, "...a Nodelist may not be valid in this context.");
            errFlag = true;
        } else if (NumNodes == 0) {
            GetOnlySingleNodeNodeNums(1) = 0;
        }
        if (NumNodes > 0) {
            if (NodeConnectionType >= 1 && NodeConnectionType <= NumValidConnectionTypes) {
                ConnectionType = ValidConnectionTypes(NodeConnectionType);
            } else {
                ConnectionType = format("{}-unknown", NodeConnectionType);
            }
            //    CALL RegisterNodeConnection(NodeNums(1),NodeID(NodeNums(1)),NodeObjectType,NodeObjectName,  &
            //                                  ConnectionType,NodeFluidStream,ObjectIsParent,errFlag)
        }

        GetSingleNodeResult = GetOnlySingleNodeNodeNums(1);

        return GetSingleNodeResult;
    }

    void InitUniqueNodeCheck(EnergyPlusData &state, std::string const &ContextName)
    {

        // SUBROUTINE INFORMATION:
        //       AUTHOR         Linda Lawrie
        //       DATE WRITTEN   November 2002
        //       MODIFIED       na
        //       RE-ENGINEERED  na

        // PURPOSE OF THIS SUBROUTINE:
        // This subroutine begins a process of checking for unique node names
        // in a sequence of nodes.

        // METHODOLOGY EMPLOYED:
        // na

        // REFERENCES:
        // na

        // USE STATEMENTS:
        // na

        // Locals
        // SUBROUTINE ARGUMENT DEFINITIONS:

        // SUBROUTINE PARAMETER DEFINITIONS:
        // na

        // INTERFACE BLOCK SPECIFICATIONS
        // na

        // DERIVED TYPE DEFINITIONS
        // na

        // SUBROUTINE LOCAL VARIABLE DECLARATIONS:
        bool errFlag(false);

        // Begin set up of Uniqueness context

        if (GetNodeInputFlag) {
            GetNodeListsInput(state, errFlag);
            GetNodeInputFlag = false;
        }

        if (!CurCheckContextName.empty()) {
            ShowFatalError(state, "Init Uniqueness called for \"" + ContextName + ", but checks for \"" + CurCheckContextName +
                           "\" was already in progress.");
        }
        if (ContextName == BlankString) {
            ShowFatalError(state, "Init Uniqueness called with Blank Context Name");
        }
        if (allocated(UniqueNodeNames)) {
            UniqueNodeNames.deallocate();
        }

        NumCheckNodes = 0;
        MaxCheckNodes = 100;
        UniqueNodeNames.allocate(MaxCheckNodes);
        CurCheckContextName = ContextName;
    }

    void CheckUniqueNodes(EnergyPlusData &state, std::string const &NodeTypes,
                          std::string const &CheckType,
                          bool &ErrorsFound,
                          Optional_string_const CheckName,
                          Optional_int_const CheckNumber,
                          Optional_string_const ObjectName)
    {

        // SUBROUTINE INFORMATION:
        //       AUTHOR         Linda Lawrie
        //       DATE WRITTEN   November 2002
        //       MODIFIED       na
        //       RE-ENGINEERED  na

        // PURPOSE OF THIS SUBROUTINE:
        // This subroutine checks the appropriate input argument for uniqueness.
        // Call CheckUniqueNodes(NodeTypes,CheckType,ErrorsFound,CheckName,CheckNumber)
        // NodeTypes - used in error message (if any produced)
        // CheckType - "NodeName' or 'NodeNumber' (only 1 can be input per time)
        // ErrorsFound - true if error found by routine
        // CheckName - NodeName entered
        // CheckNumber - Node Number entered
        // only 1 of CheckName or CheckNumber need be entered.
        // ObjectName - "Name" field of object (i.e., CurCheckContextName)

        // METHODOLOGY EMPLOYED:
        // checks the current list of items for this (again)

        // REFERENCES:
        // na

        // USE STATEMENTS:
        // na

        // Locals
        // SUBROUTINE ARGUMENT DEFINITIONS:

        // SUBROUTINE PARAMETER DEFINITIONS:
        // na

        // INTERFACE BLOCK SPECIFICATIONS
        // na

        // DERIVED TYPE DEFINITIONS
        // na

        // SUBROUTINE LOCAL VARIABLE DECLARATIONS:
        int Found;

        {
            auto const nodeType(CheckType);

            if (nodeType == "NodeName") {
                if (!present(CheckName)) {
                    ShowFatalError(state, "Routine CheckUniqueNodes called with Nodetypes=NodeName, but did not include CheckName argument.");
                }
                if (!CheckName().empty()) {
                    Found = UtilityRoutines::FindItemInList(CheckName, UniqueNodeNames, NumCheckNodes);
                    if (Found != 0) {
                        ShowSevereError(state, CurCheckContextName + "=\"" + ObjectName + "\", duplicate node names found.");
                        ShowContinueError(state, "...for Node Type(s)=" + NodeTypes + ", duplicate node name=\"" + CheckName + "\".");
                        ShowContinueError(state, "...Nodes must be unique across instances of this object.");
                        //          CALL ShowSevereError(state, 'Node Types='//TRIM(NodeTypes)//', Non Unique Name found='//TRIM(CheckName))
                        //          CALL ShowContinueError(state, 'Context='//TRIM(CurCheckContextName))
                        ErrorsFound = true;
                    } else {
                        ++NumCheckNodes;
                        if (NumCheckNodes > MaxCheckNodes) {
                            UniqueNodeNames.redimension(MaxCheckNodes += 100);
                        }
                        UniqueNodeNames(NumCheckNodes) = CheckName;
                    }
                }

            } else if (nodeType == "NodeNumber") {
                if (!present(CheckNumber)) {
                    ShowFatalError(state, "Routine CheckUniqueNodes called with Nodetypes=NodeNumber, but did not include CheckNumber argument.");
                }
                if (CheckNumber != 0) {
                    Found = UtilityRoutines::FindItemInList(NodeID(CheckNumber), UniqueNodeNames, NumCheckNodes);
                    if (Found != 0) {
                        ShowSevereError(state, CurCheckContextName + "=\"" + ObjectName + "\", duplicate node names found.");
                        ShowContinueError(state, "...for Node Type(s)=" + NodeTypes + ", duplicate node name=\"" + NodeID(CheckNumber) + "\".");
                        ShowContinueError(state, "...Nodes must be unique across instances of this object.");
                        //          CALL ShowSevereError(state, 'Node Types='//TRIM(NodeTypes)//', Non Unique Name found='//TRIM(NodeID(CheckNumber)))
                        //          CALL ShowContinueError(state, 'Context='//TRIM(CurCheckContextName))
                        ErrorsFound = true;
                    } else {
                        ++NumCheckNodes;
                        if (NumCheckNodes > MaxCheckNodes) {
                            UniqueNodeNames.redimension(MaxCheckNodes += 100);
                        }
                        UniqueNodeNames(NumCheckNodes) = NodeID(CheckNumber);
                    }
                }

            } else {
                ShowFatalError(state, "CheckUniqueNodes called with invalid Check Type=" + CheckType);
                ErrorsFound = true;
            }
        }
    }

    void EndUniqueNodeCheck(EnergyPlusData &state, std::string const &ContextName)
    {

        // SUBROUTINE INFORMATION:
        //       AUTHOR         Linda Lawrie
        //       DATE WRITTEN   November 2002
        //       MODIFIED       na
        //       RE-ENGINEERED  na

        // PURPOSE OF THIS SUBROUTINE:
        // This subroutine marks the end of a unique node check.

        // METHODOLOGY EMPLOYED:
        // na

        // REFERENCES:
        // na

        // USE STATEMENTS:
        // na

        // Locals
        // SUBROUTINE ARGUMENT DEFINITIONS:

        // SUBROUTINE PARAMETER DEFINITIONS:
        // na

        // INTERFACE BLOCK SPECIFICATIONS
        // na

        // DERIVED TYPE DEFINITIONS
        // na

        // SUBROUTINE LOCAL VARIABLE DECLARATIONS:
        // na

        if (CurCheckContextName != ContextName) {
            ShowFatalError(state, "End Uniqueness called for \"" + ContextName + ", but checks for \"" + CurCheckContextName + "\" was in progress.");
        }
        if (ContextName == BlankString) {
            ShowFatalError(state, "End Uniqueness called with Blank Context Name");
        }
        CurCheckContextName = BlankString;
        if (allocated(UniqueNodeNames)) {
            UniqueNodeNames.deallocate();
        }
    }

    void CalcMoreNodeInfo(EnergyPlusData &state)
    {

        // SUBROUTINE INFORMATION:
        //       AUTHOR         Fred Buhl
        //       DATE WRITTEN   January 2004
        //       MODIFIED       na
        //       RE-ENGINEERED  na

        // PURPOSE OF THIS SUBROUTINE:
        // Calculate additional node information for reporting

        // METHODOLOGY EMPLOYED:
        // Input is the existing node data plus environment variables. Output is
        // stored in MoreNodeInfo.

        // Using/Aliasing
        using DataEnvironment::OutBaroPress;
        using DataEnvironment::StdBaroPress;
        using DataEnvironment::StdRhoAir;
        using FluidProperties::GetDensityGlycol;
        using FluidProperties::GetGlycolNameByIndex;
        using FluidProperties::GetSatDensityRefrig;
        using FluidProperties::GetSatEnthalpyRefrig;
        using FluidProperties::GetSpecificHeatGlycol;
        using FluidProperties::NumOfGlycols;
        using OutputProcessor::NumOfReqVariables;
        using OutputProcessor::ReqReportVariables;
        using OutputProcessor::ReqRepVars;
        using Psychrometrics::CPCW;
        using Psychrometrics::PsyCpAirFnW;
        using Psychrometrics::PsyHFnTdbW;
        using Psychrometrics::PsyRhFnTdbWPb;
        using Psychrometrics::PsyRhoAirFnPbTdbW;
        using Psychrometrics::PsyTdpFnWPb;
        using Psychrometrics::PsyTwbFnTdbWPb;
        using Psychrometrics::RhoH2O;
        using ScheduleManager::GetCurrentScheduleValue;

        // SUBROUTINE PARAMETER DEFINITIONS:
        static std::string const RoutineName("CalcMoreNodeInfo");
        static std::string const NodeReportingCalc("NodeReportingCalc:");

        // SUBROUTINE LOCAL VARIABLE DECLARATIONS:
        int iNode; // node loop index
        int iReq;  // requested report variables loop index

        static Real64 RhoAirStdInit;
        static Real64 RhoWaterStdInit;
        static Array1D_int NodeWetBulbSchedPtr;
        static Array1D_bool NodeRelHumidityRepReq;
        static Array1D_int NodeRelHumiditySchedPtr;
        static Array1D_bool NodeDewPointRepReq;
        static Array1D_int NodeDewPointSchedPtr;
        static Array1D_bool NodeSpecificHeatRepReq;
        static Array1D_int NodeSpecificHeatSchedPtr;
        static std::vector<std::string> nodeReportingStrings;
        static std::vector<std::string> nodeFluidNames;
        bool ReportWetBulb;
        bool ReportRelHumidity;
        bool ReportDewPoint;
        bool ReportSpecificHeat;
        Real64 SteamDensity;
        Real64 EnthSteamInDry;
        Real64 RhoAirCurrent; // temporary value for current air density f(baro, db , W)
        Real64 rho;
        Real64 Cp;
        Real64 rhoStd;

        if (CalcMoreNodeInfoMyOneTimeFlag) {
            RhoAirStdInit = StdRhoAir;
            RhoWaterStdInit = RhoH2O(DataGlobalConstants::InitConvTemp());
            NodeWetBulbRepReq.allocate(NumOfNodes);
            NodeWetBulbSchedPtr.allocate(NumOfNodes);
            NodeRelHumidityRepReq.allocate(NumOfNodes);
            NodeRelHumiditySchedPtr.allocate(NumOfNodes);
            NodeDewPointRepReq.allocate(NumOfNodes);
            NodeDewPointSchedPtr.allocate(NumOfNodes);
            NodeSpecificHeatRepReq.allocate(NumOfNodes);
            NodeSpecificHeatSchedPtr.allocate(NumOfNodes);
            nodeReportingStrings.reserve(NumOfNodes);
            nodeFluidNames.reserve(NumOfNodes);
            NodeWetBulbRepReq = false;
            NodeWetBulbSchedPtr = 0;
            NodeRelHumidityRepReq = false;
            NodeRelHumiditySchedPtr = 0;
            NodeDewPointRepReq = false;
            NodeDewPointSchedPtr = 0;
            NodeSpecificHeatRepReq = false;
            NodeSpecificHeatSchedPtr = 0;

            for (iNode = 1; iNode <= NumOfNodes; ++iNode) {
                nodeReportingStrings.push_back(std::string(NodeReportingCalc + NodeID(iNode)));
                nodeFluidNames.push_back(GetGlycolNameByIndex(Node(iNode).FluidIndex));
                for (iReq = 1; iReq <= NumOfReqVariables; ++iReq) {
                    if (UtilityRoutines::SameString(ReqRepVars(iReq).Key, NodeID(iNode)) || ReqRepVars(iReq).Key.empty()) {
                        if (UtilityRoutines::SameString(ReqRepVars(iReq).VarName, "System Node Wetbulb Temperature")) {
                            NodeWetBulbRepReq(iNode) = true;
                            NodeWetBulbSchedPtr(iNode) = ReqRepVars(iReq).SchedPtr;
                        } else if (UtilityRoutines::SameString(ReqRepVars(iReq).VarName, "System Node Relative Humidity")) {
                            NodeRelHumidityRepReq(iNode) = true;
                            NodeRelHumiditySchedPtr(iNode) = ReqRepVars(iReq).SchedPtr;
                        } else if (UtilityRoutines::SameString(ReqRepVars(iReq).VarName, "System Node Dewpoint Temperature")) {
                            NodeDewPointRepReq(iNode) = true;
                            NodeDewPointSchedPtr(iNode) = ReqRepVars(iReq).SchedPtr;
                        } else if (UtilityRoutines::SameString(ReqRepVars(iReq).VarName, "System Node Specific Heat")) {
                            NodeSpecificHeatRepReq(iNode) = true;
                            NodeSpecificHeatSchedPtr(iNode) = ReqRepVars(iReq).SchedPtr;
                        }
                    }
                }
                if (EMSManager::CheckIfNodeMoreInfoSensedByEMS(iNode, "System Node Wetbulb Temperature")) {
                    NodeWetBulbRepReq(iNode) = true;
                    NodeWetBulbSchedPtr(iNode) = 0;
                }
                if (EMSManager::CheckIfNodeMoreInfoSensedByEMS(iNode, "System Node Relative Humidity")) {
                    NodeRelHumidityRepReq(iNode) = true;
                    NodeRelHumiditySchedPtr(iNode) = 0;
                }
                if (EMSManager::CheckIfNodeMoreInfoSensedByEMS(iNode, "System Node Dewpoint Temperature")) {
                    NodeDewPointRepReq(iNode) = true;
                    NodeDewPointSchedPtr(iNode) = 0;
                }
                if (EMSManager::CheckIfNodeMoreInfoSensedByEMS(iNode, "System Node Specific Heat")) {
                    NodeSpecificHeatRepReq(iNode) = true;
                    NodeSpecificHeatSchedPtr(iNode) = 0;
                }
            }
            CalcMoreNodeInfoMyOneTimeFlag = false;
        }

        for (iNode = 1; iNode <= NumOfNodes; ++iNode) {
            ReportWetBulb = false;
            ReportRelHumidity = false;
            ReportDewPoint = false;
            ReportSpecificHeat = false;
            if (NodeWetBulbRepReq(iNode) && NodeWetBulbSchedPtr(iNode) > 0) {
                ReportWetBulb = (GetCurrentScheduleValue(state, NodeWetBulbSchedPtr(iNode)) > 0.0);
            } else if (NodeWetBulbRepReq(iNode) && NodeWetBulbSchedPtr(iNode) == 0) {
                ReportWetBulb = true;
            } else if (Node(iNode).SPMNodeWetBulbRepReq) {
                ReportWetBulb = true;
            }
            if (NodeRelHumidityRepReq(iNode) && NodeRelHumiditySchedPtr(iNode) > 0) {
                ReportRelHumidity = (GetCurrentScheduleValue(state, NodeRelHumiditySchedPtr(iNode)) > 0.0);
            } else if (NodeRelHumidityRepReq(iNode) && NodeRelHumiditySchedPtr(iNode) == 0) {
                ReportRelHumidity = true;
            }
            if (NodeDewPointRepReq(iNode) && NodeDewPointSchedPtr(iNode) > 0) {
                ReportDewPoint = (GetCurrentScheduleValue(state, NodeDewPointSchedPtr(iNode)) > 0.0);
            } else if (NodeDewPointRepReq(iNode) && NodeDewPointSchedPtr(iNode) == 0) {
                ReportDewPoint = true;
            }
            if (NodeSpecificHeatRepReq(iNode) && NodeSpecificHeatSchedPtr(iNode) > 0) {
                ReportSpecificHeat = (GetCurrentScheduleValue(state, NodeSpecificHeatSchedPtr(iNode)) > 0.0);
            } else if (NodeSpecificHeatRepReq(iNode) && NodeSpecificHeatSchedPtr(iNode) == 0) {
                ReportSpecificHeat = true;
            }
            // calculate the volume flow rate
            if (Node(iNode).FluidType == NodeType_Air) {
                MoreNodeInfo(iNode).VolFlowRateStdRho = Node(iNode).MassFlowRate / RhoAirStdInit;
                // if Node%Press was reliable could be used here.
                RhoAirCurrent = PsyRhoAirFnPbTdbW(state, OutBaroPress, Node(iNode).Temp, Node(iNode).HumRat);
                MoreNodeInfo(iNode).Density = RhoAirCurrent;
                if (RhoAirCurrent != 0.0) MoreNodeInfo(iNode).VolFlowRateCrntRho = Node(iNode).MassFlowRate / RhoAirCurrent;
                MoreNodeInfo(iNode).ReportEnthalpy = PsyHFnTdbW(Node(iNode).Temp, Node(iNode).HumRat);
                if (ReportWetBulb) {
                    // if Node%Press was reliable could be used here.
                    MoreNodeInfo(iNode).WetBulbTemp =
                        PsyTwbFnTdbWPb(state, Node(iNode).Temp, Node(iNode).HumRat, OutBaroPress, nodeReportingStrings[iNode - 1]);
                } else {
                    MoreNodeInfo(iNode).WetBulbTemp = 0.0;
                }
                if (ReportDewPoint) {
                    MoreNodeInfo(iNode).AirDewPointTemp = PsyTdpFnWPb(state, Node(iNode).HumRat, OutBaroPress);
                } else {
                    MoreNodeInfo(iNode).AirDewPointTemp = 0.0;
                }
                if (ReportRelHumidity) {
                    // if Node%Press was reliable could be used here.
                    // following routines don't issue psych errors and may be more reliable.
                    MoreNodeInfo(iNode).RelHumidity =
                        100.0 * PsyRhFnTdbWPb(state, Node(iNode).Temp, Node(iNode).HumRat, OutBaroPress, nodeReportingStrings[iNode - 1]);
                } else {
                    MoreNodeInfo(iNode).RelHumidity = 0.0;
                }
                if (ReportSpecificHeat) { // only call psych routine if needed.
                    MoreNodeInfo(iNode).SpecificHeat = PsyCpAirFnW(Node(iNode).HumRat);
                } else {
                    MoreNodeInfo(iNode).SpecificHeat = 0.0;
                }
            } else if (Node(iNode).FluidType == NodeType_Water) {

                if (!((Node(iNode).FluidIndex > 0) && (Node(iNode).FluidIndex <= NumOfGlycols))) {
                    rho = RhoWaterStdInit;
                    rhoStd = RhoWaterStdInit;
                    Cp = CPCW(Node(iNode).Temp);
                } else {
                    Cp = GetSpecificHeatGlycol(state, nodeFluidNames[iNode - 1], Node(iNode).Temp, Node(iNode).FluidIndex, nodeReportingStrings[iNode - 1]);
                    rhoStd = GetDensityGlycol(
                        state, nodeFluidNames[iNode - 1], DataGlobalConstants::InitConvTemp(), Node(iNode).FluidIndex, nodeReportingStrings[iNode - 1]);
                    rho = GetDensityGlycol(state, nodeFluidNames[iNode - 1], Node(iNode).Temp, Node(iNode).FluidIndex, nodeReportingStrings[iNode - 1]);
                }

                MoreNodeInfo(iNode).VolFlowRateStdRho = Node(iNode).MassFlowRate / rhoStd;
                MoreNodeInfo(iNode).VolFlowRateCrntRho = Node(iNode).MassFlowRate / rho;
                MoreNodeInfo(iNode).Density = rho;
                MoreNodeInfo(iNode).ReportEnthalpy = Cp * Node(iNode).Temp;
                MoreNodeInfo(iNode).SpecificHeat = Cp; // always fill since cp already always being calculated anyway
                MoreNodeInfo(iNode).WetBulbTemp = 0.0;
                MoreNodeInfo(iNode).RelHumidity = 100.0;
            } else if (Node(iNode).FluidType == NodeType_Steam) {
                if (Node(iNode).Quality == 1.0) {
                    SteamDensity = GetSatDensityRefrig(state, fluidNameSteam, Node(iNode).Temp, Node(iNode).Quality, Node(iNode).FluidIndex, RoutineName);
                    EnthSteamInDry = GetSatEnthalpyRefrig(state, fluidNameSteam, Node(iNode).Temp, Node(iNode).Quality, Node(iNode).FluidIndex, RoutineName);
                    MoreNodeInfo(iNode).VolFlowRateStdRho = Node(iNode).MassFlowRate / SteamDensity;
                    MoreNodeInfo(iNode).ReportEnthalpy = EnthSteamInDry;
                    MoreNodeInfo(iNode).WetBulbTemp = 0.0;
                    MoreNodeInfo(iNode).RelHumidity = 0.0;
                } else if (Node(iNode).Quality == 0.0) { // The node has condensate water through it
                    MoreNodeInfo(iNode).VolFlowRateStdRho = Node(iNode).MassFlowRate / RhoWaterStdInit;
                    MoreNodeInfo(iNode).ReportEnthalpy = CPCW(Node(iNode).Temp) * Node(iNode).Temp;
                    MoreNodeInfo(iNode).WetBulbTemp = 0.0;
                    MoreNodeInfo(iNode).RelHumidity = 0.0;
                }
            } else if (Node(iNode).FluidType == NodeType_Electric) {
                MoreNodeInfo(iNode).VolFlowRateStdRho = 0.0;
                MoreNodeInfo(iNode).ReportEnthalpy = 0.0;
                MoreNodeInfo(iNode).WetBulbTemp = 0.0;
                MoreNodeInfo(iNode).RelHumidity = 0.0;
                MoreNodeInfo(iNode).SpecificHeat = 0.0;
            } else {
                MoreNodeInfo(iNode).VolFlowRateStdRho = Node(iNode).MassFlowRate / RhoAirStdInit;
                if (Node(iNode).HumRat > 0.0) {
                    MoreNodeInfo(iNode).ReportEnthalpy = PsyHFnTdbW(Node(iNode).Temp, Node(iNode).HumRat);
                    if (ReportWetBulb) {
                        MoreNodeInfo(iNode).WetBulbTemp = PsyTwbFnTdbWPb(state, Node(iNode).Temp, Node(iNode).HumRat, StdBaroPress);
                    } else {
                        MoreNodeInfo(iNode).WetBulbTemp = 0.0;
                    }
                    if (ReportSpecificHeat) {
                        MoreNodeInfo(iNode).SpecificHeat = PsyCpAirFnW(Node(iNode).HumRat);
                    } else {
                        MoreNodeInfo(iNode).SpecificHeat = 0.0;
                    }
                } else {
                    MoreNodeInfo(iNode).ReportEnthalpy = CPCW(Node(iNode).Temp) * Node(iNode).Temp;
                    MoreNodeInfo(iNode).WetBulbTemp = 0.0;
                    MoreNodeInfo(iNode).SpecificHeat = 0.0;
                }
            }
        }
    }

    void MarkNode(int const NodeNumber, // Node Number to be marked
                  std::string const &ObjectType,
                  std::string const &ObjectName,
                  std::string const &FieldName)
    {

        // SUBROUTINE INFORMATION:
        //       AUTHOR         Linda Lawrie
        //       DATE WRITTEN   March 2004
        //       MODIFIED       na
        //       RE-ENGINEERED  na

        // PURPOSE OF THIS SUBROUTINE:
        // This subroutine marks a node -- this node needs to exist in more than one object.

        // METHODOLOGY EMPLOYED:
        // na

        // REFERENCES:
        // na

        // USE STATEMENTS:
        // na

        // Locals
        // SUBROUTINE ARGUMENT DEFINITIONS:

        // SUBROUTINE PARAMETER DEFINITIONS:
        // na

        // INTERFACE BLOCK SPECIFICATIONS
        // na

        // DERIVED TYPE DEFINITIONS
        // na

        // SUBROUTINE LOCAL VARIABLE DECLARATIONS:
        // na

        MarkedNode(NodeNumber).IsMarked = true;
        MarkedNode(NodeNumber).ObjectType = ObjectType;
        MarkedNode(NodeNumber).ObjectName = ObjectName;
        MarkedNode(NodeNumber).FieldName = FieldName;
    }

    void CheckMarkedNodes(EnergyPlusData &state, bool &ErrorsFound)
    {

        // SUBROUTINE INFORMATION:
        //       AUTHOR         Linda Lawrie
        //       DATE WRITTEN   March 2004
        //       MODIFIED       na
        //       RE-ENGINEERED  na

        // PURPOSE OF THIS SUBROUTINE:
        // This subroutine checks "marked" nodes.

        // METHODOLOGY EMPLOYED:
        // na

        // REFERENCES:
        // na

        // USE STATEMENTS:
        // na

        // Locals
        // SUBROUTINE ARGUMENT DEFINITIONS:

        // SUBROUTINE PARAMETER DEFINITIONS:
        // na

        // INTERFACE BLOCK SPECIFICATIONS
        // na

        // DERIVED TYPE DEFINITIONS
        // na

        // SUBROUTINE LOCAL VARIABLE DECLARATIONS:
        int NodeNum;

        for (NodeNum = 1; NodeNum <= NumOfNodes; ++NodeNum) {
            if (MarkedNode(NodeNum).IsMarked) {
                if (NodeRef(NodeNum) == 0) {
                    ShowSevereError(state, "Node=\"" + NodeID(NodeNum) + "\" did not find reference by another object.");
                    ShowContinueError(state, "Object=\"" + MarkedNode(NodeNum).ObjectType + "\", Name=\"" + MarkedNode(NodeNum).ObjectName + "\", Field=[" +
                                      MarkedNode(NodeNum).FieldName + ']');
                    ErrorsFound = true;
                }
            }
        }
    }

} // namespace NodeInputManager

} // namespace EnergyPlus<|MERGE_RESOLUTION|>--- conflicted
+++ resolved
@@ -81,17 +81,6 @@
     // To provide utilities for reading and assigning indices for the
     // nodes in the HVAC loops.
 
-    // METHODOLOGY EMPLOYED:
-
-    // REFERENCES:
-
-    // OTHER NOTES:
-
-<<<<<<< HEAD
-    using DataGlobals::DisplayAdvancedReportVariables;
-=======
-    using General::TrimSigDigits;
->>>>>>> 36b8851e
     using namespace DataLoopNode;
     using namespace BranchNodeConnections;
 
