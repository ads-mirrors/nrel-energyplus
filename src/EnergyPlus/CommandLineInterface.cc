// EnergyPlus, Copyright (c) 1996-2020, The Board of Trustees of the University of Illinois,
// The Regents of the University of California, through Lawrence Berkeley National Laboratory
// (subject to receipt of any required approvals from the U.S. Dept. of Energy), Oak Ridge
// National Laboratory, managed by UT-Battelle, Alliance for Sustainable Energy, LLC, and other
// contributors. All rights reserved.
//
// NOTICE: This Software was developed under funding from the U.S. Department of Energy and the
// U.S. Government consequently retains certain rights. As such, the U.S. Government has been
// granted for itself and others acting on its behalf a paid-up, nonexclusive, irrevocable,
// worldwide license in the Software to reproduce, distribute copies to the public, prepare
// derivative works, and perform publicly and display publicly, and to permit others to do so.
//
// Redistribution and use in source and binary forms, with or without modification, are permitted
// provided that the following conditions are met:
//
// (1) Redistributions of source code must retain the above copyright notice, this list of
//     conditions and the following disclaimer.
//
// (2) Redistributions in binary form must reproduce the above copyright notice, this list of
//     conditions and the following disclaimer in the documentation and/or other materials
//     provided with the distribution.
//
// (3) Neither the name of the University of California, Lawrence Berkeley National Laboratory,
//     the University of Illinois, U.S. Dept. of Energy nor the names of its contributors may be
//     used to endorse or promote products derived from this software without specific prior
//     written permission.
//
// (4) Use of EnergyPlus(TM) Name. If Licensee (i) distributes the software in stand-alone form
//     without changes from the version obtained under this License, or (ii) Licensee makes a
//     reference solely to the software portion of its product, Licensee must refer to the
//     software as "EnergyPlus version X" software, where "X" is the version number Licensee
//     obtained under this License and may not use a different name for the software. Except as
//     specifically required in this Section (4), Licensee shall not use in a company name, a
//     product name, in advertising, publicity, or other promotional activities any name, trade
//     name, trademark, logo, or other designation of "EnergyPlus", "E+", "e+" or confusingly
//     similar designation, without the U.S. Department of Energy's prior written consent.
//
// THIS SOFTWARE IS PROVIDED BY THE COPYRIGHT HOLDERS AND CONTRIBUTORS "AS IS" AND ANY EXPRESS OR
// IMPLIED WARRANTIES, INCLUDING, BUT NOT LIMITED TO, THE IMPLIED WARRANTIES OF MERCHANTABILITY
// AND FITNESS FOR A PARTICULAR PURPOSE ARE DISCLAIMED. IN NO EVENT SHALL THE COPYRIGHT OWNER OR
// CONTRIBUTORS BE LIABLE FOR ANY DIRECT, INDIRECT, INCIDENTAL, SPECIAL, EXEMPLARY, OR
// CONSEQUENTIAL DAMAGES (INCLUDING, BUT NOT LIMITED TO, PROCUREMENT OF SUBSTITUTE GOODS OR
// SERVICES; LOSS OF USE, DATA, OR PROFITS; OR BUSINESS INTERRUPTION) HOWEVER CAUSED AND ON ANY
// THEORY OF LIABILITY, WHETHER IN CONTRACT, STRICT LIABILITY, OR TORT (INCLUDING NEGLIGENCE OR
// OTHERWISE) ARISING IN ANY WAY OUT OF THE USE OF THIS SOFTWARE, EVEN IF ADVISED OF THE
// POSSIBILITY OF SUCH DAMAGE.

// CLI Headers
#include <ezOptionParser.hpp>

// Project headers
#include <EnergyPlus/CommandLineInterface.hh>
#include <EnergyPlus/Data/EnergyPlusData.hh>
#include <EnergyPlus/DataStringGlobals.hh>
#include <EnergyPlus/DisplayRoutines.hh>
#include <EnergyPlus/EnergyPlus.hh>
#include <EnergyPlus/FileSystem.hh>
#include <EnergyPlus/PluginManager.hh>
#include <EnergyPlus/UtilityRoutines.hh>

namespace EnergyPlus {

namespace CommandLineInterface {

    using namespace DataStringGlobals;
    using namespace FileSystem;
    using namespace ez;

    int ProcessArgs(EnergyPlusData &state, int argc, const char *argv[])
    {
        typedef std::string::size_type size_type;

        // Expand long-name options using "=" sign into two arguments
        // and expand multiple short options into separate arguments
        std::vector<std::string> arguments;

        for (int i = 0; i < argc; ++i) {

            std::string inputArg(argv[i]);

            std::string const dash("-");
            size_type const doubleDashPosition = inputArg.find("--");
            size_type const equalsPosition = inputArg.find("=");

            if (doubleDashPosition == 0 && equalsPosition != std::string::npos) { // --option=value
                arguments.push_back(inputArg.substr(0, equalsPosition));
                arguments.push_back(inputArg.substr(equalsPosition + 1, inputArg.size() - 1));
            } else if ((inputArg.size() > 2) && (inputArg[0] == '-') && (inputArg[1] != '-')) { // -abc style
                for (size_type c = 1; c < inputArg.size(); ++c) {
                    arguments.push_back(dash + inputArg[c]);
                }
            } else { // ?
                arguments.push_back(inputArg);
            }
        }

        // Fix This is problematic for a few reasons:
        //  Using ezOptionParser with a raw C-string interface is asking for trouble: Find something taking std::string if possible
        //  Passing out pointers returned by c_str() is bad form:
        //   They are pointers to internally-managed memory in std::string
        //   They are invalid as soon as the string goes out of scope or is modified
        //   In this case the strings may be in scope and unmodified until parse is done but this is red flag usage
        // convert to vector of C strings for option parser
        std::vector<const char *> cStrArgs;
        cStrArgs.reserve(arguments.size());
        for (size_type i = 0; i < arguments.size(); ++i) {
            cStrArgs.push_back(arguments[i].c_str());
        }

        size_type const argCount = cStrArgs.size();

        bool const legacyMode = (argCount == 1);

        // Define options
        ezOptionParser opt;

        opt.overview = VerString + "\nPythonLinkage: " + PluginManagement::pythonStringForUsage(state);

        opt.syntax = "energyplus [options] [input-file]";

        opt.add("", 0, 0, 0, "Force annual simulation", "-a", "--annual");

        opt.add("", 0, 1, 0, "Output directory path (default: current directory)", "-d", "--output-directory");

        opt.add("", 0, 0, 0, "Force design-day-only simulation", "-D", "--design-day");

        opt.add("", 0, 0, 0, "Display help information", "-h", "--help");

        opt.add("Energy+.idd", 0, 1, 0, "Input data dictionary path (default: Energy+.idd in executable directory)", "-i", "--idd");

        opt.add("", 0, 0, 0, "Run EPMacro prior to simulation", "-m", "--epmacro");

        opt.add("", 0, 1, 0, "Prefix for output file names (default: eplus)", "-p", "--output-prefix");

        opt.add("", 0, 0, 0, "Run ReadVarsESO after simulation", "-r", "--readvars");

        opt.add("", 0, 0, 0, "Output IDF->epJSON or epJSON->IDF, dependent on input file type", "-c", "--convert");

        opt.add("", 0, 0, 0, "Only convert IDF->epJSON or epJSON->IDF, dependent on input file type. No simulation", "--convert-only");

        opt.add("L",
                0,
                1,
                0,
                "Suffix style for output file names (default: L)\n   L: Legacy (e.g., eplustbl.csv)\n   C: Capital (e.g., eplusTable.csv)\n   D: "
                "Dash (e.g., eplus-table.csv)",
                "-s",
                "--output-suffix");

        opt.add("", 0, 0, 0, "Display version information", "-v", "--version");

        opt.add("in.epw", 0, 1, 0, "Weather file path (default: in.epw in current directory)", "-w", "--weather");

        opt.add("", 0, 0, 0, "Run ExpandObjects prior to simulation", "-x", "--expandobjects");

        opt.example = "energyplus -w weather.epw -r input.idf";

        std::string errorFollowUp = "Type 'energyplus --help' for usage.";

        // Parse arguments
        opt.parse(argCount, &cStrArgs[0]);

        // print arguments parsed (useful for debugging)
        /*std::string pretty;
        opt.prettyPrint(pretty);
        std::cout << pretty << std::endl;*/

        std::string usage;
        opt.getUsage(usage);

        // Set path of EnergyPlus program path
        exeDirectory = getParentDirectoryPath(getAbsolutePath(getProgramPath()));

        opt.get("-w")->getString(state.files.inputWeatherFileName.fileName);

        opt.get("-i")->getString(inputIddFileName);

        if (!opt.isSet("-i") && !legacyMode) inputIddFileName = exeDirectory + inputIddFileName;

        opt.get("-d")->getString(outDirPathName);

        state.dataGlobal->runReadVars = opt.isSet("-r");

        state.dataGlobal->DDOnlySimulation = opt.isSet("-D");

        state.dataGlobal->AnnualSimulation = opt.isSet("-a");

        state.dataGlobal->outputEpJSONConversion = opt.isSet("-c");

        state.dataGlobal->outputEpJSONConversionOnly = opt.isSet("--convert-only");

        // Process standard arguments
        if (opt.isSet("-h")) {
            DisplayString(state, usage);
            exit(EXIT_SUCCESS);
        }

        if (opt.isSet("-v")) {
            DisplayString(state, VerString);
            exit(EXIT_SUCCESS);
        }

        if (opt.lastArgs.size() == 1) {
            for (size_type i = 0; i < opt.lastArgs.size(); ++i) {
                std::string const &arg(*opt.lastArgs[i]);
                inputFileName = arg;
            }
        }
        if (opt.lastArgs.size() == 0) inputFileName = "in.idf";

        // Convert all paths to native paths
        makeNativePath(inputFileName);
        makeNativePath(state.files.inputWeatherFileName.fileName);
        makeNativePath(inputIddFileName);
        makeNativePath(outDirPathName);

        std::vector<std::string> badOptions;
        if (opt.lastArgs.size() > 1u) {
            bool invalidOptionFound = false;
            for (size_type i = 0; i < opt.lastArgs.size(); ++i) {
                std::string const &arg(*opt.lastArgs[i]);
                if (arg.substr(0, 1) == "-") {
                    invalidOptionFound = true;
                    DisplayString(state, "ERROR: Invalid option: " + arg);
                }
            }
            if (invalidOptionFound) {
                DisplayString(state, errorFollowUp);
                exit(EXIT_FAILURE);
            } else {
                DisplayString(state, "ERROR: Multiple input files specified:");
                for (size_type i = 0; i < opt.lastArgs.size(); ++i) {
                    std::string const &arg(*opt.lastArgs[i]);
<<<<<<< HEAD
                    DisplayString(format("  Input file #{}: {}", i + 1, arg));
=======
                    DisplayString(state, "  Input file #" + std::to_string(i + 1) + ": " + arg);
>>>>>>> 36b8851e
                }
                DisplayString(state, errorFollowUp);
                exit(EXIT_FAILURE);
            }
        }

        inputFileNameOnly = removeFileExtension(getFileName(inputFileName));
        inputDirPathName = getParentDirectoryPath(inputFileName);

        auto inputFileExt = getFileExtension(inputFileName);
        std::transform(inputFileExt.begin(), inputFileExt.end(), inputFileExt.begin(), ::toupper);

        // TODO: figure out better logic for determining input file type
        if (inputFileExt == "EPJSON" || inputFileExt == "JSON") {
            state.dataGlobal->isEpJSON = true;
        } else if (inputFileExt == "IDF" || inputFileExt == "IMF") {
            state.dataGlobal->isEpJSON = false;
        } else if (inputFileExt == "CBOR") {
            state.dataGlobal->isEpJSON = true;
            state.dataGlobal->isCBOR = true;
            DisplayString(state, "CBOR input format is experimental and unsupported.");
        } else if (inputFileExt == "MSGPACK") {
            state.dataGlobal->isEpJSON = true;
            state.dataGlobal->isMsgPack = true;
            DisplayString(state, "MsgPack input format is experimental and unsupported.");
        } else if (inputFileExt == "UBJSON") {
            state.dataGlobal->isEpJSON = true;
            state.dataGlobal->isUBJSON = true;
            DisplayString(state, "UBJSON input format is experimental and unsupported.");
        } else if (inputFileExt == "BSON") {
            state.dataGlobal->isEpJSON = true;
            state.dataGlobal->isBSON = true;
            DisplayString(state, "BSON input format is experimental and unsupported.");
        } else {
            DisplayString(state, "ERROR: Input file must have IDF, IMF, or epJSON extension.");
            exit(EXIT_FAILURE);
        }

        std::string weatherFilePathWithoutExtension = removeFileExtension(state.files.inputWeatherFileName.fileName);

        bool runExpandObjects(false);
        bool runEPMacro(false);

        runExpandObjects = opt.isSet("-x");

        runEPMacro = opt.isSet("-m");

        if (opt.isSet("-d")) {
            // Add the trailing path character if necessary
            if (outDirPathName[outDirPathName.size() - 1] != pathChar) {
                outDirPathName += pathChar;
            }

            // Create directory if it doesn't already exist
            makeDirectory(outDirPathName);
        }

        outputDirPathName = outDirPathName;

        // File naming scheme
        std::string outputFilePrefix;
        if (opt.isSet("-p")) {
            std::string prefixOutName;
            opt.get("-p")->getString(prefixOutName);
            makeNativePath(prefixOutName);
            outputFilePrefix = outDirPathName + prefixOutName;
        } else {
            outputFilePrefix = outDirPathName + "eplus";
        }

        std::string suffixType;
        opt.get("-s")->getString(suffixType);

        std::string outputEpmdetFileName;
        std::string outputEpmidfFileName;

        std::string outputExpidfFileName;
        std::string outputExperrFileName;

        std::string normalSuffix;
        std::string tableSuffix;
        std::string mapSuffix;
        std::string zszSuffix;
        std::string sszSuffix;
        std::string meterSuffix;
        std::string sqliteSuffix;
        std::string adsSuffix;
        std::string screenSuffix;
        std::string shdSuffix;

        if (suffixType == "L" || suffixType == "l") {

            normalSuffix = "out";
            tableSuffix = "tbl";
            mapSuffix = "map";
            zszSuffix = "zsz";
            sszSuffix = "ssz";
            meterSuffix = "mtr";
            sqliteSuffix = "sqlite";
            adsSuffix = "ADS";
            screenSuffix = "screen";
            shdSuffix = "shading";

        } else if (suffixType == "D" || suffixType == "d") {

            normalSuffix = "";
            tableSuffix = "-table";
            mapSuffix = "-map";
            zszSuffix = "-zsz";
            sszSuffix = "-ssz";
            meterSuffix = "-meter";
            sqliteSuffix = "-sqlite";
            adsSuffix = "-ads";
            screenSuffix = "-screen";
            shdSuffix = "-shading";

        } else if (suffixType == "C" || suffixType == "c") {

            normalSuffix = "";
            tableSuffix = "Table";
            mapSuffix = "Map";
            zszSuffix = "Zsz";
            sszSuffix = "Ssz";
            meterSuffix = "Meter";
            sqliteSuffix = "Sqlite";
            adsSuffix = "Ads";
            screenSuffix = "Screen";
            shdSuffix = "Shading";

        } else {
            DisplayString(state, "ERROR: Unrecognized argument for output suffix style: " + suffixType);
            DisplayString(state, errorFollowUp);
            exit(EXIT_FAILURE);
        }

        // EnergyPlus files
        state.files.audit.fileName = outputFilePrefix + normalSuffix + ".audit";
        state.files.bnd.fileName = outputFilePrefix + normalSuffix + ".bnd";
        state.files.dxf.fileName = outputFilePrefix + normalSuffix + ".dxf";
        state.files.eio.fileName = outputFilePrefix + normalSuffix + ".eio";
        state.files.endFile.fileName = outputFilePrefix + normalSuffix + ".end";
        state.files.outputErrFileName = outputFilePrefix + normalSuffix + ".err";
        state.files.eso.fileName = outputFilePrefix + normalSuffix + ".eso";

        state.files.json.outputJsonFileName = outputFilePrefix + normalSuffix + ".json";
        state.files.json.outputTSZoneJsonFileName = outputFilePrefix + normalSuffix + "_detailed_zone.json";
        state.files.json.outputTSHvacJsonFileName = outputFilePrefix + normalSuffix + "_detailed_HVAC.json";
        state.files.json.outputTSJsonFileName = outputFilePrefix + normalSuffix + "_timestep.json";
        state.files.json.outputYRJsonFileName = outputFilePrefix + normalSuffix + "_yearly.json";
        state.files.json.outputMNJsonFileName = outputFilePrefix + normalSuffix + "_monthly.json";
        state.files.json.outputDYJsonFileName = outputFilePrefix + normalSuffix + "_daily.json";
        state.files.json.outputHRJsonFileName = outputFilePrefix + normalSuffix + "_hourly.json";
        state.files.json.outputSMJsonFileName = outputFilePrefix + normalSuffix + "_runperiod.json";
        state.files.json.outputCborFileName = outputFilePrefix + normalSuffix + ".cbor";
        state.files.json.outputTSZoneCborFileName = outputFilePrefix + normalSuffix + "_detailed_zone.cbor";
        state.files.json.outputTSHvacCborFileName = outputFilePrefix + normalSuffix + "_detailed_HVAC.cbor";
        state.files.json.outputTSCborFileName = outputFilePrefix + normalSuffix + "_timestep.cbor";
        state.files.json.outputYRCborFileName = outputFilePrefix + normalSuffix + "_yearly.cbor";
        state.files.json.outputMNCborFileName = outputFilePrefix + normalSuffix + "_monthly.cbor";
        state.files.json.outputDYCborFileName = outputFilePrefix + normalSuffix + "_daily.cbor";
        state.files.json.outputHRCborFileName = outputFilePrefix + normalSuffix + "_hourly.cbor";
        state.files.json.outputSMCborFileName = outputFilePrefix + normalSuffix + "_runperiod.cbor";
        state.files.json.outputMsgPackFileName = outputFilePrefix + normalSuffix + ".msgpack";
        state.files.json.outputTSZoneMsgPackFileName = outputFilePrefix + normalSuffix + "_detailed_zone.msgpack";
        state.files.json.outputTSHvacMsgPackFileName = outputFilePrefix + normalSuffix + "_detailed_HVAC.msgpack";
        state.files.json.outputTSMsgPackFileName = outputFilePrefix + normalSuffix + "_timestep.msgpack";
        state.files.json.outputYRMsgPackFileName = outputFilePrefix + normalSuffix + "_yearly.msgpack";
        state.files.json.outputMNMsgPackFileName = outputFilePrefix + normalSuffix + "_monthly.msgpack";
        state.files.json.outputDYMsgPackFileName = outputFilePrefix + normalSuffix + "_daily.msgpack";
        state.files.json.outputHRMsgPackFileName = outputFilePrefix + normalSuffix + "_hourly.msgpack";
        state.files.json.outputSMMsgPackFileName = outputFilePrefix + normalSuffix + "_runperiod.msgpack";

        state.files.mtd.fileName = outputFilePrefix + normalSuffix + ".mtd";
        state.files.mdd.fileName = outputFilePrefix + normalSuffix + ".mdd";
        state.files.mtr.fileName = outputFilePrefix + normalSuffix + ".mtr";
        state.files.rdd.fileName = outputFilePrefix + normalSuffix + ".rdd";
        outputShdFileName = outputFilePrefix + normalSuffix + ".shd";
        state.files.dfs.fileName = outputFilePrefix + normalSuffix + ".dfs";
        outputGLHEFileName = outputFilePrefix + normalSuffix + ".glhe";
        state.files.edd.fileName = outputFilePrefix + normalSuffix + ".edd";
        outputIperrFileName = outputFilePrefix + normalSuffix + ".iperr";
        state.files.sln.fileName = outputFilePrefix + normalSuffix + ".sln";
        state.files.sci.fileName = outputFilePrefix + normalSuffix + ".sci";
        state.files.wrl.fileName = outputFilePrefix + normalSuffix + ".wrl";
        outputSqlFileName = outputFilePrefix + normalSuffix + ".sql";
        state.files.debug.fileName = outputFilePrefix + normalSuffix + ".dbg";
        outputPerfLogFileName = outputFilePrefix + normalSuffix + "_perflog.csv";
        outputTblCsvFileName = outputFilePrefix + tableSuffix + ".csv";
        outputTblHtmFileName = outputFilePrefix + tableSuffix + ".htm";
        outputTblTabFileName = outputFilePrefix + tableSuffix + ".tab";
        outputTblTxtFileName = outputFilePrefix + tableSuffix + ".txt";
        outputTblXmlFileName = outputFilePrefix + tableSuffix + ".xml";
        state.files.outputMapTabFileName = outputFilePrefix + mapSuffix + ".tab";
        state.files.outputMapCsvFileName = outputFilePrefix + mapSuffix + ".csv";
        state.files.outputMapTxtFileName = outputFilePrefix + mapSuffix + ".txt";
        state.files.outputZszCsvFileName = outputFilePrefix + zszSuffix + ".csv";
        state.files.outputZszTabFileName = outputFilePrefix + zszSuffix + ".tab";
        state.files.outputZszTxtFileName = outputFilePrefix + zszSuffix + ".txt";
        state.files.outputSszCsvFileName = outputFilePrefix + sszSuffix + ".csv";
        state.files.outputSszTabFileName = outputFilePrefix + sszSuffix + ".tab";
        state.files.outputSszTxtFileName = outputFilePrefix + sszSuffix + ".txt";
        outputAdsFileName = outputFilePrefix + adsSuffix + ".out";
        state.files.shade.fileName = outputFilePrefix + shdSuffix + ".csv";
        if (suffixType == "L" || suffixType == "l") {
            outputSqliteErrFileName = outDirPathName + sqliteSuffix + ".err";
        } else {
            outputSqliteErrFileName = outputFilePrefix + sqliteSuffix + ".err";
        }
        state.files.screenCsv.fileName = outputFilePrefix + screenSuffix + ".csv";
        state.files.delightIn.fileName = "eplusout.delightin";
        outputDelightOutFileName = "eplusout.delightout";
        state.files.iniFile.fileName = "Energy+.ini";
        state.files.inStatFileName.fileName = weatherFilePathWithoutExtension + ".stat";
        eplusADSFileName = inputDirPathName + "eplusADS.inp";

        // Readvars files
        state.files.csv.fileName = outputFilePrefix + normalSuffix + ".csv";
        state.files.mtr_csv.fileName = outputFilePrefix + meterSuffix + ".csv";
        outputRvauditFileName = outputFilePrefix + normalSuffix + ".rvaudit";

        // EPMacro files
        outputEpmdetFileName = outputFilePrefix + normalSuffix + ".epmdet";
        outputEpmidfFileName = outputFilePrefix + normalSuffix + ".epmidf";

        // ExpandObjects files
        outputExpidfFileName = outputFilePrefix + normalSuffix + ".expidf";
        outputExperrFileName = outputFilePrefix + normalSuffix + ".experr";

        // Handle bad options
        if (!opt.gotExpected(badOptions)) {
            for (size_type i = 0; i < badOptions.size(); ++i) {
                DisplayString(state, "ERROR: Unexpected number of arguments for option " + badOptions[i]);
            }
            DisplayString(state, errorFollowUp);
            exit(EXIT_FAILURE);
        }

        // This is a place holder in case there are required options in the future
        if (!opt.gotRequired(badOptions)) {
            for (size_type i = 0; i < badOptions.size(); ++i) {
                DisplayString(state, "ERROR: Missing required option " + badOptions[i]);
            }
            DisplayString(state, errorFollowUp);
            exit(EXIT_FAILURE);
        }

        if (opt.firstArgs.size() > 1 || opt.unknownArgs.size() > 0) {
            for (size_type i = 1; i < opt.firstArgs.size(); ++i) {
                std::string const &arg(*opt.firstArgs[i]);
                DisplayString(state, "ERROR: Invalid option: " + arg);
            }
            for (size_type i = 0; i < opt.unknownArgs.size(); ++i) {
                std::string const &arg(*opt.unknownArgs[i]);
                DisplayString(state, "ERROR: Invalid option: " + arg);
            }
            DisplayString(state, errorFollowUp);
            exit(EXIT_FAILURE);
        }

        // Error for cases where both design-day and annual simulation switches are set
        if (state.dataGlobal->DDOnlySimulation && state.dataGlobal->AnnualSimulation) {
            DisplayString(state, "ERROR: Cannot force both design-day and annual simulations. Set either '-D' or '-a', but not both.");
            DisplayString(state, errorFollowUp);
            exit(EXIT_FAILURE);
        }

        // Read path from INI file if it exists

        // Check for IDD and IDF files
        if (fileExists(state.files.iniFile.fileName)) {
            auto iniFile = state.files.iniFile.try_open();
            if (!iniFile.good()) {
                DisplayString(state, "ERROR: Could not open file " + iniFile.fileName + " for input (read).");
                exit(EXIT_FAILURE);
            }
            CurrentWorkingFolder = iniFile.fileName;
            // Relying on compiler to supply full path name here
            const auto TempIndx = index(CurrentWorkingFolder, pathChar, true);
            if (TempIndx == std::string::npos) {
                CurrentWorkingFolder = "";
            } else {
                CurrentWorkingFolder.erase(TempIndx + 1);
            }
            //       Get directories from ini file
            ReadINIFile(iniFile, "program", "dir", ProgramPath);

            inputIddFileName = ProgramPath + "Energy+.idd";
        }

        // Check if specified files exist
        if (!fileExists(inputFileName)) {
            DisplayString(state, "ERROR: Could not find input data file: " + getAbsolutePath(inputFileName) + ".");
            DisplayString(state, errorFollowUp);
            exit(EXIT_FAILURE);
        }

        if (opt.isSet("-w") && !state.dataGlobal->DDOnlySimulation) {
            if (!fileExists(state.files.inputWeatherFileName.fileName)) {
                DisplayString(state, "ERROR: Could not find weather file: " + getAbsolutePath(state.files.inputWeatherFileName.fileName) + ".");
                DisplayString(state, errorFollowUp);
                exit(EXIT_FAILURE);
            }
        }

        // TODO: might be able to convert epJSON->IDF, run preprocessors, then go back IDF->epJSON

        // Preprocessors (These will likely move to a new file)
        if (runEPMacro) {
            std::string epMacroPath = exeDirectory + "EPMacro" + exeExtension;
            if (!fileExists(epMacroPath)) {
                DisplayString(state, "ERROR: Could not find EPMacro executable: " + getAbsolutePath(epMacroPath) + ".");
                exit(EXIT_FAILURE);
            }
            std::string epMacroCommand = "\"" + epMacroPath + "\"";
            bool inputFileNamedIn = (getAbsolutePath(inputFileName) == getAbsolutePath("in.imf"));

            if (!inputFileNamedIn) linkFile(inputFileName.c_str(), "in.imf");
            DisplayString(state, "Running EPMacro...");
            systemCall(epMacroCommand);
            if (!inputFileNamedIn) removeFile("in.imf");
            moveFile("audit.out", outputEpmdetFileName);
            moveFile("out.idf", outputEpmidfFileName);
            inputFileName = outputEpmidfFileName;
        }

        if (runExpandObjects) {
            std::string expandObjectsPath = exeDirectory + "ExpandObjects" + exeExtension;
            if (!fileExists(expandObjectsPath)) {
                DisplayString(state, "ERROR: Could not find ExpandObjects executable: " + getAbsolutePath(expandObjectsPath) + ".");
                exit(EXIT_FAILURE);
            }
            std::string expandObjectsCommand = "\"" + expandObjectsPath + "\"";
            bool inputFileNamedIn = (getAbsolutePath(inputFileName) == getAbsolutePath("in.idf"));

            // check if IDD actually exists since ExpandObjects still requires it
            if (!fileExists(inputIddFileName)) {
                DisplayString(state, "ERROR: Could not find input data dictionary: " + getAbsolutePath(inputIddFileName) + ".");
                DisplayString(state, errorFollowUp);
                exit(EXIT_FAILURE);
            }

            bool iddFileNamedEnergy = (getAbsolutePath(inputIddFileName) == getAbsolutePath("Energy+.idd"));

            if (!inputFileNamedIn) linkFile(inputFileName.c_str(), "in.idf");
            if (!iddFileNamedEnergy) linkFile(inputIddFileName, "Energy+.idd");
            systemCall(expandObjectsCommand);
            if (!inputFileNamedIn) removeFile("in.idf");
            if (!iddFileNamedEnergy) removeFile("Energy+.idd");
            moveFile("expandedidf.err", outputExperrFileName);
            if (fileExists("expanded.idf")) {
                moveFile("expanded.idf", outputExpidfFileName);
                inputFileName = outputExpidfFileName;
            }
        }

        return 0;
    }

    // Fix This is Fortranic code that needs to be brought up to C++ style
    //     All the index and len and strip should be eliminated and replaced by string calls only where needed
    //     I/o with std::string should not be pulling in trailing blanks so stripping should not be needed, etc.
    //     Rewinding is a big performance hit and should be avoided if possible
    //     Case-insensitive comparison is much faster than converting strings to upper or lower case
    //     Each strip and case conversion is a heap hit and should be avoided if possible
    void ReadINIFile(InputFile &inputFile,               // Unit number of the opened INI file
                     std::string const &Heading,         // Heading for the parameters ('[heading]')
                     std::string const &KindofParameter, // Kind of parameter to be found (String)
                     std::string &DataOut                // Output from the retrieval
    )
    {

        // SUBROUTINE INFORMATION:
        //       AUTHOR         Linda K. Lawrie
        //       DATE WRITTEN   September 1997
        //       MODIFIED       na
        //       RE-ENGINEERED  na

        // PURPOSE OF THIS SUBROUTINE:
        // This routine reads the .ini file and retrieves
        // the path names for the files from it.

        // METHODOLOGY EMPLOYED:
        // Duplicate the kind of reading the Windows "GetINISetting" would
        // do.

        // REFERENCES:
        // na

        // Using/Aliasing
        using namespace EnergyPlus;
        using namespace DataStringGlobals;

        // Locals
        // SUBROUTINE ARGUMENT DEFINITIONS:

        // SUBROUTINE PARAMETER DEFINITIONS:

        // INTERFACE BLOCK SPECIFICATIONS
        // na

        // DERIVED TYPE DEFINITIONS
        // na

        // SUBROUTINE LOCAL VARIABLE DECLARATIONS:

        std::string Param;
        std::string::size_type ILB;
        std::string::size_type IRB;
        std::string::size_type IEQ;
        std::string::size_type IPAR;
        std::string::size_type IPOS;
        std::string::size_type ILEN;

        // Formats

        DataOut.clear();

        // I tried ADJUSTL(TRIM(KindofParameter)) and got an internal compiler error

        Param = KindofParameter;
        strip(Param);
        ILEN = len(Param);
        inputFile.rewind();
        bool Found = false;
        bool NewHeading = false;

        while (inputFile.good() && !Found) {
            const auto readResult = inputFile.readLine();

            if (readResult.eof) { break; }

            if (readResult.data.empty()) { continue; } // Ignore Blank Lines

            std::string LINEOut;
            ConvertCaseToLower(readResult.data, LINEOut); // Turn line into lower case
            //        LINE=LINEOut

            if (!has(LINEOut, Heading)) continue;

            //                                  See if [ and ] are on line
            ILB = index(LINEOut, '[');
            IRB = index(LINEOut, ']');
            if (ILB == std::string::npos && IRB == std::string::npos) continue;
            if (!has(LINEOut, '[' + Heading + ']')) continue; // Must be really correct heading line

            //                                  Heading line found, now looking for Kind
            while (inputFile.good() && !NewHeading) {
                const auto innerReadResult = inputFile.readLine();
                if (innerReadResult.eof) { break; }

                auto line = innerReadResult.data;
                strip(line);

                if (line.empty()) continue; // Ignore Blank Lines

                ConvertCaseToLower(line, LINEOut); // Turn line into lower case
                //         LINE=LINEOut

                ILB = index(LINEOut, '[');
                IRB = index(LINEOut, ']');
                NewHeading = (ILB != std::string::npos && IRB != std::string::npos);

                //                                  Should be a parameter line
                //                                  KindofParameter = string
                IEQ = index(LINEOut, '=');
                IPAR = index(LINEOut, Param);
                if (IEQ == std::string::npos) continue;
                if (IPAR == std::string::npos) continue;
                if (IPAR != 0) continue;
                if (!has(LINEOut, Param + '=')) continue; // needs to be param=

                //                                  = found and parameter found.
                if (IPAR > IEQ) continue;

                //                                  parameter = found
                //                                  Set output string to start with non-blank character

                DataOut = stripped(line.substr(IEQ + 1));
                Found = true;
                break;
            }
        }

        if (Param == "dir") {
            IPOS = len(DataOut);
            if (IPOS != 0) {
                // Non-blank make sure last position is valid path character
                //  (Set in DataStringGlobals)

                if (DataOut[IPOS - 1] != pathChar) {
                    DataOut += pathChar;
                }
            }
        }
    }

    int runReadVarsESO(EnergyPlusData &state)
    {
        std::string readVarsPath = exeDirectory + "ReadVarsESO" + exeExtension;

        if (!fileExists(readVarsPath)) {
            readVarsPath = exeDirectory + "PostProcess" + pathChar + "ReadVarsESO" + exeExtension;
            if (!fileExists(readVarsPath)) {
                DisplayString(state, "ERROR: Could not find ReadVarsESO executable: " + getAbsolutePath(readVarsPath) + ".");
                return EXIT_FAILURE;
            }
        }

        std::string const RVIfile = inputDirPathName + inputFileNameOnly + ".rvi";
        std::string const MVIfile = inputDirPathName + inputFileNameOnly + ".mvi";

        const auto rviFileExists = fileExists(RVIfile);
        if (!rviFileExists) {
            std::ofstream ofs{RVIfile};
            if (!ofs.good()) {
                ShowFatalError(state, "EnergyPlus: Could not open file \"" + RVIfile + "\" for output (write).");
            } else {
                ofs << state.files.eso.fileName << '\n';
                ofs << state.files.csv.fileName << '\n';
            }
        }

        const auto mviFileExists = fileExists(MVIfile);
        if (!mviFileExists) {
            std::ofstream ofs{MVIfile};
            if (!ofs.good()) {
                ShowFatalError(state, "EnergyPlus: Could not open file \"" + RVIfile + "\" for output (write).");
            } else {
                ofs << state.files.mtr.fileName << '\n';
                ofs << state.files.mtr_csv.fileName << '\n';
            }
        }

        // We quote the paths in case we have spaces
        // "/Path/to/ReadVarEso" "/Path/to/folder with spaces/file.rvi" unlimited
        std::string const readVarsRviCommand = "\"" + readVarsPath + "\" \"" + RVIfile + "\" unlimited";
        std::string const readVarsMviCommand = "\"" + readVarsPath + "\" \"" + MVIfile + "\" unlimited";

        // systemCall will be responsible to handle to above command on Windows versus Unix
        systemCall(readVarsRviCommand);
        systemCall(readVarsMviCommand);

        if (!rviFileExists) removeFile(RVIfile.c_str());

        if (!mviFileExists) removeFile(MVIfile.c_str());

        moveFile("readvars.audit", outputRvauditFileName);
        return EXIT_SUCCESS;
    }

} // namespace CommandLineInterface
} // namespace EnergyPlus<|MERGE_RESOLUTION|>--- conflicted
+++ resolved
@@ -231,11 +231,7 @@
                 DisplayString(state, "ERROR: Multiple input files specified:");
                 for (size_type i = 0; i < opt.lastArgs.size(); ++i) {
                     std::string const &arg(*opt.lastArgs[i]);
-<<<<<<< HEAD
-                    DisplayString(format("  Input file #{}: {}", i + 1, arg));
-=======
-                    DisplayString(state, "  Input file #" + std::to_string(i + 1) + ": " + arg);
->>>>>>> 36b8851e
+                    DisplayString(state, format("  Input file #{}: {}", i + 1, arg));
                 }
                 DisplayString(state, errorFollowUp);
                 exit(EXIT_FAILURE);
