// EnergyPlus, Copyright (c) 1996-2024, The Board of Trustees of the University of Illinois,
// The Regents of the University of California, through Lawrence Berkeley National Laboratory
// (subject to receipt of any required approvals from the U.S. Dept. of Energy), Oak Ridge
// National Laboratory, managed by UT-Battelle, Alliance for Sustainable Energy, LLC, and other
// contributors. All rights reserved.
//
// NOTICE: This Software was developed under funding from the U.S. Department of Energy and the
// U.S. Government consequently retains certain rights. As such, the U.S. Government has been
// granted for itself and others acting on its behalf a paid-up, nonexclusive, irrevocable,
// worldwide license in the Software to reproduce, distribute copies to the public, prepare
// derivative works, and perform publicly and display publicly, and to permit others to do so.
//
// Redistribution and use in source and binary forms, with or without modification, are permitted
// provided that the following conditions are met:
//
// (1) Redistributions of source code must retain the above copyright notice, this list of
//     conditions and the following disclaimer.
//
// (2) Redistributions in binary form must reproduce the above copyright notice, this list of
//     conditions and the following disclaimer in the documentation and/or other materials
//     provided with the distribution.
//
// (3) Neither the name of the University of California, Lawrence Berkeley National Laboratory,
//     the University of Illinois, U.S. Dept. of Energy nor the names of its contributors may be
//     used to endorse or promote products derived from this software without specific prior
//     written permission.
//
// (4) Use of EnergyPlus(TM) Name. If Licensee (i) distributes the software in stand-alone form
//     without changes from the version obtained under this License, or (ii) Licensee makes a
//     reference solely to the software portion of its product, Licensee must refer to the
//     software as "EnergyPlus version X" software, where "X" is the version number Licensee
//     obtained under this License and may not use a different name for the software. Except as
//     specifically required in this Section (4), Licensee shall not use in a company name, a
//     product name, in advertising, publicity, or other promotional activities any name, trade
//     name, trademark, logo, or other designation of "EnergyPlus", "E+", "e+" or confusingly
//     similar designation, without the U.S. Department of Energy's prior written consent.
//
// THIS SOFTWARE IS PROVIDED BY THE COPYRIGHT HOLDERS AND CONTRIBUTORS "AS IS" AND ANY EXPRESS OR
// IMPLIED WARRANTIES, INCLUDING, BUT NOT LIMITED TO, THE IMPLIED WARRANTIES OF MERCHANTABILITY
// AND FITNESS FOR A PARTICULAR PURPOSE ARE DISCLAIMED. IN NO EVENT SHALL THE COPYRIGHT OWNER OR
// CONTRIBUTORS BE LIABLE FOR ANY DIRECT, INDIRECT, INCIDENTAL, SPECIAL, EXEMPLARY, OR
// CONSEQUENTIAL DAMAGES (INCLUDING, BUT NOT LIMITED TO, PROCUREMENT OF SUBSTITUTE GOODS OR
// SERVICES; LOSS OF USE, DATA, OR PROFITS; OR BUSINESS INTERRUPTION) HOWEVER CAUSED AND ON ANY
// THEORY OF LIABILITY, WHETHER IN CONTRACT, STRICT LIABILITY, OR TORT (INCLUDING NEGLIGENCE OR
// OTHERWISE) ARISING IN ANY WAY OUT OF THE USE OF THIS SOFTWARE, EVEN IF ADVISED OF THE
// POSSIBILITY OF SUCH DAMAGE.

#ifndef ExhaustAirSystemManager_hh_INCLUDED
#define ExhaustAirSystemManager_hh_INCLUDED

// EnergyPlus Headers
#include <EnergyPlus/Data/BaseData.hh>
#include <EnergyPlus/DataHVACGlobals.hh>
#include <EnergyPlus/EnergyPlus.hh>
#include <EnergyPlus/ScheduleManager.hh>

namespace EnergyPlus {

// Forward declarations
struct EnergyPlusData;

namespace ExhaustAirSystemManager {

    struct ExhaustAir
    {
        // Members
        std::string Name = "";

        int AvailScheduleNum = ScheduleManager::ScheduleAlwaysOn;
        std::string ZoneMixerName = "";
        int ZoneMixerIndex = 0;
        HVAC::FanType centralFanType = HVAC::FanType::Invalid;
        std::string CentralFanName = "";
        int CentralFanIndex = 0;

        bool SizingFlag = true;

        // output variables
        Real64 centralFan_MassFlowRate = 0.0;
        Real64 centralFan_VolumeFlowRate_Std = 0.0;
        Real64 centralFan_VolumeFlowRate_Cur = 0.0;
        Real64 centralFan_Power = 0.0;
        Real64 centralFan_Energy = 0.0;

        // Output acc variable for heat rejection outputs
        Real64 exhTotalHVACReliefHeatLoss = 0.0; // feed to state.dataHeatBal->SysTotalHVACReliefHeatLoss
    };

    struct ZoneExhaustControl
    {
        enum class FlowControlType
        {
            Invalid = -1,
            Scheduled,
            FollowSupply,
            Num
        };

        std::string Name = "";

        int AvailScheduleNum = ScheduleManager::ScheduleAlwaysOn;

        std::string ZoneName = "";
        int ZoneNum = 0;
        int ControlledZoneNum = 0;

        int InletNodeNum = 0;
        int OutletNodeNum = 0;

        Real64 DesignExhaustFlowRate = 0.0;
        FlowControlType FlowControlOption = FlowControlType::Scheduled;
        int ExhaustFlowFractionScheduleNum = 0;
        std::string SupplyNodeOrNodelistName = "";
        int SupplyNodeOrNodelistNum = 0; // may not need this one
        int MinZoneTempLimitScheduleNum = 0;
        int MinExhFlowFracScheduleNum = 0;
        int BalancedExhFracScheduleNum = 0;
        Real64 BalancedFlow = 0.0;
        Real64 UnbalancedFlow = 0.0;

        Array1D_int SuppNodeNums;
    };

    void SimExhaustAirSystem(EnergyPlusData &state, bool FirstHVACIteration);

    void GetExhaustAirSystemInput(EnergyPlusData &state);

    void CalcExhaustAirSystem(EnergyPlusData &state, int const ExhaustAirSystemNum, bool FirstHVACIteration);

    void GetZoneExhaustControlInput(EnergyPlusData &state);

    void SimZoneHVACExhaustControls(EnergyPlusData &state);

    void CalcZoneHVACExhaustControl(EnergyPlusData &state, int const ZoneHVACExhaustControlNum, Real64 const FlowRatio = -1.0);

    void SizeExhaustSystem(EnergyPlusData &state, int const exhSysNum);

    void SizeExhaustControlFlow(EnergyPlusData &state, int const zoneExhCtrlNum, Array1D_int &NodeNums);

    void UpdateZoneExhaustControl(EnergyPlusData &state);

    void CheckForSupplyNode(EnergyPlusData &state, int const ExhCtrlNum, bool &NodeNotFound);

    bool ExhaustSystemHasMixer(EnergyPlusData &state, std::string_view CompName); // component (mixer) name
} // namespace ExhaustAirSystemManager

struct ExhaustAirSystemMgr : BaseGlobalStruct
{
    bool GetInputFlag = true;
    std::map<int, int> mixerIndexMap;
    bool mappingDone = false;

<<<<<<< HEAD

    void init_state([[maybe_unused]] EnergyPlusData &state) override
    {
    }
        
=======
    void init_state([[maybe_unused]] EnergyPlusData &state) override
    {
    }

>>>>>>> 391ba016
    void clear_state() override
    {
        new (this) ExhaustAirSystemMgr();
    }
};

struct ExhaustControlSystemMgr : BaseGlobalStruct
{

    bool GetInputFlag = true;

    void init_state([[maybe_unused]] EnergyPlusData &state) override
    {
    }
<<<<<<< HEAD
        
=======

>>>>>>> 391ba016
    void clear_state() override
    {
        new (this) ExhaustControlSystemMgr();
    }
};

} // namespace EnergyPlus

#endif<|MERGE_RESOLUTION|>--- conflicted
+++ resolved
@@ -150,18 +150,10 @@
     std::map<int, int> mixerIndexMap;
     bool mappingDone = false;
 
-<<<<<<< HEAD
-
-    void init_state([[maybe_unused]] EnergyPlusData &state) override
-    {
-    }
-        
-=======
     void init_state([[maybe_unused]] EnergyPlusData &state) override
     {
     }
 
->>>>>>> 391ba016
     void clear_state() override
     {
         new (this) ExhaustAirSystemMgr();
@@ -176,11 +168,7 @@
     void init_state([[maybe_unused]] EnergyPlusData &state) override
     {
     }
-<<<<<<< HEAD
-        
-=======
 
->>>>>>> 391ba016
     void clear_state() override
     {
         new (this) ExhaustControlSystemMgr();
