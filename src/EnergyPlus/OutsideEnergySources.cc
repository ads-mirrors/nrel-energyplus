--- conflicted
+++ resolved
@@ -184,7 +184,7 @@
             thisIndex = coolIndex;
         } else {
             state.dataIPShortCut->cCurrentModuleObject = "DistrictHeatingSteam";
-            reportVarPrefix = "District Heating Steam ";
+            objType = DataLoopNode::ConnectionObjectType::DistrictHeatingSteam;
             nodeNames = "Steam Nodes";
             EnergyType = DataPlant::PlantEquipmentType::PurchSteam;
             heatSteamIndex++;
@@ -213,27 +213,26 @@
                                                      ErrorsFound);
         }
         state.dataOutsideEnergySrcs->EnergySource(EnergySourceNum).Name = state.dataIPShortCut->cAlphaArgs(1);
-<<<<<<< HEAD
 
         if (EnergySourceNum <= NumDistrictUnitsHeat + NumDistrictUnitsCool) {
             state.dataOutsideEnergySrcs->EnergySource(EnergySourceNum).InletNodeNum =
                 NodeInputManager::GetOnlySingleNode(state,
                                                     state.dataIPShortCut->cAlphaArgs(2),
                                                     ErrorsFound,
-                                                    state.dataIPShortCut->cCurrentModuleObject,
+                                                    objType,
                                                     state.dataIPShortCut->cAlphaArgs(1),
                                                     DataLoopNode::NodeFluidType::Water,
-                                                    DataLoopNode::NodeConnectionType::Inlet,
+                                                    DataLoopNode::ConnectionType::Inlet,
                                                     NodeInputManager::CompFluidStream::Primary,
                                                     DataLoopNode::ObjectIsNotParent);
             state.dataOutsideEnergySrcs->EnergySource(EnergySourceNum).OutletNodeNum =
                 NodeInputManager::GetOnlySingleNode(state,
                                                     state.dataIPShortCut->cAlphaArgs(3),
                                                     ErrorsFound,
-                                                    state.dataIPShortCut->cCurrentModuleObject,
+                                                    objType,
                                                     state.dataIPShortCut->cAlphaArgs(1),
                                                     DataLoopNode::NodeFluidType::Water,
-                                                    DataLoopNode::NodeConnectionType::Outlet,
+                                                    DataLoopNode::ConnectionType::Outlet,
                                                     NodeInputManager::CompFluidStream::Primary,
                                                     DataLoopNode::ObjectIsNotParent);
         } else {
@@ -241,46 +240,24 @@
                 NodeInputManager::GetOnlySingleNode(state,
                                                     state.dataIPShortCut->cAlphaArgs(2),
                                                     ErrorsFound,
-                                                    state.dataIPShortCut->cCurrentModuleObject,
+                                                    objType,
                                                     state.dataIPShortCut->cAlphaArgs(1),
                                                     DataLoopNode::NodeFluidType::Steam,
-                                                    DataLoopNode::NodeConnectionType::Inlet,
+                                                    DataLoopNode::ConnectionType::Inlet,
                                                     NodeInputManager::CompFluidStream::Primary,
                                                     DataLoopNode::ObjectIsNotParent);
             state.dataOutsideEnergySrcs->EnergySource(EnergySourceNum).OutletNodeNum =
                 NodeInputManager::GetOnlySingleNode(state,
                                                     state.dataIPShortCut->cAlphaArgs(3),
                                                     ErrorsFound,
-                                                    state.dataIPShortCut->cCurrentModuleObject,
+                                                    objType,
                                                     state.dataIPShortCut->cAlphaArgs(1),
                                                     DataLoopNode::NodeFluidType::Steam,
-                                                    DataLoopNode::NodeConnectionType::Outlet,
+                                                    DataLoopNode::ConnectionType::Outlet,
                                                     NodeInputManager::CompFluidStream::Primary,
                                                     DataLoopNode::ObjectIsNotParent);
         }
 
-=======
-        state.dataOutsideEnergySrcs->EnergySource(EnergySourceNum).InletNodeNum =
-            NodeInputManager::GetOnlySingleNode(state,
-                                                state.dataIPShortCut->cAlphaArgs(2),
-                                                ErrorsFound,
-                                                objType,
-                                                state.dataIPShortCut->cAlphaArgs(1),
-                                                DataLoopNode::NodeFluidType::Water,
-                                                DataLoopNode::ConnectionType::Inlet,
-                                                NodeInputManager::CompFluidStream::Primary,
-                                                DataLoopNode::ObjectIsNotParent);
-        state.dataOutsideEnergySrcs->EnergySource(EnergySourceNum).OutletNodeNum =
-            NodeInputManager::GetOnlySingleNode(state,
-                                                state.dataIPShortCut->cAlphaArgs(3),
-                                                ErrorsFound,
-                                                objType,
-                                                state.dataIPShortCut->cAlphaArgs(1),
-                                                DataLoopNode::NodeFluidType::Water,
-                                                DataLoopNode::ConnectionType::Outlet,
-                                                NodeInputManager::CompFluidStream::Primary,
-                                                DataLoopNode::ObjectIsNotParent);
->>>>>>> 571e3dc2
         BranchNodeConnections::TestCompSet(state,
                                            state.dataIPShortCut->cCurrentModuleObject,
                                            state.dataIPShortCut->cAlphaArgs(1),
@@ -411,8 +388,7 @@
                                                                      DataGlobalConstants::InitConvTemp,
                                                                      state.dataPlnt->PlantLoop(this->plantLoc.loopNum).FluidIndex,
                                                                      "SizeDistrict" + typeName);
-            NomCapDes =
-                Cp * rho * state.dataSize->PlantSizData(PltSizNum).DeltaT * state.dataSize->PlantSizData(PltSizNum).DesVolFlowRate;
+            NomCapDes = Cp * rho * state.dataSize->PlantSizData(PltSizNum).DeltaT * state.dataSize->PlantSizData(PltSizNum).DesVolFlowRate;
         } else { // this->EnergyType == DataPlant::TypeOf_PurchSteam
             Real64 const tempSteam = FluidProperties::GetSatTemperatureRefrig(state,
                                                                               state.dataPlnt->PlantLoop(this->plantLoc.loopNum).FluidName,
