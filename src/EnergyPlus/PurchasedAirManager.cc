// EnergyPlus, Copyright (c) 1996-2025, The Board of Trustees of the University of Illinois,
// The Regents of the University of California, through Lawrence Berkeley National Laboratory
// (subject to receipt of any required approvals from the U.S. Dept. of Energy), Oak Ridge
// National Laboratory, managed by UT-Battelle, Alliance for Sustainable Energy, LLC, and other
// contributors. All rights reserved.
//
// NOTICE: This Software was developed under funding from the U.S. Department of Energy and the
// U.S. Government consequently retains certain rights. As such, the U.S. Government has been
// granted for itself and others acting on its behalf a paid-up, nonexclusive, irrevocable,
// worldwide license in the Software to reproduce, distribute copies to the public, prepare
// derivative works, and perform publicly and display publicly, and to permit others to do so.
//
// Redistribution and use in source and binary forms, with or without modification, are permitted
// provided that the following conditions are met:
//
// (1) Redistributions of source code must retain the above copyright notice, this list of
//     conditions and the following disclaimer.
//
// (2) Redistributions in binary form must reproduce the above copyright notice, this list of
//     conditions and the following disclaimer in the documentation and/or other materials
//     provided with the distribution.
//
// (3) Neither the name of the University of California, Lawrence Berkeley National Laboratory,
//     the University of Illinois, U.S. Dept. of Energy nor the names of its contributors may be
//     used to endorse or promote products derived from this software without specific prior
//     written permission.
//
// (4) Use of EnergyPlus(TM) Name. If Licensee (i) distributes the software in stand-alone form
//     without changes from the version obtained under this License, or (ii) Licensee makes a
//     reference solely to the software portion of its product, Licensee must refer to the
//     software as "EnergyPlus version X" software, where "X" is the version number Licensee
//     obtained under this License and may not use a different name for the software. Except as
//     specifically required in this Section (4), Licensee shall not use in a company name, a
//     product name, in advertising, publicity, or other promotional activities any name, trade
//     name, trademark, logo, or other designation of "EnergyPlus", "E+", "e+" or confusingly
//     similar designation, without the U.S. Department of Energy's prior written consent.
//
// THIS SOFTWARE IS PROVIDED BY THE COPYRIGHT HOLDERS AND CONTRIBUTORS "AS IS" AND ANY EXPRESS OR
// IMPLIED WARRANTIES, INCLUDING, BUT NOT LIMITED TO, THE IMPLIED WARRANTIES OF MERCHANTABILITY
// AND FITNESS FOR A PARTICULAR PURPOSE ARE DISCLAIMED. IN NO EVENT SHALL THE COPYRIGHT OWNER OR
// CONTRIBUTORS BE LIABLE FOR ANY DIRECT, INDIRECT, INCIDENTAL, SPECIAL, EXEMPLARY, OR
// CONSEQUENTIAL DAMAGES (INCLUDING, BUT NOT LIMITED TO, PROCUREMENT OF SUBSTITUTE GOODS OR
// SERVICES; LOSS OF USE, DATA, OR PROFITS; OR BUSINESS INTERRUPTION) HOWEVER CAUSED AND ON ANY
// THEORY OF LIABILITY, WHETHER IN CONTRACT, STRICT LIABILITY, OR TORT (INCLUDING NEGLIGENCE OR
// OTHERWISE) ARISING IN ANY WAY OUT OF THE USE OF THIS SOFTWARE, EVEN IF ADVISED OF THE
// POSSIBILITY OF SUCH DAMAGE.

// C++ Headers
#include <cmath>

// ObjexxFCL Headers
#include <ObjexxFCL/Array.functions.hh>
// #include <ObjexxFCL/Fmath.hh>
#include <ObjexxFCL/string.functions.hh>

// EnergyPlus Headers
#include <EnergyPlus/Autosizing/CoolingAirFlowSizing.hh>
#include <EnergyPlus/Autosizing/CoolingCapacitySizing.hh>
#include <EnergyPlus/Autosizing/HeatingAirFlowSizing.hh>
#include <EnergyPlus/Autosizing/HeatingCapacitySizing.hh>
#include <EnergyPlus/Data/EnergyPlusData.hh>
#include <EnergyPlus/DataContaminantBalance.hh>
#include <EnergyPlus/DataEnvironment.hh>
#include <EnergyPlus/DataHVACGlobals.hh>
#include <EnergyPlus/DataHeatBalFanSys.hh>
#include <EnergyPlus/DataHeatBalance.hh>
#include <EnergyPlus/DataIPShortCuts.hh>
#include <EnergyPlus/DataLoopNode.hh>
#include <EnergyPlus/DataSizing.hh>
#include <EnergyPlus/DataZoneEnergyDemands.hh>
#include <EnergyPlus/DataZoneEquipment.hh>
#include <EnergyPlus/EMSManager.hh>
#include <EnergyPlus/General.hh>
#include <EnergyPlus/GeneralRoutines.hh>
#include <EnergyPlus/InputProcessing/InputProcessor.hh>
#include <EnergyPlus/NodeInputManager.hh>
#include <EnergyPlus/OutAirNodeManager.hh>
#include <EnergyPlus/OutputProcessor.hh>
#include <EnergyPlus/Psychrometrics.hh>
#include <EnergyPlus/PurchasedAirManager.hh>
#include <EnergyPlus/ScheduleManager.hh>
#include <EnergyPlus/UtilityRoutines.hh>
#include <EnergyPlus/ZonePlenum.hh>
#include <EnergyPlus/ZoneTempPredictorCorrector.hh>

namespace EnergyPlus::PurchasedAirManager {

// Module containing data and routines dealing with Ideal Loads Air System (formerly PURCHASED AIR).

// MODULE INFORMATION:
//       AUTHOR         Russ Taylor
//       DATE WRITTEN   May 1997
//       MODIFIED       Fred Buhl Dec 1999
//                      B. Griffith Dec 2006. added OA lookup function, moved getinputflag up to Module
//                      M. Witte June 2011, add new features including DCV, economizer, dehumidification and humidification
//                      NOTE: MJW Sep 13, 2011:  Still need to review checks for negative loads and impossible supply temps???
//                           There are no Deallocate statements in here - should there be?
//       RE-ENGINEERED  na

// PURPOSE OF THIS MODULE:
// To encapsulate the data and algorithms required to simulate the
// Zone Ideal Loads Air System component. This component supplies hot or cold air
// at a fixed or variable temperature to a zone to meet the zone load.
// With the June 2011 enhancements it will also supply outdoor air with optional demand-controlled ventilation
// and economizer controls, plus new options for controlling zone humidity.

// METHODOLOGY EMPLOYED:
// The user can choose via input the max/min hot and cold supply air
// temperature and humidity ratio. The air mass flow rate is chosen
// to meet the (remaining) zone load or based on the outdoor air flow requirement.
// If the outdoor air flow sets the flow rate, the supply air temperature and
// humidity ratio are adjusted to meet the zone load.

// Using/Aliasing
using Psychrometrics::PsyCpAirFnW;
using Psychrometrics::PsyHFnTdbW;
using Psychrometrics::PsyRhoAirFnPbTdbW;
using Psychrometrics::PsyTdbFnHW;
using Psychrometrics::PsyTsatFnHPb;
using Psychrometrics::PsyWFnTdbH;
using Psychrometrics::PsyWFnTdbRhPb;

// Delta humidity ratio limit, 0.00025 equals delta between 45F dewpoint and 46F dewpoint
// used to prevent dividing by near zero
Real64 constexpr SmallDeltaHumRat(0.00025);

constexpr std::array<std::string_view, (int)LimitType::Num> limitTypeNames = {
    "NoLimit", "LimitFlowRate", "LimitCapacity", "LimitFlowRateAndCapacity"};
constexpr std::array<std::string_view, (int)LimitType::Num> limitTypeNamesUC = {
    "NOLIMIT", "LIMITFLOWRATE", "LIMITCAPACITY", "LIMITFLOWRATEANDCAPACITY"};

constexpr std::array<std::string_view, (int)HumControl::Num> humControlNames = {
    "None", "ConstantSensibleHeatRatio", "Humidistat", "ConstantSupplyHumidityRatio"};
constexpr std::array<std::string_view, (int)HumControl::Num> humControlNamesUC = {
    "NONE", "CONSTANTSENSIBLEHEATRATIO", "HUMIDISTAT", "CONSTANTSUPPLYHUMIDITYRATIO"};

constexpr std::array<std::string_view, (int)DCV::Num> dcvNames = {"None", "OccupancySchedule", "CO2SetPoint"};
constexpr std::array<std::string_view, (int)DCV::Num> dcvNamesUC = {"NONE", "OCCUPANCYSCHEDULE", "CO2SETPOINT"};

constexpr std::array<std::string_view, (int)Econ::Num> econNames = {"NoEconomizer", "DifferentialDryBulb", "DifferentialEnthalpy"};
constexpr std::array<std::string_view, (int)Econ::Num> econNamesUC = {"NOECONOMIZER", "DIFFERENTIALDRYBULB", "DIFFERENTIALENTHALPY"};

constexpr std::array<std::string_view, (int)HeatRecovery::Num> heatRecoveryNames = {"None", "Sensible", "Enthalpy"};
constexpr std::array<std::string_view, (int)HeatRecovery::Num> heatRecoveryNamesUC = {"NONE", "SENSIBLE", "ENTHALPY"};

void SimPurchasedAir(EnergyPlusData &state,
                     std::string const &PurchAirName,
                     Real64 &SysOutputProvided,
                     Real64 &MoistOutputProvided, // Moisture output provided (kg/s), dehumidification = negative
                     bool const FirstHVACIteration,
                     int const ControlledZoneNum,
                     int &CompIndex)
{

    // SUBROUTINE INFORMATION:
    //       AUTHOR         Russ Taylor
    //       DATE WRITTEN   May 1997
    //       MODIFIED       Don Shirey, Aug 2009 (LatOutputProvided - now MoistOutputProvided)
    //       RE-ENGINEERED  na

    // PURPOSE OF THIS SUBROUTINE:
    // This subroutine manages Purchased Air component simulation.
    // It is called from SimZoneEquipment in the ZoneEquipmentManager
    // at the system time step.

    int PurchAirNum;

    if (state.dataPurchasedAirMgr->GetPurchAirInputFlag) {
        GetPurchasedAir(state);
        state.dataPurchasedAirMgr->GetPurchAirInputFlag = false;
    }

    // Find the correct PurchasedAir Equipment
    if (CompIndex == 0) {
        PurchAirNum = Util::FindItemInList(PurchAirName, state.dataPurchasedAirMgr->PurchAir);
        if (PurchAirNum == 0) {
            ShowFatalError(state, format("SimPurchasedAir: Unit not found={}", PurchAirName));
        }
        CompIndex = PurchAirNum;
    } else {
        PurchAirNum = CompIndex;
        if (PurchAirNum > state.dataPurchasedAirMgr->NumPurchAir || PurchAirNum < 1) {
            ShowFatalError(state,
                           format("SimPurchasedAir:  Invalid CompIndex passed={}, Number of Units={}, Entered Unit name={}",
                                  PurchAirNum,
                                  state.dataPurchasedAirMgr->NumPurchAir,
                                  PurchAirName));
        }
        if (state.dataPurchasedAirMgr->CheckEquipName(PurchAirNum)) {
            if (PurchAirName != state.dataPurchasedAirMgr->PurchAir(PurchAirNum).Name) {
                ShowFatalError(state,
                               format("SimPurchasedAir: Invalid CompIndex passed={}, Unit name={}, stored Unit Name for that index={}",
                                      PurchAirNum,
                                      PurchAirName,
                                      state.dataPurchasedAirMgr->PurchAir(PurchAirNum).Name));
            }
            state.dataPurchasedAirMgr->CheckEquipName(PurchAirNum) = false;
        }
    }

    InitPurchasedAir(state, PurchAirNum, ControlledZoneNum);

    CalcPurchAirLoads(state, PurchAirNum, SysOutputProvided, MoistOutputProvided, ControlledZoneNum);

    UpdatePurchasedAir(state, PurchAirNum, FirstHVACIteration);

    ReportPurchasedAir(state, PurchAirNum);
}

void GetPurchasedAir(EnergyPlusData &state)
{

    // SUBROUTINE INFORMATION:
    //       AUTHOR         Russ Taylor
    //       DATE WRITTEN   June 1997
    //       MODIFIED       M. Witte, June 2011, add new features including DCV, economizer, dehumidification
    //                                           and humidification controls
    //       RE-ENGINEERED  na

    // PURPOSE OF THIS SUBROUTINE:
    // Get the input data for the Purchased Air objects.
    // Set up output variables.

    // Using/Aliasing
    using NodeInputManager::CheckUniqueNodeNames;
    using NodeInputManager::EndUniqueNodeCheck;
    using NodeInputManager::GetOnlySingleNode;
    using NodeInputManager::InitUniqueNodeCheck;
    using OutAirNodeManager::CheckAndAddAirNodeNumber;
    using namespace DataLoopNode;
    using ZonePlenum::GetReturnPlenumIndex;

    // SUBROUTINE LOCAL VARIABLE DECLARATIONS:
    static constexpr std::string_view RoutineName("GetPurchasedAir: "); // include trailing blank space
    static constexpr std::string_view routineName = "GetPurchasedAir";
    constexpr std::array<std::string_view, static_cast<int>(LimitType::Num)> LimitTypeNamesUC{
        "NOLIMIT", "LIMITFLOWRATE", "LIMITCAPACITY", "LIMITFLOWRATEANDCAPACITY"};
    constexpr std::array<std::string_view, static_cast<int>(HumControl::Num)> HumCtrlTypeNamesUC{
        "NONE", "CONSTANTSENSIBLEHEATRATIO", "HUMIDISTAT", "CONSTANTSUPPLYHUMIDITYRATIO"};
    constexpr std::array<std::string_view, static_cast<int>(DCV::Num)> DCVTypeNamesUC{"NONE", "OCCUPANCYSCHEDULE", "CO2SETPOINT"};
    constexpr std::array<std::string_view, static_cast<int>(Econ::Num)> EconomizerTypeNamesUC{
        "NOECONOMIZER", "DIFFERENTIALDRYBULB", "DIFFERENTIALENTHALPY"};
    constexpr std::array<std::string_view, static_cast<int>(HeatRecovery::Num)> HtRecTypeNamesUC{"NONE", "SENSIBLE", "ENTHALPY"};

    bool ErrorsFound(false); // If errors detected in input
<<<<<<< HEAD
=======
    auto &s_ipsc = state.dataIPShortCut;

    s_ipsc->cCurrentModuleObject = "ZoneHVAC:IdealLoadsAirSystem";
>>>>>>> e909b503

    auto &s_ip = state.dataInputProcessing->inputProcessor;

<<<<<<< HEAD
    auto &cCurrentModuleObject = state.dataIPShortCut->cCurrentModuleObject;
    cCurrentModuleObject = "ZoneHVAC:IdealLoadsAirSystem";
=======
    state.dataPurchasedAirMgr->NumPurchAir = state.dataInputProcessing->inputProcessor->getNumObjectsFound(state, s_ipsc->cCurrentModuleObject);
>>>>>>> e909b503

    state.dataPurchasedAirMgr->NumPurchAir = s_ip->getNumObjectsFound(state, cCurrentModuleObject);
    state.dataPurchasedAirMgr->PurchAir.allocate(state.dataPurchasedAirMgr->NumPurchAir);
    state.dataPurchasedAirMgr->CheckEquipName.allocate(state.dataPurchasedAirMgr->NumPurchAir);
    state.dataPurchasedAirMgr->PurchAirNumericFields.allocate(state.dataPurchasedAirMgr->NumPurchAir);
    state.dataPurchasedAirMgr->CheckEquipName = true;

<<<<<<< HEAD
    auto const instances_PurchAir = s_ip->epJSON.find(cCurrentModuleObject);
    if (instances_PurchAir != s_ip->epJSON.end()) {

        int IOStat = 0;
        int NumNums = 0;
        int NumAlphas = 0;
        int purchAirNum = 0;
        std::string fieldValue = "";
        std::string cAlphaFieldName = "";
        InitUniqueNodeCheck(state, cCurrentModuleObject);
        auto const &schemaProps = s_ip->getObjectSchemaProps(state, cCurrentModuleObject);
        auto &instancesValue = instances_PurchAir.value();
        for (auto instance = instancesValue.begin(); instance != instancesValue.end(); ++instance) {

            ++purchAirNum;
            auto const &fields = instance.value();
            std::string thisObjectName = instance.key();
            auto &PurchAir = state.dataPurchasedAirMgr->PurchAir(purchAirNum);
            PurchAir.cObjectName = cCurrentModuleObject;
            ErrorObjectHeader eoh{routineName, cCurrentModuleObject, thisObjectName};
            // Determine max number of alpha and numeric arguments in order to allocate local arrays
            s_ip->getObjectItem(state,
                                cCurrentModuleObject,
                                purchAirNum,
                                state.dataIPShortCut->cAlphaArgs,
                                NumAlphas,
                                state.dataIPShortCut->rNumericArgs,
                                NumNums,
                                IOStat,
                                state.dataIPShortCut->lNumericFieldBlanks,
                                state.dataIPShortCut->lAlphaFieldBlanks,
                                state.dataIPShortCut->cAlphaFieldNames,
                                state.dataIPShortCut->cNumericFieldNames);

            state.dataPurchasedAirMgr->PurchAirNumericFields(purchAirNum).FieldNames.allocate(NumNums);
            state.dataPurchasedAirMgr->PurchAirNumericFields(purchAirNum).FieldNames = "";
            state.dataPurchasedAirMgr->PurchAirNumericFields(purchAirNum).FieldNames = state.dataIPShortCut->cNumericFieldNames;
            Util::IsNameEmpty(state, thisObjectName, cCurrentModuleObject, ErrorsFound);

            PurchAir.Name = Util::makeUPPER(thisObjectName);
            cAlphaFieldName = "Availability Schedule Name";
            // get optional  availability schedule
            std::string const availSchedName = s_ip->getAlphaFieldValue(fields, schemaProps, "availability_schedule_name");
            if (availSchedName.empty()) {
                PurchAir.availSched = Sched::GetScheduleAlwaysOn(state);
            } else if ((PurchAir.availSched = Sched::GetSchedule(state, availSchedName)) == nullptr) {
                ShowSevereItemNotFound(state, eoh, cAlphaFieldName, availSchedName);
                ErrorsFound = true;
            }
            // Purchased air supply air node is an outlet node
            cAlphaFieldName = "Zone Supply Air Node Name";
            std::string zoneSupplyAirNodeName = s_ip->getAlphaFieldValue(fields, schemaProps, "zone_supply_air_node_name");
            PurchAir.ZoneSupplyAirNodeNum = GetOnlySingleNode(state,
                                                              zoneSupplyAirNodeName,
                                                              ErrorsFound,
                                                              DataLoopNode::ConnectionObjectType::ZoneHVACIdealLoadsAirSystem,
                                                              PurchAir.Name,
                                                              DataLoopNode::NodeFluidType::Air,
                                                              DataLoopNode::ConnectionType::Outlet,
                                                              NodeInputManager::CompFluidStream::Primary,
                                                              ObjectIsNotParent);
            bool UniqueNodeError = false;
            CheckUniqueNodeNames(state, cAlphaFieldName, UniqueNodeError, zoneSupplyAirNodeName, PurchAir.Name);
            if (UniqueNodeError) ErrorsFound = true;
            // If new (optional) exhaust air node name is present, then register it as inlet
            cAlphaFieldName = "Zone Exhaust Air Node Name";
            std::string const zoneExhaustAirNodeName = s_ip->getAlphaFieldValue(fields, schemaProps, "zone_exhaust_air_node_name");
            std::string const systemInletAirNodeName = s_ip->getAlphaFieldValue(fields, schemaProps, "system_inlet_air_node_name");
            if (!zoneExhaustAirNodeName.empty()) {
                if (systemInletAirNodeName.empty()) {
                    PurchAir.ZoneExhaustAirNodeNum = GetOnlySingleNode(state,
                                                                       zoneExhaustAirNodeName,
                                                                       ErrorsFound,
                                                                       DataLoopNode::ConnectionObjectType::ZoneHVACIdealLoadsAirSystem,
                                                                       PurchAir.Name,
                                                                       DataLoopNode::NodeFluidType::Air,
                                                                       DataLoopNode::ConnectionType::Inlet,
                                                                       NodeInputManager::CompFluidStream::Primary,
                                                                       ObjectIsNotParent);
                } else {
                    PurchAir.ZoneExhaustAirNodeNum = GetOnlySingleNode(state,
                                                                       zoneExhaustAirNodeName,
                                                                       ErrorsFound,
                                                                       DataLoopNode::ConnectionObjectType::ZoneHVACIdealLoadsAirSystem,
                                                                       PurchAir.Name,
                                                                       DataLoopNode::NodeFluidType::Air,
                                                                       DataLoopNode::ConnectionType::Outlet,
                                                                       NodeInputManager::CompFluidStream::Primary,
                                                                       ObjectIsNotParent);
                }
                UniqueNodeError = false;
                CheckUniqueNodeNames(state, cAlphaFieldName, UniqueNodeError, zoneExhaustAirNodeName, PurchAir.Name);
                if (UniqueNodeError) ErrorsFound = true;
            }
            cAlphaFieldName = "System Inlet Air Node Name";
            if (!systemInletAirNodeName.empty()) {
                PurchAir.PlenumExhaustAirNodeNum = GetOnlySingleNode(state,
                                                                     systemInletAirNodeName,
                                                                     ErrorsFound,
                                                                     DataLoopNode::ConnectionObjectType::ZoneHVACIdealLoadsAirSystem,
                                                                     PurchAir.Name,
                                                                     DataLoopNode::NodeFluidType::Air,
                                                                     DataLoopNode::ConnectionType::Inlet,
                                                                     NodeInputManager::CompFluidStream::Primary,
                                                                     ObjectIsNotParent);
            }
            PurchAir.MaxHeatSuppAirTemp = s_ip->getRealFieldValue(fields, schemaProps, "maximum_heating_supply_air_temperature");
            PurchAir.MinCoolSuppAirTemp = s_ip->getRealFieldValue(fields, schemaProps, "minimum_cooling_supply_air_temperature");
            PurchAir.MaxHeatSuppAirHumRat = s_ip->getRealFieldValue(fields, schemaProps, "maximum_heating_supply_air_humidity_ratio");
            PurchAir.MinCoolSuppAirHumRat = s_ip->getRealFieldValue(fields, schemaProps, "minimum_cooling_supply_air_humidity_ratio");
            cAlphaFieldName = "Heating Limit";
            fieldValue = s_ip->getAlphaFieldValue(fields, schemaProps, "heating_limit");
            PurchAir.HeatingLimit = static_cast<LimitType>(getEnumValue(LimitTypeNamesUC, Util::makeUPPER(fieldValue)));
            switch (PurchAir.HeatingLimit) {
            case LimitType::NoLimit:
                break;
            case LimitType::LimitFlowRate:
                if (fields.find("maximum_heating_air_flow_rate") == fields.end()) {
                    PurchAir.HeatingLimit = LimitType::NoLimit;
                } else {
                    PurchAir.HeatingLimit = LimitType::LimitFlowRate;
                }
                break;
            case LimitType::LimitCapacity:
                if (fields.find("maximum_sensible_heating_capacity") == fields.end()) {
                    PurchAir.HeatingLimit = LimitType::NoLimit;
                } else {
                    PurchAir.HeatingLimit = LimitType::LimitCapacity;
                }
                break;
            case LimitType::LimitFlowRateAndCapacity:
                if ((fields.find("maximum_heating_air_flow_rate") == fields.end()) &&
                    (fields.find("maximum_sensible_heating_capacity") == fields.end())) {
                    PurchAir.HeatingLimit = LimitType::NoLimit;
                } else if (fields.find("maximum_heating_air_flow_rate") == fields.end()) {
                    PurchAir.HeatingLimit = LimitType::LimitCapacity;
                } else if (fields.find("maximum_sensible_heating_capacity") == fields.end()) {
                    PurchAir.HeatingLimit = LimitType::LimitFlowRate;
                } else {
                    PurchAir.HeatingLimit = LimitType::LimitFlowRateAndCapacity;
                }
                break;
            default:
                ShowSevereInvalidKey(
                    state, eoh, cAlphaFieldName, fieldValue, "Valid entries are NoLimit, LimitFlowRate, LimitCapacity, or LimitFlowRateAndCapacity.");
=======
    if (state.dataPurchasedAirMgr->NumPurchAir > 0) {
        int NumAlphas;
        int NumNums;
        int IOStat;
        InitUniqueNodeCheck(state, s_ipsc->cCurrentModuleObject);
        for (int PurchAirNum = 1; PurchAirNum <= state.dataPurchasedAirMgr->NumPurchAir; ++PurchAirNum) {
            PurchAir(PurchAirNum).cObjectName = s_ipsc->cCurrentModuleObject;

            state.dataInputProcessing->inputProcessor->getObjectItem(state,
                                                                     s_ipsc->cCurrentModuleObject,
                                                                     PurchAirNum,
                                                                     s_ipsc->cAlphaArgs,
                                                                     NumAlphas,
                                                                     s_ipsc->rNumericArgs,
                                                                     NumNums,
                                                                     IOStat,
                                                                     s_ipsc->lNumericFieldBlanks,
                                                                     s_ipsc->lAlphaFieldBlanks,
                                                                     s_ipsc->cAlphaFieldNames,
                                                                     s_ipsc->cNumericFieldNames);

            ErrorObjectHeader eoh{routineName, s_ipsc->cCurrentModuleObject, s_ipsc->cAlphaArgs(1)};

            state.dataPurchasedAirMgr->PurchAirNumericFields(PurchAirNum).FieldNames.allocate(NumNums);
            state.dataPurchasedAirMgr->PurchAirNumericFields(PurchAirNum).FieldNames = "";
            state.dataPurchasedAirMgr->PurchAirNumericFields(PurchAirNum).FieldNames = s_ipsc->cNumericFieldNames;

            PurchAir(PurchAirNum).Name = s_ipsc->cAlphaArgs(1);
            // get optional  availability schedule
            if (s_ipsc->lAlphaFieldBlanks(2)) {
                PurchAir(PurchAirNum).availSched = Sched::GetScheduleAlwaysOn(state);
            } else if ((PurchAir(PurchAirNum).availSched = Sched::GetSchedule(state, s_ipsc->cAlphaArgs(2))) == nullptr) {
                ShowSevereItemNotFound(state, eoh, s_ipsc->cAlphaFieldNames(2), s_ipsc->cAlphaArgs(2));
                ErrorsFound = true;
            }
            // Purchased air supply air node is an outlet node
            PurchAir(PurchAirNum).ZoneSupplyAirNodeNum = GetOnlySingleNode(state,
                                                                           s_ipsc->cAlphaArgs(3),
                                                                           ErrorsFound,
                                                                           DataLoopNode::ConnectionObjectType::ZoneHVACIdealLoadsAirSystem,
                                                                           s_ipsc->cAlphaArgs(1),
                                                                           DataLoopNode::NodeFluidType::Air,
                                                                           DataLoopNode::ConnectionType::Outlet,
                                                                           NodeInputManager::CompFluidStream::Primary,
                                                                           ObjectIsNotParent);
            bool UniqueNodeError = false;
            CheckUniqueNodeNames(state, s_ipsc->cAlphaFieldNames(3), UniqueNodeError, s_ipsc->cAlphaArgs(3), s_ipsc->cAlphaArgs(1));
            if (UniqueNodeError) {
                ErrorsFound = true;
            }
            // If new (optional) exhaust air node name is present, then register it as inlet
            if (!s_ipsc->lAlphaFieldBlanks(4)) {
                if (s_ipsc->lAlphaFieldBlanks(5)) {
                    PurchAir(PurchAirNum).ZoneExhaustAirNodeNum = GetOnlySingleNode(state,
                                                                                    s_ipsc->cAlphaArgs(4),
                                                                                    ErrorsFound,
                                                                                    DataLoopNode::ConnectionObjectType::ZoneHVACIdealLoadsAirSystem,
                                                                                    s_ipsc->cAlphaArgs(1),
                                                                                    DataLoopNode::NodeFluidType::Air,
                                                                                    DataLoopNode::ConnectionType::Inlet,
                                                                                    NodeInputManager::CompFluidStream::Primary,
                                                                                    ObjectIsNotParent);
                } else {
                    PurchAir(PurchAirNum).ZoneExhaustAirNodeNum = GetOnlySingleNode(state,
                                                                                    s_ipsc->cAlphaArgs(4),
                                                                                    ErrorsFound,
                                                                                    DataLoopNode::ConnectionObjectType::ZoneHVACIdealLoadsAirSystem,
                                                                                    s_ipsc->cAlphaArgs(1),
                                                                                    DataLoopNode::NodeFluidType::Air,
                                                                                    DataLoopNode::ConnectionType::Outlet,
                                                                                    NodeInputManager::CompFluidStream::Primary,
                                                                                    ObjectIsNotParent);
                }
                UniqueNodeError = false;
                CheckUniqueNodeNames(state, s_ipsc->cAlphaFieldNames(4), UniqueNodeError, s_ipsc->cAlphaArgs(4), s_ipsc->cAlphaArgs(1));
                if (UniqueNodeError) {
                    ErrorsFound = true;
                }
            }
            if (!s_ipsc->lAlphaFieldBlanks(5)) {
                PurchAir(PurchAirNum).PlenumExhaustAirNodeNum = GetOnlySingleNode(state,
                                                                                  s_ipsc->cAlphaArgs(5),
                                                                                  ErrorsFound,
                                                                                  DataLoopNode::ConnectionObjectType::ZoneHVACIdealLoadsAirSystem,
                                                                                  s_ipsc->cAlphaArgs(1),
                                                                                  DataLoopNode::NodeFluidType::Air,
                                                                                  DataLoopNode::ConnectionType::Inlet,
                                                                                  NodeInputManager::CompFluidStream::Primary,
                                                                                  ObjectIsNotParent);
            }
            PurchAir(PurchAirNum).MaxHeatSuppAirTemp = s_ipsc->rNumericArgs(1);
            PurchAir(PurchAirNum).MinCoolSuppAirTemp = s_ipsc->rNumericArgs(2);
            PurchAir(PurchAirNum).MaxHeatSuppAirHumRat = s_ipsc->rNumericArgs(3);
            PurchAir(PurchAirNum).MinCoolSuppAirHumRat = s_ipsc->rNumericArgs(4);

            PurchAir(PurchAirNum).HeatingLimit = static_cast<LimitType>(getEnumValue(limitTypeNamesUC, s_ipsc->cAlphaArgs(6)));
            switch (PurchAir(PurchAirNum).HeatingLimit) {

            case LimitType::None: {
            } break;

            case LimitType::FlowRate: {
                if (s_ipsc->lNumericFieldBlanks(5)) {
                    PurchAir(PurchAirNum).HeatingLimit = LimitType::None;
                }
            } break;

            case LimitType::Capacity: {
                if (s_ipsc->lNumericFieldBlanks(6)) {
                    PurchAir(PurchAirNum).HeatingLimit = LimitType::None;
                }
            } break;

            case LimitType::FlowRateAndCapacity: {
                if (s_ipsc->lNumericFieldBlanks(5) && s_ipsc->lNumericFieldBlanks(6)) {
                    PurchAir(PurchAirNum).HeatingLimit = LimitType::None;
                } else if (s_ipsc->lNumericFieldBlanks(5)) {
                    PurchAir(PurchAirNum).HeatingLimit = LimitType::Capacity;
                } else if (s_ipsc->lNumericFieldBlanks(6)) {
                    PurchAir(PurchAirNum).HeatingLimit = LimitType::FlowRate;
                }
            } break;

            default: {
                ShowSevereInvalidKey(state, eoh, s_ipsc->cAlphaFieldNames(6), s_ipsc->cAlphaArgs(6));
>>>>>>> e909b503
                ErrorsFound = true;
            } break;
            }
<<<<<<< HEAD
            PurchAir.MaxHeatVolFlowRate = s_ip->getRealFieldValue(fields, schemaProps, "maximum_heating_air_flow_rate");
            PurchAir.MaxHeatSensCap = s_ip->getRealFieldValue(fields, schemaProps, "maximum_sensible_heating_capacity");
            cAlphaFieldName = "Cooling Limit";
            fieldValue = s_ip->getAlphaFieldValue(fields, schemaProps, "cooling_limit");
            PurchAir.CoolingLimit = static_cast<LimitType>(getEnumValue(LimitTypeNamesUC, Util::makeUPPER(fieldValue)));
            switch (PurchAir.CoolingLimit) {
            case LimitType::NoLimit:
                break;
            case LimitType::LimitFlowRate:
                if (fields.find("maximum_cooling_air_flow_rate") == fields.end()) {
                    PurchAir.CoolingLimit = LimitType::NoLimit;
                } else {
                    PurchAir.CoolingLimit = LimitType::LimitFlowRate;
                }
                break;
            case LimitType::LimitCapacity:
                if (fields.find("maximum_total_cooling_capacity") == fields.end()) {
                    PurchAir.CoolingLimit = LimitType::NoLimit;
                } else {
                    PurchAir.CoolingLimit = LimitType::LimitCapacity;
                }
                break;
            case LimitType::LimitFlowRateAndCapacity:
                if ((fields.find("maximum_cooling_air_flow_rate") == fields.end()) &&
                    (fields.find("maximum_total_cooling_capacity") == fields.end())) {
                    PurchAir.CoolingLimit = LimitType::NoLimit;
                } else if (fields.find("maximum_cooling_air_flow_rate") == fields.end()) {
                    PurchAir.CoolingLimit = LimitType::LimitCapacity;
                } else if (fields.find("maximum_total_cooling_capacity") == fields.end()) {
                    PurchAir.CoolingLimit = LimitType::LimitFlowRate;
                } else {
                    PurchAir.CoolingLimit = LimitType::LimitFlowRateAndCapacity;
                }
                break;
            default:
                ShowSevereInvalidKey(
                    state, eoh, cAlphaFieldName, fieldValue, "Valid entries are NoLimit, LimitFlowRate, LimitCapacity, or LimitFlowRateAndCapacity.");
=======

            PurchAir(PurchAirNum).MaxHeatVolFlowRate = s_ipsc->rNumericArgs(5);
            PurchAir(PurchAirNum).MaxHeatSensCap = s_ipsc->rNumericArgs(6);

            PurchAir(PurchAirNum).CoolingLimit = static_cast<LimitType>(getEnumValue(limitTypeNamesUC, s_ipsc->cAlphaArgs(7)));

            switch (PurchAir(PurchAirNum).CoolingLimit) {
            case LimitType::None: {
            } break;

            case LimitType::FlowRate: {
                if (s_ipsc->lNumericFieldBlanks(7)) {
                    PurchAir(PurchAirNum).CoolingLimit = LimitType::None;
                }
            } break;

            case LimitType::Capacity: {
                if (s_ipsc->lNumericFieldBlanks(8)) {
                    PurchAir(PurchAirNum).CoolingLimit = LimitType::None;
                }
            } break;

            case LimitType::FlowRateAndCapacity: {
                if (s_ipsc->lNumericFieldBlanks(7) && s_ipsc->lNumericFieldBlanks(8)) {
                    PurchAir(PurchAirNum).CoolingLimit = LimitType::None;
                } else if (s_ipsc->lNumericFieldBlanks(7)) {
                    PurchAir(PurchAirNum).CoolingLimit = LimitType::Capacity;
                } else if (s_ipsc->lNumericFieldBlanks(8)) {
                    PurchAir(PurchAirNum).CoolingLimit = LimitType::FlowRate;
                }
            } break;

            default: {
                ShowSevereInvalidKey(state,
                                     eoh,
                                     s_ipsc->cAlphaFieldNames(6),
                                     s_ipsc->cAlphaArgs(6),
                                     "Valid entries are None, ConstantSensibleHeatRatio, Humidistat, or ConstantSupplyHumidityRatio");
>>>>>>> e909b503
                ErrorsFound = true;
            } break;
            }
<<<<<<< HEAD
            PurchAir.MaxCoolVolFlowRate = s_ip->getRealFieldValue(fields, schemaProps, "maximum_cooling_air_flow_rate");
            PurchAir.MaxCoolTotCap = s_ip->getRealFieldValue(fields, schemaProps, "maximum_total_cooling_capacity");
            // get optional heating availability schedule
            cAlphaFieldName = "Heating Availability Schedule Name";
            std::string const heatAvailSchedName = s_ip->getAlphaFieldValue(fields, schemaProps, "heating_availability_schedule_name");
            if (heatAvailSchedName.empty()) {
                PurchAir.heatAvailSched = Sched::GetScheduleAlwaysOn(state);
            } else if ((PurchAir.heatAvailSched = Sched::GetSchedule(state, heatAvailSchedName)) == nullptr) {
                ShowSevereItemNotFound(state, eoh, cAlphaFieldName, heatAvailSchedName);
=======

            PurchAir(PurchAirNum).MaxCoolVolFlowRate = s_ipsc->rNumericArgs(7);
            PurchAir(PurchAirNum).MaxCoolTotCap = s_ipsc->rNumericArgs(8);

            // get optional heating availability schedule
            if (s_ipsc->lAlphaFieldBlanks(8)) {
                PurchAir(PurchAirNum).heatAvailSched = Sched::GetScheduleAlwaysOn(state);
            } else if ((PurchAir(PurchAirNum).heatAvailSched = Sched::GetSchedule(state, s_ipsc->cAlphaArgs(8))) == nullptr) {
                ShowSevereItemNotFound(state, eoh, s_ipsc->cAlphaFieldNames(8), s_ipsc->cAlphaArgs(8));
>>>>>>> e909b503
                ErrorsFound = true;
            }
            // get optional cooling availability schedule
<<<<<<< HEAD
            cAlphaFieldName = "Cooling Availability Schedule Name";
            std::string const coolAvailSchedName = s_ip->getAlphaFieldValue(fields, schemaProps, "cooling_availability_schedule_name");
            if (coolAvailSchedName.empty()) {
                PurchAir.coolAvailSched = Sched::GetScheduleAlwaysOn(state);
            } else if ((PurchAir.coolAvailSched = Sched::GetSchedule(state, coolAvailSchedName)) == nullptr) {
                ShowSevereItemNotFound(state, eoh, cAlphaFieldName, coolAvailSchedName);
=======
            if (s_ipsc->lAlphaFieldBlanks(9)) {
                PurchAir(PurchAirNum).coolAvailSched = Sched::GetScheduleAlwaysOn(state);
            } else if ((PurchAir(PurchAirNum).coolAvailSched = Sched::GetSchedule(state, s_ipsc->cAlphaArgs(9))) == nullptr) {
                ShowSevereItemNotFound(state, eoh, s_ipsc->cAlphaFieldNames(9), s_ipsc->cAlphaArgs(9));
>>>>>>> e909b503
                ErrorsFound = true;
            }
            // get Dehumidification control type
<<<<<<< HEAD
            cAlphaFieldName = "Dehumidification Control Type";
            fieldValue = s_ip->getAlphaFieldValue(fields, schemaProps, "dehumidification_control_type");
            PurchAir.DehumidCtrlType = static_cast<HumControl>(getEnumValue(HumCtrlTypeNamesUC, Util::makeUPPER(fieldValue)));
            if (PurchAir.DehumidCtrlType == HumControl::Invalid) {
                ShowSevereInvalidKey(state,
                                     eoh,
                                     cAlphaFieldName,
                                     fieldValue,
                                     "Valid entries are ConstantSensibleHeatRatio, Humidistat, or ConstantSupplyHumidityRatio.");
                ErrorsFound = true;
            }
            PurchAir.CoolSHR = s_ip->getRealFieldValue(fields, schemaProps, "cooling_sensible_heat_ratio");
            // get Humidification control type
            cAlphaFieldName = "Humidification Control Type";
            fieldValue = s_ip->getAlphaFieldValue(fields, schemaProps, "humidification_control_type");
            PurchAir.HumidCtrlType = static_cast<HumControl>(getEnumValue(HumCtrlTypeNamesUC, Util::makeUPPER(fieldValue)));
            if (PurchAir.HumidCtrlType == HumControl::Invalid) {
                ShowSevereInvalidKey(state, eoh, cAlphaFieldName, fieldValue, "Valid entries are None, Humidistat, or ConstantSupplyHumidityRatio.");
=======
            PurchAir(PurchAirNum).DehumidCtrlType = static_cast<HumControl>(getEnumValue(humControlNamesUC, s_ipsc->cAlphaArgs(10)));
            if (PurchAir(PurchAirNum).DehumidCtrlType == HumControl::Invalid) {
                ShowSevereInvalidKey(state, eoh, s_ipsc->cAlphaFieldNames(10), s_ipsc->cAlphaArgs(10));
                ErrorsFound = true;
            }

            PurchAir(PurchAirNum).CoolSHR = s_ipsc->rNumericArgs(9);

            // get Humidification control type
            PurchAir(PurchAirNum).HumidCtrlType = static_cast<HumControl>(getEnumValue(humControlNamesUC, s_ipsc->cAlphaArgs(11)));
            if (PurchAir(PurchAirNum).HumidCtrlType == HumControl::Invalid ||
                PurchAir(PurchAirNum).HumidCtrlType == HumControl::ConstantSensibleHeatRatio) {
                ShowSevereInvalidKey(state,
                                     eoh,
                                     s_ipsc->cAlphaFieldNames(11),
                                     s_ipsc->cAlphaArgs(11),
                                     "Valid entries are None, Humidistat, or ConstantSupplyHumidityRatio");
>>>>>>> e909b503
                ErrorsFound = true;
            }
            // get Design specification outdoor air object
<<<<<<< HEAD
            cAlphaFieldName = "Design Specification Outdoor Air Object Name";
            fieldValue = s_ip->getAlphaFieldValue(fields, schemaProps, "design_specification_outdoor_air_object_name");
            if (!fieldValue.empty()) {
                PurchAir.OARequirementsPtr = Util::FindItemInList(fieldValue, state.dataSize->OARequirements);
                if (PurchAir.OARequirementsPtr == 0) {
                    ShowSevereItemNotFound(state, eoh, cAlphaFieldName, fieldValue);
=======
            if (!s_ipsc->lAlphaFieldBlanks(12)) {
                PurchAir(PurchAirNum).OARequirementsPtr = Util::FindItemInList(s_ipsc->cAlphaArgs(12), state.dataSize->OARequirements);
                if (PurchAir(PurchAirNum).OARequirementsPtr == 0) {
                    ShowSevereItemNotFound(state, eoh, s_ipsc->cAlphaFieldNames(12), s_ipsc->cAlphaArgs(12));
>>>>>>> e909b503
                    ErrorsFound = true;
                } else {
                    PurchAir.OutdoorAir = true;
                }
            }
            // If outdoor air specified, then get Outdoor air inlet node and other outdoor air inputs
<<<<<<< HEAD
            if (PurchAir.OutdoorAir) {
                std::string cAlphaFieldName = "Outdoor Air Inlet Node Name";
                std::string oaInletNodeName = s_ip->getAlphaFieldValue(fields, schemaProps, "outdoor_air_inlet_node_name");
                if (oaInletNodeName.empty()) {
                    // If there is outdoor air and outdoor air inlet node is blank, then create one
                    if (len(PurchAir.Name) < Constant::MaxNameLength - 23) { // protect against long name leading to > 100 chars
                        oaInletNodeName = PurchAir.Name + " OUTDOOR AIR INLET NODE";
                    } else {
                        oaInletNodeName = PurchAir.Name.substr(0, 75) + " OUTDOOR AIR INLET NODE ";
                    }
                    if (state.dataGlobal->DisplayExtraWarnings) {
                        ShowWarningEmptyField(state, eoh, cAlphaFieldName);
                        ShowContinueError(state, format("{} is blank, but there is outdoor air requested for this system.", cAlphaFieldName));
                        ShowContinueError(state, format("Creating node name ={}", oaInletNodeName));
                    }
                }
                // Register OA node
                PurchAir.OutdoorAirNodeNum = GetOnlySingleNode(state,
                                                               oaInletNodeName,
                                                               ErrorsFound,
                                                               DataLoopNode::ConnectionObjectType::ZoneHVACIdealLoadsAirSystem,
                                                               PurchAir.Name,
                                                               DataLoopNode::NodeFluidType::Air,
                                                               DataLoopNode::ConnectionType::Outlet,
                                                               NodeInputManager::CompFluidStream::Primary,
                                                               ObjectIsNotParent);
=======
            if (PurchAir(PurchAirNum).OutdoorAir) {
                if (s_ipsc->lAlphaFieldBlanks(13)) {
                    // If there is outdoor air and outdoor air inlet node is blank, then create one
                    if (len(s_ipsc->cAlphaArgs(1)) < Constant::MaxNameLength - 23) { // protect against long name leading to > 100 chars
                        s_ipsc->cAlphaArgs(13) = s_ipsc->cAlphaArgs(1) + " OUTDOOR AIR INLET NODE";
                    } else {
                        s_ipsc->cAlphaArgs(13) = s_ipsc->cAlphaArgs(1).substr(0, 75) + " OUTDOOR AIR INLET NODE";
                    }
                    if (state.dataGlobal->DisplayExtraWarnings) {
                        ShowWarningError(state, format("{}{}=\"{} blank field", RoutineName, s_ipsc->cCurrentModuleObject, s_ipsc->cAlphaArgs(1)));
                        ShowContinueError(state,
                                          format("{} is blank, but there is outdoor air requested for this system.", s_ipsc->cAlphaFieldNames(13)));
                        ShowContinueError(state, format("Creating node name ={}", s_ipsc->cAlphaArgs(13)));
                    }
                }
                // Register OA node
                PurchAir(PurchAirNum).OutdoorAirNodeNum = GetOnlySingleNode(state,
                                                                            s_ipsc->cAlphaArgs(13),
                                                                            ErrorsFound,
                                                                            DataLoopNode::ConnectionObjectType::ZoneHVACIdealLoadsAirSystem,
                                                                            s_ipsc->cAlphaArgs(1),
                                                                            DataLoopNode::NodeFluidType::Air,
                                                                            DataLoopNode::ConnectionType::Outlet,
                                                                            NodeInputManager::CompFluidStream::Primary,
                                                                            ObjectIsNotParent);
>>>>>>> e909b503
                // Check if OA node is initialized in OutdoorAir:Node or OutdoorAir:Nodelist
                bool IsOANodeListed; // Flag for OA node name listed in OutdoorAir:Node or Nodelist
                CheckAndAddAirNodeNumber(state, PurchAir.OutdoorAirNodeNum, IsOANodeListed);
                if ((!IsOANodeListed) && state.dataGlobal->DisplayExtraWarnings) {
<<<<<<< HEAD
                    ShowWarningError(state, format("{}{}=\"{} missing data", RoutineName, cCurrentModuleObject, PurchAir.Name));
                    ShowContinueError(state, format("{} does not appear in an OutdoorAir:NodeList or as an OutdoorAir:Node.", oaInletNodeName));
                    ShowContinueError(state, format("Adding OutdoorAir:Node={}", oaInletNodeName));
                }
                UniqueNodeError = false;
                CheckUniqueNodeNames(state, cAlphaFieldName, UniqueNodeError, oaInletNodeName, PurchAir.Name);
                if (UniqueNodeError) ErrorsFound = true;
                // get Demand controlled ventilation type
                cAlphaFieldName = "Demand Controlled Ventilation Type";
                fieldValue = s_ip->getAlphaFieldValue(fields, schemaProps, "demand_controlled_ventilation_type");
                PurchAir.DCVType = static_cast<DCV>(getEnumValue(DCVTypeNamesUC, Util::makeUPPER(fieldValue)));
                if (PurchAir.DCVType == DCV::CO2SetPoint) {
                    if (!state.dataContaminantBalance->Contaminant.CO2Simulation) {
                        PurchAir.DCVType = DCV::None;
                        ShowWarningError(state, format("{}{}=\"{} invalid data", RoutineName, cCurrentModuleObject, PurchAir.Name));
                        ShowContinueError(state, format("{}={} but CO2 simulation is not active.", cAlphaFieldName, fieldValue));
                        ShowContinueError(state, format("Resetting {} to NoDCV", cAlphaFieldName));
                        ShowContinueError(state,
                                          "To activate CO2 simulation, use ZoneAirContaminantBalance object and specify \"Carbon Dioxide "
                                          "Concentration\"=\"Yes\".");
                    }
                } else if (PurchAir.DCVType == DCV::Invalid) {
                    ShowSevereInvalidKey(state, eoh, cAlphaFieldName, fieldValue, "Valid entries are None, OccupancySchedule, or CO2Setpoint.");
=======
                    ShowWarningError(state, format("{}{}=\"{} missing data", RoutineName, s_ipsc->cCurrentModuleObject, s_ipsc->cAlphaArgs(1)));
                    ShowContinueError(state,
                                      format("{} does not appear in an OutdoorAir:NodeList or as an OutdoorAir:Node.", s_ipsc->cAlphaArgs(13)));
                    ShowContinueError(state, format("Adding OutdoorAir:Node={}", s_ipsc->cAlphaArgs(13)));
                }
                UniqueNodeError = false;
                CheckUniqueNodeNames(state, s_ipsc->cAlphaFieldNames(13), UniqueNodeError, s_ipsc->cAlphaArgs(13), s_ipsc->cAlphaArgs(1));
                if (UniqueNodeError) {
                    ErrorsFound = true;
                }

                // get Demand controlled ventilation type
                PurchAir(PurchAirNum).DCVType = static_cast<DCV>(getEnumValue(dcvNamesUC, s_ipsc->cAlphaArgs(14)));
                if (PurchAir(PurchAirNum).DCVType == DCV::Invalid) {
                    ShowSevereInvalidKey(state,
                                         eoh,
                                         s_ipsc->cAlphaFieldNames(14),
                                         s_ipsc->cAlphaArgs(14),
                                         "Valid entries are None, OccupancySchedule, or CO2Setpoint");
>>>>>>> e909b503
                    ErrorsFound = true;
                } else if (PurchAir(PurchAirNum).DCVType == DCV::CO2SetPoint && !state.dataContaminantBalance->Contaminant.CO2Simulation) {
                    PurchAir(PurchAirNum).DCVType = DCV::None;
                    ShowWarningError(state, format("{}{}=\"{} invalid data", RoutineName, s_ipsc->cCurrentModuleObject, s_ipsc->cAlphaArgs(1)));
                    ShowContinueError(state, format("{}={} but CO2 simulation is not active.", s_ipsc->cAlphaFieldNames(14), s_ipsc->cAlphaArgs(14)));
                    ShowContinueError(state, format("Resetting {} to NoDCV", s_ipsc->cAlphaFieldNames(14)));
                    ShowContinueError(state,
                                      "To activate CO2 simulation, use ZoneAirContaminantBalance object and specify \"Carbon Dioxide "
                                      "Concentration\"=\"Yes\".");
                }

                // get Outdoor air economizer type
<<<<<<< HEAD
                cAlphaFieldName = "Outdoor Air Economizer Type";
                fieldValue = s_ip->getAlphaFieldValue(fields, schemaProps, "outdoor_air_economizer_type");
                PurchAir.EconomizerType = static_cast<Econ>(getEnumValue(EconomizerTypeNamesUC, Util::makeUPPER(fieldValue)));
                if (PurchAir.EconomizerType == Econ::Invalid) {
                    ShowSevereInvalidKey(
                        state, eoh, cAlphaFieldName, fieldValue, "Valid entries are NoEconomizer, DifferentialDryBulb, or DifferentialEnthalpy.");
=======
                PurchAir(PurchAirNum).EconomizerType = static_cast<Econ>(getEnumValue(econNamesUC, s_ipsc->cAlphaArgs(15)));
                if (PurchAir(PurchAirNum).EconomizerType == Econ::Invalid) {
                    ShowSevereInvalidKey(state,
                                         eoh,
                                         s_ipsc->cAlphaFieldNames(15),
                                         s_ipsc->cAlphaArgs(15),
                                         "Valid entries are NoEconomizer, DifferentialDryBulb, or DifferentialEnthalpy");
>>>>>>> e909b503
                    ErrorsFound = true;
                }

                // get Outdoor air heat recovery type and effectiveness
<<<<<<< HEAD
                cAlphaFieldName = "Heat Recovery Type";
                fieldValue = s_ip->getAlphaFieldValue(fields, schemaProps, "heat_recovery_type");
                PurchAir.HtRecType = static_cast<HeatRecovery>(getEnumValue(HtRecTypeNamesUC, Util::makeUPPER(fieldValue)));
                if (PurchAir.HtRecType == HeatRecovery::Invalid) {
                    ShowSevereInvalidKey(state, eoh, cAlphaFieldName, fieldValue, "Valid entries are None, Sensible, or Enthalpy.");
=======
                PurchAir(PurchAirNum).HtRecType = static_cast<HeatRecovery>(getEnumValue(heatRecoveryNamesUC, s_ipsc->cAlphaArgs(16)));
                if (PurchAir(PurchAirNum).HtRecType == HeatRecovery::Invalid) {
                    ShowSevereInvalidKey(
                        state, eoh, s_ipsc->cAlphaFieldNames(16), s_ipsc->cAlphaArgs(16), "Valid entries are None, Sensible, or Enthalpy");
>>>>>>> e909b503
                    ErrorsFound = true;
                }

            } else { // No outdoorair
                PurchAir.DCVType = DCV::None;
                PurchAir.EconomizerType = Econ::NoEconomizer;
                PurchAir.HtRecType = HeatRecovery::None;
            }
<<<<<<< HEAD
            PurchAir.HtRecSenEff = s_ip->getRealFieldValue(fields, schemaProps, "sensible_heat_recovery_effectiveness");
            PurchAir.HtRecLatEff = s_ip->getRealFieldValue(fields, schemaProps, "latent_heat_recovery_effectiveness");
=======

            PurchAir(PurchAirNum).HtRecSenEff = s_ipsc->rNumericArgs(10);
            PurchAir(PurchAirNum).HtRecLatEff = s_ipsc->rNumericArgs(11);

>>>>>>> e909b503
            for (int CtrlZone = 1; CtrlZone <= state.dataGlobal->NumOfZones; ++CtrlZone) {
                if (!state.dataZoneEquip->ZoneEquipConfig(CtrlZone).IsControlled) {
                    continue;
                }
                for (int NodeNum = 1; NodeNum <= state.dataZoneEquip->ZoneEquipConfig(CtrlZone).NumInletNodes; ++NodeNum) {
                    if (PurchAir.ZoneSupplyAirNodeNum == state.dataZoneEquip->ZoneEquipConfig(CtrlZone).InletNode(NodeNum)) {
                        PurchAir.ZonePtr = CtrlZone;
                        break;
                    }
                }
            }
<<<<<<< HEAD
            PurchAir.HVACSizingIndex = 0;
            cAlphaFieldName = "Design Specification ZoneHVAC Sizing Object Name";
            fieldValue = s_ip->getAlphaFieldValue(fields, schemaProps, "design_specification_zonehvac_sizing_object_name");
            if (!fieldValue.empty()) {
                if (PurchAir.HVACSizingIndex = Util::FindItemInList(fieldValue, state.dataSize->ZoneHVACSizing) == 0) {
                    ShowSevereItemNotFound(state, eoh, cAlphaFieldName, fieldValue);
=======

            PurchAir(PurchAirNum).HVACSizingIndex = 0;
            if (!s_ipsc->lAlphaFieldBlanks(17)) {
                PurchAir(PurchAirNum).HVACSizingIndex = Util::FindItemInList(s_ipsc->cAlphaArgs(17), state.dataSize->ZoneHVACSizing);
                if (PurchAir(PurchAirNum).HVACSizingIndex == 0) {
                    ShowSevereError(state, format("{} = {} not found.", s_ipsc->cAlphaFieldNames(17), s_ipsc->cAlphaArgs(17)));
                    ShowContinueError(state, format("Occurs in {} = {}", s_ipsc->cCurrentModuleObject, PurchAir(PurchAirNum).Name));
>>>>>>> e909b503
                    ErrorsFound = true;
                }
            }
            // get optional heating fuel efficiency schedule name
            cAlphaFieldName = "Heating Fuel Efficiency Schedule Name";
            std::string const heatFuelEfficiencySchedName = s_ip->getAlphaFieldValue(fields, schemaProps, "heating_fuel_efficiency_schedule_name");
            if (heatFuelEfficiencySchedName.empty()) {
                PurchAir.heatFuelEffSched = Sched::GetScheduleAlwaysOn(state);
            } else if ((PurchAir.heatFuelEffSched = Sched::GetSchedule(state, heatFuelEfficiencySchedName)) == nullptr) {
                ShowSevereItemNotFound(state, eoh, cAlphaFieldName, heatFuelEfficiencySchedName);
                ErrorsFound = true;
            }
            // get optional cooling fuel efficiency schedule name
            cAlphaFieldName = "Cooling Fuel Efficiency Schedule Name";
            std::string const coolFuelEfficiencySchedName = s_ip->getAlphaFieldValue(fields, schemaProps, "cooling_fuel_efficiency_schedule_name");
            if (coolFuelEfficiencySchedName.empty()) {
                PurchAir.coolFuelEffSched = Sched::GetScheduleAlwaysOn(state);
            } else if ((PurchAir.coolFuelEffSched = Sched::GetSchedule(state, coolFuelEfficiencySchedName)) == nullptr) {
                ShowSevereItemNotFound(state, eoh, cAlphaFieldName, coolFuelEfficiencySchedName);
                ErrorsFound = true;
            }
        }
        EndUniqueNodeCheck(state, s_ipsc->cCurrentModuleObject);
    }

    for (int PurchAirNum = 1; PurchAirNum <= state.dataPurchasedAirMgr->NumPurchAir; ++PurchAirNum) {

        auto &PurchAir = state.dataPurchasedAirMgr->PurchAir(PurchAirNum);
        // Setup Output variables
        //    energy variables
        SetupOutputVariable(state,
                            "Zone Ideal Loads Supply Air Sensible Heating Energy",
                            Constant::Units::J,
                            PurchAir.SenHeatEnergy,
                            OutputProcessor::TimeStepType::System,
                            OutputProcessor::StoreType::Sum,
                            PurchAir.Name);
        SetupOutputVariable(state,
                            "Zone Ideal Loads Supply Air Latent Heating Energy",
                            Constant::Units::J,
                            PurchAir.LatHeatEnergy,
                            OutputProcessor::TimeStepType::System,
                            OutputProcessor::StoreType::Sum,
                            PurchAir.Name);
        SetupOutputVariable(state,
                            "Zone Ideal Loads Supply Air Total Heating Energy",
                            Constant::Units::J,
                            PurchAir.TotHeatEnergy,
                            OutputProcessor::TimeStepType::System,
                            OutputProcessor::StoreType::Sum,
                            PurchAir.Name,
                            Constant::eResource::DistrictHeatingWater,
                            OutputProcessor::Group::HVAC,
                            OutputProcessor::EndUseCat::Heating);
        SetupOutputVariable(state,
                            "Zone Ideal Loads Supply Air Sensible Cooling Energy",
                            Constant::Units::J,
                            PurchAir.SenCoolEnergy,
                            OutputProcessor::TimeStepType::System,
                            OutputProcessor::StoreType::Sum,
                            PurchAir.Name);
        SetupOutputVariable(state,
                            "Zone Ideal Loads Supply Air Latent Cooling Energy",
                            Constant::Units::J,
                            PurchAir.LatCoolEnergy,
                            OutputProcessor::TimeStepType::System,
                            OutputProcessor::StoreType::Sum,
                            PurchAir.Name);
        SetupOutputVariable(state,
                            "Zone Ideal Loads Supply Air Total Cooling Energy",
                            Constant::Units::J,
                            PurchAir.TotCoolEnergy,
                            OutputProcessor::TimeStepType::System,
                            OutputProcessor::StoreType::Sum,
                            PurchAir.Name,
                            Constant::eResource::DistrictCooling,
                            OutputProcessor::Group::HVAC,
                            OutputProcessor::EndUseCat::Cooling);
        SetupOutputVariable(state,
                            "Zone Ideal Loads Supply Air Total Heating Fuel Energy",
                            Constant::Units::J,
                            PurchAir.TotHeatFuelEnergy,
                            OutputProcessor::TimeStepType::System,
                            OutputProcessor::StoreType::Sum,
                            PurchAir.Name);
        SetupOutputVariable(state,
                            "Zone Ideal Loads Supply Air Total Cooling Fuel Energy",
                            Constant::Units::J,
                            PurchAir.TotCoolFuelEnergy,
                            OutputProcessor::TimeStepType::System,
                            OutputProcessor::StoreType::Sum,
                            PurchAir.Name);
        SetupOutputVariable(state,
                            "Zone Ideal Loads Zone Sensible Heating Energy",
                            Constant::Units::J,
                            PurchAir.ZoneSenHeatEnergy,
                            OutputProcessor::TimeStepType::System,
                            OutputProcessor::StoreType::Sum,
                            PurchAir.Name);
        SetupOutputVariable(state,
                            "Zone Ideal Loads Zone Latent Heating Energy",
                            Constant::Units::J,
                            PurchAir.ZoneLatHeatEnergy,
                            OutputProcessor::TimeStepType::System,
                            OutputProcessor::StoreType::Sum,
                            PurchAir.Name);
        SetupOutputVariable(state,
                            "Zone Ideal Loads Zone Total Heating Energy",
                            Constant::Units::J,
                            PurchAir.ZoneTotHeatEnergy,
                            OutputProcessor::TimeStepType::System,
                            OutputProcessor::StoreType::Sum,
                            PurchAir.Name);
        SetupOutputVariable(state,
                            "Zone Ideal Loads Zone Sensible Cooling Energy",
                            Constant::Units::J,
                            PurchAir.ZoneSenCoolEnergy,
                            OutputProcessor::TimeStepType::System,
                            OutputProcessor::StoreType::Sum,
                            PurchAir.Name);
        SetupOutputVariable(state,
                            "Zone Ideal Loads Zone Latent Cooling Energy",
                            Constant::Units::J,
                            PurchAir.ZoneLatCoolEnergy,
                            OutputProcessor::TimeStepType::System,
                            OutputProcessor::StoreType::Sum,
                            PurchAir.Name);
        SetupOutputVariable(state,
                            "Zone Ideal Loads Zone Total Cooling Energy",
                            Constant::Units::J,
                            PurchAir.ZoneTotCoolEnergy,
                            OutputProcessor::TimeStepType::System,
                            OutputProcessor::StoreType::Sum,
                            PurchAir.Name);
        SetupOutputVariable(state,
                            "Zone Ideal Loads Outdoor Air Sensible Heating Energy",
                            Constant::Units::J,
                            PurchAir.OASenHeatEnergy,
                            OutputProcessor::TimeStepType::System,
                            OutputProcessor::StoreType::Sum,
                            PurchAir.Name);
        SetupOutputVariable(state,
                            "Zone Ideal Loads Outdoor Air Latent Heating Energy",
                            Constant::Units::J,
                            PurchAir.OALatHeatEnergy,
                            OutputProcessor::TimeStepType::System,
                            OutputProcessor::StoreType::Sum,
                            PurchAir.Name);
        SetupOutputVariable(state,
                            "Zone Ideal Loads Outdoor Air Total Heating Energy",
                            Constant::Units::J,
                            PurchAir.OATotHeatEnergy,
                            OutputProcessor::TimeStepType::System,
                            OutputProcessor::StoreType::Sum,
                            PurchAir.Name);
        SetupOutputVariable(state,
                            "Zone Ideal Loads Outdoor Air Sensible Cooling Energy",
                            Constant::Units::J,
                            PurchAir.OASenCoolEnergy,
                            OutputProcessor::TimeStepType::System,
                            OutputProcessor::StoreType::Sum,
                            PurchAir.Name);
        SetupOutputVariable(state,
                            "Zone Ideal Loads Outdoor Air Latent Cooling Energy",
                            Constant::Units::J,
                            PurchAir.OALatCoolEnergy,
                            OutputProcessor::TimeStepType::System,
                            OutputProcessor::StoreType::Sum,
                            PurchAir.Name);
        SetupOutputVariable(state,
                            "Zone Ideal Loads Outdoor Air Total Cooling Energy",
                            Constant::Units::J,
                            PurchAir.OATotCoolEnergy,
                            OutputProcessor::TimeStepType::System,
                            OutputProcessor::StoreType::Sum,
                            PurchAir.Name);
        SetupOutputVariable(state,
                            "Zone Ideal Loads Heat Recovery Sensible Heating Energy",
                            Constant::Units::J,
                            PurchAir.HtRecSenHeatEnergy,
                            OutputProcessor::TimeStepType::System,
                            OutputProcessor::StoreType::Sum,
                            PurchAir.Name);
        SetupOutputVariable(state,
                            "Zone Ideal Loads Heat Recovery Latent Heating Energy",
                            Constant::Units::J,
                            PurchAir.HtRecLatHeatEnergy,
                            OutputProcessor::TimeStepType::System,
                            OutputProcessor::StoreType::Sum,
                            PurchAir.Name);
        SetupOutputVariable(state,
                            "Zone Ideal Loads Heat Recovery Total Heating Energy",
                            Constant::Units::J,
                            PurchAir.HtRecTotHeatEnergy,
                            OutputProcessor::TimeStepType::System,
                            OutputProcessor::StoreType::Sum,
                            PurchAir.Name);
        SetupOutputVariable(state,
                            "Zone Ideal Loads Heat Recovery Sensible Cooling Energy",
                            Constant::Units::J,
                            PurchAir.HtRecSenCoolEnergy,
                            OutputProcessor::TimeStepType::System,
                            OutputProcessor::StoreType::Sum,
                            PurchAir.Name);
        SetupOutputVariable(state,
                            "Zone Ideal Loads Heat Recovery Latent Cooling Energy",
                            Constant::Units::J,
                            PurchAir.HtRecLatCoolEnergy,
                            OutputProcessor::TimeStepType::System,
                            OutputProcessor::StoreType::Sum,
                            PurchAir.Name);
        SetupOutputVariable(state,
                            "Zone Ideal Loads Heat Recovery Total Cooling Energy",
                            Constant::Units::J,
                            PurchAir.HtRecTotCoolEnergy,
                            OutputProcessor::TimeStepType::System,
                            OutputProcessor::StoreType::Sum,
                            PurchAir.Name);
        SetupOutputVariable(state,
                            "Zone Ideal Loads Zone Heating Fuel Energy",
                            Constant::Units::J,
                            PurchAir.ZoneTotHeatFuelEnergy,
                            OutputProcessor::TimeStepType::System,
                            OutputProcessor::StoreType::Sum,
                            PurchAir.Name);
        SetupOutputVariable(state,
                            "Zone Ideal Loads Zone Cooling Fuel Energy",
                            Constant::Units::J,
                            PurchAir.ZoneTotCoolFuelEnergy,
                            OutputProcessor::TimeStepType::System,
                            OutputProcessor::StoreType::Sum,
                            PurchAir.Name);

        //    rate variables
        SetupOutputVariable(state,
                            "Zone Ideal Loads Supply Air Sensible Heating Rate",
                            Constant::Units::W,
                            PurchAir.SenHeatRate,
                            OutputProcessor::TimeStepType::System,
                            OutputProcessor::StoreType::Average,
                            PurchAir.Name);
        SetupOutputVariable(state,
                            "Zone Ideal Loads Supply Air Latent Heating Rate",
                            Constant::Units::W,
                            PurchAir.LatHeatRate,
                            OutputProcessor::TimeStepType::System,
                            OutputProcessor::StoreType::Average,
                            PurchAir.Name);
        SetupOutputVariable(state,
                            "Zone Ideal Loads Supply Air Total Heating Rate",
                            Constant::Units::W,
                            PurchAir.TotHeatRate,
                            OutputProcessor::TimeStepType::System,
                            OutputProcessor::StoreType::Average,
                            PurchAir.Name);
        SetupOutputVariable(state,
                            "Zone Ideal Loads Supply Air Sensible Cooling Rate",
                            Constant::Units::W,
                            PurchAir.SenCoolRate,
                            OutputProcessor::TimeStepType::System,
                            OutputProcessor::StoreType::Average,
                            PurchAir.Name);
        SetupOutputVariable(state,
                            "Zone Ideal Loads Supply Air Latent Cooling Rate",
                            Constant::Units::W,
                            PurchAir.LatCoolRate,
                            OutputProcessor::TimeStepType::System,
                            OutputProcessor::StoreType::Average,
                            PurchAir.Name);
        SetupOutputVariable(state,
                            "Zone Ideal Loads Supply Air Total Cooling Rate",
                            Constant::Units::W,
                            PurchAir.TotCoolRate,
                            OutputProcessor::TimeStepType::System,
                            OutputProcessor::StoreType::Average,
                            PurchAir.Name);
        SetupOutputVariable(state,
                            "Zone Ideal Loads Supply Air Total Heating Fuel Energy Rate",
                            Constant::Units::W,
                            PurchAir.TotHeatFuelRate,
                            OutputProcessor::TimeStepType::System,
                            OutputProcessor::StoreType::Average,
                            PurchAir.Name);
        SetupOutputVariable(state,
                            "Zone Ideal Loads Supply Air Total Cooling Fuel Energy Rate",
                            Constant::Units::W,
                            PurchAir.TotCoolFuelRate,
                            OutputProcessor::TimeStepType::System,
                            OutputProcessor::StoreType::Average,
                            PurchAir.Name);
        SetupOutputVariable(state,
                            "Zone Ideal Loads Zone Sensible Heating Rate",
                            Constant::Units::W,
                            PurchAir.ZoneSenHeatRate,
                            OutputProcessor::TimeStepType::System,
                            OutputProcessor::StoreType::Average,
                            PurchAir.Name);
        SetupOutputVariable(state,
                            "Zone Ideal Loads Zone Latent Heating Rate",
                            Constant::Units::W,
                            PurchAir.ZoneLatHeatRate,
                            OutputProcessor::TimeStepType::System,
                            OutputProcessor::StoreType::Average,
                            PurchAir.Name);
        SetupOutputVariable(state,
                            "Zone Ideal Loads Zone Total Heating Rate",
                            Constant::Units::W,
                            PurchAir.ZoneTotHeatRate,
                            OutputProcessor::TimeStepType::System,
                            OutputProcessor::StoreType::Average,
                            PurchAir.Name);
        SetupOutputVariable(state,
                            "Zone Ideal Loads Zone Sensible Cooling Rate",
                            Constant::Units::W,
                            PurchAir.ZoneSenCoolRate,
                            OutputProcessor::TimeStepType::System,
                            OutputProcessor::StoreType::Average,
                            PurchAir.Name);
        SetupOutputVariable(state,
                            "Zone Ideal Loads Zone Latent Cooling Rate",
                            Constant::Units::W,
                            PurchAir.ZoneLatCoolRate,
                            OutputProcessor::TimeStepType::System,
                            OutputProcessor::StoreType::Average,
                            PurchAir.Name);
        SetupOutputVariable(state,
                            "Zone Ideal Loads Zone Total Cooling Rate",
                            Constant::Units::W,
                            PurchAir.ZoneTotCoolRate,
                            OutputProcessor::TimeStepType::System,
                            OutputProcessor::StoreType::Average,
                            PurchAir.Name);
        SetupOutputVariable(state,
                            "Zone Ideal Loads Outdoor Air Sensible Heating Rate",
                            Constant::Units::W,
                            PurchAir.OASenHeatRate,
                            OutputProcessor::TimeStepType::System,
                            OutputProcessor::StoreType::Average,
                            PurchAir.Name);
        SetupOutputVariable(state,
                            "Zone Ideal Loads Outdoor Air Latent Heating Rate",
                            Constant::Units::W,
                            PurchAir.OALatHeatRate,
                            OutputProcessor::TimeStepType::System,
                            OutputProcessor::StoreType::Average,
                            PurchAir.Name);
        SetupOutputVariable(state,
                            "Zone Ideal Loads Outdoor Air Total Heating Rate",
                            Constant::Units::W,
                            PurchAir.OATotHeatRate,
                            OutputProcessor::TimeStepType::System,
                            OutputProcessor::StoreType::Average,
                            PurchAir.Name);
        SetupOutputVariable(state,
                            "Zone Ideal Loads Outdoor Air Sensible Cooling Rate",
                            Constant::Units::W,
                            PurchAir.OASenCoolRate,
                            OutputProcessor::TimeStepType::System,
                            OutputProcessor::StoreType::Average,
                            PurchAir.Name);
        SetupOutputVariable(state,
                            "Zone Ideal Loads Outdoor Air Latent Cooling Rate",
                            Constant::Units::W,
                            PurchAir.OALatCoolRate,
                            OutputProcessor::TimeStepType::System,
                            OutputProcessor::StoreType::Average,
                            PurchAir.Name);
        SetupOutputVariable(state,
                            "Zone Ideal Loads Outdoor Air Total Cooling Rate",
                            Constant::Units::W,
                            PurchAir.OATotCoolRate,
                            OutputProcessor::TimeStepType::System,
                            OutputProcessor::StoreType::Average,
                            PurchAir.Name);
        SetupOutputVariable(state,
                            "Zone Ideal Loads Heat Recovery Sensible Heating Rate",
                            Constant::Units::W,
                            PurchAir.HtRecSenHeatRate,
                            OutputProcessor::TimeStepType::System,
                            OutputProcessor::StoreType::Average,
                            PurchAir.Name);
        SetupOutputVariable(state,
                            "Zone Ideal Loads Heat Recovery Latent Heating Rate",
                            Constant::Units::W,
                            PurchAir.HtRecLatHeatRate,
                            OutputProcessor::TimeStepType::System,
                            OutputProcessor::StoreType::Average,
                            PurchAir.Name);
        SetupOutputVariable(state,
                            "Zone Ideal Loads Heat Recovery Total Heating Rate",
                            Constant::Units::W,
                            PurchAir.HtRecTotHeatRate,
                            OutputProcessor::TimeStepType::System,
                            OutputProcessor::StoreType::Average,
                            PurchAir.Name);
        SetupOutputVariable(state,
                            "Zone Ideal Loads Heat Recovery Sensible Cooling Rate",
                            Constant::Units::W,
                            PurchAir.HtRecSenCoolRate,
                            OutputProcessor::TimeStepType::System,
                            OutputProcessor::StoreType::Average,
                            PurchAir.Name);
        SetupOutputVariable(state,
                            "Zone Ideal Loads Heat Recovery Latent Cooling Rate",
                            Constant::Units::W,
                            PurchAir.HtRecLatCoolRate,
                            OutputProcessor::TimeStepType::System,
                            OutputProcessor::StoreType::Average,
                            PurchAir.Name);
        SetupOutputVariable(state,
                            "Zone Ideal Loads Heat Recovery Total Cooling Rate",
                            Constant::Units::W,
                            PurchAir.HtRecTotCoolRate,
                            OutputProcessor::TimeStepType::System,
                            OutputProcessor::StoreType::Average,
                            PurchAir.Name);
        SetupOutputVariable(state,
                            "Zone Ideal Loads Zone Heating Fuel Energy Rate",
                            Constant::Units::W,
                            PurchAir.ZoneTotHeatFuelRate,
                            OutputProcessor::TimeStepType::System,
                            OutputProcessor::StoreType::Average,
                            PurchAir.Name);
        SetupOutputVariable(state,
                            "Zone Ideal Loads Zone Cooling Fuel Energy Rate",
                            Constant::Units::W,
                            PurchAir.ZoneTotCoolFuelRate,
                            OutputProcessor::TimeStepType::System,
                            OutputProcessor::StoreType::Average,
                            PurchAir.Name);
        SetupOutputVariable(state,
                            "Zone Ideal Loads Economizer Active Time",
                            Constant::Units::hr,
                            PurchAir.TimeEconoActive,
                            OutputProcessor::TimeStepType::System,
                            OutputProcessor::StoreType::Sum,
                            PurchAir.Name);
        SetupOutputVariable(state,
                            "Zone Ideal Loads Heat Recovery Active Time",
                            Constant::Units::hr,
                            PurchAir.TimeHtRecActive,
                            OutputProcessor::TimeStepType::System,
                            OutputProcessor::StoreType::Sum,
                            PurchAir.Name);

        SetupOutputVariable(state,
                            "Zone Ideal Loads Hybrid Ventilation Available Status",
                            Constant::Units::None,
                            (int &)PurchAir.availStatus,
                            OutputProcessor::TimeStepType::System,
                            OutputProcessor::StoreType::Average,
                            PurchAir.Name);

        // air flows
        SetupOutputVariable(state,
                            "Zone Ideal Loads Outdoor Air Mass Flow Rate",
                            Constant::Units::kg_s,
                            PurchAir.OutdoorAirMassFlowRate,
                            OutputProcessor::TimeStepType::System,
                            OutputProcessor::StoreType::Average,
                            PurchAir.Name);
        SetupOutputVariable(state,
                            "Zone Ideal Loads Outdoor Air Standard Density Volume Flow Rate",
                            Constant::Units::m3_s,
                            PurchAir.OutdoorAirVolFlowRateStdRho,
                            OutputProcessor::TimeStepType::System,
                            OutputProcessor::StoreType::Average,
                            PurchAir.Name);
        SetupOutputVariable(state,
                            "Zone Ideal Loads Supply Air Mass Flow Rate",
                            Constant::Units::kg_s,
                            PurchAir.SupplyAirMassFlowRate,
                            OutputProcessor::TimeStepType::System,
                            OutputProcessor::StoreType::Average,
                            PurchAir.Name);
        SetupOutputVariable(state,
                            "Zone Ideal Loads Supply Air Standard Density Volume Flow Rate",
                            Constant::Units::m3_s,
                            PurchAir.SupplyAirVolFlowRateStdRho,
                            OutputProcessor::TimeStepType::System,
                            OutputProcessor::StoreType::Average,
                            PurchAir.Name);

        // Supply Air temperature
        SetupOutputVariable(state,
                            "Zone Ideal Loads Supply Air Temperature",
                            Constant::Units::C,
                            PurchAir.SupplyTemp,
                            OutputProcessor::TimeStepType::System,
                            OutputProcessor::StoreType::Average,
                            PurchAir.Name);
        // Supply Air Humidity Ratio
        SetupOutputVariable(state,
                            "Zone Ideal Loads Supply Air Humidity Ratio",
                            Constant::Units::kgWater_kgDryAir,
                            PurchAir.SupplyHumRat,
                            OutputProcessor::TimeStepType::System,
                            OutputProcessor::StoreType::Average,
                            PurchAir.Name);

        // Mixed Air temperature
        SetupOutputVariable(state,
                            "Zone Ideal Loads Mixed Air Temperature",
                            Constant::Units::C,
                            PurchAir.MixedAirTemp,
                            OutputProcessor::TimeStepType::System,
                            OutputProcessor::StoreType::Average,
                            PurchAir.Name);
        // Mixed Air Humidity Ratio
        SetupOutputVariable(state,
                            "Zone Ideal Loads Mixed Air Humidity Ratio",
                            Constant::Units::kgWater_kgDryAir,
                            PurchAir.MixedAirHumRat,
                            OutputProcessor::TimeStepType::System,
                            OutputProcessor::StoreType::Average,
                            PurchAir.Name);

        if (state.dataGlobal->AnyEnergyManagementSystemInModel) {
            SetupEMSActuator(state,
                             "Ideal Loads Air System",
                             PurchAir.Name,
                             "Air Mass Flow Rate",
                             "[kg/s]",
                             PurchAir.EMSOverrideMdotOn,
                             PurchAir.EMSValueMassFlowRate);
            SetupEMSActuator(state,
                             "Ideal Loads Air System",
                             PurchAir.Name,
                             "Outdoor Air Mass Flow Rate",
                             "[kg/s]",
                             PurchAir.EMSOverrideOAMdotOn,
                             PurchAir.EMSValueOAMassFlowRate);
            SetupEMSActuator(state,
                             "Ideal Loads Air System",
                             PurchAir.Name,
                             "Air Temperature",
                             "[C]",
                             PurchAir.EMSOverrideSupplyTempOn,
                             PurchAir.EMSValueSupplyTemp);
            SetupEMSActuator(state,
                             "Ideal Loads Air System",
                             PurchAir.Name,
                             "Air Humidity Ratio",
                             "[kgWater/kgDryAir]",
                             PurchAir.EMSOverrideSupplyHumRatOn,
                             PurchAir.EMSValueSupplyHumRat);
        }
    }

    if (ErrorsFound) {
        ShowFatalError(state, format("{}Errors found in input. Preceding conditions cause termination.", RoutineName));
    }
}

void InitPurchasedAir(EnergyPlusData &state, int const PurchAirNum, int const ControlledZoneNum)
{

    // SUBROUTINE INFORMATION:
    //       AUTHOR         Russ Taylor
    //       DATE WRITTEN   Nov 1997

    // PURPOSE OF THIS SUBROUTINE:
    // Initialize the PurchAir data structure.

    // Using/Aliasing
    using DataZoneEquipment::CheckZoneEquipmentList;
    using General::FindNumberInList;
    using ZonePlenum::GetReturnPlenumIndex;
    using ZonePlenum::GetReturnPlenumName;

    // SUBROUTINE LOCAL VARIABLE DECLARATIONS:
    bool UnitOn; // simple checks for error

    // Do the Begin Simulation initializations
    if (state.dataPurchasedAirMgr->InitPurchasedAirMyOneTimeFlag) {
        state.dataPurchasedAirMgr->InitPurchasedAirMyEnvrnFlag.allocate(state.dataPurchasedAirMgr->NumPurchAir);
        state.dataPurchasedAirMgr->InitPurchasedAirMySizeFlag.allocate(state.dataPurchasedAirMgr->NumPurchAir);
        state.dataPurchasedAirMgr->InitPurchasedAirOneTimeUnitInitsDone.allocate(state.dataPurchasedAirMgr->NumPurchAir);
        state.dataPurchasedAirMgr->InitPurchasedAirMyEnvrnFlag = true;
        state.dataPurchasedAirMgr->InitPurchasedAirMySizeFlag = true;
        state.dataPurchasedAirMgr->InitPurchasedAirOneTimeUnitInitsDone = false;
        state.dataPurchasedAirMgr->InitPurchasedAirMyOneTimeFlag = false;
    }

    // need to check all units to see if they are on Zone Equipment List or issue warning
    if (!state.dataPurchasedAirMgr->InitPurchasedAirZoneEquipmentListChecked && state.dataZoneEquip->ZoneEquipInputsFilled) {
        state.dataPurchasedAirMgr->InitPurchasedAirZoneEquipmentListChecked = true;
        for (int Loop = 1; Loop <= state.dataPurchasedAirMgr->NumPurchAir; ++Loop) {
            auto &PurchAirLoop = state.dataPurchasedAirMgr->PurchAir(Loop);

            // link with return plenum if used (i.e., PlenumExhaustAirNodeNum will be non-zero)
            if (PurchAirLoop.PlenumExhaustAirNodeNum > 0) {
                PurchAirLoop.ReturnPlenumIndex = GetReturnPlenumIndex(state, PurchAirLoop.PlenumExhaustAirNodeNum);
                if (PurchAirLoop.ReturnPlenumIndex > 0) {
                    GetReturnPlenumName(state, PurchAirLoop.ReturnPlenumIndex, PurchAirLoop.ReturnPlenumName);
                    InitializePlenumArrays(state, Loop);
                } else {
                    ShowSevereError(state,
                                    format("InitPurchasedAir: {} = {} cannot find ZoneHVAC:ReturnPlenum.  It will not be simulated.",
                                           PurchAirLoop.cObjectName,
                                           PurchAirLoop.Name));
                }
            }

            if (CheckZoneEquipmentList(state, PurchAirLoop.cObjectName, PurchAirLoop.Name)) {
                continue;
            }
            ShowSevereError(state,
                            format("InitPurchasedAir: {} = {} is not on any ZoneHVAC:EquipmentList.  It will not be simulated.",
                                   PurchAirLoop.cObjectName,
                                   PurchAirLoop.Name));
        }
    }

    auto &PurchAir = state.dataPurchasedAirMgr->PurchAir(PurchAirNum);
    // one time inits for each unit - links PurchAirNum with static input data from ControlledZoneNum and ActualZoneNum
    if (!state.dataPurchasedAirMgr->InitPurchasedAirOneTimeUnitInitsDone(PurchAirNum)) {
        state.dataPurchasedAirMgr->InitPurchasedAirOneTimeUnitInitsDone(PurchAirNum) = true;

        // Is the supply node really a zone inlet node?
        // this check has to be done here because of SimPurchasedAir passing in ControlledZoneNum
        int SupplyNodeNum = PurchAir.ZoneSupplyAirNodeNum;
        if (SupplyNodeNum > 0) {
            int NodeIndex = FindNumberInList(SupplyNodeNum,
                                             state.dataZoneEquip->ZoneEquipConfig(ControlledZoneNum).InletNode,
                                             state.dataZoneEquip->ZoneEquipConfig(ControlledZoneNum).NumInletNodes);
            if (NodeIndex == 0) {
                ShowSevereError(state, format("InitPurchasedAir: In {} = {}", PurchAir.cObjectName, PurchAir.Name));
                ShowContinueError(state,
                                  format("Zone Supply Air Node Name={} is not a zone inlet node.", state.dataLoopNodes->NodeID(SupplyNodeNum)));
                ShowContinueError(
                    state,
                    format("Check ZoneHVAC:EquipmentConnections for zone={}", state.dataZoneEquip->ZoneEquipConfig(ControlledZoneNum).ZoneName));
                ShowFatalError(state, "Preceding condition causes termination.");
            }
        }

        // Set recirculation node number
        // If exhaust node is specified, then recirculation is exhaust node, otherwise use zone return node
        // this check has to be done here because of SimPurchasedAir passing in ControlledZoneNum
        bool UseReturnNode = false;
        if (PurchAir.ZoneExhaustAirNodeNum > 0) {
            int ExhaustNodeNum = PurchAir.ZoneExhaustAirNodeNum;
            int NodeIndex = FindNumberInList(ExhaustNodeNum,
                                             state.dataZoneEquip->ZoneEquipConfig(ControlledZoneNum).ExhaustNode,
                                             state.dataZoneEquip->ZoneEquipConfig(ControlledZoneNum).NumExhaustNodes);
            if (NodeIndex == 0) {
                ShowSevereError(state, format("InitPurchasedAir: In {} = {}", PurchAir.cObjectName, PurchAir.Name));
                ShowContinueError(state,
                                  format("Zone Exhaust Air Node Name={} is not a zone exhaust node.", state.dataLoopNodes->NodeID(ExhaustNodeNum)));
                ShowContinueError(
                    state,
                    format("Check ZoneHVAC:EquipmentConnections for zone={}", state.dataZoneEquip->ZoneEquipConfig(ControlledZoneNum).ZoneName));
                ShowContinueError(state, "Zone return air node will be used for ideal loads recirculation air.");
                UseReturnNode = true;
            } else {
                PurchAir.ZoneRecircAirNodeNum = PurchAir.ZoneExhaustAirNodeNum;
            }
        } else {
            UseReturnNode = true;
        }
        if (UseReturnNode) {
            if (state.dataZoneEquip->ZoneEquipConfig(ControlledZoneNum).NumReturnNodes == 1) {
                PurchAir.ZoneRecircAirNodeNum = state.dataZoneEquip->ZoneEquipConfig(ControlledZoneNum).ReturnNode(1);
            } else if (state.dataZoneEquip->ZoneEquipConfig(ControlledZoneNum).NumReturnNodes > 1) {
                ShowWarningError(state, format("InitPurchasedAir: In {} = {}", PurchAir.cObjectName, PurchAir.Name));
                ShowContinueError(state,
                                  "No Zone Exhaust Air Node Name has been specified for this system and the zone has more than one Return Air Node.");
                ShowContinueError(state,
                                  format("Using the first return air node ={}",
                                         state.dataLoopNodes->NodeID(state.dataZoneEquip->ZoneEquipConfig(ControlledZoneNum).ReturnNode(1))));
            } else {
                ShowFatalError(state, format("InitPurchasedAir: In {} = {}", PurchAir.cObjectName, PurchAir.Name));
                ShowContinueError(
                    state,
                    " Invalid recirculation node. No exhaust or return node has been specified for this zone in ZoneHVAC:EquipmentConnections.");
                ShowFatalError(state, "Preceding condition causes termination.");
            }
        }
        // If there is OA and economizer is active, then there must be a limit on cooling flow rate
        if (PurchAir.OutdoorAir && (PurchAir.EconomizerType != Econ::NoEconomizer)) {
            if ((PurchAir.CoolingLimit == LimitType::None) || (PurchAir.CoolingLimit == LimitType::Capacity)) {
                ShowSevereError(state, format("InitPurchasedAir: In {} = {}", PurchAir.cObjectName, PurchAir.Name));
                ShowContinueError(state, "There is outdoor air with economizer active but there is no limit on cooling air flow rate.");
                ShowContinueError(state,
                                  "Cooling Limit must be set to LimitFlowRate or LimitFlowRateAndCapacity, and Maximum Cooling Air Flow Rate "
                                  "must be set to a value or autosize.");
                ShowContinueError(state, "Simulation will proceed with no limit on outdoor air flow rate.");
            }
        }
    }

    if (!state.dataGlobal->SysSizingCalc && state.dataPurchasedAirMgr->InitPurchasedAirMySizeFlag(PurchAirNum)) {

        SizePurchasedAir(state, PurchAirNum);

        state.dataPurchasedAirMgr->InitPurchasedAirMySizeFlag(PurchAirNum) = false;
    }

    // Do the Begin Environment initializations
    if (state.dataGlobal->BeginEnvrnFlag && state.dataPurchasedAirMgr->InitPurchasedAirMyEnvrnFlag(PurchAirNum)) {

        if ((PurchAir.HeatingLimit == LimitType::FlowRate) || (PurchAir.HeatingLimit == LimitType::FlowRateAndCapacity)) {
            PurchAir.MaxHeatMassFlowRate = state.dataEnvrn->StdRhoAir * PurchAir.MaxHeatVolFlowRate;
        } else {
            PurchAir.MaxHeatMassFlowRate = 0.0;
        }
        if ((PurchAir.CoolingLimit == LimitType::FlowRate) || (PurchAir.CoolingLimit == LimitType::FlowRateAndCapacity)) {
            PurchAir.MaxCoolMassFlowRate = state.dataEnvrn->StdRhoAir * PurchAir.MaxCoolVolFlowRate;
        } else {
            PurchAir.MaxCoolMassFlowRate = 0.0;
        }
        state.dataPurchasedAirMgr->InitPurchasedAirMyEnvrnFlag(PurchAirNum) = false;
    }

    if (!state.dataGlobal->BeginEnvrnFlag) {
        state.dataPurchasedAirMgr->InitPurchasedAirMyEnvrnFlag(PurchAirNum) = true;
    }

    auto const &zoneTstatSetpt = state.dataHeatBalFanSys->zoneTstatSetpts(ControlledZoneNum);

    // These initializations are done every iteration
    // check that supply air temps can meet the zone thermostat setpoints
    if (PurchAir.MinCoolSuppAirTemp > zoneTstatSetpt.setptHi && zoneTstatSetpt.setptHi != 0 && PurchAir.CoolingLimit == LimitType::None) {
        // Check if the unit is scheduled off
        UnitOn = true;
        //        IF (PurchAir(PurchAirNum)%AvailSchedPtr > 0) THEN
        if (PurchAir.availSched->getCurrentVal() <= 0) {
            UnitOn = false;
        }
        //        END IF
        // Check if cooling available
        bool CoolOn = true;
        //        IF (PurchAir(PurchAirNum)%CoolSchedPtr > 0) THEN
        if (PurchAir.coolAvailSched->getCurrentVal() <= 0) {
            CoolOn = false;
        }
        //        END IF
        if (UnitOn && CoolOn) {
            if (PurchAir.CoolErrIndex == 0) {
                ShowSevereError(state,
                                format("InitPurchasedAir: For {} = {} serving Zone {}",
                                       PurchAir.cObjectName,
                                       PurchAir.Name,
                                       state.dataHeatBal->Zone(ControlledZoneNum).Name));
                ShowContinueError(state,
                                  format("..the minimum supply air temperature for cooling [{:.2R}] is greater than the zone cooling mean air "
                                         "temperature (MAT) setpoint [{:.2R}].",
                                         PurchAir.MinCoolSuppAirTemp,
                                         zoneTstatSetpt.setptHi));
                ShowContinueError(state, "..For operative and comfort thermostat controls, the MAT setpoint is computed.");
                ShowContinueError(state, "..This error may indicate that the mean radiant temperature or another comfort factor is too warm.");
                ShowContinueError(state, "Unit availability is nominally ON and Cooling availability is nominally ON.");
                ShowContinueError(state, format("Limit Cooling Capacity Type={}", limitTypeNames[(int)PurchAir.CoolingLimit]));
                // could check for optemp control or comfort control here
                ShowContinueErrorTimeStamp(state, "");
            }
            ShowRecurringSevereErrorAtEnd(state,
                                          "InitPurchasedAir: For " + PurchAir.cObjectName + " = " + PurchAir.Name + " serving Zone " +
                                              state.dataHeatBal->Zone(ControlledZoneNum).Name +
                                              ", the minimum supply air temperature for cooling error continues",
                                          PurchAir.CoolErrIndex,
                                          PurchAir.MinCoolSuppAirTemp,
                                          PurchAir.MinCoolSuppAirTemp,
                                          _,
                                          "C",
                                          "C");
        }
    }

    if (PurchAir.MaxHeatSuppAirTemp < zoneTstatSetpt.setptLo && zoneTstatSetpt.setptLo != 0 && PurchAir.HeatingLimit == LimitType::None) {
        // Check if the unit is scheduled off
        UnitOn = true;
        //        IF (PurchAir(PurchAirNum)%AvailSchedPtr > 0) THEN
        if (PurchAir.availSched->getCurrentVal() <= 0) {
            UnitOn = false;
        }
        //        END IF
        // Check if heating and cooling available

        bool HeatOn = true;
        //        IF (PurchAir(PurchAirNum)%HeatSchedPtr > 0) THEN
        if (PurchAir.heatAvailSched->getCurrentVal() <= 0) {
            HeatOn = false;
        }
        //        END IF
        if (UnitOn && HeatOn) {
            if (PurchAir.HeatErrIndex == 0) {
                ShowSevereMessage(state,
                                  format("InitPurchasedAir: For {} = {} serving Zone {}",
                                         PurchAir.cObjectName,
                                         PurchAir.Name,
                                         state.dataHeatBal->Zone(ControlledZoneNum).Name));
                ShowContinueError(state,
                                  format("..the maximum supply air temperature for heating [{:.2R}] is less than the zone mean air temperature "
                                         "heating setpoint [{:.2R}].",
                                         PurchAir.MaxHeatSuppAirTemp,
                                         zoneTstatSetpt.setptLo));
                ShowContinueError(state, "..For operative and comfort thermostat controls, the MAT setpoint is computed.");
                ShowContinueError(state, "..This error may indicate that the mean radiant temperature or another comfort factor is too cold.");
                ShowContinueError(state, "Unit availability is nominally ON and Heating availability is nominally ON.");
                ShowContinueError(state, format("Limit Heating Capacity Type={}", limitTypeNames[(int)PurchAir.HeatingLimit]));
                // could check for optemp control or comfort control here
                ShowContinueErrorTimeStamp(state, "");
            }
            ShowRecurringSevereErrorAtEnd(state,
                                          "InitPurchasedAir: For " + PurchAir.cObjectName + " = " + PurchAir.Name + " serving Zone " +
                                              state.dataHeatBal->Zone(ControlledZoneNum).Name +
                                              ", maximum supply air temperature for heating error continues",
                                          PurchAir.HeatErrIndex,
                                          PurchAir.MaxHeatSuppAirTemp,
                                          PurchAir.MaxHeatSuppAirTemp,
                                          _,
                                          "C",
                                          "C");
        }
    }
    //      IF (ErrorsFound .and. .not. WarmupFlag) THEN
    //        CALL ShowFatalError(state, 'Preceding conditions cause termination.')
    //      ENDIF
}

void SizePurchasedAir(EnergyPlusData &state, int const PurchAirNum)
{

    // SUBROUTINE INFORMATION:
    //       AUTHOR         Fred Buhl
    //       DATE WRITTEN   April 2003
    //       MODIFIED       M. Witte, June 2011, add sizing for new capacity fields
    //                      August 2013 Daeho Kang, add component sizing table entries
    //       RE-ENGINEERED  na

    // PURPOSE OF THIS SUBROUTINE:
    // This subroutine is for sizing Purchased Air Components for which flow rates have not been
    // specified in the input.

    // METHODOLOGY EMPLOYED:
    // Obtains flow rates from the zone sizing arrays.

    // Using/Aliasing
    using namespace DataSizing;
    using HVAC::CoolingCapacitySizing;
    using HVAC::HeatingAirflowSizing;
    using HVAC::HeatingCapacitySizing;
    using Psychrometrics::CPCW;
    using Psychrometrics::CPHW;
    using Psychrometrics::PsyCpAirFnW;
    using Psychrometrics::PsyHFnTdbW;
    using Psychrometrics::RhoH2O;

    // SUBROUTINE PARAMETER DEFINITIONS:
    static constexpr std::string_view RoutineName("SizePurchasedAir: "); // include trailing blank space

    // SUBROUTINE LOCAL VARIABLE DECLARATIONS:
    Real64 MaxHeatVolFlowRateDes;     // Autosized maximum heating air flow for reporting
    Real64 MaxHeatVolFlowRateUser;    // Hardsized maximum heating air flow for reporting
    Real64 MaxCoolVolFlowRateDes;     // Autosized maximum cooling air flow for reporting
    Real64 MaxCoolVolFlowRateUser;    // Hardsized maximum cooling air flow for reporting
    Real64 MaxHeatSensCapDes;         // Autosized maximum sensible heating capacity for reporting
    Real64 MaxHeatSensCapUser;        // Hardsized maximum sensible heating capacity for reporting
    Real64 MaxCoolTotCapDes;          // Autosized maximum sensible cooling capacity for reporting
    Real64 MaxCoolTotCapUser;         // Hardsized maximum sensible cooling capacity for reporting
    std::string CompName;             // component name
    std::string CompType;             // component type
    Real64 TempSize;                  // autosized value of coil input field
                                      // FractionOfAutosizedHeatingCapacity )
    Real64 CoolingAirVolFlowDes(0.0); // cooling supply air flow rate
    Real64 HeatingAirVolFlowDes(0.0); // heating supply air flow rate

    auto &PurchAir = state.dataPurchasedAirMgr->PurchAir(PurchAirNum);

    MaxHeatVolFlowRateDes = 0.0;
    MaxHeatVolFlowRateUser = 0.0;
    MaxCoolVolFlowRateDes = 0.0;
    MaxCoolVolFlowRateUser = 0.0;
    MaxHeatSensCapDes = 0.0;
    MaxHeatSensCapUser = 0.0;
    MaxCoolTotCapDes = 0.0;
    MaxCoolTotCapUser = 0.0;

    state.dataSize->ZoneHeatingOnlyFan = false;
    state.dataSize->ZoneCoolingOnlyFan = false;
    CompType = PurchAir.cObjectName;
    CompName = PurchAir.Name;

    if (state.dataSize->CurZoneEqNum > 0) {
        auto &ZoneEqSizing = state.dataSize->ZoneEqSizing(state.dataSize->CurZoneEqNum);
        std::string SizingString; // input field sizing description (e.g., Nominal Capacity)
        int FieldNum;             // IDD numeric field number where input field description is found
        bool PrintFlag;           // TRUE when sizing information is reported in the eio file
        bool ErrorsFound = false;
        if (PurchAir.HVACSizingIndex > 0) {
            state.dataSize->DataZoneNumber = PurchAir.ZonePtr;
            int zoneHVACIndex = PurchAir.HVACSizingIndex;
            int SAFMethod;       // supply air flow rate sizing method (SupplyAirFlowRate, FlowPerFloorArea, FractionOfAutosizedCoolingAirflow,
                                 // FractionOfAutosizedHeatingAirflow, HeatingCapacitySizing, etc.)
            int CapSizingMethod; // capacity sizing methods (HeatingDesignCapacity, CapacityPerFloorArea, FractionOfAutosizedCoolingCapacity, and
            int SizingMethod;    // Integer representation of sizing method name (e.g., CoolingAirflowSizing, HeatingAirflowSizing,
                                 // CoolingCapacitySizing)

            FieldNum = 5; // N5 , \field Maximum Heating Air Flow Rate
            PrintFlag = true;
            SizingString = state.dataPurchasedAirMgr->PurchAirNumericFields(PurchAirNum).FieldNames(FieldNum) + " [m3/s]";
            if (state.dataSize->ZoneHVACSizing(zoneHVACIndex).HeatingSAFMethod > 0) {
                SizingMethod = HeatingAirflowSizing;
                state.dataSize->ZoneHeatingOnlyFan = true;
                SAFMethod = state.dataSize->ZoneHVACSizing(zoneHVACIndex).HeatingSAFMethod;
                ZoneEqSizing.SizingMethod(SizingMethod) = SAFMethod;
                if (SAFMethod == SupplyAirFlowRate || SAFMethod == FlowPerFloorArea || SAFMethod == FractionOfAutosizedHeatingAirflow) {
                    if (SAFMethod == SupplyAirFlowRate) {
                        if ((state.dataSize->ZoneHVACSizing(zoneHVACIndex).MaxHeatAirVolFlow == AutoSize) &&
                            ((PurchAir.HeatingLimit == LimitType::FlowRate) || (PurchAir.HeatingLimit == LimitType::FlowRateAndCapacity))) {
                            TempSize = state.dataSize->ZoneHVACSizing(zoneHVACIndex).MaxHeatAirVolFlow;
                            HeatingAirFlowSizer sizingHeatingAirFlow;
                            sizingHeatingAirFlow.overrideSizingString(SizingString);
                            // sizingHeatingAirFlow.setHVACSizingIndexData(FanCoil(FanCoilNum).HVACSizingIndex);
                            sizingHeatingAirFlow.initializeWithinEP(state, CompType, CompName, PrintFlag, RoutineName);
                            HeatingAirVolFlowDes = sizingHeatingAirFlow.size(state, TempSize, ErrorsFound);
                        } else {
                            if (state.dataSize->ZoneHVACSizing(zoneHVACIndex).MaxHeatAirVolFlow > 0.0) {
                                HeatingAirFlowSizer sizingHeatingAirFlow;
                                sizingHeatingAirFlow.overrideSizingString(SizingString);
                                // sizingHeatingAirFlow.setHVACSizingIndexData(FanCoil(FanCoilNum).HVACSizingIndex);
                                sizingHeatingAirFlow.initializeWithinEP(state, CompType, CompName, PrintFlag, RoutineName);
                                HeatingAirVolFlowDes =
                                    sizingHeatingAirFlow.size(state, state.dataSize->ZoneHVACSizing(zoneHVACIndex).MaxHeatAirVolFlow, ErrorsFound);
                            }
                        }
                    } else if (SAFMethod == FlowPerFloorArea) {
                        ZoneEqSizing.SystemAirFlow = true;
                        ZoneEqSizing.AirVolFlow = state.dataSize->ZoneHVACSizing(zoneHVACIndex).MaxHeatAirVolFlow *
                                                  state.dataHeatBal->Zone(state.dataSize->DataZoneNumber).FloorArea;
                        TempSize = ZoneEqSizing.AirVolFlow;
                        state.dataSize->DataScalableSizingON = true;
                        HeatingAirFlowSizer sizingHeatingAirFlow;
                        sizingHeatingAirFlow.overrideSizingString(SizingString);
                        // sizingHeatingAirFlow.setHVACSizingIndexData(FanCoil(FanCoilNum).HVACSizingIndex);
                        sizingHeatingAirFlow.initializeWithinEP(state, CompType, CompName, PrintFlag, RoutineName);
                        HeatingAirVolFlowDes = sizingHeatingAirFlow.size(state, TempSize, ErrorsFound);
                    } else if (SAFMethod == FractionOfAutosizedHeatingAirflow) {
                        state.dataSize->DataFracOfAutosizedHeatingAirflow = state.dataSize->ZoneHVACSizing(zoneHVACIndex).MaxHeatAirVolFlow;
                        if ((state.dataSize->ZoneHVACSizing(zoneHVACIndex).MaxHeatAirVolFlow == AutoSize) &&
                            ((PurchAir.HeatingLimit == LimitType::FlowRate) || (PurchAir.HeatingLimit == LimitType::FlowRateAndCapacity))) {
                            TempSize = AutoSize;
                            state.dataSize->DataScalableSizingON = true;
                            HeatingAirFlowSizer sizingHeatingAirFlow;
                            sizingHeatingAirFlow.overrideSizingString(SizingString);
                            // sizingHeatingAirFlow.setHVACSizingIndexData(FanCoil(FanCoilNum).HVACSizingIndex);
                            sizingHeatingAirFlow.initializeWithinEP(state, CompType, CompName, PrintFlag, RoutineName);
                            HeatingAirVolFlowDes = sizingHeatingAirFlow.size(state, TempSize, ErrorsFound);
                        }

                    } else {
                        // Invalid sizing method
                    }
                } else if (SAFMethod == FlowPerHeatingCapacity) {
                    SizingMethod = HeatingCapacitySizing;
                    TempSize = AutoSize;
                    PrintFlag = false;
                    if ((state.dataSize->ZoneHVACSizing(zoneHVACIndex).MaxHeatAirVolFlow == AutoSize) &&
                        ((PurchAir.HeatingLimit == LimitType::FlowRate) || (PurchAir.HeatingLimit == LimitType::FlowRateAndCapacity))) {
                        TempSize = AutoSize;
                        state.dataSize->DataScalableSizingON = true;
                        HeatingCapacitySizer sizerHeatingCapacity;
                        sizerHeatingCapacity.overrideSizingString(SizingString);
                        sizerHeatingCapacity.initializeWithinEP(state, CompType, CompName, PrintFlag, RoutineName);
                        state.dataSize->DataAutosizedHeatingCapacity = sizerHeatingCapacity.size(state, TempSize, ErrorsFound);
                        state.dataSize->DataFlowPerHeatingCapacity = state.dataSize->ZoneHVACSizing(zoneHVACIndex).MaxHeatAirVolFlow;
                        SizingMethod = HeatingAirflowSizing;
                        PrintFlag = true;
                        TempSize = AutoSize;
                        HeatingAirFlowSizer sizingHeatingAirFlow;
                        sizingHeatingAirFlow.overrideSizingString(SizingString);
                        // sizingHeatingAirFlow.setHVACSizingIndexData(FanCoil(FanCoilNum).HVACSizingIndex);
                        sizingHeatingAirFlow.initializeWithinEP(state, CompType, CompName, PrintFlag, RoutineName);
                        HeatingAirVolFlowDes = sizingHeatingAirFlow.size(state, TempSize, ErrorsFound);
                    }
                }
                MaxHeatVolFlowRateDes = max(0.0, HeatingAirVolFlowDes);
                PurchAir.MaxHeatVolFlowRate = MaxHeatVolFlowRateDes;
                state.dataSize->ZoneHeatingOnlyFan = false;

                CapSizingMethod = state.dataSize->ZoneHVACSizing(zoneHVACIndex).HeatingCapMethod;
                ZoneEqSizing.CapSizingMethod = CapSizingMethod;
                if (CapSizingMethod == HeatingDesignCapacity || CapSizingMethod == CapacityPerFloorArea ||
                    CapSizingMethod == FractionOfAutosizedHeatingCapacity) {
                    if (CapSizingMethod == HeatingDesignCapacity) {
                        if (state.dataSize->ZoneHVACSizing(zoneHVACIndex).ScaledHeatingCapacity > 0.0) {
                            ZoneEqSizing.HeatingCapacity = true;
                            ZoneEqSizing.DesHeatingLoad = state.dataSize->ZoneHVACSizing(zoneHVACIndex).ScaledHeatingCapacity;
                        }
                        TempSize = state.dataSize->ZoneHVACSizing(zoneHVACIndex).ScaledHeatingCapacity;
                    } else if (CapSizingMethod == CapacityPerFloorArea) {
                        ZoneEqSizing.HeatingCapacity = true;
                        ZoneEqSizing.DesHeatingLoad = state.dataSize->ZoneHVACSizing(zoneHVACIndex).ScaledHeatingCapacity *
                                                      state.dataHeatBal->Zone(state.dataSize->DataZoneNumber).FloorArea;
                        state.dataSize->DataScalableSizingON = true;
                    } else if (CapSizingMethod == FractionOfAutosizedHeatingCapacity) {
                        state.dataSize->DataFracOfAutosizedHeatingCapacity = state.dataSize->ZoneHVACSizing(zoneHVACIndex).ScaledHeatingCapacity;
                        TempSize = AutoSize;
                    }
                }
                SizingMethod = HeatingCapacitySizing;
                SizingString = "";
                state.dataSize->ZoneHeatingOnlyFan = true;
                PrintFlag = false;
                HeatingCapacitySizer sizerHeatingCapacity;
                sizerHeatingCapacity.overrideSizingString(SizingString);
                sizerHeatingCapacity.initializeWithinEP(state, CompType, CompName, PrintFlag, RoutineName);
                MaxHeatSensCapDes = sizerHeatingCapacity.size(state, TempSize, ErrorsFound);
                state.dataSize->ZoneHeatingOnlyFan = false;
                if (MaxHeatSensCapDes < HVAC::SmallLoad) {
                    MaxHeatSensCapDes = 0.0;
                }
                if (PurchAir.MaxHeatSensCap > 0.0 && MaxHeatSensCapDes > 0.0) {
                    MaxHeatSensCapUser = PurchAir.MaxHeatSensCap;
                    BaseSizer::reportSizerOutput(state,
                                                 PurchAir.cObjectName,
                                                 PurchAir.Name,
                                                 "Design Size Maximum Sensible Heating Capacity [W]",
                                                 MaxHeatSensCapDes,
                                                 "User-Specified Maximum Sensible Heating Capacity [W]",
                                                 MaxHeatSensCapUser);
                    if (state.dataGlobal->DisplayExtraWarnings) {
                        if ((std::abs(MaxHeatSensCapDes - MaxHeatSensCapUser) / MaxHeatSensCapUser) > state.dataSize->AutoVsHardSizingThreshold) {
                            ShowMessage(
                                state,
                                format("SizePurchasedAir: Potential issue with equipment sizing for {} {}", PurchAir.cObjectName, PurchAir.Name));
                            ShowContinueError(state, format("...User-Specified Maximum Sensible Heating Capacity of {:.2R} [W]", MaxHeatSensCapUser));
                            ShowContinueError(
                                state, format("...differs from Design Size Maximum Sensible Heating Capacity of {:.2R} [W]", MaxHeatSensCapDes));
                            ShowContinueError(state, "This may, or may not, indicate mismatched component sizes.");
                            ShowContinueError(state, "Verify that the value entered is intended and is consistent with other components.");
                        }
                    }
                }
            }

            PrintFlag = true;
            if (state.dataSize->ZoneHVACSizing(zoneHVACIndex).CoolingSAFMethod > 0) {
                state.dataSize->ZoneCoolingOnlyFan = true;
                SAFMethod = state.dataSize->ZoneHVACSizing(zoneHVACIndex).CoolingSAFMethod;
                ZoneEqSizing.SizingMethod(SizingMethod) = SAFMethod;
                if (SAFMethod == SupplyAirFlowRate || SAFMethod == FlowPerFloorArea || SAFMethod == FractionOfAutosizedCoolingAirflow) {
                    if (SAFMethod == SupplyAirFlowRate) {
                        if ((state.dataSize->ZoneHVACSizing(zoneHVACIndex).MaxCoolAirVolFlow == AutoSize) &&
                            ((PurchAir.CoolingLimit == LimitType::FlowRate) || (PurchAir.CoolingLimit == LimitType::FlowRateAndCapacity) ||
                             (PurchAir.OutdoorAir && PurchAir.EconomizerType != Econ::NoEconomizer))) {
                            TempSize = state.dataSize->ZoneHVACSizing(zoneHVACIndex).MaxCoolAirVolFlow;
                            CoolingAirFlowSizer sizingCoolingAirFlow;
                            sizingCoolingAirFlow.overrideSizingString(SizingString);
                            sizingCoolingAirFlow.initializeWithinEP(state, CompType, CompName, PrintFlag, RoutineName);
                            CoolingAirVolFlowDes = sizingCoolingAirFlow.size(state, TempSize, ErrorsFound);
                        } else {
                            if (state.dataSize->ZoneHVACSizing(zoneHVACIndex).MaxCoolAirVolFlow > 0.0) {
                                CoolingAirVolFlowDes = state.dataSize->ZoneHVACSizing(zoneHVACIndex).MaxCoolAirVolFlow;
                                CoolingAirFlowSizer sizingCoolingAirFlow;
                                sizingCoolingAirFlow.overrideSizingString(SizingString);
                                sizingCoolingAirFlow.initializeWithinEP(state, CompType, CompName, PrintFlag, RoutineName);
                                CoolingAirVolFlowDes = sizingCoolingAirFlow.size(state, CoolingAirVolFlowDes, ErrorsFound);
                            }
                        }
                    } else if (SAFMethod == FlowPerFloorArea) {
                        ZoneEqSizing.SystemAirFlow = true;
                        ZoneEqSizing.AirVolFlow = state.dataSize->ZoneHVACSizing(zoneHVACIndex).MaxCoolAirVolFlow *
                                                  state.dataHeatBal->Zone(state.dataSize->DataZoneNumber).FloorArea;
                        TempSize = ZoneEqSizing.AirVolFlow;
                        state.dataSize->DataScalableSizingON = true;
                        CoolingAirFlowSizer sizingCoolingAirFlow;
                        std::string stringOverride = "Maximum Cooling Air Flow Rate [m3/s]";
                        if (state.dataGlobal->isEpJSON) {
                            stringOverride = "maximum_cooling_air_flow_rate [m3/s]";
                        }
                        sizingCoolingAirFlow.overrideSizingString(stringOverride);
                        // sizingCoolingAirFlow.setHVACSizingIndexData(FanCoil(FanCoilNum).HVACSizingIndex);
                        sizingCoolingAirFlow.initializeWithinEP(state, CompType, CompName, PrintFlag, RoutineName);
                        CoolingAirVolFlowDes = sizingCoolingAirFlow.size(state, TempSize, ErrorsFound);
                    } else if (SAFMethod == FractionOfAutosizedCoolingAirflow) {
                        if ((state.dataSize->ZoneHVACSizing(zoneHVACIndex).MaxCoolAirVolFlow == AutoSize) &&
                            ((PurchAir.CoolingLimit == LimitType::FlowRate) || (PurchAir.CoolingLimit == LimitType::FlowRateAndCapacity) ||
                             (PurchAir.OutdoorAir && PurchAir.EconomizerType != Econ::NoEconomizer))) {
                            state.dataSize->DataFracOfAutosizedCoolingAirflow = state.dataSize->ZoneHVACSizing(zoneHVACIndex).MaxCoolAirVolFlow;
                            TempSize = AutoSize;
                            state.dataSize->DataScalableSizingON = true;
                            CoolingAirFlowSizer sizingCoolingAirFlow;
                            std::string stringOverride = "Maximum Cooling Air Flow Rate [m3/s]";
                            if (state.dataGlobal->isEpJSON) {
                                stringOverride = "maximum_cooling_air_flow_rate [m3/s]";
                            }
                            sizingCoolingAirFlow.overrideSizingString(stringOverride);
                            // sizingCoolingAirFlow.setHVACSizingIndexData(FanCoil(FanCoilNum).HVACSizingIndex);
                            sizingCoolingAirFlow.initializeWithinEP(state, CompType, CompName, PrintFlag, RoutineName);
                            CoolingAirVolFlowDes = sizingCoolingAirFlow.size(state, TempSize, ErrorsFound);
                        }
                    } else {
                        // Invalid scalable sizing method
                    }
                } else if (SAFMethod == FlowPerCoolingCapacity) {
                    if ((state.dataSize->ZoneHVACSizing(zoneHVACIndex).MaxCoolAirVolFlow == AutoSize) &&
                        ((PurchAir.CoolingLimit == LimitType::FlowRate) || (PurchAir.CoolingLimit == LimitType::FlowRateAndCapacity) ||
                         (PurchAir.OutdoorAir && PurchAir.EconomizerType != Econ::NoEconomizer))) {
                        SizingMethod = CoolingCapacitySizing;
                        TempSize = AutoSize;
                        PrintFlag = false;
                        CoolingCapacitySizer sizerCoolingCapacity;
                        sizerCoolingCapacity.overrideSizingString(SizingString);
                        sizerCoolingCapacity.initializeWithinEP(state, CompType, CompName, PrintFlag, RoutineName);
                        state.dataSize->DataAutosizedCoolingCapacity = sizerCoolingCapacity.size(state, TempSize, ErrorsFound);
                        state.dataSize->DataFlowPerCoolingCapacity = state.dataSize->ZoneHVACSizing(zoneHVACIndex).MaxCoolAirVolFlow;
                        PrintFlag = true;
                        TempSize = AutoSize;
                        state.dataSize->DataScalableSizingON = true;
                        CoolingAirFlowSizer sizingCoolingAirFlow;
                        std::string stringOverride = "Maximum Cooling Air Flow Rate [m3/s]";
                        if (state.dataGlobal->isEpJSON) {
                            stringOverride = "maximum_cooling_air_flow_rate [m3/s]";
                        }
                        sizingCoolingAirFlow.overrideSizingString(stringOverride);
                        // sizingCoolingAirFlow.setHVACSizingIndexData(FanCoil(FanCoilNum).HVACSizingIndex);
                        sizingCoolingAirFlow.initializeWithinEP(state, CompType, CompName, PrintFlag, RoutineName);
                        CoolingAirVolFlowDes = sizingCoolingAirFlow.size(state, TempSize, ErrorsFound);
                    }
                }
                MaxCoolVolFlowRateDes = max(0.0, CoolingAirVolFlowDes);
                PurchAir.MaxCoolVolFlowRate = MaxCoolVolFlowRateDes;
                state.dataSize->ZoneCoolingOnlyFan = false;
                state.dataSize->DataScalableSizingON = false;

                CapSizingMethod = state.dataSize->ZoneHVACSizing(zoneHVACIndex).CoolingCapMethod;
                ZoneEqSizing.CapSizingMethod = CapSizingMethod;
                if (CapSizingMethod == CoolingDesignCapacity || CapSizingMethod == CapacityPerFloorArea ||
                    CapSizingMethod == FractionOfAutosizedCoolingCapacity) {
                    if (CapSizingMethod == CoolingDesignCapacity) {
                        if (state.dataSize->ZoneHVACSizing(zoneHVACIndex).ScaledCoolingCapacity > 0.0) {
                            ZoneEqSizing.CoolingCapacity = true;
                            ZoneEqSizing.DesCoolingLoad = state.dataSize->ZoneHVACSizing(zoneHVACIndex).ScaledCoolingCapacity;
                        } else {
                            state.dataSize->DataFlowUsedForSizing = state.dataSize->FinalZoneSizing(state.dataSize->CurZoneEqNum).DesCoolMassFlow;
                        }
                        TempSize = state.dataSize->ZoneHVACSizing(zoneHVACIndex).ScaledCoolingCapacity;
                    } else if (CapSizingMethod == CapacityPerFloorArea) {
                        ZoneEqSizing.CoolingCapacity = true;
                        ZoneEqSizing.DesCoolingLoad = state.dataSize->ZoneHVACSizing(zoneHVACIndex).ScaledCoolingCapacity *
                                                      state.dataHeatBal->Zone(state.dataSize->DataZoneNumber).FloorArea;
                        state.dataSize->DataScalableSizingON = true;
                    } else if (CapSizingMethod == FractionOfAutosizedCoolingCapacity) {
                        state.dataSize->DataFracOfAutosizedHeatingCapacity = state.dataSize->ZoneHVACSizing(zoneHVACIndex).ScaledCoolingCapacity;
                        state.dataSize->DataFlowUsedForSizing = state.dataSize->FinalZoneSizing(state.dataSize->CurZoneEqNum).DesCoolMassFlow;
                        TempSize = AutoSize;
                    }
                }
                // SizingMethod = CoolingCapacitySizing;
                SizingString = "";
                state.dataSize->ZoneCoolingOnlyFan = true;
                PrintFlag = false;
                TempSize = PurchAir.MaxCoolTotCap;
                CoolingCapacitySizer sizerCoolingCapacity;
                sizerCoolingCapacity.overrideSizingString(SizingString);
                sizerCoolingCapacity.initializeWithinEP(state, CompType, CompName, PrintFlag, RoutineName);
                MaxCoolTotCapDes = sizerCoolingCapacity.size(state, TempSize, ErrorsFound);
                state.dataSize->ZoneCoolingOnlyFan = false;
                if (MaxCoolTotCapDes < HVAC::SmallLoad) {
                    MaxCoolTotCapDes = 0.0;
                }
                if (PurchAir.MaxCoolTotCap > 0.0 && MaxCoolTotCapDes > 0.0) {
                    MaxCoolTotCapUser = PurchAir.MaxCoolTotCap;
                    BaseSizer::reportSizerOutput(state,
                                                 PurchAir.cObjectName,
                                                 PurchAir.Name,
                                                 "Design Size Maximum Total Cooling Capacity [W]",
                                                 MaxCoolTotCapDes,
                                                 "User-Specified Maximum Total Cooling Capacity [W]",
                                                 MaxCoolTotCapUser);
                    if (state.dataGlobal->DisplayExtraWarnings) {
                        if ((std::abs(MaxCoolTotCapDes - MaxCoolTotCapUser) / MaxCoolTotCapUser) > state.dataSize->AutoVsHardSizingThreshold) {
                            ShowMessage(
                                state,
                                format("SizePurchasedAir: Potential issue with equipment sizing for {} {}", PurchAir.cObjectName, PurchAir.Name));
                            ShowContinueError(state, format("User-Specified Maximum Total Cooling Capacity of {:.2R} [W]", MaxCoolTotCapUser));
                            ShowContinueError(state,
                                              format("differs from Design Size Maximum Total Cooling Capacity of {:.2R} [W]", MaxCoolTotCapDes));
                            ShowContinueError(state, "This may, or may not, indicate mismatched component sizes.");
                            ShowContinueError(state, "Verify that the value entered is intended and is consistent with other components.");
                        }
                    }
                }
            }

        } else {
            // SizingString = "Maximum Heating Air Flow Rate [m3/s]";
            // SizingMethod = HeatingAirflowSizing;
            FieldNum = 5;
            SizingString = state.dataPurchasedAirMgr->PurchAirNumericFields(PurchAirNum).FieldNames(FieldNum) + " [m3/s]";
            bool IsAutoSize = false;
            PrintFlag = true;
            if ((PurchAir.MaxHeatVolFlowRate == AutoSize) &&
                ((PurchAir.HeatingLimit == LimitType::FlowRate) || (PurchAir.HeatingLimit == LimitType::FlowRateAndCapacity))) {
                IsAutoSize = true;
            }
            if (!IsAutoSize && !state.dataSize->ZoneSizingRunDone) { // Simulation continue
                if (PurchAir.MaxHeatVolFlowRate > 0.0) {
                    HeatingAirFlowSizer sizingHeatingAirFlow;
                    sizingHeatingAirFlow.overrideSizingString(SizingString);
                    // sizingHeatingAirFlow.setHVACSizingIndexData(FanCoil(FanCoilNum).HVACSizingIndex);
                    sizingHeatingAirFlow.initializeWithinEP(state, CompType, CompName, PrintFlag, RoutineName);
                    PurchAir.MaxHeatVolFlowRate = sizingHeatingAirFlow.size(state, PurchAir.MaxHeatVolFlowRate, ErrorsFound);
                }
                MaxHeatVolFlowRateDes = 0.0;
            } else {
                state.dataSize->ZoneHeatingOnlyFan = true;
                TempSize = PurchAir.MaxHeatVolFlowRate;
                HeatingAirFlowSizer sizingHeatingAirFlow;
                sizingHeatingAirFlow.overrideSizingString(SizingString);
                // sizingHeatingAirFlow.setHVACSizingIndexData(FanCoil(FanCoilNum).HVACSizingIndex);
                sizingHeatingAirFlow.initializeWithinEP(state, CompType, CompName, PrintFlag, RoutineName);
                MaxHeatVolFlowRateDes = sizingHeatingAirFlow.size(state, PurchAir.MaxHeatVolFlowRate, ErrorsFound);
                PurchAir.MaxHeatVolFlowRate = MaxHeatVolFlowRateDes;
                state.dataSize->ZoneHeatingOnlyFan = false;
            }

            IsAutoSize = false;
            // SizingMethod = HeatingCapacitySizing;
            FieldNum = 6; // N6, \field Maximum Sensible Heating Capacity
            SizingString = state.dataPurchasedAirMgr->PurchAirNumericFields(PurchAirNum).FieldNames(FieldNum) + " [m3/s]";
            if ((PurchAir.MaxHeatSensCap == AutoSize) &&
                ((PurchAir.HeatingLimit == LimitType::Capacity) || (PurchAir.HeatingLimit == LimitType::FlowRateAndCapacity))) {
                IsAutoSize = true;
            }
            if (!IsAutoSize && !state.dataSize->ZoneSizingRunDone) { // Simulation continue
                if (PurchAir.MaxHeatSensCap > 0.0) {
                    HeatingCapacitySizer sizerHeatingCapacity;
                    sizerHeatingCapacity.overrideSizingString(SizingString);
                    sizerHeatingCapacity.initializeWithinEP(state, CompType, CompName, PrintFlag, RoutineName);
                    MaxHeatSensCapDes = sizerHeatingCapacity.size(state, PurchAir.MaxHeatSensCap, ErrorsFound);
                }
            } else {
                TempSize = PurchAir.MaxHeatSensCap;
                ZoneEqSizing.OAVolFlow = state.dataSize->FinalZoneSizing(state.dataSize->CurZoneEqNum).MinOA;
                state.dataSize->ZoneHeatingOnlyFan = true;
                PrintFlag = false;
                HeatingCapacitySizer sizerHeatingCapacity;
                sizerHeatingCapacity.overrideSizingString(SizingString);
                sizerHeatingCapacity.initializeWithinEP(state, CompType, CompName, PrintFlag, RoutineName);
                MaxHeatSensCapDes = sizerHeatingCapacity.size(state, TempSize, ErrorsFound);
                state.dataSize->ZoneHeatingOnlyFan = false;
            }
            if (MaxHeatSensCapDes < HVAC::SmallLoad) {
                MaxHeatSensCapDes = 0.0;
            }
            if (IsAutoSize) {
                PurchAir.MaxHeatSensCap = MaxHeatSensCapDes;
                BaseSizer::reportSizerOutput(
                    state, PurchAir.cObjectName, PurchAir.Name, "Design Size Maximum Sensible Heating Capacity [W]", MaxHeatSensCapDes);
                // If there is OA, check if sizing calcs have OA>0, throw warning if not
                if ((PurchAir.OutdoorAir) && (state.dataSize->FinalZoneSizing(state.dataSize->CurZoneEqNum).MinOA == 0.0)) {
                    ShowWarningError(state, format("InitPurchasedAir: In {} = {}", PurchAir.cObjectName, PurchAir.Name));
                    ShowContinueError(state, "There is outdoor air specified in this object, but the design outdoor air flow rate for this ");
                    ShowContinueError(state, "zone is zero. The Maximum Sensible Heating Capacity will be autosized for zero outdoor air flow. ");
                    ShowContinueError(state,
                                      format("Check the outdoor air specifications in the Sizing:Zone object for zone {}.",
                                             state.dataSize->FinalZoneSizing(state.dataSize->CurZoneEqNum).ZoneName));
                }
            } else {
                if (PurchAir.MaxHeatSensCap > 0.0 && MaxHeatSensCapDes > 0.0) {
                    MaxHeatSensCapUser = PurchAir.MaxHeatSensCap;
                    BaseSizer::reportSizerOutput(state,
                                                 PurchAir.cObjectName,
                                                 PurchAir.Name,
                                                 "Design Size Maximum Sensible Heating Capacity [W]",
                                                 MaxHeatSensCapDes,
                                                 "User-Specified Maximum Sensible Heating Capacity [W]",
                                                 MaxHeatSensCapUser);
                    if (state.dataGlobal->DisplayExtraWarnings) {
                        if ((std::abs(MaxHeatSensCapDes - MaxHeatSensCapUser) / MaxHeatSensCapUser) > state.dataSize->AutoVsHardSizingThreshold) {
                            ShowMessage(
                                state,
                                format("SizePurchasedAir: Potential issue with equipment sizing for {} {}", PurchAir.cObjectName, PurchAir.Name));
                            ShowContinueError(state, format("...User-Specified Maximum Sensible Heating Capacity of {:.2R} [W]", MaxHeatSensCapUser));
                            ShowContinueError(
                                state, format("...differs from Design Size Maximum Sensible Heating Capacity of {:.2R} [W]", MaxHeatSensCapDes));
                            ShowContinueError(state, "This may, or may not, indicate mismatched component sizes.");
                            ShowContinueError(state, "Verify that the value entered is intended and is consistent with other components.");
                        }
                    }
                }
            }

            PrintFlag = true;
            IsAutoSize = false;
            if ((PurchAir.MaxCoolVolFlowRate == AutoSize) &&
                ((PurchAir.CoolingLimit == LimitType::FlowRate) || (PurchAir.CoolingLimit == LimitType::FlowRateAndCapacity) ||
                 (PurchAir.OutdoorAir && PurchAir.EconomizerType != Econ::NoEconomizer))) {
                IsAutoSize = true;
            }
            if (!IsAutoSize && !state.dataSize->ZoneSizingRunDone) { // Simulation continue
                if (PurchAir.MaxCoolVolFlowRate > 0.0) {
                    CoolingAirFlowSizer sizingCoolingAirFlow;
                    std::string stringOverride = "Maximum Cooling Air Flow Rate [m3/s]";
                    if (state.dataGlobal->isEpJSON) {
                        stringOverride = "maximum_cooling_air_flow_rate [m3/s]";
                    }
                    sizingCoolingAirFlow.overrideSizingString(stringOverride);
                    // sizingCoolingAirFlow.setHVACSizingIndexData(FanCoil(FanCoilNum).HVACSizingIndex);
                    sizingCoolingAirFlow.initializeWithinEP(state, CompType, CompName, PrintFlag, RoutineName);
                    PurchAir.MaxCoolVolFlowRate = sizingCoolingAirFlow.size(state, PurchAir.MaxCoolVolFlowRate, ErrorsFound);
                }
            } else {
                state.dataSize->ZoneCoolingOnlyFan = true;
                TempSize = PurchAir.MaxCoolVolFlowRate;
                CoolingAirFlowSizer sizingCoolingAirFlow;
                std::string stringOverride = "Maximum Cooling Air Flow Rate [m3/s]";
                if (state.dataGlobal->isEpJSON) {
                    stringOverride = "maximum_cooling_air_flow_rate [m3/s]";
                }
                sizingCoolingAirFlow.overrideSizingString(stringOverride);
                // sizingCoolingAirFlow.setHVACSizingIndexData(FanCoil(FanCoilNum).HVACSizingIndex);
                sizingCoolingAirFlow.initializeWithinEP(state, CompType, CompName, PrintFlag, RoutineName);
                MaxCoolVolFlowRateDes = sizingCoolingAirFlow.size(state, TempSize, ErrorsFound);
                PurchAir.MaxCoolVolFlowRate = MaxCoolVolFlowRateDes;
                state.dataSize->ZoneCoolingOnlyFan = false;
            }

            IsAutoSize = false;
            //  SizingMethod = CoolingCapacitySizing;
            FieldNum = 8; // N8, \field Maximum Total Cooling Capacity
            SizingString = state.dataPurchasedAirMgr->PurchAirNumericFields(PurchAirNum).FieldNames(FieldNum) + " [m3/s]";
            if ((PurchAir.MaxCoolTotCap == AutoSize) &&
                ((PurchAir.CoolingLimit == LimitType::Capacity) || (PurchAir.CoolingLimit == LimitType::FlowRateAndCapacity))) {
                IsAutoSize = true;
            }
            if (!IsAutoSize && !state.dataSize->ZoneSizingRunDone) { // Simulation continue
                if (PurchAir.MaxCoolTotCap > 0.0) {
                    CoolingCapacitySizer sizerCoolingCapacity;
                    sizerCoolingCapacity.overrideSizingString(SizingString);
                    sizerCoolingCapacity.initializeWithinEP(state, CompType, CompName, PrintFlag, RoutineName);
                    PurchAir.MaxCoolTotCap = sizerCoolingCapacity.size(state, PurchAir.MaxCoolTotCap, ErrorsFound);
                }
            } else {
                state.dataSize->ZoneCoolingOnlyFan = true;
                ZoneEqSizing.OAVolFlow = state.dataSize->FinalZoneSizing(state.dataSize->CurZoneEqNum).MinOA;
                PrintFlag = false;
                TempSize = PurchAir.MaxCoolTotCap;
                CoolingCapacitySizer sizerCoolingCapacity;
                sizerCoolingCapacity.overrideSizingString(SizingString);
                sizerCoolingCapacity.initializeWithinEP(state, CompType, CompName, PrintFlag, RoutineName);
                MaxCoolTotCapDes = sizerCoolingCapacity.size(state, TempSize, ErrorsFound);
                state.dataSize->ZoneCoolingOnlyFan = false;
            }
            if (MaxCoolTotCapDes < HVAC::SmallLoad) {
                MaxCoolTotCapDes = 0.0;
            }
            if (IsAutoSize) {
                PurchAir.MaxCoolTotCap = MaxCoolTotCapDes;
                BaseSizer::reportSizerOutput(
                    state, PurchAir.cObjectName, PurchAir.Name, "Design Size Maximum Total Cooling Capacity [W]", MaxCoolTotCapDes);
                // If there is OA, check if sizing calcs have OA>0, throw warning if not
                if ((PurchAir.OutdoorAir) && (state.dataSize->FinalZoneSizing(state.dataSize->CurZoneEqNum).MinOA == 0.0)) {
                    ShowWarningError(state, format("SizePurchasedAir: In {} = {}", PurchAir.cObjectName, PurchAir.Name));
                    ShowContinueError(state, "There is outdoor air specified in this object, but the design outdoor air flow rate for this ");
                    ShowContinueError(state, "zone is zero. The Maximum Total Cooling Capacity will be autosized for zero outdoor air flow. ");
                    ShowContinueError(state,
                                      format("Check the outdoor air specifications in the Sizing:Zone object for zone {}.",
                                             state.dataSize->FinalZoneSizing(state.dataSize->CurZoneEqNum).ZoneName));
                }
            } else {
                if (PurchAir.MaxCoolTotCap > 0.0 && MaxCoolTotCapDes > 0.0) {
                    MaxCoolTotCapUser = PurchAir.MaxCoolTotCap;
                    BaseSizer::reportSizerOutput(state,
                                                 PurchAir.cObjectName,
                                                 PurchAir.Name,
                                                 "Design Size Maximum Total Cooling Capacity [W]",
                                                 MaxCoolTotCapDes,
                                                 "User-Specified Maximum Total Cooling Capacity [W]",
                                                 MaxCoolTotCapUser);
                    if (state.dataGlobal->DisplayExtraWarnings) {
                        if ((std::abs(MaxCoolTotCapDes - MaxCoolTotCapUser) / MaxCoolTotCapUser) > state.dataSize->AutoVsHardSizingThreshold) {
                            ShowMessage(
                                state,
                                format("SizePurchasedAir: Potential issue with equipment sizing for {} {}", PurchAir.cObjectName, PurchAir.Name));
                            ShowContinueError(state, format("User-Specified Maximum Total Cooling Capacity of {:.2R} [W]", MaxCoolTotCapUser));
                            ShowContinueError(state,
                                              format("differs from Design Size Maximum Total Cooling Capacity of {:.2R} [W]", MaxCoolTotCapDes));
                            ShowContinueError(state, "This may, or may not, indicate mismatched component sizes.");
                            ShowContinueError(state, "Verify that the value entered is intended and is consistent with other components.");
                        }
                    }
                }
            }
        }
    }
}

void CalcPurchAirLoads(EnergyPlusData &state,
                       int const PurchAirNum,
                       Real64 &SysOutputProvided,   // Sensible output provided [W] cooling = negative
                       Real64 &MoistOutputProvided, // Moisture output provided [kg/s] dehumidification = negative
                       int const ControlledZoneNum)
{

    // SUBROUTINE INFORMATION:
    //       AUTHOR         Russ Taylor
    //       DATE WRITTEN   Nov 1997
    //       MODIFIED       Shirey, Aug 2009 (LatOutputProvided - now MoistOutputProvided)
    //                      M. Witte June 2011, add new features including DCV, economizer, dehumidification
    //                          and humidification,
    //                      July 2012, Chandan Sharma - FSEC: Added hybrid ventilation manager
    //       RE-ENGINEERED  na

    // SUBROUTINE PARAMETER DEFINITIONS:
    static constexpr std::string_view RoutineName("CalcPurchAirLoads");

    // SUBROUTINE LOCAL VARIABLE DECLARATIONS:
    int InNodeNum; // Ideal loads supply node to zone
    //         INTEGER   :: ExhNodeNum        ! Ideal loads exhaust node from zone
    int ZoneNodeNum;                   // Zone air node
    int OANodeNum;                     // Outdoor air inlet node
    int RecircNodeNum;                 // Return air or zone exhaust node
    OpMode OperatingMode;              // current operating mode, Off, Heat, Cool, or DeadBand
    Real64 SupplyMassFlowRate;         // System supply air mass flow rate [kg/s]
    Real64 SupplyMassFlowRateForHumid; // System supply air mass flow rate required to meet humidification load [kg/s]
    Real64 SupplyMassFlowRateForDehum; // System supply air mass flow rate required to meet dehumidification load [kg/s]
    Real64 SupplyMassFlowRateForCool;  // System supply air mass flow rate required to meet sensible cooling load[kg/s]
    Real64 SupplyMassFlowRateForHeat;  // System supply air mass flow rate required to meet sensible heating load[kg/s]
    Real64 SupplyHumRatForHumid;       // Supply air humidity ratio require to meet the humidification load [kgWater/kgDryAir]
    Real64 SupplyHumRatForDehum;       // Supply air humidity ratio require to meet the dehumidification load [kgWater/kgDryAir]
    Real64 OAMassFlowRate;             // Outdoor air mass flow rate [kg/s]
    Real64 OAVolFlowRate;              // Outdoor air volume flow rate at standard density [m3/s]
    Real64 MinOASensOutput;            // Minimum Outdoor air sensible output [W], <0 means OA is cooler than zone air
    Real64 MinOALatOutput;             // Minimum Outdoor air moisture load [kg/s]
    Real64 SensOutput;                 // Sensible output [W] (positive means heating, negative means cooling)
    Real64 HeatSensOutput;             // Heating sensible output [W]
    Real64 CoolSensOutput;             // Cooling sensible output [W] (positive value means cooling)
    Real64 LatOutput;                  // Latent output [W] (positive value means humidification, negative means dehumidification)
    Real64 CoolLatOutput;              // Cooling latent output [W] (positive value means dehumidification)
    Real64 CoolTotOutput;              // Cooling total output [W] (positive value means cooling)
    Real64 DeltaT;                     // Delta temperature - reused in multiple places
    Real64 DeltaHumRat;                // Delta humidity ratio - reused in multiple places
    Real64 QZnHeatSP;                  // Load required to meet heating setpoint [W] (>0 is a heating load)
    Real64 QZnCoolSP;                  // Load required to meet cooling setpoint [W] (<0 is a cooling load)
    Real64 MdotZnHumidSP;              // Load required to meet humidifying setpoint [kgWater/s] (>0 = a humidify load)
    Real64 MdotZnDehumidSP;            // Load required to meet dehumidifying setpoint [kgWater/s] (<0 = a dehumidify load)
    bool UnitOn;
    bool HeatOn;             // Flag for heating and humidification availability schedule, true if heating is on
    bool CoolOn;             // Flag for cooling and dehumidification availability schedule, true if cooling is on
    bool EconoOn;            // Flag for economizer operation, true if economizer is on
    Real64 SupplyHumRatOrig; // Supply inlet to zone humidity ratio before saturation check [kgWater/kgDryAir]
    Real64 SupplyHumRatSat;  // Supply inlet to zone humidity ratio saturation at SupplyTemp [kgWater/kgDryAir]
    Real64 SupplyEnthalpy;   // Supply inlet to zone enthalpy [J/kg]
    Real64 MixedAirEnthalpy; // Mixed air enthalpy [J/kg]
    Real64 CpAir;            // Specific heat [J/kg-C] reused in multiple places
    //         REAL(r64) :: SpecHumOut   ! Specific humidity ratio of outlet air (kg moisture / kg moist air)
    //         REAL(r64) :: SpecHumIn    ! Specific humidity ratio of inlet [zone] air (kg moisture / kg moist air)

    auto &PurchAir = state.dataPurchasedAirMgr->PurchAir(PurchAirNum);

    // Sign convention: SysOutputProvided <0 Supply air is heated on entering zone (zone is cooled)
    //                  SysOutputProvided >0 Supply air is cooled on entering zone (zone is heated)
    InNodeNum = PurchAir.ZoneSupplyAirNodeNum;
    ZoneNodeNum = state.dataZoneEquip->ZoneEquipConfig(ControlledZoneNum).ZoneNode;
    OANodeNum = PurchAir.OutdoorAirNodeNum;
    RecircNodeNum = PurchAir.ZoneRecircAirNodeNum;
    SupplyMassFlowRate = 0.0;
    OAMassFlowRate = 0.0;
    PurchAir.MinOAMassFlowRate = 0.0;
    PurchAir.TimeEconoActive = 0.0;
    PurchAir.TimeHtRecActive = 0.0;
    SysOutputProvided = 0.0;
    MoistOutputProvided = 0.0;
    CoolSensOutput = 0.0;
    CoolLatOutput = 0.0;
    CoolTotOutput = 0.0;
    HeatSensOutput = 0.0;
    LatOutput = 0.0;

    // default unit to ON
    UnitOn = true;
    EconoOn = false;
    // get current zone requirements
    QZnHeatSP = state.dataZoneEnergyDemand->ZoneSysEnergyDemand(ControlledZoneNum).RemainingOutputReqToHeatSP;
    QZnCoolSP = state.dataZoneEnergyDemand->ZoneSysEnergyDemand(ControlledZoneNum).RemainingOutputReqToCoolSP;

    if (allocated(state.dataAvail->ZoneComp)) {
        auto &availMgr = state.dataAvail->ZoneComp(DataZoneEquipment::ZoneEquipType::PurchasedAir).ZoneCompAvailMgrs(PurchAirNum);
        availMgr.ZoneNum = ControlledZoneNum;
        PurchAir.availStatus = availMgr.availStatus;
        // Check if the hybrid ventilation availability manager is turning the unit off
        if (PurchAir.availStatus == Avail::Status::ForceOff) {
            UnitOn = false;
        }
    }

    // Check if the unit is scheduled off
    if (PurchAir.availSched->getCurrentVal() <= 0) {
        UnitOn = false;
    }
    //         END IF
    // Check if heating and cooling available
    HeatOn = true;
    if (PurchAir.heatAvailSched->getCurrentVal() <= 0) {
        HeatOn = false;
    }

    CoolOn = true;
    if (PurchAir.coolAvailSched->getCurrentVal() <= 0) {
        CoolOn = false;
    }
    //         END IF

    if (UnitOn) {
        auto &thisZoneHB = state.dataZoneTempPredictorCorrector->zoneHeatBalance(ControlledZoneNum);
        // Calculate current minimum outdoor air flow rate based on design OA specifications and DCV or CO2 control
        CalcPurchAirMinOAMassFlow(state, PurchAirNum, ControlledZoneNum, OAMassFlowRate);

        // EMS override point  Purch air outdoor air massflow rate.....
        if (PurchAir.EMSOverrideOAMdotOn) {
            OAMassFlowRate = PurchAir.EMSValueOAMassFlowRate;
        }

        // Calculate minimum outdoor air sensible and latent load
        if (PurchAir.OutdoorAir) {
            CpAir = PsyCpAirFnW(state.dataLoopNodes->Node(OANodeNum).HumRat);
            MinOASensOutput = OAMassFlowRate * CpAir * (state.dataLoopNodes->Node(OANodeNum).Temp - state.dataLoopNodes->Node(ZoneNodeNum).Temp);
            MinOALatOutput = OAMassFlowRate * (state.dataLoopNodes->Node(OANodeNum).HumRat - state.dataLoopNodes->Node(ZoneNodeNum).HumRat);
        } else {
            MinOASensOutput = 0.0;
            MinOALatOutput = 0.0;
        }
        // SupplyMassFlowRate = OAMassFlowRate;

        // Check if cooling of the supply air stream is required

        // Cooling operation
        if ((MinOASensOutput >= QZnCoolSP) && (state.dataHeatBalFanSys->TempControlType(ControlledZoneNum) != HVAC::SetptType::SingleHeat)) {
            OperatingMode = OpMode::Cool;
            // Calculate supply mass flow, temp and humidity with the following constraints:
            //  Min cooling supply temp
            //  Max total cooling capacity
            //  Max cooling airflow
            //  Min cooling supply humrat  (and Max heating supply humrat)
            //  Min OA mass flow rate

            // Check if OA flow rate greater than max cooling airflow limit
            if (((PurchAir.CoolingLimit == LimitType::FlowRate) || (PurchAir.CoolingLimit == LimitType::FlowRateAndCapacity)) &&
                (OAMassFlowRate > PurchAir.MaxCoolMassFlowRate)) {
                OAVolFlowRate = OAMassFlowRate / state.dataEnvrn->StdRhoAir;
                if (PurchAir.OAFlowMaxCoolOutputError < 1) {
                    ++PurchAir.OAFlowMaxCoolOutputError;
                    ShowWarningError(state,
                                     format("{} \"{}\" Requested outdoor air flow rate = {:.5T} [m3/s] exceeds limit.",
                                            PurchAir.cObjectName,
                                            PurchAir.Name,
                                            OAVolFlowRate));
                    ShowContinueError(state,
                                      format(" Will be reduced to the Maximum Cooling Air Flow Rate = {:.5T} [m3/s]", PurchAir.MaxCoolVolFlowRate));
                    ShowContinueErrorTimeStamp(state, "");
                } else {
                    ShowRecurringWarningErrorAtEnd(
                        state,
                        PurchAir.cObjectName + " \"" + PurchAir.Name +
                            "\" Requested outdoor air flow rate [m3/s] reduced to Maximum Cooling Air Flow Rate warning continues...",
                        PurchAir.OAFlowMaxCoolOutputIndex,
                        OAVolFlowRate);
                }
                OAMassFlowRate = PurchAir.MaxCoolMassFlowRate;

            } else {
                // Model economizer
                if (PurchAir.EconomizerType != Econ::NoEconomizer) {
                    if (((PurchAir.EconomizerType == Econ::DifferentialDryBulb) &&
                         (state.dataLoopNodes->Node(OANodeNum).Temp < state.dataLoopNodes->Node(PurchAir.ZoneRecircAirNodeNum).Temp)) ||
                        ((PurchAir.EconomizerType == Econ::DifferentialEnthalpy) &&
                         (state.dataLoopNodes->Node(OANodeNum).Enthalpy < state.dataLoopNodes->Node(PurchAir.ZoneRecircAirNodeNum).Enthalpy))) {

                        // Calculate supply MassFlowRate based on sensible load but limit to Max Cooling Supply Air Flow Rate if specified
                        CpAir = PsyCpAirFnW(thisZoneHB.airHumRat);
                        DeltaT = (state.dataLoopNodes->Node(OANodeNum).Temp - state.dataLoopNodes->Node(ZoneNodeNum).Temp);
                        if (DeltaT < -HVAC::SmallTempDiff) {
                            SupplyMassFlowRate = QZnCoolSP / CpAir / DeltaT;
                            if (((PurchAir.CoolingLimit == LimitType::FlowRate) || (PurchAir.CoolingLimit == LimitType::FlowRateAndCapacity)) &&
                                (PurchAir.MaxCoolMassFlowRate > 0.0)) {
                                SupplyMassFlowRate = min(max(SupplyMassFlowRate, 0.0), PurchAir.MaxCoolMassFlowRate);
                            }
                            if (SupplyMassFlowRate > OAMassFlowRate) {
                                EconoOn = true;
                                OAMassFlowRate = SupplyMassFlowRate;
                                PurchAir.TimeEconoActive = state.dataHVACGlobal->TimeStepSys;
                            }
                        }
                    }
                }
            }

            // Determine supply mass flow rate
            // Mass flow rate to meet sensible load, at Minimum Cooling Supply Air Temperature
            SupplyMassFlowRateForCool = 0.0;
            if (CoolOn) {
                CpAir = PsyCpAirFnW(thisZoneHB.airHumRat);
                DeltaT = (PurchAir.MinCoolSuppAirTemp - state.dataLoopNodes->Node(ZoneNodeNum).Temp);
                if (DeltaT < -HVAC::SmallTempDiff) {
                    SupplyMassFlowRateForCool = QZnCoolSP / CpAir / DeltaT;
                }
            }

            // Mass flow rate to meet dehumidification load, if applicable, at Minimum Cooling Supply Humidity Ratio
            SupplyMassFlowRateForDehum = 0.0;
            if (CoolOn) {
                if (PurchAir.DehumidCtrlType == HumControl::Humidistat) {
                    MdotZnDehumidSP = state.dataZoneEnergyDemand->ZoneSysMoistureDemand(ControlledZoneNum).RemainingOutputReqToDehumidSP;
                    DeltaHumRat = (PurchAir.MinCoolSuppAirHumRat - state.dataLoopNodes->Node(ZoneNodeNum).HumRat);
                    if ((DeltaHumRat < -SmallDeltaHumRat) && (MdotZnDehumidSP < 0.0)) {
                        SupplyMassFlowRateForDehum = MdotZnDehumidSP / DeltaHumRat;
                    }
                }
            }

            // Mass flow rate to meet humidification load, if applicable, at Maximum Heating Supply Humidity Ratio
            // This section is the cooling section, so humidification should activate only if humidification control = humidistat
            //   and if dehumidification control = humidistat or none
            SupplyMassFlowRateForHumid = 0.0;
            if (HeatOn) {
                if (PurchAir.HumidCtrlType == HumControl::Humidistat) {
                    if ((PurchAir.DehumidCtrlType == HumControl::Humidistat) || (PurchAir.DehumidCtrlType == HumControl::None)) {
                        MdotZnHumidSP = state.dataZoneEnergyDemand->ZoneSysMoistureDemand(ControlledZoneNum).RemainingOutputReqToHumidSP;
                        DeltaHumRat = (PurchAir.MaxHeatSuppAirHumRat - state.dataLoopNodes->Node(ZoneNodeNum).HumRat);
                        if ((DeltaHumRat > SmallDeltaHumRat) && (MdotZnHumidSP > 0.0)) {
                            SupplyMassFlowRateForHumid = MdotZnHumidSP / DeltaHumRat;
                        }
                    }
                }
            }

            // If cooling capacity is limited to zero, SupplyMassFlowRate* should be set to zero
            if (((PurchAir.CoolingLimit == LimitType::Capacity) || (PurchAir.CoolingLimit == LimitType::FlowRateAndCapacity)) &&
                (PurchAir.MaxCoolTotCap == 0)) {
                SupplyMassFlowRateForCool = 0;
                SupplyMassFlowRateForDehum = 0;
                SupplyMassFlowRateForHumid = 0;
            }

            // Supply mass flow is greatest of these, but limit to cooling max flow rate, if applicable
            SupplyMassFlowRate = max(0.0, OAMassFlowRate, SupplyMassFlowRateForCool, SupplyMassFlowRateForDehum, SupplyMassFlowRateForHumid);
            // EMS override point  Purch air massflow rate..... but only if unit is on, i.e. SupplyMassFlowRate>0.0
            if (PurchAir.EMSOverrideMdotOn) {
                SupplyMassFlowRate = PurchAir.EMSValueMassFlowRate;
                OAMassFlowRate = min(OAMassFlowRate, SupplyMassFlowRate);
            }
            if (((PurchAir.CoolingLimit == LimitType::FlowRate) || (PurchAir.CoolingLimit == LimitType::FlowRateAndCapacity)) &&
                (PurchAir.MaxCoolMassFlowRate > 0.0)) {
                SupplyMassFlowRate = min(SupplyMassFlowRate, PurchAir.MaxCoolMassFlowRate);
            }

            if (SupplyMassFlowRate <= HVAC::VerySmallMassFlow) {
                SupplyMassFlowRate = 0.0;
            }

            // Calculate mixed air conditions
            CalcPurchAirMixedAir(state,
                                 PurchAirNum,
                                 OAMassFlowRate,
                                 SupplyMassFlowRate,
                                 PurchAir.MixedAirTemp,
                                 PurchAir.MixedAirHumRat,
                                 MixedAirEnthalpy,
                                 OperatingMode);

            // Calculate supply air conditions using final massflow rate, imposing capacity limits if specified
            // If capacity limits are exceeded, keep massflow rate where it is and adjust supply temp
            // In general, in the cooling section, don't let SupplyTemp be set to something that results in heating
            if (SupplyMassFlowRate > 0.0) {
                // Calculate supply temp at SupplyMassFlowRate and recheck limit on Minimum Cooling Supply Air Temperature
                CpAir = PsyCpAirFnW(thisZoneHB.airHumRat);
                PurchAir.SupplyTemp = QZnCoolSP / (CpAir * SupplyMassFlowRate) + state.dataLoopNodes->Node(ZoneNodeNum).Temp;
                PurchAir.SupplyTemp = max(PurchAir.SupplyTemp, PurchAir.MinCoolSuppAirTemp);
                // This is the cooling mode, so SupplyTemp can't be more than MixedAirTemp
                PurchAir.SupplyTemp = min(PurchAir.SupplyTemp, PurchAir.MixedAirTemp);
                PurchAir.SupplyHumRat = PurchAir.MixedAirHumRat;
                SupplyEnthalpy = PsyHFnTdbW(PurchAir.SupplyTemp, PurchAir.SupplyHumRat);

                // Check sensible load vs max total cooling capacity, if specified, and adjust supply temp before applying humidity controls
                // Will check again later, too
                if ((PurchAir.CoolingLimit == LimitType::Capacity) || (PurchAir.CoolingLimit == LimitType::FlowRateAndCapacity)) {
                    CpAir = PsyCpAirFnW(PurchAir.MixedAirHumRat);
                    CoolSensOutput = SupplyMassFlowRate * (MixedAirEnthalpy - SupplyEnthalpy);
                    if (CoolSensOutput >= PurchAir.MaxCoolTotCap) {
                        CoolSensOutput = PurchAir.MaxCoolTotCap;
                        SupplyEnthalpy = MixedAirEnthalpy - CoolSensOutput / SupplyMassFlowRate;
                        PurchAir.SupplyTemp = PsyTdbFnHW(SupplyEnthalpy, PurchAir.SupplyHumRat);
                        // This is the cooling mode, so SupplyTemp can't be more than MixedAirTemp
                        PurchAir.SupplyTemp = min(PurchAir.SupplyTemp, PurchAir.MixedAirTemp);
                    } // Capacity limit exceeded
                }

                // Set supply humidity ratio for cooling/dehumidification
                PurchAir.SupplyHumRat = PurchAir.MixedAirHumRat;
                switch (PurchAir.DehumidCtrlType) {
                case HumControl::None: {
                    PurchAir.SupplyHumRat = PurchAir.MixedAirHumRat; // Unnecessary line?
                } break;
                case HumControl::ConstantSensibleHeatRatio: {
                    // SHR = CoolSensOutput/CoolTotOutput
                    // CoolTotOutput = CoolSensOutput/SHR
                    CpAir = PsyCpAirFnW(PurchAir.MixedAirHumRat);
                    CoolSensOutput = SupplyMassFlowRate * CpAir * (PurchAir.MixedAirTemp - PurchAir.SupplyTemp);
                    CoolTotOutput = CoolSensOutput / PurchAir.CoolSHR;
                    SupplyEnthalpy = MixedAirEnthalpy - CoolTotOutput / SupplyMassFlowRate;
                    //  Limit for overdrying (avoid Pysch errors which occur if SupplyEnthalpy is too low for SupplyTemp)
                    SupplyEnthalpy = max(SupplyEnthalpy, PsyHFnTdbW(PurchAir.SupplyTemp, 0.00001));
                    PurchAir.SupplyHumRat = min(PurchAir.SupplyHumRat, PsyWFnTdbH(state, PurchAir.SupplyTemp, SupplyEnthalpy, RoutineName));
                    // Apply min cooling humidity ratio limit
                    PurchAir.SupplyHumRat = max(PurchAir.SupplyHumRat, PurchAir.MinCoolSuppAirHumRat);
                    // But don't let it be higher than incoming MixedAirHumRat
                    PurchAir.SupplyHumRat = min(PurchAir.SupplyHumRat, PurchAir.MixedAirHumRat);
                } break;
                case HumControl::Humidistat: {
                    MdotZnDehumidSP = state.dataZoneEnergyDemand->ZoneSysMoistureDemand(ControlledZoneNum).RemainingOutputReqToDehumidSP;
                    SupplyHumRatForDehum = MdotZnDehumidSP / SupplyMassFlowRate + state.dataLoopNodes->Node(ZoneNodeNum).HumRat;
                    SupplyHumRatForDehum = max(SupplyHumRatForDehum, PurchAir.MinCoolSuppAirHumRat);
                    PurchAir.SupplyHumRat = min(PurchAir.MixedAirHumRat, SupplyHumRatForDehum);
                } break;
                case HumControl::ConstantSupplyHumidityRatio: {
                    PurchAir.SupplyHumRat = PurchAir.MinCoolSuppAirHumRat;
                } break;
                default: {
                    PurchAir.SupplyHumRat = PurchAir.MixedAirHumRat;
                } break;
                }

                // Check supply humidity ratio for humidification (SupplyHumRatForHum should always be < SupplyHumRatForDehum)
                // This section is the cooling section, so humidification should activate only if humidification control = humidistat
                //   and if dehumidification control = humidistat or none
                if (HeatOn) {
                    if (PurchAir.HumidCtrlType == HumControl::Humidistat) {
                        if ((PurchAir.DehumidCtrlType == HumControl::Humidistat) || (PurchAir.DehumidCtrlType == HumControl::None)) {
                            MdotZnHumidSP = state.dataZoneEnergyDemand->ZoneSysMoistureDemand(ControlledZoneNum).RemainingOutputReqToHumidSP;
                            SupplyHumRatForHumid = MdotZnHumidSP / SupplyMassFlowRate + state.dataLoopNodes->Node(ZoneNodeNum).HumRat;
                            SupplyHumRatForHumid = min(SupplyHumRatForHumid, PurchAir.MaxHeatSuppAirHumRat);
                            PurchAir.SupplyHumRat = max(PurchAir.SupplyHumRat, SupplyHumRatForHumid);
                        }
                    }
                }

                //   Limit supply humidity ratio to saturation at supply outlet temp

                SupplyHumRatOrig = PurchAir.SupplyHumRat;
                SupplyHumRatSat = PsyWFnTdbRhPb(state, PurchAir.SupplyTemp, 1.0, state.dataEnvrn->OutBaroPress, RoutineName);
                PurchAir.SupplyHumRat = min(SupplyHumRatOrig, SupplyHumRatSat);
                SupplyEnthalpy = PsyHFnTdbW(PurchAir.SupplyTemp, PurchAir.SupplyHumRat);

                // Check max total Cooling capacity, if specified
                if ((PurchAir.CoolingLimit == LimitType::Capacity) || (PurchAir.CoolingLimit == LimitType::FlowRateAndCapacity)) {
                    // If dehumidifying, compare total cooling to the limit
                    if (PurchAir.SupplyHumRat < PurchAir.MixedAirHumRat) { // Dehumidifying
                        CoolTotOutput = SupplyMassFlowRate * (MixedAirEnthalpy - SupplyEnthalpy);
                        if ((CoolTotOutput) > PurchAir.MaxCoolTotCap) {
                            CoolTotOutput = PurchAir.MaxCoolTotCap;
                            SupplyEnthalpy = MixedAirEnthalpy - CoolTotOutput / SupplyMassFlowRate;
                            // Adjust output based on dehumidification control type
                            switch (PurchAir.DehumidCtrlType) {
                            case HumControl::ConstantSensibleHeatRatio: {
                                // Adjust both supply temp and humidity ratio to maintain SHR
                                // SHR = CoolSensOutput/CoolTotOutput
                                // CoolSensOutput = SHR*CoolTotOutput
                                CpAir = PsyCpAirFnW(PurchAir.MixedAirHumRat);
                                CoolSensOutput = CoolTotOutput * PurchAir.CoolSHR;
                                PurchAir.SupplyTemp = PurchAir.MixedAirTemp - CoolSensOutput / (CpAir * SupplyMassFlowRate);
                                // This is the cooling mode, so SupplyTemp can't be more than MixedAirTemp
                                PurchAir.SupplyTemp = min(PurchAir.SupplyTemp, PurchAir.MixedAirTemp);
                                //  Limit for overdrying (avoid Pysch errors which occur if SupplyEnthalpy is too low for SupplyTemp)
                                SupplyEnthalpy = max(SupplyEnthalpy, PsyHFnTdbW(PurchAir.SupplyTemp, 0.00001));
                                PurchAir.SupplyHumRat = PsyWFnTdbH(state, PurchAir.SupplyTemp, SupplyEnthalpy, RoutineName);
                            } break;
                            case HumControl::Humidistat: {
                                // Keep supply temp and adjust humidity ratio to reduce load
                                PurchAir.SupplyHumRat = PsyWFnTdbH(state, PurchAir.SupplyTemp, SupplyEnthalpy, RoutineName);
                            } break;
                            case HumControl::None:
                            case HumControl::ConstantSupplyHumidityRatio: {
                                // Keep humidity ratio and adjust supply temp
                                // Check if latent output exceeds capacity
                                CpAir = PsyCpAirFnW(PurchAir.MixedAirHumRat);
                                CoolSensOutput = SupplyMassFlowRate * CpAir * (PurchAir.MixedAirTemp - PurchAir.SupplyTemp);
                                CoolLatOutput = CoolTotOutput - CoolSensOutput;
                                if (CoolLatOutput >= PurchAir.MaxCoolTotCap) {
                                    PurchAir.SupplyTemp = PurchAir.MixedAirTemp;
                                    PurchAir.SupplyHumRat = PsyWFnTdbH(state, PurchAir.SupplyTemp, SupplyEnthalpy, RoutineName);
                                    CoolLatOutput = PurchAir.MaxCoolTotCap;
                                } else {
                                    PurchAir.SupplyTemp = PsyTdbFnHW(SupplyEnthalpy, PurchAir.SupplyHumRat);
                                    // This is the cooling mode, so SupplyTemp can't be more than MixedAirTemp
                                    PurchAir.SupplyTemp = min(PurchAir.SupplyTemp, PurchAir.MixedAirTemp);
                                }
                            } break;
                            default:
                                break;
                            }
                            // Limit supply humidity ratio to saturation at supply outlet temp
                            // If saturation exceeded, then honor capacity limit and set to dew point at supply enthalpy

                            SupplyHumRatOrig = PurchAir.SupplyHumRat;
                            SupplyHumRatSat = PsyWFnTdbRhPb(state, PurchAir.SupplyTemp, 1.0, state.dataEnvrn->OutBaroPress, RoutineName);
                            if (SupplyHumRatSat < SupplyHumRatOrig) {
                                PurchAir.SupplyTemp = PsyTsatFnHPb(state, SupplyEnthalpy, state.dataEnvrn->OutBaroPress, RoutineName);

                                // This is the cooling mode, so SupplyTemp can't be more than MixedAirTemp
                                PurchAir.SupplyTemp = min(PurchAir.SupplyTemp, PurchAir.MixedAirTemp);
                                PurchAir.SupplyHumRat = PsyWFnTdbH(state, PurchAir.SupplyTemp, SupplyEnthalpy, RoutineName);
                                SupplyEnthalpy = PsyHFnTdbW(PurchAir.SupplyTemp, PurchAir.SupplyHumRat);
                                // CpAir = PsyCpAirFnW(MixedAirHumRat)
                                // CoolSensOutput = SupplyMassFlowRate * CpAir * (MixedAirTemp - SupplyTemp)
                                // CoolTotOutput = SupplyMassFlowRate * (MixedAirEnthalpy - SupplyEnthalpy)
                            }
                        } // Capacity limit exceeded
                    } else { // Not dehumidifying
                        // If not dehumidifying, compare sensible cooling to the limit
                        // This section will only increase supply temp, so no need to recheck for super-saturation
                        CpAir = PsyCpAirFnW(PurchAir.MixedAirHumRat);
                        CoolSensOutput = SupplyMassFlowRate * CpAir * (PurchAir.MixedAirTemp - PurchAir.SupplyTemp);
                        if (CoolSensOutput >= PurchAir.MaxCoolTotCap) {
                            CoolSensOutput = PurchAir.MaxCoolTotCap;
                            PurchAir.SupplyTemp = PurchAir.MixedAirTemp - CoolSensOutput / (SupplyMassFlowRate * CpAir);
                        } // Capacity limit exceeded
                    } // Dehumidifying or not
                } // Capacity limit active

            } else { // SupplyMassFlowRate is zero
                SupplyEnthalpy = MixedAirEnthalpy;
                PurchAir.SupplyHumRat = PurchAir.MixedAirHumRat;
                PurchAir.SupplyTemp = PurchAir.MixedAirTemp;
                CoolSensOutput = 0.0;
                CoolTotOutput = 0.0;
            }
            // Heating or no-load operation
        } else { // Heating or no-load case
            if ((MinOASensOutput < QZnHeatSP) && (state.dataHeatBalFanSys->TempControlType(ControlledZoneNum) != HVAC::SetptType::SingleCool)) {
                OperatingMode = OpMode::Heat;
            } else { // DeadBand mode shuts off heat recovery and economizer
                OperatingMode = OpMode::DeadBand;
            }
            // Calculate supply mass flow, temp and humidity with the following constraints:
            //  Max heating supply temp
            //  Max sensible heating capacity
            //  Max heating airflow
            //  Max heating supply humrat (and Min cooling supply humrat)
            //  Min OA mass flow rate

            // Check if OA flow rate greater than max heating airflow limit
            if (((PurchAir.HeatingLimit == LimitType::FlowRate) || (PurchAir.HeatingLimit == LimitType::FlowRateAndCapacity)) &&
                (OAMassFlowRate > PurchAir.MaxHeatMassFlowRate)) {
                OAVolFlowRate = OAMassFlowRate / state.dataEnvrn->StdRhoAir;
                if (PurchAir.OAFlowMaxHeatOutputError < 1) {
                    ++PurchAir.OAFlowMaxHeatOutputError;
                    ShowWarningError(state,
                                     format("{} \"{}\" Requested outdoor air flow rate = {:.5T} [m3/s] exceeds limit.",
                                            PurchAir.cObjectName,
                                            PurchAir.Name,
                                            OAVolFlowRate));
                    ShowContinueError(state,
                                      format(" Will be reduced to the Maximum Heating Air Flow Rate = {:.5T} [m3/s]", PurchAir.MaxHeatVolFlowRate));
                    ShowContinueErrorTimeStamp(state, "");
                } else {
                    ShowRecurringWarningErrorAtEnd(
                        state,
                        PurchAir.cObjectName + " \"" + PurchAir.Name +
                            "\" Requested outdoor air flow rate [m3/s] reduced to Maximum Heating Air Flow Rate warning continues...",
                        PurchAir.OAFlowMaxHeatOutputIndex,
                        OAVolFlowRate);
                }
                OAMassFlowRate = PurchAir.MaxHeatMassFlowRate;
            }

            // SupplyMassFlowRate = OAMassFlowRate;

            // Determine supply mass flow rate
            // Mass flow rate to meet sensible load, at Minimum Cooling Supply Air Temperature
            SupplyMassFlowRateForHeat = 0.0;
            if ((HeatOn) && (OperatingMode == OpMode::Heat)) {
                CpAir = PsyCpAirFnW(thisZoneHB.airHumRat);
                DeltaT = (PurchAir.MaxHeatSuppAirTemp - state.dataLoopNodes->Node(ZoneNodeNum).Temp);
                if (DeltaT > HVAC::SmallTempDiff) {
                    SupplyMassFlowRateForHeat = QZnHeatSP / CpAir / DeltaT;
                }
            }

            // Mass flow rate to meet dehumidification load, if applicable, at Minimum Cooling Supply Humidity Ratio
            // This section is the heating/deadband section, so dehumidification should activate
            //   only if dehumidification control = humidistat
            //   and if humidification control = humidistat or none or if operating in deadband mode
            SupplyMassFlowRateForDehum = 0.0;
            if (CoolOn) {
                if (PurchAir.DehumidCtrlType == HumControl::Humidistat) {
                    if ((PurchAir.HumidCtrlType == HumControl::Humidistat) || (PurchAir.HumidCtrlType == HumControl::None) ||
                        (OperatingMode == OpMode::DeadBand)) {
                        MdotZnDehumidSP = state.dataZoneEnergyDemand->ZoneSysMoistureDemand(ControlledZoneNum).RemainingOutputReqToDehumidSP;
                        DeltaHumRat = (PurchAir.MinCoolSuppAirHumRat - state.dataLoopNodes->Node(ZoneNodeNum).HumRat);
                        if ((DeltaHumRat < -SmallDeltaHumRat) && (MdotZnDehumidSP < 0.0)) {
                            SupplyMassFlowRateForDehum = MdotZnDehumidSP / DeltaHumRat;
                        }
                    }
                }
            }

            // Mass flow rate to meet humidification load, if applicable, at Maximum Heating Supply Humidity Ratio
            SupplyMassFlowRateForHumid = 0.0;
            if (HeatOn) {
                if (PurchAir.HumidCtrlType == HumControl::Humidistat) {
                    MdotZnHumidSP = state.dataZoneEnergyDemand->ZoneSysMoistureDemand(ControlledZoneNum).RemainingOutputReqToHumidSP;
                    DeltaHumRat = (PurchAir.MaxHeatSuppAirHumRat - state.dataLoopNodes->Node(ZoneNodeNum).HumRat);
                    if ((DeltaHumRat > SmallDeltaHumRat) && (MdotZnHumidSP > 0.0)) {
                        SupplyMassFlowRateForHumid = MdotZnHumidSP / DeltaHumRat;
                    }
                }
            }

            // If heating capacity is limited to zero, SupplyMassFlowRate* should be set to zero
            if (((PurchAir.HeatingLimit == LimitType::Capacity) || (PurchAir.HeatingLimit == LimitType::FlowRateAndCapacity)) &&
                (PurchAir.MaxHeatSensCap == 0)) {
                SupplyMassFlowRateForHeat = 0;
                SupplyMassFlowRateForDehum = 0;
                SupplyMassFlowRateForHumid = 0;
            }

            // Supply mass flow is greatest of these, but limit to heating max flow rate, if applicable
            SupplyMassFlowRate = max(0.0, OAMassFlowRate, SupplyMassFlowRateForHeat, SupplyMassFlowRateForDehum, SupplyMassFlowRateForHumid);
            // EMS override point  Purch air massflow rate..... but only if unit is on, i.e. SupplyMassFlowRate>0.0
            if (PurchAir.EMSOverrideMdotOn) {
                SupplyMassFlowRate = PurchAir.EMSValueMassFlowRate;
                OAMassFlowRate = min(OAMassFlowRate, SupplyMassFlowRate);
            }
            if (((PurchAir.HeatingLimit == LimitType::FlowRate) || (PurchAir.HeatingLimit == LimitType::FlowRateAndCapacity)) &&
                (PurchAir.MaxHeatMassFlowRate > 0.0)) {
                SupplyMassFlowRate = min(SupplyMassFlowRate, PurchAir.MaxHeatMassFlowRate);
            }

            if (SupplyMassFlowRate <= HVAC::VerySmallMassFlow) {
                SupplyMassFlowRate = 0.0;
            }

            // Calculate mixed air conditions
            CalcPurchAirMixedAir(state,
                                 PurchAirNum,
                                 OAMassFlowRate,
                                 SupplyMassFlowRate,
                                 PurchAir.MixedAirTemp,
                                 PurchAir.MixedAirHumRat,
                                 MixedAirEnthalpy,
                                 OperatingMode);

            // Calculate supply air conditions using final massflow rate, imposing capacity limits if specified
            // If capacity limits are exceeded, keep massflow rate where it is and adjust supply temp
            if (SupplyMassFlowRate > 0.0) {
                if ((HeatOn) && (OperatingMode == OpMode::Heat)) {
                    // Calculate supply temp at SupplyMassFlowRate and check limit on Maximum Heating Supply Air Temperature
                    CpAir = PsyCpAirFnW(thisZoneHB.airHumRat);
                    PurchAir.SupplyTemp = QZnHeatSP / (CpAir * SupplyMassFlowRate) + state.dataLoopNodes->Node(ZoneNodeNum).Temp;
                    PurchAir.SupplyTemp = min(PurchAir.SupplyTemp, PurchAir.MaxHeatSuppAirTemp);
                    // This is the heating mode, so SupplyTemp can't be less than MixedAirTemp
                    PurchAir.SupplyTemp = max(PurchAir.SupplyTemp, PurchAir.MixedAirTemp);
                    // Check max heating capacity, if specified
                    if ((PurchAir.HeatingLimit == LimitType::Capacity) || (PurchAir.HeatingLimit == LimitType::FlowRateAndCapacity)) {
                        CpAir = PsyCpAirFnW(PurchAir.MixedAirHumRat);
                        HeatSensOutput = SupplyMassFlowRate * CpAir * (PurchAir.SupplyTemp - PurchAir.MixedAirTemp);
                        if (HeatSensOutput > PurchAir.MaxHeatSensCap) {
                            PurchAir.SupplyTemp = PurchAir.MaxHeatSensCap / (SupplyMassFlowRate * CpAir) + PurchAir.MixedAirTemp;
                            HeatSensOutput = PurchAir.MaxHeatSensCap;
                        }
                    }
                } else { // Heat is off or operating mode is deadband (i.e. don't do any heating)
                    PurchAir.SupplyTemp = PurchAir.MixedAirTemp;
                }

                // Set supply humidity ratio first for heating/humidification
                PurchAir.SupplyHumRat = PurchAir.MixedAirHumRat;
                switch (PurchAir.HumidCtrlType) {
                case HumControl::None: {
                    PurchAir.SupplyHumRat = PurchAir.MixedAirHumRat;
                } break;
                case HumControl::Humidistat: {
                    MdotZnHumidSP = state.dataZoneEnergyDemand->ZoneSysMoistureDemand(ControlledZoneNum).RemainingOutputReqToHumidSP;
                    SupplyHumRatForHumid = MdotZnHumidSP / SupplyMassFlowRate + state.dataLoopNodes->Node(ZoneNodeNum).HumRat;
                    SupplyHumRatForHumid = min(SupplyHumRatForHumid, PurchAir.MaxHeatSuppAirHumRat);
                    PurchAir.SupplyHumRat = max(PurchAir.SupplyHumRat, SupplyHumRatForHumid);
                } break;
                case HumControl::ConstantSupplyHumidityRatio: {
                    if (OperatingMode == OpMode::Heat) {
                        // If this results in dehumidification, must check cooling capacity limit
                        if (PurchAir.MixedAirHumRat > PurchAir.MaxHeatSuppAirHumRat) {
                            if ((PurchAir.CoolingLimit == LimitType::Capacity) || (PurchAir.CoolingLimit == LimitType::FlowRateAndCapacity)) {
                                PurchAir.SupplyHumRat = PurchAir.MaxHeatSuppAirHumRat;
                                SupplyEnthalpy = PsyHFnTdbW(PurchAir.SupplyTemp, PurchAir.SupplyHumRat);
                                CoolTotOutput = SupplyMassFlowRate * (MixedAirEnthalpy - SupplyEnthalpy);
                                CpAir = PsyCpAirFnW(PurchAir.MixedAirHumRat);
                                CoolSensOutput = SupplyMassFlowRate * CpAir * (PurchAir.MixedAirTemp - PurchAir.SupplyTemp);
                                CoolLatOutput = CoolTotOutput - CoolSensOutput;
                                if (CoolLatOutput >= PurchAir.MaxCoolTotCap) {
                                    CoolLatOutput = PurchAir.MaxCoolTotCap;
                                    CoolTotOutput = CoolSensOutput + CoolLatOutput;
                                    SupplyEnthalpy = MixedAirEnthalpy - CoolTotOutput / SupplyMassFlowRate;
                                    PurchAir.SupplyHumRat = PsyWFnTdbH(state, PurchAir.SupplyTemp, SupplyEnthalpy, RoutineName);
                                }
                            } else {
                                PurchAir.SupplyHumRat = PurchAir.MaxHeatSuppAirHumRat;
                            }
                        } else {
                            PurchAir.SupplyHumRat = PurchAir.MaxHeatSuppAirHumRat;
                        }
                    } else {
                        PurchAir.SupplyHumRat = PurchAir.MixedAirHumRat;
                    }
                } break;
                default: {
                    PurchAir.SupplyHumRat = PurchAir.MixedAirHumRat;
                } break;
                }
                // SupplyEnthalpy = PsyHFnTdbW(PurchAir.SupplyTemp, PurchAir.SupplyHumRat);

                // Check supply humidity ratio for dehumidification (SupplyHumRatForHumid should always be < SupplyHumRatForDehum)
                // This section is the heating/deadband section, so dehumidification should activate
                //   only if dehumidification control = humidistat
                //   and if humidification control = humidistat or none or if operating in deadband mode
                if (CoolOn) {
                    if (PurchAir.DehumidCtrlType == HumControl::Humidistat) {
                        if ((PurchAir.HumidCtrlType == HumControl::Humidistat) || (PurchAir.HumidCtrlType == HumControl::None) ||
                            (OperatingMode == OpMode::DeadBand)) {
                            MdotZnDehumidSP = state.dataZoneEnergyDemand->ZoneSysMoistureDemand(ControlledZoneNum).RemainingOutputReqToDehumidSP;
                            SupplyHumRatForDehum = MdotZnDehumidSP / SupplyMassFlowRate + state.dataLoopNodes->Node(ZoneNodeNum).HumRat;
                            SupplyHumRatForDehum = max(SupplyHumRatForDehum, PurchAir.MinCoolSuppAirHumRat);
                            PurchAir.SupplyHumRat = min(PurchAir.SupplyHumRat, SupplyHumRatForDehum);
                            SupplyEnthalpy = PsyHFnTdbW(PurchAir.SupplyTemp, PurchAir.SupplyHumRat);
                            if (PurchAir.SupplyHumRat < PurchAir.MixedAirHumRat) {
                                // At this point, the system is heating or deadband but dehumidifying, check max cooling cap limit
                                CpAir = PsyCpAirFnW(PurchAir.MixedAirHumRat);
                                SensOutput = SupplyMassFlowRate * CpAir * (PurchAir.SupplyTemp - PurchAir.MixedAirTemp);
                                LatOutput = SupplyMassFlowRate * (SupplyEnthalpy - MixedAirEnthalpy) - SensOutput;
                                if ((PurchAir.CoolingLimit == LimitType::Capacity) || (PurchAir.CoolingLimit == LimitType::FlowRateAndCapacity)) {
                                    if (LatOutput > PurchAir.MaxCoolTotCap) {
                                        LatOutput = PurchAir.MaxCoolTotCap;
                                        SupplyEnthalpy = MixedAirEnthalpy + (LatOutput + SensOutput) / SupplyMassFlowRate;
                                        PurchAir.SupplyHumRat = PsyWFnTdbH(state, PurchAir.SupplyTemp, SupplyEnthalpy, RoutineName);
                                    }
                                }
                            }
                        }
                    }
                }

                //   Limit supply humidity ratio to saturation at supply outlet temp

                SupplyHumRatOrig = PurchAir.SupplyHumRat;
                PurchAir.SupplyHumRat =
                    min(PurchAir.SupplyHumRat, PsyWFnTdbRhPb(state, PurchAir.SupplyTemp, 1.0, state.dataEnvrn->OutBaroPress, RoutineName));
                SupplyEnthalpy = PsyHFnTdbW(PurchAir.SupplyTemp, PurchAir.SupplyHumRat);

            } else { // SupplyMassFlowRate is zero
                SupplyEnthalpy = MixedAirEnthalpy;
                PurchAir.SupplyHumRat = PurchAir.MixedAirHumRat;
                PurchAir.SupplyTemp = PurchAir.MixedAirTemp;
                HeatSensOutput = 0.0;
            }

        } // Cooling or heating required

        if (SupplyMassFlowRate > 0.0) {
            // EMS override point  Purch air supply temp and humidity ratio ..... but only if unit is on, SupplyMassFlowRate>0.0
            if (PurchAir.EMSOverrideSupplyTempOn) {
                PurchAir.SupplyTemp = PurchAir.EMSValueSupplyTemp;
            }
            if (PurchAir.EMSOverrideSupplyHumRatOn) {
                PurchAir.SupplyHumRat = PurchAir.EMSValueSupplyHumRat;
            }
            SupplyEnthalpy = PsyHFnTdbW(PurchAir.SupplyTemp, PurchAir.SupplyHumRat);

            // compute coil loads
            if ((PurchAir.SupplyHumRat == PurchAir.MixedAirHumRat) && (PurchAir.SupplyTemp == PurchAir.MixedAirTemp)) {
                // If no change in humrat or temp, then set loads to zero
                PurchAir.SenCoilLoad = 0.0;
                PurchAir.LatCoilLoad = 0.0;
            } else if ((PurchAir.SupplyHumRat == PurchAir.MixedAirHumRat) && (PurchAir.SupplyTemp != PurchAir.MixedAirTemp)) {
                // If no change in humrat, then set latent load to zero and use enthalpies to calculate sensible load
                PurchAir.SenCoilLoad = SupplyMassFlowRate * (SupplyEnthalpy - MixedAirEnthalpy);
                PurchAir.LatCoilLoad = 0.0;
            } else {
                CpAir = PsyCpAirFnW(PurchAir.MixedAirHumRat);
                PurchAir.SenCoilLoad = SupplyMassFlowRate * CpAir * (PurchAir.SupplyTemp - PurchAir.MixedAirTemp);
                PurchAir.LatCoilLoad = SupplyMassFlowRate * (SupplyEnthalpy - MixedAirEnthalpy) - PurchAir.SenCoilLoad;
            }

            // Apply heating and cooling availability schedules to sensible load
            if (((PurchAir.SenCoilLoad > 0.0) && !HeatOn) || ((PurchAir.SenCoilLoad < 0.0) && !CoolOn)) {
                // Coil is off
                PurchAir.SenCoilLoad = 0.0;
                PurchAir.SupplyTemp = PurchAir.MixedAirTemp;
            }

            // Apply heating and cooling availability schedules to latent load
            if (((PurchAir.LatCoilLoad > 0.0) && !HeatOn) || ((PurchAir.LatCoilLoad < 0.0) && !CoolOn)) {
                // Coil is off
                PurchAir.LatCoilLoad = 0.0;
                PurchAir.SupplyHumRat = PurchAir.MixedAirHumRat;
            }

            // Double-check if saturation exceeded, then throw warning, shouldn't happen here, don't reset, just warn

            SupplyHumRatOrig = PurchAir.SupplyHumRat;
            SupplyHumRatSat = PsyWFnTdbRhPb(state, PurchAir.SupplyTemp, 1.0, state.dataEnvrn->OutBaroPress, RoutineName);

            DeltaHumRat = SupplyHumRatOrig - SupplyHumRatSat;
            if (DeltaHumRat > SmallDeltaHumRat) {
                if (PurchAir.SaturationOutputError < 1) {
                    ++PurchAir.SaturationOutputError;
                    ShowWarningError(state,
                                     format("{} \"{}\" Supply humidity ratio = {:.5T} exceeds saturation limit {:.5T} [kgWater/kgDryAir]",
                                            PurchAir.cObjectName,
                                            PurchAir.Name,
                                            SupplyHumRatOrig,
                                            SupplyHumRatSat));
                    ShowContinueError(state, " Simulation continuing . . . ");
                    ShowContinueErrorTimeStamp(state, "");
                } else {
                    ShowRecurringWarningErrorAtEnd(
                        state,
                        PurchAir.cObjectName + " \"" + PurchAir.Name +
                            "\" Supply humidity ratio exceeds saturation limit warning continues, delta max/min [kgWater/kgDryAir]...",
                        PurchAir.SaturationOutputIndex,
                        DeltaHumRat,
                        DeltaHumRat);
                }
            }

            SupplyEnthalpy = PsyHFnTdbW(PurchAir.SupplyTemp, PurchAir.SupplyHumRat);

            CpAir = PsyCpAirFnW(thisZoneHB.airHumRat);
            SysOutputProvided = SupplyMassFlowRate * CpAir * (PurchAir.SupplyTemp - state.dataLoopNodes->Node(ZoneNodeNum).Temp);
            MoistOutputProvided = SupplyMassFlowRate * (PurchAir.SupplyHumRat - state.dataLoopNodes->Node(ZoneNodeNum).HumRat); // Latent rate, kg/s

            PurchAir.SenOutputToZone = SysOutputProvided;
            PurchAir.LatOutputToZone =
                SupplyMassFlowRate * (SupplyEnthalpy - state.dataLoopNodes->Node(ZoneNodeNum).Enthalpy) - PurchAir.SenOutputToZone;

            CpAir = PsyCpAirFnW(thisZoneHB.airHumRat);
            if (PurchAir.OutdoorAir) {
                PurchAir.OASenOutput =
                    OAMassFlowRate * CpAir * (state.dataLoopNodes->Node(OANodeNum).Temp - state.dataLoopNodes->Node(ZoneNodeNum).Temp);
                PurchAir.OALatOutput =
                    OAMassFlowRate * (state.dataLoopNodes->Node(OANodeNum).Enthalpy - state.dataLoopNodes->Node(ZoneNodeNum).Enthalpy) -
                    PurchAir.OASenOutput;
            } else {
                PurchAir.OASenOutput = 0.0;
                PurchAir.OALatOutput = 0.0;
            }
            if (state.dataContaminantBalance->Contaminant.CO2Simulation) {
                if (PurchAir.OutdoorAir) {
                    state.dataLoopNodes->Node(InNodeNum).CO2 = ((SupplyMassFlowRate - OAMassFlowRate) * state.dataLoopNodes->Node(RecircNodeNum).CO2 +
                                                                OAMassFlowRate * state.dataLoopNodes->Node(OANodeNum).CO2) /
                                                               SupplyMassFlowRate;
                } else {
                    state.dataLoopNodes->Node(InNodeNum).CO2 = state.dataLoopNodes->Node(RecircNodeNum).CO2;
                }
            }
            if (state.dataContaminantBalance->Contaminant.GenericContamSimulation) {
                if (PurchAir.OutdoorAir) {
                    state.dataLoopNodes->Node(InNodeNum).GenContam =
                        ((SupplyMassFlowRate - OAMassFlowRate) * state.dataLoopNodes->Node(RecircNodeNum).GenContam +
                         OAMassFlowRate * state.dataLoopNodes->Node(OANodeNum).GenContam) /
                        SupplyMassFlowRate;
                } else {
                    state.dataLoopNodes->Node(InNodeNum).GenContam = state.dataLoopNodes->Node(RecircNodeNum).GenContam;
                }
            }
        } else { // SupplyMassFlowRate = 0.0
            SysOutputProvided = 0.0;
            MoistOutputProvided = 0.0;

            PurchAir.SenOutputToZone = 0.0;
            PurchAir.LatOutputToZone = 0.0;
            PurchAir.SenCoilLoad = 0.0;
            PurchAir.LatCoilLoad = 0.0;
            PurchAir.OASenOutput = 0.0;
            PurchAir.OALatOutput = 0.0;

            PurchAir.MixedAirTemp = state.dataLoopNodes->Node(RecircNodeNum).Temp;
            PurchAir.MixedAirHumRat = state.dataLoopNodes->Node(RecircNodeNum).HumRat;
            if (state.dataContaminantBalance->Contaminant.CO2Simulation) {

                state.dataLoopNodes->Node(InNodeNum).CO2 = state.dataLoopNodes->Node(ZoneNodeNum).CO2;
            }
            if (state.dataContaminantBalance->Contaminant.GenericContamSimulation) {
                state.dataLoopNodes->Node(InNodeNum).GenContam = state.dataLoopNodes->Node(ZoneNodeNum).GenContam;
            }
        }

        state.dataLoopNodes->Node(InNodeNum).Temp = PurchAir.SupplyTemp;
        state.dataLoopNodes->Node(InNodeNum).HumRat = PurchAir.SupplyHumRat;
        state.dataLoopNodes->Node(InNodeNum).Enthalpy = SupplyEnthalpy;
        state.dataLoopNodes->Node(InNodeNum).MassFlowRate = SupplyMassFlowRate;
        if (PurchAir.OutdoorAir) {
            state.dataLoopNodes->Node(OANodeNum).MassFlowRate = OAMassFlowRate;
        }

    } else { // purchased air OFF

        SysOutputProvided = 0.0;
        MoistOutputProvided = 0.0;
        SupplyMassFlowRate = 0.0;
        OAMassFlowRate = 0.0;
        state.dataLoopNodes->Node(InNodeNum).Temp = state.dataLoopNodes->Node(ZoneNodeNum).Temp;
        state.dataLoopNodes->Node(InNodeNum).HumRat = state.dataLoopNodes->Node(ZoneNodeNum).HumRat;
        state.dataLoopNodes->Node(InNodeNum).Enthalpy = state.dataLoopNodes->Node(ZoneNodeNum).Enthalpy;
        if (state.dataContaminantBalance->Contaminant.CO2Simulation) {
            state.dataLoopNodes->Node(InNodeNum).CO2 = state.dataLoopNodes->Node(ZoneNodeNum).CO2;
        }
        if (state.dataContaminantBalance->Contaminant.GenericContamSimulation) {
            state.dataLoopNodes->Node(InNodeNum).GenContam = state.dataLoopNodes->Node(ZoneNodeNum).GenContam;
        }

        state.dataLoopNodes->Node(InNodeNum).MassFlowRate = 0.0;
        if (PurchAir.OutdoorAir) {
            state.dataLoopNodes->Node(OANodeNum).MassFlowRate = 0.0;
        }
        PurchAir.SenHeatRate = 0.0;
        PurchAir.SenCoolRate = 0.0;
        PurchAir.TotCoolRate = 0.0;

        PurchAir.SenOutputToZone = 0.0;
        PurchAir.LatOutputToZone = 0.0;
        PurchAir.SenCoilLoad = 0.0;
        PurchAir.LatCoilLoad = 0.0;
        PurchAir.OASenOutput = 0.0;
        PurchAir.OALatOutput = 0.0;
        PurchAir.MixedAirTemp = state.dataLoopNodes->Node(RecircNodeNum).Temp;
        PurchAir.MixedAirHumRat = state.dataLoopNodes->Node(RecircNodeNum).HumRat;
        PurchAir.SupplyTemp = state.dataLoopNodes->Node(InNodeNum).Temp;
        PurchAir.SupplyHumRat = state.dataLoopNodes->Node(InNodeNum).HumRat;
    }

    PurchAir.OutdoorAirMassFlowRate = OAMassFlowRate;
    PurchAir.OutdoorAirVolFlowRateStdRho = OAMassFlowRate / state.dataEnvrn->StdRhoAir;
    PurchAir.SupplyAirMassFlowRate = SupplyMassFlowRate;

    PurchAir.SupplyAirVolFlowRateStdRho = SupplyMassFlowRate / state.dataEnvrn->StdRhoAir;

    if (PurchAir.PlenumExhaustAirNodeNum > 0) {
        state.dataLoopNodes->Node(PurchAir.PlenumExhaustAirNodeNum).MassFlowRate = SupplyMassFlowRate;
    }
    state.dataLoopNodes->Node(RecircNodeNum).MassFlowRate = SupplyMassFlowRate;
}

void CalcPurchAirMinOAMassFlow(EnergyPlusData &state,
                               int const PurchAirNum, // index to ideal loads unit
                               int const ZoneNum,     // index to zone
                               Real64 &OAMassFlowRate // outside air mass flow rate [kg/s] from volume flow using std density
)
{

    // SUBROUTINE INFORMATION:
    //       AUTHOR         M. Witte (GARD)
    //       DATE WRITTEN   Jun 2011 (taken from HVACSingleDuctSystem.cc and adapted for Ideal Loads System)

    // PURPOSE OF THIS SUBROUTINE:
    // Calculates the amount of outside air required based on optional user input.
    // Zone multipliers have been applied in GetInput.

    // METHODOLOGY EMPLOYED:
    // User input defines method used to calculate OA.

    // FUNCTION PARAMETER DEFINITIONS:
    bool constexpr UseMinOASchFlag = true; // Always use min OA schedule in calculations.

    auto &PurchAir = state.dataPurchasedAirMgr->PurchAir(PurchAirNum);

    if (PurchAir.OutdoorAir) {
        bool UseOccSchFlag; // TRUE = use actual occupancy, FALSE = use total zone people

        if (PurchAir.DCVType == DCV::OccupancySchedule) {
            UseOccSchFlag = true;
        } else {
            UseOccSchFlag = false;
        }
        Real64 OAVolumeFlowRate =
            DataSizing::calcDesignSpecificationOutdoorAir(state, PurchAir.OARequirementsPtr, ZoneNum, UseOccSchFlag, UseMinOASchFlag);
        OAMassFlowRate = OAVolumeFlowRate * state.dataEnvrn->StdRhoAir;

        // If DCV with CO2SetPoint then check required OA flow to meet CO2 setpoint
        if (PurchAir.DCVType == DCV::CO2SetPoint) {
            OAMassFlowRate = max(OAMassFlowRate, state.dataContaminantBalance->ZoneSysContDemand(ZoneNum).OutputRequiredToCO2SP);
        }

        if (OAMassFlowRate <= HVAC::VerySmallMassFlow) {
            OAMassFlowRate = 0.0;
        }

    } else { // No outdoor air
        OAMassFlowRate = 0.0;
    }
    PurchAir.MinOAMassFlowRate = OAMassFlowRate;
}

void CalcPurchAirMixedAir(EnergyPlusData &state,
                          int const PurchAirNum,           // index to ideal loads unit
                          Real64 const OAMassFlowRate,     // outside air mass flow rate [kg/s]
                          Real64 const SupplyMassFlowRate, // supply air mass flow rate [kg/s]
                          Real64 &MixedAirTemp,            // Mixed air dry bulb temperature [C]
                          Real64 &MixedAirHumRat,          // Mixed air humidity ratio [kgWater/kgDryAir]
                          Real64 &MixedAirEnthalpy,        // Mixed air enthalpy [J/kg]
                          OpMode const OperatingMode       // current operating mode, Off, Heating, Cooling, or DeadBand
)
{

    // SUBROUTINE INFORMATION:
    //       AUTHOR         M. Witte (GARD)
    //       DATE WRITTEN   Sep 2011
    //       MODIFIED       na
    //       RE-ENGINEERED  na

    // PURPOSE OF THIS SUBROUTINE:
    // Calculates the mixed air conditions, accounting for heat recovery.

    // SUBROUTINE PARAMETER DEFINITIONS:
    static constexpr std::string_view RoutineName("CalcPurchAirMixedAir");

    // SUBROUTINE LOCAL VARIABLE DECLARATIONS:
    int RecircNodeNum;           // Zone return air node
    int OANodeNum;               // Outdoor air inlet node
    Real64 RecircTemp;           // Recirculated air from zone dry bulb temperature [C]
    Real64 RecircHumRat;         // Recirculated air from zone humidity ratio [kgWater/kgDryAir]
    Real64 RecircEnthalpy;       // Recirculated air from zone enthalpy [J/kg]
    Real64 RecircMassFlowRate;   // Recirculated air mass flow rate [kg/s]
    Real64 OAInletTemp;          // Outdoor air inlet dry bulb temperature [C]
    Real64 OAInletHumRat;        // Outdoor air inlet humidity ratio [kgWater/kgDryAir]
    Real64 OAInletEnthalpy;      // Outdoor air inlet enthalpy [J/kg]
    Real64 OAAfterHtRecTemp;     // Outdoor air after heat recovery to mixing box dry bulb temperature [C]
    Real64 OAAfterHtRecHumRat;   // Outdoor air after heat recovery to mixing box humidity ratio [kgWater/kgDryAir]
    Real64 OAAfterHtRecEnthalpy; // Outdoor air after heat recovery to mixing box enthalpy [J/kg]
    bool HeatRecOn;
    Real64 CpAir; // Specific heat [J/kg-C] reused in multiple places

    auto &PurchAir = state.dataPurchasedAirMgr->PurchAir(PurchAirNum);

    // Initializations
    OANodeNum = PurchAir.OutdoorAirNodeNum;
    RecircNodeNum = PurchAir.ZoneRecircAirNodeNum;

    RecircMassFlowRate = 0.0;
    RecircTemp = state.dataLoopNodes->Node(RecircNodeNum).Temp;
    RecircHumRat = state.dataLoopNodes->Node(RecircNodeNum).HumRat;
    RecircEnthalpy = state.dataLoopNodes->Node(RecircNodeNum).Enthalpy;
    if (PurchAir.OutdoorAir) {
        OAInletTemp = state.dataLoopNodes->Node(OANodeNum).Temp;
        OAInletHumRat = state.dataLoopNodes->Node(OANodeNum).HumRat;
        OAInletEnthalpy = state.dataLoopNodes->Node(OANodeNum).Enthalpy;
        OAAfterHtRecTemp = OAInletTemp;
        OAAfterHtRecHumRat = OAInletHumRat;
        OAAfterHtRecEnthalpy = OAInletEnthalpy;
    } else {
        OAInletTemp = 0.0;
        OAInletHumRat = 0.0;
        OAInletEnthalpy = 0.0;
        OAAfterHtRecTemp = OAInletTemp;
        OAAfterHtRecHumRat = OAInletHumRat;
        OAAfterHtRecEnthalpy = OAInletEnthalpy;
    }
    HeatRecOn = false;

    if (PurchAir.OutdoorAir && (OAMassFlowRate > 0.0)) {
        // Determine if heat recovery is beneficial
        if (PurchAir.HtRecType == HeatRecovery::Sensible) {
            if ((OperatingMode == OpMode::Heat) && (RecircTemp > OAInletTemp)) {
                HeatRecOn = true;
            }
            if ((OperatingMode == OpMode::Cool) && (RecircTemp < OAInletTemp)) {
                HeatRecOn = true;
            }
        }
        if (PurchAir.HtRecType == HeatRecovery::Enthalpy) {
            if ((OperatingMode == OpMode::Heat) && (RecircEnthalpy > OAInletEnthalpy)) {
                HeatRecOn = true;
            }
            if ((OperatingMode == OpMode::Cool) && (RecircEnthalpy < OAInletEnthalpy)) {
                HeatRecOn = true;
            }
        }
        // Calculate heat recovery if active
        if (HeatRecOn) {
            PurchAir.TimeHtRecActive = state.dataHVACGlobal->TimeStepSys;
            OAAfterHtRecTemp = OAInletTemp + PurchAir.HtRecSenEff * (RecircTemp - OAInletTemp);
            if (PurchAir.HtRecType == HeatRecovery::Enthalpy) {
                OAAfterHtRecHumRat = OAInletHumRat + PurchAir.HtRecLatEff * (RecircHumRat - OAInletHumRat);
            }
            OAAfterHtRecEnthalpy = PsyHFnTdbW(OAAfterHtRecTemp, OAAfterHtRecHumRat);
            //   Check for saturation in supply outlet and reset temp, then humidity ratio at constant enthalpy
            if (PsyTsatFnHPb(state, OAAfterHtRecEnthalpy, state.dataEnvrn->OutBaroPress, RoutineName) > OAAfterHtRecTemp) {
                OAAfterHtRecTemp = PsyTsatFnHPb(state, OAAfterHtRecEnthalpy, state.dataEnvrn->OutBaroPress, RoutineName);
                OAAfterHtRecHumRat = PsyWFnTdbH(state, OAAfterHtRecTemp, OAAfterHtRecEnthalpy, RoutineName);
            }
        }

        if (SupplyMassFlowRate > OAMassFlowRate) {
            RecircMassFlowRate = SupplyMassFlowRate - OAMassFlowRate;
            MixedAirEnthalpy =
                (RecircMassFlowRate * state.dataLoopNodes->Node(RecircNodeNum).Enthalpy + OAMassFlowRate * OAAfterHtRecEnthalpy) / SupplyMassFlowRate;
            MixedAirHumRat =
                (RecircMassFlowRate * state.dataLoopNodes->Node(RecircNodeNum).HumRat + OAMassFlowRate * OAAfterHtRecHumRat) / SupplyMassFlowRate;
            // Mixed air temperature is calculated from the mixed air enthalpy and humidity ratio.
            MixedAirTemp = PsyTdbFnHW(MixedAirEnthalpy, MixedAirHumRat);
        } else {
            RecircMassFlowRate = 0.0;
            MixedAirEnthalpy = OAAfterHtRecEnthalpy;
            MixedAirHumRat = OAAfterHtRecHumRat;
            MixedAirTemp = OAAfterHtRecTemp;
        }

        // Calculate OA and heat recovery sensible and latent rates
        CpAir = PsyCpAirFnW(OAInletHumRat);
        PurchAir.HtRecSenOutput = OAMassFlowRate * CpAir * (OAAfterHtRecTemp - OAInletTemp);
        PurchAir.HtRecLatOutput = OAMassFlowRate * (OAAfterHtRecEnthalpy - OAInletEnthalpy) - PurchAir.HtRecSenOutput;

    } else { // No outdoor air
        RecircMassFlowRate = SupplyMassFlowRate;
        MixedAirTemp = RecircTemp;
        MixedAirHumRat = RecircHumRat;
        MixedAirEnthalpy = RecircEnthalpy;
        PurchAir.HtRecSenOutput = 0.0;
        PurchAir.HtRecLatOutput = 0.0;
    }
}

void UpdatePurchasedAir(EnergyPlusData &state, int const PurchAirNum, bool const FirstHVACIteration)
{

    // SUBROUTINE INFORMATION:
    //       AUTHOR         M. J. Witte
    //       DATE WRITTEN   Sep 2011
    //       MODIFIED       R. Raustad, July 2017, added return plenum
    //       RE-ENGINEERED  na

    // PURPOSE OF THIS SUBROUTINE:
    // Update node data for Ideal Loads (purchased air) system

    // USE STATEMENTS:
    using ZonePlenum::SimAirZonePlenum;

    // SUBROUTINE LOCAL VARIABLE DECLARATIONS:
    // na
    bool FirstCall;
    bool SupPathInletChanged;

    FirstCall = true;            // just used to avoid redundant calculations
    SupPathInletChanged = false; // don't care if something changes

    auto &PurchAir = state.dataPurchasedAirMgr->PurchAir(PurchAirNum);

    if (PurchAir.ReturnPlenumIndex > 0) {

        // if connected to a return plenum, set the flag that this ideal loads air system was simulated
        state.dataPurchasedAirMgr->PurchAirPlenumArrays(PurchAir.ReturnPlenumIndex).IsSimulated(PurchAir.PurchAirArrayIndex) = true;

        // if all ideal loads air systems connected to the same plenum have been simulated, simulate the zone air plenum
        if (all(state.dataPurchasedAirMgr->PurchAirPlenumArrays(PurchAir.ReturnPlenumIndex).IsSimulated)) {
            SimAirZonePlenum(state,
                             PurchAir.ReturnPlenumName,
                             DataZoneEquipment::AirLoopHVACZone::ReturnPlenum,
                             PurchAir.ReturnPlenumIndex,
                             FirstHVACIteration,
                             FirstCall,
                             SupPathInletChanged);
            // reset this plenums flags for next iteration
            state.dataPurchasedAirMgr->PurchAirPlenumArrays(PurchAir.ReturnPlenumIndex).IsSimulated = false;
        }
    }
}

void ReportPurchasedAir(EnergyPlusData &state, int const PurchAirNum)
{

    // SUBROUTINE INFORMATION:
    //       AUTHOR         Russ Taylor
    //       DATE WRITTEN   Nov 1997
    //       MODIFIED       na
    //       RE-ENGINEERED  na

    // PURPOSE OF THIS SUBROUTINE:
    // Calculate values of report variables, if necessary.

    // Using/Aliasing
    Real64 TimeStepSysSec = state.dataHVACGlobal->TimeStepSysSec;

    auto &PurchAir = state.dataPurchasedAirMgr->PurchAir(PurchAirNum);

    // Sort out heating and cooling rates
    PurchAir.SenHeatRate = max(PurchAir.SenCoilLoad, 0.0);
    PurchAir.SenCoolRate = std::abs(min(PurchAir.SenCoilLoad, 0.0));
    PurchAir.LatHeatRate = max(PurchAir.LatCoilLoad, 0.0);
    PurchAir.LatCoolRate = std::abs(min(PurchAir.LatCoilLoad, 0.0));
    PurchAir.TotHeatRate = PurchAir.SenHeatRate + PurchAir.LatHeatRate;
    PurchAir.TotCoolRate = PurchAir.SenCoolRate + PurchAir.LatCoolRate;

    PurchAir.ZoneSenHeatRate = max(PurchAir.SenOutputToZone, 0.0);
    PurchAir.ZoneSenCoolRate = std::abs(min(PurchAir.SenOutputToZone, 0.0));
    PurchAir.ZoneLatHeatRate = max(PurchAir.LatOutputToZone, 0.0);
    PurchAir.ZoneLatCoolRate = std::abs(min(PurchAir.LatOutputToZone, 0.0));
    PurchAir.ZoneTotHeatRate = PurchAir.ZoneSenHeatRate + PurchAir.ZoneLatHeatRate;
    PurchAir.ZoneTotCoolRate = PurchAir.ZoneSenCoolRate + PurchAir.ZoneLatCoolRate;

    // Sort out outdoor air "loads"
    // OASenOutput = Outdoor air sensible output relative to zone conditions [W], <0 means OA is cooler than zone air
    // OALatOutput  = Outdoor air latent output relative to zone conditions [W], <0 means OA is drier than zone air
    if (PurchAir.SenCoilLoad > 0.0) { // Heating is active
        PurchAir.OASenHeatRate = std::abs(min(PurchAir.OASenOutput, 0.0));
    } else {
        PurchAir.OASenHeatRate = 0.0;
    }
    if (PurchAir.SenCoilLoad < 0.0) { // Cooling is active
        PurchAir.OASenCoolRate = max(PurchAir.OASenOutput, 0.0);
    } else {
        PurchAir.OASenCoolRate = 0.0;
    }
    if (PurchAir.LatCoilLoad > 0.0) { // Humidification is active
        PurchAir.OALatHeatRate = std::abs(min(PurchAir.OALatOutput, 0.0));
    } else {
        PurchAir.OALatHeatRate = 0.0;
    }
    if (PurchAir.LatCoilLoad < 0.0) { // Dehumidification is active
        PurchAir.OALatCoolRate = max(PurchAir.OALatOutput, 0.0);
    } else {
        PurchAir.OALatCoolRate = 0.0;
    }

    PurchAir.OATotHeatRate = PurchAir.OASenHeatRate + PurchAir.OALatHeatRate;
    PurchAir.OATotCoolRate = PurchAir.OASenCoolRate + PurchAir.OALatCoolRate;

    PurchAir.HtRecSenHeatRate = max(PurchAir.HtRecSenOutput, 0.0);
    PurchAir.HtRecSenCoolRate = std::abs(min(PurchAir.HtRecSenOutput, 0.0));
    PurchAir.HtRecLatHeatRate = max(PurchAir.HtRecLatOutput, 0.0);
    PurchAir.HtRecLatCoolRate = std::abs(min(PurchAir.HtRecLatOutput, 0.0));
    PurchAir.HtRecTotHeatRate = PurchAir.HtRecSenHeatRate + PurchAir.HtRecLatHeatRate;
    PurchAir.HtRecTotCoolRate = PurchAir.HtRecSenCoolRate + PurchAir.HtRecLatCoolRate;

    Real64 heatFuelEffValue = PurchAir.heatFuelEffSched->getCurrentVal();
    if (heatFuelEffValue <= 0.0) heatFuelEffValue = 1.0;
    PurchAir.TotHeatFuelRate = PurchAir.TotHeatRate / heatFuelEffValue;
    PurchAir.ZoneTotHeatFuelRate = PurchAir.ZoneTotHeatRate / heatFuelEffValue;
    Real64 coolFuelEffValue = PurchAir.coolFuelEffSched->getCurrentVal();
    if (coolFuelEffValue <= 0.0) coolFuelEffValue = 1.0;
    PurchAir.ZoneTotCoolFuelRate = PurchAir.ZoneTotCoolRate / coolFuelEffValue;
    PurchAir.TotCoolFuelRate = PurchAir.TotCoolRate / coolFuelEffValue;

    PurchAir.SenHeatEnergy = PurchAir.SenHeatRate * TimeStepSysSec;
    PurchAir.SenCoolEnergy = PurchAir.SenCoolRate * TimeStepSysSec;
    PurchAir.LatHeatEnergy = PurchAir.LatHeatRate * TimeStepSysSec;
    PurchAir.LatCoolEnergy = PurchAir.LatCoolRate * TimeStepSysSec;
    PurchAir.TotHeatEnergy = PurchAir.TotHeatRate * TimeStepSysSec;
    PurchAir.TotCoolEnergy = PurchAir.TotCoolRate * TimeStepSysSec;

    PurchAir.ZoneSenHeatEnergy = PurchAir.ZoneSenHeatRate * TimeStepSysSec;
    PurchAir.ZoneSenCoolEnergy = PurchAir.ZoneSenCoolRate * TimeStepSysSec;
    PurchAir.ZoneLatHeatEnergy = PurchAir.ZoneLatHeatRate * TimeStepSysSec;
    PurchAir.ZoneLatCoolEnergy = PurchAir.ZoneLatCoolRate * TimeStepSysSec;
    PurchAir.ZoneTotHeatEnergy = PurchAir.ZoneTotHeatRate * TimeStepSysSec;
    PurchAir.ZoneTotCoolEnergy = PurchAir.ZoneTotCoolRate * TimeStepSysSec;

    PurchAir.OASenHeatEnergy = PurchAir.OASenHeatRate * TimeStepSysSec;
    PurchAir.OASenCoolEnergy = PurchAir.OASenCoolRate * TimeStepSysSec;
    PurchAir.OALatHeatEnergy = PurchAir.OALatHeatRate * TimeStepSysSec;
    PurchAir.OALatCoolEnergy = PurchAir.OALatCoolRate * TimeStepSysSec;
    PurchAir.OATotHeatEnergy = PurchAir.OATotHeatRate * TimeStepSysSec;
    PurchAir.OATotCoolEnergy = PurchAir.OATotCoolRate * TimeStepSysSec;

    PurchAir.HtRecSenHeatEnergy = PurchAir.HtRecSenHeatRate * TimeStepSysSec;
    PurchAir.HtRecSenCoolEnergy = PurchAir.HtRecSenCoolRate * TimeStepSysSec;
    PurchAir.HtRecLatHeatEnergy = PurchAir.HtRecLatHeatRate * TimeStepSysSec;
    PurchAir.HtRecLatCoolEnergy = PurchAir.HtRecLatCoolRate * TimeStepSysSec;
    PurchAir.HtRecTotHeatEnergy = PurchAir.HtRecTotHeatRate * TimeStepSysSec;
    PurchAir.HtRecTotCoolEnergy = PurchAir.HtRecTotCoolRate * TimeStepSysSec;

    PurchAir.ZoneTotHeatFuelEnergy = PurchAir.ZoneTotHeatFuelRate * TimeStepSysSec;
    PurchAir.ZoneTotCoolFuelEnergy = PurchAir.ZoneTotCoolFuelRate * TimeStepSysSec;
    PurchAir.TotHeatFuelEnergy = PurchAir.TotHeatFuelRate * TimeStepSysSec;
    PurchAir.TotCoolFuelEnergy = PurchAir.TotCoolFuelRate * TimeStepSysSec;
}

Real64 GetPurchasedAirOutAirMassFlow(EnergyPlusData &state, int const PurchAirNum)
{

    // FUNCTION INFORMATION:
    //       AUTHOR         B Griffith
    //       DATE WRITTEN   Dec  2006
    //       MODIFIED       na
    //       RE-ENGINEERED  na

    // PURPOSE OF THIS FUNCTION:
    // lookup function for OA inlet mass flow for ventilation rate reporting

    // METHODOLOGY EMPLOYED:
    // most analogous functions look up an outside air node but this function
    // gets the actual mass flow of outdoor air, following the features of the model

    if (state.dataPurchasedAirMgr->GetPurchAirInputFlag) {
        GetPurchasedAir(state);
        state.dataPurchasedAirMgr->GetPurchAirInputFlag = false;
    }
    return state.dataPurchasedAirMgr->PurchAir(PurchAirNum).OutdoorAirMassFlowRate;
}

int GetPurchasedAirZoneInletAirNode(EnergyPlusData &state, int const PurchAirNum)
{

    // FUNCTION INFORMATION:
    //       AUTHOR         B Griffith
    //       DATE WRITTEN   Dec  2006
    //       MODIFIED       Adapted for purchased air by M.J. Witte, Oct 2013
    //       RE-ENGINEERED  na

    // PURPOSE OF THIS FUNCTION:
    // lookup function for zone inlet node for ventilation rate reporting

    if (state.dataPurchasedAirMgr->GetPurchAirInputFlag) {
        GetPurchasedAir(state);
        state.dataPurchasedAirMgr->GetPurchAirInputFlag = false;
    }

    int GetPurchasedAirZoneInletAirNode = 0;
    if (PurchAirNum > 0 && PurchAirNum <= state.dataPurchasedAirMgr->NumPurchAir) {
        GetPurchasedAirZoneInletAirNode = state.dataPurchasedAirMgr->PurchAir(PurchAirNum).ZoneSupplyAirNodeNum;
    }

    return GetPurchasedAirZoneInletAirNode;
}

int GetPurchasedAirReturnAirNode(EnergyPlusData &state, int const PurchAirNum)
{

    // FUNCTION INFORMATION:
    //       AUTHOR         B Griffith
    //       DATE WRITTEN   Dec  2006
    //       MODIFIED       Adapted for purchased air by M.J. Witte, Oct 2013
    //       RE-ENGINEERED  na

    // PURPOSE OF THIS FUNCTION:
    // lookup function for recirculation air node for ventilation rate reporting

    if (state.dataPurchasedAirMgr->GetPurchAirInputFlag) {
        GetPurchasedAir(state);
        state.dataPurchasedAirMgr->GetPurchAirInputFlag = false;
    }

    int GetPurchasedAirReturnAirNode = 0;
    if (PurchAirNum > 0 && PurchAirNum <= state.dataPurchasedAirMgr->NumPurchAir) {
        GetPurchasedAirReturnAirNode = state.dataPurchasedAirMgr->PurchAir(PurchAirNum).ZoneRecircAirNodeNum;
    }

    return GetPurchasedAirReturnAirNode;
}

int getPurchasedAirIndex(EnergyPlusData &state, std::string_view PurchAirName)
{
    if (state.dataPurchasedAirMgr->GetPurchAirInputFlag) {
        GetPurchasedAir(state);
        state.dataPurchasedAirMgr->GetPurchAirInputFlag = false;
    }

    for (int PurchAirNum = 1; PurchAirNum <= state.dataPurchasedAirMgr->NumPurchAir; ++PurchAirNum) {
        if (Util::SameString(state.dataPurchasedAirMgr->PurchAir(PurchAirNum).Name, PurchAirName)) {
            return PurchAirNum;
        }
    }

    return 0;
}

Real64 GetPurchasedAirMixedAirTemp(EnergyPlusData &state, int const PurchAirNum)
{

    // FUNCTION INFORMATION:
    //       AUTHOR         B Griffith
    //       DATE WRITTEN   Dec  2006
    //       MODIFIED       Adapted for purchased air by M.J. Witte, Oct 2013
    //       RE-ENGINEERED  na

    // PURPOSE OF THIS FUNCTION:
    // lookup function for mixed air Temp for ventilation rate reporting

    // METHODOLOGY EMPLOYED:
    // most analogous functions look up an outside air node but this function
    // gets the actual mass flow of outdoor air, following the features of the model

    if (state.dataPurchasedAirMgr->GetPurchAirInputFlag) {
        GetPurchasedAir(state);
        state.dataPurchasedAirMgr->GetPurchAirInputFlag = false;
    }

    return state.dataPurchasedAirMgr->PurchAir(PurchAirNum).MixedAirTemp;
}

Real64 GetPurchasedAirMixedAirHumRat(EnergyPlusData &state, int const PurchAirNum)
{

    // FUNCTION INFORMATION:
    //       AUTHOR         B Griffith
    //       DATE WRITTEN   Dec  2006
    //       MODIFIED       Adapted for purchased air by M.J. Witte, Oct 2013
    //       RE-ENGINEERED  na

    // PURPOSE OF THIS FUNCTION:
    // lookup function for mixed air HumRat for ventilation rate reporting

    // METHODOLOGY EMPLOYED:
    // most analogous functions look up an outside air node but this function
    // gets the actual mass flow of outdoor air, following the features of the model

    if (state.dataPurchasedAirMgr->GetPurchAirInputFlag) {
        GetPurchasedAir(state);
        state.dataPurchasedAirMgr->GetPurchAirInputFlag = false;
    }

    return state.dataPurchasedAirMgr->PurchAir(PurchAirNum).MixedAirHumRat;
}

bool CheckPurchasedAirForReturnPlenum(EnergyPlusData &state, int const ReturnPlenumIndex)
{

    // FUNCTION INFORMATION:
    //       AUTHOR         R Raustad
    //       DATE WRITTEN   July  2017

    // PURPOSE OF THIS FUNCTION:
    // lookup function to check if return plenum is used

    // Return value
    bool CheckPurchasedAirForReturnPlenum;

    // FUNCTION LOCAL VARIABLE DECLARATIONS:
    int PurchAirNum;

    if (state.dataPurchasedAirMgr->GetPurchAirInputFlag) {
        GetPurchasedAir(state);
        state.dataPurchasedAirMgr->GetPurchAirInputFlag = false;
    }

    CheckPurchasedAirForReturnPlenum = false;
    for (PurchAirNum = 1; PurchAirNum <= state.dataPurchasedAirMgr->NumPurchAir; ++PurchAirNum) {
        if (ReturnPlenumIndex != state.dataPurchasedAirMgr->PurchAir(PurchAirNum).ReturnPlenumIndex) {
            continue;
        }
        CheckPurchasedAirForReturnPlenum = true;
    }

    return CheckPurchasedAirForReturnPlenum;
}

void InitializePlenumArrays(EnergyPlusData &state, int const PurchAirNum)
{
    // FUNCTION INFORMATION:
    //       AUTHOR         R Raustad
    //       DATE WRITTEN   July  2017

    // PURPOSE OF THIS FUNCTION:
    // to initialize arrays needed to manage ideal load air system used with return plenums
    //
    // Example:
    // NumPlenumArrays = 2 (same as there are two ZoneHVAC:ReturnPlenums objects connected to two or more ideal loads air systems
    // In this example ideal loads air system #4 is not connected to a zone return plenum
    //
    // ZoneHVAC:ReturnPlenum( 1 ) = ReturnPlenum1 is not connected to any ideal loads air systems
    // ZoneHVAC:ReturnPlenum( 2 ) = ReturnPlenum2 is connected to PurchAirPlenumArrays( 1 )
    // ZoneHVAC:ReturnPlenum( 3 ) = ReturnPlenum3 is connected to PurchAirPlenumArrays( 2 )
    //
    // PurchAirPlenumArrays( 1 )
    //   PurchAirPlenumArrays( 1 ).NumPurchAir = 2, there are 2 ideal loads air systems connected to this plenum
    //      PurchAirPlenumArrays( 1 ).PurchAirArray( 1 ) = 1, ideal loads air system #1 is attached to this plenum
    //      PurchAirPlenumArrays( 1 ).PurchAirArray( 2 ) = 3, ideal loads air system #3 is attached to this plenum
    //      PurchAirPlenumArrays( 1 ).IsSimulated( 1 ) = true, ideal loads air system #1 has been simulated this iteration
    //      PurchAirPlenumArrays( 1 ).IsSimulated( 2 ) = false, ideal loads air system #3 has not yet been simulated this iteration
    //
    //      Ideal loads air systems keep track of which plenum they are connected to
    //      PurchAir( 1 ).PlenumArrayIndex = 1
    //      PurchAir( 1 ).ReturnPlenumName = ReturnPlenum2;
    //      PurchAir( 3 ).PlenumArrayIndex = 1
    //      PurchAir( 3 ).ReturnPlenumName = ReturnPlenum2;
    //
    //      The ideal loads air systems also keep track of which item they are in the int and bool arrays
    //      PurchAir( 1 ).PurchAirArrayIndex = 1
    //      PurchAir( 3 ).PurchAirArrayIndex = 2
    //
    // PurchAirPlenumArrays( 2 )
    //   PurchAirPlenumArrays( 2 ).NumPurchAir = 3, there are 3 ideal loads air systems connected to this plenum
    //      PurchAirPlenumArrays( 2 ).PurchAirArray( 1 ) = 2, ideal loads air system #2 is attached to this plenum
    //      PurchAirPlenumArrays( 2 ).PurchAirArray( 2 ) = 5, ideal loads air system #5 is attached to this plenum
    //      PurchAirPlenumArrays( 2 ).PurchAirArray( 3 ) = 6, ideal loads air system #6 is attached to this plenum
    //      PurchAirPlenumArrays( 2 ).IsSimulated( 1 ) = true, ideal loads air system #4 has been simulated this iteration
    //      PurchAirPlenumArrays( 2 ).IsSimulated( 2 ) = false, ideal loads air system #5 has not yet been simulated this iteration
    //      PurchAirPlenumArrays( 2 ).IsSimulated( 3 ) = false, ideal loads air system #6 has not yet been simulated this iteration
    //
    //      Ideal loads air systems keep track of which plenum they are connected to
    //      PurchAir( 2 ).PlenumArrayIndex = 2;
    //      PurchAir( 2 ).ReturnPlenumName = ReturnPlenum3;
    //      PurchAir( 5 ).PlenumArrayIndex = 2;
    //      PurchAir( 5 ).ReturnPlenumName = ReturnPlenum3;
    //      PurchAir( 6 ).PlenumArrayIndex = 2;
    //      PurchAir( 6 ).ReturnPlenumName = ReturnPlenum3;
    //
    //      The ideal loads air systems also keep track of which item they are in the int and bool arrays
    //      PurchAir( 2 ).PurchAirArrayIndex = 1;
    //      PurchAir( 5 ).PurchAirArrayIndex = 2;
    //      PurchAir( 6 ).PurchAirArrayIndex = 3;
    //
    //      Given these connections, the data in the IsSimulated array can be set (or checked) according to this syntax:
    //
    //      Each time an ideal loads air system is simulated the IsSimulated flag is set to true
    //      PurchAirPlenumArrays( PurchAir( PurchNum ).PlenumArrayIndex ).IsSimulated( PurchAir( PurchNum ).PurchAirArrayIndex ) = true;
    //
    //     if all ideal loads air systems connected to the same plenum have been simulated, simulate the zone air return plenum (once per set of
    //     ideal loads systems) if ( all( PurchAirPlenumArrays( PurchAir( PurchAirNum ).ReturnPlenumIndex ).IsSimulated ) ) {
    //         SimAirZonePlenum( PurchAir( PurchAirNum ).ReturnPlenumName, DataZoneEquipment::ZoneReturnPlenum_Type, PurchAir( PurchAirNum
    //         ).ReturnPlenumIndex, FirstHVACIteration, FirstCall, SupPathInletChanged ); reset all IsSimulated flags for next iteration
    //         PurchAirPlenumArrays( PurchAir( PurchAirNum ).ReturnPlenumIndex ).IsSimulated = false;
    //     }

    // FUNCTION LOCAL VARIABLE DECLARATIONS:
    int ReturnPlenumIndex;        // index to ZoneHVAC:ReturnPlenum object
    bool PlenumNotFound;          // logical to determine if same plenum is used by other ideal loads air systems
    Array1D_int TempPurchArray;   // temporary array used for dynamic allocation
    Array1D_bool TempIsSimulated; // temporary array used for dynamic allocation

    // index to ZoneHVAC:ReturnPlenum object
    ReturnPlenumIndex = state.dataPurchasedAirMgr->PurchAir(PurchAirNum).ReturnPlenumIndex;
    PlenumNotFound = true;

    // if first time through, set up arrays
    if (!state.dataPurchasedAirMgr->PurchAirPlenumArrays.allocated()) {

        // the ideal loads air system keeps track of which item this system is in a list
        state.dataPurchasedAirMgr->PurchAir(PurchAirNum).PurchAirArrayIndex = 1;
        // keep track of how many arrays (i.e., how many different plenums are attached to different ideal loads air systems
        state.dataPurchasedAirMgr->NumPlenumArrays = 1;

        // allocate new array
        state.dataPurchasedAirMgr->PurchAirPlenumArrays.allocate(state.dataPurchasedAirMgr->NumPlenumArrays);
        // set counter for how many ideal loads air systems are attached to this plenum
        state.dataPurchasedAirMgr->PurchAirPlenumArrays(state.dataPurchasedAirMgr->NumPlenumArrays).NumPurchAir =
            1; // keeps track of how many ideal loads air system are connected to this return plenum
        // keep track of which plenum this is ( i.e., PurchAirPlenumArrays(1) is ZoneHVAC:ReturnPlenum #4 )
        state.dataPurchasedAirMgr->PurchAirPlenumArrays(state.dataPurchasedAirMgr->NumPlenumArrays).ReturnPlenumIndex =
            ReturnPlenumIndex; // stores index of return plenum (e.g., 4 of 5)
        // allocate array holding index to one or more ideal loads air systems
        state.dataPurchasedAirMgr->PurchAirPlenumArrays(state.dataPurchasedAirMgr->NumPlenumArrays).PurchAirArray.allocate(1);
        // allocate boolean to keep track of whether or not this ideal loads air system has been simulated
        state.dataPurchasedAirMgr->PurchAirPlenumArrays(state.dataPurchasedAirMgr->NumPlenumArrays).IsSimulated.allocate(1);
        // save the data
        state.dataPurchasedAirMgr->PurchAirPlenumArrays(state.dataPurchasedAirMgr->NumPlenumArrays).PurchAirArray(1) = PurchAirNum;
        state.dataPurchasedAirMgr->PurchAirPlenumArrays(state.dataPurchasedAirMgr->NumPlenumArrays).IsSimulated(1) = false;

    } else {

        // find the correct index to PurchAirPlenumArrays
        for (int ReturnPlenumNum = 1; ReturnPlenumNum <= state.dataPurchasedAirMgr->NumPlenumArrays; ++ReturnPlenumNum) {
            if (ReturnPlenumIndex != state.dataPurchasedAirMgr->PurchAirPlenumArrays(ReturnPlenumNum).ReturnPlenumIndex) {
                continue;
            }

            // allocate temporary arrays and save existing data
            TempPurchArray.allocate(state.dataPurchasedAirMgr->PurchAirPlenumArrays(ReturnPlenumNum).NumPurchAir);
            TempIsSimulated.allocate(state.dataPurchasedAirMgr->PurchAirPlenumArrays(ReturnPlenumNum).NumPurchAir);
            // these are the  member arrays in an existing PurchAirPlenumArrays
            TempPurchArray = state.dataPurchasedAirMgr->PurchAirPlenumArrays(ReturnPlenumNum).PurchAirArray;
            TempIsSimulated = state.dataPurchasedAirMgr->PurchAirPlenumArrays(ReturnPlenumNum).IsSimulated;

            // if this array has been used before, we need to increase member array space to save new PurchAir data
            state.dataPurchasedAirMgr->PurchAirPlenumArrays(ReturnPlenumNum).NumPurchAir += 1;
            // save the location of this ideal loads air system in the member arrays
            state.dataPurchasedAirMgr->PurchAir(PurchAirNum).PurchAirArrayIndex =
                state.dataPurchasedAirMgr->PurchAirPlenumArrays(ReturnPlenumNum).NumPurchAir;

            // allocate more space, this will wipe out data previously stored
            state.dataPurchasedAirMgr->PurchAirPlenumArrays(ReturnPlenumNum)
                .PurchAirArray.allocate(state.dataPurchasedAirMgr->PurchAirPlenumArrays(ReturnPlenumNum).NumPurchAir);
            state.dataPurchasedAirMgr->PurchAirPlenumArrays(ReturnPlenumNum)
                .IsSimulated.allocate(state.dataPurchasedAirMgr->PurchAirPlenumArrays(ReturnPlenumNum).NumPurchAir);

            // re-initialize previous data
            for (int Loop = 1; Loop < state.dataPurchasedAirMgr->PurchAirPlenumArrays(ReturnPlenumNum).NumPurchAir; ++Loop) {
                state.dataPurchasedAirMgr->PurchAirPlenumArrays(ReturnPlenumNum).PurchAirArray(Loop) = TempPurchArray(Loop);
                state.dataPurchasedAirMgr->PurchAirPlenumArrays(ReturnPlenumNum).IsSimulated(Loop) = TempIsSimulated(Loop);
            }
            // delete temporary array
            TempPurchArray.deallocate();
            TempIsSimulated.deallocate();

            // save new data in expanded member array
            state.dataPurchasedAirMgr->PurchAirPlenumArrays(ReturnPlenumNum)
                .PurchAirArray(state.dataPurchasedAirMgr->PurchAirPlenumArrays(ReturnPlenumNum).NumPurchAir) = PurchAirNum;
            state.dataPurchasedAirMgr->PurchAirPlenumArrays(ReturnPlenumNum)
                .IsSimulated(state.dataPurchasedAirMgr->PurchAirPlenumArrays(ReturnPlenumNum).NumPurchAir) = false;

            PlenumNotFound = false;
            break;
        }

        if (PlenumNotFound) {

            // need to allocate additional space for new plenum array
            // keep track of how many arrays (i.e., how many different plenums are attached to different ideal loads air systems)
            state.dataPurchasedAirMgr->NumPlenumArrays += 1;

            // allocate temporary array and save existing data
            state.dataPurchasedAirMgr->TempPurchAirPlenumArrays.allocate(state.dataPurchasedAirMgr->NumPlenumArrays);
            for (int Loop = 1; Loop < state.dataPurchasedAirMgr->NumPlenumArrays; ++Loop) {
                state.dataPurchasedAirMgr->TempPurchAirPlenumArrays(Loop).NumPurchAir =
                    state.dataPurchasedAirMgr->PurchAirPlenumArrays(Loop).NumPurchAir;
                state.dataPurchasedAirMgr->TempPurchAirPlenumArrays(Loop).ReturnPlenumIndex =
                    state.dataPurchasedAirMgr->PurchAirPlenumArrays(Loop).ReturnPlenumIndex;
                state.dataPurchasedAirMgr->TempPurchAirPlenumArrays(Loop).PurchAirArray.allocate(
                    state.dataPurchasedAirMgr->PurchAirPlenumArrays(Loop).NumPurchAir);
                state.dataPurchasedAirMgr->TempPurchAirPlenumArrays(Loop).IsSimulated.allocate(
                    state.dataPurchasedAirMgr->PurchAirPlenumArrays(Loop).NumPurchAir);
                for (int Loop2 = 1; Loop2 <= state.dataPurchasedAirMgr->PurchAirPlenumArrays(Loop).NumPurchAir; ++Loop2) {
                    state.dataPurchasedAirMgr->TempPurchAirPlenumArrays(Loop).PurchAirArray(Loop2) =
                        state.dataPurchasedAirMgr->PurchAirPlenumArrays(Loop).PurchAirArray(Loop2);
                    state.dataPurchasedAirMgr->TempPurchAirPlenumArrays(Loop).IsSimulated(Loop2) =
                        state.dataPurchasedAirMgr->PurchAirPlenumArrays(Loop).IsSimulated(Loop2);
                }
            }

            // delete primary array (probably could just re-allocate, but this is only done a few times per simulation)
            state.dataPurchasedAirMgr->PurchAirPlenumArrays.deallocate();
            // reallocate to new size
            state.dataPurchasedAirMgr->PurchAirPlenumArrays.allocate(state.dataPurchasedAirMgr->NumPlenumArrays);

            // allocate member arrays to same size as before
            for (int Loop = 1; Loop < state.dataPurchasedAirMgr->NumPlenumArrays; ++Loop) {
                state.dataPurchasedAirMgr->PurchAirPlenumArrays(Loop).PurchAirArray.allocate(
                    state.dataPurchasedAirMgr->TempPurchAirPlenumArrays(Loop).NumPurchAir);
                state.dataPurchasedAirMgr->PurchAirPlenumArrays(Loop).IsSimulated.allocate(
                    state.dataPurchasedAirMgr->TempPurchAirPlenumArrays(Loop).NumPurchAir);
            }

            // save the data
            state.dataPurchasedAirMgr->PurchAirPlenumArrays = state.dataPurchasedAirMgr->TempPurchAirPlenumArrays;
            // delete temporary data
            state.dataPurchasedAirMgr->TempPurchAirPlenumArrays.deallocate();

            // save the index to where this ideal loads air system data is stored
            state.dataPurchasedAirMgr->PurchAir(PurchAirNum).PurchAirArrayIndex = 1;
            // save the number of ideal loads air systems stored in these arrays
            state.dataPurchasedAirMgr->PurchAirPlenumArrays(state.dataPurchasedAirMgr->NumPlenumArrays).NumPurchAir = 1;
            // save the index the the ZoneHVAC:ReturnPlenum
            state.dataPurchasedAirMgr->PurchAirPlenumArrays(state.dataPurchasedAirMgr->NumPlenumArrays).ReturnPlenumIndex = ReturnPlenumIndex;
            // allocate member array and store data
            state.dataPurchasedAirMgr->PurchAirPlenumArrays(state.dataPurchasedAirMgr->NumPlenumArrays).PurchAirArray.allocate(1);
            state.dataPurchasedAirMgr->PurchAirPlenumArrays(state.dataPurchasedAirMgr->NumPlenumArrays).PurchAirArray(1) = PurchAirNum;
            // allocate member array and store data
            state.dataPurchasedAirMgr->PurchAirPlenumArrays(state.dataPurchasedAirMgr->NumPlenumArrays).IsSimulated.allocate(1);
            state.dataPurchasedAirMgr->PurchAirPlenumArrays(state.dataPurchasedAirMgr->NumPlenumArrays).IsSimulated(1) = false;
        }
    }
}

} // namespace EnergyPlus::PurchasedAirManager<|MERGE_RESOLUTION|>--- conflicted
+++ resolved
@@ -233,40 +233,22 @@
     // SUBROUTINE LOCAL VARIABLE DECLARATIONS:
     static constexpr std::string_view RoutineName("GetPurchasedAir: "); // include trailing blank space
     static constexpr std::string_view routineName = "GetPurchasedAir";
-    constexpr std::array<std::string_view, static_cast<int>(LimitType::Num)> LimitTypeNamesUC{
-        "NOLIMIT", "LIMITFLOWRATE", "LIMITCAPACITY", "LIMITFLOWRATEANDCAPACITY"};
-    constexpr std::array<std::string_view, static_cast<int>(HumControl::Num)> HumCtrlTypeNamesUC{
-        "NONE", "CONSTANTSENSIBLEHEATRATIO", "HUMIDISTAT", "CONSTANTSUPPLYHUMIDITYRATIO"};
-    constexpr std::array<std::string_view, static_cast<int>(DCV::Num)> DCVTypeNamesUC{"NONE", "OCCUPANCYSCHEDULE", "CO2SETPOINT"};
-    constexpr std::array<std::string_view, static_cast<int>(Econ::Num)> EconomizerTypeNamesUC{
-        "NOECONOMIZER", "DIFFERENTIALDRYBULB", "DIFFERENTIALENTHALPY"};
-    constexpr std::array<std::string_view, static_cast<int>(HeatRecovery::Num)> HtRecTypeNamesUC{"NONE", "SENSIBLE", "ENTHALPY"};
-
     bool ErrorsFound(false); // If errors detected in input
-<<<<<<< HEAD
-=======
+
+    auto &s_ip = state.dataInputProcessing->inputProcessor;
     auto &s_ipsc = state.dataIPShortCut;
-
     s_ipsc->cCurrentModuleObject = "ZoneHVAC:IdealLoadsAirSystem";
->>>>>>> e909b503
-
-    auto &s_ip = state.dataInputProcessing->inputProcessor;
-
-<<<<<<< HEAD
-    auto &cCurrentModuleObject = state.dataIPShortCut->cCurrentModuleObject;
-    cCurrentModuleObject = "ZoneHVAC:IdealLoadsAirSystem";
-=======
-    state.dataPurchasedAirMgr->NumPurchAir = state.dataInputProcessing->inputProcessor->getNumObjectsFound(state, s_ipsc->cCurrentModuleObject);
->>>>>>> e909b503
-
-    state.dataPurchasedAirMgr->NumPurchAir = s_ip->getNumObjectsFound(state, cCurrentModuleObject);
+    state.dataPurchasedAirMgr->NumPurchAir = s_ip->getNumObjectsFound(state, s_ipsc->cCurrentModuleObject);
     state.dataPurchasedAirMgr->PurchAir.allocate(state.dataPurchasedAirMgr->NumPurchAir);
     state.dataPurchasedAirMgr->CheckEquipName.allocate(state.dataPurchasedAirMgr->NumPurchAir);
     state.dataPurchasedAirMgr->PurchAirNumericFields.allocate(state.dataPurchasedAirMgr->NumPurchAir);
     state.dataPurchasedAirMgr->CheckEquipName = true;
 
-<<<<<<< HEAD
-    auto const instances_PurchAir = s_ip->epJSON.find(cCurrentModuleObject);
+    state.dataPurchasedAirMgr->CheckEquipName.allocate(state.dataPurchasedAirMgr->NumPurchAir);
+    state.dataPurchasedAirMgr->PurchAirNumericFields.allocate(state.dataPurchasedAirMgr->NumPurchAir);
+    state.dataPurchasedAirMgr->CheckEquipName = true;
+
+    auto const instances_PurchAir = s_ip->epJSON.find(s_ipsc->cCurrentModuleObject);
     if (instances_PurchAir != s_ip->epJSON.end()) {
 
         int IOStat = 0;
@@ -275,8 +257,8 @@
         int purchAirNum = 0;
         std::string fieldValue = "";
         std::string cAlphaFieldName = "";
-        InitUniqueNodeCheck(state, cCurrentModuleObject);
-        auto const &schemaProps = s_ip->getObjectSchemaProps(state, cCurrentModuleObject);
+        InitUniqueNodeCheck(state, s_ipsc->cCurrentModuleObject);
+        auto const &schemaProps = s_ip->getObjectSchemaProps(state, s_ipsc->cCurrentModuleObject);
         auto &instancesValue = instances_PurchAir.value();
         for (auto instance = instancesValue.begin(); instance != instancesValue.end(); ++instance) {
 
@@ -284,27 +266,26 @@
             auto const &fields = instance.value();
             std::string thisObjectName = instance.key();
             auto &PurchAir = state.dataPurchasedAirMgr->PurchAir(purchAirNum);
-            PurchAir.cObjectName = cCurrentModuleObject;
-            ErrorObjectHeader eoh{routineName, cCurrentModuleObject, thisObjectName};
+            PurchAir.cObjectName = s_ipsc->cCurrentModuleObject;
+            ErrorObjectHeader eoh{routineName, s_ipsc->cCurrentModuleObject, thisObjectName};
             // Determine max number of alpha and numeric arguments in order to allocate local arrays
             s_ip->getObjectItem(state,
-                                cCurrentModuleObject,
+                                s_ipsc->cCurrentModuleObject,
                                 purchAirNum,
-                                state.dataIPShortCut->cAlphaArgs,
+                                s_ipsc->cAlphaArgs,
                                 NumAlphas,
-                                state.dataIPShortCut->rNumericArgs,
+                                s_ipsc->rNumericArgs,
                                 NumNums,
                                 IOStat,
-                                state.dataIPShortCut->lNumericFieldBlanks,
-                                state.dataIPShortCut->lAlphaFieldBlanks,
-                                state.dataIPShortCut->cAlphaFieldNames,
-                                state.dataIPShortCut->cNumericFieldNames);
+                                s_ipsc->lNumericFieldBlanks,
+                                s_ipsc->lAlphaFieldBlanks,
+                                s_ipsc->cAlphaFieldNames,
+                                s_ipsc->cNumericFieldNames);
 
             state.dataPurchasedAirMgr->PurchAirNumericFields(purchAirNum).FieldNames.allocate(NumNums);
             state.dataPurchasedAirMgr->PurchAirNumericFields(purchAirNum).FieldNames = "";
-            state.dataPurchasedAirMgr->PurchAirNumericFields(purchAirNum).FieldNames = state.dataIPShortCut->cNumericFieldNames;
-            Util::IsNameEmpty(state, thisObjectName, cCurrentModuleObject, ErrorsFound);
-
+            state.dataPurchasedAirMgr->PurchAirNumericFields(purchAirNum).FieldNames = s_ipsc->cNumericFieldNames;
+            Util::IsNameEmpty(state, thisObjectName, s_ipsc->cCurrentModuleObject, ErrorsFound);
             PurchAir.Name = Util::makeUPPER(thisObjectName);
             cAlphaFieldName = "Availability Schedule Name";
             // get optional  availability schedule
@@ -329,8 +310,11 @@
                                                               ObjectIsNotParent);
             bool UniqueNodeError = false;
             CheckUniqueNodeNames(state, cAlphaFieldName, UniqueNodeError, zoneSupplyAirNodeName, PurchAir.Name);
-            if (UniqueNodeError) ErrorsFound = true;
+            if (UniqueNodeError) {
+                ErrorsFound = true;
+            }
             // If new (optional) exhaust air node name is present, then register it as inlet
+
             cAlphaFieldName = "Zone Exhaust Air Node Name";
             std::string const zoneExhaustAirNodeName = s_ip->getAlphaFieldValue(fields, schemaProps, "zone_exhaust_air_node_name");
             std::string const systemInletAirNodeName = s_ip->getAlphaFieldValue(fields, schemaProps, "system_inlet_air_node_name");
@@ -358,8 +342,11 @@
                 }
                 UniqueNodeError = false;
                 CheckUniqueNodeNames(state, cAlphaFieldName, UniqueNodeError, zoneExhaustAirNodeName, PurchAir.Name);
-                if (UniqueNodeError) ErrorsFound = true;
-            }
+                if (UniqueNodeError) {
+                    ErrorsFound = true;
+                }
+            }
+
             cAlphaFieldName = "System Inlet Air Node Name";
             if (!systemInletAirNodeName.empty()) {
                 PurchAir.PlenumExhaustAirNodeNum = GetOnlySingleNode(state,
@@ -378,251 +365,91 @@
             PurchAir.MinCoolSuppAirHumRat = s_ip->getRealFieldValue(fields, schemaProps, "minimum_cooling_supply_air_humidity_ratio");
             cAlphaFieldName = "Heating Limit";
             fieldValue = s_ip->getAlphaFieldValue(fields, schemaProps, "heating_limit");
-            PurchAir.HeatingLimit = static_cast<LimitType>(getEnumValue(LimitTypeNamesUC, Util::makeUPPER(fieldValue)));
+            PurchAir.HeatingLimit = static_cast<LimitType>(getEnumValue(limitTypeNamesUC, Util::makeUPPER(fieldValue)));
             switch (PurchAir.HeatingLimit) {
-            case LimitType::NoLimit:
-                break;
-            case LimitType::LimitFlowRate:
+
+            case LimitType::None: {
+            } break;
+
+            case LimitType::FlowRate: {
                 if (fields.find("maximum_heating_air_flow_rate") == fields.end()) {
-                    PurchAir.HeatingLimit = LimitType::NoLimit;
+                    PurchAir.HeatingLimit = LimitType::None;
                 } else {
-                    PurchAir.HeatingLimit = LimitType::LimitFlowRate;
-                }
-                break;
-            case LimitType::LimitCapacity:
+                    PurchAir.HeatingLimit = LimitType::FlowRate;
+                }
+            } break;
+
+            case LimitType::Capacity: {
                 if (fields.find("maximum_sensible_heating_capacity") == fields.end()) {
-                    PurchAir.HeatingLimit = LimitType::NoLimit;
+                    PurchAir.HeatingLimit = LimitType::None;
                 } else {
-                    PurchAir.HeatingLimit = LimitType::LimitCapacity;
-                }
-                break;
-            case LimitType::LimitFlowRateAndCapacity:
+                    PurchAir.HeatingLimit = LimitType::Capacity;
+                }
+            } break;
+
+            case LimitType::FlowRateAndCapacity: {
                 if ((fields.find("maximum_heating_air_flow_rate") == fields.end()) &&
                     (fields.find("maximum_sensible_heating_capacity") == fields.end())) {
-                    PurchAir.HeatingLimit = LimitType::NoLimit;
+                    PurchAir.HeatingLimit = LimitType::None;
                 } else if (fields.find("maximum_heating_air_flow_rate") == fields.end()) {
-                    PurchAir.HeatingLimit = LimitType::LimitCapacity;
+                    PurchAir.HeatingLimit = LimitType::Capacity;
                 } else if (fields.find("maximum_sensible_heating_capacity") == fields.end()) {
-                    PurchAir.HeatingLimit = LimitType::LimitFlowRate;
+                    PurchAir.HeatingLimit = LimitType::FlowRate;
                 } else {
-                    PurchAir.HeatingLimit = LimitType::LimitFlowRateAndCapacity;
-                }
-                break;
-            default:
-                ShowSevereInvalidKey(
-                    state, eoh, cAlphaFieldName, fieldValue, "Valid entries are NoLimit, LimitFlowRate, LimitCapacity, or LimitFlowRateAndCapacity.");
-=======
-    if (state.dataPurchasedAirMgr->NumPurchAir > 0) {
-        int NumAlphas;
-        int NumNums;
-        int IOStat;
-        InitUniqueNodeCheck(state, s_ipsc->cCurrentModuleObject);
-        for (int PurchAirNum = 1; PurchAirNum <= state.dataPurchasedAirMgr->NumPurchAir; ++PurchAirNum) {
-            PurchAir(PurchAirNum).cObjectName = s_ipsc->cCurrentModuleObject;
-
-            state.dataInputProcessing->inputProcessor->getObjectItem(state,
-                                                                     s_ipsc->cCurrentModuleObject,
-                                                                     PurchAirNum,
-                                                                     s_ipsc->cAlphaArgs,
-                                                                     NumAlphas,
-                                                                     s_ipsc->rNumericArgs,
-                                                                     NumNums,
-                                                                     IOStat,
-                                                                     s_ipsc->lNumericFieldBlanks,
-                                                                     s_ipsc->lAlphaFieldBlanks,
-                                                                     s_ipsc->cAlphaFieldNames,
-                                                                     s_ipsc->cNumericFieldNames);
-
-            ErrorObjectHeader eoh{routineName, s_ipsc->cCurrentModuleObject, s_ipsc->cAlphaArgs(1)};
-
-            state.dataPurchasedAirMgr->PurchAirNumericFields(PurchAirNum).FieldNames.allocate(NumNums);
-            state.dataPurchasedAirMgr->PurchAirNumericFields(PurchAirNum).FieldNames = "";
-            state.dataPurchasedAirMgr->PurchAirNumericFields(PurchAirNum).FieldNames = s_ipsc->cNumericFieldNames;
-
-            PurchAir(PurchAirNum).Name = s_ipsc->cAlphaArgs(1);
-            // get optional  availability schedule
-            if (s_ipsc->lAlphaFieldBlanks(2)) {
-                PurchAir(PurchAirNum).availSched = Sched::GetScheduleAlwaysOn(state);
-            } else if ((PurchAir(PurchAirNum).availSched = Sched::GetSchedule(state, s_ipsc->cAlphaArgs(2))) == nullptr) {
-                ShowSevereItemNotFound(state, eoh, s_ipsc->cAlphaFieldNames(2), s_ipsc->cAlphaArgs(2));
-                ErrorsFound = true;
-            }
-            // Purchased air supply air node is an outlet node
-            PurchAir(PurchAirNum).ZoneSupplyAirNodeNum = GetOnlySingleNode(state,
-                                                                           s_ipsc->cAlphaArgs(3),
-                                                                           ErrorsFound,
-                                                                           DataLoopNode::ConnectionObjectType::ZoneHVACIdealLoadsAirSystem,
-                                                                           s_ipsc->cAlphaArgs(1),
-                                                                           DataLoopNode::NodeFluidType::Air,
-                                                                           DataLoopNode::ConnectionType::Outlet,
-                                                                           NodeInputManager::CompFluidStream::Primary,
-                                                                           ObjectIsNotParent);
-            bool UniqueNodeError = false;
-            CheckUniqueNodeNames(state, s_ipsc->cAlphaFieldNames(3), UniqueNodeError, s_ipsc->cAlphaArgs(3), s_ipsc->cAlphaArgs(1));
-            if (UniqueNodeError) {
-                ErrorsFound = true;
-            }
-            // If new (optional) exhaust air node name is present, then register it as inlet
-            if (!s_ipsc->lAlphaFieldBlanks(4)) {
-                if (s_ipsc->lAlphaFieldBlanks(5)) {
-                    PurchAir(PurchAirNum).ZoneExhaustAirNodeNum = GetOnlySingleNode(state,
-                                                                                    s_ipsc->cAlphaArgs(4),
-                                                                                    ErrorsFound,
-                                                                                    DataLoopNode::ConnectionObjectType::ZoneHVACIdealLoadsAirSystem,
-                                                                                    s_ipsc->cAlphaArgs(1),
-                                                                                    DataLoopNode::NodeFluidType::Air,
-                                                                                    DataLoopNode::ConnectionType::Inlet,
-                                                                                    NodeInputManager::CompFluidStream::Primary,
-                                                                                    ObjectIsNotParent);
-                } else {
-                    PurchAir(PurchAirNum).ZoneExhaustAirNodeNum = GetOnlySingleNode(state,
-                                                                                    s_ipsc->cAlphaArgs(4),
-                                                                                    ErrorsFound,
-                                                                                    DataLoopNode::ConnectionObjectType::ZoneHVACIdealLoadsAirSystem,
-                                                                                    s_ipsc->cAlphaArgs(1),
-                                                                                    DataLoopNode::NodeFluidType::Air,
-                                                                                    DataLoopNode::ConnectionType::Outlet,
-                                                                                    NodeInputManager::CompFluidStream::Primary,
-                                                                                    ObjectIsNotParent);
-                }
-                UniqueNodeError = false;
-                CheckUniqueNodeNames(state, s_ipsc->cAlphaFieldNames(4), UniqueNodeError, s_ipsc->cAlphaArgs(4), s_ipsc->cAlphaArgs(1));
-                if (UniqueNodeError) {
-                    ErrorsFound = true;
-                }
-            }
-            if (!s_ipsc->lAlphaFieldBlanks(5)) {
-                PurchAir(PurchAirNum).PlenumExhaustAirNodeNum = GetOnlySingleNode(state,
-                                                                                  s_ipsc->cAlphaArgs(5),
-                                                                                  ErrorsFound,
-                                                                                  DataLoopNode::ConnectionObjectType::ZoneHVACIdealLoadsAirSystem,
-                                                                                  s_ipsc->cAlphaArgs(1),
-                                                                                  DataLoopNode::NodeFluidType::Air,
-                                                                                  DataLoopNode::ConnectionType::Inlet,
-                                                                                  NodeInputManager::CompFluidStream::Primary,
-                                                                                  ObjectIsNotParent);
-            }
-            PurchAir(PurchAirNum).MaxHeatSuppAirTemp = s_ipsc->rNumericArgs(1);
-            PurchAir(PurchAirNum).MinCoolSuppAirTemp = s_ipsc->rNumericArgs(2);
-            PurchAir(PurchAirNum).MaxHeatSuppAirHumRat = s_ipsc->rNumericArgs(3);
-            PurchAir(PurchAirNum).MinCoolSuppAirHumRat = s_ipsc->rNumericArgs(4);
-
-            PurchAir(PurchAirNum).HeatingLimit = static_cast<LimitType>(getEnumValue(limitTypeNamesUC, s_ipsc->cAlphaArgs(6)));
-            switch (PurchAir(PurchAirNum).HeatingLimit) {
-
-            case LimitType::None: {
+                    PurchAir.HeatingLimit = LimitType::FlowRateAndCapacity;
+                }
             } break;
 
-            case LimitType::FlowRate: {
-                if (s_ipsc->lNumericFieldBlanks(5)) {
-                    PurchAir(PurchAirNum).HeatingLimit = LimitType::None;
-                }
-            } break;
-
-            case LimitType::Capacity: {
-                if (s_ipsc->lNumericFieldBlanks(6)) {
-                    PurchAir(PurchAirNum).HeatingLimit = LimitType::None;
-                }
-            } break;
-
-            case LimitType::FlowRateAndCapacity: {
-                if (s_ipsc->lNumericFieldBlanks(5) && s_ipsc->lNumericFieldBlanks(6)) {
-                    PurchAir(PurchAirNum).HeatingLimit = LimitType::None;
-                } else if (s_ipsc->lNumericFieldBlanks(5)) {
-                    PurchAir(PurchAirNum).HeatingLimit = LimitType::Capacity;
-                } else if (s_ipsc->lNumericFieldBlanks(6)) {
-                    PurchAir(PurchAirNum).HeatingLimit = LimitType::FlowRate;
-                }
-            } break;
-
             default: {
-                ShowSevereInvalidKey(state, eoh, s_ipsc->cAlphaFieldNames(6), s_ipsc->cAlphaArgs(6));
->>>>>>> e909b503
+                ShowSevereInvalidKey(state, eoh, cAlphaFieldName, fieldValue, "Valid entries are None, FlowRate, Capacity, or FlowRateAndCapacity.");
                 ErrorsFound = true;
             } break;
             }
-<<<<<<< HEAD
+
             PurchAir.MaxHeatVolFlowRate = s_ip->getRealFieldValue(fields, schemaProps, "maximum_heating_air_flow_rate");
             PurchAir.MaxHeatSensCap = s_ip->getRealFieldValue(fields, schemaProps, "maximum_sensible_heating_capacity");
             cAlphaFieldName = "Cooling Limit";
             fieldValue = s_ip->getAlphaFieldValue(fields, schemaProps, "cooling_limit");
-            PurchAir.CoolingLimit = static_cast<LimitType>(getEnumValue(LimitTypeNamesUC, Util::makeUPPER(fieldValue)));
+            PurchAir.CoolingLimit = static_cast<LimitType>(getEnumValue(limitTypeNamesUC, Util::makeUPPER(fieldValue)));
             switch (PurchAir.CoolingLimit) {
-            case LimitType::NoLimit:
-                break;
-            case LimitType::LimitFlowRate:
+
+            case LimitType::None: {
+            } break;
+
+            case LimitType::FlowRate: {
                 if (fields.find("maximum_cooling_air_flow_rate") == fields.end()) {
-                    PurchAir.CoolingLimit = LimitType::NoLimit;
+                    PurchAir.CoolingLimit = LimitType::None;
                 } else {
-                    PurchAir.CoolingLimit = LimitType::LimitFlowRate;
-                }
-                break;
-            case LimitType::LimitCapacity:
+                    PurchAir.CoolingLimit = LimitType::FlowRate;
+                }
+            } break;
+
+            case LimitType::Capacity: {
                 if (fields.find("maximum_total_cooling_capacity") == fields.end()) {
-                    PurchAir.CoolingLimit = LimitType::NoLimit;
+                    PurchAir.CoolingLimit = LimitType::None;
                 } else {
-                    PurchAir.CoolingLimit = LimitType::LimitCapacity;
-                }
-                break;
-            case LimitType::LimitFlowRateAndCapacity:
+                    PurchAir.CoolingLimit = LimitType::Capacity;
+                }
+            } break;
+
+            case LimitType::FlowRateAndCapacity: {
                 if ((fields.find("maximum_cooling_air_flow_rate") == fields.end()) &&
                     (fields.find("maximum_total_cooling_capacity") == fields.end())) {
-                    PurchAir.CoolingLimit = LimitType::NoLimit;
+                    PurchAir.CoolingLimit = LimitType::None;
                 } else if (fields.find("maximum_cooling_air_flow_rate") == fields.end()) {
-                    PurchAir.CoolingLimit = LimitType::LimitCapacity;
+                    PurchAir.CoolingLimit = LimitType::Capacity;
                 } else if (fields.find("maximum_total_cooling_capacity") == fields.end()) {
-                    PurchAir.CoolingLimit = LimitType::LimitFlowRate;
+                    PurchAir.CoolingLimit = LimitType::FlowRate;
                 } else {
-                    PurchAir.CoolingLimit = LimitType::LimitFlowRateAndCapacity;
-                }
-                break;
-            default:
-                ShowSevereInvalidKey(
-                    state, eoh, cAlphaFieldName, fieldValue, "Valid entries are NoLimit, LimitFlowRate, LimitCapacity, or LimitFlowRateAndCapacity.");
-=======
-
-            PurchAir(PurchAirNum).MaxHeatVolFlowRate = s_ipsc->rNumericArgs(5);
-            PurchAir(PurchAirNum).MaxHeatSensCap = s_ipsc->rNumericArgs(6);
-
-            PurchAir(PurchAirNum).CoolingLimit = static_cast<LimitType>(getEnumValue(limitTypeNamesUC, s_ipsc->cAlphaArgs(7)));
-
-            switch (PurchAir(PurchAirNum).CoolingLimit) {
-            case LimitType::None: {
+                    PurchAir.CoolingLimit = LimitType::FlowRateAndCapacity;
+                }
             } break;
 
-            case LimitType::FlowRate: {
-                if (s_ipsc->lNumericFieldBlanks(7)) {
-                    PurchAir(PurchAirNum).CoolingLimit = LimitType::None;
-                }
-            } break;
-
-            case LimitType::Capacity: {
-                if (s_ipsc->lNumericFieldBlanks(8)) {
-                    PurchAir(PurchAirNum).CoolingLimit = LimitType::None;
-                }
-            } break;
-
-            case LimitType::FlowRateAndCapacity: {
-                if (s_ipsc->lNumericFieldBlanks(7) && s_ipsc->lNumericFieldBlanks(8)) {
-                    PurchAir(PurchAirNum).CoolingLimit = LimitType::None;
-                } else if (s_ipsc->lNumericFieldBlanks(7)) {
-                    PurchAir(PurchAirNum).CoolingLimit = LimitType::Capacity;
-                } else if (s_ipsc->lNumericFieldBlanks(8)) {
-                    PurchAir(PurchAirNum).CoolingLimit = LimitType::FlowRate;
-                }
-            } break;
-
             default: {
-                ShowSevereInvalidKey(state,
-                                     eoh,
-                                     s_ipsc->cAlphaFieldNames(6),
-                                     s_ipsc->cAlphaArgs(6),
-                                     "Valid entries are None, ConstantSensibleHeatRatio, Humidistat, or ConstantSupplyHumidityRatio");
->>>>>>> e909b503
+                ShowSevereInvalidKey(state, eoh, cAlphaFieldName, fieldValue, "Valid entries are None, FlowRate, Capacity, or FlowRateAndCapacity.");
                 ErrorsFound = true;
             } break;
             }
-<<<<<<< HEAD
             PurchAir.MaxCoolVolFlowRate = s_ip->getRealFieldValue(fields, schemaProps, "maximum_cooling_air_flow_rate");
             PurchAir.MaxCoolTotCap = s_ip->getRealFieldValue(fields, schemaProps, "maximum_total_cooling_capacity");
             // get optional heating availability schedule
@@ -632,40 +459,21 @@
                 PurchAir.heatAvailSched = Sched::GetScheduleAlwaysOn(state);
             } else if ((PurchAir.heatAvailSched = Sched::GetSchedule(state, heatAvailSchedName)) == nullptr) {
                 ShowSevereItemNotFound(state, eoh, cAlphaFieldName, heatAvailSchedName);
-=======
-
-            PurchAir(PurchAirNum).MaxCoolVolFlowRate = s_ipsc->rNumericArgs(7);
-            PurchAir(PurchAirNum).MaxCoolTotCap = s_ipsc->rNumericArgs(8);
-
-            // get optional heating availability schedule
-            if (s_ipsc->lAlphaFieldBlanks(8)) {
-                PurchAir(PurchAirNum).heatAvailSched = Sched::GetScheduleAlwaysOn(state);
-            } else if ((PurchAir(PurchAirNum).heatAvailSched = Sched::GetSchedule(state, s_ipsc->cAlphaArgs(8))) == nullptr) {
-                ShowSevereItemNotFound(state, eoh, s_ipsc->cAlphaFieldNames(8), s_ipsc->cAlphaArgs(8));
->>>>>>> e909b503
                 ErrorsFound = true;
             }
             // get optional cooling availability schedule
-<<<<<<< HEAD
             cAlphaFieldName = "Cooling Availability Schedule Name";
             std::string const coolAvailSchedName = s_ip->getAlphaFieldValue(fields, schemaProps, "cooling_availability_schedule_name");
             if (coolAvailSchedName.empty()) {
                 PurchAir.coolAvailSched = Sched::GetScheduleAlwaysOn(state);
             } else if ((PurchAir.coolAvailSched = Sched::GetSchedule(state, coolAvailSchedName)) == nullptr) {
                 ShowSevereItemNotFound(state, eoh, cAlphaFieldName, coolAvailSchedName);
-=======
-            if (s_ipsc->lAlphaFieldBlanks(9)) {
-                PurchAir(PurchAirNum).coolAvailSched = Sched::GetScheduleAlwaysOn(state);
-            } else if ((PurchAir(PurchAirNum).coolAvailSched = Sched::GetSchedule(state, s_ipsc->cAlphaArgs(9))) == nullptr) {
-                ShowSevereItemNotFound(state, eoh, s_ipsc->cAlphaFieldNames(9), s_ipsc->cAlphaArgs(9));
->>>>>>> e909b503
                 ErrorsFound = true;
             }
             // get Dehumidification control type
-<<<<<<< HEAD
             cAlphaFieldName = "Dehumidification Control Type";
             fieldValue = s_ip->getAlphaFieldValue(fields, schemaProps, "dehumidification_control_type");
-            PurchAir.DehumidCtrlType = static_cast<HumControl>(getEnumValue(HumCtrlTypeNamesUC, Util::makeUPPER(fieldValue)));
+            PurchAir.DehumidCtrlType = static_cast<HumControl>(getEnumValue(humControlNamesUC, Util::makeUPPER(fieldValue)));
             if (PurchAir.DehumidCtrlType == HumControl::Invalid) {
                 ShowSevereInvalidKey(state,
                                      eoh,
@@ -678,51 +486,24 @@
             // get Humidification control type
             cAlphaFieldName = "Humidification Control Type";
             fieldValue = s_ip->getAlphaFieldValue(fields, schemaProps, "humidification_control_type");
-            PurchAir.HumidCtrlType = static_cast<HumControl>(getEnumValue(HumCtrlTypeNamesUC, Util::makeUPPER(fieldValue)));
+            PurchAir.HumidCtrlType = static_cast<HumControl>(getEnumValue(humControlNamesUC, Util::makeUPPER(fieldValue)));
             if (PurchAir.HumidCtrlType == HumControl::Invalid) {
                 ShowSevereInvalidKey(state, eoh, cAlphaFieldName, fieldValue, "Valid entries are None, Humidistat, or ConstantSupplyHumidityRatio.");
-=======
-            PurchAir(PurchAirNum).DehumidCtrlType = static_cast<HumControl>(getEnumValue(humControlNamesUC, s_ipsc->cAlphaArgs(10)));
-            if (PurchAir(PurchAirNum).DehumidCtrlType == HumControl::Invalid) {
-                ShowSevereInvalidKey(state, eoh, s_ipsc->cAlphaFieldNames(10), s_ipsc->cAlphaArgs(10));
                 ErrorsFound = true;
             }
-
-            PurchAir(PurchAirNum).CoolSHR = s_ipsc->rNumericArgs(9);
-
-            // get Humidification control type
-            PurchAir(PurchAirNum).HumidCtrlType = static_cast<HumControl>(getEnumValue(humControlNamesUC, s_ipsc->cAlphaArgs(11)));
-            if (PurchAir(PurchAirNum).HumidCtrlType == HumControl::Invalid ||
-                PurchAir(PurchAirNum).HumidCtrlType == HumControl::ConstantSensibleHeatRatio) {
-                ShowSevereInvalidKey(state,
-                                     eoh,
-                                     s_ipsc->cAlphaFieldNames(11),
-                                     s_ipsc->cAlphaArgs(11),
-                                     "Valid entries are None, Humidistat, or ConstantSupplyHumidityRatio");
->>>>>>> e909b503
-                ErrorsFound = true;
-            }
             // get Design specification outdoor air object
-<<<<<<< HEAD
             cAlphaFieldName = "Design Specification Outdoor Air Object Name";
             fieldValue = s_ip->getAlphaFieldValue(fields, schemaProps, "design_specification_outdoor_air_object_name");
             if (!fieldValue.empty()) {
                 PurchAir.OARequirementsPtr = Util::FindItemInList(fieldValue, state.dataSize->OARequirements);
                 if (PurchAir.OARequirementsPtr == 0) {
                     ShowSevereItemNotFound(state, eoh, cAlphaFieldName, fieldValue);
-=======
-            if (!s_ipsc->lAlphaFieldBlanks(12)) {
-                PurchAir(PurchAirNum).OARequirementsPtr = Util::FindItemInList(s_ipsc->cAlphaArgs(12), state.dataSize->OARequirements);
-                if (PurchAir(PurchAirNum).OARequirementsPtr == 0) {
-                    ShowSevereItemNotFound(state, eoh, s_ipsc->cAlphaFieldNames(12), s_ipsc->cAlphaArgs(12));
->>>>>>> e909b503
                     ErrorsFound = true;
                 } else {
                     PurchAir.OutdoorAir = true;
                 }
             }
             // If outdoor air specified, then get Outdoor air inlet node and other outdoor air inputs
-<<<<<<< HEAD
             if (PurchAir.OutdoorAir) {
                 std::string cAlphaFieldName = "Outdoor Air Inlet Node Name";
                 std::string oaInletNodeName = s_ip->getAlphaFieldValue(fields, schemaProps, "outdoor_air_inlet_node_name");
@@ -749,53 +530,27 @@
                                                                DataLoopNode::ConnectionType::Outlet,
                                                                NodeInputManager::CompFluidStream::Primary,
                                                                ObjectIsNotParent);
-=======
-            if (PurchAir(PurchAirNum).OutdoorAir) {
-                if (s_ipsc->lAlphaFieldBlanks(13)) {
-                    // If there is outdoor air and outdoor air inlet node is blank, then create one
-                    if (len(s_ipsc->cAlphaArgs(1)) < Constant::MaxNameLength - 23) { // protect against long name leading to > 100 chars
-                        s_ipsc->cAlphaArgs(13) = s_ipsc->cAlphaArgs(1) + " OUTDOOR AIR INLET NODE";
-                    } else {
-                        s_ipsc->cAlphaArgs(13) = s_ipsc->cAlphaArgs(1).substr(0, 75) + " OUTDOOR AIR INLET NODE";
-                    }
-                    if (state.dataGlobal->DisplayExtraWarnings) {
-                        ShowWarningError(state, format("{}{}=\"{} blank field", RoutineName, s_ipsc->cCurrentModuleObject, s_ipsc->cAlphaArgs(1)));
-                        ShowContinueError(state,
-                                          format("{} is blank, but there is outdoor air requested for this system.", s_ipsc->cAlphaFieldNames(13)));
-                        ShowContinueError(state, format("Creating node name ={}", s_ipsc->cAlphaArgs(13)));
-                    }
-                }
-                // Register OA node
-                PurchAir(PurchAirNum).OutdoorAirNodeNum = GetOnlySingleNode(state,
-                                                                            s_ipsc->cAlphaArgs(13),
-                                                                            ErrorsFound,
-                                                                            DataLoopNode::ConnectionObjectType::ZoneHVACIdealLoadsAirSystem,
-                                                                            s_ipsc->cAlphaArgs(1),
-                                                                            DataLoopNode::NodeFluidType::Air,
-                                                                            DataLoopNode::ConnectionType::Outlet,
-                                                                            NodeInputManager::CompFluidStream::Primary,
-                                                                            ObjectIsNotParent);
->>>>>>> e909b503
                 // Check if OA node is initialized in OutdoorAir:Node or OutdoorAir:Nodelist
                 bool IsOANodeListed; // Flag for OA node name listed in OutdoorAir:Node or Nodelist
                 CheckAndAddAirNodeNumber(state, PurchAir.OutdoorAirNodeNum, IsOANodeListed);
                 if ((!IsOANodeListed) && state.dataGlobal->DisplayExtraWarnings) {
-<<<<<<< HEAD
-                    ShowWarningError(state, format("{}{}=\"{} missing data", RoutineName, cCurrentModuleObject, PurchAir.Name));
+                    ShowWarningError(state, format("{}{}=\"{} missing data", RoutineName, s_ipsc->cCurrentModuleObject, PurchAir.Name));
                     ShowContinueError(state, format("{} does not appear in an OutdoorAir:NodeList or as an OutdoorAir:Node.", oaInletNodeName));
                     ShowContinueError(state, format("Adding OutdoorAir:Node={}", oaInletNodeName));
                 }
                 UniqueNodeError = false;
                 CheckUniqueNodeNames(state, cAlphaFieldName, UniqueNodeError, oaInletNodeName, PurchAir.Name);
-                if (UniqueNodeError) ErrorsFound = true;
+                if (UniqueNodeError) {
+                    ErrorsFound = true;
+                }
                 // get Demand controlled ventilation type
                 cAlphaFieldName = "Demand Controlled Ventilation Type";
                 fieldValue = s_ip->getAlphaFieldValue(fields, schemaProps, "demand_controlled_ventilation_type");
-                PurchAir.DCVType = static_cast<DCV>(getEnumValue(DCVTypeNamesUC, Util::makeUPPER(fieldValue)));
+                PurchAir.DCVType = static_cast<DCV>(getEnumValue(dcvNamesUC, Util::makeUPPER(fieldValue)));
                 if (PurchAir.DCVType == DCV::CO2SetPoint) {
                     if (!state.dataContaminantBalance->Contaminant.CO2Simulation) {
                         PurchAir.DCVType = DCV::None;
-                        ShowWarningError(state, format("{}{}=\"{} invalid data", RoutineName, cCurrentModuleObject, PurchAir.Name));
+                        ShowWarningError(state, format("{}{}=\"{} invalid data", RoutineName, s_ipsc->cCurrentModuleObject, PurchAir.Name));
                         ShowContinueError(state, format("{}={} but CO2 simulation is not active.", cAlphaFieldName, fieldValue));
                         ShowContinueError(state, format("Resetting {} to NoDCV", cAlphaFieldName));
                         ShowContinueError(state,
@@ -804,88 +559,34 @@
                     }
                 } else if (PurchAir.DCVType == DCV::Invalid) {
                     ShowSevereInvalidKey(state, eoh, cAlphaFieldName, fieldValue, "Valid entries are None, OccupancySchedule, or CO2Setpoint.");
-=======
-                    ShowWarningError(state, format("{}{}=\"{} missing data", RoutineName, s_ipsc->cCurrentModuleObject, s_ipsc->cAlphaArgs(1)));
-                    ShowContinueError(state,
-                                      format("{} does not appear in an OutdoorAir:NodeList or as an OutdoorAir:Node.", s_ipsc->cAlphaArgs(13)));
-                    ShowContinueError(state, format("Adding OutdoorAir:Node={}", s_ipsc->cAlphaArgs(13)));
-                }
-                UniqueNodeError = false;
-                CheckUniqueNodeNames(state, s_ipsc->cAlphaFieldNames(13), UniqueNodeError, s_ipsc->cAlphaArgs(13), s_ipsc->cAlphaArgs(1));
-                if (UniqueNodeError) {
                     ErrorsFound = true;
                 }
 
-                // get Demand controlled ventilation type
-                PurchAir(PurchAirNum).DCVType = static_cast<DCV>(getEnumValue(dcvNamesUC, s_ipsc->cAlphaArgs(14)));
-                if (PurchAir(PurchAirNum).DCVType == DCV::Invalid) {
-                    ShowSevereInvalidKey(state,
-                                         eoh,
-                                         s_ipsc->cAlphaFieldNames(14),
-                                         s_ipsc->cAlphaArgs(14),
-                                         "Valid entries are None, OccupancySchedule, or CO2Setpoint");
->>>>>>> e909b503
-                    ErrorsFound = true;
-                } else if (PurchAir(PurchAirNum).DCVType == DCV::CO2SetPoint && !state.dataContaminantBalance->Contaminant.CO2Simulation) {
-                    PurchAir(PurchAirNum).DCVType = DCV::None;
-                    ShowWarningError(state, format("{}{}=\"{} invalid data", RoutineName, s_ipsc->cCurrentModuleObject, s_ipsc->cAlphaArgs(1)));
-                    ShowContinueError(state, format("{}={} but CO2 simulation is not active.", s_ipsc->cAlphaFieldNames(14), s_ipsc->cAlphaArgs(14)));
-                    ShowContinueError(state, format("Resetting {} to NoDCV", s_ipsc->cAlphaFieldNames(14)));
-                    ShowContinueError(state,
-                                      "To activate CO2 simulation, use ZoneAirContaminantBalance object and specify \"Carbon Dioxide "
-                                      "Concentration\"=\"Yes\".");
-                }
-
                 // get Outdoor air economizer type
-<<<<<<< HEAD
                 cAlphaFieldName = "Outdoor Air Economizer Type";
                 fieldValue = s_ip->getAlphaFieldValue(fields, schemaProps, "outdoor_air_economizer_type");
-                PurchAir.EconomizerType = static_cast<Econ>(getEnumValue(EconomizerTypeNamesUC, Util::makeUPPER(fieldValue)));
+                PurchAir.EconomizerType = static_cast<Econ>(getEnumValue(econNamesUC, Util::makeUPPER(fieldValue)));
                 if (PurchAir.EconomizerType == Econ::Invalid) {
                     ShowSevereInvalidKey(
                         state, eoh, cAlphaFieldName, fieldValue, "Valid entries are NoEconomizer, DifferentialDryBulb, or DifferentialEnthalpy.");
-=======
-                PurchAir(PurchAirNum).EconomizerType = static_cast<Econ>(getEnumValue(econNamesUC, s_ipsc->cAlphaArgs(15)));
-                if (PurchAir(PurchAirNum).EconomizerType == Econ::Invalid) {
-                    ShowSevereInvalidKey(state,
-                                         eoh,
-                                         s_ipsc->cAlphaFieldNames(15),
-                                         s_ipsc->cAlphaArgs(15),
-                                         "Valid entries are NoEconomizer, DifferentialDryBulb, or DifferentialEnthalpy");
->>>>>>> e909b503
                     ErrorsFound = true;
                 }
 
                 // get Outdoor air heat recovery type and effectiveness
-<<<<<<< HEAD
                 cAlphaFieldName = "Heat Recovery Type";
                 fieldValue = s_ip->getAlphaFieldValue(fields, schemaProps, "heat_recovery_type");
-                PurchAir.HtRecType = static_cast<HeatRecovery>(getEnumValue(HtRecTypeNamesUC, Util::makeUPPER(fieldValue)));
+                PurchAir.HtRecType = static_cast<HeatRecovery>(getEnumValue(heatRecoveryNamesUC, Util::makeUPPER(fieldValue)));
                 if (PurchAir.HtRecType == HeatRecovery::Invalid) {
                     ShowSevereInvalidKey(state, eoh, cAlphaFieldName, fieldValue, "Valid entries are None, Sensible, or Enthalpy.");
-=======
-                PurchAir(PurchAirNum).HtRecType = static_cast<HeatRecovery>(getEnumValue(heatRecoveryNamesUC, s_ipsc->cAlphaArgs(16)));
-                if (PurchAir(PurchAirNum).HtRecType == HeatRecovery::Invalid) {
-                    ShowSevereInvalidKey(
-                        state, eoh, s_ipsc->cAlphaFieldNames(16), s_ipsc->cAlphaArgs(16), "Valid entries are None, Sensible, or Enthalpy");
->>>>>>> e909b503
                     ErrorsFound = true;
                 }
-
             } else { // No outdoorair
                 PurchAir.DCVType = DCV::None;
                 PurchAir.EconomizerType = Econ::NoEconomizer;
                 PurchAir.HtRecType = HeatRecovery::None;
             }
-<<<<<<< HEAD
             PurchAir.HtRecSenEff = s_ip->getRealFieldValue(fields, schemaProps, "sensible_heat_recovery_effectiveness");
             PurchAir.HtRecLatEff = s_ip->getRealFieldValue(fields, schemaProps, "latent_heat_recovery_effectiveness");
-=======
-
-            PurchAir(PurchAirNum).HtRecSenEff = s_ipsc->rNumericArgs(10);
-            PurchAir(PurchAirNum).HtRecLatEff = s_ipsc->rNumericArgs(11);
-
->>>>>>> e909b503
             for (int CtrlZone = 1; CtrlZone <= state.dataGlobal->NumOfZones; ++CtrlZone) {
                 if (!state.dataZoneEquip->ZoneEquipConfig(CtrlZone).IsControlled) {
                     continue;
@@ -897,22 +598,12 @@
                     }
                 }
             }
-<<<<<<< HEAD
             PurchAir.HVACSizingIndex = 0;
             cAlphaFieldName = "Design Specification ZoneHVAC Sizing Object Name";
             fieldValue = s_ip->getAlphaFieldValue(fields, schemaProps, "design_specification_zonehvac_sizing_object_name");
             if (!fieldValue.empty()) {
                 if (PurchAir.HVACSizingIndex = Util::FindItemInList(fieldValue, state.dataSize->ZoneHVACSizing) == 0) {
                     ShowSevereItemNotFound(state, eoh, cAlphaFieldName, fieldValue);
-=======
-
-            PurchAir(PurchAirNum).HVACSizingIndex = 0;
-            if (!s_ipsc->lAlphaFieldBlanks(17)) {
-                PurchAir(PurchAirNum).HVACSizingIndex = Util::FindItemInList(s_ipsc->cAlphaArgs(17), state.dataSize->ZoneHVACSizing);
-                if (PurchAir(PurchAirNum).HVACSizingIndex == 0) {
-                    ShowSevereError(state, format("{} = {} not found.", s_ipsc->cAlphaFieldNames(17), s_ipsc->cAlphaArgs(17)));
-                    ShowContinueError(state, format("Occurs in {} = {}", s_ipsc->cCurrentModuleObject, PurchAir(PurchAirNum).Name));
->>>>>>> e909b503
                     ErrorsFound = true;
                 }
             }
@@ -3450,11 +3141,15 @@
     PurchAir.HtRecTotCoolRate = PurchAir.HtRecSenCoolRate + PurchAir.HtRecLatCoolRate;
 
     Real64 heatFuelEffValue = PurchAir.heatFuelEffSched->getCurrentVal();
-    if (heatFuelEffValue <= 0.0) heatFuelEffValue = 1.0;
+    if (heatFuelEffValue <= 0.0) {
+        heatFuelEffValue = 1.0;
+    }
     PurchAir.TotHeatFuelRate = PurchAir.TotHeatRate / heatFuelEffValue;
     PurchAir.ZoneTotHeatFuelRate = PurchAir.ZoneTotHeatRate / heatFuelEffValue;
     Real64 coolFuelEffValue = PurchAir.coolFuelEffSched->getCurrentVal();
-    if (coolFuelEffValue <= 0.0) coolFuelEffValue = 1.0;
+    if (coolFuelEffValue <= 0.0) {
+        coolFuelEffValue = 1.0;
+    }
     PurchAir.ZoneTotCoolFuelRate = PurchAir.ZoneTotCoolRate / coolFuelEffValue;
     PurchAir.TotCoolFuelRate = PurchAir.TotCoolRate / coolFuelEffValue;
 
