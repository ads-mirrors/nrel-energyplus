// EnergyPlus, Copyright (c) 1996-2020, The Board of Trustees of the University of Illinois,
// The Regents of the University of California, through Lawrence Berkeley National Laboratory
// (subject to receipt of any required approvals from the U.S. Dept. of Energy), Oak Ridge
// National Laboratory, managed by UT-Battelle, Alliance for Sustainable Energy, LLC, and other
// contributors. All rights reserved.
//
// NOTICE: This Software was developed under funding from the U.S. Department of Energy and the
// U.S. Government consequently retains certain rights. As such, the U.S. Government has been
// granted for itself and others acting on its behalf a paid-up, nonexclusive, irrevocable,
// worldwide license in the Software to reproduce, distribute copies to the public, prepare
// derivative works, and perform publicly and display publicly, and to permit others to do so.
//
// Redistribution and use in source and binary forms, with or without modification, are permitted
// provided that the following conditions are met:
//
// (1) Redistributions of source code must retain the above copyright notice, this list of
//     conditions and the following disclaimer.
//
// (2) Redistributions in binary form must reproduce the above copyright notice, this list of
//     conditions and the following disclaimer in the documentation and/or other materials
//     provided with the distribution.
//
// (3) Neither the name of the University of California, Lawrence Berkeley National Laboratory,
//     the University of Illinois, U.S. Dept. of Energy nor the names of its contributors may be
//     used to endorse or promote products derived from this software without specific prior
//     written permission.
//
// (4) Use of EnergyPlus(TM) Name. If Licensee (i) distributes the software in stand-alone form
//     without changes from the version obtained under this License, or (ii) Licensee makes a
//     reference solely to the software portion of its product, Licensee must refer to the
//     software as "EnergyPlus version X" software, where "X" is the version number Licensee
//     obtained under this License and may not use a different name for the software. Except as
//     specifically required in this Section (4), Licensee shall not use in a company name, a
//     product name, in advertising, publicity, or other promotional activities any name, trade
//     name, trademark, logo, or other designation of "EnergyPlus", "E+", "e+" or confusingly
//     similar designation, without the U.S. Department of Energy's prior written consent.
//
// THIS SOFTWARE IS PROVIDED BY THE COPYRIGHT HOLDERS AND CONTRIBUTORS "AS IS" AND ANY EXPRESS OR
// IMPLIED WARRANTIES, INCLUDING, BUT NOT LIMITED TO, THE IMPLIED WARRANTIES OF MERCHANTABILITY
// AND FITNESS FOR A PARTICULAR PURPOSE ARE DISCLAIMED. IN NO EVENT SHALL THE COPYRIGHT OWNER OR
// CONTRIBUTORS BE LIABLE FOR ANY DIRECT, INDIRECT, INCIDENTAL, SPECIAL, EXEMPLARY, OR
// CONSEQUENTIAL DAMAGES (INCLUDING, BUT NOT LIMITED TO, PROCUREMENT OF SUBSTITUTE GOODS OR
// SERVICES; LOSS OF USE, DATA, OR PROFITS; OR BUSINESS INTERRUPTION) HOWEVER CAUSED AND ON ANY
// THEORY OF LIABILITY, WHETHER IN CONTRACT, STRICT LIABILITY, OR TORT (INCLUDING NEGLIGENCE OR
// OTHERWISE) ARISING IN ANY WAY OUT OF THE USE OF THIS SOFTWARE, EVEN IF ADVISED OF THE
// POSSIBILITY OF SUCH DAMAGE.

// C++ Headers
#include <cmath>

// ObjexxFCL Headers
#include <ObjexxFCL/Array.functions.hh>
#include <ObjexxFCL/Fmath.hh>

// EnergyPlus Headers
#include <EnergyPlus/BranchNodeConnections.hh>
#include <EnergyPlus/DataAirSystems.hh>
#include <EnergyPlus/DataEnvironment.hh>
#include <EnergyPlus/DataHVACGlobals.hh>
#include <EnergyPlus/DataHeatBalFanSys.hh>
#include <EnergyPlus/DataHeatBalance.hh>
#include <EnergyPlus/DataIPShortCuts.hh>
#include <EnergyPlus/DataLoopNode.hh>
#include <EnergyPlus/Plant/DataPlant.hh>
#include <EnergyPlus/DataPrecisionGlobals.hh>
#include <EnergyPlus/DataSizing.hh>
#include <EnergyPlus/DataZoneEnergyDemands.hh>
#include <EnergyPlus/DataZoneEquipment.hh>
#include <EnergyPlus/FanCoilUnits.hh>
#include <EnergyPlus/Fans.hh>
#include <EnergyPlus/FluidProperties.hh>
#include <EnergyPlus/General.hh>
#include <EnergyPlus/GeneralRoutines.hh>
#include <EnergyPlus/Data/EnergyPlusData.hh>
#include <EnergyPlus/HVACFan.hh>
#include <EnergyPlus/HVACHXAssistedCoolingCoil.hh>
#include <EnergyPlus/HeatingCoils.hh>
#include <EnergyPlus/InputProcessing/InputProcessor.hh>
#include <EnergyPlus/MixedAir.hh>
#include <EnergyPlus/NodeInputManager.hh>
#include <EnergyPlus/OutputProcessor.hh>
#include <EnergyPlus/PlantUtilities.hh>
#include <EnergyPlus/Psychrometrics.hh>
#include <EnergyPlus/ReportCoilSelection.hh>
#include <EnergyPlus/ReportSizingManager.hh>
#include <EnergyPlus/SZVAVModel.hh>
#include <EnergyPlus/ScheduleManager.hh>
#include <EnergyPlus/SingleDuct.hh>
#include <EnergyPlus/UtilityRoutines.hh>
#include <EnergyPlus/WaterCoils.hh>
#include <EnergyPlus/ZoneEquipmentManager.hh>

namespace EnergyPlus {

namespace FanCoilUnits {

    // Module containing the routines dealing with 2 and 4 pipe fan coil units

    // MODULE INFORMATION:
    //       AUTHOR         Fred Buhl
    //       DATE WRITTEN   March 2000
    //       MODIFIED       October 2003 (FSEC added cooling coil type)
    //                      June 2010    Arnaud Flament LBNL added 3-speed and variables-speed fan capacity control;
    //                                   outside air schedule; and removed coil water inlet node inputs
    //                      Sept 2010    Brent Griffith, plant upgrades for water coils, fluid properties
    //       RE-ENGINEERED  na

    // PURPOSE OF THIS MODULE:
    // To encapsulate the data and algorithms needed to simulate 2 and 4 pipe
    // fan coil units.

    // METHODOLOGY EMPLOYED:
    // Units are modeled as a collection of components: outside air mixer,
    // fan, heating coil and/or cooling coil plus an integrated control
    // algorithm that adjusts the hot or cold water flow to meet the zone
    // load. Or varies the air flow rate to meet the zone load. Or both.

    // REFERENCES: none

    // OTHER NOTES: none

    // USE STATEMENTS:
    // Use statements for data only modules
    // Using/Aliasing
    using namespace DataPrecisionGlobals;
    using namespace DataLoopNode;
    using namespace DataSizing;
    using DataEnvironment::OutBaroPress;
    using DataEnvironment::OutRelHum;
    using DataEnvironment::StdBaroPress;
    using DataEnvironment::StdRhoAir;
    using DataGlobals::BeginDayFlag;
    using DataGlobals::BeginEnvrnFlag;
    using DataGlobals::DisplayExtraWarnings;
    using DataGlobals::SecInHour;
    using DataGlobals::SysSizingCalc;
    using DataHVACGlobals::ATMixer_InletSide;
    using DataHVACGlobals::ATMixer_SupplySide;
    using DataHVACGlobals::ATMixerExists;
    using DataHVACGlobals::cATMixerTypes;
    using DataHVACGlobals::cFanTypes;
    using DataHVACGlobals::ContFanCycCoil;
    using DataHVACGlobals::CycFanCycCoil;
    using DataHVACGlobals::DualSetPointWithDeadBand;
    using DataHVACGlobals::SingleCoolingSetPoint;
    using DataHVACGlobals::SingleHeatCoolSetPoint;
    using DataHVACGlobals::SingleHeatingSetPoint;
    using DataHVACGlobals::SmallAirVolFlow;
    using DataHVACGlobals::SmallLoad;
    using DataHVACGlobals::SmallMassFlow;
    using namespace ScheduleManager;

    // Data
    // MODULE PARAMETER DEFINITIONS

    std::string const cMO_FanCoil("ZoneHVAC:FourPipeFanCoil");

    // coil operation
    int const On(1);  // normal coil operation
    int const Off(0); // signal coil shouldn't run

    // coil type units supported in this module
    int const FanCoilUnit_4Pipe(1);

    int const CCoil_Water(1);
    int const CCoil_Detailed(2);
    int const CCoil_HXAssist(3);

    int const HCoil_Water(1);
    int const HCoil_Electric(2);

    // capacity control method supported in this module
    int const CCM_ConsFanVarFlow(1);
    int const CCM_CycFan(2);
    int const CCM_VarFanVarFlow(3);
    int const CCM_VarFanConsFlow(4);
    int const CCM_MultiSpeedFan(5);
    int const CCM_ASHRAE(6);

    // DERIVED TYPE DEFINITIONS

    // MODULE VARIABLE DECLARATIONS:
    namespace {
        bool InitFanCoilUnitsOneTimeFlag(true);
        bool InitFanCoilUnitsCheckInZoneEquipmentListFlag(false); // True after the Zone Equipment List has been checked for items
    }                                                             // namespace

    int NumFanCoils(0);
    int Num4PipeFanCoils(0);
    Array1D_bool MySizeFlag;
    Array1D_bool CheckEquipName;
    bool GetFanCoilInputFlag(true); // First time, input is "gotten"
    Real64 FanFlowRatio(0.0);
    bool HeatingLoad(false);       // True when zone needs heating
    bool CoolingLoad(false);       // True when zone needs cooling
    Real64 const Small5WLoad(5.0); // load threshold 5.0 W

    // SUBROUTINE SPECIFICATIONS FOR MODULE

    // look up functions for node numbers

    // Object Data
    Array1D<FanCoilData> FanCoil;
    Array1D<FanCoilNumericFieldData> FanCoilNumericFields;

    // Functions

    void clear_state()
    {
        NumFanCoils = 0;
        Num4PipeFanCoils = 0;
        MySizeFlag.deallocate();
        CheckEquipName.deallocate();
        GetFanCoilInputFlag = true;
        FanFlowRatio = 0.0;
        HeatingLoad = false;
        CoolingLoad = false;
        FanCoil.deallocate();
        FanCoilNumericFields.deallocate();
        InitFanCoilUnitsOneTimeFlag = true;
        InitFanCoilUnitsCheckInZoneEquipmentListFlag = false;
    }

    void SimFanCoilUnit(EnergyPlusData &state, std::string const &CompName,   // name of the fan coil unit
                        int const ZoneNum,             // number of zone being served
                        int const ControlledZoneNum,   // index into ZoneEquipConfig array; may not be equal to ZoneNum
                        bool const FirstHVACIteration, // TRUE if 1st HVAC simulation of system timestep
                        Real64 &PowerMet,              // Sensible power supplied (W)
                        Real64 &LatOutputProvided,     // Latent add/removal supplied by window AC (kg/s), dehumid = negative
                        int &CompIndex)
    {

        // SUBROUTINE INFORMATION:
        //       AUTHOR         Fred Buhl
        //       DATE WRITTEN   March 2000
        //       MODIFIED       Don Shirey, Aug 2009 (LatOutputProvided)
        //       RE-ENGINEERED  na

        // PURPOSE OF THIS SUBROUTINE:
        // Manages the simulation of a fan coil unit. Called from SimZone Equipment

        // Using/Aliasing
        using General::TrimSigDigits;

        // SUBROUTINE LOCAL VARIABLE DECLARATIONS:
        int FanCoilNum; // index of fan coil unit being simulated

        // FLOW

        // First time SimFanCoilUnit is called, get the input for all the fan coil units
        if (GetFanCoilInputFlag) {
            GetFanCoilUnits(state);
            GetFanCoilInputFlag = false;
        }

        // Find the correct Fan Coil Equipment
        if (CompIndex == 0) {
            FanCoilNum = UtilityRoutines::FindItemInList(CompName, FanCoil);
            if (FanCoilNum == 0) {
                ShowFatalError("SimFanCoil: Unit not found=" + CompName);
            }
            CompIndex = FanCoilNum;
        } else {
            FanCoilNum = CompIndex;
            if (FanCoilNum > NumFanCoils || FanCoilNum < 1) {
                ShowFatalError("SimFanCoil:  Invalid CompIndex passed=" + TrimSigDigits(FanCoilNum) +
                               ", Number of Units=" + TrimSigDigits(NumFanCoils) + ", Entered Unit name=" + CompName);
            }
            if (CheckEquipName(FanCoilNum)) {
                if (CompName != FanCoil(FanCoilNum).Name) {
                    ShowFatalError("SimFanCoil: Invalid CompIndex passed=" + TrimSigDigits(FanCoilNum) + ", Unit name=" + CompName +
                                   ", stored Unit Name for that index=" + FanCoil(FanCoilNum).Name);
                }
                CheckEquipName(FanCoilNum) = false;
            }
        }

        ZoneEqFanCoil = true;

        // Initialize the fan coil unit
        InitFanCoilUnits(state, FanCoilNum, ZoneNum, ControlledZoneNum);

        // Select the correct unit type
        {
            auto const SELECT_CASE_var(FanCoil(FanCoilNum).UnitType_Num);

            if (SELECT_CASE_var == FanCoilUnit_4Pipe) {

                Sim4PipeFanCoil(state, FanCoilNum, ZoneNum, ControlledZoneNum, FirstHVACIteration, PowerMet, LatOutputProvided);
            }
        }

        // Report the result of the simulation
        ReportFanCoilUnit(FanCoilNum);

        ZoneEqFanCoil = false;
    }

    void GetFanCoilUnits(EnergyPlusData &state)
    {

        // SUBROUTINE INFORMATION:
        //       AUTHOR         Fred Buhl
        //       DATE WRITTEN   March 2000
        //       MODIFIED       Bereket Nigusse, FSEC, April 2011: eliminated input node names
        //                                                         added OA Mixer object type
        //                                                         and fan object type
        //                      Chandan Sharma, FSEC, July 2012: Added zone sys avail managers
        //       RE-ENGINEERED  na

        // PURPOSE OF THIS SUBROUTINE:
        // Obtains input data for fan coil units and stores it in fan coil data structures

        // METHODOLOGY EMPLOYED:
        // Uses "Get" routines to read in data.

        // Using/Aliasing
        using BranchNodeConnections::SetUpCompSets;
        using BranchNodeConnections::TestCompSet;
        using Fans::GetFanDesignVolumeFlowRate;
        using Fans::GetFanType;
        using General::TrimSigDigits;
        using NodeInputManager::GetOnlySingleNode;
        using namespace DataIPShortCuts;
        using WaterCoils::GetCoilWaterInletNode;
        auto &GetHXCoilWaterInletNode(HVACHXAssistedCoolingCoil::GetCoilWaterInletNode);
        auto &GetHeatingCoilCapacity(HeatingCoils::GetCoilCapacity);
        using DataGlobals::NumOfZones;
        using DataGlobals::ScheduleAlwaysOn;
        using DataHVACGlobals::FanType_SimpleConstVolume;
        using DataHVACGlobals::FanType_SimpleOnOff;
        using DataHVACGlobals::FanType_SimpleVAV;
        using DataPlant::TypeOf_CoilWaterCooling;
        using DataPlant::TypeOf_CoilWaterDetailedFlatCooling;
        using DataPlant::TypeOf_CoilWaterSimpleHeating;
        using DataSizing::ZoneHVACSizing;
        using DataZoneEquipment::ZoneEquipConfig;
        using HVACHXAssistedCoolingCoil::GetHXCoilTypeAndName;
        using MixedAir::GetOAMixerIndex;
        using MixedAir::GetOAMixerNodeNumbers;
        using SingleDuct::GetATMixer;

        // Locals
        // SUBROUTINE ARGUMENT DEFINITIONS:
        static std::string const RoutineName("GetFanCoilUnits: "); // include trailing blank space

        // SUBROUTINE LOCAL VARIABLE DECLARATIONS:
        int FanCoilIndex;                      // loop index
        int FanCoilNum;                        // current fan coil number
        int NumAlphas;                         // Number of Alphas for each GetObjectItem call
        int NumNumbers;                        // Number of Numbers for each GetObjectItem call
        Array1D_int OANodeNums(4);             // Node numbers of Outdoor air mixer (OA, EA, RA, MA)
        int IOStatus;                          // Used in GetObjectItem
        static bool ErrorsFound(false);        // Set to true if errors in input, fatal at end of routine
        static bool errFlag(false);            // Local error flag for GetOAMixerNodeNums
        bool IsNotOK;                          // Flag to verify name
        std::string CurrentModuleObject;       // Object type for getting and error messages
        Array1D_string Alphas;                 // Alpha input items for object
        Array1D_string cAlphaFields;           // Alpha field names
        Array1D_string cNumericFields;         // Numeric field names
        Array1D<Real64> Numbers;               // Numeric input items for object
        Array1D_bool lAlphaBlanks;             // Logical array, alpha field input BLANK = .TRUE.
        Array1D_bool lNumericBlanks;           // Logical array, numeric field input BLANK = .TRUE.
        static int TotalArgs(0);               // Total number of alpha and numeric arguments (max) for a
        int CtrlZone;                          // index to loop counter
        int NodeNum;                           // index to loop counter
        static bool ZoneExNodeNotFound(false); // used in error checking
        static bool ZoneInNodeNotFound(false); // used in error checking
        static int ATMixerNum(0);              // index of air terminal mixer in the air terminal mixer data array
        static int ATMixerType(0);             // type of air terminal mixer (1=inlet side; 2=supply side)
        static int ATMixerPriNode(0);          // node number of the air terminal mixer primary air inlet
        static int ATMixerSecNode(0);          // node number of the air terminal mixer secondary air inlet
        static int ATMixerOutNode(0);          // node number of the air terminal mixer secondary air inlet
        std::string ATMixerName;

        // FLOW

        // find the number of each type of fan coil unit

        CurrentModuleObject = cMO_FanCoil;
        Num4PipeFanCoils = inputProcessor->getNumObjectsFound(CurrentModuleObject);
        NumFanCoils = Num4PipeFanCoils;
        // allocate the data structures
        FanCoil.allocate(NumFanCoils);
        FanCoilNumericFields.allocate(NumFanCoils);
        CheckEquipName.dimension(NumFanCoils, true);

        inputProcessor->getObjectDefMaxArgs(CurrentModuleObject, TotalArgs, NumAlphas, NumNumbers);
        Alphas.allocate(NumAlphas);
        cAlphaFields.allocate(NumAlphas);
        cNumericFields.allocate(NumNumbers);
        Numbers.dimension(NumNumbers, 0.0);
        lAlphaBlanks.dimension(NumAlphas, true);
        lNumericBlanks.dimension(NumNumbers, true);

        // loop over 4 pipe fan coil units; get and load the input data
        for (FanCoilIndex = 1; FanCoilIndex <= Num4PipeFanCoils; ++FanCoilIndex) {

            inputProcessor->getObjectItem(CurrentModuleObject,
                                          FanCoilIndex,
                                          Alphas,
                                          NumAlphas,
                                          Numbers,
                                          NumNumbers,
                                          IOStatus,
                                          lNumericBlanks,
                                          lAlphaBlanks,
                                          cAlphaFields,
                                          cNumericFields);

            FanCoilNum = FanCoilIndex;

            FanCoilNumericFields(FanCoilNum).FieldNames.allocate(NumNumbers);
            FanCoilNumericFields(FanCoilNum).FieldNames = "";
            FanCoilNumericFields(FanCoilNum).FieldNames = cNumericFields;

            UtilityRoutines::IsNameEmpty(Alphas(1), CurrentModuleObject, ErrorsFound);
            FanCoil(FanCoilNum).Name = Alphas(1);
            FanCoil(FanCoilNum).UnitType = CurrentModuleObject;
            FanCoil(FanCoilNum).UnitType_Num = FanCoilUnit_4Pipe;
            FanCoil(FanCoilNum).Sched = Alphas(2);
            if (lAlphaBlanks(2)) {
                FanCoil(FanCoilNum).SchedPtr = ScheduleAlwaysOn;
            } else {
                FanCoil(FanCoilNum).SchedPtr = GetScheduleIndex(Alphas(2)); // convert schedule name to pointer
                if (FanCoil(FanCoilNum).SchedPtr == 0) {
                    ShowSevereError(RoutineName + CurrentModuleObject + "=\"" + Alphas(1) + "\", invalid");
                    ShowContinueError("invalid-not found: " + cAlphaFields(2) + "=\"" + Alphas(2) + "\".");
                    ErrorsFound = true;
                }
            }

            if (UtilityRoutines::SameString(Alphas(3), "ConstantFanVariableFlow") || UtilityRoutines::SameString(Alphas(3), "CyclingFan") ||
                UtilityRoutines::SameString(Alphas(3), "VariableFanVariableFlow") ||
                UtilityRoutines::SameString(Alphas(3), "VariableFanConstantFlow") || UtilityRoutines::SameString(Alphas(3), "MultiSpeedFan") ||
                UtilityRoutines::SameString(Alphas(3), "ASHRAE90VariableFan")) {
                FanCoil(FanCoilNum).CapCtrlMeth = Alphas(3);
                if (UtilityRoutines::SameString(Alphas(3), "ConstantFanVariableFlow")) FanCoil(FanCoilNum).CapCtrlMeth_Num = CCM_ConsFanVarFlow;
                if (UtilityRoutines::SameString(Alphas(3), "CyclingFan")) FanCoil(FanCoilNum).CapCtrlMeth_Num = CCM_CycFan;
                if (UtilityRoutines::SameString(Alphas(3), "VariableFanVariableFlow")) FanCoil(FanCoilNum).CapCtrlMeth_Num = CCM_VarFanVarFlow;
                if (UtilityRoutines::SameString(Alphas(3), "VariableFanConstantFlow")) FanCoil(FanCoilNum).CapCtrlMeth_Num = CCM_VarFanConsFlow;
                if (UtilityRoutines::SameString(Alphas(3), "MultiSpeedFan")) FanCoil(FanCoilNum).CapCtrlMeth_Num = CCM_MultiSpeedFan;
                if (UtilityRoutines::SameString(Alphas(3), "ASHRAE90VariableFan")) {
                    FanCoil(FanCoilNum).CapCtrlMeth_Num = CCM_ASHRAE;
                    FanCoil(FanCoilNum).DesZoneCoolingLoad = AutoSize;
                    FanCoil(FanCoilNum).DesZoneHeatingLoad = AutoSize;
                    FanCoil(FanCoilNum).FanOpMode = ContFanCycCoil;
                }
            } else {
                ShowSevereError(RoutineName + CurrentModuleObject + "=\"" + FanCoil(FanCoilNum).Name + "\", invalid");
                ShowContinueError("illegal value: " + cAlphaFields(3) + "=\"" + Alphas(3) + "\".");
                ErrorsFound = true;
            }

            FanCoil(FanCoilNum).SchedOutAir = Alphas(4);
            FanCoil(FanCoilNum).SchedOutAirPtr = GetScheduleIndex(Alphas(4)); // convert schedule name to pointer
            if (FanCoil(FanCoilNum).SchedOutAirPtr == 0 && (!lAlphaBlanks(4))) {
                ShowSevereError(RoutineName + CurrentModuleObject + "=\"" + FanCoil(FanCoilNum).Name + "\", invalid");
                ShowContinueError("illegal value: " + cAlphaFields(4) + "=\"" + Alphas(4) + "\".");
                ErrorsFound = true;
            }
            FanCoil(FanCoilNum).MaxAirVolFlow = Numbers(1);
            FanCoil(FanCoilNum).LowSpeedRatio = Numbers(2);
            FanCoil(FanCoilNum).MedSpeedRatio = Numbers(3);
            // check if low speed ratio < medium speed ratio, if not : warning & set to default values
            if (FanCoil(FanCoilNum).LowSpeedRatio > FanCoil(FanCoilNum).MedSpeedRatio) {
                ShowWarningError(RoutineName + CurrentModuleObject + "=\"" + FanCoil(FanCoilNum).Name + "\",");
                ShowContinueError("... " + cNumericFields(2) + " is greater than the medium speed supply air flow ratio.");
                ShowContinueError("... Fan Coil Unit low speed supply air flow ratio = " + TrimSigDigits(FanCoil(FanCoilNum).LowSpeedRatio, 5) + ' ');
                ShowContinueError("... Fan Coit Unit medium speed supply air flow ratio = " + TrimSigDigits(FanCoil(FanCoilNum).MedSpeedRatio, 5) +
                                  ' ');
                ShowContinueError("... Fan Coil Unit low speed supply air flow ratio and medium speed supply air flow ratio set to default values");
                FanCoil(FanCoilNum).LowSpeedRatio = 1.0 / 3.0;
                FanCoil(FanCoilNum).MedSpeedRatio = 2.0 / 3.0;
            }

            FanCoil(FanCoilNum).OutAirVolFlow = Numbers(4);

            FanCoil(FanCoilNum).AirInNode = GetOnlySingleNode(Alphas(5),
                                                              ErrorsFound,
                                                              FanCoil(FanCoilNum).UnitType,
                                                              Alphas(1),
                                                              NodeType_Air,
                                                              NodeConnectionType_Inlet,
                                                              1,
                                                              ObjectIsParent); // air input node

            FanCoil(FanCoilNum).AirOutNode = GetOnlySingleNode(Alphas(6),
                                                               ErrorsFound,
                                                               FanCoil(FanCoilNum).UnitType,
                                                               Alphas(1),
                                                               NodeType_Air,
                                                               NodeConnectionType_Outlet,
                                                               1,
                                                               ObjectIsParent); // air outlet node

            FanCoil(FanCoilNum).OAMixType = Alphas(7);
            FanCoil(FanCoilNum).OAMixName = Alphas(8);
            // check to see if local OA mixer specified
            if (!lAlphaBlanks(8)) {
                errFlag = false;
                ValidateComponent(FanCoil(FanCoilNum).OAMixType, FanCoil(FanCoilNum).OAMixName, errFlag, CurrentModuleObject);
                if (errFlag) {
                    ShowContinueError("specified in " + CurrentModuleObject + " = \"" + FanCoil(FanCoilNum).Name + "\".");
                    ErrorsFound = true;
                } else {
                    // Get outdoor air mixer node numbers
                    OANodeNums = GetOAMixerNodeNumbers(FanCoil(FanCoilNum).OAMixName, errFlag);
                    if (errFlag) {
                        ShowContinueError("that was specified in " + CurrentModuleObject + " = " + FanCoil(FanCoilNum).Name);
                        ShowContinueError("..OutdoorAir:Mixer is required. Enter an OutdoorAir:Mixer object with this name.");
                        ErrorsFound = true;
                    } else {
                        FanCoil(FanCoilNum).OutsideAirNode = OANodeNums(1);
                        FanCoil(FanCoilNum).AirReliefNode = OANodeNums(2);
                        FanCoil(FanCoilNum).MixedAirNode = OANodeNums(4);
                    }
                }
            }

            FanCoil(FanCoilNum).CCoilName = Alphas(12);
            FanCoil(FanCoilNum).MaxColdWaterVolFlow = Numbers(5);
            FanCoil(FanCoilNum).MinColdWaterVolFlow = Numbers(6);
            FanCoil(FanCoilNum).ColdControlOffset = Numbers(7);
            FanCoil(FanCoilNum).HCoilName = Alphas(14);
            FanCoil(FanCoilNum).HCoilType = Alphas(13);
            FanCoil(FanCoilNum).MaxHotWaterVolFlow = Numbers(8);
            FanCoil(FanCoilNum).MinHotWaterVolFlow = Numbers(9);
            FanCoil(FanCoilNum).HotControlOffset = Numbers(10);

            if (UtilityRoutines::SameString(Alphas(11), "Coil:Cooling:Water") ||
                UtilityRoutines::SameString(Alphas(11), "Coil:Cooling:Water:DetailedGeometry") ||
                UtilityRoutines::SameString(Alphas(11), "CoilSystem:Cooling:Water:HeatExchangerAssisted")) {
                FanCoil(FanCoilNum).CCoilType = Alphas(11);
                if (UtilityRoutines::SameString(Alphas(11), "Coil:Cooling:Water")) {
                    FanCoil(FanCoilNum).CCoilType_Num = CCoil_Water;
                    FanCoil(FanCoilNum).CCoilPlantName = FanCoil(FanCoilNum).CCoilName;
                    FanCoil(FanCoilNum).CCoilPlantTypeOfNum = TypeOf_CoilWaterCooling;
                }
                if (UtilityRoutines::SameString(Alphas(11), "Coil:Cooling:Water:DetailedGeometry")) {
                    FanCoil(FanCoilNum).CCoilType_Num = CCoil_Detailed;
                    FanCoil(FanCoilNum).CCoilPlantName = FanCoil(FanCoilNum).CCoilName;
                    FanCoil(FanCoilNum).CCoilPlantTypeOfNum = TypeOf_CoilWaterDetailedFlatCooling;
                }
                if (UtilityRoutines::SameString(Alphas(11), "CoilSystem:Cooling:Water:HeatExchangerAssisted")) {
                    FanCoil(FanCoilNum).CCoilType_Num = CCoil_HXAssist;
                    GetHXCoilTypeAndName(state, FanCoil(FanCoilNum).CCoilType,
                                         FanCoil(FanCoilNum).CCoilName,
                                         ErrorsFound,
                                         FanCoil(FanCoilNum).CCoilPlantType,
                                         FanCoil(FanCoilNum).CCoilPlantName);
                    if (UtilityRoutines::SameString(FanCoil(FanCoilNum).CCoilPlantType, "Coil:Cooling:Water")) {
                        FanCoil(FanCoilNum).CCoilPlantTypeOfNum = TypeOf_CoilWaterCooling;
                    } else if (UtilityRoutines::SameString(FanCoil(FanCoilNum).CCoilPlantType, "Coil:Cooling:Water:DetailedGeometry")) {
                        FanCoil(FanCoilNum).CCoilPlantTypeOfNum = TypeOf_CoilWaterDetailedFlatCooling;
                    } else {
                        ShowSevereError(RoutineName + CurrentModuleObject + "=\"" + FanCoil(FanCoilNum).Name + "\", invalid");
                        ShowContinueError("For: " + cAlphaFields(11) + "=\"" + Alphas(11) + "\".");
                        ShowContinueError("Invalid Coil Type=" + FanCoil(FanCoilNum).CCoilPlantType + ", Name=" + FanCoil(FanCoilNum).CCoilPlantName);
                        ShowContinueError("must be \"Coil:Cooling:Water\" or \"Coil:Cooling:Water:DetailedGeometry\"");
                        ErrorsFound = true;
                    }
                }
                IsNotOK = false;
                ValidateComponent(FanCoil(FanCoilNum).CCoilType, FanCoil(FanCoilNum).CCoilName, IsNotOK, FanCoil(FanCoilNum).UnitType);
                if (IsNotOK) {
                    ShowContinueError("...specified in " + CurrentModuleObject + "=\"" + FanCoil(FanCoilNum).Name + "\".");
                    ErrorsFound = true;
                } else {
                    if (FanCoil(FanCoilNum).CCoilType_Num != CCoil_HXAssist) {
                        // mine the cold water node from the coil object
                        FanCoil(FanCoilNum).CoolCoilFluidInletNode =
                            GetCoilWaterInletNode(state, FanCoil(FanCoilNum).CCoilType, FanCoil(FanCoilNum).CCoilName, IsNotOK);
                        FanCoil(FanCoilNum).CoolCoilInletNodeNum =
                            WaterCoils::GetCoilInletNode(state, FanCoil(FanCoilNum).CCoilType, FanCoil(FanCoilNum).CCoilName, IsNotOK);
                        FanCoil(FanCoilNum).CoolCoilOutletNodeNum =
                            WaterCoils::GetCoilOutletNode(state, FanCoil(FanCoilNum).CCoilType, FanCoil(FanCoilNum).CCoilName, IsNotOK);
                    } else {
                        FanCoil(FanCoilNum).CoolCoilFluidInletNode =
                            GetHXCoilWaterInletNode(state, FanCoil(FanCoilNum).CCoilType, FanCoil(FanCoilNum).CCoilName, IsNotOK);
                        FanCoil(FanCoilNum).CoolCoilInletNodeNum =
                            HVACHXAssistedCoolingCoil::GetCoilInletNode(state, FanCoil(FanCoilNum).CCoilType, FanCoil(FanCoilNum).CCoilName, IsNotOK);
                        FanCoil(FanCoilNum).CoolCoilOutletNodeNum =
                            HVACHXAssistedCoolingCoil::GetCoilOutletNode(state, FanCoil(FanCoilNum).CCoilType, FanCoil(FanCoilNum).CCoilName, IsNotOK);
                    }
                    // Other error checks should trap before it gets to this point in the code, but including just in case.
                    if (IsNotOK) {
                        ShowContinueError("...specified in " + CurrentModuleObject + "=\"" + FanCoil(FanCoilNum).Name + "\".");
                        ErrorsFound = true;
                    }
                }
            } else {
                ShowSevereError(RoutineName + CurrentModuleObject + "=\"" + FanCoil(FanCoilNum).Name + "\", invalid");
                ShowContinueError("illegal value: " + cAlphaFields(11) + "=\"" + Alphas(11) + "\".");
                ErrorsFound = true;
            }

            if (UtilityRoutines::SameString(Alphas(13), "Coil:Heating:Water")) {
                FanCoil(FanCoilNum).HCoilType_Num = HCoil_Water;
                FanCoil(FanCoilNum).HCoilPlantTypeOfNum = TypeOf_CoilWaterSimpleHeating;
                IsNotOK = false;
                ValidateComponent(FanCoil(FanCoilNum).HCoilType, FanCoil(FanCoilNum).HCoilName, IsNotOK, CurrentModuleObject);
                if (IsNotOK) {
                    ShowContinueError("...specified in " + CurrentModuleObject + "=\"" + FanCoil(FanCoilNum).Name + "\".");
                    ErrorsFound = true;
                } else {
                    // mine the hot water node from the coil object
                    FanCoil(FanCoilNum).HeatCoilFluidInletNode =
                        GetCoilWaterInletNode(state, FanCoil(FanCoilNum).HCoilType, FanCoil(FanCoilNum).HCoilName, IsNotOK);
                    FanCoil(FanCoilNum).HeatCoilInletNodeNum =
                        WaterCoils::GetCoilInletNode(state, FanCoil(FanCoilNum).HCoilType, FanCoil(FanCoilNum).HCoilName, IsNotOK);
                    FanCoil(FanCoilNum).HeatCoilOutletNodeNum =
                        WaterCoils::GetCoilOutletNode(state, FanCoil(FanCoilNum).HCoilType, FanCoil(FanCoilNum).HCoilName, IsNotOK);
                    if (IsNotOK) {
                        ShowContinueError("...specified in " + CurrentModuleObject + "=\"" + FanCoil(FanCoilNum).Name + "\".");
                        ErrorsFound = true;
                    }
                }
            } else if (UtilityRoutines::SameString(Alphas(13), "Coil:Heating:Electric")) {
                FanCoil(FanCoilNum).HCoilType_Num = HCoil_Electric;
                IsNotOK = false;
                ValidateComponent(FanCoil(FanCoilNum).HCoilType, FanCoil(FanCoilNum).HCoilName, IsNotOK, CurrentModuleObject);
                if (IsNotOK) {
                    ShowContinueError("...specified in " + CurrentModuleObject + "=\"" + FanCoil(FanCoilNum).Name + "\".");
                    ErrorsFound = true;
                } else {
                    FanCoil(FanCoilNum).DesignHeatingCapacity =
                        GetHeatingCoilCapacity(state, FanCoil(FanCoilNum).HCoilType, FanCoil(FanCoilNum).HCoilName, errFlag);
                    FanCoil(FanCoilNum).HeatCoilInletNodeNum =
                        HeatingCoils::GetCoilInletNode(state, FanCoil(FanCoilNum).HCoilType, FanCoil(FanCoilNum).HCoilName, errFlag);
                    FanCoil(FanCoilNum).HeatCoilOutletNodeNum =
                        HeatingCoils::GetCoilOutletNode(state, FanCoil(FanCoilNum).HCoilType, FanCoil(FanCoilNum).HCoilName, errFlag);
                    if (errFlag) {
                        ShowContinueError("Occurs in " + CurrentModuleObject + " = " + FanCoil(FanCoilNum).Name);
                        ErrorsFound = true;
                    }
                }
            } else {
                ShowSevereError(RoutineName + CurrentModuleObject + "=\"" + FanCoil(FanCoilNum).Name + "\", invalid");
                ShowContinueError("illegal value: " + cAlphaFields(13) + "=\"" + Alphas(13) + "\".");
                ErrorsFound = true;
            }

            FanCoil(FanCoilNum).FanType = Alphas(9);
            FanCoil(FanCoilNum).FanName = Alphas(10);

            if (!lAlphaBlanks(15)) {
                FanCoil(FanCoilNum).AvailManagerListName = Alphas(15);
            }

            FanCoil(FanCoilNum).HVACSizingIndex = 0;
            if (!lAlphaBlanks(16)) {
                FanCoil(FanCoilNum).HVACSizingIndex = UtilityRoutines::FindItemInList(Alphas(16), ZoneHVACSizing);
                if (FanCoil(FanCoilNum).HVACSizingIndex == 0) {
                    ShowSevereError(cAlphaFields(16) + " = " + Alphas(16) + " not found.");
                    ShowContinueError("Occurs in " + cMO_FanCoil + " = " + FanCoil(FanCoilNum).Name);
                    ErrorsFound = true;
                }
            }

            errFlag = false;
            ValidateComponent(FanCoil(FanCoilNum).FanType, FanCoil(FanCoilNum).FanName, errFlag, CurrentModuleObject);
            if (errFlag) {
                ShowContinueError("specified in " + CurrentModuleObject + " = \"" + FanCoil(FanCoilNum).Name + "\".");
                ErrorsFound = true;
            } else {
                if (!UtilityRoutines::SameString(FanCoil(FanCoilNum).FanType, "Fan:SystemModel")) {
                    GetFanType(state, FanCoil(FanCoilNum).FanName, FanCoil(FanCoilNum).FanType_Num, errFlag, CurrentModuleObject, FanCoil(FanCoilNum).Name);
                    FanCoil(FanCoilNum).fanAvailSchIndex = Fans::GetFanAvailSchPtr(state, FanCoil(FanCoilNum).FanType, FanCoil(FanCoilNum).FanName, errFlag);
                    if (errFlag) {
                        ShowContinueError("Occurs in " + CurrentModuleObject + " = " + FanCoil(FanCoilNum).Name);
                        ErrorsFound = true;
                        errFlag = false;
                    }
                    {
                        auto const SELECT_CASE_var(FanCoil(FanCoilNum).FanType_Num);
                        if ((SELECT_CASE_var == FanType_SimpleConstVolume) || (SELECT_CASE_var == FanType_SimpleVAV) ||
                            (SELECT_CASE_var == FanType_SimpleOnOff)) {
                            // Get fan air volume flow rate
                            FanCoil(FanCoilNum).FanAirVolFlow =
                                GetFanDesignVolumeFlowRate(state, FanCoil(FanCoilNum).FanType, FanCoil(FanCoilNum).FanName, IsNotOK);
                            // Check that the fan volumetric flow rate is greater than or equal to the FCU volumetric flow rate
                            if (FanCoil(FanCoilNum).MaxAirVolFlow > FanCoil(FanCoilNum).FanAirVolFlow &&
                                FanCoil(FanCoilNum).FanAirVolFlow != AutoSize) {
                                ShowWarningError(RoutineName + FanCoil(FanCoilNum).UnitType + ": " + FanCoil(FanCoilNum).Name);
                                ShowContinueError("... " + cNumericFields(1) + " is greater than the maximum fan flow rate.");
                                ShowContinueError("... Fan Coil Unit flow = " + TrimSigDigits(FanCoil(FanCoilNum).MaxAirVolFlow, 5) + " m3/s.");
                                ShowContinueError("... Fan = " + cFanTypes(FanCoil(FanCoilNum).FanType_Num) + ": " + FanCoil(FanCoilNum).FanName);
                                ShowContinueError("... Fan flow = " + TrimSigDigits(FanCoil(FanCoilNum).FanAirVolFlow, 5) + " m3/s.");
                                ShowContinueError("... Fan Coil Unit flow rate reduced to match the fan flow rate and the simulation continues.");
                                FanCoil(FanCoilNum).MaxAirVolFlow = FanCoil(FanCoilNum).FanAirVolFlow;
                            }

                            // Check that the fan type match with the capacity control method selected
                            if ((FanCoil(FanCoilNum).CapCtrlMeth_Num == CCM_ConsFanVarFlow &&
                                 (FanCoil(FanCoilNum).FanType_Num == FanType_SimpleVAV)) ||
                                (FanCoil(FanCoilNum).CapCtrlMeth_Num == CCM_CycFan && FanCoil(FanCoilNum).FanType_Num != FanType_SimpleOnOff) ||
                                (FanCoil(FanCoilNum).CapCtrlMeth_Num == CCM_VarFanVarFlow && FanCoil(FanCoilNum).FanType_Num != FanType_SimpleVAV) ||
                                (FanCoil(FanCoilNum).CapCtrlMeth_Num == CCM_VarFanConsFlow && FanCoil(FanCoilNum).FanType_Num != FanType_SimpleVAV)) {
                                ShowSevereError(RoutineName + FanCoil(FanCoilNum).UnitType + ": " + FanCoil(FanCoilNum).Name);
                                ShowContinueError("...the fan type of the object : " + FanCoil(FanCoilNum).FanName +
                                                  " does not match with the capacity control method selected : " + FanCoil(FanCoilNum).CapCtrlMeth +
                                                  " please see I/O reference");
                                ShowContinueError("...for ConstantFanVariableFlow a Fan:OnOff or Fan:ConstantVolume is valid.");
                                ShowContinueError("...for CyclingFan a Fan:OnOff is valid.");
                                ShowContinueError("...for VariableFanVariableFlow or VariableFanConstantFlow a Fan:VariableVolume is valid.");
                                ErrorsFound = true;
                            }

                        } else {
                            ShowSevereError(CurrentModuleObject + " = \"" + Alphas(1) + "\"");
                            ShowContinueError("Fan Type must be Fan:OnOff, Fan:ConstantVolume or Fan:VariableVolume.");
                            ErrorsFound = true;
                        }
                    }
                } else if (UtilityRoutines::SameString(FanCoil(FanCoilNum).FanType, "Fan:SystemModel")) {
                    FanCoil(FanCoilNum).FanType_Num = DataHVACGlobals::FanType_SystemModelObject;
                    HVACFan::fanObjs.emplace_back(new HVACFan::FanSystem(state, FanCoil(FanCoilNum).FanName));           // call constructor
                    FanCoil(FanCoilNum).FanIndex = HVACFan::getFanObjectVectorIndex(FanCoil(FanCoilNum).FanName); // zero-based
                    FanCoil(FanCoilNum).fanAvailSchIndex = HVACFan::fanObjs[FanCoil(FanCoilNum).FanIndex]->availSchedIndex;
                    FanCoil(FanCoilNum).FanAirVolFlow = HVACFan::fanObjs[FanCoil(FanCoilNum).FanIndex]->designAirVolFlowRate;
                    // Check that the fan volumetric flow rate is greater than or equal to the FCU volumetric flow rate
                    if (FanCoil(FanCoilNum).MaxAirVolFlow > FanCoil(FanCoilNum).FanAirVolFlow && FanCoil(FanCoilNum).FanAirVolFlow != AutoSize) {
                        ShowWarningError(RoutineName + FanCoil(FanCoilNum).UnitType + ": " + FanCoil(FanCoilNum).Name);
                        ShowContinueError("... " + cNumericFields(1) + " is greater than the maximum fan flow rate.");
                        ShowContinueError("... Fan Coil Unit flow = " + TrimSigDigits(FanCoil(FanCoilNum).MaxAirVolFlow, 5) + " m3/s.");
                        ShowContinueError("... Fan = " + cFanTypes(FanCoil(FanCoilNum).FanType_Num) + ": " + FanCoil(FanCoilNum).FanName);
                        ShowContinueError("... Fan flow = " + TrimSigDigits(FanCoil(FanCoilNum).FanAirVolFlow, 5) + " m3/s.");
                        ShowContinueError("... Fan Coil Unit flow rate reduced to match the fan flow rate and the simulation continues.");
                        FanCoil(FanCoilNum).MaxAirVolFlow = FanCoil(FanCoilNum).FanAirVolFlow;
                    }

                    // check that for VariableFanVariableFlow or VariableFanConstantFlow that the fan speed control is continuous
                    if (FanCoil(FanCoilNum).CapCtrlMeth_Num == CCM_VarFanVarFlow || FanCoil(FanCoilNum).CapCtrlMeth_Num == CCM_VarFanConsFlow ||
                        FanCoil(FanCoilNum).CapCtrlMeth_Num == CCM_ASHRAE) { // then expect continuous speed control fan
                        if (HVACFan::fanObjs[FanCoil(FanCoilNum).FanIndex]->speedControl != HVACFan::FanSystem::SpeedControlMethod::Continuous) {
                            ShowSevereError(RoutineName + FanCoil(FanCoilNum).UnitType + ": " + FanCoil(FanCoilNum).Name);
                            ShowContinueError("...the fan type of the object : " + FanCoil(FanCoilNum).FanName +
                                              " does not match with the capacity control method selected : " + FanCoil(FanCoilNum).CapCtrlMeth +
                                              " please see I/O reference");
                            ShowContinueError(
                                "...for VariableFanVariableFlow or VariableFanConstantFlow a Fan:SystemModel should have Continuous speed control.");
                            ErrorsFound = true;
                        }
                    }
                }
            }

            // check low speed fan ratio when using ASHRAE90.1 capacity control method
            if (FanCoil(FanCoilNum).CapCtrlMeth_Num == CCM_ASHRAE) {
                if (FanCoil(FanCoilNum).LowSpeedRatio > 0.5) {
                    ShowWarningError(RoutineName + CurrentModuleObject + "=\"" + FanCoil(FanCoilNum).Name + "\",");
                    ShowContinueError("... " + cNumericFields(2) + " is greater than the 50% of the supply air flow ratio.");
                    ShowContinueError("... Fan Coil Unit low speed supply air flow ratio = " + TrimSigDigits(FanCoil(FanCoilNum).LowSpeedRatio, 5) +
                                      ' ');
                } else if (FanCoil(FanCoilNum).LowSpeedRatio == 0.0) {
                    ShowWarningError(RoutineName + CurrentModuleObject + "=\"" + FanCoil(FanCoilNum).Name + "\",");
                    ShowContinueError("... " + cNumericFields(2) + " is equal to 0.");
                    ShowContinueError("... Fan Coil Unit low speed supply air flow ratio should be greater than 0 to comply with ASHRAE90.1.");
                    ShowContinueError("... Fan Coil Unit low speed supply air flow ratio set to 0.5");
                    FanCoil(FanCoilNum).LowSpeedRatio = 0.5;
                }
            }

            // Set defaults for convergence tolerance
            if (FanCoil(FanCoilNum).ColdControlOffset <= 0.0) {
                FanCoil(FanCoilNum).ColdControlOffset = 0.001;
            }
            if (FanCoil(FanCoilNum).HotControlOffset <= 0.0) {
                FanCoil(FanCoilNum).HotControlOffset = 0.001;
            }

            // check for inlet side air mixer
<<<<<<< HEAD
            GetATMixer(*state.dataZoneAirLoopEquipmentManager, FanCoil(FanCoilNum).Name,
=======
            GetATMixer(state,
                       state.dataZoneAirLoopEquipmentManager, FanCoil(FanCoilNum).Name,
>>>>>>> 42d84720
                       ATMixerName,
                       ATMixerNum,
                       ATMixerType,
                       ATMixerPriNode,
                       ATMixerSecNode,
                       ATMixerOutNode,
                       FanCoil(FanCoilNum).AirOutNode);
            if (ATMixerType == ATMixer_InletSide) {
                // save the air terminal mixer data in the fan coil data array
                FanCoil(FanCoilNum).ATMixerExists = true;
                FanCoil(FanCoilNum).ATMixerIndex = ATMixerNum;
                FanCoil(FanCoilNum).ATMixerName = ATMixerName;
                FanCoil(FanCoilNum).ATMixerType = ATMixer_InletSide;
                FanCoil(FanCoilNum).ATMixerPriNode = ATMixerPriNode;
                FanCoil(FanCoilNum).ATMixerSecNode = ATMixerSecNode;
                FanCoil(FanCoilNum).ATMixerOutNode = ATMixerOutNode;
                // check that fan coil doesn' have local outside air
                if (!lAlphaBlanks(8)) {
                    ShowSevereError(CurrentModuleObject + " = \"" + FanCoil(FanCoilNum).Name +
                                    "\". Fan coil unit has local as well as central outdoor air specified");
                }
                // check that the air teminal mixer out node is the fan coil inlet node
                if (FanCoil(FanCoilNum).AirInNode != ATMixerOutNode) {
                    ShowSevereError(CurrentModuleObject + " = \"" + FanCoil(FanCoilNum).Name +
                                    "\". Fan coil unit air inlet node name must be the same as an air terminal mixer outlet node name.");
                    ShowContinueError("..Air terminal mixer outlet node name is specified in AirTerminal:SingleDuct:InletSideMixer object.");
                    ShowContinueError("..Fan coil unit air inlet node name = " + NodeID(FanCoil(FanCoilNum).AirInNode));
                    ErrorsFound = true;
                }
                // check for supply side air terminal mixer
            } else if (ATMixerType == ATMixer_SupplySide) {
                // save the air terminal mixer data in the fan coil data array
                FanCoil(FanCoilNum).ATMixerExists = true;
                FanCoil(FanCoilNum).ATMixerIndex = ATMixerNum;
                FanCoil(FanCoilNum).ATMixerName = ATMixerName;
                FanCoil(FanCoilNum).ATMixerType = ATMixer_SupplySide;
                FanCoil(FanCoilNum).ATMixerPriNode = ATMixerPriNode;
                FanCoil(FanCoilNum).ATMixerSecNode = ATMixerSecNode;
                FanCoil(FanCoilNum).ATMixerOutNode = ATMixerOutNode;
                // check that fan coil doesn' have local outside air
                if (!lAlphaBlanks(8)) {
                    ShowSevereError(CurrentModuleObject + " = \"" + FanCoil(FanCoilNum).Name +
                                    "\". Fan coil unit has local as well as central outdoor air specified");
                }
                // check that the air teminal mixer secondary air inlet node is the fan coil outlet node
                if (FanCoil(FanCoilNum).AirOutNode != ATMixerSecNode) {
                    ShowSevereError(
                        CurrentModuleObject + " = \"" + FanCoil(FanCoilNum).Name +
                        "\". Fan coil unit air outlet node name must be the same as the air terminal mixer secondary air inlet node name.");
                    ShowContinueError(
                        "..Air terminal mixer secondary inlet node name is specified in AirTerminal:SingleDuct:SupplySideMixer object.");
                    ShowContinueError("..Fan coil unit air outlet node name = " + NodeID(FanCoil(FanCoilNum).AirOutNode));
                    ErrorsFound = true;
                }
                // no air terminal mixer; do the normal connectivity checks
            } else {
                // check that the fan coil inlet node is the same as one of the zone exhaust nodes
                ZoneExNodeNotFound = true;
                for (CtrlZone = 1; CtrlZone <= NumOfZones; ++CtrlZone) {
                    if (!ZoneEquipConfig(CtrlZone).IsControlled) continue;
                    for (NodeNum = 1; NodeNum <= ZoneEquipConfig(CtrlZone).NumExhaustNodes; ++NodeNum) {
                        if (FanCoil(FanCoilNum).AirInNode == ZoneEquipConfig(CtrlZone).ExhaustNode(NodeNum)) {
                            ZoneExNodeNotFound = false;
                        }
                    }
                }
                if (ZoneExNodeNotFound) {
                    ShowSevereError(CurrentModuleObject + " = \"" + FanCoil(FanCoilNum).Name +
                                    "\". Fan coil unit air inlet node name must be the same as a zone exhaust node name.");
                    ShowContinueError("..Zone exhaust node name is specified in ZoneHVAC:EquipmentConnections object.");
                    ShowContinueError("..Fan coil unit air inlet node name = " + NodeID(FanCoil(FanCoilNum).AirInNode));
                    ErrorsFound = true;
                }
                // check that the fan coil outlet node is the same as one of the zone inlet nodes
                ZoneInNodeNotFound = true;
                for (CtrlZone = 1; CtrlZone <= NumOfZones; ++CtrlZone) {
                    if (!ZoneEquipConfig(CtrlZone).IsControlled) continue;
                    for (NodeNum = 1; NodeNum <= ZoneEquipConfig(CtrlZone).NumInletNodes; ++NodeNum) {
                        if (FanCoil(FanCoilNum).AirOutNode == ZoneEquipConfig(CtrlZone).InletNode(NodeNum)) {
                            FanCoil(FanCoilNum).ControlZoneNum = CtrlZone;
                            FanCoil(FanCoilNum).NodeNumOfControlledZone = ZoneEquipConfig(CtrlZone).ZoneNode;
                            ZoneInNodeNotFound = false;
                        }
                    }
                }
                if (ZoneInNodeNotFound) {
                    ShowSevereError(CurrentModuleObject + " = \"" + FanCoil(FanCoilNum).Name +
                                    "\". Fan coil unit air outlet node name must be the same as a zone inlet node name.");
                    ShowContinueError("..Zone inlet node name is specified in ZoneHVAC:EquipmentConnections object.");
                    ShowContinueError("..Fan coil unit air outlet node name = " + NodeID(FanCoil(FanCoilNum).AirOutNode));

                    ErrorsFound = true;
                }
            }
            if (FanCoil(FanCoilNum).CapCtrlMeth == "MULTISPEEDFAN") {
                if (!lAlphaBlanks(17)) {
                    FanCoil(FanCoilNum).FanOpModeSchedPtr = GetScheduleIndex(Alphas(17));
                    if (FanCoil(FanCoilNum).FanType_Num != FanType_SimpleOnOff &&
                        FanCoil(FanCoilNum).FanType_Num != DataHVACGlobals::FanType_SystemModelObject) {
                        ShowSevereError(CurrentModuleObject + " = " + FanCoil(FanCoilNum).Name);
                        ShowContinueError("For " + cAlphaFields(17) + " = " + Alphas(17));
                        ShowContinueError("Illegal " + cAlphaFields(9) + " = " + Alphas(9));
                        ShowContinueError("...fan operating schedule is allowed for on off or system model fan type only )");
                        ErrorsFound = true;
                    } else {
                        if (FanCoil(FanCoilNum).FanOpModeSchedPtr == 0) {
                            ShowSevereError(CurrentModuleObject + " = " + FanCoil(FanCoilNum).Name);
                            ShowContinueError("Illegal " + cAlphaFields(17) + " = " + Alphas(17));
                            ErrorsFound = true;
                        }
                    }
                } else {
                    if (FanCoil(FanCoilNum).FanType_Num == FanType_SimpleOnOff ||
                        FanCoil(FanCoilNum).FanType_Num == DataHVACGlobals::FanType_SystemModelObject) {
                        FanCoil(FanCoilNum).FanOpMode = CycFanCycCoil;
                    }
                }
            }

            if (!lNumericBlanks(11)) {
                FanCoil(FanCoilNum).DesignMinOutletTemp = Numbers(11);
                if (lNumericBlanks(12)) {
                    ShowWarningError(RoutineName + CurrentModuleObject + "=\"" + FanCoil(FanCoilNum).Name + "\",");
                    ShowContinueError("... " + cNumericFields(11) + " and " + cNumericFields(12) + " must be used in unison.");
                    ErrorsFound = true;
                }
            }

            if (!lNumericBlanks(12)) {
                FanCoil(FanCoilNum).DesignMaxOutletTemp = Numbers(12);
                if (FanCoil(FanCoilNum).DesignMinOutletTemp != AutoSize && FanCoil(FanCoilNum).DesignMaxOutletTemp != AutoSize) {
                    if (FanCoil(FanCoilNum).DesignMaxOutletTemp < FanCoil(FanCoilNum).DesignMinOutletTemp) {
                        ShowWarningError(RoutineName + CurrentModuleObject + "=\"" + FanCoil(FanCoilNum).Name + "\",");
                        ShowContinueError("... " + cNumericFields(11) + " is greater than " + cNumericFields(12) + ".");
                        ShowContinueError("... " + cNumericFields(11) + " = " + TrimSigDigits(FanCoil(FanCoilNum).DesignMinOutletTemp, 2) + " [C].");
                        ShowContinueError("... " + cNumericFields(12) + " = " + TrimSigDigits(FanCoil(FanCoilNum).DesignMaxOutletTemp, 2) + " [C].");
                        ErrorsFound = true;
                    }
                }
                if (lNumericBlanks(11)) {
                    ShowWarningError(RoutineName + CurrentModuleObject + "=\"" + FanCoil(FanCoilNum).Name + "\",");
                    ShowContinueError("... " + cNumericFields(11) + " and " + cNumericFields(12) + " must be used in unison.");
                    ErrorsFound = true;
                }
            }

            if (FanCoil(FanCoilNum).DesignMinOutletTemp > 0.0 && FanCoil(FanCoilNum).DesignMaxOutletTemp > 0.0) {
                FanCoil(FanCoilNum).ASHRAETempControl = true;
            } else if (FanCoil(FanCoilNum).DesignMinOutletTemp == AutoSize || FanCoil(FanCoilNum).DesignMaxOutletTemp == AutoSize) {
                FanCoil(FanCoilNum).ASHRAETempControl = true;
            }

            // Set up component set for supply fan
            if (FanCoil(FanCoilNum).OutsideAirNode > 0) {
                SetUpCompSets(FanCoil(FanCoilNum).UnitType,
                              FanCoil(FanCoilNum).Name,
                              FanCoil(FanCoilNum).FanType,
                              FanCoil(FanCoilNum).FanName,
                              NodeID(FanCoil(FanCoilNum).MixedAirNode),
                              "UNDEFINED");
            } else {
                SetUpCompSets(FanCoil(FanCoilNum).UnitType,
                              FanCoil(FanCoilNum).Name,
                              FanCoil(FanCoilNum).FanType,
                              FanCoil(FanCoilNum).FanName,
                              NodeID(FanCoil(FanCoilNum).AirInNode),
                              "UNDEFINED");
            }
            // Set up component set for cooling coil
            SetUpCompSets(FanCoil(FanCoilNum).UnitType,
                          FanCoil(FanCoilNum).Name,
                          FanCoil(FanCoilNum).CCoilType,
                          FanCoil(FanCoilNum).CCoilName,
                          "UNDEFINED",
                          "UNDEFINED");

            // Set up component set for heating coil
            SetUpCompSets(FanCoil(FanCoilNum).UnitType,
                          FanCoil(FanCoilNum).Name,
                          FanCoil(FanCoilNum).HCoilType,
                          FanCoil(FanCoilNum).HCoilName,
                          "UNDEFINED",
                          NodeID(FanCoil(FanCoilNum).AirOutNode));

            // Set up component set for OA mixer - use OA node and Mixed air node
            if (FanCoil(FanCoilNum).OutsideAirNode > 0) {
                SetUpCompSets(FanCoil(FanCoilNum).UnitType,
                              FanCoil(FanCoilNum).Name,
                              FanCoil(FanCoilNum).OAMixType,
                              FanCoil(FanCoilNum).OAMixName,
                              NodeID(FanCoil(FanCoilNum).OutsideAirNode),
                              NodeID(FanCoil(FanCoilNum).MixedAirNode));
            }
        }

        Alphas.deallocate();
        cAlphaFields.deallocate();
        cNumericFields.deallocate();
        Numbers.deallocate();
        lAlphaBlanks.deallocate();
        lNumericBlanks.deallocate();

        if (ErrorsFound) {
            ShowFatalError(RoutineName + "Errors found in input. Preceding condition(s) cause termination.");
        }

        for (FanCoilNum = 1; FanCoilNum <= NumFanCoils; ++FanCoilNum) {
            // Setup Report variables for the Fan Coils
            // CurrentModuleObject='ZoneHVAC:FourPipeFanCoil'
            SetupOutputVariable(
                "Fan Coil Heating Rate", OutputProcessor::Unit::W, FanCoil(FanCoilNum).HeatPower, "System", "Average", FanCoil(FanCoilNum).Name);
            SetupOutputVariable(
                "Fan Coil Heating Energy", OutputProcessor::Unit::J, FanCoil(FanCoilNum).HeatEnergy, "System", "Sum", FanCoil(FanCoilNum).Name);
            SetupOutputVariable("Fan Coil Total Cooling Rate",
                                OutputProcessor::Unit::W,
                                FanCoil(FanCoilNum).TotCoolPower,
                                "System",
                                "Average",
                                FanCoil(FanCoilNum).Name);
            SetupOutputVariable("Fan Coil Total Cooling Energy",
                                OutputProcessor::Unit::J,
                                FanCoil(FanCoilNum).TotCoolEnergy,
                                "System",
                                "Sum",
                                FanCoil(FanCoilNum).Name);
            SetupOutputVariable("Fan Coil Sensible Cooling Rate",
                                OutputProcessor::Unit::W,
                                FanCoil(FanCoilNum).SensCoolPower,
                                "System",
                                "Average",
                                FanCoil(FanCoilNum).Name);
            SetupOutputVariable("Fan Coil Sensible Cooling Energy",
                                OutputProcessor::Unit::J,
                                FanCoil(FanCoilNum).SensCoolEnergy,
                                "System",
                                "Sum",
                                FanCoil(FanCoilNum).Name);
            SetupOutputVariable("Fan Coil Fan Electricity Rate",
                                OutputProcessor::Unit::W,
                                FanCoil(FanCoilNum).ElecPower,
                                "System",
                                "Average",
                                FanCoil(FanCoilNum).Name);
            SetupOutputVariable(
                "Fan Coil Fan Electricity Energy", OutputProcessor::Unit::J, FanCoil(FanCoilNum).ElecEnergy, "System", "Sum", FanCoil(FanCoilNum).Name);
            if (FanCoil(FanCoilNum).CapCtrlMeth_Num == CCM_CycFan || FanCoil(FanCoilNum).CapCtrlMeth_Num == CCM_MultiSpeedFan) {
                SetupOutputVariable(
                    "Fan Coil Runtime Fraction", OutputProcessor::Unit::None, FanCoil(FanCoilNum).PLR, "System", "Average", FanCoil(FanCoilNum).Name);
                SetupOutputVariable("Fan Coil Fan Speed Level",
                                    OutputProcessor::Unit::None,
                                    FanCoil(FanCoilNum).SpeedFanSel,
                                    "System",
                                    "Average",
                                    FanCoil(FanCoilNum).Name);
                if (FanCoil(FanCoilNum).CapCtrlMeth_Num == CCM_MultiSpeedFan) {
                    SetupOutputVariable("Fan Coil Speed Ratio",
                                        OutputProcessor::Unit::None,
                                        FanCoil(FanCoilNum).SpeedRatio,
                                        "System",
                                        "Average",
                                        FanCoil(FanCoilNum).Name);
                    SetupOutputVariable("Fan Coil Part Load Ratio",
                                        OutputProcessor::Unit::None,
                                        FanCoil(FanCoilNum).PLR,
                                        "System",
                                        "Average",
                                        FanCoil(FanCoilNum).Name);
                }
            }
            if (FanCoil(FanCoilNum).CapCtrlMeth_Num == CCM_VarFanVarFlow || FanCoil(FanCoilNum).CapCtrlMeth_Num == CCM_VarFanConsFlow) {
                SetupOutputVariable(
                    "Fan Coil Part Load Ratio", OutputProcessor::Unit::None, FanCoil(FanCoilNum).PLR, "System", "Average", FanCoil(FanCoilNum).Name);
            }
            SetupOutputVariable("Fan Coil Availability Status",
                                OutputProcessor::Unit::None,
                                FanCoil(FanCoilNum).AvailStatus,
                                "System",
                                "Average",
                                FanCoil(FanCoilNum).Name);
        }

        for (FanCoilNum = 1; FanCoilNum <= NumFanCoils; ++FanCoilNum) {
            if (FanCoil(FanCoilNum).FanType_Num == DataHVACGlobals::FanType_SystemModelObject) {
                coilSelectionReportObj->setCoilSupplyFanInfo(state, FanCoil(FanCoilNum).CCoilName,
                                                             FanCoil(FanCoilNum).CCoilType,
                                                             FanCoil(FanCoilNum).FanName,
                                                             DataAirSystems::objectVectorOOFanSystemModel,
                                                             FanCoil(FanCoilNum).FanIndex);
                coilSelectionReportObj->setCoilSupplyFanInfo(state, FanCoil(FanCoilNum).HCoilName,
                                                             FanCoil(FanCoilNum).HCoilType,
                                                             FanCoil(FanCoilNum).FanName,
                                                             DataAirSystems::objectVectorOOFanSystemModel,
                                                             FanCoil(FanCoilNum).FanIndex);
            } else {
                coilSelectionReportObj->setCoilSupplyFanInfo(state, FanCoil(FanCoilNum).CCoilName,
                                                             FanCoil(FanCoilNum).CCoilType,
                                                             FanCoil(FanCoilNum).FanName,
                                                             DataAirSystems::structArrayLegacyFanModels,
                                                             FanCoil(FanCoilNum).FanIndex);
                coilSelectionReportObj->setCoilSupplyFanInfo(state, FanCoil(FanCoilNum).HCoilName,
                                                             FanCoil(FanCoilNum).HCoilType,
                                                             FanCoil(FanCoilNum).FanName,
                                                             DataAirSystems::structArrayLegacyFanModels,
                                                             FanCoil(FanCoilNum).FanIndex);
            }
        }
    }

    void InitFanCoilUnits(EnergyPlusData &state, int const FanCoilNum,       // number of the current fan coil unit being simulated
                          int const ZoneNum,          // number of zone being served
                          int const ControlledZoneNum // index into ZoneEquipConfig array may not be equal to ZoneNum
    )
    {

        // SUBROUTINE INFORMATION:
        //       AUTHOR         Fred Buhl
        //       DATE WRITTEN   March 2000
        //       MODIFIED       July 2012, Chandan Sharma - FSEC: Added zone sys avail managers
        //       RE-ENGINEERED  na

        // PURPOSE OF THIS SUBROUTINE:
        // This subroutine is for initializations of the Fan Coil Components.

        // METHODOLOGY EMPLOYED:
        // Uses the status flags to trigger initializations.

        // Using/Aliasing
        using DataHVACGlobals::ZoneComp;
        using DataPlant::PlantLoop;
        using DataPlant::TypeOf_CoilWaterCooling;
        using DataPlant::TypeOf_CoilWaterDetailedFlatCooling;
        using DataZoneEquipment::CheckZoneEquipmentList;
        using DataZoneEquipment::FanCoil4Pipe_Num;
        using DataZoneEquipment::ZoneEquipInputsFilled;
        using FluidProperties::GetDensityGlycol;
        using PlantUtilities::InitComponentNodes;
        using PlantUtilities::ScanPlantLoopsForObject;
        using Psychrometrics::PsyRhoAirFnPbTdbW;

        // SUBROUTINE PARAMETER DEFINITIONS:
        static std::string const RoutineName("InitFanCoilUnits");

        // SUBROUTINE LOCAL VARIABLE DECLARATIONS:
        int InNode;         // inlet node number in fan coil loop
        int OutNode;        // outlet node number in fan coil loop
        int InletNode;      // inlet node number for fan coil FanCoilNum
        int HotConNode;     // hot water control node number in fan coil loop
        int ColdConNode;    // hot water control node number in fan coil loop
        int OutsideAirNode; // outside air node number in fan coil loop
        int AirRelNode;     // relief air node number in fan coil loop
        Real64 RhoAir;      // air density at InNode
        int Loop;
        static Array1D_bool MyEnvrnFlag;
        static Array1D_bool MyPlantScanFlag;
        static Array1D_bool MyZoneEqFlag; // used to set up zone equipment availability managers
        Real64 rho;
        bool errFlag;

        // Do the one time initializations
        if (InitFanCoilUnitsOneTimeFlag) {

            MyEnvrnFlag.allocate(NumFanCoils);
            MySizeFlag.allocate(NumFanCoils);
            MyPlantScanFlag.allocate(NumFanCoils);
            MyZoneEqFlag.allocate(NumFanCoils);
            MyEnvrnFlag = true;
            MySizeFlag = true;
            MyPlantScanFlag = true;
            MyZoneEqFlag = true;
            InitFanCoilUnitsOneTimeFlag = false;
        }

        if (allocated(ZoneComp)) {
            if (MyZoneEqFlag(FanCoilNum)) { // initialize the name of each availability manager list and zone number
                ZoneComp(FanCoil4Pipe_Num).ZoneCompAvailMgrs(FanCoilNum).AvailManagerListName = FanCoil(FanCoilNum).AvailManagerListName;
                ZoneComp(FanCoil4Pipe_Num).ZoneCompAvailMgrs(FanCoilNum).ZoneNum = ZoneNum;
                MyZoneEqFlag(FanCoilNum) = false;
            }
            FanCoil(FanCoilNum).AvailStatus = ZoneComp(FanCoil4Pipe_Num).ZoneCompAvailMgrs(FanCoilNum).AvailStatus;
        }

        if (MyPlantScanFlag(FanCoilNum) && allocated(PlantLoop)) {
            errFlag = false;
            if (FanCoil(FanCoilNum).HCoilType_Num == HCoil_Water) {
                ScanPlantLoopsForObject(state,
                                        FanCoil(FanCoilNum).HCoilName,
                                        FanCoil(FanCoilNum).HCoilPlantTypeOfNum,
                                        FanCoil(FanCoilNum).HeatCoilLoopNum,
                                        FanCoil(FanCoilNum).HeatCoilLoopSide,
                                        FanCoil(FanCoilNum).HeatCoilBranchNum,
                                        FanCoil(FanCoilNum).HeatCoilCompNum,
                                        errFlag,
                                        _,
                                        _,
                                        _,
                                        _,
                                        _);

                if (errFlag) {
                    ShowContinueError("Reference Unit=\"" + FanCoil(FanCoilNum).Name + "\", type=" + FanCoil(FanCoilNum).UnitType);
                    ShowFatalError("InitFanCoilUnits: Program terminated for previous conditions.");
                }

                FanCoil(FanCoilNum).HeatCoilFluidOutletNodeNum = PlantLoop(FanCoil(FanCoilNum).HeatCoilLoopNum)
                                                                     .LoopSide(FanCoil(FanCoilNum).HeatCoilLoopSide)
                                                                     .Branch(FanCoil(FanCoilNum).HeatCoilBranchNum)
                                                                     .Comp(FanCoil(FanCoilNum).HeatCoilCompNum)
                                                                     .NodeNumOut;

            } else if (FanCoil(FanCoilNum).HCoilType_Num == HCoil_Electric) {
                // do nothing, valid type
            } else {
                ShowFatalError("InitFanCoilUnits: FanCoil=" + FanCoil(FanCoilNum).Name + ", invalid heating coil type. Program terminated.");
            }

            if ((FanCoil(FanCoilNum).CCoilPlantTypeOfNum == TypeOf_CoilWaterCooling) ||
                (FanCoil(FanCoilNum).CCoilPlantTypeOfNum == TypeOf_CoilWaterDetailedFlatCooling)) {
                ScanPlantLoopsForObject(state,
                                        FanCoil(FanCoilNum).CCoilPlantName,
                                        FanCoil(FanCoilNum).CCoilPlantTypeOfNum,
                                        FanCoil(FanCoilNum).CoolCoilLoopNum,
                                        FanCoil(FanCoilNum).CoolCoilLoopSide,
                                        FanCoil(FanCoilNum).CoolCoilBranchNum,
                                        FanCoil(FanCoilNum).CoolCoilCompNum,
                                        errFlag,
                                        _,
                                        _,
                                        _,
                                        _,
                                        _);
                if (errFlag) {
                    ShowContinueError("Reference Unit=\"" + FanCoil(FanCoilNum).Name + "\", type=" + FanCoil(FanCoilNum).UnitType);
                    ShowFatalError("InitFanCoilUnits: Program terminated for previous conditions.");
                }
                FanCoil(FanCoilNum).CoolCoilFluidOutletNodeNum = PlantLoop(FanCoil(FanCoilNum).CoolCoilLoopNum)
                                                                     .LoopSide(FanCoil(FanCoilNum).CoolCoilLoopSide)
                                                                     .Branch(FanCoil(FanCoilNum).CoolCoilBranchNum)
                                                                     .Comp(FanCoil(FanCoilNum).CoolCoilCompNum)
                                                                     .NodeNumOut;
            } else {
                ShowFatalError("InitFanCoilUnits: FanCoil=" + FanCoil(FanCoilNum).Name + ", invalid cooling coil type. Program terminated.");
            }

            MyPlantScanFlag(FanCoilNum) = false;
        }

        if (!InitFanCoilUnitsCheckInZoneEquipmentListFlag && ZoneEquipInputsFilled) {
            InitFanCoilUnitsCheckInZoneEquipmentListFlag = true;
            for (Loop = 1; Loop <= NumFanCoils; ++Loop) {
                if (CheckZoneEquipmentList(FanCoil(Loop).UnitType, FanCoil(Loop).Name)) continue;
                ShowSevereError("InitFanCoil: FanCoil Unit=[" + FanCoil(Loop).UnitType + ',' + FanCoil(Loop).Name +
                                "] is not on any ZoneHVAC:EquipmentList.  It will not be simulated.");
            }
        }

        if (!SysSizingCalc && MySizeFlag(FanCoilNum) && !MyPlantScanFlag(FanCoilNum)) {

            SizeFanCoilUnit(state, FanCoilNum, ControlledZoneNum);

            MySizeFlag(FanCoilNum) = false;
        }

        // Do the Begin Environment initializations
        if (BeginEnvrnFlag && MyEnvrnFlag(FanCoilNum) && !MyPlantScanFlag(FanCoilNum)) {
            InNode = FanCoil(FanCoilNum).AirInNode;
            OutNode = FanCoil(FanCoilNum).AirOutNode;
            OutsideAirNode = FanCoil(FanCoilNum).OutsideAirNode;
            RhoAir = StdRhoAir;
            HotConNode = FanCoil(FanCoilNum).HeatCoilFluidInletNode;
            ColdConNode = FanCoil(FanCoilNum).CoolCoilFluidInletNode;
            // set the mass flow rates from the input volume flow rates
            FanCoil(FanCoilNum).MaxAirMassFlow = RhoAir * FanCoil(FanCoilNum).MaxAirVolFlow;
            FanCoil(FanCoilNum).OutAirMassFlow = RhoAir * FanCoil(FanCoilNum).OutAirVolFlow;

            if (FanCoil(FanCoilNum).HCoilType_Num == HCoil_Water) {
                rho = GetDensityGlycol(PlantLoop(FanCoil(FanCoilNum).HeatCoilLoopNum).FluidName,
                                       DataGlobals::HWInitConvTemp,
                                       PlantLoop(FanCoil(FanCoilNum).HeatCoilLoopNum).FluidIndex,
                                       RoutineName);
                FanCoil(FanCoilNum).MaxHeatCoilFluidFlow = rho * FanCoil(FanCoilNum).MaxHotWaterVolFlow;
                FanCoil(FanCoilNum).MinHotWaterFlow = rho * FanCoil(FanCoilNum).MinHotWaterVolFlow;
            }

            rho = GetDensityGlycol(PlantLoop(FanCoil(FanCoilNum).CoolCoilLoopNum).FluidName,
                                   DataGlobals::CWInitConvTemp,
                                   PlantLoop(FanCoil(FanCoilNum).CoolCoilLoopNum).FluidIndex,
                                   RoutineName);
            FanCoil(FanCoilNum).MaxCoolCoilFluidFlow = rho * FanCoil(FanCoilNum).MaxColdWaterVolFlow;
            FanCoil(FanCoilNum).MinColdWaterFlow = rho * FanCoil(FanCoilNum).MinColdWaterVolFlow;

            // set the node max and min mass flow rates
            if (FanCoil(FanCoilNum).HCoilType_Num == HCoil_Water) {
                InitComponentNodes(FanCoil(FanCoilNum).MinHotWaterFlow,
                                   FanCoil(FanCoilNum).MaxHeatCoilFluidFlow,
                                   FanCoil(FanCoilNum).HeatCoilFluidInletNode,
                                   FanCoil(FanCoilNum).HeatCoilFluidOutletNodeNum,
                                   FanCoil(FanCoilNum).HeatCoilLoopNum,
                                   FanCoil(FanCoilNum).HeatCoilLoopSide,
                                   FanCoil(FanCoilNum).HeatCoilBranchNum,
                                   FanCoil(FanCoilNum).HeatCoilCompNum);
            }

            InitComponentNodes(FanCoil(FanCoilNum).MinColdWaterFlow,
                               FanCoil(FanCoilNum).MaxCoolCoilFluidFlow,
                               FanCoil(FanCoilNum).CoolCoilFluidInletNode,
                               FanCoil(FanCoilNum).CoolCoilFluidOutletNodeNum,
                               FanCoil(FanCoilNum).CoolCoilLoopNum,
                               FanCoil(FanCoilNum).CoolCoilLoopSide,
                               FanCoil(FanCoilNum).CoolCoilBranchNum,
                               FanCoil(FanCoilNum).CoolCoilCompNum);
            //  Node(HotConNode)%MassFlowRateMax = FanCoil(FanCoilNum)%MaxHeatCoilFluidFlow
            //  Node(HotConNode)%MassFlowRateMin = FanCoil(FanCoilNum)%MinHotWaterFlow
            //  Node(ColdConNode)%MassFlowRateMax = FanCoil(FanCoilNum)%MaxCoolCoilFluidFlow
            //  Node(ColdConNode)%MassFlowRateMin = FanCoil(FanCoilNum)%MinColdWaterFlow

            if (FanCoil(FanCoilNum).OutsideAirNode > 0) {
                Node(OutsideAirNode).MassFlowRateMax = FanCoil(FanCoilNum).OutAirMassFlow;
                Node(OutsideAirNode).MassFlowRateMin = 0.0;
            }
            Node(OutNode).MassFlowRateMax = FanCoil(FanCoilNum).MaxAirMassFlow;
            Node(OutNode).MassFlowRateMin = 0.0;
            Node(InNode).MassFlowRateMax = FanCoil(FanCoilNum).MaxAirMassFlow;
            Node(InNode).MassFlowRateMin = 0.0;
            MyEnvrnFlag(FanCoilNum) = false;
        } // end one time inits

        if (!BeginEnvrnFlag) {
            MyEnvrnFlag(FanCoilNum) = true;
        }

        // These initializations are done every iteration
        InletNode = FanCoil(FanCoilNum).AirInNode;
        OutsideAirNode = FanCoil(FanCoilNum).OutsideAirNode;
        AirRelNode = FanCoil(FanCoilNum).AirReliefNode;
        FanCoil(FanCoilNum).SpeedRatio = 0.0;
        if (FanCoil(FanCoilNum).FanOpModeSchedPtr > 0) {
            if (GetCurrentScheduleValue(FanCoil(FanCoilNum).FanOpModeSchedPtr) == 0.0) {
                FanCoil(FanCoilNum).FanOpMode = CycFanCycCoil;
            } else {
                FanCoil(FanCoilNum).FanOpMode = ContFanCycCoil;
            }
        }
        // Set the inlet node mass flow rate
        if (((GetCurrentScheduleValue(FanCoil(FanCoilNum).SchedPtr) > 0.0 && GetCurrentScheduleValue(FanCoil(FanCoilNum).fanAvailSchIndex) > 0.0) ||
             DataHVACGlobals::ZoneCompTurnFansOn) &&
            !DataHVACGlobals::ZoneCompTurnFansOff) {
            Node(InletNode).MassFlowRate = FanCoil(FanCoilNum).MaxAirMassFlow;
            Node(InletNode).MassFlowRateMaxAvail = Node(InletNode).MassFlowRate;
            Node(InletNode).MassFlowRateMinAvail = 0.0;

            if (OutsideAirNode > 0) {
                Node(OutsideAirNode).MassFlowRate = FanCoil(FanCoilNum).OutAirMassFlow;
                Node(OutsideAirNode).MassFlowRateMaxAvail = FanCoil(FanCoilNum).OutAirMassFlow;
                Node(OutsideAirNode).MassFlowRateMinAvail = FanCoil(FanCoilNum).OutAirMassFlow;
                Node(AirRelNode).MassFlowRate = FanCoil(FanCoilNum).OutAirMassFlow;
                Node(AirRelNode).MassFlowRateMaxAvail = FanCoil(FanCoilNum).OutAirMassFlow;
                Node(AirRelNode).MassFlowRateMinAvail = FanCoil(FanCoilNum).OutAirMassFlow;
            }

        } else {
            Node(InletNode).MassFlowRate = 0.0;
            Node(InletNode).MassFlowRateMaxAvail = 0.0;
            Node(InletNode).MassFlowRateMinAvail = 0.0;
            if (OutsideAirNode > 0) {
                Node(OutsideAirNode).MassFlowRate = 0.0;
                Node(OutsideAirNode).MassFlowRateMaxAvail = 0.0;
                Node(OutsideAirNode).MassFlowRateMinAvail = 0.0;
                Node(AirRelNode).MassFlowRate = 0.0;
                Node(AirRelNode).MassFlowRateMaxAvail = 0.0;
                Node(AirRelNode).MassFlowRateMinAvail = 0.0;
            }
        }
    }

    void SizeFanCoilUnit(EnergyPlusData &state, int const FanCoilNum,
                         int const ControlledZoneNum // index into ZoneEquipConfig array may not be equal to ZoneNum
    )
    {

        // SUBROUTINE INFORMATION:
        //       AUTHOR         Fred Buhl
        //       DATE WRITTEN   January 2002
        //       MODIFIED       August 2013 Daeho Kang, add component sizing table entries
        //                      July 2014, B. Nigusse, added scalable sizing
        //       RE-ENGINEERED  na

        // PURPOSE OF THIS SUBROUTINE:
        // This subroutine is for sizing Fan Coil Unit components for which flow rates have not been
        // specified in the input.

        // METHODOLOGY EMPLOYED:
        // Obtains flow rates from the zone or system sizing arrays and plant sizing data.

        // Using/Aliasing
        using namespace DataSizing;
        using DataHeatBalance::Zone;
        using DataHVACGlobals::CoolingAirflowSizing;
        using DataHVACGlobals::CoolingCapacitySizing;
        using DataHVACGlobals::HeatingAirflowSizing;
        using DataHVACGlobals::HeatingCapacitySizing;
        using DataHVACGlobals::SystemAirflowSizing;
        using DataHVACGlobals::ZoneCoolingLoadSizing;
        using DataHVACGlobals::ZoneHeatingLoadSizing;
        using DataPlant::PlantLoop;
        using Fans::GetFanDesignVolumeFlowRate;
        using FluidProperties::GetDensityGlycol;
        using FluidProperties::GetSpecificHeatGlycol;
        using General::RoundSigDigits;
        using General::TrimSigDigits;
        using HVACHXAssistedCoolingCoil::GetHXCoilType;
        using HVACHXAssistedCoolingCoil::GetHXDXCoilName;
        using PlantUtilities::MyPlantSizingIndex;
        using Psychrometrics::PsyCpAirFnW;
        using Psychrometrics::PsyHFnTdbW;
        using ReportSizingManager::ReportSizingOutput;
        using ReportSizingManager::RequestSizing;

        // SUBROUTINE PARAMETER DEFINITIONS:
        static std::string const RoutineName("SizeFanCoilUnit: "); // include trailing blank space
        static std::string const RoutineNameNoSpace("SizeFanCoilUnit");

        // SUBROUTINE LOCAL VARIABLE DECLARATIONS:
        int PltSizHeatNum;  // index of plant sizing object for 1st heating loop
        int PltSizCoolNum;  // index of plant sizing object for 1st cooling loop
        bool ErrorsFound;   // TRUE if errors foind during sizing
        Real64 DesCoilLoad; // coil load used for sizing [W]
        static int CoilWaterInletNode(0);
        static int CoilWaterOutletNode(0);
        std::string CoolingCoilName;
        std::string CoolingCoilType;
        Real64 rho;
        Real64 Cp;
        int zoneHVACIndex;              // index of zoneHVAC equipment sizing specification
        bool IsAutoSize;                // Indicator to autosize for reporting
        Real64 MaxAirVolFlowDes;        // Autosized max air flow for reporting
        Real64 MaxAirVolFlowUser;       // Hardsized max air flow for reporting
        Real64 OutAirVolFlowDes;        // Autosized outdoor air flow for reporting
        Real64 OutAirVolFlowUser;       // Hardsized outdoor air flow for reporting
        Real64 MaxHotWaterVolFlowDes;   // Autosized hot water flow for reporting
        Real64 MaxHotWaterVolFlowUser;  // Hardsized hot water flow for reporting
        Real64 MaxColdWaterVolFlowDes;  // Autosized cold water flow for reporting
        Real64 MaxColdWaterVolFlowUser; // Hardsized cold water flow for reporting
        Real64 CoolingAirVolFlowDes;    // cooling supply air flow rate
        Real64 HeatingAirVolFlowDes;    // heating supply air flow rate
        std::string CompName;           // component name
        std::string CompType;           // component type
        std::string SizingString;       // input field sizing description (e.g., Nominal Capacity)
        Real64 TempSize;                // autosized value of coil input field
        int FieldNum = 1;               // IDD numeric field number where input field description is found
        int SizingMethod; // Integer representation of sizing method name (e.g., CoolingAirflowSizing, HeatingAirflowSizing, CoolingCapacitySizing,
                          // HeatingCapacitySizing, etc.)
        bool PrintFlag;   // TRUE when sizing information is reported in the eio file
        int SAFMethod(0); // supply air flow rate sizing method (SupplyAirFlowRate, FlowPerFloorArea, FractionOfAutosizedCoolingAirflow,
                          // FractionOfAutosizedHeatingAirflow ...)
        int CapSizingMethod(0);    // capacity sizing methods (HeatingDesignCapacity, CapacityPerFloorArea, FractionOfAutosizedCoolingCapacity, and
                                   // FractionOfAutosizedHeatingCapacity )
        bool SizingDesRunThisZone; // test for zone sizing
        bool DoWaterCoilSizing = false; // if TRUE do water coil sizing calculation
        Real64 WaterCoilSizDeltaT;      // water coil deltaT for design water flow rate autosizing
        int CoilNum;                    // index of water coil object

        PltSizCoolNum = 0;
        PltSizHeatNum = 0;
        ErrorsFound = false;
        IsAutoSize = false;
        MaxAirVolFlowDes = 0.0;
        MaxAirVolFlowUser = 0.0;
        OutAirVolFlowDes = 0.0;
        OutAirVolFlowUser = 0.0;
        MaxHotWaterVolFlowDes = 0.0;
        MaxHotWaterVolFlowUser = 0.0;
        MaxColdWaterVolFlowDes = 0.0;
        MaxColdWaterVolFlowUser = 0.0;

        CoolingAirVolFlowDes = 0.0;
        HeatingAirVolFlowDes = 0.0;
        ZoneHeatingOnlyFan = false;
        ZoneCoolingOnlyFan = false;
        DataScalableSizingON = false;
        DataScalableCapSizingON = false;

        DataFracOfAutosizedCoolingAirflow = 1.0;
        DataFracOfAutosizedHeatingAirflow = 1.0;
        DataFracOfAutosizedCoolingCapacity = 1.0;
        DataFracOfAutosizedHeatingCapacity = 1.0;

        CompType = FanCoil(FanCoilNum).UnitType;
        CompName = FanCoil(FanCoilNum).Name;
        DataZoneNumber = FanCoil(FanCoilNum).ControlZoneNum;
        if (FanCoil(FanCoilNum).FanType_Num == DataHVACGlobals::FanType_SystemModelObject) {
            DataSizing::DataFanEnumType = DataAirSystems::objectVectorOOFanSystemModel;
        } else {
            DataSizing::DataFanEnumType = DataAirSystems::structArrayLegacyFanModels;
        }
        DataSizing::DataFanIndex = FanCoil(FanCoilNum).FanIndex;
        // fan coil unit is always blow thru
        DataSizing::DataFanPlacement = DataSizing::zoneFanPlacement::zoneBlowThru;

        if (CurZoneEqNum > 0) {
            if (FanCoil(FanCoilNum).HVACSizingIndex > 0) {

                // initialize OA flow for sizing other inputs (e.g., inlet temp, capacity, etc.)
                if (FanCoil(FanCoilNum).OutAirVolFlow == AutoSize) {
                    ZoneEqSizing(CurZoneEqNum).OAVolFlow = FinalZoneSizing(CurZoneEqNum).MinOA;
                } else {
                    ZoneEqSizing(CurZoneEqNum).OAVolFlow = FanCoil(FanCoilNum).OutAirVolFlow;
                }
                if (FanCoil(FanCoilNum).ATMixerExists) {        // set up ATMixer conditions for scalable capacity sizing
                    ZoneEqSizing(CurZoneEqNum).OAVolFlow = 0.0; // Equipment OA flow should always be 0 when ATMixer is used
                    SingleDuct::setATMixerSizingProperties(FanCoil(FanCoilNum).ATMixerIndex, ControlledZoneNum, CurZoneEqNum);
                }

                zoneHVACIndex = FanCoil(FanCoilNum).HVACSizingIndex;
                FieldNum = 1;
                PrintFlag = true;
                SizingString = FanCoilNumericFields(FanCoilNum).FieldNames(FieldNum) + " [m3/s]";
                if (ZoneHVACSizing(zoneHVACIndex).CoolingSAFMethod > 0) {
                    SizingMethod = CoolingAirflowSizing;
                    SAFMethod = ZoneHVACSizing(zoneHVACIndex).CoolingSAFMethod;
                    ZoneEqSizing(CurZoneEqNum).SizingMethod(SizingMethod) = SAFMethod;
                    if (SAFMethod == SupplyAirFlowRate || SAFMethod == FlowPerFloorArea || SAFMethod == FractionOfAutosizedCoolingAirflow) {
                        if (SAFMethod == SupplyAirFlowRate) {
                            if (ZoneHVACSizing(zoneHVACIndex).MaxCoolAirVolFlow > 0.0) {
                                ZoneEqSizing(CurZoneEqNum).AirVolFlow = ZoneHVACSizing(zoneHVACIndex).MaxCoolAirVolFlow;
                                ZoneEqSizing(CurZoneEqNum).SystemAirFlow = true;
                            }
                            TempSize = ZoneHVACSizing(zoneHVACIndex).MaxCoolAirVolFlow;
                        } else if (SAFMethod == FlowPerFloorArea) {
                            ZoneEqSizing(CurZoneEqNum).SystemAirFlow = true;
                            ZoneEqSizing(CurZoneEqNum).AirVolFlow = ZoneHVACSizing(zoneHVACIndex).MaxCoolAirVolFlow * Zone(DataZoneNumber).FloorArea;
                            TempSize = ZoneEqSizing(CurZoneEqNum).AirVolFlow;
                            DataScalableSizingON = true;
                        } else if (SAFMethod == FractionOfAutosizedCoolingAirflow) {
                            DataFracOfAutosizedCoolingAirflow = ZoneHVACSizing(zoneHVACIndex).MaxCoolAirVolFlow;
                            TempSize = AutoSize;
                            DataScalableSizingON = true;
                        } else {
                            TempSize = ZoneHVACSizing(zoneHVACIndex).MaxCoolAirVolFlow;
                        }
                        RequestSizing(state, CompType, CompName, SizingMethod, SizingString, TempSize, PrintFlag, RoutineName);
                        CoolingAirVolFlowDes = TempSize;

                    } else if (SAFMethod == FlowPerCoolingCapacity) {
                        SizingMethod = CoolingCapacitySizing;
                        TempSize = AutoSize;
                        PrintFlag = false;
                        RequestSizing(state, CompType, CompName, SizingMethod, SizingString, TempSize, PrintFlag, RoutineName);
                        if (ZoneHVACSizing(zoneHVACIndex).CoolingCapMethod == FractionOfAutosizedCoolingCapacity) {
                            DataFracOfAutosizedCoolingCapacity = ZoneHVACSizing(zoneHVACIndex).ScaledCoolingCapacity;
                        }
                        DataAutosizedCoolingCapacity = TempSize;
                        DataFlowPerCoolingCapacity = ZoneHVACSizing(zoneHVACIndex).MaxCoolAirVolFlow;
                        SizingMethod = CoolingAirflowSizing;
                        PrintFlag = true;
                        TempSize = AutoSize;
                        DataScalableSizingON = true;
                        RequestSizing(state, CompType, CompName, SizingMethod, SizingString, TempSize, PrintFlag, RoutineName);
                        CoolingAirVolFlowDes = TempSize;
                    }
                } else if (ZoneHVACSizing(zoneHVACIndex).HeatingSAFMethod > 0) {
                    // now do heating supply air flow rate sizing
                    SizingMethod = HeatingAirflowSizing;
                    SAFMethod = ZoneHVACSizing(zoneHVACIndex).HeatingSAFMethod;
                    ZoneEqSizing(CurZoneEqNum).SizingMethod(SizingMethod) = SAFMethod;
                    if (SAFMethod == SupplyAirFlowRate || SAFMethod == FlowPerFloorArea || SAFMethod == FractionOfAutosizedHeatingAirflow) {
                        if (SAFMethod == SupplyAirFlowRate) {
                            if (ZoneHVACSizing(zoneHVACIndex).MaxHeatAirVolFlow > 0.0) {
                                ZoneEqSizing(CurZoneEqNum).AirVolFlow = ZoneHVACSizing(zoneHVACIndex).MaxHeatAirVolFlow;
                                ZoneEqSizing(CurZoneEqNum).SystemAirFlow = true;
                            }
                            TempSize = ZoneHVACSizing(zoneHVACIndex).MaxHeatAirVolFlow;
                        } else if (SAFMethod == FlowPerFloorArea) {
                            ZoneEqSizing(CurZoneEqNum).SystemAirFlow = true;
                            ZoneEqSizing(CurZoneEqNum).AirVolFlow = ZoneHVACSizing(zoneHVACIndex).MaxHeatAirVolFlow * Zone(DataZoneNumber).FloorArea;
                            TempSize = ZoneEqSizing(CurZoneEqNum).AirVolFlow;
                            DataScalableSizingON = true;
                        } else if (SAFMethod == FractionOfAutosizedHeatingAirflow) {
                            DataFracOfAutosizedHeatingAirflow = ZoneHVACSizing(zoneHVACIndex).MaxHeatAirVolFlow;
                            TempSize = AutoSize;
                            DataScalableSizingON = true;
                        } else {
                            TempSize = ZoneHVACSizing(zoneHVACIndex).MaxHeatAirVolFlow;
                        }
                        RequestSizing(state, CompType, CompName, SizingMethod, SizingString, TempSize, PrintFlag, RoutineName);
                        HeatingAirVolFlowDes = TempSize;
                    } else if (SAFMethod == FlowPerHeatingCapacity) {
                        SizingMethod = HeatingCapacitySizing;
                        TempSize = AutoSize;
                        PrintFlag = false;
                        DataScalableSizingON = true;
                        // initialize OA flow for sizing capacity
                        if (FanCoil(FanCoilNum).OutAirVolFlow == AutoSize) {
                            ZoneEqSizing(CurZoneEqNum).OAVolFlow = FinalZoneSizing(CurZoneEqNum).MinOA;
                        } else {
                            ZoneEqSizing(CurZoneEqNum).OAVolFlow = FanCoil(FanCoilNum).OutAirVolFlow;
                        }
                        RequestSizing(state, CompType, CompName, SizingMethod, SizingString, TempSize, PrintFlag, RoutineName);
                        if (ZoneHVACSizing(zoneHVACIndex).HeatingCapMethod == FractionOfAutosizedHeatingCapacity) {
                            DataFracOfAutosizedHeatingCapacity = ZoneHVACSizing(zoneHVACIndex).ScaledHeatingCapacity;
                        }
                        DataAutosizedHeatingCapacity = TempSize;
                        DataFlowPerHeatingCapacity = ZoneHVACSizing(zoneHVACIndex).MaxHeatAirVolFlow;
                        SizingMethod = HeatingAirflowSizing;
                        PrintFlag = true;
                        TempSize = AutoSize;
                        RequestSizing(state, CompType, CompName, SizingMethod, SizingString, TempSize, PrintFlag, RoutineName);
                        HeatingAirVolFlowDes = TempSize;
                    }
                }

                if (ZoneHVACSizing(zoneHVACIndex).MaxCoolAirVolFlow == AutoSize || ZoneHVACSizing(zoneHVACIndex).MaxHeatAirVolFlow == AutoSize) {
                    IsAutoSize = true;
                    FanCoil(FanCoilNum).MaxAirVolFlow = AutoSize;
                    MaxAirVolFlowDes = max(CoolingAirVolFlowDes, HeatingAirVolFlowDes);
                } else {
                    FanCoil(FanCoilNum).MaxAirVolFlow = max(CoolingAirVolFlowDes, HeatingAirVolFlowDes);
                    MaxAirVolFlowDes = 0.0;
                }
            } else {
                // SizingString = "Supply Air Maximum Flow Rate [m3/s]";
                SizingMethod = SystemAirflowSizing;
                FieldNum = 1;
                SizingString = FanCoilNumericFields(FanCoilNum).FieldNames(FieldNum) + " [m3/s]";
                TempSize = FanCoil(FanCoilNum).MaxAirVolFlow;
                PrintFlag = true;
                RequestSizing(state, CompType, CompName, SizingMethod, SizingString, TempSize, PrintFlag, RoutineName);
                if (FanCoil(FanCoilNum).MaxAirVolFlow == AutoSize) {
                    IsAutoSize = true;
                    MaxAirVolFlowDes = TempSize;
                } else {
                    MaxAirVolFlowDes = 0.0;
                }
            }
        }

        if (CurZoneEqNum > 0) {

            if (!IsAutoSize && !ZoneSizingRunDone) {

            } else {
                if (MaxAirVolFlowDes < SmallAirVolFlow) {
                    MaxAirVolFlowDes = 0.0;
                }

                //     If fan is autosized, get fan volumetric flow rate
                if (FanCoil(FanCoilNum).FanAirVolFlow == AutoSize) {
                    if (FanCoil(FanCoilNum).FanType_Num != DataHVACGlobals::FanType_SystemModelObject) {
                        Fans::SimulateFanComponents(state, FanCoil(FanCoilNum).FanName, true, FanCoil(FanCoilNum).FanIndex);
                        FanCoil(FanCoilNum).FanAirVolFlow =
                            GetFanDesignVolumeFlowRate(state, cFanTypes(FanCoil(FanCoilNum).FanType_Num), FanCoil(FanCoilNum).FanName, ErrorsFound);
                    } else {
                        HVACFan::fanObjs[FanCoil(FanCoilNum).FanIndex]->simulate(state, _, _, _, _);
                        FanCoil(FanCoilNum).FanAirVolFlow = HVACFan::fanObjs[FanCoil(FanCoilNum).FanIndex]->designAirVolFlowRate;
                    }
                }
                //     Check that the fan volumetric flow rate is greater than or equal to the FCU volumetric flow rate
                if (MaxAirVolFlowDes > FanCoil(FanCoilNum).FanAirVolFlow) {
                    ShowWarningError(RoutineName + FanCoil(FanCoilNum).UnitType + ": " + FanCoil(FanCoilNum).Name);
                    ShowContinueError("... Maximum supply air flow rate is greater than the maximum fan flow rate.");
                    ShowContinueError("... Fan Coil Unit flow = " + TrimSigDigits(MaxAirVolFlowDes, 5) + " [m3/s].");
                    ShowContinueError("... Fan = " + cFanTypes(FanCoil(FanCoilNum).FanType_Num) + ": " + FanCoil(FanCoilNum).FanName);
                    ShowContinueError("... Fan flow = " + TrimSigDigits(FanCoil(FanCoilNum).FanAirVolFlow, 5) + " [m3/s].");
                    ShowContinueError("... Fan Coil Unit flow rate reduced to match the fan flow rate and the simulation continues.");
                    MaxAirVolFlowDes = FanCoil(FanCoilNum).FanAirVolFlow;
                }

                if (IsAutoSize) {
                    FanCoil(FanCoilNum).MaxAirVolFlow = MaxAirVolFlowDes;
                } else { // Hard size with sizing data
                    if (FanCoil(FanCoilNum).MaxAirVolFlow > 0.0 && MaxAirVolFlowDes > 0.0) {
                        MaxAirVolFlowUser = FanCoil(FanCoilNum).MaxAirVolFlow;
                        if (DisplayExtraWarnings) {
                            if ((std::abs(MaxAirVolFlowDes - MaxAirVolFlowUser) / MaxAirVolFlowUser) > AutoVsHardSizingThreshold) {
                                ShowMessage("SizeFanCoilUnit: Potential issue with equipment sizing for " + FanCoil(FanCoilNum).UnitType + ' ' +
                                            FanCoil(FanCoilNum).Name);
                                ShowContinueError("User-Specified Supply Air Maximum Flow Rate of " + RoundSigDigits(MaxAirVolFlowUser, 5) +
                                                  " [m3/s]");
                                ShowContinueError("differs from Design Size Supply Air Maximum Flow Rate of " + RoundSigDigits(MaxAirVolFlowDes, 5) +
                                                  " [m3/s]");
                                ShowContinueError("This may, or may not, indicate mismatched component sizes.");
                                ShowContinueError("Verify that the value entered is intended and is consistent with other components.");
                            }
                        }
                    }
                }
            }
        } else if (FanCoil(FanCoilNum).FanAirVolFlow == AutoSize) {
            if (FanCoil(FanCoilNum).FanType_Num != DataHVACGlobals::FanType_SystemModelObject) {
                Fans::SimulateFanComponents(state, FanCoil(FanCoilNum).FanName, true, FanCoil(FanCoilNum).FanIndex);
                FanCoil(FanCoilNum).FanAirVolFlow =
                    GetFanDesignVolumeFlowRate(state, cFanTypes(FanCoil(FanCoilNum).FanType_Num), FanCoil(FanCoilNum).FanName, ErrorsFound);
            } else {
                HVACFan::fanObjs[FanCoil(FanCoilNum).FanIndex]->simulate(state, _, _, _, _);
                FanCoil(FanCoilNum).FanAirVolFlow = HVACFan::fanObjs[FanCoil(FanCoilNum).FanIndex]->designAirVolFlowRate;
            }
            //   Check that the fan volumetric flow rate is greater than or equal to the FCU volumetric flow rate
            if (FanCoil(FanCoilNum).MaxAirVolFlow > FanCoil(FanCoilNum).FanAirVolFlow) {
                ShowWarningError(RoutineName + FanCoil(FanCoilNum).UnitType + ": " + FanCoil(FanCoilNum).Name);
                ShowContinueError("... Maximum supply air flow rate is greater than the maximum fan flow rate.");
                ShowContinueError("... Fan Coil Unit flow = " + TrimSigDigits(FanCoil(FanCoilNum).MaxAirVolFlow, 5) + " m3/s.");
                ShowContinueError("... Fan = " + cFanTypes(FanCoil(FanCoilNum).FanType_Num) + ": " + FanCoil(FanCoilNum).FanName);
                ShowContinueError("... Fan flow = " + TrimSigDigits(FanCoil(FanCoilNum).FanAirVolFlow, 5) + " m3/s.");
                ShowContinueError("... Fan Coil Unit flow rate reduced to match the fan flow rate and the simulation continues.");
                FanCoil(FanCoilNum).MaxAirVolFlow = FanCoil(FanCoilNum).FanAirVolFlow;
            }
        }

        IsAutoSize = false;
        if (FanCoil(FanCoilNum).OutAirVolFlow == AutoSize) {
            IsAutoSize = true;
        }

        if (CurZoneEqNum > 0) {
            if (!IsAutoSize && !ZoneSizingRunDone) {
                if (FanCoil(FanCoilNum).OutAirVolFlow > 0.0) {
                    ReportSizingOutput(FanCoil(FanCoilNum).UnitType,
                                       FanCoil(FanCoilNum).Name,
                                       "User-Specified Maximum Outdoor Air Flow Rate [m3/s]",
                                       FanCoil(FanCoilNum).OutAirVolFlow);
                }
            } else {
                CheckZoneSizing(FanCoil(FanCoilNum).UnitType, FanCoil(FanCoilNum).Name);
                OutAirVolFlowDes = min(FinalZoneSizing(CurZoneEqNum).MinOA, FanCoil(FanCoilNum).MaxAirVolFlow);
                if (OutAirVolFlowDes < SmallAirVolFlow) {
                    OutAirVolFlowDes = 0.0;
                }
                if (IsAutoSize) {
                    FanCoil(FanCoilNum).OutAirVolFlow = OutAirVolFlowDes;
                    ReportSizingOutput(
                        FanCoil(FanCoilNum).UnitType, FanCoil(FanCoilNum).Name, "Design Size Maximum Outdoor Air Flow Rate [m3/s]", OutAirVolFlowDes);
                } else {
                    if (FanCoil(FanCoilNum).OutAirVolFlow > 0.0 && OutAirVolFlowDes > 0.0) {
                        OutAirVolFlowUser = FanCoil(FanCoilNum).OutAirVolFlow;
                        ReportSizingOutput(FanCoil(FanCoilNum).UnitType,
                                           FanCoil(FanCoilNum).Name,
                                           "Design Size Maximum Outdoor Air Flow Rate [m3/s]",
                                           OutAirVolFlowDes,
                                           "User-Specified Maximum Outdoor Air Flow Rate [m3/s]",
                                           OutAirVolFlowUser);
                        if (DisplayExtraWarnings) {
                            if ((std::abs(OutAirVolFlowDes - OutAirVolFlowUser) / OutAirVolFlowUser) > AutoVsHardSizingThreshold) {
                                ShowMessage("SizeFanCoilUnit: Potential issue with equipment sizing for " + FanCoil(FanCoilNum).UnitType + ' ' +
                                            FanCoil(FanCoilNum).Name);
                                ShowContinueError("User-Specified Maximum Outdoor Air Flow Rate of " + RoundSigDigits(OutAirVolFlowUser, 5) +
                                                  " [m3/s]");
                                ShowContinueError("differs from Design Size Maximum Outdoor Air Flow Rate of " + RoundSigDigits(OutAirVolFlowDes, 5) +
                                                  " [m3/s]");
                                ShowContinueError("This may, or may not, indicate mismatched component sizes.");
                                ShowContinueError("Verify that the value entered is intended and is consistent with other components.");
                            }
                        }
                    }
                }
            }
            ZoneEqSizing(CurZoneEqNum).OAVolFlow = FanCoil(FanCoilNum).OutAirVolFlow; // sets OA frac in sizing

            if (FanCoil(FanCoilNum).ATMixerExists) {        // set up ATMixer conditions for use in component sizing
                ZoneEqSizing(CurZoneEqNum).OAVolFlow = 0.0; // Equipment OA flow should always be 0 when ATMixer is used
                SingleDuct::setATMixerSizingProperties(FanCoil(FanCoilNum).ATMixerIndex, ControlledZoneNum, CurZoneEqNum);
            }
        }

        if (FanCoil(FanCoilNum).HCoilType_Num == HCoil_Water) {

            IsAutoSize = false;
            if (FanCoil(FanCoilNum).MaxHotWaterVolFlow == AutoSize) {
                IsAutoSize = true;
            }

            if (CurZoneEqNum > 0) {
                if (!IsAutoSize && !ZoneSizingRunDone) {
                    if (FanCoil(FanCoilNum).MaxHotWaterVolFlow > 0.0) {
                        ReportSizingOutput(FanCoil(FanCoilNum).UnitType,
                                           FanCoil(FanCoilNum).Name,
                                           "User-Specified Maximum Hot Water Flow [m3/s]",
                                           FanCoil(FanCoilNum).MaxHotWaterVolFlow);
                    }
                } else {
                    CoilWaterInletNode = WaterCoils::GetCoilWaterInletNode(state, "Coil:Heating:Water", FanCoil(FanCoilNum).HCoilName, ErrorsFound);
                    CoilWaterOutletNode = WaterCoils::GetCoilWaterOutletNode(state, "Coil:Heating:Water", FanCoil(FanCoilNum).HCoilName, ErrorsFound);
                    if (IsAutoSize) {
                        PltSizHeatNum = MyPlantSizingIndex(
                            "Coil:Heating:Water", FanCoil(FanCoilNum).HCoilName, CoilWaterInletNode, CoilWaterOutletNode, ErrorsFound);
                        CoilNum = WaterCoils::GetWaterCoilIndex(state, "COIL:HEATING:WATER", FanCoil(FanCoilNum).HCoilName, ErrorsFound);
                        if (state.dataWaterCoils->WaterCoil(CoilNum).UseDesignWaterDeltaTemp) {
                            WaterCoilSizDeltaT = state.dataWaterCoils->WaterCoil(CoilNum).DesignWaterDeltaTemp;
                            DoWaterCoilSizing = true;
                        } else {
                            if (PltSizHeatNum > 0) {
                                WaterCoilSizDeltaT = PlantSizData(PltSizHeatNum).DeltaT;
                                DoWaterCoilSizing = true;
                            } else {
                                DoWaterCoilSizing = false;
                                // If there is no heating Plant Sizing object and autosizing was requested, issue fatal error message
                                ShowSevereError("Autosizing of water coil requires a heating loop Sizing:Plant object");
                                ShowContinueError("Occurs in " + FanCoil(FanCoilNum).UnitType + " Object=" + FanCoil(FanCoilNum).Name);
                                ErrorsFound = true;
                            }
                        }
                        if (DoWaterCoilSizing) {
                            SizingMethod = HeatingCapacitySizing;
                            if (FinalZoneSizing(CurZoneEqNum).DesHeatMassFlow > 0.0) {
                                FinalZoneSizing(CurZoneEqNum).DesHeatOAFlowFrac =
                                    min(FanCoil(FanCoilNum).OutAirVolFlow / FinalZoneSizing(CurZoneEqNum).DesHeatMassFlow, 1.0);
                            } else {
                                FinalZoneSizing(CurZoneEqNum).DesHeatOAFlowFrac = 0.0;
                            }
                            if (FanCoil(FanCoilNum).HVACSizingIndex > 0) {
                                zoneHVACIndex = FanCoil(FanCoilNum).HVACSizingIndex;
                                CapSizingMethod = ZoneHVACSizing(zoneHVACIndex).HeatingCapMethod;
                                ZoneEqSizing(CurZoneEqNum).SizingMethod(SizingMethod) = CapSizingMethod;
                                if (CapSizingMethod == HeatingDesignCapacity || CapSizingMethod == CapacityPerFloorArea ||
                                    CapSizingMethod == FractionOfAutosizedHeatingCapacity) {
                                    if (CapSizingMethod == HeatingDesignCapacity) {
                                        if (ZoneHVACSizing(zoneHVACIndex).ScaledHeatingCapacity > 0.0) {
                                            ZoneEqSizing(CurZoneEqNum).HeatingCapacity = true;
                                            ZoneEqSizing(CurZoneEqNum).DesHeatingLoad = ZoneHVACSizing(zoneHVACIndex).ScaledHeatingCapacity;
                                        }
                                        TempSize = ZoneHVACSizing(zoneHVACIndex).ScaledHeatingCapacity;
                                    } else if (CapSizingMethod == CapacityPerFloorArea) {
                                        if (ZoneSizingRunDone) {
                                            PrintFlag = false;
                                            TempSize = AutoSize;
                                            DataFlowUsedForSizing = FinalZoneSizing(CurZoneEqNum).DesHeatVolFlow;
                                            RequestSizing(state, CompType, CompName, SizingMethod, SizingString, TempSize, PrintFlag, RoutineName);
                                            ZoneEqSizing(CurZoneEqNum).DesHeatingLoad = TempSize;
                                            ZoneEqSizing(CurZoneEqNum).HeatingCapacity = true;
                                        }
                                        TempSize = ZoneHVACSizing(zoneHVACIndex).ScaledHeatingCapacity * Zone(DataZoneNumber).FloorArea;
                                        DataScalableCapSizingON = true;
                                    } else if (CapSizingMethod == FractionOfAutosizedHeatingCapacity) {
                                        CheckZoneSizing(CompType, CompName);
                                        PrintFlag = false;
                                        TempSize = AutoSize;
                                        DataFlowUsedForSizing = FinalZoneSizing(CurZoneEqNum).DesHeatVolFlow;
                                        RequestSizing(state, CompType, CompName, SizingMethod, SizingString, TempSize, PrintFlag, RoutineName);
                                        ZoneEqSizing(CurZoneEqNum).DesHeatingLoad = TempSize;
                                        ZoneEqSizing(CurZoneEqNum).HeatingCapacity = true;
                                        TempSize = ZoneEqSizing(CurZoneEqNum).DesHeatingLoad * ZoneHVACSizing(zoneHVACIndex).ScaledHeatingCapacity;
                                        DataScalableCapSizingON = true;
                                    }
                                }
                                SizingString = "Heating Design Capacity [W]";
                                PrintFlag = false;
                                RequestSizing(state, CompType, CompName, SizingMethod, SizingString, TempSize, PrintFlag, RoutineName);
                                DesCoilLoad = TempSize;
                                DataScalableCapSizingON = false;
                                DataFlowUsedForSizing = 0.0;

                            } else {
                                SizingString = "Heating Design Capacity [W]";
                                PrintFlag = false;
                                TempSize = AutoSize;
                                RequestSizing(state, CompType, CompName, SizingMethod, SizingString, TempSize, PrintFlag, RoutineName);
                                DesCoilLoad = TempSize;
                            }
                            FanCoil(FanCoilNum).DesHeatingLoad = DesCoilLoad;
                            if (DesCoilLoad >= SmallLoad) {
                                rho = GetDensityGlycol(PlantLoop(FanCoil(FanCoilNum).HeatCoilLoopNum).FluidName,
                                                       DataGlobals::HWInitConvTemp,
                                                       PlantLoop(FanCoil(FanCoilNum).HeatCoilLoopNum).FluidIndex,
                                                       RoutineNameNoSpace);
                                Cp = GetSpecificHeatGlycol(PlantLoop(FanCoil(FanCoilNum).HeatCoilLoopNum).FluidName,
                                                           DataGlobals::HWInitConvTemp,
                                                           PlantLoop(FanCoil(FanCoilNum).HeatCoilLoopNum).FluidIndex,
                                                           RoutineNameNoSpace);

                                MaxHotWaterVolFlowDes = DesCoilLoad / (WaterCoilSizDeltaT * Cp * rho);
                            } else {
                                MaxHotWaterVolFlowDes = 0.0;
                            }
                        }
                    }
                }

                if (IsAutoSize) {
                    FanCoil(FanCoilNum).MaxHotWaterVolFlow = MaxHotWaterVolFlowDes;
                    ReportSizingOutput(
                        FanCoil(FanCoilNum).UnitType, FanCoil(FanCoilNum).Name, "Design Size Maximum Hot Water Flow [m3/s]", MaxHotWaterVolFlowDes);
                } else { // Hard size with sizing data
                    if (FanCoil(FanCoilNum).MaxHotWaterVolFlow > 0.0 && MaxHotWaterVolFlowDes > 0.0) {
                        MaxHotWaterVolFlowDes = FanCoil(FanCoilNum).MaxHotWaterVolFlow;
                        ReportSizingOutput(FanCoil(FanCoilNum).UnitType,
                                           FanCoil(FanCoilNum).Name,
                                           "Design Size Maximum Hot Water Flow [m3/s]",
                                           MaxHotWaterVolFlowDes,
                                           "User-Specified Maximum Hot Water Flow [m3/s]",
                                           MaxHotWaterVolFlowUser);
                        if (DisplayExtraWarnings) {
                            if ((std::abs(MaxHotWaterVolFlowDes - MaxHotWaterVolFlowUser) / MaxHotWaterVolFlowUser) > AutoVsHardSizingThreshold) {
                                ShowMessage("SizeFanCoilUnit: Potential issue with equipment sizing for " + FanCoil(FanCoilNum).UnitType + ' ' +
                                            FanCoil(FanCoilNum).Name);
                                ShowContinueError("User-Specified Maximum Hot Water Flow of " + RoundSigDigits(MaxHotWaterVolFlowUser, 5) +
                                                  " [m3/s]");
                                ShowContinueError("differs from Design Size Maximum Hot Water Flow of " + RoundSigDigits(MaxHotWaterVolFlowDes, 5) +
                                                  " [m3/s]");
                                ShowContinueError("This may, or may not, indicate mismatched component sizes.");
                                ShowContinueError("Verify that the value entered is intended and is consistent with other components.");
                            }
                        }
                    }
                }
            }
        } else if (FanCoil(FanCoilNum).HCoilType_Num == HCoil_Electric) {
            if (FanCoil(FanCoilNum).DesignHeatingCapacity == AutoSize) {
                CompName = FanCoil(FanCoilNum).HCoilName;
                CompType = FanCoil(FanCoilNum).HCoilType;
                SizingMethod = HeatingCapacitySizing;
                PrintFlag = false;
                TempSize = FanCoil(FanCoilNum).DesignHeatingCapacity;
                SizingString = "Nominal Heating Capacity [W]";
                RequestSizing(state, CompType, CompName, SizingMethod, SizingString, TempSize, PrintFlag, RoutineName);
                FanCoil(FanCoilNum).DesignHeatingCapacity = TempSize;
                FanCoil(FanCoilNum).DesHeatingLoad = FanCoil(FanCoilNum).DesignHeatingCapacity;
            }
        }

        IsAutoSize = false;
        if (FanCoil(FanCoilNum).MaxColdWaterVolFlow == AutoSize) {
            IsAutoSize = true;
        }
        if (CurZoneEqNum > 0) {
            if (!IsAutoSize && !ZoneSizingRunDone) {
                if (FanCoil(FanCoilNum).MaxColdWaterVolFlow > 0.0) {
                    ReportSizingOutput(FanCoil(FanCoilNum).UnitType,
                                       FanCoil(FanCoilNum).Name,
                                       "User-Specified Maximum Cold Water Flow [m3/s]",
                                       FanCoil(FanCoilNum).MaxColdWaterVolFlow);
                }
            } else {
                if (UtilityRoutines::SameString(FanCoil(FanCoilNum).CCoilType, "CoilSystem:Cooling:Water:HeatExchangerAssisted")) {
                    CoolingCoilName = GetHXDXCoilName(state, FanCoil(FanCoilNum).CCoilType, FanCoil(FanCoilNum).CCoilName, ErrorsFound);
                    CoolingCoilType = GetHXCoilType(state, FanCoil(FanCoilNum).CCoilType, FanCoil(FanCoilNum).CCoilName, ErrorsFound);
                } else {
                    CoolingCoilName = FanCoil(FanCoilNum).CCoilName;
                    CoolingCoilType = FanCoil(FanCoilNum).CCoilType;
                }
                CoilWaterInletNode = WaterCoils::GetCoilWaterInletNode(state, CoolingCoilType, CoolingCoilName, ErrorsFound);
                CoilWaterOutletNode = WaterCoils::GetCoilWaterOutletNode(state, CoolingCoilType, CoolingCoilName, ErrorsFound);
                if (IsAutoSize) {
                    PltSizCoolNum = MyPlantSizingIndex(CoolingCoilType, CoolingCoilName, CoilWaterInletNode, CoilWaterOutletNode, ErrorsFound);
                    CoilNum = WaterCoils::GetWaterCoilIndex(state, CoolingCoilType, CoolingCoilName, ErrorsFound);
                    if (state.dataWaterCoils->WaterCoil(CoilNum).UseDesignWaterDeltaTemp) {
                        WaterCoilSizDeltaT = state.dataWaterCoils->WaterCoil(CoilNum).DesignWaterDeltaTemp;
                        DoWaterCoilSizing = true;
                    } else {
                        if (PltSizCoolNum > 0) {
                            WaterCoilSizDeltaT = PlantSizData(PltSizCoolNum).DeltaT;
                            DoWaterCoilSizing = true;
                        } else {
                            DoWaterCoilSizing = false;
                            // If there is no cooling Plant Sizing object and autosizing was requested, issue fatal error message
                            ShowSevereError("Autosizing of water coil requires a cooling loop Sizing:Plant object");
                            ShowContinueError("Occurs in " + FanCoil(FanCoilNum).UnitType + " Object=" + FanCoil(FanCoilNum).Name);
                            ErrorsFound = true;
                        }
                    }

                    if (DoWaterCoilSizing) {
                        SizingMethod = CoolingCapacitySizing;
                        if (FinalZoneSizing(CurZoneEqNum).DesCoolMassFlow > 0.0) {
                            FinalZoneSizing(CurZoneEqNum).DesCoolOAFlowFrac =
                                min(FanCoil(FanCoilNum).OutAirVolFlow / FinalZoneSizing(CurZoneEqNum).DesCoolMassFlow, 1.0);
                        } else {
                            FinalZoneSizing(CurZoneEqNum).DesCoolOAFlowFrac = 0.0;
                        }
                        if (FanCoil(FanCoilNum).HVACSizingIndex > 0) {
                            zoneHVACIndex = FanCoil(FanCoilNum).HVACSizingIndex;
                            CapSizingMethod = ZoneHVACSizing(zoneHVACIndex).CoolingCapMethod;
                            ZoneEqSizing(CurZoneEqNum).SizingMethod(SizingMethod) = CapSizingMethod;
                            if (CapSizingMethod == CoolingDesignCapacity || CapSizingMethod == CapacityPerFloorArea ||
                                CapSizingMethod == FractionOfAutosizedCoolingCapacity) {
                                if (CapSizingMethod == CoolingDesignCapacity) {
                                    if (ZoneHVACSizing(zoneHVACIndex).ScaledCoolingCapacity > 0.0) {
                                        ZoneEqSizing(CurZoneEqNum).CoolingCapacity = true;
                                        ZoneEqSizing(CurZoneEqNum).DesCoolingLoad = ZoneHVACSizing(zoneHVACIndex).ScaledCoolingCapacity;
                                    } else {
                                        DataFlowUsedForSizing = FinalZoneSizing(CurZoneEqNum).DesCoolVolFlow;
                                    }
                                    TempSize = ZoneHVACSizing(zoneHVACIndex).ScaledCoolingCapacity;
                                } else if (CapSizingMethod == CapacityPerFloorArea) {
                                    if (ZoneSizingRunDone) {
                                        CheckZoneSizing(CompType, CompName);
                                        PrintFlag = false;
                                        TempSize = AutoSize;
                                        DataFlowUsedForSizing = FinalZoneSizing(CurZoneEqNum).DesCoolVolFlow;
                                        RequestSizing(state, CompType, CompName, SizingMethod, SizingString, TempSize, PrintFlag, RoutineName);
                                        ZoneEqSizing(CurZoneEqNum).DesCoolingLoad = TempSize;
                                        ZoneEqSizing(CurZoneEqNum).CoolingCapacity = true;
                                    }
                                    TempSize = ZoneHVACSizing(zoneHVACIndex).ScaledCoolingCapacity * Zone(DataZoneNumber).FloorArea;
                                    DataScalableCapSizingON = true;
                                } else if (CapSizingMethod == FractionOfAutosizedCoolingCapacity) {
                                    PrintFlag = false;
                                    TempSize = AutoSize;
                                    DataFlowUsedForSizing = FinalZoneSizing(CurZoneEqNum).DesCoolVolFlow;
                                    RequestSizing(state, CompType, CompName, SizingMethod, SizingString, TempSize, PrintFlag, RoutineName);
                                    ZoneEqSizing(CurZoneEqNum).DesCoolingLoad = TempSize;
                                    ZoneEqSizing(CurZoneEqNum).CoolingCapacity = true;
                                    TempSize = ZoneEqSizing(CurZoneEqNum).DesCoolingLoad * ZoneHVACSizing(zoneHVACIndex).ScaledCoolingCapacity;
                                    DataScalableCapSizingON = true;
                                }
                            }
                            SizingString = "Cooling Design Capacity [W]";
                            PrintFlag = false;
                            RequestSizing(state, CompType, CompName, SizingMethod, SizingString, TempSize, PrintFlag, RoutineName);
                            DesCoilLoad = TempSize;
                            DataScalableCapSizingON = false;
                            DataFlowUsedForSizing = 0.0;
                        } else {
                            SizingString = "Cooling Design Capacity [W]";
                            PrintFlag = false;
                            TempSize = AutoSize;
                            DataFlowUsedForSizing = FinalZoneSizing(CurZoneEqNum).DesCoolVolFlow;
                            RequestSizing(state, CompType, CompName, SizingMethod, SizingString, TempSize, PrintFlag, RoutineName);
                            DesCoilLoad = TempSize;
                        }
                        FanCoil(FanCoilNum).DesCoolingLoad = DesCoilLoad;
                        if (DesCoilLoad >= SmallLoad) {
                            rho = GetDensityGlycol(PlantLoop(FanCoil(FanCoilNum).CoolCoilLoopNum).FluidName,
                                                   5.,
                                                   PlantLoop(FanCoil(FanCoilNum).CoolCoilLoopNum).FluidIndex,
                                                   RoutineNameNoSpace);
                            Cp = GetSpecificHeatGlycol(PlantLoop(FanCoil(FanCoilNum).CoolCoilLoopNum).FluidName,
                                                       5.,
                                                       PlantLoop(FanCoil(FanCoilNum).CoolCoilLoopNum).FluidIndex,
                                                       RoutineNameNoSpace);
                            MaxColdWaterVolFlowDes = DesCoilLoad / (WaterCoilSizDeltaT * Cp * rho);
                        } else {
                            MaxColdWaterVolFlowDes = 0.0;
                        }
                    }
                }
                if (IsAutoSize) {
                    FanCoil(FanCoilNum).MaxColdWaterVolFlow = MaxColdWaterVolFlowDes;
                    ReportSizingOutput(
                        FanCoil(FanCoilNum).UnitType, FanCoil(FanCoilNum).Name, "Design Size Maximum Cold Water Flow [m3/s]", MaxColdWaterVolFlowDes);
                } else { // Hard size with sizing data
                    if (FanCoil(FanCoilNum).MaxColdWaterVolFlow > 0.0 && MaxColdWaterVolFlowDes > 0.0) {
                        MaxColdWaterVolFlowUser = FanCoil(FanCoilNum).MaxColdWaterVolFlow;
                        ReportSizingOutput(FanCoil(FanCoilNum).UnitType,
                                           FanCoil(FanCoilNum).Name,
                                           "Design Size Maximum Cold Water Flow [m3/s]",
                                           MaxColdWaterVolFlowDes,
                                           "User-Specified Maximum Cold Water Flow [m3/s]",
                                           MaxColdWaterVolFlowUser);
                        if (DisplayExtraWarnings) {
                            if ((std::abs(MaxColdWaterVolFlowDes - MaxColdWaterVolFlowUser) / MaxColdWaterVolFlowUser) > AutoVsHardSizingThreshold) {
                                ShowMessage("SizeFanCoilUnit: Potential issue with equipment sizing for " + FanCoil(FanCoilNum).UnitType + ' ' +
                                            FanCoil(FanCoilNum).Name);
                                ShowContinueError("User-Specified Maximum Cold Water Flow of " + RoundSigDigits(MaxColdWaterVolFlowUser, 5) +
                                                  "[m3/s]");
                                ShowContinueError("differs from Design Size Maximum Cold Water Flow of " + RoundSigDigits(MaxColdWaterVolFlowDes, 5) +
                                                  "[m3/s]");
                                ShowContinueError("This may, or may not, indicate mismatched component sizes.");
                                ShowContinueError("Verify that the value entered is intended and is consistent with other components.");
                            }
                        }
                    }
                }
            }

            if (FanCoil(FanCoilNum).CapCtrlMeth_Num == CCM_ASHRAE && !FanCoil(FanCoilNum).ASHRAETempControl) {

                CompType = FanCoil(FanCoilNum).UnitType;
                CompName = FanCoil(FanCoilNum).Name;
                SizingMethod = ZoneCoolingLoadSizing;
                PrintFlag = true;
                SizingString = "Zone Cooling Sensible Load [W]";
                RequestSizing(state, CompType, CompName, SizingMethod, SizingString, FanCoil(FanCoilNum).DesZoneCoolingLoad, PrintFlag, RoutineName);
                FanCoil(FanCoilNum).DesZoneCoolingLoad *= -1.0;

                SizingMethod = ZoneHeatingLoadSizing;
                SizingString = "Zone Heating Sensible Load [W]";
                RequestSizing(state, CompType, CompName, SizingMethod, SizingString, FanCoil(FanCoilNum).DesZoneHeatingLoad, PrintFlag, RoutineName);

                FanCoil(FanCoilNum).DSOAPtr = FinalZoneSizing(CurZoneEqNum).ZoneDesignSpecOAIndex;

            } else if (FanCoil(FanCoilNum).CapCtrlMeth_Num == CCM_ASHRAE && FanCoil(FanCoilNum).ASHRAETempControl) {

                CompType = FanCoil(FanCoilNum).UnitType;
                CompName = FanCoil(FanCoilNum).Name;
                SizingMethod = DataHVACGlobals::ASHRAEMinSATCoolingSizing;
                Real64 capacityMultiplier = 0.6; // 60% of design zone load for water coils
                DataCapacityUsedForSizing = FanCoil(FanCoilNum).DesCoolingLoad * capacityMultiplier;
                CheckThisZoneForSizing(CurZoneEqNum, SizingDesRunThisZone);
                if (SizingDesRunThisZone) {
                    DataCapacityUsedForSizing = FinalZoneSizing(FanCoil(FanCoilNum).ControlZoneNum).DesCoolLoad * capacityMultiplier;
                } else {
                    DataCapacityUsedForSizing = FanCoil(FanCoilNum).DesCoolingLoad * capacityMultiplier;
                }
                DataFlowUsedForSizing = FinalZoneSizing(CurZoneEqNum).DesCoolVolFlow;
                PrintFlag = true;
                FieldNum = 11; // Minimum Supply Air Temperature in Cooling Mode
                SizingString = FanCoilNumericFields(FanCoilNum).FieldNames(FieldNum) + " [C]";
                RequestSizing(state, CompType, CompName, SizingMethod, SizingString, FanCoil(FanCoilNum).DesignMinOutletTemp, PrintFlag, RoutineName);

                SizingMethod = DataHVACGlobals::ASHRAEMaxSATHeatingSizing;
                FieldNum = 12; // Maximum Supply Air Temperature in Heating Mode
                SizingString = FanCoilNumericFields(FanCoilNum).FieldNames(FieldNum) + " [C]";
                if (SizingDesRunThisZone) {
                    DataCapacityUsedForSizing = FinalZoneSizing(FanCoil(FanCoilNum).ControlZoneNum).DesHeatLoad * capacityMultiplier;
                } else {
                    DataCapacityUsedForSizing = FanCoil(FanCoilNum).DesHeatingLoad * capacityMultiplier;
                }
                DataFlowUsedForSizing = FinalZoneSizing(CurZoneEqNum).DesHeatVolFlow;
                RequestSizing(state, CompType, CompName, SizingMethod, SizingString, FanCoil(FanCoilNum).DesignMaxOutletTemp, PrintFlag, RoutineName);

                DataCapacityUsedForSizing = 0.0; // reset so other routines don't use this inadvertently
                DataFlowUsedForSizing = 0.0;

                SizingDesRunThisZone = false;
                CheckThisZoneForSizing(CurZoneEqNum, SizingDesRunThisZone);

                if (SizingDesRunThisZone) {

                    FanCoil(FanCoilNum).DesZoneCoolingLoad =
                        -1.0 * (FanCoil(FanCoilNum).DesCoolingLoad / FinalZoneSizing(CurZoneEqNum).CoolSizingFactor);
                    FanCoil(FanCoilNum).DesZoneHeatingLoad = FanCoil(FanCoilNum).DesHeatingLoad / FinalZoneSizing(CurZoneEqNum).HeatSizingFactor;
                    FanCoil(FanCoilNum).DSOAPtr = FinalZoneSizing(CurZoneEqNum).ZoneDesignSpecOAIndex;

                } else {

                    FanCoil(FanCoilNum).DesZoneCoolingLoad = -1.0 * FanCoil(FanCoilNum).DesCoolingLoad;
                    FanCoil(FanCoilNum).DesZoneHeatingLoad = FanCoil(FanCoilNum).DesHeatingLoad;
                }
            }

        } // if ( CurZoneEqNum > 0 )

        // set the design air flow rates for the heating and cooling coils
        if (UtilityRoutines::SameString(FanCoil(FanCoilNum).CCoilType, "CoilSystem:Cooling:Water:HeatExchangerAssisted")) {
            CoolingCoilName = GetHXDXCoilName(state, FanCoil(FanCoilNum).CCoilType, FanCoil(FanCoilNum).CCoilName, ErrorsFound);
            CoolingCoilType = GetHXCoilType(state, FanCoil(FanCoilNum).CCoilType, FanCoil(FanCoilNum).CCoilName, ErrorsFound);
        } else {
            CoolingCoilName = FanCoil(FanCoilNum).CCoilName;
            CoolingCoilType = FanCoil(FanCoilNum).CCoilType;
        }
        if (ZoneSizingRunDone) {
            WaterCoils::SetCoilDesFlow(state, CoolingCoilType, CoolingCoilName, FinalZoneSizing(CurZoneEqNum).DesCoolVolFlow, ErrorsFound);
            WaterCoils::SetCoilDesFlow(state, FanCoil(FanCoilNum).HCoilType, FanCoil(FanCoilNum).HCoilName, FinalZoneSizing(CurZoneEqNum).DesHeatVolFlow, ErrorsFound);
        } else {
            WaterCoils::SetCoilDesFlow(state, CoolingCoilType, CoolingCoilName, FanCoil(FanCoilNum).MaxAirVolFlow, ErrorsFound);
            WaterCoils::SetCoilDesFlow(state, FanCoil(FanCoilNum).HCoilType, FanCoil(FanCoilNum).HCoilName, FanCoil(FanCoilNum).MaxAirVolFlow, ErrorsFound);
        }
        if (CurZoneEqNum > 0) {
            ZoneEqSizing(CurZoneEqNum).MaxHWVolFlow = FanCoil(FanCoilNum).MaxHotWaterVolFlow;
            ZoneEqSizing(CurZoneEqNum).MaxCWVolFlow = FanCoil(FanCoilNum).MaxColdWaterVolFlow;
            ZoneEqSizing(CurZoneEqNum).AirVolFlow = FanCoil(FanCoilNum).MaxAirVolFlow;
            ZoneEqSizing(CurZoneEqNum).DesCoolingLoad = FanCoil(FanCoilNum).DesCoolingLoad;
            ZoneEqSizing(CurZoneEqNum).DesHeatingLoad = FanCoil(FanCoilNum).DesHeatingLoad;
        }

        if (ErrorsFound) {
            ShowFatalError("Preceding sizing errors cause program termination");
        }
    }

    void Sim4PipeFanCoil(EnergyPlusData &state, int &FanCoilNum,               // number of the current fan coil unit being simulated
                         int const ZoneNum,             // number of zone being served
                         int const ControlledZoneNum,   // index into ZoneEqupConfig
                         bool const FirstHVACIteration, // TRUE if 1st HVAC simulation of system timestep
                         Real64 &PowerMet,              // Sensible power supplied (W)
                         Real64 &LatOutputProvided      // Latent power supplied (kg/s), negative = dehumidification
    )
    {

        // SUBROUTINE INFORMATION:
        //       AUTHOR         Fred Buhl
        //       DATE WRITTEN   March 2000
        //       MODIFIED       Don Shirey, Aug 2009 (LatOutputProvided)
        //       MODIFIED       Arnaud Flament June 2010 (added airflow capacity control methods)
        //       MODIFIED      R. Raustad, FSEC, Feb 2016 (added ASHRAE 90.1 SZVAV system control)
        //       RE-ENGINEERED  na

        // PURPOSE OF THIS SUBROUTINE:
        // Simulate a 4 pipe fan coil unit; adjust its output to match the
        // remaining zone load.

        // METHODOLOGY EMPLOYED:
        // If unit is on, calls ControlCompOutput to obtain the desired unit output

        // REFERENCES:
        // SZVAV sysetm control:
        // ASHRAE 90.1 2010 Section 6.4.3.10 - Single Zone Variable-Air-volume Controls (described in Trane newsletter entitled Understanding
        // Single-Zone VAV Systems) Trane Engineers Newsletter -
        // https://www.trane.com/content/dam/Trane/Commercial/global/products-systems/education-training/engineers-newsletters/airside-design/admapn047en_0413.pdf
        //

        // Using/Aliasing
        using namespace DataZoneEnergyDemands;
        using DataHeatBalFanSys::TempControlType;
        using DataZoneEquipment::CalcDesignSpecificationOutdoorAir;
        using General::SolveRoot;
        using TempSolveRoot::SolveRoot;
        using General::TrimSigDigits;
        using PlantUtilities::SetComponentFlowRate;
        using Psychrometrics::PsyHFnTdbW;
        using Psychrometrics::PsyRhoAirFnPbTdbW;
        using namespace DataPlant;
        using namespace DataLoopNode;
        // Locals
        // SUBROUTINE ARGUMENT DEFINITIONS:

        // SUBROUTINE PARAMETER DEFINITIONS:
        int const MaxIterCycl(100);

        // INTERFACE BLOCK SPECIFICATIONS

        // DERIVED TYPE DEFINITIONS
        // na

        // SUBROUTINE LOCAL VARIABLE DECLARATIONS:
        Real64 QZnReq;        // heating or cooling needed by zone [watts]
        Real64 QUnitOut;      // heating or sens. cooling provided by fan coil unit [watts]
        Real64 QUnitOutMax;   // heating or sens. cooling provided by fan coil unit (running during an entire timestep)
        Real64 PLR;           // Part Load Ratio, fraction of time step fancoil is on
        bool UnitOn;          // TRUE if unit is on
        int ControlNode;      // the hot water or cold water inlet node
        Real64 ControlOffset; // tolerance for output control
        Real64 MaxWaterFlow;  // maximum water flow for heating or cooling [kg/sec]
        Real64 MinWaterFlow;  // minimum water flow for heating or cooling [kg/sec]
        Real64 PLRMin;        // minimum PLR used for tighter control of air and water flow rate
        Real64 PLRMax;        // maximum PLR used for tighter control of air and water flow rate
        int OutletNode;       // unit air outlet node
        int InletNode;        // unit air inlet node
        Real64 QTotUnitOut;   // total unit output [watts]
        Real64 AirMassFlow;   // air mass flow rate [kg/sec]
        Real64 QUnitOutNoHC;  // unit output with no active heating or cooling [W]
        Real64 QUnitOutMaxC;  // unit output with full active cooling [W]
        Real64 QUnitOutMaxH;  // unit output with full active heating [W]
        Real64 QCoilHeatSP;   // coil load to the heating setpoint [W]
        Real64 QCoilCoolSP;   // coil load to the cooling setpoint [W]
        Real64 LatentOutput;  // Latent (moisture) add/removal rate, negative is dehumidification [kg/s]
        Real64 SpecHumOut;    // Specific humidity ratio of outlet air (kg moisture / kg moist air)
        Real64 SpecHumIn;     // Specific humidity ratio of inlet air (kg moisture / kg moist air)
        Real64 Error;         // Error between QZnReq and QUnitOut
        Real64 AbsError;      // Absolute error between QZnReq and QUnitOut [W]   !FB
        int Iter;             // iteration counter
        Real64 Relax;
        Real64 DelPLR;
        Real64 mdot;
        // Real64 Low_mdot;
        Real64 QSensUnitOutNoATM;     // unit output not including air added by supply side air terminal mixer
        int SolFlag;                  // return flag from RegulaFalsi for sensible load
        Array1D<Real64> Par(10);      // parameters passed to RegulaFalsi function
        Real64 ElectricHeaterControl; // 1 or 0, enables or disables heating coil
        Real64 OAVolumeFlowRate;      // OA volume flow rate based on design specifications object [m3/s]
        Real64 OAMassFlow;            // OA mass flow rate based on design specifications object [kg/s]
        Real64 RhoAir;                // density of air [kg/m3]
        Real64 MinSAMassFlowRate;     // minimum supply air mass flow rate [kg/s]
        Real64 MaxSAMassFlowRate;     // maximum supply air mass flow rate [kg/s]
        // Real64 FCOutletTempOn;        // ASHRAE outlet air temperature when coil is on [C]
        Real64 HWFlow;       // hot water mass flow rate solution [kg/s]
        Real64 MdotLockH;    // saved value of locked chilled water mass flow rate [kg/s]
        Real64 MdotLockC;    // saved value of locked hot water mass flow rate [kg/s]
        Real64 CWFlow;       // cold water mass flow rate solution [kg/s]
        Real64 CWFlowBypass; // cold water bypassed mass flow rate [kg/s]
        Real64 HWFlowBypass; // hot water bypassed mass flow rate [kg/s]
        bool ColdFlowLocked; // if true cold water flow is locked
        bool HotFlowLocked;  // if true Hot water flow is locked
        // initialize local variables
        UnitOn = true;
        ControlNode = 0;
        QUnitOut = 0.0;
        QUnitOutMax = 0.0;
        PLR = 0.0;
        LatentOutput = 0.0;
        QUnitOutNoHC = 0.0;
        QCoilHeatSP = 0.0;
        QCoilCoolSP = 0.0;
        QZnReq = 0.0;
        ControlOffset = 0.0;
        MaxWaterFlow = 0.0;
        MinWaterFlow = 0.0;
        OutletNode = FanCoil(FanCoilNum).AirOutNode;
        InletNode = FanCoil(FanCoilNum).AirInNode;
        AirMassFlow = Node(InletNode).MassFlowRate;
        Error = 1.0;
        AbsError = 2.0 * SmallLoad;
        Iter = 0;
        Relax = 1.0;
        ElectricHeaterControl = 0.0;
        HWFlow = 0.0;
        HWFlowBypass = 0.0;
        MdotLockH = 0.0;
        MdotLockC = 0.0;
        ColdFlowLocked = false;
        HotFlowLocked = false;

        // select capacity control method
        {
            auto const SELECT_CASE_var(FanCoil(FanCoilNum).CapCtrlMeth_Num);

            // constant fan variable flow
            if (SELECT_CASE_var == CCM_ConsFanVarFlow) {

                if (AirMassFlow < SmallMassFlow) UnitOn = false;
                // zero the hot & cold water flows

                // set water coil flow rate to 0 to calculate coil off capacity (only valid while flow is unlocked)
                mdot = 0.0;
                SetComponentFlowRate(mdot,
                                     FanCoil(FanCoilNum).CoolCoilFluidInletNode,
                                     FanCoil(FanCoilNum).CoolCoilFluidOutletNodeNum,
                                     FanCoil(FanCoilNum).CoolCoilLoopNum,
                                     FanCoil(FanCoilNum).CoolCoilLoopSide,
                                     FanCoil(FanCoilNum).CoolCoilBranchNum,
                                     FanCoil(FanCoilNum).CoolCoilCompNum);
                if (PlantLoop(FanCoil(FanCoilNum).CoolCoilLoopNum).LoopSide(FanCoil(FanCoilNum).CoolCoilLoopSide).FlowLock == FlowLocked) {
                    ColdFlowLocked = true; // check for flow lock
                }
                if (FanCoil(FanCoilNum).HCoilType_Num == HCoil_Water) {
                    mdot = 0.0;
                    SetComponentFlowRate(mdot,
                                         FanCoil(FanCoilNum).HeatCoilFluidInletNode,
                                         FanCoil(FanCoilNum).HeatCoilFluidOutletNodeNum,
                                         FanCoil(FanCoilNum).HeatCoilLoopNum,
                                         FanCoil(FanCoilNum).HeatCoilLoopSide,
                                         FanCoil(FanCoilNum).HeatCoilBranchNum,
                                         FanCoil(FanCoilNum).HeatCoilCompNum);
                    if (PlantLoop(FanCoil(FanCoilNum).HeatCoilLoopNum).LoopSide(FanCoil(FanCoilNum).HeatCoilLoopSide).FlowLock == FlowLocked) {
                        HotFlowLocked = true; // save locked flow
                    }
                }
                // obtain unit output with no active heating/cooling
                Calc4PipeFanCoil(state, FanCoilNum, ControlledZoneNum, FirstHVACIteration, QUnitOutNoHC, 0.0);

                if (ColdFlowLocked || HotFlowLocked) {
                    QUnitOutNoHC = FanCoil(FanCoilNum).QUnitOutNoHC;
                } else { // continue to update QUnitOutNoHC while flow is unlocked
                    FanCoil(FanCoilNum).QUnitOutNoHC = QUnitOutNoHC;
                }

                // then calculate the loads at the coils
                QCoilHeatSP = ZoneSysEnergyDemand(ZoneNum).RemainingOutputReqToHeatSP - QUnitOutNoHC;
                QCoilCoolSP = ZoneSysEnergyDemand(ZoneNum).RemainingOutputReqToCoolSP - QUnitOutNoHC;

                // if cooling
                if (UnitOn && QCoilCoolSP < (-1.0 * SmallLoad) && TempControlType(ZoneNum) != SingleHeatingSetPoint) {
                    ControlNode = FanCoil(FanCoilNum).CoolCoilFluidInletNode;
                    ControlOffset = FanCoil(FanCoilNum).ColdControlOffset;
                    MaxWaterFlow = FanCoil(FanCoilNum).MaxCoolCoilFluidFlow;
                    MinWaterFlow = FanCoil(FanCoilNum).MinColdWaterFlow;
                    // On the first HVAC iteration the system values are given to the controller, but after that
                    // the demand limits are in place and there needs to be feedback to the Zone Equipment
                    if (!FirstHVACIteration) {
                        MaxWaterFlow = Node(ControlNode).MassFlowRateMaxAvail;
                        MinWaterFlow = Node(ControlNode).MassFlowRateMinAvail;
                    }
                    // get full load result
                    mdot = MaxWaterFlow;
                    SetComponentFlowRate(mdot,
                                         FanCoil(FanCoilNum).CoolCoilFluidInletNode,
                                         FanCoil(FanCoilNum).CoolCoilFluidOutletNodeNum,
                                         FanCoil(FanCoilNum).CoolCoilLoopNum,
                                         FanCoil(FanCoilNum).CoolCoilLoopSide,
                                         FanCoil(FanCoilNum).CoolCoilBranchNum,
                                         FanCoil(FanCoilNum).CoolCoilCompNum);
                    Calc4PipeFanCoil(state, FanCoilNum, ControlledZoneNum, FirstHVACIteration, QUnitOutMaxC);
                    if (!ColdFlowLocked) {
                        FanCoil(FanCoilNum).QUnitOutMaxC = QUnitOutMaxC;
                    } else {
                        QUnitOutMaxC = FanCoil(FanCoilNum).QUnitOutMaxC;
                        MdotLockC = mdot; // save locked flow
                    }
                    QZnReq = ZoneSysEnergyDemand(ZoneNum).RemainingOutputReqToCoolSP;
                    if (QUnitOutMaxC < QZnReq) {
                        // more cooling than required, find reduced water flow rate to meet the load
                        // solve for the cold water flow rate with no limit set by flow rate lockdown
                        Par(1) = double(FanCoilNum);
                        Par(2) = 0.0; // FLAG, IF 1.0 then FirstHVACIteration equals TRUE, if 0.0 then FirstHVACIteration equals false
                        if (FirstHVACIteration) Par(2) = 1.0;
                        Par(3) = ControlledZoneNum;
                        Par(4) = QZnReq;
                        TempSolveRoot::SolveRoot(state, 0.001, MaxIterCycl, SolFlag, CWFlow, CalcFanCoilCWLoadResidual, 0.0, MaxWaterFlow, Par);
                        if (SolFlag == -1) {
                            // tighten limits on water flow rate to see if this allows convergence
                            CoolingLoad = true;
                            HeatingLoad = false;
                            TightenWaterFlowLimits(state, FanCoilNum,
                                                   CoolingLoad,
                                                   HeatingLoad,
                                                   FanCoil(FanCoilNum).CoolCoilFluidInletNode,
                                                   ControlledZoneNum,
                                                   FirstHVACIteration,
                                                   QZnReq,
                                                   MinWaterFlow,
                                                   MaxWaterFlow);
                            TempSolveRoot::SolveRoot(state, 0.001, MaxIterCycl, SolFlag, CWFlow, CalcFanCoilCWLoadResidual, MinWaterFlow, MaxWaterFlow, Par);
                            if (SolFlag == -1) {
                                ++FanCoil(FanCoilNum).ConvgErrCountC;
                                if (FanCoil(FanCoilNum).ConvgErrCountC < 2) {
                                    ShowWarningError("Cold Water control failed in fan coil unit " + FanCoil(FanCoilNum).Name);
                                    ShowContinueError("  Iteration limit exceeded in calculating water flow rate ");
                                    Node(FanCoil(FanCoilNum).CoolCoilFluidInletNode).MassFlowRate = CWFlow;
                                    Calc4PipeFanCoil(state, FanCoilNum, ControlledZoneNum, FirstHVACIteration, QUnitOut);
                                    ShowContinueErrorTimeStamp("Load Request = " + TrimSigDigits(QZnReq) +
                                                               ", Final Capacity = " + TrimSigDigits(QUnitOut));
                                    ShowContinueErrorTimeStamp("Min water flow used during iterations = " + TrimSigDigits(MinWaterFlow) +
                                                               ", Max water flow used during iterations = " + TrimSigDigits(MaxWaterFlow));
                                    ShowContinueErrorTimeStamp("Water flow rate on last iteration = " + TrimSigDigits(CWFlow));
                                    ShowContinueErrorTimeStamp("..Water flow rate set to last iteration value ");
                                } else {
                                    ShowRecurringWarningErrorAtEnd("Cold water flow Iteration limit exceeded in fan coil unit " +
                                                                       FanCoil(FanCoilNum).Name,
                                                                   FanCoil(FanCoilNum).MaxIterIndexC);
                                }
                            } else if (SolFlag == -2) {
                                ++FanCoil(FanCoilNum).LimitErrCountC;
                                if (FanCoil(FanCoilNum).LimitErrCountC < 2) {
                                    ShowWarningError("Cold Water control failed in fan coil unit " + FanCoil(FanCoilNum).Name);
                                    ShowContinueError("  Bad cold water mass flow limits");
                                    ShowContinueErrorTimeStamp("..Water flow rate set to lower limit ");
                                } else {
                                    ShowRecurringWarningErrorAtEnd("Cold Water control failed in fan coil unit " + FanCoil(FanCoilNum).Name,
                                                                   FanCoil(FanCoilNum).BadMassFlowLimIndexC);
                                }
                            }
                        } else if (SolFlag == -2) {
                            ++FanCoil(FanCoilNum).LimitErrCountC;
                            if (FanCoil(FanCoilNum).LimitErrCountC < 2) {
                                ShowWarningError("Cold Water control failed in fan coil unit " + FanCoil(FanCoilNum).Name);
                                ShowContinueError("  Bad cold water mass flow limits");
                                ShowContinueErrorTimeStamp("..Water flow rate set to lower limit ");
                            } else {
                                ShowRecurringWarningErrorAtEnd("Cold Water control failed in fan coil unit " + FanCoil(FanCoilNum).Name,
                                                               FanCoil(FanCoilNum).BadMassFlowLimIndexC);
                            }
                        }
                    } else {
                        // demand greater than capacity
                        CWFlow = MaxWaterFlow;
                    }
                    if (!ColdFlowLocked) {
                        mdot = CWFlow; // not flowlocked - set flow to CWFlow
                        SetComponentFlowRate(mdot,
                                             FanCoil(FanCoilNum).CoolCoilFluidInletNode,
                                             FanCoil(FanCoilNum).CoolCoilFluidOutletNodeNum,
                                             FanCoil(FanCoilNum).CoolCoilLoopNum,
                                             FanCoil(FanCoilNum).CoolCoilLoopSide,
                                             FanCoil(FanCoilNum).CoolCoilBranchNum,
                                             FanCoil(FanCoilNum).CoolCoilCompNum);
                        Calc4PipeFanCoil(state, FanCoilNum, ControlledZoneNum, FirstHVACIteration, QUnitOut); // get QUnitOut
                    } else {
                        // flow lock on
                        if (MdotLockC > CWFlow) { // if mdot > CWFlow, bypass extra flow
                            Calc4PipeFanCoil(state, FanCoilNum,
                                             ControlledZoneNum,
                                             FirstHVACIteration,
                                             QUnitOut); // get QUnitOut with CWFlow; rest will be bypassed
                            Node(FanCoil(FanCoilNum).CoolCoilFluidInletNode).MassFlowRate =
                                MdotLockC; // reset flow to locked value. Since lock is on, must do this by hand
                            Node(FanCoil(FanCoilNum).CoolCoilFluidOutletNodeNum).MassFlowRate = MdotLockC;
                            // Keep soln flow rate but reset outlet water temperature - i.e. bypass extra water
                            CWFlowBypass = MdotLockC - CWFlow;
                            // change water outlet temperature and enthalpy
                            Node(FanCoil(FanCoilNum).CoolCoilFluidOutletNodeNum).Temp =
                                (CWFlowBypass * Node(FanCoil(FanCoilNum).CoolCoilFluidInletNode).Temp +
                                 CWFlow * Node(FanCoil(FanCoilNum).CoolCoilFluidOutletNodeNum).Temp) /
                                MdotLockC;
                            Node(FanCoil(FanCoilNum).CoolCoilFluidOutletNodeNum).Enthalpy =
                                (CWFlowBypass * Node(FanCoil(FanCoilNum).CoolCoilFluidInletNode).Enthalpy +
                                 CWFlow * Node(FanCoil(FanCoilNum).CoolCoilFluidOutletNodeNum).Enthalpy) /
                                MdotLockC;
                        } else {
                            // if MdotLockC <= CWFlow use MdotLockC as is
                            Node(FanCoil(FanCoilNum).CoolCoilFluidInletNode).MassFlowRate =
                                MdotLockC; // reset flow to locked value. Since lock is on, must do this by hand
                            Node(FanCoil(FanCoilNum).CoolCoilFluidOutletNodeNum).MassFlowRate = MdotLockC;
                            Calc4PipeFanCoil(state, FanCoilNum, ControlledZoneNum, FirstHVACIteration, QUnitOut);
                        }
                    }
                    QUnitOut = AirMassFlow *
                               (PsyHFnTdbW(Node(OutletNode).Temp, Node(InletNode).HumRat) - PsyHFnTdbW(Node(InletNode).Temp, Node(InletNode).HumRat));
                    // if heating
                } else if (UnitOn && QCoilHeatSP > SmallLoad && TempControlType(ZoneNum) != SingleCoolingSetPoint) {
                    // get full load result
                    if (FanCoil(FanCoilNum).HCoilType_Num == HCoil_Water) { // if HW Coil
                        ControlNode = FanCoil(FanCoilNum).HeatCoilFluidInletNode;
                        ControlOffset = FanCoil(FanCoilNum).HotControlOffset;
                        MaxWaterFlow = FanCoil(FanCoilNum).MaxHeatCoilFluidFlow;
                        MinWaterFlow = FanCoil(FanCoilNum).MinHotWaterFlow;
                        // On the first HVAC iteration the system values are given to the controller, but after that
                        // the demand limits are in place and there needs to be feedback to the Zone Equipment
                        if (!FirstHVACIteration) {
                            MaxWaterFlow = Node(ControlNode).MassFlowRateMaxAvail;
                            MinWaterFlow = Node(ControlNode).MassFlowRateMinAvail;
                        }
                        mdot = MaxWaterFlow;
                        SetComponentFlowRate(mdot,
                                             FanCoil(FanCoilNum).HeatCoilFluidInletNode,
                                             FanCoil(FanCoilNum).HeatCoilFluidOutletNodeNum,
                                             FanCoil(FanCoilNum).HeatCoilLoopNum,
                                             FanCoil(FanCoilNum).HeatCoilLoopSide,
                                             FanCoil(FanCoilNum).HeatCoilBranchNum,
                                             FanCoil(FanCoilNum).HeatCoilCompNum);
                        Calc4PipeFanCoil(state, FanCoilNum, ControlledZoneNum, FirstHVACIteration, QUnitOutMaxH);
                        if (!HotFlowLocked) {
                            FanCoil(FanCoilNum).QUnitOutMaxH = QUnitOutMaxH;
                        } else {
                            QUnitOutMaxH = FanCoil(FanCoilNum).QUnitOutMaxH;
                            MdotLockH = mdot; // save locked flow
                        }
                    } else {
                        // not HW coil
                        Calc4PipeFanCoil(state, FanCoilNum, ControlledZoneNum, FirstHVACIteration, QUnitOutMaxH, 1.0);
                    }
                    QZnReq = ZoneSysEnergyDemand(ZoneNum).RemainingOutputReqToHeatSP;
                    if (QUnitOutMaxH > QZnReq) {
                        // more heating than required, find reduced water flow rate to meet the load
                        if (FanCoil(FanCoilNum).HCoilType_Num == HCoil_Water) {
                            // solve for the hot water flow rate with no limit set by flow rate lockdown
                            Par(1) = double(FanCoilNum);
                            Par(2) = 0.0; // FLAG, IF 1.0 then FirstHVACIteration equals TRUE, if 0.0 then FirstHVACIteration equals false
                            if (FirstHVACIteration) Par(2) = 1.0;
                            Par(3) = ControlledZoneNum;
                            Par(4) = QZnReq;
                            TempSolveRoot::SolveRoot(state, 0.001, MaxIterCycl, SolFlag, HWFlow, CalcFanCoilHWLoadResidual, 0.0, MaxWaterFlow, Par);
                            if (SolFlag == -1) {
                                // tighten limits on water flow rate to see if this allows convergence
                                CoolingLoad = false;
                                HeatingLoad = true;
                                TightenWaterFlowLimits(state, FanCoilNum,
                                                       CoolingLoad,
                                                       HeatingLoad,
                                                       FanCoil(FanCoilNum).HeatCoilFluidInletNode,
                                                       ControlledZoneNum,
                                                       FirstHVACIteration,
                                                       QZnReq,
                                                       MinWaterFlow,
                                                       MaxWaterFlow);
                                TempSolveRoot::SolveRoot(state, 0.001, MaxIterCycl, SolFlag, HWFlow, CalcFanCoilHWLoadResidual, MinWaterFlow, MaxWaterFlow, Par);
                                if (SolFlag == -1) {
                                    ++FanCoil(FanCoilNum).ConvgErrCountH;
                                    if (FanCoil(FanCoilNum).ConvgErrCountH < 2) {
                                        ShowWarningError("Hot Water control failed in fan coil unit " + FanCoil(FanCoilNum).Name);
                                        ShowContinueError("  Iteration limit exceeded in calculating water flow rate ");
                                        Node(FanCoil(FanCoilNum).HeatCoilFluidInletNode).MassFlowRate = HWFlow;
                                        Calc4PipeFanCoil(state, FanCoilNum, ControlledZoneNum, FirstHVACIteration, QUnitOut);
                                        ShowContinueErrorTimeStamp("Load Request = " + TrimSigDigits(QZnReq) +
                                                                   ", Final Capacity = " + TrimSigDigits(QUnitOut));
                                        ShowContinueErrorTimeStamp("Min water flow used during iterations = " + TrimSigDigits(MinWaterFlow) +
                                                                   ", Max water flow used during iterations = " + TrimSigDigits(MaxWaterFlow));
                                        ShowContinueErrorTimeStamp("Water flow rate on last iteration = " + TrimSigDigits(HWFlow));
                                        ShowContinueErrorTimeStamp("..Water flow rate set to last iteration value ");
                                    } else {
                                        ShowRecurringWarningErrorAtEnd("Hot water flow Iteration limit exceeded in fan coil unit " +
                                                                           FanCoil(FanCoilNum).Name,
                                                                       FanCoil(FanCoilNum).MaxIterIndexH);
                                    }
                                } else if (SolFlag == -2) {
                                    ++FanCoil(FanCoilNum).LimitErrCountH;
                                    if (FanCoil(FanCoilNum).LimitErrCountH < 2) {
                                        ShowWarningError("Hot Water control failed in fan coil unit " + FanCoil(FanCoilNum).Name);
                                        ShowContinueError("  Bad hot water mass flow limits");
                                        ShowContinueErrorTimeStamp("..Water flow rate set to lower limit ");
                                    } else {
                                        ShowRecurringWarningErrorAtEnd("Hot Water control failed in fan coil unit " + FanCoil(FanCoilNum).Name,
                                                                       FanCoil(FanCoilNum).BadMassFlowLimIndexH);
                                    }
                                }
                            } else if (SolFlag == -2) {
                                ++FanCoil(FanCoilNum).LimitErrCountH;
                                if (FanCoil(FanCoilNum).LimitErrCountH < 2) {
                                    ShowWarningError("Hot Water control failed in fan coil unit " + FanCoil(FanCoilNum).Name);
                                    ShowContinueError("  Bad hot water mass flow limits");
                                    ShowContinueErrorTimeStamp("..Water flow rate set to lower limit ");
                                } else {
                                    ShowRecurringWarningErrorAtEnd("Hot Water control failed in fan coil unit " + FanCoil(FanCoilNum).Name,
                                                                   FanCoil(FanCoilNum).BadMassFlowLimIndexH);
                                }
                            }
                        } else {
                            Par(1) = double(FanCoilNum);
                            Par(2) = 0.0; // FLAG, IF 1.0 then FirstHVACIteration equals TRUE, if 0.0 then FirstHVACIteration equals false
                            if (FirstHVACIteration) Par(2) = 1.0;
                            Par(3) = ControlledZoneNum;
                            Par(4) = QZnReq;
                            TempSolveRoot::SolveRoot(state, 0.001, MaxIterCycl, SolFlag, PLR, CalcFanCoilLoadResidual, 0.0, 1.0, Par);
                        }
                    } else {
                        // demand greater than capacity
                        if (FanCoil(FanCoilNum).HCoilType_Num == HCoil_Water) {
                            HWFlow = MaxWaterFlow;
                        } else {
                            Calc4PipeFanCoil(state, FanCoilNum, ControlledZoneNum, FirstHVACIteration, QUnitOut, 1.0);
                        }
                    }
                    if (FanCoil(FanCoilNum).HCoilType_Num == HCoil_Water) {
                        if (!HotFlowLocked) {
                            mdot = HWFlow; // not flowlocked - set flow to HWFlow
                            SetComponentFlowRate(mdot,
                                                 FanCoil(FanCoilNum).HeatCoilFluidInletNode,
                                                 FanCoil(FanCoilNum).HeatCoilFluidOutletNodeNum,
                                                 FanCoil(FanCoilNum).HeatCoilLoopNum,
                                                 FanCoil(FanCoilNum).HeatCoilLoopSide,
                                                 FanCoil(FanCoilNum).HeatCoilBranchNum,
                                                 FanCoil(FanCoilNum).HeatCoilCompNum);
                            Calc4PipeFanCoil(state, FanCoilNum, ControlledZoneNum, FirstHVACIteration, QUnitOut); // get QUnitOut
                        } else {
                            // flow lock on
                            if (MdotLockH > HWFlow) { // if mdot > HWFlow, bypass extra flow
                                Calc4PipeFanCoil(state, FanCoilNum,
                                                 ControlledZoneNum,
                                                 FirstHVACIteration,
                                                 QUnitOut); // get QUnitOut with HWFlow; rest will be bypassed
                                Node(FanCoil(FanCoilNum).HeatCoilFluidInletNode).MassFlowRate =
                                    MdotLockH; // reset flow to locked value. Since lock is on, must do this by hand
                                Node(FanCoil(FanCoilNum).HeatCoilFluidOutletNodeNum).MassFlowRate = MdotLockH;
                                // Keep soln flow rate but reset outlet water temperature - i.e. bypass extra water
                                HWFlowBypass = MdotLockH - HWFlow;
                                // change outlet water temperature and enthalpy
                                Node(FanCoil(FanCoilNum).HeatCoilFluidOutletNodeNum).Temp =
                                    (HWFlowBypass * Node(FanCoil(FanCoilNum).HeatCoilFluidInletNode).Temp +
                                     HWFlow * Node(FanCoil(FanCoilNum).HeatCoilFluidOutletNodeNum).Temp) /
                                    MdotLockH;
                                Node(FanCoil(FanCoilNum).HeatCoilFluidOutletNodeNum).Enthalpy =
                                    (HWFlowBypass * Node(FanCoil(FanCoilNum).HeatCoilFluidInletNode).Enthalpy +
                                     HWFlow * Node(FanCoil(FanCoilNum).HeatCoilFluidOutletNodeNum).Enthalpy) /
                                    MdotLockH;
                            } else {
                                // if MdotLockH <= HWFlow use MdotLockH as is
                                Node(FanCoil(FanCoilNum).HeatCoilFluidInletNode).MassFlowRate =
                                    MdotLockH; // reset flow to locked value. Since lock is on, must do this by hand
                                Node(FanCoil(FanCoilNum).HeatCoilFluidOutletNodeNum).MassFlowRate = MdotLockH;
                                Calc4PipeFanCoil(state, FanCoilNum, ControlledZoneNum, FirstHVACIteration, QUnitOut);
                            }
                        }
                    }
                    QUnitOut = AirMassFlow *
                               (PsyHFnTdbW(Node(OutletNode).Temp, Node(InletNode).HumRat) - PsyHFnTdbW(Node(InletNode).Temp, Node(InletNode).HumRat));
                } else {
                    // no action
                    QUnitOut = QUnitOutNoHC;
                }

                // CR9155 Remove specific humidity calculations
                SpecHumOut = Node(OutletNode).HumRat;
                SpecHumIn = Node(InletNode).HumRat;
                LatentOutput = AirMassFlow * (SpecHumOut - SpecHumIn); // Latent rate (kg/s), dehumid = negative
                QTotUnitOut = AirMassFlow * (Node(OutletNode).Enthalpy - Node(InletNode).Enthalpy);
                // report variables
                FanCoil(FanCoilNum).HeatPower = max(0.0, QUnitOut);
                FanCoil(FanCoilNum).SensCoolPower = std::abs(min(constant_zero, QUnitOut));
                FanCoil(FanCoilNum).TotCoolPower = std::abs(min(constant_zero, QTotUnitOut));
                if (FanCoil(FanCoilNum).FanType_Num != DataHVACGlobals::FanType_SystemModelObject) {
                    FanCoil(FanCoilNum).ElecPower = Fans::GetFanPower(FanCoil(FanCoilNum).FanIndex);
                } else {
                    FanCoil(FanCoilNum).ElecPower = HVACFan::fanObjs[FanCoil(FanCoilNum).FanIndex]->fanPower();
                }

                PowerMet = QUnitOut;
                LatOutputProvided = LatentOutput;

                // cycling fan constant water flow AND VarFanVarFlow
            } else if ((SELECT_CASE_var == CCM_CycFan) || (SELECT_CASE_var == CCM_VarFanVarFlow)) {

                if (CurDeadBandOrSetback(ZoneNum) || AirMassFlow < SmallMassFlow) UnitOn = false;

                // zero the hot & cold water flows
                mdot = 0.0;
                SetComponentFlowRate(mdot,
                                     FanCoil(FanCoilNum).CoolCoilFluidInletNode,
                                     FanCoil(FanCoilNum).CoolCoilFluidOutletNodeNum,
                                     FanCoil(FanCoilNum).CoolCoilLoopNum,
                                     FanCoil(FanCoilNum).CoolCoilLoopSide,
                                     FanCoil(FanCoilNum).CoolCoilBranchNum,
                                     FanCoil(FanCoilNum).CoolCoilCompNum);
                if (PlantLoop(FanCoil(FanCoilNum).CoolCoilLoopNum).LoopSide(FanCoil(FanCoilNum).CoolCoilLoopSide).FlowLock == FlowLocked) {
                    ColdFlowLocked = true; // check for flow lock
                }
                if (FanCoil(FanCoilNum).HCoilType_Num == HCoil_Water) {
                    mdot = 0.0;
                    SetComponentFlowRate(mdot,
                                         FanCoil(FanCoilNum).HeatCoilFluidInletNode,
                                         FanCoil(FanCoilNum).HeatCoilFluidOutletNodeNum,
                                         FanCoil(FanCoilNum).HeatCoilLoopNum,
                                         FanCoil(FanCoilNum).HeatCoilLoopSide,
                                         FanCoil(FanCoilNum).HeatCoilBranchNum,
                                         FanCoil(FanCoilNum).HeatCoilCompNum);
                    if (PlantLoop(FanCoil(FanCoilNum).HeatCoilLoopNum).LoopSide(FanCoil(FanCoilNum).HeatCoilLoopSide).FlowLock == FlowLocked) {
                        HotFlowLocked = true; // save locked flow
                    }
                }

                // obtain unit output with no active heating/cooling
                Calc4PipeFanCoil(state, FanCoilNum, ControlledZoneNum, FirstHVACIteration, QUnitOutNoHC, 0.0);

                // get the loads at the coil
                QCoilHeatSP = ZoneSysEnergyDemand(ZoneNum).RemainingOutputReqToHeatSP - QUnitOutNoHC;
                QCoilCoolSP = ZoneSysEnergyDemand(ZoneNum).RemainingOutputReqToCoolSP - QUnitOutNoHC;

                // speed fan selection only for multispeed cycling fan
                if (UnitOn && (FanCoil(FanCoilNum).CapCtrlMeth_Num == CCM_CycFan)) {
                    QZnReq = ZoneSysEnergyDemand(ZoneNum).RemainingOutputRequired;

                    // set water side mass flow rate
                    if (QCoilCoolSP < 0) {
                        Node(FanCoil(FanCoilNum).CoolCoilFluidInletNode).MassFlowRate = FanCoil(FanCoilNum).MaxCoolCoilFluidFlow;
                    } else if (QCoilHeatSP > 0 && FanCoil(FanCoilNum).HCoilType_Num != HCoil_Electric) {
                        Node(FanCoil(FanCoilNum).HeatCoilFluidInletNode).MassFlowRate = FanCoil(FanCoilNum).MaxHeatCoilFluidFlow;
                    }

                    Node(InletNode).MassFlowRateMax = FanCoil(FanCoilNum).LowSpeedRatio * FanCoil(FanCoilNum).MaxAirMassFlow;
                    FanCoil(FanCoilNum).SpeedFanSel = 1;
                    FanCoil(FanCoilNum).SpeedFanRatSel = FanCoil(FanCoilNum).LowSpeedRatio;
                    Calc4PipeFanCoil(state, FanCoilNum, ControlledZoneNum, FirstHVACIteration, QUnitOutMax);
                    if (std::abs(QUnitOutMax) < std::abs(QZnReq)) {
                        Node(InletNode).MassFlowRateMax = FanCoil(FanCoilNum).MedSpeedRatio * FanCoil(FanCoilNum).MaxAirMassFlow;
                        FanCoil(FanCoilNum).SpeedFanSel = 2;
                        FanCoil(FanCoilNum).SpeedFanRatSel = FanCoil(FanCoilNum).MedSpeedRatio;
                        Calc4PipeFanCoil(state, FanCoilNum, ControlledZoneNum, FirstHVACIteration, QUnitOutMax);
                    }
                    if (std::abs(QUnitOutMax) < std::abs(QZnReq)) {
                        FanCoil(FanCoilNum).SpeedFanSel = 3;
                        FanCoil(FanCoilNum).SpeedFanRatSel = 1.0;
                        Node(InletNode).MassFlowRateMax = FanCoil(FanCoilNum).MaxAirMassFlow;
                    }
                } else {
                    FanCoil(FanCoilNum).SpeedFanSel = 0;
                }

                // meet the coil load adjusted for fan operation
                if (UnitOn && QCoilCoolSP < (-1.0 * SmallLoad) && TempControlType(ZoneNum) != SingleHeatingSetPoint) {
                    // cooling coil action, maximum cold water flow
                    mdot = FanCoil(FanCoilNum).MaxCoolCoilFluidFlow;
                    SetComponentFlowRate(mdot,
                                         FanCoil(FanCoilNum).CoolCoilFluidInletNode,
                                         FanCoil(FanCoilNum).CoolCoilFluidOutletNodeNum,
                                         FanCoil(FanCoilNum).CoolCoilLoopNum,
                                         FanCoil(FanCoilNum).CoolCoilLoopSide,
                                         FanCoil(FanCoilNum).CoolCoilBranchNum,
                                         FanCoil(FanCoilNum).CoolCoilCompNum);

                    QZnReq = ZoneSysEnergyDemand(ZoneNum).RemainingOutputReqToCoolSP;
                    ControlOffset = FanCoil(FanCoilNum).ColdControlOffset;

                    // get the maximum output of the fcu
                    Calc4PipeFanCoil(state, FanCoilNum, ControlledZoneNum, FirstHVACIteration, QUnitOutMax); // call without PLR means PLR = 1

                    if (QUnitOutMax < QZnReq) {
                        // more cooling than required, find reduced air and water flow rate to meet the load
                        // solve for the cold water flow rate with no limit set by flow rate lockdown
                        Par(1) = double(FanCoilNum);
                        Par(2) = 0.0; // FLAG, IF 1.0 then FirstHVACIteration equals TRUE, if 0.0 then FirstHVACIteration equals false
                        if (FirstHVACIteration) Par(2) = 1.0;
                        Par(3) = ControlledZoneNum;
                        Par(4) = QZnReq;
                        Par(5) = double(FanCoil(FanCoilNum).CoolCoilFluidInletNode);
                        TempSolveRoot::SolveRoot(state, 0.001, MaxIterCycl, SolFlag, PLR, CalcFanCoilPLRResidual, 0.0, 1.0, Par);
                        if (SolFlag == -1) {
                            // tighten limits on water flow rate to see if this allows convergence
                            CoolingLoad = true;
                            HeatingLoad = false;
                            TightenAirAndWaterFlowLimits(state, FanCoilNum,
                                                         CoolingLoad,
                                                         HeatingLoad,
                                                         FanCoil(FanCoilNum).CoolCoilFluidInletNode,
                                                         ControlledZoneNum,
                                                         FirstHVACIteration,
                                                         QZnReq,
                                                         PLRMin,
                                                         PLRMax);
                            TempSolveRoot::SolveRoot(state, 0.001, MaxIterCycl, SolFlag, PLR, CalcFanCoilPLRResidual, PLRMin, PLRMax, Par);
                            if (SolFlag == -1) {
                                ++FanCoil(FanCoilNum).ConvgErrCountC;
                                if (FanCoil(FanCoilNum).ConvgErrCountC < 2) {
                                    ShowWarningError("Part-load ratio cooling control failed in fan coil unit " + FanCoil(FanCoilNum).Name);
                                    ShowContinueError("  Iteration limit exceeded in calculating FCU part-load ratio ");
                                    Node(FanCoil(FanCoilNum).CoolCoilFluidInletNode).MassFlowRate = PLR * FanCoil(FanCoilNum).MaxCoolCoilFluidFlow;
                                    Calc4PipeFanCoil(state, FanCoilNum, ControlledZoneNum, FirstHVACIteration, QUnitOut, PLR);
                                    ShowContinueErrorTimeStamp("Load Request = " + TrimSigDigits(QZnReq) +
                                                               ", Final Capacity = " + TrimSigDigits(QUnitOut));
                                    ShowContinueErrorTimeStamp("Min part-load used during iterations = " + TrimSigDigits(PLRMin) +
                                                               ", Max part-load used during iterations = " + TrimSigDigits(PLRMax));
                                    ShowContinueErrorTimeStamp("Part-load ratio on last iteration = " + TrimSigDigits(PLR));
                                    ShowContinueErrorTimeStamp("..Part-load ratio set to last iteration value ");
                                } else {
                                    ShowRecurringWarningErrorAtEnd("Part-load ratio cooling iteration limit exceeded in fan coil unit " +
                                                                       FanCoil(FanCoilNum).Name,
                                                                   FanCoil(FanCoilNum).MaxIterIndexC);
                                }
                            } else if (SolFlag == -2) {
                                ++FanCoil(FanCoilNum).LimitErrCountC;
                                if (FanCoil(FanCoilNum).LimitErrCountC < 2) {
                                    ShowWarningError("Part-load ratio cooling control failed in fan coil unit " + FanCoil(FanCoilNum).Name);
                                    ShowContinueError("  Bad part-load ratio limits");
                                    ShowContinueErrorTimeStamp("..Part-load ratio set to " + TrimSigDigits(PLRMin));
                                } else {
                                    ShowRecurringWarningErrorAtEnd("Part-load ratio cooling control failed in fan coil unit " +
                                                                       FanCoil(FanCoilNum).Name,
                                                                   FanCoil(FanCoilNum).BadMassFlowLimIndexC);
                                }
                            }
                        } else if (SolFlag == -2) {
                            ++FanCoil(FanCoilNum).LimitErrCountC;
                            if (FanCoil(FanCoilNum).LimitErrCountC < 2) {
                                ShowWarningError("Part-load ratio control failed in fan coil unit " + FanCoil(FanCoilNum).Name);
                                ShowContinueError("  Bad part-load ratio limits");
                                ShowContinueErrorTimeStamp("..Part-load ratio set to 0");
                            } else {
                                ShowRecurringWarningErrorAtEnd("Part-load ratio control failed in fan coil unit " + FanCoil(FanCoilNum).Name,
                                                               FanCoil(FanCoilNum).BadMassFlowLimIndexC);
                            }
                        }
                        mdot = PLR * FanCoil(FanCoilNum).MaxCoolCoilFluidFlow;
                        SetComponentFlowRate(mdot,
                                             FanCoil(FanCoilNum).CoolCoilFluidInletNode,
                                             FanCoil(FanCoilNum).CoolCoilFluidOutletNodeNum,
                                             FanCoil(FanCoilNum).CoolCoilLoopNum,
                                             FanCoil(FanCoilNum).CoolCoilLoopSide,
                                             FanCoil(FanCoilNum).CoolCoilBranchNum,
                                             FanCoil(FanCoilNum).CoolCoilCompNum);
                    } else {
                        PLR = 1.0;
                        mdot = PLR * FanCoil(FanCoilNum).MaxCoolCoilFluidFlow;
                        SetComponentFlowRate(mdot,
                                             FanCoil(FanCoilNum).CoolCoilFluidInletNode,
                                             FanCoil(FanCoilNum).CoolCoilFluidOutletNodeNum,
                                             FanCoil(FanCoilNum).CoolCoilLoopNum,
                                             FanCoil(FanCoilNum).CoolCoilLoopSide,
                                             FanCoil(FanCoilNum).CoolCoilBranchNum,
                                             FanCoil(FanCoilNum).CoolCoilCompNum);
                    }

                    // at the end calculate output
                    Calc4PipeFanCoil(state, FanCoilNum, ControlledZoneNum, FirstHVACIteration, QUnitOut, PLR);

                } else if (UnitOn && QCoilHeatSP > SmallLoad && TempControlType(ZoneNum) != SingleCoolingSetPoint) {
                    // heating coil action, maximun hot water flow

                    if (FanCoil(FanCoilNum).HCoilType_Num == HCoil_Water) {
                        mdot = FanCoil(FanCoilNum).MaxHeatCoilFluidFlow;
                        SetComponentFlowRate(mdot,
                                             FanCoil(FanCoilNum).HeatCoilFluidInletNode,
                                             FanCoil(FanCoilNum).HeatCoilFluidOutletNodeNum,
                                             FanCoil(FanCoilNum).HeatCoilLoopNum,
                                             FanCoil(FanCoilNum).HeatCoilLoopSide,
                                             FanCoil(FanCoilNum).HeatCoilBranchNum,
                                             FanCoil(FanCoilNum).HeatCoilCompNum);
                    }

                    QZnReq = ZoneSysEnergyDemand(ZoneNum).RemainingOutputReqToHeatSP;
                    ControlOffset = FanCoil(FanCoilNum).HotControlOffset;

                    // get the maximum output of the fcu
                    Calc4PipeFanCoil(state, FanCoilNum, ControlledZoneNum, FirstHVACIteration, QUnitOutMax);
                    // calculate the PLR, if load greater than output, PLR = 1 (output = max)
                    if (QUnitOutMax > QZnReq) {
                        // more heating than required, find reduced water flow rate to meet the load
                        if (FanCoil(FanCoilNum).HCoilType_Num == HCoil_Water) {
                            // solve for the hot water flow rate with no limit set by flow rate lockdown
                            Par(1) = double(FanCoilNum);
                            Par(2) = 0.0; // FLAG, IF 1.0 then FirstHVACIteration equals TRUE, if 0.0 then FirstHVACIteration equals false
                            if (FirstHVACIteration) Par(2) = 1.0;
                            Par(3) = ControlledZoneNum;
                            Par(4) = QZnReq;
                            Par(5) = double(FanCoil(FanCoilNum).HeatCoilFluidInletNode);
                            TempSolveRoot::SolveRoot(state, 0.001, MaxIterCycl, SolFlag, PLR, CalcFanCoilPLRResidual, 0.0, 1.0, Par);
                            if (SolFlag == -1) {
                                // tighten limits on water flow rate to see if this allows convergence
                                CoolingLoad = false;
                                HeatingLoad = true;
                                TightenAirAndWaterFlowLimits(state, FanCoilNum,
                                                             CoolingLoad,
                                                             HeatingLoad,
                                                             FanCoil(FanCoilNum).HeatCoilFluidInletNode,
                                                             ControlledZoneNum,
                                                             FirstHVACIteration,
                                                             QZnReq,
                                                             PLRMin,
                                                             PLRMax);
                                TempSolveRoot::SolveRoot(state, 0.001, MaxIterCycl, SolFlag, PLR, CalcFanCoilPLRResidual, PLRMin, PLRMax, Par);
                                if (SolFlag == -1) {
                                    ++FanCoil(FanCoilNum).ConvgErrCountH;
                                    if (FanCoil(FanCoilNum).ConvgErrCountH < 2) {
                                        ShowWarningError("Part-load ratio heating control failed in fan coil unit " + FanCoil(FanCoilNum).Name);
                                        ShowContinueError("  Iteration limit exceeded in calculating FCU part-load ratio ");
                                        Node(FanCoil(FanCoilNum).HeatCoilFluidInletNode).MassFlowRate =
                                            PLR * FanCoil(FanCoilNum).MaxHeatCoilFluidFlow;
                                        Calc4PipeFanCoil(state, FanCoilNum, ControlledZoneNum, FirstHVACIteration, QUnitOut, PLR);
                                        ShowContinueErrorTimeStamp("Load Request = " + TrimSigDigits(QZnReq) +
                                                                   ", Final Capacity = " + TrimSigDigits(QUnitOut));
                                        ShowContinueErrorTimeStamp("Min part-load ratio used during iterations = " + TrimSigDigits(PLRMin) +
                                                                   ", Max part-load used during iterations = " + TrimSigDigits(PLRMax));
                                        ShowContinueErrorTimeStamp("Part-load ratio on last iteration = " + TrimSigDigits(PLR));
                                        ShowContinueErrorTimeStamp("..Part-load ratio set to last iteration value ");
                                    } else {
                                        ShowRecurringWarningErrorAtEnd("Part-load ratio heating iteration limit exceeded in fan coil unit " +
                                                                           FanCoil(FanCoilNum).Name,
                                                                       FanCoil(FanCoilNum).MaxIterIndexH);
                                    }
                                } else if (SolFlag == -2) {
                                    ++FanCoil(FanCoilNum).LimitErrCountH;
                                    if (FanCoil(FanCoilNum).LimitErrCountH < 2) {
                                        ShowWarningError("Part-load ratio heating control failed in fan coil unit " + FanCoil(FanCoilNum).Name);
                                        ShowContinueError("  Bad hot part-load ratio limits");
                                        ShowContinueErrorTimeStamp("..Part-load ratio set to " + TrimSigDigits(PLRMin));
                                    } else {
                                        ShowRecurringWarningErrorAtEnd("Part-load ratio heating control failed in fan coil unit " +
                                                                           FanCoil(FanCoilNum).Name,
                                                                       FanCoil(FanCoilNum).BadMassFlowLimIndexH);
                                    }
                                }
                            } else if (SolFlag == -2) {
                                ++FanCoil(FanCoilNum).LimitErrCountH;
                                if (FanCoil(FanCoilNum).LimitErrCountH < 2) {
                                    ShowWarningError("Part-load ratio heating control failed in fan coil unit " + FanCoil(FanCoilNum).Name);
                                    ShowContinueError("  Bad part-load ratio limits");
                                    ShowContinueErrorTimeStamp("..Part-load ratio set to 0");
                                } else {
                                    ShowRecurringWarningErrorAtEnd("Part-load ratio heating control failed in fan coil unit " +
                                                                       FanCoil(FanCoilNum).Name,
                                                                   FanCoil(FanCoilNum).BadMassFlowLimIndexH);
                                }
                            }
                            HWFlow = PLR * FanCoil(FanCoilNum).MaxHeatCoilFluidFlow;
                            SetComponentFlowRate(HWFlow,
                                                 FanCoil(FanCoilNum).HeatCoilFluidInletNode,
                                                 FanCoil(FanCoilNum).HeatCoilFluidOutletNodeNum,
                                                 FanCoil(FanCoilNum).HeatCoilLoopNum,
                                                 FanCoil(FanCoilNum).HeatCoilLoopSide,
                                                 FanCoil(FanCoilNum).HeatCoilBranchNum,
                                                 FanCoil(FanCoilNum).HeatCoilCompNum);

                        } else {
                            Par(1) = double(FanCoilNum);
                            Par(2) = 0.0; // FLAG, IF 1.0 then FirstHVACIteration equals TRUE, if 0.0 then FirstHVACIteration equals false
                            if (FirstHVACIteration) Par(2) = 1.0;
                            Par(3) = ControlledZoneNum;
                            Par(4) = QZnReq;
                            TempSolveRoot::SolveRoot(state, 0.001, MaxIterCycl, SolFlag, PLR, CalcFanCoilLoadResidual, 0.0, 1.0, Par);
                        }
                    } else {
                        PLR = 1.0;
                        if (FanCoil(FanCoilNum).HCoilType_Num == HCoil_Water) {
                            mdot = PLR * FanCoil(FanCoilNum).MaxHeatCoilFluidFlow;
                            SetComponentFlowRate(mdot,
                                                 FanCoil(FanCoilNum).HeatCoilFluidInletNode,
                                                 FanCoil(FanCoilNum).HeatCoilFluidOutletNodeNum,
                                                 FanCoil(FanCoilNum).HeatCoilLoopNum,
                                                 FanCoil(FanCoilNum).HeatCoilLoopSide,
                                                 FanCoil(FanCoilNum).HeatCoilBranchNum,
                                                 FanCoil(FanCoilNum).HeatCoilCompNum);
                        }
                    }

                    // at the end calculate output with adjusted PLR
                    Calc4PipeFanCoil(state, FanCoilNum, ControlledZoneNum, FirstHVACIteration, QUnitOut, PLR);

                } else {
                    // no action, zero the air flow rate, the unit is off
                    Node(InletNode).MassFlowRate = 0.0;
                    Node(OutletNode).MassFlowRate = 0.0;
                    FanCoil(FanCoilNum).SpeedFanSel = 0;
                    PLR = 0.0;
                    Calc4PipeFanCoil(state, FanCoilNum, ControlledZoneNum, FirstHVACIteration, QUnitOut, PLR);
                }

                AirMassFlow = Node(InletNode).MassFlowRate;
                // CR9155 Remove specific humidity calculations
                SpecHumOut = Node(OutletNode).HumRat;
                SpecHumIn = Node(InletNode).HumRat;
                LatentOutput = AirMassFlow * (SpecHumOut - SpecHumIn); // Latent rate (kg/s), dehumid = negative
                QTotUnitOut = AirMassFlow * (Node(OutletNode).Enthalpy - Node(InletNode).Enthalpy);
                // report variables
                FanCoil(FanCoilNum).HeatPower = max(0.0, QUnitOut);
                FanCoil(FanCoilNum).SensCoolPower = std::abs(min(constant_zero, QUnitOut));
                FanCoil(FanCoilNum).TotCoolPower = std::abs(min(constant_zero, QTotUnitOut));
                if (FanCoil(FanCoilNum).FanType_Num != DataHVACGlobals::FanType_SystemModelObject) {
                    FanCoil(FanCoilNum).ElecPower = Fans::GetFanPower(FanCoil(FanCoilNum).FanIndex);
                } else {
                    FanCoil(FanCoilNum).ElecPower = HVACFan::fanObjs[FanCoil(FanCoilNum).FanIndex]->fanPower();
                }
                FanCoil(FanCoilNum).PLR = PLR;
                PowerMet = QUnitOut;
                LatOutputProvided = LatentOutput;

            } else if (FanCoil(FanCoilNum).CapCtrlMeth_Num == CCM_ASHRAE) {

                if (AirMassFlow < SmallMassFlow) UnitOn = false;

                //  zero the hot & cold water flows
                mdot = 0.0;
                SetComponentFlowRate(mdot,
                                     FanCoil(FanCoilNum).CoolCoilFluidInletNode,
                                     FanCoil(FanCoilNum).CoolCoilFluidOutletNodeNum,
                                     FanCoil(FanCoilNum).CoolCoilLoopNum,
                                     FanCoil(FanCoilNum).CoolCoilLoopSide,
                                     FanCoil(FanCoilNum).CoolCoilBranchNum,
                                     FanCoil(FanCoilNum).CoolCoilCompNum);

                if (FanCoil(FanCoilNum).HCoilType_Num == HCoil_Water) {
                    mdot = 0.0;
                    SetComponentFlowRate(mdot,
                                         FanCoil(FanCoilNum).HeatCoilFluidInletNode,
                                         FanCoil(FanCoilNum).HeatCoilFluidOutletNodeNum,
                                         FanCoil(FanCoilNum).HeatCoilLoopNum,
                                         FanCoil(FanCoilNum).HeatCoilLoopSide,
                                         FanCoil(FanCoilNum).HeatCoilBranchNum,
                                         FanCoil(FanCoilNum).HeatCoilCompNum);
                }

                OAMassFlow = 0.0;

                // determine minimum outdoor air flow rate
                if (FanCoil(FanCoilNum).DSOAPtr > 0 && FanCoil(FanCoilNum).OutsideAirNode > 0) {
                    OAVolumeFlowRate = CalcDesignSpecificationOutdoorAir(FanCoil(FanCoilNum).DSOAPtr, ZoneNum, true, true);
                    RhoAir = PsyRhoAirFnPbTdbW(Node(FanCoil(FanCoilNum).OutsideAirNode).Press,
                                               Node(FanCoil(FanCoilNum).OutsideAirNode).Temp,
                                               Node(FanCoil(FanCoilNum).OutsideAirNode).HumRat);
                    OAMassFlow = OAVolumeFlowRate * RhoAir;
                }

                MinSAMassFlowRate =
                    min(max(OAMassFlow, FanCoil(FanCoilNum).MaxAirMassFlow * FanCoil(FanCoilNum).LowSpeedRatio), FanCoil(FanCoilNum).MaxAirMassFlow);
                MaxSAMassFlowRate = FanCoil(FanCoilNum).MaxAirMassFlow;
                HeatingLoad = false;
                CoolingLoad = false;
                if (UnitOn) {
                    Node(InletNode).MassFlowRate = MinSAMassFlowRate;
                    FanCoil(FanCoilNum).MaxNoCoolHeatAirMassFlow = MinSAMassFlowRate;
                    FanCoil(FanCoilNum).MaxCoolAirMassFlow = MaxSAMassFlowRate;
                    FanCoil(FanCoilNum).MaxHeatAirMassFlow = MaxSAMassFlowRate;
                    FanCoil(FanCoilNum).LowSpeedCoolFanRatio = MinSAMassFlowRate / MaxSAMassFlowRate;
                    FanCoil(FanCoilNum).LowSpeedHeatFanRatio = MinSAMassFlowRate / MaxSAMassFlowRate;

                    Calc4PipeFanCoil(state, FanCoilNum,
                                     ControlledZoneNum,
                                     FirstHVACIteration,
                                     QUnitOutNoHC,
                                     0.0); // needs PLR=0 for electric heating coil, otherwise will run at full capacity

                    QCoilCoolSP = ZoneSysEnergyDemand(ZoneNum).RemainingOutputReqToCoolSP;
                    QCoilHeatSP = ZoneSysEnergyDemand(ZoneNum).RemainingOutputReqToHeatSP;

                    if (QCoilHeatSP > 0.0 && QCoilCoolSP > 0.0 && TempControlType(ZoneNum) != SingleCoolingSetPoint) {
                        QZnReq = QCoilHeatSP;
                        HeatingLoad = true;
                    } else if (QCoilHeatSP > 0.0 && QCoilCoolSP > 0.0 && TempControlType(ZoneNum) == SingleCoolingSetPoint) {
                        QZnReq = 0.0;
                    } else if (QCoilHeatSP < 0.0 && QCoilCoolSP < 0.0 && TempControlType(ZoneNum) != SingleHeatingSetPoint) {
                        QZnReq = QCoilCoolSP;
                        CoolingLoad = true;
                    } else if (QCoilHeatSP < 0.0 && QCoilCoolSP < 0.0 && TempControlType(ZoneNum) == SingleHeatingSetPoint) {
                        QZnReq = 0.0;
                    } else if (QCoilHeatSP <= 0.0 && QCoilCoolSP >= 0.0) {
                        QZnReq = 0.0;
                    }
                }

                if (CoolingLoad) {

                    Node(InletNode).MassFlowRate = MaxSAMassFlowRate;

                    mdot = FanCoil(FanCoilNum).MaxCoolCoilFluidFlow;
                    SetComponentFlowRate(mdot,
                                         FanCoil(FanCoilNum).CoolCoilFluidInletNode,
                                         FanCoil(FanCoilNum).CoolCoilFluidOutletNodeNum,
                                         FanCoil(FanCoilNum).CoolCoilLoopNum,
                                         FanCoil(FanCoilNum).CoolCoilLoopSide,
                                         FanCoil(FanCoilNum).CoolCoilBranchNum,
                                         FanCoil(FanCoilNum).CoolCoilCompNum);

                } else if (HeatingLoad) {

                    Node(InletNode).MassFlowRate = MaxSAMassFlowRate;

                    if (FanCoil(FanCoilNum).HCoilType_Num == HCoil_Water) {
                        mdot = FanCoil(FanCoilNum).MaxHeatCoilFluidFlow;
                        SetComponentFlowRate(mdot,
                                             FanCoil(FanCoilNum).HeatCoilFluidInletNode,
                                             FanCoil(FanCoilNum).HeatCoilFluidOutletNodeNum,
                                             FanCoil(FanCoilNum).HeatCoilLoopNum,
                                             FanCoil(FanCoilNum).HeatCoilLoopSide,
                                             FanCoil(FanCoilNum).HeatCoilBranchNum,
                                             FanCoil(FanCoilNum).HeatCoilCompNum);
                    }
                }

                Calc4PipeFanCoil(state, FanCoilNum, ControlledZoneNum, FirstHVACIteration, QUnitOutMax);

                if ((CoolingLoad && QUnitOutMax < QZnReq) || (HeatingLoad && QUnitOutMax > QZnReq)) {
                    if ((CoolingLoad && QUnitOutNoHC < QZnReq) || (HeatingLoad && QUnitOutNoHC > QZnReq)) {
                        PLR = 0.0;
                        FanCoil(FanCoilNum).FanPartLoadRatio = 0.0;       // set SZVAV model variable
                        Node(InletNode).MassFlowRate = MinSAMassFlowRate; // = min air flow rate + ((max-min) air flow rate * FanPartLoadRatio)
                        mdot = 0.0;
                        SetComponentFlowRate(mdot,
                                             FanCoil(FanCoilNum).CoolCoilFluidInletNode,
                                             FanCoil(FanCoilNum).CoolCoilFluidOutletNodeNum,
                                             FanCoil(FanCoilNum).CoolCoilLoopNum,
                                             FanCoil(FanCoilNum).CoolCoilLoopSide,
                                             FanCoil(FanCoilNum).CoolCoilBranchNum,
                                             FanCoil(FanCoilNum).CoolCoilCompNum);

                        if (FanCoil(FanCoilNum).HCoilType_Num == HCoil_Water) {
                            mdot = 0.0;
                            SetComponentFlowRate(mdot,
                                                 FanCoil(FanCoilNum).HeatCoilFluidInletNode,
                                                 FanCoil(FanCoilNum).HeatCoilFluidOutletNodeNum,
                                                 FanCoil(FanCoilNum).HeatCoilLoopNum,
                                                 FanCoil(FanCoilNum).HeatCoilLoopSide,
                                                 FanCoil(FanCoilNum).HeatCoilBranchNum,
                                                 FanCoil(FanCoilNum).HeatCoilCompNum);
                        }
                    } else {
                        Real64 OnOffAirFlowRatio = 1.0;
                        bool HXUnitOn = false;
                        int AirLoopNum = 0;
                        int CompressorOnFlag = 0;
                        auto &SZVAVModel(FanCoil(FanCoilNum));
                        // seems like passing these (arguments 2-n) as an array (similar to Par) would make this more uniform across different
                        // models
                        SZVAVModel::calcSZVAVModel(state, SZVAVModel,
                                                   FanCoilNum,
                                                   FirstHVACIteration,
                                                   CoolingLoad,
                                                   HeatingLoad,
                                                   QZnReq,
                                                   OnOffAirFlowRatio,
                                                   HXUnitOn,
                                                   AirLoopNum,
                                                   PLR,
                                                   CompressorOnFlag);
                    }
                } else if ((CoolingLoad && QUnitOutMax > QZnReq && QZnReq < 0.0) || (HeatingLoad && QUnitOutMax < QZnReq && QZnReq > 0.0)) {
                    // load is larger than capacity, thus run the fancoil unit at full capacity
                    PLR = 1.0;
                }
                Calc4PipeFanCoil(state, FanCoilNum, ControlledZoneNum, FirstHVACIteration, QUnitOut, PLR);
                PowerMet = QUnitOut;
                AirMassFlow = Node(InletNode).MassFlowRate;
                // CR9155 Remove specific humidity calculations
                SpecHumOut = Node(OutletNode).HumRat;
                SpecHumIn = Node(InletNode).HumRat;
                // Latent rate (kg/s), dehumid = negative
                LatOutputProvided = AirMassFlow * (SpecHumOut - SpecHumIn);
                FanCoil(FanCoilNum).PLR = PLR;

                // cycling fan constant water flow AND VarFanVarFlow
            } else if (SELECT_CASE_var == CCM_VarFanConsFlow) {

                if (CurDeadBandOrSetback(ZoneNum) || AirMassFlow < SmallMassFlow) UnitOn = false;

                //  zero the hot & cold water flows
                //    Node(FanCoil(FanCoilNum)%CoolCoilFluidInletNode)%MassFlowRate = 0.0
                //    Node(FanCoil(FanCoilNum)%HeatCoilFluidInletNode)%MassFlowRate = 0.0
                mdot = 0.0;
                SetComponentFlowRate(mdot,
                                     FanCoil(FanCoilNum).CoolCoilFluidInletNode,
                                     FanCoil(FanCoilNum).CoolCoilFluidOutletNodeNum,
                                     FanCoil(FanCoilNum).CoolCoilLoopNum,
                                     FanCoil(FanCoilNum).CoolCoilLoopSide,
                                     FanCoil(FanCoilNum).CoolCoilBranchNum,
                                     FanCoil(FanCoilNum).CoolCoilCompNum);

                if (FanCoil(FanCoilNum).HCoilType_Num == HCoil_Water) {
                    mdot = 0.0;
                    SetComponentFlowRate(mdot,
                                         FanCoil(FanCoilNum).HeatCoilFluidInletNode,
                                         FanCoil(FanCoilNum).HeatCoilFluidOutletNodeNum,
                                         FanCoil(FanCoilNum).HeatCoilLoopNum,
                                         FanCoil(FanCoilNum).HeatCoilLoopSide,
                                         FanCoil(FanCoilNum).HeatCoilBranchNum,
                                         FanCoil(FanCoilNum).HeatCoilCompNum);
                }
                Calc4PipeFanCoil(state, FanCoilNum,
                                 ControlledZoneNum,
                                 FirstHVACIteration,
                                 QUnitOutNoHC,
                                 0.0); // needs PLR=0 for electric heating coil, otherwise will run at full capacity

                if (UnitOn && ZoneSysEnergyDemand(ZoneNum).RemainingOutputReqToCoolSP < (-1.0 * SmallLoad) &&
                    TempControlType(ZoneNum) != SingleHeatingSetPoint) {
                    // cooling coil action, maximum cold water flow
                    mdot = FanCoil(FanCoilNum).MaxCoolCoilFluidFlow;
                    SetComponentFlowRate(mdot,
                                         FanCoil(FanCoilNum).CoolCoilFluidInletNode,
                                         FanCoil(FanCoilNum).CoolCoilFluidOutletNodeNum,
                                         FanCoil(FanCoilNum).CoolCoilLoopNum,
                                         FanCoil(FanCoilNum).CoolCoilLoopSide,
                                         FanCoil(FanCoilNum).CoolCoilBranchNum,
                                         FanCoil(FanCoilNum).CoolCoilCompNum);
                    QZnReq = ZoneSysEnergyDemand(ZoneNum).RemainingOutputReqToCoolSP;
                    ControlOffset = FanCoil(FanCoilNum).ColdControlOffset;

                    // get the maximum output of the fcu
                    Calc4PipeFanCoil(state, FanCoilNum, ControlledZoneNum, FirstHVACIteration, QUnitOutMax);
                    // calculate the PLR, if load greater than output, PLR = 1 (output = max)
                    if (QUnitOutMax != 0.0) PLR = std::abs(QZnReq / QUnitOutMax);
                    if (PLR > 1.0) PLR = 1.0;

                    // adjust the PLR to meet the cooling load calling Calc4PipeFanCoil repeatedly with the PLR adjusted
                    while (std::abs(Error) > ControlOffset && std::abs(AbsError) > SmallLoad && Iter < MaxIterCycl && PLR != 1.0) {
                        Calc4PipeFanCoil(state, FanCoilNum, ControlledZoneNum, FirstHVACIteration, QUnitOut, PLR);
                        Error = (QZnReq - QUnitOut) / QZnReq;
                        AbsError = QZnReq - QUnitOut;
                        DelPLR = (QZnReq - QUnitOut) / QUnitOutMax;
                        PLR += Relax * DelPLR;
                        PLR = max(0.0, min(1.0, PLR));
                        ++Iter;
                        if (Iter == 32) Relax = 0.5;
                        if (Iter == 65) Relax = 0.25;
                    }

                    // warning if not converged
                    if (Iter > (MaxIterCycl - 1)) {
                        if (FanCoil(FanCoilNum).MaxIterIndexC == 0) {
                            ShowWarningMessage("ZoneHVAC:FourPipeFanCoil=\"" + FanCoil(FanCoilNum).Name +
                                               "\" -- Exceeded max iterations while adjusting cycling fan sensible runtime to meet the zone load "
                                               "within the cooling convergence tolerance.");
                            ShowContinueErrorTimeStamp("Iterations=" + TrimSigDigits(MaxIterCycl));
                        }
                        ShowRecurringWarningErrorAtEnd("ZoneHVAC:FourPipeFanCoil=\"" + FanCoil(FanCoilNum).Name +
                                                           "\"  -- Exceeded max iterations error (sensible runtime) continues...",
                                                       FanCoil(FanCoilNum).MaxIterIndexC);
                    }

                    // at the end calculate output with adjusted PLR
                    Calc4PipeFanCoil(state, FanCoilNum, ControlledZoneNum, FirstHVACIteration, QUnitOut, PLR);

                } else if (UnitOn && ZoneSysEnergyDemand(ZoneNum).RemainingOutputReqToHeatSP > SmallLoad &&
                           TempControlType(ZoneNum) != SingleCoolingSetPoint) {
                    // heating coil action, maximun hot water flow
                    if (FanCoil(FanCoilNum).HCoilType_Num == HCoil_Water) {
                        mdot = FanCoil(FanCoilNum).MaxHeatCoilFluidFlow;
                        SetComponentFlowRate(mdot,
                                             FanCoil(FanCoilNum).HeatCoilFluidInletNode,
                                             FanCoil(FanCoilNum).HeatCoilFluidOutletNodeNum,
                                             FanCoil(FanCoilNum).HeatCoilLoopNum,
                                             FanCoil(FanCoilNum).HeatCoilLoopSide,
                                             FanCoil(FanCoilNum).HeatCoilBranchNum,
                                             FanCoil(FanCoilNum).HeatCoilCompNum);
                    }
                    QZnReq = ZoneSysEnergyDemand(ZoneNum).RemainingOutputReqToHeatSP;
                    ControlOffset = FanCoil(FanCoilNum).HotControlOffset;

                    // get the maximum output of the fcu
                    Calc4PipeFanCoil(state, FanCoilNum, ControlledZoneNum, FirstHVACIteration, QUnitOutMax);
                    // calculate the PLR, if load greater than output, PLR = 1 (output = max)
                    if (QUnitOutMax != 0.0) PLR = std::abs(QZnReq / QUnitOutMax);
                    if (PLR > 1.0) PLR = 1.0;

                    // adjust the PLR to meet the heating load calling Calc4PipeFanCoil repeatedly with the PLR adjusted
                    while (std::abs(Error) > ControlOffset && std::abs(AbsError) > SmallLoad && Iter < MaxIterCycl && PLR != 1.0) {
                        Calc4PipeFanCoil(state, FanCoilNum, ControlledZoneNum, FirstHVACIteration, QUnitOut, PLR);
                        Error = (QZnReq - QUnitOut) / QZnReq;
                        AbsError = QZnReq - QUnitOut;
                        DelPLR = (QZnReq - QUnitOut) / QUnitOutMax;
                        PLR += Relax * DelPLR;
                        PLR = max(0.0, min(1.0, PLR));
                        ++Iter;
                        if (Iter == 32) Relax = 0.5;
                        if (Iter == 65) Relax = 0.25;
                    }

                    // warning if not converged
                    if (Iter > (MaxIterCycl - 1)) {
                        if (FanCoil(FanCoilNum).MaxIterIndexH == 0) {
                            ShowWarningMessage("ZoneHVAC:FourPipeFanCoil=\"" + FanCoil(FanCoilNum).Name +
                                               "\" -- Exceeded max iterations while adjusting cycling fan sensible runtime to meet the zone load "
                                               "within the heating convergence tolerance.");
                            ShowContinueError("...Requested zone load = " + TrimSigDigits(QZnReq, 3) + " [W]");
                            ShowContinueError("...Fan coil capacity   = " + TrimSigDigits(QUnitOut, 3) + " [W]");
                            ShowContinueErrorTimeStamp("Iterations=" + TrimSigDigits(MaxIterCycl));
                        }
                        ShowRecurringWarningErrorAtEnd("ZoneHVAC:FourPipeFanCoil=\"" + FanCoil(FanCoilNum).Name +
                                                           "\"  -- Exceeded max iterations error (sensible runtime) continues...",
                                                       FanCoil(FanCoilNum).MaxIterIndexH);
                    }

                    // at the end calculate output with adjusted PLR
                    Calc4PipeFanCoil(state, FanCoilNum, ControlledZoneNum, FirstHVACIteration, QUnitOut, PLR);

                    // this part of the code is just if we want ventilation in the deadband zone
                    // ELSE IF (AirMassFlow .gt. 0.0d0) THEN
                    // if fan scheduled available : just ventilation, PLR = 1
                    // QUnitOut = QUnitOutNOHC
                    // PLR = 1.

                } else {
                    // no action, zero the air flow rate, the unit is off
                    Node(InletNode).MassFlowRate = 0.0;
                    Node(OutletNode).MassFlowRate = 0.0;
                    FanCoil(FanCoilNum).SpeedFanSel = 0;
                    PLR = 0.0;
                    Calc4PipeFanCoil(state, FanCoilNum, ControlledZoneNum, FirstHVACIteration, QUnitOut, PLR);
                }

                AirMassFlow = Node(InletNode).MassFlowRate;
                // CR9155 Remove specific humidity calculations
                SpecHumOut = Node(OutletNode).HumRat;
                SpecHumIn = Node(InletNode).HumRat;
                LatentOutput = AirMassFlow * (SpecHumOut - SpecHumIn); // Latent rate (kg/s), dehumid = negative
                QSensUnitOutNoATM = AirMassFlow * (PsyHFnTdbW(Node(OutletNode).Temp, Node(InletNode).HumRat) -
                                                   PsyHFnTdbW(Node(InletNode).Temp, Node(InletNode).HumRat));
                QTotUnitOut = AirMassFlow * (Node(OutletNode).Enthalpy - Node(InletNode).Enthalpy);
                // report variables
                FanCoil(FanCoilNum).HeatPower = max(0.0, QSensUnitOutNoATM);
                FanCoil(FanCoilNum).SensCoolPower = std::abs(min(constant_zero, QSensUnitOutNoATM));
                FanCoil(FanCoilNum).TotCoolPower = std::abs(min(constant_zero, QTotUnitOut));
                if (FanCoil(FanCoilNum).FanType_Num != DataHVACGlobals::FanType_SystemModelObject) {
                    FanCoil(FanCoilNum).ElecPower = Fans::GetFanPower(FanCoil(FanCoilNum).FanIndex);
                } else {
                    FanCoil(FanCoilNum).ElecPower = HVACFan::fanObjs[FanCoil(FanCoilNum).FanIndex]->fanPower();
                }
                FanCoil(FanCoilNum).PLR = PLR;
                PowerMet = QUnitOut;
                LatOutputProvided = LatentOutput;

            } else if (SELECT_CASE_var == CCM_MultiSpeedFan) {
                // call multi-speed fan staging calculation
                SimMultiStage4PipeFanCoil(state, FanCoilNum, ControlledZoneNum, FirstHVACIteration, QUnitOut);
                AirMassFlow = Node(InletNode).MassFlowRate;
                SpecHumOut = Node(OutletNode).HumRat;
                SpecHumIn = Node(InletNode).HumRat;
                LatentOutput = AirMassFlow * (SpecHumOut - SpecHumIn); // Latent rate (kg/s), dehumid = negative
                QSensUnitOutNoATM = AirMassFlow * (PsyHFnTdbW(Node(OutletNode).Temp, Node(InletNode).HumRat) -
                                                   PsyHFnTdbW(Node(InletNode).Temp, Node(InletNode).HumRat));
                QTotUnitOut = AirMassFlow * (Node(OutletNode).Enthalpy - Node(InletNode).Enthalpy);
                // report variables
                FanCoil(FanCoilNum).HeatPower = max(0.0, QSensUnitOutNoATM);
                FanCoil(FanCoilNum).SensCoolPower = std::abs(min(constant_zero, QSensUnitOutNoATM));
                FanCoil(FanCoilNum).TotCoolPower = std::abs(min(constant_zero, QTotUnitOut));
                if (FanCoil(FanCoilNum).FanType_Num != DataHVACGlobals::FanType_SystemModelObject) {
                    FanCoil(FanCoilNum).ElecPower = Fans::GetFanPower(FanCoil(FanCoilNum).FanIndex);
                } else {
                    FanCoil(FanCoilNum).ElecPower = HVACFan::fanObjs[FanCoil(FanCoilNum).FanIndex]->fanPower();
                }
                PowerMet = QUnitOut;
                LatOutputProvided = LatentOutput;
            }
        }
    }

    void TightenWaterFlowLimits(EnergyPlusData &state, int const FanCoilNum,          // Unit index in fan coil array
                                bool const CoolingLoad,        // true if zone requires cooling
                                bool const HeatingLoad,        // true if zone requires heating
                                int const WaterControlNode,    // water control node, either cold or hot water
                                int const ControlledZoneNum,   // controlling zone index
                                bool const FirstHVACIteration, //  TRUE if 1st HVAC simulation of system timestep
                                Real64 const QZnReq,           // zone load [W]
                                Real64 &MinWaterFlow,          // minimum water flow rate
                                Real64 &MaxWaterFlow           // maximum water flow rate
    )
    {

        // SUBROUTINE INFORMATION:
        //       AUTHOR         R. Raustad, FSEC
        //       DATE WRITTEN   May 2016

        // PURPOSE OF THIS SUBROUTINE:
        // Find tighter limits of water flow rate for fan coil unit.

        // SUBROUTINE LOCAL VARIABLE DECLARATIONS:
        Real64 QUnitOut; // fan coil delivered capacity [W]
        Real64 mdot;     // water flow rate passed to fan coil unit [kg/s]

        // RegulaFalsi can reach max iteration when low water flow rate is required to meet load. Test at 10% of flow before iterating
        mdot = MaxWaterFlow * 0.1;
        Node(WaterControlNode).MassFlowRate = mdot;
        Calc4PipeFanCoil(state, FanCoilNum, ControlledZoneNum, FirstHVACIteration, QUnitOut);
        if ((CoolingLoad && QUnitOut < QZnReq) || (HeatingLoad && QUnitOut > QZnReq)) {
            MaxWaterFlow = mdot;
            // RegulaFalsi can reach max iteration when low water flow rate is required to meet load. Test at 1% of flow before iterating
            mdot *= 0.1;
            Node(WaterControlNode).MassFlowRate = mdot;
            Calc4PipeFanCoil(state, FanCoilNum, ControlledZoneNum, FirstHVACIteration, QUnitOut);
            if ((CoolingLoad && QUnitOut < QZnReq) || (HeatingLoad && QUnitOut > QZnReq)) {
                MaxWaterFlow = mdot;
                // RegulaFalsi can reach max iteration when low water flow rate is required to meet load. Test at 0.1% of flow before iterating
                mdot *= 0.1;
                Node(WaterControlNode).MassFlowRate = mdot;
                Calc4PipeFanCoil(state, FanCoilNum, ControlledZoneNum, FirstHVACIteration, QUnitOut);
                if ((CoolingLoad && QUnitOut < QZnReq) || (HeatingLoad && QUnitOut > QZnReq)) {
                    MaxWaterFlow = mdot;
                    // RegulaFalsi can reach max iteration when low water flow rate is required to meet load. Test at 0.01% of flow before iterating
                    mdot *= 0.1;
                    Node(WaterControlNode).MassFlowRate = mdot;
                    Calc4PipeFanCoil(state, FanCoilNum, ControlledZoneNum, FirstHVACIteration, QUnitOut);
                    if ((CoolingLoad && QUnitOut < QZnReq) || (HeatingLoad && QUnitOut > QZnReq)) {
                        MaxWaterFlow = mdot;
                        // RegulaFalsi can reach max iteration when low water flow rate is required to meet load. Test at 0.001% of flow before
                        // iterating
                        mdot *= 0.1;
                        Node(WaterControlNode).MassFlowRate = mdot;
                        Calc4PipeFanCoil(state, FanCoilNum, ControlledZoneNum, FirstHVACIteration, QUnitOut);
                        if ((CoolingLoad && QUnitOut < QZnReq) || (HeatingLoad && QUnitOut > QZnReq)) {
                            MaxWaterFlow = mdot;
                        } else {
                            MinWaterFlow = mdot;
                        }
                    } else {
                        MinWaterFlow = mdot;
                    }
                } else {
                    MinWaterFlow = mdot;
                }
            } else {
                MinWaterFlow = mdot;
            }
        } else {
            MinWaterFlow = mdot;
        }
    }

    void TightenAirAndWaterFlowLimits(EnergyPlusData &state, int const FanCoilNum,          // Unit index in fan coil array
                                      bool const CoolingLoad,        // true if zone requires cooling
                                      bool const HeatingLoad,        // true if zone requires heating
                                      int const WaterControlNode,    // water control node, either cold or hot water
                                      int const ControlledZoneNum,   // controlling zone index
                                      bool const FirstHVACIteration, //  TRUE if 1st HVAC simulation of system timestep
                                      Real64 const QZnReq,           // zone load [W]
                                      Real64 &PLRMin,                // minimum part-load ratio
                                      Real64 &PLRMax                 // maximum part-load ratio
    )
    {

        // SUBROUTINE INFORMATION:
        //       AUTHOR         R. Raustad, FSEC
        //       DATE WRITTEN   August 2016

        // PURPOSE OF THIS SUBROUTINE:
        // Find tighter limits of air and water flow rate for fan coil unit.

        // SUBROUTINE LOCAL VARIABLE DECLARATIONS:
        Real64 PLR;      // operating part-load ratio
        Real64 QUnitOut; // fan coil delivered capacity [W]

        // RegulaFalsi can reach max iteration when low water flow rate is required to meet load. Test at 100% of flow before iterating
        PLRMin = 0.0;
        PLRMax = 1.0;
        PLR = 1.0;
        if (WaterControlNode == FanCoil(FanCoilNum).CoolCoilFluidInletNode) {
            Node(WaterControlNode).MassFlowRate = PLR * FanCoil(FanCoilNum).MaxCoolCoilFluidFlow;
        } else if (WaterControlNode == FanCoil(FanCoilNum).HeatCoilFluidInletNode && FanCoil(FanCoilNum).HCoilType_Num != HCoil_Electric) {
            Node(WaterControlNode).MassFlowRate = PLR * FanCoil(FanCoilNum).MaxHeatCoilFluidFlow;
        }
        Calc4PipeFanCoil(state, FanCoilNum, ControlledZoneNum, FirstHVACIteration, QUnitOut, PLR);
        if ((CoolingLoad && QUnitOut < QZnReq) || (HeatingLoad && QUnitOut > QZnReq)) {
            PLRMax = PLR;
            PLR *= 0.1;
            // RegulaFalsi can reach max iteration when low water flow rate is required to meet load. Test at 10% of flow before iterating
            if (WaterControlNode == FanCoil(FanCoilNum).CoolCoilFluidInletNode) {
                Node(WaterControlNode).MassFlowRate = PLR * FanCoil(FanCoilNum).MaxCoolCoilFluidFlow;
            } else if (WaterControlNode == FanCoil(FanCoilNum).HeatCoilFluidInletNode && FanCoil(FanCoilNum).HCoilType_Num != HCoil_Electric) {
                Node(WaterControlNode).MassFlowRate = PLR * FanCoil(FanCoilNum).MaxHeatCoilFluidFlow;
            }
            Calc4PipeFanCoil(state, FanCoilNum, ControlledZoneNum, FirstHVACIteration, QUnitOut, PLR);
            if ((CoolingLoad && QUnitOut < QZnReq) || (HeatingLoad && QUnitOut > QZnReq)) {
                PLRMax = PLR;
                PLR *= 0.1;
                // RegulaFalsi can reach max iteration when low water flow rate is required to meet load. Test at 1% of flow before iterating
                if (WaterControlNode == FanCoil(FanCoilNum).CoolCoilFluidInletNode) {
                    Node(WaterControlNode).MassFlowRate = PLR * FanCoil(FanCoilNum).MaxCoolCoilFluidFlow;
                } else if (WaterControlNode == FanCoil(FanCoilNum).HeatCoilFluidInletNode && FanCoil(FanCoilNum).HCoilType_Num != HCoil_Electric) {
                    Node(WaterControlNode).MassFlowRate = PLR * FanCoil(FanCoilNum).MaxHeatCoilFluidFlow;
                }
                Calc4PipeFanCoil(state, FanCoilNum, ControlledZoneNum, FirstHVACIteration, QUnitOut, PLR);
                if ((CoolingLoad && QUnitOut < QZnReq) || (HeatingLoad && QUnitOut > QZnReq)) {
                    PLRMax = PLR;
                    PLR *= 0.1;
                    // RegulaFalsi can reach max iteration when low water flow rate is required to meet load. Test at 0.1% of flow before iterating
                    if (WaterControlNode == FanCoil(FanCoilNum).CoolCoilFluidInletNode) {
                        Node(WaterControlNode).MassFlowRate = PLR * FanCoil(FanCoilNum).MaxCoolCoilFluidFlow;
                    } else if (WaterControlNode == FanCoil(FanCoilNum).HeatCoilFluidInletNode &&
                               FanCoil(FanCoilNum).HCoilType_Num != HCoil_Electric) {
                        Node(WaterControlNode).MassFlowRate = PLR * FanCoil(FanCoilNum).MaxHeatCoilFluidFlow;
                    }
                    if ((CoolingLoad && QUnitOut < QZnReq) || (HeatingLoad && QUnitOut > QZnReq)) {
                        PLRMax = PLR;
                        PLR *= 0.1;
                        // RegulaFalsi can reach max iteration when low water flow rate is required to meet load. Test at 0.01% of flow before
                        // iterating
                        if (WaterControlNode == FanCoil(FanCoilNum).CoolCoilFluidInletNode) {
                            Node(WaterControlNode).MassFlowRate = PLR * FanCoil(FanCoilNum).MaxCoolCoilFluidFlow;
                        } else if (WaterControlNode == FanCoil(FanCoilNum).HeatCoilFluidInletNode &&
                                   FanCoil(FanCoilNum).HCoilType_Num != HCoil_Electric) {
                            Node(WaterControlNode).MassFlowRate = PLR * FanCoil(FanCoilNum).MaxHeatCoilFluidFlow;
                        }
                        if ((CoolingLoad && QUnitOut < QZnReq) || (HeatingLoad && QUnitOut > QZnReq)) {
                            PLRMax = PLR;
                        } else {
                            PLRMin = PLR;
                        }
                    } else {
                        PLRMin = PLR;
                    }
                } else {
                    PLRMin = PLR;
                }
            } else {
                PLRMin = PLR;
            }
        } else {
            PLRMin = PLR;
        }
    }

    void Calc4PipeFanCoil(EnergyPlusData &state, int const FanCoilNum,          // Unit index in fan coil array
                          int const ControlledZoneNum,   // ZoneEquipConfig index
                          bool const FirstHVACIteration, // flag for 1st HVAV iteration in the time step
                          Real64 &LoadMet,               // load met by unit (watts)
                          Optional<Real64> PLR,          // Part Load Ratio, fraction of time step fancoil is on
                          Real64 eHeatCoilCyclingR       // electric heating coil cycling ratio  used with MultiSpeedFan capacity control
    )
    {

        // SUBROUTINE INFORMATION:
        //       AUTHOR         Fred Buhl
        //       DATE WRITTEN   March 2000
        //       MODIFIED       July 2012, Chandan Sharma - FSEC: Added zone sys avail managers
        //       RE-ENGINEERED  na

        // PURPOSE OF THIS SUBROUTINE:
        // Simulate the components making up the 4 pipe fan coil unit.

        // METHODOLOGY EMPLOYED:
        // Simulates the unit components sequentially in the air flow direction.

        // REFERENCES:
        // na

        // Using/Aliasing
        using DataHVACGlobals::ZoneCompTurnFansOff;
        using DataHVACGlobals::ZoneCompTurnFansOn;
        using DataZoneEquipment::ZoneEquipConfig;
        using HeatingCoils::SimulateHeatingCoilComponents;
        using HVACHXAssistedCoolingCoil::SimHXAssistedCoolingCoil;
        using MixedAir::SimOAMixer;
        using Psychrometrics::PsyHFnTdbW;
        using SingleDuct::SimATMixer;
        using WaterCoils::SimulateWaterCoilComponents;

        // Locals
        // SUBROUTINE ARGUMENT DEFINITIONS:

        // SUBROUTINE PARAMETER DEFINITIONS:
        // na

        // INTERFACE BLOCK SPECIFICATIONS
        // na

        // DERIVED TYPE DEFINITIONS
        // na

        // SUBROUTINE LOCAL VARIABLE DECLARATIONS:
        int OutletNode;                // unit air outlet node
        int InletNode;                 // unit air inlet node
        static int ATMixOutNode(0);    // outlet node of ATM Mixer
        static int ZoneNode(0);        // zone node
        Real64 AirMassFlow;            // total mass flow through the unit
        Real64 PartLoad;               // if PLR present PartLoad = PLR
        Real64 OASchedValue;           // value of OASchedValue, =1 if not schedule
        Real64 ElecHeaterControl(1.0); // 1 or 0, enables or disables heating coil
        Real64 FanSpeedRatio;          // ratio of actual fan flow to max design fan flow
        // FLOW

        // if PLR present in arguments, get its value, else default PLR = 1
        if (present(PLR)) {
            PartLoad = PLR;
        } else {
            PartLoad = 1.0;
        }

        OutletNode = FanCoil(FanCoilNum).AirOutNode;
        InletNode = FanCoil(FanCoilNum).AirInNode;
        ZoneNode = ZoneEquipConfig(ControlledZoneNum).ZoneNode;

        // Assume the unit is able to vary the flow. A cycling unit is treated as
        // if it were variable flow, with the flow being the averaqe flow over the time step
        if (((GetCurrentScheduleValue(FanCoil(FanCoilNum).SchedPtr) > 0.0 && GetCurrentScheduleValue(FanCoil(FanCoilNum).fanAvailSchIndex) > 0.0) ||
             DataHVACGlobals::ZoneCompTurnFansOn) &&
            !DataHVACGlobals::ZoneCompTurnFansOff) {
            if (FanCoil(FanCoilNum).CapCtrlMeth_Num != CCM_ConsFanVarFlow) {
                if (FanCoil(FanCoilNum).CapCtrlMeth_Num != CCM_ASHRAE) Node(InletNode).MassFlowRate = PartLoad * Node(InletNode).MassFlowRateMax;
            } else {
                Node(InletNode).MassFlowRate = Node(InletNode).MassFlowRateMax;
            }
        }

        // use the value of the outside air schedule if present
        if (FanCoil(FanCoilNum).SchedOutAirPtr > 0) {
            OASchedValue = GetCurrentScheduleValue(FanCoil(FanCoilNum).SchedOutAirPtr);
        } else {
            OASchedValue = 1.0;
        }

        if (FanCoil(FanCoilNum).ATMixerExists) {
            ATMixOutNode = FanCoil(FanCoilNum).ATMixerOutNode;
            if (FanCoil(FanCoilNum).ATMixerType == ATMixer_InletSide) {
                // set the primary air inlet mass flow rate
                Node(FanCoil(FanCoilNum).ATMixerPriNode).MassFlowRate =
                    min(Node(FanCoil(FanCoilNum).ATMixerPriNode).MassFlowRateMaxAvail, Node(InletNode).MassFlowRate);
                // now calculate the the mixer outlet conditions (and the secondary air inlet flow rate)
                // the mixer outlet flow rate has already been set above (it is the "inlet" node flow rate)
                SimATMixer(state, FanCoil(FanCoilNum).ATMixerName, FirstHVACIteration, FanCoil(FanCoilNum).ATMixerIndex);
            }
            AirMassFlow = Node(InletNode).MassFlowRate;
        } else {
            // OutdoorAir:Mixer
            if (FanCoil(FanCoilNum).CapCtrlMeth_Num == CCM_CycFan) {
                Node(FanCoil(FanCoilNum).OutsideAirNode).MassFlowRate =
                    min(OASchedValue * Node(FanCoil(FanCoilNum).OutsideAirNode).MassFlowRateMax * PartLoad * FanCoil(FanCoilNum).SpeedFanRatSel,
                        Node(InletNode).MassFlowRate);
            } else if (FanCoil(FanCoilNum).CapCtrlMeth_Num == CCM_MultiSpeedFan) {
                Node(FanCoil(FanCoilNum).OutsideAirNode).MassFlowRate = min(
                    OASchedValue * Node(FanCoil(FanCoilNum).OutsideAirNode).MassFlowRateMax * PartLoad * FanFlowRatio, Node(InletNode).MassFlowRate);
            } else {
                if (FanCoil(FanCoilNum).CapCtrlMeth_Num != CCM_ConsFanVarFlow && FanCoil(FanCoilNum).CapCtrlMeth_Num != CCM_ASHRAE) {
                    Node(FanCoil(FanCoilNum).OutsideAirNode).MassFlowRate =
                        min(OASchedValue * Node(FanCoil(FanCoilNum).OutsideAirNode).MassFlowRateMax * PartLoad, Node(InletNode).MassFlowRate);
                } else {
                    Node(FanCoil(FanCoilNum).OutsideAirNode).MassFlowRate =
                        min(OASchedValue * Node(FanCoil(FanCoilNum).OutsideAirNode).MassFlowRateMax, Node(InletNode).MassFlowRate);
                }
            }
            Node(FanCoil(FanCoilNum).AirReliefNode).MassFlowRate = Node(FanCoil(FanCoilNum).OutsideAirNode).MassFlowRate;
            AirMassFlow = Node(InletNode).MassFlowRate;
            SimOAMixer(FanCoil(FanCoilNum).OAMixName, FirstHVACIteration, FanCoil(FanCoilNum).OAMixIndex);
        }

        if (FanCoil(FanCoilNum).CapCtrlMeth_Num == CCM_CycFan) {
            // cycling fan coil unit calculation
            if (FanCoil(FanCoilNum).SpeedFanSel == 1) {
                if (FanCoil(FanCoilNum).FanType_Num != DataHVACGlobals::FanType_SystemModelObject) {
                    Fans::SimulateFanComponents(state, FanCoil(FanCoilNum).FanName,
                                                FirstHVACIteration,
                                                FanCoil(FanCoilNum).FanIndex,
                                                FanCoil(FanCoilNum).LowSpeedRatio,
                                                ZoneCompTurnFansOn,
                                                ZoneCompTurnFansOff);
                } else {
                    HVACFan::fanObjs[FanCoil(FanCoilNum).FanIndex]->simulate(state, _, ZoneCompTurnFansOn, ZoneCompTurnFansOff, _);
                }
            } else if (FanCoil(FanCoilNum).SpeedFanSel == 2) {

                if (FanCoil(FanCoilNum).FanType_Num != DataHVACGlobals::FanType_SystemModelObject) {
                    Fans::SimulateFanComponents(state, FanCoil(FanCoilNum).FanName,
                                                FirstHVACIteration,
                                                FanCoil(FanCoilNum).FanIndex,
                                                FanCoil(FanCoilNum).MedSpeedRatio,
                                                ZoneCompTurnFansOn,
                                                ZoneCompTurnFansOff);
                } else {
                    HVACFan::fanObjs[FanCoil(FanCoilNum).FanIndex]->simulate(state, _, ZoneCompTurnFansOn, ZoneCompTurnFansOff, _);
                }
            } else if (FanCoil(FanCoilNum).SpeedFanSel == 3) {

                if (FanCoil(FanCoilNum).FanType_Num != DataHVACGlobals::FanType_SystemModelObject) {
                    Fans::SimulateFanComponents(state,
                        FanCoil(FanCoilNum).FanName, FirstHVACIteration, FanCoil(FanCoilNum).FanIndex, 1.0, ZoneCompTurnFansOn, ZoneCompTurnFansOff);
                } else {
                    HVACFan::fanObjs[FanCoil(FanCoilNum).FanIndex]->simulate(state, _, ZoneCompTurnFansOn, ZoneCompTurnFansOff, _);
                }
            } else { // using 1.0 here for fan speed ratio seems wrong if FCU max flow rate is different than the fan maximum flow rate
                if (FanCoil(FanCoilNum).FanType_Num != DataHVACGlobals::FanType_SystemModelObject) {
                    Fans::SimulateFanComponents(state,
                        FanCoil(FanCoilNum).FanName, FirstHVACIteration, FanCoil(FanCoilNum).FanIndex, 0.0, ZoneCompTurnFansOn, ZoneCompTurnFansOff);
                } else {
                    HVACFan::fanObjs[FanCoil(FanCoilNum).FanIndex]->simulate(state, 0.0, ZoneCompTurnFansOn, ZoneCompTurnFansOff, _);
                }
            }
            if (FanCoil(FanCoilNum).CCoilType_Num == CCoil_HXAssist) {
                SimHXAssistedCoolingCoil(state,
                    FanCoil(FanCoilNum).CCoilName, FirstHVACIteration, On, 0.0, FanCoil(FanCoilNum).CCoilName_Index, ContFanCycCoil);
            } else {
                SimulateWaterCoilComponents(state, FanCoil(FanCoilNum).CCoilName, FirstHVACIteration, FanCoil(FanCoilNum).CCoilName_Index, _, 1, PLR);
            }
            if (FanCoil(FanCoilNum).HCoilType_Num == HCoil_Water) {
                SimulateWaterCoilComponents(state, FanCoil(FanCoilNum).HCoilName, FirstHVACIteration, FanCoil(FanCoilNum).HCoilName_Index, _, 1, PLR);
            } else {
                if (Node(FanCoil(FanCoilNum).CoolCoilFluidInletNode).MassFlowRate > 0.0) ElecHeaterControl = 0.0;
                SimulateHeatingCoilComponents(state, FanCoil(FanCoilNum).HCoilName,
                                              FirstHVACIteration,
                                              FanCoil(FanCoilNum).DesignHeatingCapacity * PartLoad * ElecHeaterControl,
                                              FanCoil(FanCoilNum).HCoilName_Index,
                                              _,
                                              false,
                                              ContFanCycCoil,
                                              PartLoad);
            }

        } else if (FanCoil(FanCoilNum).CapCtrlMeth_Num == CCM_MultiSpeedFan) {
            if (FanCoil(FanCoilNum).FanType_Num != DataHVACGlobals::FanType_SystemModelObject) {
                Fans::SimulateFanComponents(state, FanCoil(FanCoilNum).FanName,
                                            FirstHVACIteration,
                                            FanCoil(FanCoilNum).FanIndex,
                                            FanFlowRatio,
                                            ZoneCompTurnFansOn,
                                            ZoneCompTurnFansOff);
            } else {
                // FanFlowRatio needs to be accurate here for new fan model
                Real64 ActFanFlowRatio = FanFlowRatio * PartLoad;
                HVACFan::fanObjs[FanCoil(FanCoilNum).FanIndex]->simulate(state, ActFanFlowRatio, ZoneCompTurnFansOn, ZoneCompTurnFansOff, _);
            }
            if (FanCoil(FanCoilNum).CCoilType_Num == CCoil_HXAssist) {
                SimHXAssistedCoolingCoil(state,
                    FanCoil(FanCoilNum).CCoilName, FirstHVACIteration, On, 0.0, FanCoil(FanCoilNum).CCoilName_Index, ContFanCycCoil);
            } else {
                SimulateWaterCoilComponents(state, FanCoil(FanCoilNum).CCoilName, FirstHVACIteration, FanCoil(FanCoilNum).CCoilName_Index, _, 1, PLR);
            }
            if (FanCoil(FanCoilNum).HCoilType_Num == HCoil_Water) {
                SimulateWaterCoilComponents(state, FanCoil(FanCoilNum).HCoilName, FirstHVACIteration, FanCoil(FanCoilNum).HCoilName_Index, _, 1, PLR);
            } else {
                if (Node(FanCoil(FanCoilNum).CoolCoilFluidInletNode).MassFlowRate > 0.0) ElecHeaterControl = 0.0;
                Real64 QZnReq = 0.0;
                if (FanCoil(FanCoilNum).FanOpMode == ContFanCycCoil) {
                    QZnReq = FanCoil(FanCoilNum).DesignHeatingCapacity * FanFlowRatio * eHeatCoilCyclingR * ElecHeaterControl;
                } else {
                    // proportionally reduce the full flow capacity based on fan flow fraction
                    QZnReq = FanCoil(FanCoilNum).DesignHeatingCapacity * FanFlowRatio * PartLoad * eHeatCoilCyclingR * ElecHeaterControl;
                }
                SimulateHeatingCoilComponents(state,
                                              FanCoil(FanCoilNum).HCoilName,
                                              FirstHVACIteration,
                                              QZnReq,
                                              FanCoil(FanCoilNum).HCoilName_Index,
                                              _,
                                              false,
                                              FanCoil(FanCoilNum).FanOpMode, // FanCoil(FanCoilNum).FanOpMode, // ContFanCycCoil, CycFanCycCoil
                                              PartLoad);
            }
        } else { // capacity control method is VariableFanVariableFlow, VariableFanConstantFlow, or ASHRAE90.1

            // calculate fan speed ratio for Fan:OnOff or Fan:SystemModel (not used for other fan types). Only used in fan:OnOff model if performance
            // curves are present.
            FanSpeedRatio = Node(InletNode).MassFlowRate / (FanCoil(FanCoilNum).FanAirVolFlow * StdRhoAir);

            // Constant fan and variable flow calculation AND variable fan

            if (FanCoil(FanCoilNum).FanType_Num != DataHVACGlobals::FanType_SystemModelObject) {
                Fans::SimulateFanComponents(state, FanCoil(FanCoilNum).FanName,
                                            FirstHVACIteration,
                                            FanCoil(FanCoilNum).FanIndex,
                                            FanSpeedRatio,
                                            ZoneCompTurnFansOn,
                                            ZoneCompTurnFansOff);
            } else {
                HVACFan::fanObjs[FanCoil(FanCoilNum).FanIndex]->simulate(state, FanSpeedRatio, ZoneCompTurnFansOn, ZoneCompTurnFansOff, _);
            }

            if (FanCoil(FanCoilNum).CCoilType_Num == CCoil_HXAssist) {
                SimHXAssistedCoolingCoil(state,
                    FanCoil(FanCoilNum).CCoilName, FirstHVACIteration, On, 0.0, FanCoil(FanCoilNum).CCoilName_Index, ContFanCycCoil);
            } else {
                SimulateWaterCoilComponents(state, FanCoil(FanCoilNum).CCoilName, FirstHVACIteration, FanCoil(FanCoilNum).CCoilName_Index);
            }
            if (FanCoil(FanCoilNum).HCoilType_Num == HCoil_Water) {
                SimulateWaterCoilComponents(state, FanCoil(FanCoilNum).HCoilName, FirstHVACIteration, FanCoil(FanCoilNum).HCoilName_Index);
            } else {
                if (Node(FanCoil(FanCoilNum).CoolCoilFluidInletNode).MassFlowRate > 0.0) ElecHeaterControl = 0.0;
                SimulateHeatingCoilComponents(state, FanCoil(FanCoilNum).HCoilName,
                                              FirstHVACIteration,
                                              FanCoil(FanCoilNum).DesignHeatingCapacity * PartLoad * ElecHeaterControl,
                                              FanCoil(FanCoilNum).HCoilName_Index,
                                              _,
                                              false,
                                              ContFanCycCoil,
                                              PartLoad);
            }
        }

        if (FanCoil(FanCoilNum).ATMixerExists) {
            if (FanCoil(FanCoilNum).ATMixerType == ATMixer_SupplySide) {
                // Now calculate the ATM mixer if it is on the supply side of the zone unit
                SimATMixer(state, FanCoil(FanCoilNum).ATMixerName, FirstHVACIteration, FanCoil(FanCoilNum).ATMixerIndex);
            }
        }

        if (FanCoil(FanCoilNum).ATMixerExists) {
            if (FanCoil(FanCoilNum).ATMixerType == ATMixer_SupplySide) {
                LoadMet = Node(ATMixOutNode).MassFlowRate *
                          (PsyHFnTdbW(Node(ATMixOutNode).Temp, Node(ZoneNode).HumRat) - PsyHFnTdbW(Node(ZoneNode).Temp, Node(ZoneNode).HumRat));
            } else {
                // ATM Mixer on inlet side
                LoadMet =
                    AirMassFlow * (PsyHFnTdbW(Node(OutletNode).Temp, Node(ZoneNode).HumRat) - PsyHFnTdbW(Node(ZoneNode).Temp, Node(ZoneNode).HumRat));
            }
        } else {
            LoadMet =
                AirMassFlow * (PsyHFnTdbW(Node(OutletNode).Temp, Node(InletNode).HumRat) - PsyHFnTdbW(Node(InletNode).Temp, Node(InletNode).HumRat));
        }
    }

    void SimMultiStage4PipeFanCoil(EnergyPlusData &state, int &FanCoilNum,               // number of the current fan coil unit being simulated
                                   int const ZoneNum,             // number of zone being served
                                   bool const FirstHVACIteration, // TRUE if 1st HVAC simulation of system timestep
                                   Real64 &PowerMet               // Sensible power supplied (W)
    )
    {

        // SUBROUTINE INFORMATION:
        //       AUTHOR         Bereket Nigusse
        //       DATE WRITTEN   July 2015
        //       MODIFIED       na

        // PURPOSE OF THIS SUBROUTINE:
        // Manages multi-speed fancoil unit simulation;

        // METHODOLOGY EMPLOYED:
        // Selects the appropriate fan speed for a given zone heating or cooling load
        // and determines whether heating or cooling is required, then runs the hot
        // or chilled water coils.

        // REFERENCES:
        // na

        // Using/Aliasing
        using namespace DataZoneEnergyDemands;
        using DataHeatBalFanSys::TempControlType;
        using PlantUtilities::SetComponentFlowRate;

        // Locals
        // SUBROUTINE ARGUMENT DEFINITIONS:

        // SUBROUTINE PARAMETER DEFINITIONS:
        static std::string const RoutineName("SimMultiStage4PipeFanCoil");
        // int const MaxIterCycl( 100 );

        // INTERFACE BLOCK SPECIFICATIONS

        // DERIVED TYPE DEFINITIONS
        // na

        // SUBROUTINE LOCAL VARIABLE DECLARATIONS:
        Real64 mdot;          // chilled or hot water flow rate through the water coils
        Real64 QZnReq;        // heating or cooling needed by zone [watts]
        Real64 QUnitOut;      // heating or sens. cooling provided by fan coil unit [watts]
        Real64 QUnitOutMax;   // heating or sens. cooling provided by fan coil unit (running during an entire timestep)
        Real64 QTotUnitOut;   // total unit output [watts]
        Real64 AirMassFlow;   // air mass flow rate [kg/sec]
        Real64 QUnitOutNoHC;  // unit output with no active heating or cooling [W]
        Real64 QCoilHeatSP;   // coil load to the heating setpoint [W]
        Real64 QCoilCoolSP;   // coil load to the cooling setpoint [W]
        Real64 SpeedRatio;    // ratio between lower and higher fan speed
        Real64 PartLoadRatio; // Part Load Ratio, fraction of time step fancoil is on
        int OutletNode;       // unit air outlet node
        int InletNode;        // unit air inlet node
        bool UnitOn;          // TRUE if unit is on

        // initialize local variables
        UnitOn = true;
        SpeedRatio = 0.0;
        PartLoadRatio = 0.0;
        QZnReq = 0.0;
        QUnitOut = 0.0;
        QTotUnitOut = 0.0;
        QUnitOutMax = 0.0;
        QUnitOutNoHC = 0.0;

        OutletNode = FanCoil(FanCoilNum).AirOutNode;
        InletNode = FanCoil(FanCoilNum).AirInNode;
        AirMassFlow = Node(InletNode).MassFlowRate;

        if (CurDeadBandOrSetback(ZoneNum) || AirMassFlow < SmallMassFlow) UnitOn = false;

        FanCoil(FanCoilNum).SpeedFanSel = 1;
        FanCoil(FanCoilNum).SpeedFanRatSel = FanCoil(FanCoilNum).LowSpeedRatio;
        FanFlowRatio = FanCoil(FanCoilNum).SpeedFanRatSel;
        AirMassFlow = FanCoil(FanCoilNum).LowSpeedRatio * FanCoil(FanCoilNum).MaxAirMassFlow;
        Node(InletNode).MassFlowRate = AirMassFlow;
        Node(InletNode).MassFlowRateMax = AirMassFlow;
        Node(InletNode).MassFlowRateMaxAvail = AirMassFlow;
        Node(InletNode).MassFlowRateMinAvail = AirMassFlow;

        if ( FanCoil( FanCoilNum ).HCoilType_Num == HCoil_Water ) {
            mdot = 0.0;
            SetComponentFlowRate( mdot,
                FanCoil( FanCoilNum ).HeatCoilFluidInletNode,
                FanCoil( FanCoilNum ).HeatCoilFluidOutletNodeNum,
                FanCoil( FanCoilNum ).HeatCoilLoopNum,
                FanCoil( FanCoilNum ).HeatCoilLoopSide,
                FanCoil( FanCoilNum ).HeatCoilBranchNum,
                FanCoil(FanCoilNum).HeatCoilCompNum);
        }
        mdot = 0.0;
        SetComponentFlowRate(mdot,
                             FanCoil(FanCoilNum).CoolCoilFluidInletNode,
                             FanCoil(FanCoilNum).CoolCoilFluidOutletNodeNum,
                             FanCoil(FanCoilNum).CoolCoilLoopNum,
                             FanCoil(FanCoilNum).CoolCoilLoopSide,
                             FanCoil(FanCoilNum).CoolCoilBranchNum,
                             FanCoil(FanCoilNum).CoolCoilCompNum);
        // no load output, requires setting eHeatCoilCyclingR = 0.0, for electric heating coils
        Calc4PipeFanCoil(state, FanCoilNum, ZoneNum, FirstHVACIteration, QUnitOutNoHC, _, 0.0);

        QCoilCoolSP = ZoneSysEnergyDemand(ZoneNum).RemainingOutputReqToCoolSP;
        QCoilHeatSP = ZoneSysEnergyDemand(ZoneNum).RemainingOutputReqToHeatSP;
        HeatingLoad = false;
        CoolingLoad = false;

        if (QCoilHeatSP > 0.0 && QCoilCoolSP > 0.0 && TempControlType(ZoneNum) != SingleCoolingSetPoint) {
            QZnReq = QCoilHeatSP;
            HeatingLoad = true;
        } else if (QCoilHeatSP > 0.0 && QCoilCoolSP > 0.0 && TempControlType(ZoneNum) == SingleCoolingSetPoint) {
            QZnReq = 0.0;
        } else if (QCoilHeatSP < 0.0 && QCoilCoolSP < 0.0 && TempControlType(ZoneNum) != SingleHeatingSetPoint) {
            QZnReq = QCoilCoolSP;
            CoolingLoad = true;
        } else if (QCoilHeatSP < 0.0 && QCoilCoolSP < 0.0 && TempControlType(ZoneNum) == SingleHeatingSetPoint) {
            QZnReq = 0.0;
        } else if (QCoilHeatSP <= 0.0 && QCoilCoolSP >= 0.0) {
            QZnReq = 0.0;
        }

        // Zone load calculation for constant fan systems, adopted from unitary system
        if (FanCoil(FanCoilNum).FanOpMode == ContFanCycCoil) {
            {
                auto const SELECT_CASE_var(TempControlType(ZoneNum));
                if (SELECT_CASE_var == SingleHeatingSetPoint) {
                    CoolingLoad = false;
                    // No heating load and constant fan pushes zone below heating set point
                    if (QUnitOutNoHC < 0.0 && QCoilHeatSP < 0.0 && QUnitOutNoHC - QCoilHeatSP < -SmallLoad) {
                        HeatingLoad = true;
                        CoolingLoad = false;
                        QZnReq = QCoilHeatSP;
                    }
                } else if (SELECT_CASE_var == SingleCoolingSetPoint) {
                    HeatingLoad = false;
                    // No heating load and constant fan pushes zone above cooling set point
                    if (QUnitOutNoHC > 0.0 && QCoilCoolSP > 0.0 && QUnitOutNoHC - QCoilCoolSP > SmallLoad) {
                        HeatingLoad = false;
                        CoolingLoad = true;
                        QZnReq = QCoilCoolSP;
                    }
                } else if (SELECT_CASE_var == SingleHeatCoolSetPoint) {
                    // zone temp above cooling and heating set point temps
                    if (QCoilHeatSP < 0.0 && QCoilCoolSP < 0.0) {
                        // zone pushed below heating set point
                        if (QUnitOutNoHC < 0.0 && QCoilHeatSP - QUnitOutNoHC > SmallLoad) {
                            HeatingLoad = true;
                            CoolingLoad = false;
                            QZnReq = QCoilHeatSP;
                        }
                        // zone temp below heating set point temp
                    } else if (QCoilHeatSP > 0.0 && QCoilCoolSP > 0.0) {
                        // zone pushed above cooling set point
                        if (QUnitOutNoHC > 0.0 && QCoilCoolSP - QUnitOutNoHC > SmallLoad) {
                            HeatingLoad = false;
                            CoolingLoad = true;
                            QZnReq = QCoilCoolSP;
                        }
                    }
                } else if (SELECT_CASE_var == DualSetPointWithDeadBand) {
                    // zone temp above cooling and heating set point temps
                    if (QCoilHeatSP < 0.0 && QCoilCoolSP < 0.0) {
                        // zone pushed into deadband
                        if (QUnitOutNoHC < 0.0 && QCoilCoolSP - QUnitOutNoHC > SmallLoad) {
                            HeatingLoad = false;
                            CoolingLoad = false;
                            QZnReq = 0.0;
                        }
                        // zone pushed below heating set point
                        if (QUnitOutNoHC < 0.0 && QCoilHeatSP - QUnitOutNoHC > SmallLoad) {
                            HeatingLoad = true;
                            CoolingLoad = false;
                            QZnReq = QCoilHeatSP;
                        }
                        // zone temp below heating set point temp
                    } else if (QCoilHeatSP > 0.0 && QCoilCoolSP > 0.0) {
                        // zone pushed into deadband
                        if (QUnitOutNoHC > 0.0 && QUnitOutNoHC - QCoilHeatSP > SmallLoad) {
                            HeatingLoad = false;
                            CoolingLoad = false;
                            QZnReq = 0.0;
                        }
                        // zone pushed above cooling set point
                        if (QUnitOutNoHC > 0.0 && QUnitOutNoHC - QCoilCoolSP > SmallLoad) {
                            HeatingLoad = false;
                            CoolingLoad = true;
                            QZnReq = QCoilCoolSP;
                        }
                        // zone temp between set point temps
                    } else if (QCoilHeatSP < 0.0 && QCoilCoolSP > 0.0) {
                        // zone pushed below heating set point
                        if (QUnitOutNoHC < 0.0 && QUnitOutNoHC - QCoilHeatSP < -SmallLoad) {
                            HeatingLoad = true;
                            CoolingLoad = false;
                            QZnReq = QCoilHeatSP;
                            // zone pushed above cooling set point
                        } else if (QUnitOutNoHC > 0.0 && QUnitOutNoHC - QCoilCoolSP > SmallLoad) {
                            HeatingLoad = false;
                            CoolingLoad = true;
                            QZnReq = QCoilCoolSP;
                        }
                    }
                } else {
                }
            }
            // IF small loads to meet, just shut down unit
            if (std::abs(QZnReq) < Small5WLoad) {
                QZnReq = 0.0;
                CoolingLoad = false;
                HeatingLoad = false;
            }
        }

        if (UnitOn && QZnReq < (-1.0 * Small5WLoad) && CoolingLoad) {
            if (FanCoil(FanCoilNum).HCoilType_Num == HCoil_Water) {
                mdot = 0.0;
                SetComponentFlowRate(mdot,
                                     FanCoil(FanCoilNum).HeatCoilFluidInletNode,
                                     FanCoil(FanCoilNum).HeatCoilFluidOutletNodeNum,
                                     FanCoil(FanCoilNum).HeatCoilLoopNum,
                                     FanCoil(FanCoilNum).HeatCoilLoopSide,
                                     FanCoil(FanCoilNum).HeatCoilBranchNum,
                                     FanCoil(FanCoilNum).HeatCoilCompNum);
            }
            mdot = FanCoil(FanCoilNum).MaxCoolCoilFluidFlow;
            SetComponentFlowRate(mdot,
                                 FanCoil(FanCoilNum).CoolCoilFluidInletNode,
                                 FanCoil(FanCoilNum).CoolCoilFluidOutletNodeNum,
                                 FanCoil(FanCoilNum).CoolCoilLoopNum,
                                 FanCoil(FanCoilNum).CoolCoilLoopSide,
                                 FanCoil(FanCoilNum).CoolCoilBranchNum,
                                 FanCoil(FanCoilNum).CoolCoilCompNum);
            // select fan speed
            FanCoil(FanCoilNum).SpeedFanSel = 1;
            FanCoil(FanCoilNum).SpeedFanRatSel = FanCoil(FanCoilNum).LowSpeedRatio;
            FanFlowRatio = FanCoil(FanCoilNum).SpeedFanRatSel;
            AirMassFlow = FanCoil(FanCoilNum).LowSpeedRatio * FanCoil(FanCoilNum).MaxAirMassFlow;
            Node(InletNode).MassFlowRate = AirMassFlow;
            Node(InletNode).MassFlowRateMax = AirMassFlow;
            Node(InletNode).MassFlowRateMaxAvail = AirMassFlow;
            Node(InletNode).MassFlowRateMinAvail = AirMassFlow;
            Calc4PipeFanCoil(state, FanCoilNum, ZoneNum, FirstHVACIteration, QUnitOutMax);
            if (std::abs(QUnitOutMax) < std::abs(QZnReq)) {
                FanCoil(FanCoilNum).SpeedFanSel = 2;
                FanCoil(FanCoilNum).SpeedFanRatSel = FanCoil(FanCoilNum).MedSpeedRatio;
                FanFlowRatio = FanCoil(FanCoilNum).SpeedFanRatSel;
                AirMassFlow = FanCoil(FanCoilNum).MedSpeedRatio * FanCoil(FanCoilNum).MaxAirMassFlow;
                Node(InletNode).MassFlowRate = AirMassFlow;
                Node(InletNode).MassFlowRateMax = AirMassFlow;
                Node(InletNode).MassFlowRateMaxAvail = AirMassFlow;
                Node(InletNode).MassFlowRateMinAvail = FanCoil(FanCoilNum).LowSpeedRatio * FanCoil(FanCoilNum).MaxAirMassFlow;
                Calc4PipeFanCoil(state, FanCoilNum, ZoneNum, FirstHVACIteration, QUnitOutMax);
            }
            if (std::abs(QUnitOutMax) < std::abs(QZnReq)) {
                FanCoil(FanCoilNum).SpeedFanSel = 3;
                FanCoil(FanCoilNum).SpeedFanRatSel = 1.0;
                FanFlowRatio = FanCoil(FanCoilNum).SpeedFanRatSel;
                AirMassFlow = FanCoil(FanCoilNum).MaxAirMassFlow;
                Node(InletNode).MassFlowRate = AirMassFlow;
                Node(InletNode).MassFlowRateMax = AirMassFlow;
                Node(InletNode).MassFlowRateMaxAvail = AirMassFlow;
                Node(InletNode).MassFlowRateMinAvail = FanCoil(FanCoilNum).MedSpeedRatio * FanCoil(FanCoilNum).MaxAirMassFlow;
            }
            CalcMultiStage4PipeFanCoil(state, FanCoilNum, ZoneNum, FirstHVACIteration, QZnReq, SpeedRatio, PartLoadRatio, QUnitOut);

        } else if (UnitOn && QZnReq > Small5WLoad && HeatingLoad) {

            mdot = 0.0;
            SetComponentFlowRate(mdot,
                                 FanCoil(FanCoilNum).CoolCoilFluidInletNode,
                                 FanCoil(FanCoilNum).CoolCoilFluidOutletNodeNum,
                                 FanCoil(FanCoilNum).CoolCoilLoopNum,
                                 FanCoil(FanCoilNum).CoolCoilLoopSide,
                                 FanCoil(FanCoilNum).CoolCoilBranchNum,
                                 FanCoil(FanCoilNum).CoolCoilCompNum);

            if (FanCoil(FanCoilNum).HCoilType_Num == HCoil_Water) {
                mdot = FanCoil(FanCoilNum).MaxHeatCoilFluidFlow;
                SetComponentFlowRate(mdot,
                                     FanCoil(FanCoilNum).HeatCoilFluidInletNode,
                                     FanCoil(FanCoilNum).HeatCoilFluidOutletNodeNum,
                                     FanCoil(FanCoilNum).HeatCoilLoopNum,
                                     FanCoil(FanCoilNum).HeatCoilLoopSide,
                                     FanCoil(FanCoilNum).HeatCoilBranchNum,
                                     FanCoil(FanCoilNum).HeatCoilCompNum);
            }
            // select fan speed
            FanCoil(FanCoilNum).SpeedFanSel = 1;
            FanCoil(FanCoilNum).SpeedFanRatSel = FanCoil(FanCoilNum).LowSpeedRatio;
            FanFlowRatio = FanCoil(FanCoilNum).SpeedFanRatSel;
            AirMassFlow = FanCoil(FanCoilNum).LowSpeedRatio * FanCoil(FanCoilNum).MaxAirMassFlow;
            Node(InletNode).MassFlowRate = AirMassFlow;
            Node(InletNode).MassFlowRateMax = AirMassFlow;
            Node(InletNode).MassFlowRateMaxAvail = AirMassFlow;
            Node(InletNode).MassFlowRateMinAvail = AirMassFlow;
            Calc4PipeFanCoil(state, FanCoilNum, ZoneNum, FirstHVACIteration, QUnitOutMax);
            if (std::abs(QUnitOutMax) < std::abs(QZnReq)) {
                FanCoil(FanCoilNum).SpeedFanSel = 2;
                FanCoil(FanCoilNum).SpeedFanRatSel = FanCoil(FanCoilNum).MedSpeedRatio;
                FanFlowRatio = FanCoil(FanCoilNum).SpeedFanRatSel;
                AirMassFlow = FanCoil(FanCoilNum).MedSpeedRatio * FanCoil(FanCoilNum).MaxAirMassFlow;
                Node(InletNode).MassFlowRate = AirMassFlow;
                Node(InletNode).MassFlowRateMax = AirMassFlow;
                Node(InletNode).MassFlowRateMaxAvail = AirMassFlow;
                Node(InletNode).MassFlowRateMinAvail = FanCoil(FanCoilNum).LowSpeedRatio * FanCoil(FanCoilNum).MaxAirMassFlow;
                Calc4PipeFanCoil(state, FanCoilNum, ZoneNum, FirstHVACIteration, QUnitOutMax);
            }
            if (std::abs(QUnitOutMax) < std::abs(QZnReq)) {
                FanCoil(FanCoilNum).SpeedFanSel = 3;
                FanCoil(FanCoilNum).SpeedFanRatSel = 1.0;
                FanFlowRatio = FanCoil(FanCoilNum).SpeedFanRatSel;
                AirMassFlow = FanCoil(FanCoilNum).MaxAirMassFlow;
                Node(InletNode).MassFlowRate = AirMassFlow;
                Node(InletNode).MassFlowRateMax = AirMassFlow;
                Node(InletNode).MassFlowRateMaxAvail = AirMassFlow;
                Node(InletNode).MassFlowRateMinAvail = FanCoil(FanCoilNum).MedSpeedRatio * FanCoil(FanCoilNum).MaxAirMassFlow;
            }

            CalcMultiStage4PipeFanCoil(state, FanCoilNum, ZoneNum, FirstHVACIteration, QZnReq, SpeedRatio, PartLoadRatio, QUnitOut);

        } else {
            // SpeedRatio = 0.0;
            if (FanCoil(FanCoilNum).FanOpMode == ContFanCycCoil) {
                PartLoadRatio = 1.0;
                FanCoil(FanCoilNum).SpeedFanSel = 1;
                FanCoil(FanCoilNum).SpeedFanRatSel = FanCoil(FanCoilNum).LowSpeedRatio;
                FanFlowRatio = FanCoil(FanCoilNum).SpeedFanRatSel;
                AirMassFlow = FanCoil(FanCoilNum).LowSpeedRatio * FanCoil(FanCoilNum).MaxAirMassFlow;
                Node(InletNode).MassFlowRate = AirMassFlow;
                Node(InletNode).MassFlowRateMax = AirMassFlow;
                Node(InletNode).MassFlowRateMaxAvail = AirMassFlow;
                Node(InletNode).MassFlowRateMinAvail = AirMassFlow;
            } else {
                PartLoadRatio = 0.0;
                AirMassFlow = 0.0;
                Node(InletNode).MassFlowRate = AirMassFlow;
                Node(InletNode).MassFlowRateMax = AirMassFlow;
                Node(InletNode).MassFlowRateMaxAvail = AirMassFlow;
                Node(InletNode).MassFlowRateMinAvail = AirMassFlow;
                Node(InletNode).MassFlowRate = 0.0;
                Node(OutletNode).MassFlowRate = 0.0;
                FanCoil(FanCoilNum).SpeedFanSel = 0;
                FanFlowRatio = 0.0;
            }

            mdot = 0.0;
            if (FanCoil(FanCoilNum).HCoilType_Num == HCoil_Water) {
                SetComponentFlowRate(mdot,
                                     FanCoil(FanCoilNum).HeatCoilFluidInletNode,
                                     FanCoil(FanCoilNum).HeatCoilFluidOutletNodeNum,
                                     FanCoil(FanCoilNum).HeatCoilLoopNum,
                                     FanCoil(FanCoilNum).HeatCoilLoopSide,
                                     FanCoil(FanCoilNum).HeatCoilBranchNum,
                                     FanCoil(FanCoilNum).HeatCoilCompNum);
            }
            SetComponentFlowRate(mdot,
                                 FanCoil(FanCoilNum).CoolCoilFluidInletNode,
                                 FanCoil(FanCoilNum).CoolCoilFluidOutletNodeNum,
                                 FanCoil(FanCoilNum).CoolCoilLoopNum,
                                 FanCoil(FanCoilNum).CoolCoilLoopSide,
                                 FanCoil(FanCoilNum).CoolCoilBranchNum,
                                 FanCoil(FanCoilNum).CoolCoilCompNum);
            // No load output, eHeatCoilCyclingR = 0.0 for electric heating coil
            Calc4PipeFanCoil(state, FanCoilNum, ZoneNum, FirstHVACIteration, QUnitOut, PartLoadRatio, 0.0);
        }
        // output variable
        Node(OutletNode).MassFlowRate = Node(InletNode).MassFlowRate;
        FanCoil(FanCoilNum).PLR = PartLoadRatio;
        FanCoil(FanCoilNum).SpeedRatio = SpeedRatio;
        PowerMet = QUnitOut;
    }

    void CalcMultiStage4PipeFanCoil(EnergyPlusData &state, int &FanCoilNum,               // number of the current fan coil unit being simulated
                                    int const ZoneNum,             // number of zone being served
                                    bool const FirstHVACIteration, // TRUE if 1st HVAC simulation of system timestep
                                    Real64 const QZnReq,           // current zone cooling or heating load
                                    Real64 &SpeedRatio,            // fan coil speed ratio
                                    Real64 &PartLoadRatio,         // fan coil part load ratio
                                    Real64 &PowerMet               // Sensible power supplied (W)
    )
    {

        // SUBROUTINE INFORMATION:
        //       AUTHOR         Bereket Nigusse
        //       DATE WRITTEN   July 2015
        //       MODIFIED       na

        // PURPOSE OF THIS SUBROUTINE:
        // Simulate a multi-stage fan 4 pipe fan coil unit; adjust its output to
        // match the remaining zone load.

        // METHODOLOGY EMPLOYED:
        // If this unit is on, calculated the speed ratio when cycling between
        // consecutive fan speeds. The hot or chilled water flows either at
        // maximum or zero.  The water flow rate is set to zero if there is no
        // load.

        // Using/Aliasing
        using namespace DataZoneEnergyDemands;
        using DataHeatBalFanSys::TempControlType;
        using General::TrimSigDigits;
        using PlantUtilities::SetComponentFlowRate;

        // Locals
        // SUBROUTINE ARGUMENT DEFINITIONS:

        // SUBROUTINE PARAMETER DEFINITIONS:
        static std::string const RoutineName("CalcMultiStage4PipeFanCoil");
        int const MaxIterCycl(100);

        // SUBROUTINE LOCAL VARIABLE DECLARATIONS:
        Real64 PLR;             // Part Load Ratio, fraction of time step fancoil is on
        Real64 SRatio;          // capacity speed ratio of the for multi-stage fan fancoil unit
        Real64 mdot;            // chilled or hot water flow rate through the water coils
        Real64 QUnitOut;        // heating or sens. cooling provided by fan coil unit [watts]
        Real64 QUnitOutMax;     // max heating or sens. cooling provided by fan coil unit [watts]
        Real64 ControlOffset;   // tolerance for output control
        Real64 QUnitOutMaxHS;   // higher fan speed output
        Real64 QUnitOutMaxLS;   // lower fan speed output
        Real64 HighSpeedRatio;  // fan flow ratio at low speed
        Real64 LowSpeedRatio;   // fan flow ratio at low speed
        Real64 AirMassFlowAvg;  // supply air flow rate weighted by speed ratio
        Real64 AirMassFlowLow;  // supply air flow rate at lower speed
        Real64 AirMassFlowHigh; // supply air flow rate at higher speed
        Real64 FanElecPowerHS;  // fan electric power calculated at (fan) higher speed
        Real64 FanElecPowerLS;  // fan electric power calculated at (fan) lower speed
        Real64 Error;           // Error between QZnReq and QUnitOut
        Real64 AbsError;        // Absolute error between QZnReq and QUnitOut [W]   !FB
        Real64 Relax;
        Real64 DelPLR;
        int OutletNode; // unit air outlet node
        int InletNode;  // unit air inlet node
        int Iter;       // iteration counter
        int SolFlag;                  // return flag from RegulaFalsi for sensible load
        Array1D<Real64> Par(10);      // parameters passed to RegulaFalsi function

        // initialize local variables
        mdot = 0.0;
        PLR = 1.0;
        SRatio = 0.0;
        QUnitOut = 0.0;
        QUnitOutMax = 0.0;
        ControlOffset = 0.0;
        FanElecPowerHS = 0.0;
        FanElecPowerLS = 0.0;
        AirMassFlowAvg = 0.0;
        AirMassFlowLow = 0.0;
        AirMassFlowHigh = 0.0;
        AbsError = 2.0 * Small5WLoad;
        Error = 1.0;
        Relax = 1.0;
        Iter = 0;

        OutletNode = FanCoil(FanCoilNum).AirOutNode;
        InletNode = FanCoil(FanCoilNum).AirInNode;

        if (QZnReq < (-1.0 * Small5WLoad) && CoolingLoad) {
            ControlOffset = FanCoil(FanCoilNum).ColdControlOffset;
            if (FanCoil(FanCoilNum).SpeedFanSel == 1) {
                Calc4PipeFanCoil(state, FanCoilNum, ZoneNum, FirstHVACIteration, QUnitOutMax);
                PLR = std::abs(QZnReq / QUnitOutMax);
                if (PLR > 1.0) PLR = 1.0;
                // adjust the PLR to meet the cooling load by calling Calc4PipeFanCoil repeatedly
                while (std::abs(Error) > ControlOffset && std::abs(AbsError) > Small5WLoad && Iter < MaxIterCycl && PLR != 1.0) {
                    Node(InletNode).MassFlowRateMinAvail = Node(InletNode).MassFlowRate;
                    mdot = PLR * FanCoil(FanCoilNum).MaxCoolCoilFluidFlow;
                    SetComponentFlowRate(mdot,
                                         FanCoil(FanCoilNum).CoolCoilFluidInletNode,
                                         FanCoil(FanCoilNum).CoolCoilFluidOutletNodeNum,
                                         FanCoil(FanCoilNum).CoolCoilLoopNum,
                                         FanCoil(FanCoilNum).CoolCoilLoopSide,
                                         FanCoil(FanCoilNum).CoolCoilBranchNum,
                                         FanCoil(FanCoilNum).CoolCoilCompNum);
                    if (FanCoil(FanCoilNum).FanOpMode == ContFanCycCoil) {
                        Calc4PipeFanCoil(state, FanCoilNum, ZoneNum, FirstHVACIteration, QUnitOut);
                    } else {
                        Calc4PipeFanCoil(state, FanCoilNum, ZoneNum, FirstHVACIteration, QUnitOut, PLR);
                    }
                    Error = (QZnReq - QUnitOut) / QZnReq;
                    AbsError = QZnReq - QUnitOut;
                    DelPLR = (QZnReq - QUnitOut) / QUnitOutMax;
                    PLR += Relax * DelPLR;
                    PLR = max(0.0, min(1.0, PLR));
                    ++Iter;
                    if (Iter == 32) Relax = 0.5;
                    if (Iter == 65) Relax = 0.25;
                    if (Iter > 70 && PLR == 0.0 && DelPLR < 0.0) Error = 0.0;
                }
                if (FanCoil(FanCoilNum).FanOpMode == ContFanCycCoil) {
                    Calc4PipeFanCoil(state, FanCoilNum, ZoneNum, FirstHVACIteration, QUnitOut);
                } else {
                    Calc4PipeFanCoil(state, FanCoilNum, ZoneNum, FirstHVACIteration, QUnitOut, PLR);
                }
                // warning if not converged
                if (Iter > (MaxIterCycl - 1)) {
                    if (FanCoil(FanCoilNum).MaxIterIndexC == 0) {
                        ShowWarningMessage("ZoneHVAC:FourPipeFanCoil=\"" + FanCoil(FanCoilNum).Name +
                                           "\" -- Exceeded max iterations while adjusting cycling fan sensible runtime to meet the zone load within "
                                           "the cooling convergence tolerance.");
                        ShowContinueErrorTimeStamp("Iterations=" + TrimSigDigits(MaxIterCycl));
                    }
                    ShowRecurringWarningErrorAtEnd("ZoneHVAC:FourPipeFanCoil=\"" + FanCoil(FanCoilNum).Name +
                                                       "\"  -- Exceeded max iterations error (sensible runtime) continues...",
                                                   FanCoil(FanCoilNum).MaxIterIndexC);
                }

            } else {
                if (FanCoil(FanCoilNum).SpeedFanSel == 2) {
                    HighSpeedRatio = FanCoil(FanCoilNum).MedSpeedRatio;
                    LowSpeedRatio = FanCoil(FanCoilNum).LowSpeedRatio;
                } else {
                    HighSpeedRatio = 1;
                    LowSpeedRatio = FanCoil(FanCoilNum).MedSpeedRatio;
                }
                // get capacity at lower speed
                FanCoil(FanCoilNum).SpeedFanRatSel = LowSpeedRatio;
                FanCoil(FanCoilNum).SpeedFanSel = FanCoil(FanCoilNum).SpeedFanSel - 1;
                AirMassFlowLow = LowSpeedRatio * FanCoil(FanCoilNum).MaxAirMassFlow;
                Node(InletNode).MassFlowRate = AirMassFlowLow;
                Node(InletNode).MassFlowRateMax = AirMassFlowLow;
                Node(InletNode).MassFlowRateMaxAvail = AirMassFlowLow;
                Node(InletNode).MassFlowRateMinAvail = AirMassFlowLow;
                FanFlowRatio = LowSpeedRatio;
                Calc4PipeFanCoil(state, FanCoilNum, ZoneNum, FirstHVACIteration, QUnitOutMaxLS);
                if (FanCoil(FanCoilNum).FanType_Num != DataHVACGlobals::FanType_SystemModelObject) {
                    FanElecPowerLS = Fans::GetFanPower(FanCoil(FanCoilNum).FanIndex);
                } else {
                    FanElecPowerLS = HVACFan::fanObjs[FanCoil(FanCoilNum).FanIndex]->fanPower();
                }
                // get capacity at higher speed
                FanCoil(FanCoilNum).SpeedFanRatSel = HighSpeedRatio;
                FanCoil(FanCoilNum).SpeedFanSel = FanCoil(FanCoilNum).SpeedFanSel + 1;
                AirMassFlowHigh = HighSpeedRatio * FanCoil(FanCoilNum).MaxAirMassFlow;
                Node(InletNode).MassFlowRate = AirMassFlowHigh;
                Node(InletNode).MassFlowRateMax = AirMassFlowHigh;
                Node(InletNode).MassFlowRateMaxAvail = AirMassFlowHigh;
                Node(InletNode).MassFlowRateMinAvail = AirMassFlowLow;
                FanFlowRatio = HighSpeedRatio;
                Calc4PipeFanCoil(state, FanCoilNum, ZoneNum, FirstHVACIteration, QUnitOutMaxHS);
                if (FanCoil(FanCoilNum).FanType_Num != DataHVACGlobals::FanType_SystemModelObject) {
                    FanElecPowerHS = Fans::GetFanPower(FanCoil(FanCoilNum).FanIndex);
                } else {
                    FanElecPowerHS = HVACFan::fanObjs[FanCoil(FanCoilNum).FanIndex]->fanPower();
                }
                // calc speed ratio
                if (std::abs(QZnReq) > std::abs(QUnitOutMaxHS)) {
                    SRatio = 1.0;
                    AirMassFlowAvg = AirMassFlowHigh;
                    Node(InletNode).MassFlowRate = AirMassFlowHigh;
                    Node(InletNode).MassFlowRateMax = AirMassFlowHigh;
                    Node(InletNode).MassFlowRateMaxAvail = AirMassFlowHigh;
                    Node(InletNode).MassFlowRateMinAvail = AirMassFlowLow;
                    FanFlowRatio = HighSpeedRatio;
                    Calc4PipeFanCoil(state, FanCoilNum, ZoneNum, FirstHVACIteration, QUnitOut);
                } else {
                    SRatio = std::abs((QZnReq - QUnitOutMaxLS) / (QUnitOutMaxHS - QUnitOutMaxLS));
                    if (SRatio > 1.0) SRatio = 1.0;
                    AirMassFlowAvg = AirMassFlowHigh * SRatio + AirMassFlowLow * (1.0 - SRatio);
                    Node(InletNode).MassFlowRate = AirMassFlowAvg;
                    Node(InletNode).MassFlowRateMax = AirMassFlowAvg;
                    Node(InletNode).MassFlowRateMaxAvail = AirMassFlowAvg;
                    Node(InletNode).MassFlowRateMinAvail = AirMassFlowLow;
                    FanFlowRatio = HighSpeedRatio * SRatio + LowSpeedRatio * (1.0 - SRatio);
                    Calc4PipeFanCoil(state, FanCoilNum, ZoneNum, FirstHVACIteration, QUnitOut);
                    // adjust the PLR to meet the cooling load by calling Calc4PipeFanCoil repeatedly
                    while (std::abs(Error) > ControlOffset && std::abs(AbsError) > Small5WLoad && Iter < MaxIterCycl && SRatio != 1.0) {
                        AirMassFlowAvg = AirMassFlowHigh * SRatio + AirMassFlowLow * (1.0 - SRatio);
                        FanFlowRatio = HighSpeedRatio * SRatio + LowSpeedRatio * (1.0 - SRatio);
                        Node(InletNode).MassFlowRate = AirMassFlowAvg;
                        Node(InletNode).MassFlowRateMax = AirMassFlowAvg;
                        Node(InletNode).MassFlowRateMaxAvail = AirMassFlowAvg;
                        Node(InletNode).MassFlowRateMinAvail = AirMassFlowLow;
                        Calc4PipeFanCoil(state, FanCoilNum, ZoneNum, FirstHVACIteration, QUnitOut);
                        Error = (QZnReq - QUnitOut) / QZnReq;
                        AbsError = QZnReq - QUnitOut;
                        DelPLR = (QZnReq - QUnitOut) / (QUnitOutMaxHS - QUnitOutMaxLS);
                        SRatio += Relax * DelPLR;
                        SRatio = max(0.0, min(1.0, SRatio));
                        ++Iter;
                        if (Iter == 32) Relax = 0.5;
                        if (Iter == 65) Relax = 0.25;
                        if (Iter > 70 && SRatio == 0.0 && DelPLR < 0.0) Error = 0.0;
                    }
                }
            }
        } else if (QZnReq > Small5WLoad && HeatingLoad) {
            ControlOffset = FanCoil(FanCoilNum).HotControlOffset;
            if (FanCoil(FanCoilNum).SpeedFanSel == 1) {
                Calc4PipeFanCoil(state, FanCoilNum, ZoneNum, FirstHVACIteration, QUnitOutMax);
                PLR = std::abs(QZnReq / QUnitOutMax);
                if (PLR > 1.0) PLR = 1.0;
                if (FanCoil(FanCoilNum).HCoilType_Num == HCoil_Water) {
                    // adjust the PLR to meet the heating load by calling Calc4PipeFanCoil repeatedly
                    while (std::abs(Error) > ControlOffset && std::abs(AbsError) > Small5WLoad && Iter < MaxIterCycl && PLR != 1.0) {
                        Node(InletNode).MassFlowRateMinAvail = Node(InletNode).MassFlowRate;
                        mdot = PLR * FanCoil(FanCoilNum).MaxHeatCoilFluidFlow;
                        SetComponentFlowRate(mdot,
                                             FanCoil(FanCoilNum).HeatCoilFluidInletNode,
                                             FanCoil(FanCoilNum).HeatCoilFluidOutletNodeNum,
                                             FanCoil(FanCoilNum).HeatCoilLoopNum,
                                             FanCoil(FanCoilNum).HeatCoilLoopSide,
                                             FanCoil(FanCoilNum).HeatCoilBranchNum,
                                             FanCoil(FanCoilNum).HeatCoilCompNum);
                        if (FanCoil(FanCoilNum).FanOpMode == ContFanCycCoil) {
                            Calc4PipeFanCoil(state, FanCoilNum, ZoneNum, FirstHVACIteration, QUnitOut);
                        } else {
                            Calc4PipeFanCoil(state, FanCoilNum, ZoneNum, FirstHVACIteration, QUnitOut, PLR);
                        }
                        Error = (QZnReq - QUnitOut) / QZnReq;
                        AbsError = QZnReq - QUnitOut;
                        DelPLR = (QZnReq - QUnitOut) / QUnitOutMax;
                        PLR += Relax * DelPLR;
                        PLR = max(0.0, min(1.0, PLR));
                        ++Iter;
                        if (Iter == 32) Relax = 0.5;
                        if (Iter == 65) Relax = 0.25;
                        if (Iter > 70 && PLR == 0.0 && DelPLR < 0.0) Error = 0.0; // exit loop if PLR = 0
                    }
                    if (FanCoil(FanCoilNum).FanOpMode == ContFanCycCoil) {
                        Calc4PipeFanCoil(state, FanCoilNum, ZoneNum, FirstHVACIteration, QUnitOut);
                    } else {
                        Calc4PipeFanCoil(state, FanCoilNum, ZoneNum, FirstHVACIteration, QUnitOut, PLR);
                    }
                    // warning if not converged
                    if (Iter > (MaxIterCycl - 1)) {
                        if (FanCoil(FanCoilNum).MaxIterIndexH == 0) {
                            ShowWarningMessage(
                                "ZoneHVAC:FourPipeFanCoil=\"" + FanCoil(FanCoilNum).Name +
                                "\" -- Exceeded max iterations while adjusting cycling fan sensible runtime to meet the zone load within "
                                "the heating convergence tolerance.");
                            ShowContinueErrorTimeStamp("Iterations=" + TrimSigDigits(MaxIterCycl));
                        }
                        ShowRecurringWarningErrorAtEnd("ZoneHVAC:FourPipeFanCoil=\"" + FanCoil(FanCoilNum).Name +
                                                           "\"  -- Exceeded max iterations error (sensible runtime) continues...",
                                                       FanCoil(FanCoilNum).MaxIterIndexH);
                    }
                } else {
                    Real64 eHeatCoilPLR = PLR;
                    // electric heating coil
                    if (QUnitOutMax > QZnReq) {
                        // heating coil output is larger than required, mudulate the electric heating coil output to meet the load
                        Node(InletNode).MassFlowRateMinAvail = Node(InletNode).MassFlowRate;
                        Par(1) = double(FanCoilNum);
                        Par(2) = 0.0; // FLAG, IF 1.0 then FirstHVACIteration equals TRUE, if 0.0 then FirstHVACIteration equals false
                        if (FirstHVACIteration) Par(2) = 1.0;
                        Par(3) = ZoneNum;
                        Par(4) = QZnReq;
                        if (FanCoil( FanCoilNum ).FanOpMode == ContFanCycCoil ) {
                            TempSolveRoot::SolveRoot(
                                state, 0.001, MaxIterCycl, SolFlag, eHeatCoilPLR, CalcFanCoilHeatCoilPLRResidual, 0.0, 1.0, Par);
                        } else {
                            TempSolveRoot::SolveRoot(
                                state, 0.001, MaxIterCycl, SolFlag, eHeatCoilPLR, CalcFanCoilLoadResidual, 0.0, 1.0, Par);
                        }
                        if (SolFlag == -1) {
                            ++FanCoil(FanCoilNum).ConvgErrCountH;
                            if (FanCoil(FanCoilNum).ConvgErrCountH < 2) {
                                ShowWarningError("Electric heating coil control failed in fan coil unit " + FanCoil(FanCoilNum).Name);
                                ShowContinueError("  Iteration limit exceeded in calculating electric heating coil capacity modulation ");
                                Calc4PipeFanCoil(state, FanCoilNum, ZoneNum, FirstHVACIteration, QUnitOut, _, eHeatCoilPLR);
                                ShowContinueErrorTimeStamp("Load Request = " + TrimSigDigits(QZnReq) +
                                    ", Final Capacity = " + TrimSigDigits(QUnitOut));
                                ShowContinueErrorTimeStamp("Electric heating coil part load ratio used during last iterations = " +
                                    TrimSigDigits(eHeatCoilPLR));
                            } else {
                                ShowRecurringWarningErrorAtEnd("Electric heating coil Iteration limit exceeded in fan coil unit " +
                                    FanCoil(FanCoilNum).Name,
                                    FanCoil(FanCoilNum).MaxIterIndexH);
                            }
                        } else if (SolFlag == -2) {
                            ++FanCoil(FanCoilNum).LimitErrCountH;
                            if (FanCoil(FanCoilNum).LimitErrCountH < 2) {
                                ShowWarningError("Part load ratio electric heating coil control failed in fan coil unit " + FanCoil(FanCoilNum).Name);
                                ShowContinueError("  Bad par load ratio limits");
                                ShowContinueErrorTimeStamp("..Par load ratio set to 0");
                            } else {
                                ShowRecurringWarningErrorAtEnd("Part load ratio electric heating coil control failed in fan coil unit " +
                                    FanCoil(FanCoilNum).Name,
                                    FanCoil(FanCoilNum).BadMassFlowLimIndexH);
                            }
                        }
                    } else {
                        eHeatCoilPLR = 1.0;
                    }
                    PLR = eHeatCoilPLR;
                    // at the end calculate output
                    if (FanCoil(FanCoilNum).FanOpMode == ContFanCycCoil) {
                        Calc4PipeFanCoil(state, FanCoilNum, ZoneNum, FirstHVACIteration, QUnitOut, _, eHeatCoilPLR);
                    } else {
                        Calc4PipeFanCoil(state, FanCoilNum, ZoneNum, FirstHVACIteration, QUnitOut, PLR);
                    }
                }

            } else {
                if (FanCoil(FanCoilNum).SpeedFanSel == 2) {
                    HighSpeedRatio = FanCoil(FanCoilNum).MedSpeedRatio;
                    LowSpeedRatio = FanCoil(FanCoilNum).LowSpeedRatio;
                } else {
                    HighSpeedRatio = 1;
                    LowSpeedRatio = FanCoil(FanCoilNum).MedSpeedRatio;
                }
                // get capacity at lower speed ratio
                FanCoil(FanCoilNum).SpeedFanRatSel = LowSpeedRatio;
                FanCoil(FanCoilNum).SpeedFanSel = FanCoil(FanCoilNum).SpeedFanSel - 1;
                AirMassFlowLow = LowSpeedRatio * FanCoil(FanCoilNum).MaxAirMassFlow;
                Node(InletNode).MassFlowRate = AirMassFlowLow;
                Node(InletNode).MassFlowRateMax = AirMassFlowLow;
                Node(InletNode).MassFlowRateMaxAvail = AirMassFlowLow;
                Node(InletNode).MassFlowRateMinAvail = AirMassFlowLow;
                FanFlowRatio = LowSpeedRatio;
                Calc4PipeFanCoil(state, FanCoilNum, ZoneNum, FirstHVACIteration, QUnitOutMaxLS);
                if (FanCoil(FanCoilNum).FanType_Num != DataHVACGlobals::FanType_SystemModelObject) {
                    FanElecPowerLS = Fans::GetFanPower(FanCoil(FanCoilNum).FanIndex);
                } else {
                    FanElecPowerLS = HVACFan::fanObjs[FanCoil(FanCoilNum).FanIndex]->fanPower();
                }
                // get capacity at higher speed
                FanCoil(FanCoilNum).SpeedFanRatSel = HighSpeedRatio;
                FanCoil(FanCoilNum).SpeedFanSel = FanCoil(FanCoilNum).SpeedFanSel + 1;
                AirMassFlowHigh = HighSpeedRatio * FanCoil(FanCoilNum).MaxAirMassFlow;
                Node(InletNode).MassFlowRate = AirMassFlowHigh;
                Node(InletNode).MassFlowRateMax = AirMassFlowHigh;
                Node(InletNode).MassFlowRateMaxAvail = AirMassFlowHigh;
                Node(InletNode).MassFlowRateMinAvail = AirMassFlowLow;
                FanFlowRatio = HighSpeedRatio;
                Calc4PipeFanCoil(state, FanCoilNum, ZoneNum, FirstHVACIteration, QUnitOutMaxHS);
                if (FanCoil(FanCoilNum).FanType_Num != DataHVACGlobals::FanType_SystemModelObject) {
                    FanElecPowerHS = Fans::GetFanPower(FanCoil(FanCoilNum).FanIndex);
                } else {
                    FanElecPowerHS = HVACFan::fanObjs[FanCoil(FanCoilNum).FanIndex]->fanPower();
                }
                // calc speed ratio
                if (std::abs(QZnReq) > std::abs(QUnitOutMaxHS)) {
                    SRatio = 1.0;
                    AirMassFlowAvg = AirMassFlowHigh;
                    Node(InletNode).MassFlowRate = AirMassFlowAvg;
                    Node(InletNode).MassFlowRateMax = AirMassFlowAvg;
                    Node(InletNode).MassFlowRateMaxAvail = AirMassFlowAvg;
                    Node(InletNode).MassFlowRateMinAvail = AirMassFlowLow;
                    FanFlowRatio = HighSpeedRatio;
                    Calc4PipeFanCoil(state, FanCoilNum, ZoneNum, FirstHVACIteration, QUnitOut);
                } else {
                    SRatio = std::abs((QZnReq - QUnitOutMaxLS) / (QUnitOutMaxHS - QUnitOutMaxLS));
                    if (SRatio > 1.0) SRatio = 1.0;
                    AirMassFlowAvg = AirMassFlowHigh * SRatio + AirMassFlowLow * (1.0 - SRatio);
                    Node(InletNode).MassFlowRate = AirMassFlowAvg;
                    Node(InletNode).MassFlowRateMax = AirMassFlowAvg;
                    Node(InletNode).MassFlowRateMaxAvail = AirMassFlowAvg;
                    Node(InletNode).MassFlowRateMinAvail = AirMassFlowLow;
                    FanFlowRatio = HighSpeedRatio * SRatio + LowSpeedRatio * (1.0 - SRatio);
                    Calc4PipeFanCoil(state, FanCoilNum, ZoneNum, FirstHVACIteration, QUnitOut);
                    ControlOffset = FanCoil(FanCoilNum).HotControlOffset;
                    // adjust the PLR to meet the heating load calling Calc4PipeFanCoil repeatedly
                    while (std::abs(Error) > ControlOffset && std::abs(AbsError) > Small5WLoad && Iter < MaxIterCycl && SRatio != 1.0) {
                        AirMassFlowAvg = AirMassFlowHigh * SRatio + AirMassFlowLow * (1.0 - SRatio);
                        Node(InletNode).MassFlowRate = AirMassFlowAvg;
                        Node(InletNode).MassFlowRateMax = AirMassFlowAvg;
                        Node(InletNode).MassFlowRateMaxAvail = AirMassFlowAvg;
                        Node(InletNode).MassFlowRateMinAvail = AirMassFlowLow;
                        FanFlowRatio = HighSpeedRatio * SRatio + LowSpeedRatio * (1.0 - SRatio);
                        Calc4PipeFanCoil(state, FanCoilNum, ZoneNum, FirstHVACIteration, QUnitOut);
                        Error = (QZnReq - QUnitOut) / QZnReq;
                        AbsError = QZnReq - QUnitOut;
                        DelPLR = (QZnReq - QUnitOut) / (QUnitOutMaxHS - QUnitOutMaxLS);
                        SRatio += Relax * DelPLR;
                        SRatio = max(0.0, min(1.0, SRatio));
                        ++Iter;
                        if (Iter == 32) Relax = 0.5;
                        if (Iter == 65) Relax = 0.25;
                        if (Iter > 70 && SRatio == 0.0 && DelPLR < 0.0) Error = 0.0;
                    }
                }
                // FanElecPower = FanElecPowerHS * SRatio + FanElecPowerLS * ( 1.0 - SRatio ); // why set the ugly global here?
                FanCoil(FanCoilNum).ElecPower = FanElecPowerHS * SRatio + FanElecPowerLS * (1.0 - SRatio);
            }
        }
        Node(OutletNode).MassFlowRate = Node(InletNode).MassFlowRate;
        PartLoadRatio = PLR;
        SpeedRatio = SRatio;
        PowerMet = QUnitOut;
    }

    void ReportFanCoilUnit(int const FanCoilNum) // number of the current fan coil unit being simulated
    {

        // SUBROUTINE INFORMATION:
        //       AUTHOR         Fred Buhl
        //       DATE WRITTEN   March 2000
        //       MODIFIED       na
        //       RE-ENGINEERED  na

        // PURPOSE OF THIS SUBROUTINE:
        // Fills some of the report variables for the fan coil units

        // METHODOLOGY EMPLOYED:
        // NA

        // REFERENCES:
        // na

        // Using/Aliasing
        using DataHVACGlobals::TimeStepSys;

        // Locals
        // SUBROUTINE ARGUMENT DEFINITIONS:

        // SUBROUTINE PARAMETER DEFINITIONS:
        // na

        // INTERFACE BLOCK SPECIFICATIONS
        // na

        // DERIVED TYPE DEFINITIONS
        // na

        // SUBROUTINE LOCAL VARIABLE DECLARATIONS:
        Real64 ReportingConstant;

        // FLOW
        ReportingConstant = TimeStepSys * SecInHour;
        FanCoil(FanCoilNum).HeatEnergy = FanCoil(FanCoilNum).HeatPower * ReportingConstant;
        FanCoil(FanCoilNum).SensCoolEnergy = FanCoil(FanCoilNum).SensCoolPower * ReportingConstant;
        FanCoil(FanCoilNum).TotCoolEnergy = FanCoil(FanCoilNum).TotCoolPower * ReportingConstant;
        FanCoil(FanCoilNum).ElecEnergy = FanCoil(FanCoilNum).ElecPower * ReportingConstant;

        if (FanCoil(FanCoilNum).FirstPass) { // reset sizing flags so other zone equipment can size normally
            if (!DataGlobals::SysSizingCalc) {
                DataSizing::resetHVACSizingGlobals(DataSizing::CurZoneEqNum, 0, FanCoil(FanCoilNum).FirstPass);
            }
        }
    }

    int GetFanCoilZoneInletAirNode(EnergyPlusData &state, int const FanCoilNum)
    {

        // FUNCTION INFORMATION:
        //       AUTHOR         B Griffith
        //       DATE WRITTEN   Dec  2006
        //       MODIFIED       na
        //       RE-ENGINEERED  na

        // PURPOSE OF THIS FUNCTION:
        // lookup function for OA inlet node for ventilation rate reporting

        // METHODOLOGY EMPLOYED:
        // <description>

        // REFERENCES:
        // na

        // USE STATEMENTS:
        // na

        // Return value
        int GetFanCoilZoneInletAirNode;

        // Locals
        // FUNCTION ARGUMENT DEFINITIONS:

        // FUNCTION PARAMETER DEFINITIONS:
        // na

        // INTERFACE BLOCK SPECIFICATIONS:
        // na

        // DERIVED TYPE DEFINITIONS:
        // na

        // FUNCTION LOCAL VARIABLE DECLARATIONS:
        // na

        if (GetFanCoilInputFlag) {
            GetFanCoilUnits(state);
            GetFanCoilInputFlag = false;
        }

        GetFanCoilZoneInletAirNode = 0;
        if (FanCoilNum > 0 && FanCoilNum <= NumFanCoils) {
            GetFanCoilZoneInletAirNode = FanCoil(FanCoilNum).AirOutNode;
        }

        return GetFanCoilZoneInletAirNode;
    }

    int GetFanCoilOutAirNode(EnergyPlusData &state, int const FanCoilNum)
    {

        // FUNCTION INFORMATION:
        //       AUTHOR         B Griffith
        //       DATE WRITTEN   Dec  2006
        //       MODIFIED       na
        //       RE-ENGINEERED  na

        // PURPOSE OF THIS FUNCTION:
        // lookup function for OA inlet node for ventilation rate reporting

        // METHODOLOGY EMPLOYED:
        // <description>

        // REFERENCES:
        // na

        // USE STATEMENTS:
        // na

        // Return value
        int GetFanCoilOutAirNode;

        // Locals
        // FUNCTION ARGUMENT DEFINITIONS:

        // FUNCTION PARAMETER DEFINITIONS:
        // na

        // INTERFACE BLOCK SPECIFICATIONS:
        // na

        // DERIVED TYPE DEFINITIONS:
        // na

        // FUNCTION LOCAL VARIABLE DECLARATIONS:
        // na

        if (GetFanCoilInputFlag) {
            GetFanCoilUnits(state);
            GetFanCoilInputFlag = false;
        }

        GetFanCoilOutAirNode = 0;
        if (FanCoilNum > 0 && FanCoilNum <= NumFanCoils) {
            GetFanCoilOutAirNode = FanCoil(FanCoilNum).OutsideAirNode;
        }

        return GetFanCoilOutAirNode;
    }

    int GetFanCoilReturnAirNode(EnergyPlusData &state, int const FanCoilNum)
    {

        // FUNCTION INFORMATION:
        //       AUTHOR         B Griffith
        //       DATE WRITTEN   Dec  2006
        //       MODIFIED       na
        //       RE-ENGINEERED  na

        // PURPOSE OF THIS FUNCTION:
        // lookup function for mixer's return node

        // METHODOLOGY EMPLOYED:
        // <description>

        // REFERENCES:
        // na

        // Using/Aliasing
        using MixedAir::GetOAMixerReturnNodeNumber;

        // Return value
        int GetFanCoilReturnAirNode;

        // Locals
        // FUNCTION ARGUMENT DEFINITIONS:

        // FUNCTION PARAMETER DEFINITIONS:
        // na

        // INTERFACE BLOCK SPECIFICATIONS:
        // na

        // DERIVED TYPE DEFINITIONS:
        // na

        // FUNCTION LOCAL VARIABLE DECLARATIONS:
        // na

        if (GetFanCoilInputFlag) {
            GetFanCoilUnits(state);
            GetFanCoilInputFlag = false;
        }

        GetFanCoilReturnAirNode = 0;
        if (FanCoilNum > 0 && FanCoilNum <= NumFanCoils) {
            if (FanCoil(FanCoilNum).OAMixIndex > 0) {
                GetFanCoilReturnAirNode = GetOAMixerReturnNodeNumber(FanCoil(FanCoilNum).OAMixIndex);
            } else {
                GetFanCoilReturnAirNode = 0;
            }
        }

        return GetFanCoilReturnAirNode;
    }

    int GetFanCoilMixedAirNode(EnergyPlusData &state, int const FanCoilNum)
    {

        // FUNCTION INFORMATION:
        //       AUTHOR         B Griffith
        //       DATE WRITTEN   Dec  2006
        //       MODIFIED       na
        //       RE-ENGINEERED  na

        // PURPOSE OF THIS FUNCTION:
        // lookup function for mixer's return node

        // METHODOLOGY EMPLOYED:
        // <description>

        // REFERENCES:
        // na

        // Using/Aliasing
        using MixedAir::GetOAMixerMixedNodeNumber;

        // Return value
        int GetFanCoilMixedAirNode;

        // Locals
        // FUNCTION ARGUMENT DEFINITIONS:

        // FUNCTION PARAMETER DEFINITIONS:
        // na

        // INTERFACE BLOCK SPECIFICATIONS:
        // na

        // DERIVED TYPE DEFINITIONS:
        // na

        // FUNCTION LOCAL VARIABLE DECLARATIONS:
        // na

        if (GetFanCoilInputFlag) {
            GetFanCoilUnits(state);
            GetFanCoilInputFlag = false;
        }

        GetFanCoilMixedAirNode = 0;
        if (FanCoilNum > 0 && FanCoilNum <= NumFanCoils) {
            if (FanCoil(FanCoilNum).OAMixIndex > 0) {
                GetFanCoilMixedAirNode = GetOAMixerMixedNodeNumber(FanCoil(FanCoilNum).OAMixIndex);
            } else {
                GetFanCoilMixedAirNode = 0;
            }
        }

        return GetFanCoilMixedAirNode;
    }

    int GetFanCoilInletAirNode(EnergyPlusData &state, int const FanCoilNum)
    {

        // FUNCTION INFORMATION:
        //       AUTHOR         B Griffith
        //       DATE WRITTEN   Dec  2006
        //       MODIFIED       na
        //       RE-ENGINEERED  na

        // PURPOSE OF THIS FUNCTION:
        // lookup function for inlet node for Fan Coil unit

        // METHODOLOGY EMPLOYED:
        // <description>

        // REFERENCES:
        // na

        // USE STATEMENTS:
        // na

        // Return value
        int GetFanCoilInletAirNode;

        // Locals
        // FUNCTION ARGUMENT DEFINITIONS:

        // FUNCTION PARAMETER DEFINITIONS:
        // na

        // INTERFACE BLOCK SPECIFICATIONS:
        // na

        // DERIVED TYPE DEFINITIONS:
        // na

        // FUNCTION LOCAL VARIABLE DECLARATIONS:
        // na

        if (GetFanCoilInputFlag) {
            GetFanCoilUnits(state);
            GetFanCoilInputFlag = false;
        }

        GetFanCoilInletAirNode = 0;
        if (FanCoilNum > 0 && FanCoilNum <= NumFanCoils) {
            GetFanCoilInletAirNode = FanCoil(FanCoilNum).AirOutNode;
        }

        return GetFanCoilInletAirNode;
    }

    void GetFanCoilIndex(EnergyPlusData &state, std::string const &FanCoilName, int &FanCoilIndex)
    {

        // SUBROUTINE INFORMATION:
        //       AUTHOR
        //       DATE WRITTEN   April 2012
        //       MODIFIED       na
        //       RE-ENGINEERED  na

        // PURPOSE OF THIS SUBROUTINE:
        // This subroutine gets the index for a given PT Unit

        // SUBROUTINE LOCAL VARIABLE DECLARATIONS:

        bool ErrorsFound; // for error trapping

        if (GetFanCoilInputFlag) {
            GetFanCoilUnits(state);
            GetFanCoilInputFlag = false;
        }

        FanCoilIndex = UtilityRoutines::FindItemInList(FanCoilName, FanCoil);
        if (FanCoilIndex == 0) {
            ShowSevereError("GetFanCoilIndex: Fan Coil Unit not found=" + FanCoilName);
        }
        ErrorsFound = true;
    }

    Real64 CalcFanCoilLoadResidual(EnergyPlusData &state, Real64 const PartLoadRatio, // coil part load ratio
                                   Array1D<Real64> const &Par  // Function parameters
    )
    {

        // FUNCTION INFORMATION:
        //       AUTHOR         Richard Raustad, FSEC
        //       DATE WRITTEN   July 2015
        //       MODIFIED       na
        //       RE-ENGINEERED  na

        // PURPOSE OF THIS SUBROUTINE:
        // To calculate the part-load ratio for the FCU with electric heating coil

        // METHODOLOGY EMPLOYED:
        // Use SolveRoot to CALL this Function to converge on a solution

        // REFERENCES:
        // na

        // USE STATEMENTS:
        // na

        // Return value
        Real64 Residuum; // Result (force to 0)

        // Argument array dimensioning

        // Locals
        // SUBROUTINE ARGUMENT DEFINITIONS:

        //   Parameter description example:
        //       Par(1)  = REAL(FanCoilNum,r64) ! Index to fan coil unit
        //       Par(2)  = 0.0                  ! FirstHVACIteration FLAG, IF 1.0 then TRUE, if 0.0 then FALSE
        //       Par(3)  = REAL(ControlledZoneNum,r64)     ! zone index
        //       Par(4)  = QZnReq               ! zone load [W]

        // SUBROUTINE PARAMETER DEFINITIONS:
        // na

        // INTERFACE BLOCK SPECIFICATIONS
        // na

        // DERIVED TYPE DEFINITIONS
        // na

        // SUBROUTINE LOCAL VARIABLE DECLARATIONS:
        int FanCoilNum;          // Index to this fan coil unit
        bool FirstHVACIteration; // FirstHVACIteration flag
        int ControlledZoneNum;   // zone index
        Real64 QZnReq;           // Sensible load to be met [W]
        Real64 QUnitOut;         // delivered capacity [W]

        // Convert parameters to usable variables
        FanCoilNum = int(Par(1));
        if (Par(2) == 1.0) {
            FirstHVACIteration = true;
        } else {
            FirstHVACIteration = false;
        }
        ControlledZoneNum = int(Par(3));
        QZnReq = Par(4);

        Calc4PipeFanCoil(state, FanCoilNum,
                         ControlledZoneNum,
                         FirstHVACIteration,
                         QUnitOut,
                         PartLoadRatio); // needs PLR=0 for electric heating coil, otherwise will run a full capacity

        // Calculate residual based on output magnitude
        if (std::abs(QZnReq) <= 100.0) {
            Residuum = (QUnitOut - QZnReq) / 100.0;
        } else {
            Residuum = (QUnitOut - QZnReq) / QZnReq;
        }

        return Residuum;
    }

    Real64 CalcFanCoilPLRResidual(EnergyPlusData &state, Real64 const PLR,          // part-load ratio of air and water mass flow rate
                                  Array1D<Real64> const &Par // Function parameters
    )
    {

        // FUNCTION INFORMATION:
        //       AUTHOR         Richard Raustad
        //       DATE WRITTEN   August 2016

        // PURPOSE OF THIS SUBROUTINE:
        // To calculate the part-load ratio for the FCU

        // METHODOLOGY EMPLOYED:
        // Use SolveRoot to CALL this Function to converge on a solution

        // Return value
        Real64 Residuum; // Result (force to 0)

        // Argument array dimensioning

        // Locals
        // SUBROUTINE ARGUMENT DEFINITIONS:

        //   Parameter description example:
        //       Par(1)  = REAL(FanCoilNum,r64)        ! Index to fan coil unit
        //       Par(2)  = 0.0                         ! FirstHVACIteration FLAG, IF 1.0 then TRUE, if 0.0 then FALSE
        //       Par(3)  = REAL(ControlledZoneNum,r64) ! zone index
        //       Par(4)  = QZnReq                      ! zone load [W]
        //       Par(5)  = REAL(WaterControlNode, r64) ! water coil control node number

        // SUBROUTINE LOCAL VARIABLE DECLARATIONS:
        int FanCoilNum;          // Index to this fan coil unit
        bool FirstHVACIteration; // FirstHVACIteration flag
        int ControlledZoneNum;   // zone index
        int WaterControlNode;    // water node to control
        Real64 QZnReq;           // Sensible load to be met [W]
        Real64 QUnitOut;         // delivered capacity [W]

        // Convert parameters to usable variables
        FanCoilNum = int(Par(1));
        if (Par(2) == 1.0) {
            FirstHVACIteration = true;
        } else {
            FirstHVACIteration = false;
        }
        ControlledZoneNum = int(Par(3));
        QZnReq = Par(4);
        WaterControlNode = int(Par(5));

        if (WaterControlNode == FanCoil(FanCoilNum).CoolCoilFluidInletNode) {
            Node(WaterControlNode).MassFlowRate = PLR * FanCoil(FanCoilNum).MaxCoolCoilFluidFlow;
            Calc4PipeFanCoil(state, FanCoilNum,
                             ControlledZoneNum,
                             FirstHVACIteration,
                             QUnitOut,
                             PLR); // needs PLR=0 for electric heating coil, otherwise will run a full capacity
        } else if (WaterControlNode == FanCoil(FanCoilNum).HeatCoilFluidInletNode && FanCoil(FanCoilNum).HCoilType_Num != HCoil_Electric) {
            Node(WaterControlNode).MassFlowRate = PLR * FanCoil(FanCoilNum).MaxHeatCoilFluidFlow;
            Calc4PipeFanCoil(state, FanCoilNum,
                             ControlledZoneNum,
                             FirstHVACIteration,
                             QUnitOut,
                             PLR); // needs PLR=0 for electric heating coil, otherwise will run a full capacity
        } else {
            Calc4PipeFanCoil(state, FanCoilNum, ControlledZoneNum, FirstHVACIteration, QUnitOut, PLR); // needs PLR=1 for electric heating coil
        }

        // Calculate residual based on output magnitude
        if (std::abs(QZnReq) <= 100.0) {
            Residuum = (QUnitOut - QZnReq) / 100.0;
        } else {
            Residuum = (QUnitOut - QZnReq) / QZnReq;
        }

        return Residuum;
    }

    Real64 CalcFanCoilHeatCoilPLRResidual(EnergyPlusData &state, Real64 const CyclingR,  // electric heating coil cycling ratio
        Array1D<Real64> const &Par // Function parameters
    )
    {
        // PURPOSE OF THIS SUBROUTINE:
        // Calculate electric heating coil cycling ratio of FanCoilUnit with MultiSpeedFan
        // capacity control method when running with at lowest speed for a continuous fan
        // fan operating mode.

        // METHODOLOGY EMPLOYED:
        // Use SolveRoot to CALL this Function to converge on a solution

        // Return value
        Real64 Residuum; // Result (force to 0)

        // SUBROUTINE LOCAL VARIABLE DECLARATIONS:
        int FanCoilNum;          // Index to this fan coil unit
        bool FirstHVACIteration; // FirstHVACIteration flag
        int ZoneNum;             // controoled zone index
        int WaterControlNode;    // water node to control
        Real64 QZnReq;           // Sensible load to be met [W]
        Real64 QUnitOut;         // delivered capacity [W]
        Real64 PLR;              // fan coil unit PLR

        // convert parameters to usable variables
        FanCoilNum = int(Par(1));
        if (Par(2) == 1.0) {
            FirstHVACIteration = true;
        } else {
            FirstHVACIteration = false;
        }
        ZoneNum = int(Par(3));
        QZnReq = Par(4);
        WaterControlNode = int(Par(5));
        PLR = 1.0;

        // electric heating coil cycling ratio at minimum air flow for constant fan operating mode
        Calc4PipeFanCoil(state, FanCoilNum, ZoneNum, FirstHVACIteration, QUnitOut, PLR, CyclingR);

        // Calculate residual based on output magnitude
        if (std::abs(QZnReq) <= 100.0) {
            Residuum = (QUnitOut - QZnReq) / 100.0;
        } else {
            Residuum = (QUnitOut - QZnReq) / QZnReq;
        }

        return Residuum;
    }

    Real64 CalcFanCoilHWLoadResidual(EnergyPlusData &state, Real64 const HWFlow,       // water mass flow rate [kg/s]
                                     Array1D<Real64> const &Par // Function parameters
    )
    {

        // FUNCTION INFORMATION:
        //       AUTHOR         Fred Buhl, FSEC
        //       DATE WRITTEN   Jan 2016
        //       MODIFIED       na
        //       RE-ENGINEERED  na

        // PURPOSE OF THIS SUBROUTINE:
        // To calculate the part-load ratio for the FCU with electric heating coil

        // METHODOLOGY EMPLOYED:
        // Use SolveRoot to CALL this Function to converge on a solution

        // REFERENCES:
        // na

        // USE STATEMENTS:
        // na

        // Return value
        Real64 Residuum; // Result (force to 0)

        // Argument array dimensioning

        // Locals
        // SUBROUTINE ARGUMENT DEFINITIONS:

        //   Parameter description example:
        //       Par(1)  = REAL(FanCoilNum,r64) ! Index to fan coil unit
        //       Par(2)  = 0.0                  ! FirstHVACIteration FLAG, IF 1.0 then TRUE, if 0.0 then FALSE
        //       Par(3)  = REAL(ControlledZoneNum,r64)     ! zone index
        //       Par(4)  = QZnReq               ! zone load [W]

        // SUBROUTINE PARAMETER DEFINITIONS:
        // na

        // INTERFACE BLOCK SPECIFICATIONS
        // na

        // DERIVED TYPE DEFINITIONS
        // na

        // SUBROUTINE LOCAL VARIABLE DECLARATIONS:
        int FanCoilNum;          // Index to this fan coil unit
        bool FirstHVACIteration; // FirstHVACIteration flag
        int ControlledZoneNum;   // zone index
        Real64 QZnReq;           // Sensible load to be met [W]
        Real64 QUnitOut;         // delivered capacity [W]

        // Convert parameters to usable variables
        FanCoilNum = int(Par(1));
        if (Par(2) == 1.0) {
            FirstHVACIteration = true;
        } else {
            FirstHVACIteration = false;
        }
        ControlledZoneNum = int(Par(3));
        QZnReq = Par(4);

        Node(FanCoil(FanCoilNum).HeatCoilFluidInletNode).MassFlowRate = HWFlow;
        Calc4PipeFanCoil(state, FanCoilNum, ControlledZoneNum, FirstHVACIteration, QUnitOut, 1.0);

        // Calculate residual based on output magnitude
        if (std::abs(QZnReq) <= 100.0) {
            Residuum = (QUnitOut - QZnReq) / 100.0;
        } else {
            Residuum = (QUnitOut - QZnReq) / QZnReq;
        }

        return Residuum;
    }

    Real64 CalcFanCoilCWLoadResidual(EnergyPlusData &state, Real64 const CWFlow,       // water mass flow rate [kg/s]
                                     Array1D<Real64> const &Par // Function parameters
    )
    {

        // FUNCTION INFORMATION:
        //       AUTHOR         Fred Buhl Jan 2016
        //       DATE WRITTEN   July 2015
        //       MODIFIED       na
        //       RE-ENGINEERED  na

        // PURPOSE OF THIS SUBROUTINE:
        // To calculate the part-load ratio for the FCU with electric heating coil

        // METHODOLOGY EMPLOYED:
        // Use SolveRoot to CALL this Function to converge on a solution

        // REFERENCES:
        // na

        // USE STATEMENTS:
        // na

        // Return value
        Real64 Residuum; // Result (force to 0)

        // Argument array dimensioning

        // Locals
        // SUBROUTINE ARGUMENT DEFINITIONS:

        //   Parameter description example:
        //       Par(1)  = REAL(FanCoilNum,r64) ! Index to fan coil unit
        //       Par(2)  = 0.0                  ! FirstHVACIteration FLAG, IF 1.0 then TRUE, if 0.0 then FALSE
        //       Par(3)  = REAL(ControlledZoneNum,r64)     ! zone index
        //       Par(4)  = QZnReq               ! zone load [W]

        // SUBROUTINE PARAMETER DEFINITIONS:
        // na

        // INTERFACE BLOCK SPECIFICATIONS
        // na

        // DERIVED TYPE DEFINITIONS
        // na

        // SUBROUTINE LOCAL VARIABLE DECLARATIONS:
        int FanCoilNum;          // Index to this fan coil unit
        bool FirstHVACIteration; // FirstHVACIteration flag
        int ControlledZoneNum;   // zone index
        Real64 QZnReq;           // Sensible load to be met [W]
        Real64 QUnitOut;         // delivered capacity [W]

        // Convert parameters to usable variables
        FanCoilNum = int(Par(1));
        if (Par(2) == 1.0) {
            FirstHVACIteration = true;
        } else {
            FirstHVACIteration = false;
        }
        ControlledZoneNum = int(Par(3));
        QZnReq = Par(4);

        Node(FanCoil(FanCoilNum).CoolCoilFluidInletNode).MassFlowRate = CWFlow;
        Calc4PipeFanCoil(state, FanCoilNum, ControlledZoneNum, FirstHVACIteration, QUnitOut, 1.0);

        // Calculate residual based on output magnitude
        if (std::abs(QZnReq) <= 100.0) {
            Residuum = (QUnitOut - QZnReq) / 100.0;
        } else {
            Residuum = (QUnitOut - QZnReq) / QZnReq;
        }

        return Residuum;
    }
    Real64 CalcFanCoilWaterFlowTempResidual(EnergyPlusData &state, Real64 const WaterFlow,    // water mass flow rate [kg/s]
                                            Array1D<Real64> const &Par // Function parameters
    )
    {

        // FUNCTION INFORMATION:
        //       AUTHOR         Richard Raustad, FSEC
        //       DATE WRITTEN   December 2015
        //       MODIFIED       na
        //       RE-ENGINEERED  na

        // PURPOSE OF THIS SUBROUTINE:
        // To calculate the part-load ratio for the FCU with varying water flow rate

        // METHODOLOGY EMPLOYED:

        // Use SolveRoot to CALL this Function to converge on a solution

        // REFERENCES:
        // na

        // USE STATEMENTS:
        // na

        // Return value
        Real64 Residuum; // Result (forces solution to be within tolerance)

        // Argument array dimensioning

        // Locals
        // SUBROUTINE ARGUMENT DEFINITIONS:

        //   Parameter description example:
        //       Par(1)  = REAL(FanCoilNum,r64) ! Index to fan coil unit
        //       Par(2)  = 0.0                  ! FirstHVACIteration FLAG, IF 1.0 then TRUE, if 0.0 then FALSE
        //       Par(3)  = REAL(ControlledZoneNum,r64)     ! zone index
        //       Par(4)  = QZnReq               ! zone load [W]
        //       Par(5)  = WaterControlNode     ! CW or HW control node number

        // SUBROUTINE PARAMETER DEFINITIONS:
        // na

        // INTERFACE BLOCK SPECIFICATIONS
        // na

        // DERIVED TYPE DEFINITIONS
        // na

        // SUBROUTINE LOCAL VARIABLE DECLARATIONS:
        int FanCoilNum;          // Index to this fan coil unit
        bool FirstHVACIteration; // FirstHVACIteration flag
        int ControlledZoneNum;   // zone index
        int WaterControlNode;    // water node to control
        Real64 OutletTemp;       // FCU outlet temperature SP [C]
        Real64 QUnitOut;         // delivered capacity [W]
        Real64 QZnReq;
        Real64 FCOutletTempOn; // FCU outlet temperature

        // Convert parameters to usable variables
        FanCoilNum = int(Par(1));
        if (Par(2) == 1.0) {
            FirstHVACIteration = true;
        } else {
            FirstHVACIteration = false;
        }
        ControlledZoneNum = int(Par(3));
        OutletTemp = Par(4);
        QZnReq = Par(5);
        WaterControlNode = int(Par(6));

        if (WaterControlNode == FanCoil(FanCoilNum).CoolCoilFluidInletNode ||
            (WaterControlNode == FanCoil(FanCoilNum).HeatCoilFluidInletNode && FanCoil(FanCoilNum).HCoilType_Num != HCoil_Electric)) {
            Node(WaterControlNode).MassFlowRate = WaterFlow;
            Calc4PipeFanCoil(state, FanCoilNum,
                             ControlledZoneNum,
                             FirstHVACIteration,
                             QUnitOut,
                             0.0); // needs PLR=0 for electric heating coil, otherwise will run a full capacity
        } else {
            Calc4PipeFanCoil(state,FanCoilNum, ControlledZoneNum, FirstHVACIteration, QUnitOut, 1.0); // needs PLR=1 for electric heating coil
        }

        FCOutletTempOn = Node(FanCoil(FanCoilNum).AirOutNode).Temp;
        // Calculate residual based on output magnitude
        Residuum = (FCOutletTempOn - OutletTemp);

        return Residuum;
    }

    Real64 CalcFanCoilWaterFlowResidual(EnergyPlusData &state, Real64 const PLR,          // coil part load ratio
                                        Array1D<Real64> const &Par // Function parameters
    )
    {

        // FUNCTION INFORMATION:
        //       AUTHOR         Richard Raustad, FSEC
        //       DATE WRITTEN   December 2015
        //       MODIFIED       na
        //       RE-ENGINEERED  na

        // PURPOSE OF THIS SUBROUTINE:
        // To calculate the part-load ratio for the FCU with varying water flow rate

        // METHODOLOGY EMPLOYED:

        // Use SolveRoot to CALL this Function to converge on a solution

        // REFERENCES:
        // na

        // USE STATEMENTS:
        // na

        // Return value
        Real64 Residuum; // Result (forces solution to be within tolerance)

        // Argument array dimensioning

        // Locals
        // SUBROUTINE ARGUMENT DEFINITIONS:

        //   Parameter description example:
        //       Par(1)  = REAL(FanCoilNum,r64) ! Index to fan coil unit
        //       Par(2)  = 0.0                  ! FirstHVACIteration FLAG, IF 1.0 then TRUE, if 0.0 then FALSE
        //       Par(3)  = REAL(ControlledZoneNum,r64)     ! zone index
        //       Par(4)  = QZnReq               ! zone load [W]
        //       Par(5)  = WaterControlNode     ! CW or HW control node number

        // SUBROUTINE PARAMETER DEFINITIONS:
        // na

        // INTERFACE BLOCK SPECIFICATIONS
        // na

        // DERIVED TYPE DEFINITIONS
        // na

        // SUBROUTINE LOCAL VARIABLE DECLARATIONS:
        int FanCoilNum;          // Index to this fan coil unit
        bool FirstHVACIteration; // FirstHVACIteration flag
        int ControlledZoneNum;   // zone index
        int WaterControlNode;    // water node to control
        Real64 QZnReq;           // Sensible load to be met [W]
        Real64 QUnitOut;         // delivered capacity [W]

        // Convert parameters to usable variables
        FanCoilNum = int(Par(1));
        if (Par(2) == 1.0) {
            FirstHVACIteration = true;
        } else {
            FirstHVACIteration = false;
        }
        ControlledZoneNum = int(Par(3));
        QZnReq = Par(4);
        int AirInNode = int(Par(5));
        WaterControlNode = int(Par(8));
        Real64 maxCoilFluidFlow = Par(10);
        Real64 AirMassFlowRate = Par(12);
        Real64 mDot = PLR * maxCoilFluidFlow;
        if (WaterControlNode > 0) Node(WaterControlNode).MassFlowRate = mDot;
        Node(AirInNode).MassFlowRate = AirMassFlowRate;

        if (WaterControlNode == FanCoil(FanCoilNum).CoolCoilFluidInletNode ||
            (WaterControlNode == FanCoil(FanCoilNum).HeatCoilFluidInletNode && FanCoil(FanCoilNum).HCoilType_Num != HCoil_Electric)) {

            Calc4PipeFanCoil(state, FanCoilNum,
                             ControlledZoneNum,
                             FirstHVACIteration,
                             QUnitOut,
                             0.0); // needs PLR=0 for electric heating coil, otherwise will run a full capacity

        } else {
            Calc4PipeFanCoil(state, FanCoilNum, ControlledZoneNum, FirstHVACIteration, QUnitOut, PLR);
        }

        // Calculate residual based on output magnitude
        if (std::abs(QZnReq) <= 100.0) {
            Residuum = (QUnitOut - QZnReq) / 100.0;
        } else {
            Residuum = (QUnitOut - QZnReq) / QZnReq;
        }

        return Residuum;
    }

    Real64 CalcFanCoilAirAndWaterFlowResidual(EnergyPlusData &state, Real64 const PLR,          // water and air part load ratio
                                              Array1D<Real64> const &Par // Function parameters
    )
    {

        // FUNCTION INFORMATION:
        //       AUTHOR         Richard Raustad, FSEC
        //       DATE WRITTEN   December 2015
        //       MODIFIED       na
        //       RE-ENGINEERED  na

        // PURPOSE OF THIS SUBROUTINE:
        // To calculate the part-load ratio for the FCU with varying water flow rate

        // METHODOLOGY EMPLOYED:
        // Use SolveRoot to CALL this Function to converge on a solution

        // REFERENCES:
        // na

        // USE STATEMENTS:
        // na

        // Return value
        Real64 Residuum; // Result (forces solution to be within tolerance)

        // Argument array dimensioning

        // Locals
        // SUBROUTINE ARGUMENT DEFINITIONS:

        //   Parameter description example:
        //       Par(1)  = REAL(FanCoilNum,r64) ! Index to fan coil unit
        //       Par(2)  = 0.0                  ! FirstHVACIteration FLAG, IF 1.0 then TRUE, if 0.0 then FALSE
        //       Par(3)  = REAL(ControlledZoneNum,r64)     ! zone index
        //       Par(4)  = QZnReq               ! zone load [W]
        //       Par(5)  = AirInNode            ! cooling or heating coil inlet air node
        //       Par(8)  = WaterControlNode     ! CW or HW control node number

        // SUBROUTINE PARAMETER DEFINITIONS:
        // na

        // INTERFACE BLOCK SPECIFICATIONS
        // na

        // DERIVED TYPE DEFINITIONS
        // na

        // SUBROUTINE LOCAL VARIABLE DECLARATIONS:
        bool FirstHVACIteration; // FirstHVACIteration flag
        Real64 QUnitOut;         // delivered capacity [W]

        // Convert parameters to usable variables
        int FanCoilNum = int(Par(1));
        if (Par(2) == 1.0) {
            FirstHVACIteration = true;
        } else {
            FirstHVACIteration = false;
        }
        int ControlledZoneNum = int(Par(3));
        Real64 QZnReq = Par(4);
        int WaterControlNode = int(Par(8));
        int AirInNode = Par(5);
        Real64 MinWaterFlow = Par(9); // min water flow at low air flow rate of 0 if that calculation failed

        // set air flow rate
        Node(AirInNode).MassFlowRate =
            FanCoil(FanCoilNum).MaxAirMassFlow * (FanCoil(FanCoilNum).LowSpeedRatio + (PLR * (1.0 - FanCoil(FanCoilNum).LowSpeedRatio)));
        // set water flow rate
        if (WaterControlNode == FanCoil(FanCoilNum).CoolCoilFluidInletNode) {
            Node(WaterControlNode).MassFlowRate = MinWaterFlow + (PLR * (FanCoil(FanCoilNum).MaxCoolCoilFluidFlow - MinWaterFlow));
        } else if (WaterControlNode == FanCoil(FanCoilNum).HeatCoilFluidInletNode) {
            Node(WaterControlNode).MassFlowRate = MinWaterFlow + (PLR * (FanCoil(FanCoilNum).MaxHeatCoilFluidFlow - MinWaterFlow));
        } else {
            // developer error
            ShowFatalError("Developer Error - CalcFanCoilAirAndWaterFlowResidual: Water control node not found for " + FanCoil(FanCoilNum).Name);
        }
        Calc4PipeFanCoil(state, FanCoilNum,
                         ControlledZoneNum,
                         FirstHVACIteration,
                         QUnitOut,
                         PLR); // needs PLR for electric heating coil to output a specific capacity

        // Calculate residual based on output magnitude
        if (std::abs(QZnReq) <= 100.0) {
            Residuum = (QUnitOut - QZnReq) / 100.0;
        } else {
            Residuum = (QUnitOut - QZnReq) / QZnReq;
        }

        return Residuum;
    }

    Real64 CalcFanCoilAirAndWaterInStepResidual(EnergyPlusData &state, Real64 const PLR,          // water and air part load ratio
                                                Array1D<Real64> const &Par // Function parameters
    )
    {

        // FUNCTION INFORMATION:
        //       AUTHOR         Richard Raustad, FSEC
        //       DATE WRITTEN   December 2015
        //       MODIFIED       na
        //       RE-ENGINEERED  na

        // PURPOSE OF THIS SUBROUTINE:
        // To calculate the part-load ratio for the FCU with varying water flow rate

        // METHODOLOGY EMPLOYED:
        // Use SolveRoot to CALL this Function to converge on a solution

        // REFERENCES:
        // na

        // USE STATEMENTS:
        // na

        // Return value
        Real64 Residuum; // Result (forces solution to be within tolerance)

        // Argument array dimensioning

        // Locals
        // SUBROUTINE ARGUMENT DEFINITIONS:

        //   Parameter description example:
        //       Par(1)  = REAL(FanCoilNum,r64) ! Index to fan coil unit
        //       Par(2)  = 0.0                  ! FirstHVACIteration FLAG, IF 1.0 then TRUE, if 0.0 then FALSE
        //       Par(3)  = REAL(ControlledZoneNum,r64)     ! zone index
        //       Par(4)  = QZnReq               ! zone load [W]
        //       Par(5)  = WaterControlNode     ! CW or HW control node number

        // SUBROUTINE PARAMETER DEFINITIONS:
        // na

        // INTERFACE BLOCK SPECIFICATIONS
        // na

        // DERIVED TYPE DEFINITIONS
        // na

        // SUBROUTINE LOCAL VARIABLE DECLARATIONS:
        int FanCoilNum;          // Index to this fan coil unit
        bool FirstHVACIteration; // FirstHVACIteration flag
        int ControlledZoneNum;   // zone index
        int WaterControlNode;    // water node to control
        Real64 QZnReq;           // Sensible load to be met [W]
        Real64 QUnitOut;         // delivered capacity [W]
        Real64 MinWaterFlow;     // water flow rate that meets zone load
        Real64 MinAirFlow;       // air flow rate that meets zone load
        Real64 MinHeaterPLR;     // PLR of heating coil prior to increasing fan coil capacity

        // Convert parameters to usable variables
        FanCoilNum = int(Par(1));
        if (Par(2) == 1.0) {
            FirstHVACIteration = true;
        } else {
            FirstHVACIteration = false;
        }
        ControlledZoneNum = int(Par(3));
        QZnReq = Par(4);
        WaterControlNode = int(Par(5));
        MinAirFlow = Par(7);

        // set air flow rate
        Node(FanCoil(FanCoilNum).AirInNode).MassFlowRate = MinAirFlow + (PLR * (FanCoil(FanCoilNum).MaxAirMassFlow - MinAirFlow));
        // set water flow rate
        if (WaterControlNode == FanCoil(FanCoilNum).CoolCoilFluidInletNode) {
            MinWaterFlow = Par(6);
            Node(WaterControlNode).MassFlowRate = MinWaterFlow + (PLR * (FanCoil(FanCoilNum).MaxCoolCoilFluidFlow - MinWaterFlow));
            Calc4PipeFanCoil(state, FanCoilNum, ControlledZoneNum, FirstHVACIteration, QUnitOut, 1.0);
        } else if (WaterControlNode == 0) { // do this before the water coil else if block because 0 = 0
            MinHeaterPLR = Par(6);
            Calc4PipeFanCoil(state, FanCoilNum, ControlledZoneNum, FirstHVACIteration, QUnitOut, MinHeaterPLR + (PLR * (1.0 - MinHeaterPLR)));
        } else if (WaterControlNode == FanCoil(FanCoilNum).HeatCoilFluidInletNode) {
            MinWaterFlow = Par(6);
            Node(WaterControlNode).MassFlowRate = MinWaterFlow + (PLR * (FanCoil(FanCoilNum).MaxHeatCoilFluidFlow - MinWaterFlow));
            Calc4PipeFanCoil(state, FanCoilNum, ControlledZoneNum, FirstHVACIteration, QUnitOut, 1.0);
        } else {
            // developer error
            ShowFatalError("Developer Error - CalcFanCoilAirAndWaterFlowResidual: Water control node not found for " + FanCoil(FanCoilNum).Name);
        }

        // Calculate residual based on output magnitude
        if (std::abs(QZnReq) <= 100.0) {
            Residuum = (QUnitOut - QZnReq) / 100.0;
        } else {
            Residuum = (QUnitOut - QZnReq) / QZnReq;
        }

        return Residuum;
    }

    Real64 CalcFanCoilBothFlowResidual(EnergyPlusData &state, Real64 const PLR,          // water and air part load ratio
                                       Array1D<Real64> const &Par // Function parameters
    )
    {

        // FUNCTION INFORMATION:
        //       AUTHOR         Richard Raustad, FSEC
        //       DATE WRITTEN   December 2015
        //       MODIFIED       na
        //       RE-ENGINEERED  na

        // PURPOSE OF THIS SUBROUTINE:
        // To calculate the part-load ratio for the FCU with varying water flow rate

        // METHODOLOGY EMPLOYED:
        // Use SolveRoot to CALL this Function to converge on a solution

        // REFERENCES:
        // na

        // USE STATEMENTS:
        // na

        // Return value
        Real64 Residuum; // Result (forces solution to be within tolerance)

        // Argument array dimensioning

        // Locals
        // SUBROUTINE ARGUMENT DEFINITIONS:

        //   Parameter description example:
        //       Par(1)  = REAL(FanCoilNum,r64) ! Index to fan coil unit
        //       Par(2)  = 0.0                  ! FirstHVACIteration FLAG, IF 1.0 then TRUE, if 0.0 then FALSE
        //       Par(3)  = REAL(ControlledZoneNum,r64)     ! zone index
        //       Par(4)  = QZnReq               ! zone load [W]
        //       Par(5)  = Low_mdot             ! CW or HW minimum flow
        //       Par(6)  = mdot                 ! CW or HW maximum flow

        // SUBROUTINE PARAMETER DEFINITIONS:
        // na

        // INTERFACE BLOCK SPECIFICATIONS
        // na

        // DERIVED TYPE DEFINITIONS
        // na

        // SUBROUTINE LOCAL VARIABLE DECLARATIONS:
        int FanCoilNum;          // Index to this fan coil unit
        bool FirstHVACIteration; // FirstHVACIteration flag
        int ControlledZoneNum;   // zone index
        int WaterControlNode;    // water node to control
        Real64 QZnReq;           // Sensible load to be met [W]
        Real64 QUnitOut;         // delivered capacity [W]
        Real64 MinWaterFlow;     // water flow rate that meets reduced zone load with reduced air flow rate
        Real64 MaxWaterFlow;     // water flow rate that meets design zone load with maximum air flow rate

        // Convert parameters to usable variables
        FanCoilNum = int(Par(1));
        if (Par(2) == 1.0) {
            FirstHVACIteration = true;
        } else {
            FirstHVACIteration = false;
        }
        ControlledZoneNum = int(Par(3));
        QZnReq = Par(4);
        MinWaterFlow = Par(5);
        MaxWaterFlow = Par(6);
        WaterControlNode = Par(7);

        // set air flow rate
        Node(FanCoil(FanCoilNum).AirInNode).MassFlowRate =
            FanCoil(FanCoilNum).MaxAirMassFlow * (FanCoil(FanCoilNum).LowSpeedRatio + (PLR * (1.0 - FanCoil(FanCoilNum).LowSpeedRatio)));
        // set water flow rate
        Node(WaterControlNode).MassFlowRate = MinWaterFlow + (PLR * (MaxWaterFlow - MinWaterFlow));
        Calc4PipeFanCoil(state, FanCoilNum,
                         ControlledZoneNum,
                         FirstHVACIteration,
                         QUnitOut,
                         1.0); // needs PLR=0 for electric heating coil, otherwise will run a full capacity

        // Calculate residual based on output magnitude
        if (std::abs(QZnReq) <= 100.0) {
            Residuum = (QUnitOut - QZnReq) / 100.0;
        } else {
            Residuum = (QUnitOut - QZnReq) / QZnReq;
        }

        return Residuum;
    }

    Real64 CalcFanCoilElecHeatResidual(EnergyPlusData &state, Real64 const PLR,          // water and air part load ratio
                                       Array1D<Real64> const &Par // Function parameters
    )
    {

        // FUNCTION INFORMATION:
        //       AUTHOR         Richard Raustad, FSEC
        //       DATE WRITTEN   December 2015
        //       MODIFIED       na
        //       RE-ENGINEERED  na

        // PURPOSE OF THIS SUBROUTINE:
        // To calculate the part-load ratio for the FCU with varying water flow rate

        // METHODOLOGY EMPLOYED:
        // Use SolveRoot to CALL this Function to converge on a solution

        // REFERENCES:
        // na

        // USE STATEMENTS:
        // na

        // Return value
        Real64 Residuum; // Result (forces solution to be within tolerance)

        // Argument array dimensioning

        // Locals
        // SUBROUTINE ARGUMENT DEFINITIONS:

        //   Parameter description example:
        //       Par(1)  = REAL(FanCoilNum,r64) ! Index to fan coil unit
        //       Par(2)  = 0.0                  ! FirstHVACIteration FLAG, IF 1.0 then TRUE, if 0.0 then FALSE
        //       Par(3)  = REAL(ControlledZoneNum,r64)     ! zone index
        //       Par(4)  = QZnReq               ! zone load [W]
        //       Par(5)                         ! not applicable

        // SUBROUTINE PARAMETER DEFINITIONS:
        // na

        // INTERFACE BLOCK SPECIFICATIONS
        // na

        // DERIVED TYPE DEFINITIONS
        // na

        // SUBROUTINE LOCAL VARIABLE DECLARATIONS:
        int FanCoilNum;          // Index to this fan coil unit
        bool FirstHVACIteration; // FirstHVACIteration flag
        int ControlledZoneNum;   // zone index
        Real64 QZnReq;           // Sensible load to be met [W]
        Real64 QUnitOut;         // delivered capacity [W]
        Real64 MaxAirFlow;       // maximum fan coil fan flow rate [kg/s]

        // Convert parameters to usable variables
        FanCoilNum = int(Par(1));
        if (Par(2) == 1.0) {
            FirstHVACIteration = true;
        } else {
            FirstHVACIteration = false;
        }
        ControlledZoneNum = int(Par(3));
        QZnReq = Par(4);

        if (Par(6) == -1.0) {
            MaxAirFlow = Par(5);
            // set air flow rate
            Node(FanCoil(FanCoilNum).AirInNode).MassFlowRate = PLR * MaxAirFlow;
        }
        Calc4PipeFanCoil(state, FanCoilNum, ControlledZoneNum, FirstHVACIteration, QUnitOut, PLR);

        // Calculate residual based on output magnitude
        if (std::abs(QZnReq) <= 100.0) {
            Residuum = (QUnitOut - QZnReq) / 100.0;
        } else {
            Residuum = (QUnitOut - QZnReq) / QZnReq;
        }

        return Residuum;
    }

    Real64 CalcFanCoilElecHeatTempResidual(EnergyPlusData &state, Real64 const PLR,          // water and air part load ratio
                                           Array1D<Real64> const &Par // Function parameters
    )
    {

        // FUNCTION INFORMATION:
        //       AUTHOR         Richard Raustad, FSEC
        //       DATE WRITTEN   December 2015
        //       MODIFIED       na
        //       RE-ENGINEERED  na

        // PURPOSE OF THIS SUBROUTINE:
        // To calculate the part-load ratio for the FCU with varying water flow rate

        // METHODOLOGY EMPLOYED:
        // Use SolveRoot to CALL this Function to converge on a solution

        // REFERENCES:
        // na

        // USE STATEMENTS:
        // na

        // Return value
        Real64 Residuum; // Result (forces solution to be within tolerance)

        // Argument array dimensioning

        // Locals
        // SUBROUTINE ARGUMENT DEFINITIONS:

        //   Parameter description example:
        //       Par(1)  = REAL(FanCoilNum,r64) ! Index to fan coil unit
        //       Par(2)  = 0.0                  ! FirstHVACIteration FLAG, IF 1.0 then TRUE, if 0.0 then FALSE
        //       Par(3)  = REAL(ControlledZoneNum,r64)     ! zone index
        //       Par(4)  = QZnReq               ! zone load [W]
        //       Par(5)                         ! not applicable

        // SUBROUTINE PARAMETER DEFINITIONS:
        // na

        // INTERFACE BLOCK SPECIFICATIONS
        // na

        // DERIVED TYPE DEFINITIONS
        // na

        // SUBROUTINE LOCAL VARIABLE DECLARATIONS:
        int FanCoilNum;          // Index to this fan coil unit
        bool FirstHVACIteration; // FirstHVACIteration flag
        int ControlledZoneNum;   // zone index
        Real64 MaxOutletTemp;    // maximum supply air Temperature [C]
        Real64 QUnitOut;         // delivered capacity [W]
        Real64 MaxAirFlow;       // maximum fan coil fan flow rate [kg/s]
        Real64 FCOutletTempOn;   // FCU outlet temperature

        // Convert parameters to usable variables
        FanCoilNum = int(Par(1));
        if (Par(2) == 1.0) {
            FirstHVACIteration = true;
        } else {
            FirstHVACIteration = false;
        }
        ControlledZoneNum = int(Par(3));
        MaxOutletTemp = Par(4);

        if (Par(6) == -1.0) {
            MaxAirFlow = Par(5);
            // set air flow rate
            Node(FanCoil(FanCoilNum).AirInNode).MassFlowRate = max(Par(7), PLR * MaxAirFlow);
        }
        Calc4PipeFanCoil(state, FanCoilNum, ControlledZoneNum, FirstHVACIteration, QUnitOut, PLR);
        FCOutletTempOn = Node(FanCoil(FanCoilNum).AirOutNode).Temp;

        // Calculate residual based on output magnitude
        Residuum = (FCOutletTempOn - MaxOutletTemp);

        return Residuum;
    }

} // namespace FanCoilUnits

} // namespace EnergyPlus<|MERGE_RESOLUTION|>--- conflicted
+++ resolved
@@ -771,12 +771,8 @@
             }
 
             // check for inlet side air mixer
-<<<<<<< HEAD
-            GetATMixer(*state.dataZoneAirLoopEquipmentManager, FanCoil(FanCoilNum).Name,
-=======
             GetATMixer(state,
-                       state.dataZoneAirLoopEquipmentManager, FanCoil(FanCoilNum).Name,
->>>>>>> 42d84720
+                       *state.dataZoneAirLoopEquipmentManager, FanCoil(FanCoilNum).Name,
                        ATMixerName,
                        ATMixerNum,
                        ATMixerType,
