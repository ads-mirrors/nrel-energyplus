// EnergyPlus, Copyright (c) 1996-2020, The Board of Trustees of the University of Illinois,
// The Regents of the University of California, through Lawrence Berkeley National Laboratory
// (subject to receipt of any required approvals from the U.S. Dept. of Energy), Oak Ridge
// National Laboratory, managed by UT-Battelle, Alliance for Sustainable Energy, LLC, and other
// contributors. All rights reserved.
//
// NOTICE: This Software was developed under funding from the U.S. Department of Energy and the
// U.S. Government consequently retains certain rights. As such, the U.S. Government has been
// granted for itself and others acting on its behalf a paid-up, nonexclusive, irrevocable,
// worldwide license in the Software to reproduce, distribute copies to the public, prepare
// derivative works, and perform publicly and display publicly, and to permit others to do so.
//
// Redistribution and use in source and binary forms, with or without modification, are permitted
// provided that the following conditions are met:
//
// (1) Redistributions of source code must retain the above copyright notice, this list of
//     conditions and the following disclaimer.
//
// (2) Redistributions in binary form must reproduce the above copyright notice, this list of
//     conditions and the following disclaimer in the documentation and/or other materials
//     provided with the distribution.
//
// (3) Neither the name of the University of California, Lawrence Berkeley National Laboratory,
//     the University of Illinois, U.S. Dept. of Energy nor the names of its contributors may be
//     used to endorse or promote products derived from this software without specific prior
//     written permission.
//
// (4) Use of EnergyPlus(TM) Name. If Licensee (i) distributes the software in stand-alone form
//     without changes from the version obtained under this License, or (ii) Licensee makes a
//     reference solely to the software portion of its product, Licensee must refer to the
//     software as "EnergyPlus version X" software, where "X" is the version number Licensee
//     obtained under this License and may not use a different name for the software. Except as
//     specifically required in this Section (4), Licensee shall not use in a company name, a
//     product name, in advertising, publicity, or other promotional activities any name, trade
//     name, trademark, logo, or other designation of "EnergyPlus", "E+", "e+" or confusingly
//     similar designation, without the U.S. Department of Energy's prior written consent.
//
// THIS SOFTWARE IS PROVIDED BY THE COPYRIGHT HOLDERS AND CONTRIBUTORS "AS IS" AND ANY EXPRESS OR
// IMPLIED WARRANTIES, INCLUDING, BUT NOT LIMITED TO, THE IMPLIED WARRANTIES OF MERCHANTABILITY
// AND FITNESS FOR A PARTICULAR PURPOSE ARE DISCLAIMED. IN NO EVENT SHALL THE COPYRIGHT OWNER OR
// CONTRIBUTORS BE LIABLE FOR ANY DIRECT, INDIRECT, INCIDENTAL, SPECIAL, EXEMPLARY, OR
// CONSEQUENTIAL DAMAGES (INCLUDING, BUT NOT LIMITED TO, PROCUREMENT OF SUBSTITUTE GOODS OR
// SERVICES; LOSS OF USE, DATA, OR PROFITS; OR BUSINESS INTERRUPTION) HOWEVER CAUSED AND ON ANY
// THEORY OF LIABILITY, WHETHER IN CONTRACT, STRICT LIABILITY, OR TORT (INCLUDING NEGLIGENCE OR
// OTHERWISE) ARISING IN ANY WAY OUT OF THE USE OF THIS SOFTWARE, EVEN IF ADVISED OF THE
// POSSIBILITY OF SUCH DAMAGE.

#include <EnergyPlus/Coils/CoilCoolingDXCurveFitPerformance.hh>
#include <EnergyPlus/CurveManager.hh>
#include <EnergyPlus/Data/EnergyPlusData.hh>
#include <EnergyPlus/DataEnvironment.hh>
#include <EnergyPlus/DataGlobalConstants.hh>
#include <EnergyPlus/DataHVACGlobals.hh>
#include <EnergyPlus/DataIPShortCuts.hh>
#include <EnergyPlus/Fans.hh>
#include <EnergyPlus/HVACFan.hh>
#include <EnergyPlus/IOFiles.hh>
#include <EnergyPlus/InputProcessing/InputProcessor.hh>
#include <EnergyPlus/OutputReportPredefined.hh>
#include <EnergyPlus/Psychrometrics.hh>
#include <EnergyPlus/ScheduleManager.hh>
#include <EnergyPlus/TempSolveRoot.hh>
#include <EnergyPlus/UtilityRoutines.hh>

using namespace EnergyPlus;
using namespace DataIPShortCuts;

void CoilCoolingDXCurveFitPerformance::instantiateFromInputSpec(EnergyPlusData &state, const CoilCoolingDXCurveFitPerformanceInputSpecification &input_data)
{
    static const std::string routineName("CoilCoolingDXCurveFitOperatingMode::instantiateFromInputSpec: ");
    bool errorsFound(false);
    this->original_input_specs = input_data;
    this->name = input_data.name;
    this->minOutdoorDrybulb = input_data.minimum_outdoor_dry_bulb_temperature_for_compressor_operation;
    this->maxOutdoorDrybulbForBasin = input_data.maximum_outdoor_dry_bulb_temperature_for_crankcase_heater_operation;
    this->crankcaseHeaterCap = input_data.crankcase_heater_capacity;
    this->normalMode = CoilCoolingDXCurveFitOperatingMode(state, input_data.base_operating_mode_name);
    if (UtilityRoutines::SameString(input_data.capacity_control, "CONTINUOUS")) {
        this->capControlMethod = CapControlMethod::CONTINUOUS;
    } else if (UtilityRoutines::SameString(input_data.capacity_control, "DISCRETE")) {
        this->capControlMethod = CapControlMethod::DISCRETE;
    } else {
        ShowSevereError(routineName + this->object_name + "=\"" + this->name + "\", invalid");
        ShowContinueError("...Capacity Control Method=\"" + input_data.capacity_control + "\":");
        ShowContinueError("...must be Discrete or Continuous.");
        errorsFound = true;
    }
    this->evapCondBasinHeatCap = input_data.basin_heater_capacity;
    this->evapCondBasinHeatSetpoint = input_data.basin_heater_setpoint_temperature;
    if (input_data.basin_heater_operating_shedule_name.empty()) {
        this->evapCondBasinHeatSchedulIndex = DataGlobals::ScheduleAlwaysOn;
    } else {
        this->evapCondBasinHeatSchedulIndex = ScheduleManager::GetScheduleIndex(input_data.basin_heater_operating_shedule_name);
    }
    if (this->evapCondBasinHeatSchedulIndex == 0) {
        ShowSevereError(routineName + this->object_name + "=\"" + this->name + "\", invalid");
        ShowContinueError("...Evaporative Condenser Basin Heater Operating Schedule Name=\"" + input_data.basin_heater_operating_shedule_name +
                          "\".");
        errorsFound = true;
    }

    if (input_data.unit_internal_static_air_pressure > 0) {
        // if this isn't in the input data then we will just keep it initialized at zero and use that as the flag
        // for whether we are doing static+fan standard ratings or not
        this->unitStatic = input_data.unit_internal_static_air_pressure;
    }

    if (!input_data.alternate_operating_mode_name.empty() && input_data.alternate_operating_mode2_name.empty()) {
<<<<<<< HEAD
        this->hasAlternateMode = DataHVACGlobals::coilEnhancedMode;
        this->alternateMode = CoilCoolingDXCurveFitOperatingMode(input_data.alternate_operating_mode_name);
    }

    if (!input_data.alternate_operating_mode2_name.empty() && !input_data.alternate_operating_mode_name.empty()) {
        this->hasAlternateMode = DataHVACGlobals::coilSubcoolReheatMode;
        this->alternateMode = CoilCoolingDXCurveFitOperatingMode(input_data.alternate_operating_mode_name);
        this->alternateMode2 = CoilCoolingDXCurveFitOperatingMode(input_data.alternate_operating_mode2_name);
=======
        this->hasAlternateMode = coilEnhancedMode;
        this->alternateMode = CoilCoolingDXCurveFitOperatingMode(state, input_data.alternate_operating_mode_name);
    }

    if (!input_data.alternate_operating_mode2_name.empty() && !input_data.alternate_operating_mode_name.empty()) {
        this->hasAlternateMode = coilSubcoolReheatMode;
        this->alternateMode = CoilCoolingDXCurveFitOperatingMode(state, input_data.alternate_operating_mode_name);
        this->alternateMode2 = CoilCoolingDXCurveFitOperatingMode(state, input_data.alternate_operating_mode2_name);
>>>>>>> 258bfbd7
        setOperMode(this->normalMode, 1);
        setOperMode(this->alternateMode, 2);
        setOperMode(this->alternateMode2, 3);
    }

    if (errorsFound) {
        ShowFatalError(routineName + "Errors found in getting " + this->object_name + " input. Preceding condition(s) causes termination.");
    }
}

CoilCoolingDXCurveFitPerformance::CoilCoolingDXCurveFitPerformance(EnergyPlusData &state, const std::string &name_to_find)
{
    int numPerformances = inputProcessor->getNumObjectsFound(CoilCoolingDXCurveFitPerformance::object_name);
    if (numPerformances <= 0) {
        // error
    }
    bool found_it = false;
    for (int perfNum = 1; perfNum <= numPerformances; ++perfNum) {
        int NumAlphas;  // Number of Alphas for each GetObjectItem call
        int NumNumbers; // Number of Numbers for each GetObjectItem call
        int IOStatus;
        inputProcessor->getObjectItem(
            CoilCoolingDXCurveFitPerformance::object_name, perfNum, cAlphaArgs, NumAlphas, rNumericArgs, NumNumbers, IOStatus, _, lAlphaFieldBlanks);
        if (!UtilityRoutines::SameString(name_to_find, cAlphaArgs(1))) {
            continue;
        }
        found_it = true;

        CoilCoolingDXCurveFitPerformanceInputSpecification input_specs;

        input_specs.name = cAlphaArgs(1);
        input_specs.crankcase_heater_capacity = rNumericArgs(1);
        input_specs.minimum_outdoor_dry_bulb_temperature_for_compressor_operation = rNumericArgs(2);
        input_specs.maximum_outdoor_dry_bulb_temperature_for_crankcase_heater_operation = rNumericArgs(3);
        // TODO: The static pressure no longer has a default, this needs to check for blank
        input_specs.unit_internal_static_air_pressure = rNumericArgs(4);
        input_specs.capacity_control = cAlphaArgs(2);
        input_specs.basin_heater_capacity = rNumericArgs(5);
        input_specs.basin_heater_setpoint_temperature = rNumericArgs(6);
        input_specs.basin_heater_operating_shedule_name = cAlphaArgs(3);
        input_specs.compressor_fuel_type = DataGlobalConstants::AssignResourceTypeNum(cAlphaArgs(4));
        input_specs.base_operating_mode_name = cAlphaArgs(5);
        if (!lAlphaFieldBlanks(6)) {
            input_specs.alternate_operating_mode_name = cAlphaArgs(6);
        }
        if (!lAlphaFieldBlanks(7)) {
            input_specs.alternate_operating_mode2_name = cAlphaArgs(7);
        }

        this->instantiateFromInputSpec(state, input_specs);
        break;
    }

    if (!found_it) {
        ShowFatalError("Could not find Coil:Cooling:DX:Performance object with name: " + name_to_find);
    }
}

void CoilCoolingDXCurveFitPerformance::simulate(EnergyPlusData &state, const DataLoopNode::NodeData &inletNode,
                                                DataLoopNode::NodeData &outletNode,
                                                int useAlternateMode,
                                                Real64 &PLR,
                                                int &speedNum,
                                                Real64 &speedRatio,
                                                int &fanOpMode,
                                                DataLoopNode::NodeData &condInletNode,
                                                DataLoopNode::NodeData &condOutletNode,
                                                Real64 LoadSHR)
{
    Real64 reportingConstant = DataHVACGlobals::TimeStepSys * DataGlobals::SecInHour;

    if (useAlternateMode == DataHVACGlobals::coilSubcoolReheatMode) {
        Real64 totalCoolingRate;
        Real64 sensNorRate;
        Real64 sensSubRate;
        Real64 sensRehRate;
        Real64 SysNorSHR;
        Real64 SysSubSHR;
        Real64 SysRehSHR;
        Real64 minAirHumRat;
        Real64 HumRatNorOut;
        Real64 TempNorOut;
        Real64 EnthalpyNorOut;
        Real64 modeRatio;

        this->recoveredEnergyRate = 0.0;
        this->NormalSHR = 0.0;
        this->calculate(state, this->normalMode, inletNode, outletNode, PLR, speedNum, speedRatio, fanOpMode, condInletNode, condOutletNode);

        //this->OperatingMode = 1;
        totalCoolingRate = outletNode.MassFlowRate * (inletNode.Enthalpy - outletNode.Enthalpy);
        minAirHumRat = min(inletNode.HumRat, outletNode.HumRat);
        sensNorRate = outletNode.MassFlowRate *
                      (Psychrometrics::PsyHFnTdbW(inletNode.Temp, minAirHumRat) - Psychrometrics::PsyHFnTdbW(outletNode.Temp, minAirHumRat));
        if (totalCoolingRate > 1.0E-10) {
            this->OperatingMode = 1;
            this->NormalSHR = sensNorRate / totalCoolingRate;
        }

        if (PLR == 0.0) return;
        if (LoadSHR == 0.0) return;

        if (totalCoolingRate == 0.0) {
            SysNorSHR = 1.0;
        } else {
            SysNorSHR = sensNorRate / totalCoolingRate;
        }
        HumRatNorOut = outletNode.HumRat;
        TempNorOut = outletNode.Temp;
        EnthalpyNorOut = outletNode.Enthalpy;
        this->recoveredEnergyRate = sensNorRate;

        if (LoadSHR < SysNorSHR) {
            outletNode.MassFlowRate = inletNode.MassFlowRate;
            this->calculate(state, this->alternateMode, inletNode, outletNode, PLR, speedNum, speedRatio, fanOpMode, condInletNode, condOutletNode);
            totalCoolingRate = outletNode.MassFlowRate * (inletNode.Enthalpy - outletNode.Enthalpy);
            minAirHumRat = min(inletNode.HumRat, outletNode.HumRat);
            sensSubRate = outletNode.MassFlowRate *
                          (Psychrometrics::PsyHFnTdbW(inletNode.Temp, minAirHumRat) - Psychrometrics::PsyHFnTdbW(outletNode.Temp, minAirHumRat));
            SysSubSHR = sensSubRate / totalCoolingRate;
            if (LoadSHR < SysSubSHR) {
                outletNode.MassFlowRate = inletNode.MassFlowRate;
                this->calculate(state, this->alternateMode2, inletNode, outletNode, PLR, speedNum, speedRatio, fanOpMode, condInletNode, condOutletNode);
                totalCoolingRate = outletNode.MassFlowRate * (inletNode.Enthalpy - outletNode.Enthalpy);
                minAirHumRat = min(inletNode.HumRat, outletNode.HumRat);
                sensRehRate = outletNode.MassFlowRate *
                              (Psychrometrics::PsyHFnTdbW(inletNode.Temp, minAirHumRat) - Psychrometrics::PsyHFnTdbW(outletNode.Temp, minAirHumRat));
                SysRehSHR = sensRehRate / totalCoolingRate;
                if (LoadSHR > SysRehSHR) {
                    modeRatio = (LoadSHR - SysNorSHR) / (SysRehSHR - SysNorSHR);
                    this->OperatingMode = 3;
                    outletNode.HumRat = HumRatNorOut * (1.0 - modeRatio) + modeRatio * outletNode.HumRat;
                    outletNode.Enthalpy = EnthalpyNorOut * (1.0 - modeRatio) + modeRatio * outletNode.Enthalpy;
                    outletNode.Temp = Psychrometrics::PsyTdbFnHW(outletNode.Enthalpy, outletNode.HumRat);
                    this->ModeRatio = modeRatio;
                    // update other reporting terms
                    this->powerUse = this->normalMode.OpModePower * (1.0 - modeRatio) + modeRatio * this->alternateMode2.OpModePower;
                    this->RTF = this->normalMode.OpModeRTF * (1.0 - modeRatio) + modeRatio * this->alternateMode2.OpModeRTF;
                    this->electricityConsumption = this->powerUse * reportingConstant;
                    this->wasteHeatRate = this->normalMode.OpModeWasteHeat * (1.0 - modeRatio) + modeRatio * this->alternateMode2.OpModeWasteHeat;
                    this->recoveredEnergyRate = (this->recoveredEnergyRate - sensRehRate) * this->ModeRatio;
                    return;
                } else {
                    this->ModeRatio = 1.0;
                    this->OperatingMode = 3;
                    this->recoveredEnergyRate = (this->recoveredEnergyRate - sensRehRate) * this->ModeRatio;
                    return;
                }
            } else {
                modeRatio = (LoadSHR - SysNorSHR) / (SysSubSHR - SysNorSHR);
                this->OperatingMode = 2;
                // process outlet conditions and total output
                outletNode.HumRat = HumRatNorOut * (1.0 - modeRatio) + modeRatio * outletNode.HumRat;
                outletNode.Enthalpy = EnthalpyNorOut * (1.0 - modeRatio) + modeRatio * outletNode.Enthalpy;
                outletNode.Temp = Psychrometrics::PsyTdbFnHW(outletNode.Enthalpy, outletNode.HumRat);
                this->ModeRatio = modeRatio;
                // update other reporting terms
                this->powerUse = this->normalMode.OpModePower * (1.0 - modeRatio) + modeRatio * this->alternateMode.OpModePower;
                this->RTF = this->normalMode.OpModeRTF * (1.0 - modeRatio) + modeRatio * this->alternateMode.OpModeRTF;
                this->electricityConsumption = this->powerUse * reportingConstant;
                this->wasteHeatRate = this->normalMode.OpModeWasteHeat * (1.0 - modeRatio) + modeRatio * this->alternateMode.OpModeWasteHeat;
                this->recoveredEnergyRate = (this->recoveredEnergyRate - sensSubRate) * this->ModeRatio;
                return;
            }
        } else {
            this->ModeRatio = 0.0;
            this->OperatingMode = 1;
            this->recoveredEnergyRate = 0.0;
            return;
        }

<<<<<<< HEAD
    } else if (useAlternateMode == DataHVACGlobals::coilEnhancedMode) {
        this->calculate(this->alternateMode, inletNode, outletNode, PLR, speedNum, speedRatio, fanOpMode, condInletNode, condOutletNode);
=======
    } else if (useAlternateMode == coilEnhancedMode) {
        this->calculate(state, this->alternateMode, inletNode, outletNode, PLR, speedNum, speedRatio, fanOpMode, condInletNode, condOutletNode);
>>>>>>> 258bfbd7
    } else {
        this->calculate(state, this->normalMode, inletNode, outletNode, PLR, speedNum, speedRatio, fanOpMode, condInletNode, condOutletNode);
    }
}

void CoilCoolingDXCurveFitPerformance::size(EnergyPlusData &state)
{
    if (!DataGlobals::SysSizingCalc && this->mySizeFlag) {
        this->normalMode.size(state);
        if (this->hasAlternateMode == DataHVACGlobals::coilEnhancedMode) {
            this->alternateMode.size(state);
        }
        if (this->hasAlternateMode == DataHVACGlobals::coilSubcoolReheatMode) {
            this->alternateMode.size(state);
            this->alternateMode2.size(state);
        }
        this->mySizeFlag = false;
    }
}

void CoilCoolingDXCurveFitPerformance::calculate(EnergyPlusData &state,
                                                 CoilCoolingDXCurveFitOperatingMode &currentMode,
                                                 const DataLoopNode::NodeData &inletNode,
                                                 DataLoopNode::NodeData &outletNode,
                                                 Real64 &PLR,
                                                 int &speedNum,
                                                 Real64 &speedRatio,
                                                 int &fanOpMode,
                                                 DataLoopNode::NodeData &condInletNode,
                                                 DataLoopNode::NodeData &condOutletNode)
{

    // calculate the performance at this mode/speed
    currentMode.CalcOperatingMode(state, inletNode, outletNode, PLR, speedNum, speedRatio, fanOpMode, condInletNode, condOutletNode);

    // scaling term to get rate into consumptions
    Real64 reportingConstant = DataHVACGlobals::TimeStepSys * DataGlobals::SecInHour;

    // calculate crankcase heater operation
    if (DataEnvironment::OutDryBulbTemp < this->maxOutdoorDrybulbForBasin) {
        this->crankcaseHeaterPower = this->crankcaseHeaterCap;
    } else {
        this->crankcaseHeaterPower = 0.0;
    }
    this->crankcaseHeaterPower = this->crankcaseHeaterPower * (1.0 - this->RTF);
    this->crankcaseHeaterElectricityConsumption = this->crankcaseHeaterPower * reportingConstant;

    // basin heater
    if (this->evapCondBasinHeatSchedulIndex > 0) {
        Real64 currentBasinHeaterAvail = ScheduleManager::GetCurrentScheduleValue(this->evapCondBasinHeatSchedulIndex);
        if (this->evapCondBasinHeatCap > 0.0 && currentBasinHeaterAvail > 0.0) {
            this->basinHeaterPower = max(0.0, this->evapCondBasinHeatCap * (this->evapCondBasinHeatSetpoint - DataEnvironment::OutDryBulbTemp));
        }
    } else {
        // If schedule does not exist, basin heater operates anytime outdoor dry-bulb temp is below setpoint
        if (this->evapCondBasinHeatCap > 0.0) {
            this->basinHeaterPower = max(0.0, this->evapCondBasinHeatCap * (this->evapCondBasinHeatSetpoint - DataEnvironment::OutDryBulbTemp));
        }
    }
    this->basinHeaterPower *= (1.0 - this->RTF);

    // update other reporting terms
    this->powerUse = currentMode.OpModePower;
    this->RTF = currentMode.OpModeRTF;
    this->electricityConsumption = this->powerUse * reportingConstant;
    this->wasteHeatRate = currentMode.OpModeWasteHeat;

}

void CoilCoolingDXCurveFitPerformance::calcStandardRatings(EnergyPlusData &state, int supplyFanIndex, int const supplyFanType, std::string const &supplyFanName, int condInletNodeIndex,
                                                           IOFiles &ioFiles) {

    using TempSolveRoot::SolveRoot;
    // If fan index hasn't been set, we can't do anything
    if (supplyFanIndex == -1) { // didn't find VAV fan, do not rate this coil
        ShowWarningError("CalcTwoSpeedDXCoilStandardRating: Did not find an appropriate fan associated with DX coil named = \"" + this->name +
                         "\". Standard Ratings will not be calculated.");
        return;
    }

    static constexpr auto Format_890(
            "('! <VAV DX Cooling Coil Standard Rating Information>, DX Coil Type, DX Coil Name, Fan Type, Fan Name, "
            "','Standard Net Cooling Capacity {W}, Standard Net Cooling Capacity {Btu/h}, IEER {Btu/W-h}, ','COP 100% "
            "Capacity {W/W}, COP 75% Capacity {W/W}, COP 50% Capacity {W/W}, COP 25% Capacity {W/W}, ','EER 100% Capacity "
            "{Btu/W-h}, EER 75% Capacity {Btu/W-h}, EER 50% Capacity {Btu/W-h}, EER 25% Capacity {Btu/W-h}, ','Supply Air "
            "Flow 100% {kg/s}, Supply Air Flow 75% {kg/s},Supply Air Flow 50% {kg/s},Supply Air Flow 25% {kg/s}')\n");
    print(ioFiles.eio, Format_890);

    std::string const RoutineName = "CoilCoolingDXCurveFitPerformance::calcStandardRatings";

    // 365 W/1000 scfm or 773.3 W/(m3/s). The AHRI standard
    // specifies a nominal/default fan electric power consumption per rated air
    // volume flow rate to account for indoor fan electric power consumption
    // when the standard tests are conducted on units that do not have an
    // indoor air circulating fan. Used if user doesn't enter a specific value.
    Real64 const DefaultFanPowerPerEvapAirFlowRate(773.3);

    // Calculate the Indoor fan electric power consumption.  The electric power consumption is estimated
    // using either user supplied or AHRI default value for fan power per air volume flow rate
    Real64 const AirMassFlowRatioRated(1.0);                // AHRI test is at the design flow rate
    Real64 const CoolingCoilInletAirWetBulbTempRated(19.4); // 19.44C (67F)
    Real64 const CoolingCoilInletAirDryBulbTempRated(26.7);
    Real64 const OutdoorUnitInletAirDryBulbTempRated(35.0); // 35.00C (95F)
    Real64 NetCoolingCapRated(0.0);
    Real64 ExternalStatic = 0.0;
    Real64 FanStaticPressureRise;
    Real64 fanPowerCorrection = 0.0;
    Real64 fanHeatCorrection;
    Real64 totCapFlowModFac;
    Real64 totCapTempModFac;
    int fanInletNode = 0;
    int fanOutletNode = 0;

    bool errorsFound = false;

    if (this->unitStatic > 0.0) {
        totCapFlowModFac = CurveManager::CurveValue(state, this->normalMode.speeds.back().indexCapFFF, AirMassFlowRatioRated);
        totCapTempModFac = CurveManager::CurveValue(state,
            this->normalMode.speeds.back().indexCapFT, CoolingCoilInletAirWetBulbTempRated, OutdoorUnitInletAirDryBulbTempRated);
        for (int Iter = 1; Iter <= 4; ++Iter) { // iterative solution in the event that net capacity is near a threshold for external static
            // Obtain external static pressure from Table 5 in ANSI/AHRI Std. 340/360-2007
            if (NetCoolingCapRated <= 21000.0) {
                ExternalStatic = 50.0;
            } else if (21000.0 < NetCoolingCapRated && NetCoolingCapRated <= 30800.0) {
                ExternalStatic = 60.0;
            } else if (30800.0 < NetCoolingCapRated && NetCoolingCapRated <= 39300.0) {
                ExternalStatic = 70.0;
            } else if (39300.0 < NetCoolingCapRated && NetCoolingCapRated <= 61500.0) {
                ExternalStatic = 90.0;
            } else if (61500.0 < NetCoolingCapRated && NetCoolingCapRated <= 82100.0) {
                ExternalStatic = 100.0;
            } else if (82100.0 < NetCoolingCapRated && NetCoolingCapRated <= 103000.0) {
                ExternalStatic = 110.0;
            } else if (103000.0 < NetCoolingCapRated && NetCoolingCapRated <= 117000.0) {
                ExternalStatic = 140.0;
            } else if (117000.0 < NetCoolingCapRated && NetCoolingCapRated <= 147000.0) {
                ExternalStatic = 160.0;
            } else if (147000.0 < NetCoolingCapRated) {
                ExternalStatic = 190.0;
            }
            FanStaticPressureRise = ExternalStatic + this->unitStatic;
            if (supplyFanType == DataHVACGlobals::FanType_SystemModelObject) {
                fanInletNode = HVACFan::fanObjs[supplyFanIndex]->inletNodeNum;
                fanOutletNode = HVACFan::fanObjs[supplyFanIndex]->outletNodeNum;
            } else { // TODO: Are there other fan types to be considered here??
                fanInletNode = Fans::GetFanInletNode(state, "FAN:VARIABLEVOLUME", supplyFanName, errorsFound);
                fanOutletNode = Fans::GetFanOutletNode(state, "FAN:VARIABLEVOLUME", supplyFanName, errorsFound);
            }

            // set node state variables in preparation for fan model.
            DataLoopNode::Node(fanInletNode).MassFlowRate = this->normalMode.ratedEvapAirFlowRate;
            DataLoopNode::Node(fanOutletNode).MassFlowRate = this->normalMode.ratedEvapAirFlowRate;
            DataLoopNode::Node(fanInletNode).Temp = CoolingCoilInletAirDryBulbTempRated;
            DataLoopNode::Node(fanInletNode).HumRat = Psychrometrics::PsyWFnTdbTwbPb(
                CoolingCoilInletAirDryBulbTempRated, CoolingCoilInletAirWetBulbTempRated, DataEnvironment::OutBaroPress, RoutineName);
            DataLoopNode::Node(fanInletNode).Enthalpy =
                Psychrometrics::PsyHFnTdbW(CoolingCoilInletAirDryBulbTempRated, DataLoopNode::Node(fanInletNode).HumRat);
            if (supplyFanType == DataHVACGlobals::FanType_SystemModelObject) {
                HVACFan::fanObjs[supplyFanIndex]->simulate(state, _, true, false, FanStaticPressureRise);
                fanPowerCorrection = HVACFan::fanObjs[supplyFanIndex]->fanPower();
            } else {
                Fans::SimulateFanComponents(state, supplyFanName, true, supplyFanIndex, _, true, false, FanStaticPressureRise);
                fanPowerCorrection = Fans::GetFanPower(supplyFanIndex);
            }

            fanHeatCorrection = DataLoopNode::Node(fanOutletNode).Enthalpy - DataLoopNode::Node(fanInletNode).Enthalpy;

            NetCoolingCapRated = this->normalMode.ratedGrossTotalCap * totCapTempModFac * totCapFlowModFac - fanHeatCorrection;
        }

    } else {
        fanPowerCorrection = DefaultFanPowerPerEvapAirFlowRate * this->normalMode.ratedEvapAirFlowRate;
        fanHeatCorrection = DefaultFanPowerPerEvapAirFlowRate * this->normalMode.ratedEvapAirFlowRate;
        totCapFlowModFac = CurveManager::CurveValue(state, this->normalMode.speeds.back().indexCapFFF, AirMassFlowRatioRated);
        totCapTempModFac = CurveManager::CurveValue(state,
            this->normalMode.speeds.back().indexCapFT, CoolingCoilInletAirWetBulbTempRated, OutdoorUnitInletAirDryBulbTempRated);
        NetCoolingCapRated = this->normalMode.ratedGrossTotalCap * totCapTempModFac * totCapFlowModFac - fanHeatCorrection;
    }

    std::vector<Real64> EER_TestPoint_SI{0, 0, 0, 0};      // 0 = A, 1 = B, 2 = C, 3 = D
    std::vector<Real64> EER_TestPoint_IP{0, 0, 0, 0};      // 0 = A, 1 = B, 2 = C, 3 = D
    std::vector<Real64> NetCapacity_TestPoint{0, 0, 0, 0}; // 0 = A, 1 = B, 2 = C, 3 = D
    std::vector<Real64> NetPower_TestPoint{0, 0, 0, 0};    // 0 = A, 1 = B, 2 = C, 3 = D
    std::vector<Real64> SupAirMdot_TestPoint{0, 0, 0, 0};  // 0 = A, 1 = B, 2 = C, 3 = D

    SupAirMdot_TestPoint[0] = this->normalMode.ratedEvapAirMassFlowRate;

    // Calculate Energy Efficiency Ratio (EER) at (19.44C WB and 35.0C DB ), ANSI/AHRI Std. 340/360
    Real64 EIRTempModFac =
        CurveManager::CurveValue(state, this->normalMode.speeds.back().indexEIRFT, CoolingCoilInletAirWetBulbTempRated, OutdoorUnitInletAirDryBulbTempRated);
    Real64 EIRFlowModFac = CurveManager::CurveValue(state, this->normalMode.speeds.back().indexEIRFFF, AirMassFlowRatioRated);
    Real64 EIR = 0.0;
    if (this->normalMode.speeds.back().ratedCOP > 0.0) {
        // RatedCOP <= 0.0 is trapped in GetInput, but keep this as "safety"
        EIR = EIRTempModFac * EIRFlowModFac / this->normalMode.speeds.back().ratedCOP;
    }
    Real64 TotalElecPowerRated = EIR * (this->normalMode.ratedGrossTotalCap * totCapTempModFac * totCapFlowModFac) + fanPowerCorrection;

    Real64 EER = 0.0;
    if (TotalElecPowerRated > 0.0) {
        EER = NetCoolingCapRated / TotalElecPowerRated;
    }

    // IEER - A point 100 % net capacity
    EER_TestPoint_SI[0] = EER;
    Real64 const ConvFromSIToIP(3.412141633); // Conversion from SI to IP [3.412 Btu/hr-W]
    EER_TestPoint_IP[0] = EER * ConvFromSIToIP;

    Real64 speedRatio = 1.0;
    Real64 CycRatio = 1.0;
    DataLoopNode::NodeData evapInlet;
    DataLoopNode::NodeData evapOutlet;
    DataLoopNode::NodeData condInlet;
    DataLoopNode::NodeData condOutlet;
    // setup point A
    evapInlet.MassFlowRate = this->normalMode.ratedEvapAirMassFlowRate;
    evapInlet.MassFlowRateMax = this->normalMode.ratedEvapAirMassFlowRate;
    evapInlet.Temp = 26.7;
    evapInlet.HumRat = Psychrometrics::PsyWFnTdbTwbPb(26.7, 19.4, DataEnvironment::OutBaroPress, RoutineName);
    evapInlet.Enthalpy = Psychrometrics::PsyHFnTdbW(26.7, evapInlet.HumRat);
    condInlet.Temp = OutdoorUnitInletAirDryBulbTempRated;
    int speedNum = 1;
    int fanOpMode = DataHVACGlobals::CycFanCycCoil;
    this->calculate(state, this->normalMode, evapInlet, evapOutlet, CycRatio, speedNum, speedRatio, fanOpMode, condInlet, condOutlet);
    Real64 TempDryBulb_Leaving_Apoint = evapOutlet.Temp;

    std::vector<Real64> const OutdoorUnitInletAirDryBulbTempPLTestPoint({27.5, 20.0, 18.3});
    std::vector<Real64> const NetCapacityFactorPLTestPoint({0.75, 0.50, 0.25});

    // IEER - part load test points ***************************************************
    for (int PartLoadTestPoint = 1; PartLoadTestPoint <= 3; ++PartLoadTestPoint) {
        // determine minimum unloading capacity fraction at point B conditions.
        Real64 heldOutdoorDB =
            DataEnvironment::OutDryBulbTemp; // TODO: Ugly, shared, potential race condition, blah. Shouldn't we just get from the condInletNode!?
        if (condInletNodeIndex != 0) {
            DataLoopNode::Node(condInletNodeIndex).Temp = OutdoorUnitInletAirDryBulbTempPLTestPoint[PartLoadTestPoint - 1];
        } else {
            DataEnvironment::OutDryBulbTemp = OutdoorUnitInletAirDryBulbTempPLTestPoint[PartLoadTestPoint - 1];
        }

        Real64 TargetNetCapacity = NetCapacityFactorPLTestPoint[PartLoadTestPoint - 1] * NetCoolingCapRated;

        std::vector<Real64> par; // Parameter array passed to solver
        par.push_back(TempDryBulb_Leaving_Apoint);
        par.push_back(TargetNetCapacity);
        par.push_back(OutdoorUnitInletAirDryBulbTempPLTestPoint[PartLoadTestPoint - 1]);
        par.push_back(CoolingCoilInletAirWetBulbTempRated);
        par.push_back(CoolingCoilInletAirDryBulbTempRated);
        if (this->unitStatic > 0.0) {
            par.push_back(0.0);
            par.push_back(double(fanInletNode));
            par.push_back(double(fanOutletNode));
            par.push_back(ExternalStatic);
            par.push_back(double(supplyFanIndex));
            par.push_back(double(supplyFanType));
        } else {
            par.push_back(DefaultFanPowerPerEvapAirFlowRate);
            par.push_back(0.0);
            par.push_back(0.0);
            par.push_back(0.0);
            par.push_back(0.0);
            par.push_back(0.0);
        }

        Real64 LowerBoundMassFlowRate = 0.01 * this->normalMode.ratedEvapAirMassFlowRate;

        int SolverFlag = 0;
        Real64 const AccuracyTolerance(0.2); // tolerance in AHRI 340/360 Table 6 note 1
        int const MaximumIterations(1000);
        Real64 PartLoadAirMassFlowRate = 0.0;
        auto f = std::bind(&CoilCoolingDXCurveFitPerformance::calcIEERResidual, this, std::placeholders::_1, std::placeholders::_2, std::placeholders::_3);
        TempSolveRoot::SolveRoot(state, AccuracyTolerance,
                           MaximumIterations,
                           SolverFlag,
                           PartLoadAirMassFlowRate,
                           f,
                           LowerBoundMassFlowRate,
                           this->normalMode.ratedEvapAirMassFlowRate,
                           par);

        // reset outdoor dry bulb, this is gross
        DataEnvironment::OutDryBulbTemp = heldOutdoorDB;

        if (SolverFlag == -1) {
            ShowWarningError("CalcTwoSpeedDXCoilStandardRating: air flow rate solver failed. Iteration limit exceeded ");
            SupAirMdot_TestPoint[PartLoadTestPoint] = -999.0;
            EER_TestPoint_SI[PartLoadTestPoint] = -999.0;
            EER_TestPoint_IP[PartLoadTestPoint] = -999.0;
            NetCapacity_TestPoint[PartLoadTestPoint] = -999.0;
            NetPower_TestPoint[PartLoadTestPoint] = -999.0;
        } else if (SolverFlag == -2) {
            ShowWarningError("CalcTwoSpeedDXCoilStandardRating: air flow rate solver failed. root not bounded ");
            SupAirMdot_TestPoint[PartLoadTestPoint] = -999.0;
            EER_TestPoint_SI[PartLoadTestPoint] = -999.0;
            EER_TestPoint_IP[PartLoadTestPoint] = -999.0;
            NetCapacity_TestPoint[PartLoadTestPoint] = -999.0;
            NetPower_TestPoint[PartLoadTestPoint] = -999.0;
        } else {
            // now we have the supply air flow rate
            SupAirMdot_TestPoint[PartLoadTestPoint] = PartLoadAirMassFlowRate;
            Real64 AirMassFlowRatio = PartLoadAirMassFlowRate / this->normalMode.ratedEvapAirMassFlowRate;
            Real64 const SupplyAirHumRat = Psychrometrics::PsyWFnTdbTwbPb(
                CoolingCoilInletAirDryBulbTempRated, CoolingCoilInletAirWetBulbTempRated, DataEnvironment::OutBaroPress, RoutineName);

            if (this->unitStatic > 0.0) {
                FanStaticPressureRise = this->unitStatic + (ExternalStatic * pow_2(AirMassFlowRatio));
                DataLoopNode::Node(fanInletNode).MassFlowRate = PartLoadAirMassFlowRate;
                DataLoopNode::Node(fanInletNode).Temp = CoolingCoilInletAirDryBulbTempRated;
                DataLoopNode::Node(fanInletNode).HumRat = SupplyAirHumRat;
                DataLoopNode::Node(fanInletNode).Enthalpy = Psychrometrics::PsyHFnTdbW(CoolingCoilInletAirDryBulbTempRated, SupplyAirHumRat);

                if (supplyFanType == DataHVACGlobals::FanType_SystemModelObject) {
                    HVACFan::fanObjs[supplyFanIndex]->simulate(state, _, true, false, FanStaticPressureRise);
                    fanPowerCorrection = HVACFan::fanObjs[supplyFanIndex]->fanPower();
                } else {
                    Fans::SimulateFanComponents(state, supplyFanName, true, supplyFanIndex, _, true, false, FanStaticPressureRise);
                    fanPowerCorrection = Fans::GetFanPower(supplyFanIndex);
                }

                fanHeatCorrection = DataLoopNode::Node(fanOutletNode).Enthalpy - DataLoopNode::Node(fanInletNode).Enthalpy;

            } else {
                fanPowerCorrection = DefaultFanPowerPerEvapAirFlowRate * PartLoadAirMassFlowRate;
                fanHeatCorrection = DefaultFanPowerPerEvapAirFlowRate * PartLoadAirMassFlowRate;
            }

            totCapFlowModFac = CurveManager::CurveValue(state, this->normalMode.speeds.back().indexCapFFF, AirMassFlowRatio);
            totCapTempModFac = CurveManager::CurveValue(state, this->normalMode.speeds.back().indexCapFT,
                                                        CoolingCoilInletAirWetBulbTempRated,
                                                        OutdoorUnitInletAirDryBulbTempPLTestPoint[PartLoadTestPoint - 1]);
            Real64 HighSpeedTotCoolingCap = this->normalMode.ratedGrossTotalCap * totCapTempModFac * totCapFlowModFac;
            Real64 HighSpeedNetCoolingCap = HighSpeedTotCoolingCap - fanHeatCorrection;

            EIRTempModFac = CurveManager::CurveValue(state, this->normalMode.speeds.back().indexEIRFT,
                                                     CoolingCoilInletAirWetBulbTempRated,
                                                     OutdoorUnitInletAirDryBulbTempPLTestPoint[PartLoadTestPoint - 1]);
            EIRFlowModFac = CurveManager::CurveValue(state, this->normalMode.speeds.back().indexEIRFFF, AirMassFlowRatio);
            Real64 EIR_HighSpeed = 0.0;
            if (this->normalMode.speeds.back().ratedCOP > 0.0) {
                // RatedCOP <= 0.0 is trapped in GetInput, but keep this as "safety"
                EIR_HighSpeed = EIRTempModFac * EIRFlowModFac / this->normalMode.speeds.back().ratedCOP;
            }

            totCapFlowModFac = CurveManager::CurveValue(state, this->normalMode.speeds[0].indexCapFFF, AirMassFlowRatio);
            totCapTempModFac = CurveManager::CurveValue(state, this->normalMode.speeds[0].indexCapFT,
                                                        CoolingCoilInletAirWetBulbTempRated,
                                                        OutdoorUnitInletAirDryBulbTempPLTestPoint[PartLoadTestPoint - 1]);
            Real64 const LowSpeedTotCoolingCap = this->normalMode.speeds[0].rated_total_capacity * totCapTempModFac * totCapFlowModFac;
            Real64 const LowSpeedNetCoolingCap = LowSpeedTotCoolingCap - fanHeatCorrection;

            EIRTempModFac = CurveManager::CurveValue(state, this->normalMode.speeds[0].indexEIRFT,
                                                     CoolingCoilInletAirWetBulbTempRated,
                                                     OutdoorUnitInletAirDryBulbTempPLTestPoint[PartLoadTestPoint - 1]);
            EIRFlowModFac = CurveManager::CurveValue(state, this->normalMode.speeds[0].indexEIRFFF, AirMassFlowRatio);
            Real64 EIR_LowSpeed = 0.0;
            if (this->normalMode.speeds[0].ratedCOP > 0.0) {
                // RatedCOP <= 0.0 is trapped in GetInput, but keep this as "safety"
                EIR_LowSpeed = EIRTempModFac * EIRFlowModFac / this->normalMode.speeds[0].ratedCOP;
            }

            if (LowSpeedNetCoolingCap <= TargetNetCapacity) {
                Real64 SpeedRatio = (TargetNetCapacity - LowSpeedNetCoolingCap) / (HighSpeedNetCoolingCap - LowSpeedNetCoolingCap);
                Real64 const TotCoolingCap = HighSpeedTotCoolingCap * SpeedRatio + LowSpeedTotCoolingCap * (1.0 - SpeedRatio);
                Real64 const NetCoolingCap = TotCoolingCap - fanHeatCorrection;
                EIR = EIR_HighSpeed * SpeedRatio + EIR_LowSpeed * (1.0 - SpeedRatio);
                TotalElecPowerRated = TotCoolingCap * EIR + fanPowerCorrection;
                EER_TestPoint_SI[PartLoadTestPoint] = NetCoolingCap / TotalElecPowerRated;
                EER_TestPoint_IP[PartLoadTestPoint] = EER_TestPoint_SI[PartLoadTestPoint] * ConvFromSIToIP;
                NetCapacity_TestPoint[PartLoadTestPoint] = NetCoolingCap;
                NetPower_TestPoint[PartLoadTestPoint] = TotalElecPowerRated;
            } else { // minimum unloading limit exceeded without cycling, so cycle
                CycRatio = TargetNetCapacity / LowSpeedNetCoolingCap;
                Real64 PLF = CurveManager::CurveValue(state, this->normalMode.speeds.back().indexPLRFPLF, CycRatio);
                if (PLF < 0.7) {
                    PLF = 0.7;
                }
                Real64 RunTimeFraction = CycRatio / PLF;
                RunTimeFraction = min(RunTimeFraction, 1.0);
                Real64 const TotCoolingCap = LowSpeedTotCoolingCap * RunTimeFraction;
                Real64 const NetCoolingCap = TotCoolingCap - fanHeatCorrection;
                TotalElecPowerRated = LowSpeedTotCoolingCap * EIR_LowSpeed * RunTimeFraction + fanPowerCorrection;
                EER_TestPoint_SI[PartLoadTestPoint] = NetCoolingCap / TotalElecPowerRated;
                EER_TestPoint_IP[PartLoadTestPoint] = EER_TestPoint_SI[PartLoadTestPoint] * ConvFromSIToIP;
                NetCapacity_TestPoint[PartLoadTestPoint] = NetCoolingCap;
                NetPower_TestPoint[PartLoadTestPoint] = TotalElecPowerRated;
            }
        }
    } // loop over 3 part load test points

    Real64 const IEER = (0.02 * EER_TestPoint_IP[0]) + (0.617 * EER_TestPoint_IP[1]) + (0.238 * EER_TestPoint_IP[2]) + (0.125 * EER_TestPoint_IP[3]);

    // begin output
    if (this->oneTimeEIOHeaderWrite) {
        print(ioFiles.eio, Format_890); // TODO: Verify this works
        this->oneTimeEIOHeaderWrite = false;
        OutputReportPredefined::pdstVAVDXCoolCoil =
            OutputReportPredefined::newPreDefSubTable(OutputReportPredefined::pdrEquip, "VAV DX Cooling Standard Rating Details");
        OutputReportPredefined::pdchVAVDXCoolCoilType =
            OutputReportPredefined::newPreDefColumn(OutputReportPredefined::pdstVAVDXCoolCoil, "DX Cooling Coil Type");
        OutputReportPredefined::pdchVAVDXFanName =
            OutputReportPredefined::newPreDefColumn(OutputReportPredefined::pdstVAVDXCoolCoil, "Assocated Fan");
        OutputReportPredefined::pdchVAVDXCoolCoilNetCapSI =
            OutputReportPredefined::newPreDefColumn(OutputReportPredefined::pdstVAVDXCoolCoil, "Net Cooling Capacity [W]");
        OutputReportPredefined::pdchVAVDXCoolCoilCOP =
            OutputReportPredefined::newPreDefColumn(OutputReportPredefined::pdstVAVDXCoolCoil, "COP [W/W]");
        OutputReportPredefined::pdchVAVDXCoolCoilEERIP =
            OutputReportPredefined::newPreDefColumn(OutputReportPredefined::pdstVAVDXCoolCoil, "EER [Btu/W-h]");
        OutputReportPredefined::pdchVAVDXCoolCoilIEERIP =
            OutputReportPredefined::newPreDefColumn(OutputReportPredefined::pdstVAVDXCoolCoil, "IEER [Btu/W-h]");
        OutputReportPredefined::pdchVAVDXCoolCoilMdotA =
            OutputReportPredefined::newPreDefColumn(OutputReportPredefined::pdstVAVDXCoolCoil, "Supply Air Flow 100% [kg/s]");
        OutputReportPredefined::pdchVAVDXCoolCoilCOP_B =
            OutputReportPredefined::newPreDefColumn(OutputReportPredefined::pdstVAVDXCoolCoil, "COP 75% Capacity [W/W]");
        OutputReportPredefined::pdchVAVDXCoolCoilEER_B_IP =
            OutputReportPredefined::newPreDefColumn(OutputReportPredefined::pdstVAVDXCoolCoil, "EER 75% Capacity [Btu/W-h]");
        OutputReportPredefined::pdchVAVDXCoolCoilMdotB =
            OutputReportPredefined::newPreDefColumn(OutputReportPredefined::pdstVAVDXCoolCoil, "Supply Air Flow 75% [kg/s]");
        OutputReportPredefined::pdchVAVDXCoolCoilCOP_C =
            OutputReportPredefined::newPreDefColumn(OutputReportPredefined::pdstVAVDXCoolCoil, "COP 50% Capacity [W/W]");
        OutputReportPredefined::pdchVAVDXCoolCoilEER_C_IP =
            OutputReportPredefined::newPreDefColumn(OutputReportPredefined::pdstVAVDXCoolCoil, "EER 50% Capacity [Btu/W-h]");
        OutputReportPredefined::pdchVAVDXCoolCoilMdotC =
            OutputReportPredefined::newPreDefColumn(OutputReportPredefined::pdstVAVDXCoolCoil, "Supply Air Flow 50% [kg/s]");
        OutputReportPredefined::pdchVAVDXCoolCoilCOP_D =
            OutputReportPredefined::newPreDefColumn(OutputReportPredefined::pdstVAVDXCoolCoil, "COP 25% Capacity [W/W]");
        OutputReportPredefined::pdchVAVDXCoolCoilEER_D_IP =
            OutputReportPredefined::newPreDefColumn(OutputReportPredefined::pdstVAVDXCoolCoil, "EER 25% Capacity [Btu/W-h]");
        OutputReportPredefined::pdchVAVDXCoolCoilMdotD =
            OutputReportPredefined::newPreDefColumn(OutputReportPredefined::pdstVAVDXCoolCoil, "Supply Air Flow 25% [kg/s]");

        // determine footnote content
        // TODO: This may be slightly incorrect if all the parent objects haven't created coils yet
        // Once we move to a factory approach, all the coils should've been interpreted, so this will be "OK"
        // BUT actually, the performance object can't go get info about the coils so I'm not sure what to do here yet
        //        int countStaticInputs = 0;
        //        for (auto & thisCoil : ) {
        //            if (DXCoil(index).RateWithInternalStaticAndFanObject && DXCoil(index).DXCoilType_Num == CoilDX_CoolingTwoSpeed) {
        //                ++countStaticInputs;
        //            }
        //        }
        //
        //        if (countStaticInputs == NumDXMulSpeedCoils) {
        //            OutputReportPredefined::addFootNoteSubTable(OutputReportPredefined::pdstVAVDXCoolCoil, "Packaged VAV unit ratings per ANSI/AHRI
        //            Standard 340/360-2007 with Addenda 1 and 2");
        //        } else if (countStaticInputs == 0) {
        //            OutputReportPredefined::addFootNoteSubTable(OutputReportPredefined::pdstVAVDXCoolCoil,
        //                                "Indoor-coil-only unit ratings per ANSI/AHRI Standard 340/360-2007 with Addenda 1 and 2, with "
        //                                "supply fan specific power at 365 {W/1000cfm} (773.3 {W/(m3/s)})");
        //        } else { // both
        //            OutputReportPredefined::addFootNoteSubTable(OutputReportPredefined::pdstVAVDXCoolCoil,
        //                                "Packaged VAV unit ratings per ANSI/AHRI Standard 340/360-2007 with Addenda 1 and 2, "
        //                                "indoor-coil-only units with supply fan specific power at 365 {W/1000cfm} (773.3 {W/(m3/s)})");
        //        }
    }

    static constexpr auto fmt = " VAV DX Cooling Coil Standard Rating Information, {},{},{},{},{:.2R},{:.2R},{:.2R},{:.2R},{:.2R},{:.2R},{:.2R},{:.2R},{:.2R},{:.2R},{:.2R},{:.4R},{:.4R},{:.4R},{:.4R}\n";
    if (this->unitStatic > 0) {
        print(ioFiles.eio, fmt,"Coil:Cooling:DX", this->name,"Fan:VariableVolume",
              supplyFanName, NetCoolingCapRated,(NetCoolingCapRated * ConvFromSIToIP), IEER,EER_TestPoint_SI[0],EER_TestPoint_SI[1],
              EER_TestPoint_SI[2],EER_TestPoint_SI[3],EER_TestPoint_IP[0],EER_TestPoint_IP[1],EER_TestPoint_IP[2],
              EER_TestPoint_IP[3],SupAirMdot_TestPoint[0],SupAirMdot_TestPoint[1],SupAirMdot_TestPoint[2],SupAirMdot_TestPoint[3]);
    } else {
        print(ioFiles.eio, fmt,"Coil:Cooling:DX", "N/A","Fan:VariableVolume",
              "N/A", NetCoolingCapRated,(NetCoolingCapRated * ConvFromSIToIP), IEER,EER_TestPoint_SI[0],EER_TestPoint_SI[1],
              EER_TestPoint_SI[2],EER_TestPoint_SI[3],EER_TestPoint_IP[0],EER_TestPoint_IP[1],EER_TestPoint_IP[2],
              EER_TestPoint_IP[3],SupAirMdot_TestPoint[0],SupAirMdot_TestPoint[1],SupAirMdot_TestPoint[2],SupAirMdot_TestPoint[3]);
    }

    OutputReportPredefined::PreDefTableEntry(OutputReportPredefined::pdchDXCoolCoilType, this->name, "Coil:Cooling:DX");
    // W to tons
    OutputReportPredefined::PreDefTableEntry(OutputReportPredefined::pdchDXCoolCoilNetCapSI, this->name, NetCoolingCapRated, 1);
    // These will convert with a factor of 1 which is ok
    OutputReportPredefined::PreDefTableEntry(OutputReportPredefined::pdchDXCoolCoilCOP, this->name, EER_TestPoint_SI[0], 2);
    OutputReportPredefined::PreDefTableEntry(OutputReportPredefined::pdchDXCoolCoilEERIP, this->name, EER_TestPoint_IP[0], 2);
    OutputReportPredefined::PreDefTableEntry(OutputReportPredefined::pdchDXCoolCoilIEERIP, this->name, IEER, 2);
    OutputReportPredefined::PreDefTableEntry(OutputReportPredefined::pdchDXCoolCoilSEERUserIP, this->name, "N/A");
    OutputReportPredefined::PreDefTableEntry(OutputReportPredefined::pdchDXCoolCoilSEERStandardIP, this->name, "N/A");
    OutputReportPredefined::addFootNoteSubTable(OutputReportPredefined::pdstDXCoolCoil, "ANSI/AHRI ratings include supply fan");

    OutputReportPredefined::PreDefTableEntry(OutputReportPredefined::pdchVAVDXCoolCoilType, this->name, "Coil:Cooling:DX");
    if (this->unitStatic > 0) {
        OutputReportPredefined::PreDefTableEntry(OutputReportPredefined::pdchVAVDXFanName, this->name, supplyFanName);
    } else {
        OutputReportPredefined::PreDefTableEntry(OutputReportPredefined::pdchVAVDXFanName, this->name, "None");
    }
    OutputReportPredefined::PreDefTableEntry(OutputReportPredefined::pdchVAVDXCoolCoilNetCapSI, this->name, NetCoolingCapRated, 2);
    OutputReportPredefined::PreDefTableEntry(OutputReportPredefined::pdchVAVDXCoolCoilIEERIP, this->name, IEER, 2);
    OutputReportPredefined::PreDefTableEntry(OutputReportPredefined::pdchVAVDXCoolCoilEERIP, this->name, EER_TestPoint_IP[0], 2);
    OutputReportPredefined::PreDefTableEntry(OutputReportPredefined::pdchVAVDXCoolCoilMdotA, this->name, SupAirMdot_TestPoint[0], 4);
    OutputReportPredefined::PreDefTableEntry(OutputReportPredefined::pdchVAVDXCoolCoilCOP_B, this->name, EER_TestPoint_SI[1], 2);
    OutputReportPredefined::PreDefTableEntry(OutputReportPredefined::pdchVAVDXCoolCoilEER_B_IP, this->name, EER_TestPoint_IP[1], 2);
    OutputReportPredefined::PreDefTableEntry(OutputReportPredefined::pdchVAVDXCoolCoilMdotB, this->name, SupAirMdot_TestPoint[1], 4);
    OutputReportPredefined::PreDefTableEntry(OutputReportPredefined::pdchVAVDXCoolCoilCOP_C, this->name, EER_TestPoint_SI[2], 2);
    OutputReportPredefined::PreDefTableEntry(OutputReportPredefined::pdchVAVDXCoolCoilEER_C_IP, this->name, EER_TestPoint_IP[2], 2);
    OutputReportPredefined::PreDefTableEntry(OutputReportPredefined::pdchVAVDXCoolCoilMdotC, this->name, SupAirMdot_TestPoint[2], 4);
    OutputReportPredefined::PreDefTableEntry(OutputReportPredefined::pdchVAVDXCoolCoilCOP_D, this->name, EER_TestPoint_SI[3], 2);
    OutputReportPredefined::PreDefTableEntry(OutputReportPredefined::pdchVAVDXCoolCoilEER_D_IP, this->name, EER_TestPoint_IP[3], 2);
    OutputReportPredefined::PreDefTableEntry(OutputReportPredefined::pdchVAVDXCoolCoilMdotD, this->name, SupAirMdot_TestPoint[3], 4);
}

Real64
CoilCoolingDXCurveFitPerformance::calcIEERResidual(EnergyPlusData &state,Real64 const SupplyAirMassFlowRate, // compressor cycling ratio (1.0 is continuous, 0.0 is off)
                                                   std::vector<Real64> const &Par)
{
    // FUNCTION INFORMATION:
    //       AUTHOR         Brent Griffith
    //       DATE WRITTEN   July 2012

    // PURPOSE OF THIS FUNCTION:
    // Calculates residual function (desired outlet temp - actual outlet temp)
    // Two Speed DX Coil rating for VAV, output depends on the supply air flow rate which is being varied to zero the residual.

    // METHODOLOGY EMPLOYED:
    // Calls CalcMultiSpeedDXCoil to get outlet temperature at the given supply flow rate and SpeedRatio
    // and calculates the residual as defined above

    // FUNCTION LOCAL VARIABLE DECLARATIONS:
    static std::string const RoutineName("CalcTwoSpeedDXCoilIEERResidual");
    Real64 OutletAirTemp; // outlet air temperature [C]
    Real64 TargetCoilLeavingDryBulb;
    Real64 OutdoorUnitInletDryBulb;
    Real64 IndoorUnitInletDryBulb;
    Real64 IndoorUnitInletWetBulb;
    Real64 AirMassFlowRatio;
    Real64 SpeedRatio;
    Real64 CycRatio;
    Real64 TargetNetCapacity;
    Real64 FanPowerPerEvapAirFlowRate;
    int FanInletNodeNum;
    int FanOutletNodeNum;
    Real64 FanExternalStaticFull;
    Real64 SupplyAirVolFlowRate;
    Real64 FanStaticPressureRise;
    Real64 FanHeatCorrection;
    Real64 TotCapFlowModFac;
    Real64 TotCapTempModFac;
    Real64 HighSpeedNetCoolingCap;
    Real64 LowSpeedNetCoolingCap;

    TargetCoilLeavingDryBulb = Par[0];
    TargetNetCapacity = Par[1];
    OutdoorUnitInletDryBulb = Par[2];
    IndoorUnitInletWetBulb = Par[3];
    IndoorUnitInletDryBulb = Par[4];
    FanPowerPerEvapAirFlowRate = Par[5];
    FanInletNodeNum = int(Par[6]);
    FanOutletNodeNum = int(Par[7]);
    FanExternalStaticFull = Par[8];
    int supplyFanIndex = int(Par[9]);
    int supplyFanTypeNum = int(Par[10]);

    if (this->normalMode.ratedEvapAirFlowRate > 0.0) {
        AirMassFlowRatio = SupplyAirMassFlowRate / this->normalMode.ratedEvapAirFlowRate;
    } else {
        AirMassFlowRatio = 0.0;
    }
    Real64 const SupplyAirHumRat =
        Psychrometrics::PsyWFnTdbTwbPb(IndoorUnitInletDryBulb, IndoorUnitInletWetBulb, DataEnvironment::OutBaroPress, RoutineName);
    Real64 const SupplyAirRho =
        Psychrometrics::PsyRhoAirFnPbTdbW(DataEnvironment::OutBaroPress, IndoorUnitInletDryBulb, SupplyAirHumRat, RoutineName);

    SupplyAirVolFlowRate = SupplyAirMassFlowRate / SupplyAirRho;

    if (this->unitStatic > 0.0) {
        // modify external static per AHRI 340/360, Table 6, note 1.
        FanStaticPressureRise = this->unitStatic + (FanExternalStaticFull * pow_2(AirMassFlowRatio));
        DataLoopNode::Node(FanInletNodeNum).MassFlowRate = SupplyAirMassFlowRate;
        DataLoopNode::Node(FanOutletNodeNum).MassFlowRate = SupplyAirMassFlowRate;
        DataLoopNode::Node(FanInletNodeNum).Temp = IndoorUnitInletDryBulb;
        DataLoopNode::Node(FanInletNodeNum).HumRat =
            Psychrometrics::PsyWFnTdbTwbPb(IndoorUnitInletDryBulb, IndoorUnitInletWetBulb, DataEnvironment::OutBaroPress, RoutineName);
        DataLoopNode::Node(FanInletNodeNum).Enthalpy = Psychrometrics::PsyHFnTdbW(IndoorUnitInletDryBulb, DataLoopNode::Node(FanInletNodeNum).HumRat);
        if (supplyFanTypeNum == DataHVACGlobals::FanType_SystemModelObject) {
            HVACFan::fanObjs[supplyFanIndex]->simulate(state, _, true, false, FanStaticPressureRise);
        } else {
            // TODO: I am hoping we can just pass in the supply fan name
            Fans::SimulateFanComponents(state, "", true, supplyFanIndex, _, true, false, FanStaticPressureRise);
        }

        FanHeatCorrection = DataLoopNode::Node(FanOutletNodeNum).Enthalpy - DataLoopNode::Node(FanInletNodeNum).Enthalpy;

    } else {

        FanHeatCorrection = FanPowerPerEvapAirFlowRate * SupplyAirVolFlowRate;
    }

    TotCapFlowModFac = CurveManager::CurveValue(state, this->normalMode.speeds.back().indexCapFFF, AirMassFlowRatio);
    TotCapTempModFac = CurveManager::CurveValue(state, this->normalMode.speeds.back().indexCapFT, IndoorUnitInletWetBulb, OutdoorUnitInletDryBulb);
    HighSpeedNetCoolingCap = this->normalMode.speeds.back().parentModeRatedGrossTotalCap * TotCapTempModFac * TotCapFlowModFac - FanHeatCorrection;

    TotCapFlowModFac = CurveManager::CurveValue(state, this->normalMode.speeds[0].indexCapFFF, AirMassFlowRatio);
    TotCapTempModFac = CurveManager::CurveValue(state, this->normalMode.speeds[0].indexCapFT, IndoorUnitInletWetBulb, OutdoorUnitInletDryBulb);
    LowSpeedNetCoolingCap = this->normalMode.speeds[0].parentModeRatedGrossTotalCap * TotCapTempModFac * TotCapFlowModFac - FanHeatCorrection;

    if (LowSpeedNetCoolingCap <= TargetNetCapacity) {
        CycRatio = 1.0;
        SpeedRatio = (TargetNetCapacity - LowSpeedNetCoolingCap) / (HighSpeedNetCoolingCap - LowSpeedNetCoolingCap);
    } else { // minimum unloading limit exceeded for no cycling
        SpeedRatio = 0.0;
        CycRatio = TargetNetCapacity / LowSpeedNetCoolingCap;
    }

    DataLoopNode::NodeData evapInlet;
    DataLoopNode::NodeData evapOutlet;
    DataLoopNode::NodeData condInlet;
    DataLoopNode::NodeData condOutlet;
    // setup point A
    evapInlet.MassFlowRate = SupplyAirMassFlowRate;
    evapInlet.MassFlowRateMax = SupplyAirMassFlowRate;
    evapInlet.Temp = 26.7;
    evapInlet.HumRat = Psychrometrics::PsyWFnTdbTwbPb(26.7, 19.4, DataEnvironment::OutBaroPress, RoutineName);
    evapInlet.Enthalpy = Psychrometrics::PsyHFnTdbW(26.7, evapInlet.HumRat);
    int speedNum = (int)this->normalMode.speeds.size();
    int fanOpMode = DataHVACGlobals::CycFanCycCoil;
    this->calculate(state, this->normalMode, evapInlet, evapOutlet, CycRatio, speedNum, SpeedRatio, fanOpMode, condInlet, condOutlet);

    OutletAirTemp = evapOutlet.Temp;
    return TargetCoilLeavingDryBulb - OutletAirTemp;
}

void CoilCoolingDXCurveFitPerformance::setOperMode(CoilCoolingDXCurveFitOperatingMode &currentMode, int const mode)
{
    // set parent mode for each speed
    int numSpeeds;
    bool errorsFound = false;

    numSpeeds = (int)currentMode.speeds.size();
    for (int speedNum = 0; speedNum < numSpeeds; speedNum++) {
        currentMode.speeds[speedNum].parentOperatingMode = mode;
        if (mode == 2) {
            if (currentMode.speeds[speedNum].indexSHRFT == 0) {
                ShowSevereError(currentMode.speeds[speedNum].object_name + "=\"" + currentMode.speeds[speedNum].name + "\", Curve check:");
                ShowContinueError("The input of Sensible Heat Ratio Modifier Function of Temperature Curve Name is required, but not available for "
                                  "SubcoolReheat mode. Please input");
                errorsFound = true;
            }
            if (currentMode.speeds[speedNum].indexSHRFFF == 0) {
                ShowSevereError(currentMode.speeds[speedNum].object_name + "=\"" + currentMode.speeds[speedNum].name + "\", Curve check:");
                ShowContinueError("The input of Sensible Heat Ratio Modifier Function of Flow Fraction Curve Name is required, but not available for "
                                  "SubcoolReheat mode. Please input");
                errorsFound = true;
            }
        }
        if (mode == 3) {
            if (currentMode.speeds[speedNum].indexSHRFT == 0) {
                ShowSevereError(currentMode.speeds[speedNum].object_name + "=\"" + currentMode.speeds[speedNum].name + "\", Curve check:");
                ShowContinueError("The input of Sensible Heat Ratio Modifier Function of Temperature Curve Name is required, but not available for "
                                  "SubcoolReheat mode. Please input");
                errorsFound = true;
            }
            if (currentMode.speeds[speedNum].indexSHRFFF == 0) {
                ShowSevereError(currentMode.speeds[speedNum].object_name + "=\"" + currentMode.speeds[speedNum].name + "\", Curve check:");
                ShowContinueError("The input of Sensible Heat Ratio Modifier Function of Flow Fraction Curve Name is required, but not available for "
                                  "SubcoolReheat mode. Please input");
                errorsFound = true;
            }
        }
    }
    if (errorsFound) {
        ShowFatalError("CoilCoolingDXCurveFitPerformance: Errors found in getting " + this->object_name +
                       " input. Preceding condition(s) causes termination.");
    }
}<|MERGE_RESOLUTION|>--- conflicted
+++ resolved
@@ -106,25 +106,13 @@
     }
 
     if (!input_data.alternate_operating_mode_name.empty() && input_data.alternate_operating_mode2_name.empty()) {
-<<<<<<< HEAD
         this->hasAlternateMode = DataHVACGlobals::coilEnhancedMode;
-        this->alternateMode = CoilCoolingDXCurveFitOperatingMode(input_data.alternate_operating_mode_name);
-    }
-
+        this->alternateMode = CoilCoolingDXCurveFitOperatingMode(state, input_data.alternate_operating_mode_name);
+    }
     if (!input_data.alternate_operating_mode2_name.empty() && !input_data.alternate_operating_mode_name.empty()) {
         this->hasAlternateMode = DataHVACGlobals::coilSubcoolReheatMode;
-        this->alternateMode = CoilCoolingDXCurveFitOperatingMode(input_data.alternate_operating_mode_name);
-        this->alternateMode2 = CoilCoolingDXCurveFitOperatingMode(input_data.alternate_operating_mode2_name);
-=======
-        this->hasAlternateMode = coilEnhancedMode;
-        this->alternateMode = CoilCoolingDXCurveFitOperatingMode(state, input_data.alternate_operating_mode_name);
-    }
-
-    if (!input_data.alternate_operating_mode2_name.empty() && !input_data.alternate_operating_mode_name.empty()) {
-        this->hasAlternateMode = coilSubcoolReheatMode;
         this->alternateMode = CoilCoolingDXCurveFitOperatingMode(state, input_data.alternate_operating_mode_name);
         this->alternateMode2 = CoilCoolingDXCurveFitOperatingMode(state, input_data.alternate_operating_mode2_name);
->>>>>>> 258bfbd7
         setOperMode(this->normalMode, 1);
         setOperMode(this->alternateMode, 2);
         setOperMode(this->alternateMode2, 3);
@@ -296,13 +284,8 @@
             return;
         }
 
-<<<<<<< HEAD
     } else if (useAlternateMode == DataHVACGlobals::coilEnhancedMode) {
-        this->calculate(this->alternateMode, inletNode, outletNode, PLR, speedNum, speedRatio, fanOpMode, condInletNode, condOutletNode);
-=======
-    } else if (useAlternateMode == coilEnhancedMode) {
         this->calculate(state, this->alternateMode, inletNode, outletNode, PLR, speedNum, speedRatio, fanOpMode, condInletNode, condOutletNode);
->>>>>>> 258bfbd7
     } else {
         this->calculate(state, this->normalMode, inletNode, outletNode, PLR, speedNum, speedRatio, fanOpMode, condInletNode, condOutletNode);
     }
