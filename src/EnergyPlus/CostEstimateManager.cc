--- conflicted
+++ resolved
@@ -741,14 +741,9 @@
                 if (state.dataCostEstimateManager->CostLineItem(Item).PerKiloWattCap > 0.0) {
                     if (WildcardObjNames) {
                         Real64 Qty(0.0);
-<<<<<<< HEAD
-                        for (auto const &e : state.dataCoilCoolingDX->coilCoolingDXs)
+                        for (auto const &e : state.dataCoilCoolingDX->coilCoolingDXs) {
                             Qty += e.performance->ratedGrossTotalCap();
-=======
-                        for (auto const &e : state.dataCoilCoolingDX->coilCoolingDXs) {
-                            Qty += e.performance.normalMode.ratedGrossTotalCap;
-                        }
->>>>>>> ab397a39
+                        }
                         state.dataCostEstimateManager->CostLineItem(Item).Qty = Qty / 1000.0;
                         state.dataCostEstimateManager->CostLineItem(Item).Units = "kW (tot cool cap.)";
                         state.dataCostEstimateManager->CostLineItem(Item).ValuePer = state.dataCostEstimateManager->CostLineItem(Item).PerKiloWattCap;
