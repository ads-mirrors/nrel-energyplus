// EnergyPlus, Copyright (c) 1996-2021, The Board of Trustees of the University of Illinois,
// The Regents of the University of California, through Lawrence Berkeley National Laboratory
// (subject to receipt of any required approvals from the U.S. Dept. of Energy), Oak Ridge
// National Laboratory, managed by UT-Battelle, Alliance for Sustainable Energy, LLC, and other
// contributors. All rights reserved.
//
// NOTICE: This Software was developed under funding from the U.S. Department of Energy and the
// U.S. Government consequently retains certain rights. As such, the U.S. Government has been
// granted for itself and others acting on its behalf a paid-up, nonexclusive, irrevocable,
// worldwide license in the Software to reproduce, distribute copies to the public, prepare
// derivative works, and perform publicly and display publicly, and to permit others to do so.
//
// Redistribution and use in source and binary forms, with or without modification, are permitted
// provided that the following conditions are met:
//
// (1) Redistributions of source code must retain the above copyright notice, this list of
//     conditions and the following disclaimer.
//
// (2) Redistributions in binary form must reproduce the above copyright notice, this list of
//     conditions and the following disclaimer in the documentation and/or other materials
//     provided with the distribution.
//
// (3) Neither the name of the University of California, Lawrence Berkeley National Laboratory,
//     the University of Illinois, U.S. Dept. of Energy nor the names of its contributors may be
//     used to endorse or promote products derived from this software without specific prior
//     written permission.
//
// (4) Use of EnergyPlus(TM) Name. If Licensee (i) distributes the software in stand-alone form
//     without changes from the version obtained under this License, or (ii) Licensee makes a
//     reference solely to the software portion of its product, Licensee must refer to the
//     software as "EnergyPlus version X" software, where "X" is the version number Licensee
//     obtained under this License and may not use a different name for the software. Except as
//     specifically required in this Section (4), Licensee shall not use in a company name, a
//     product name, in advertising, publicity, or other promotional activities any name, trade
//     name, trademark, logo, or other designation of "EnergyPlus", "E+", "e+" or confusingly
//     similar designation, without the U.S. Department of Energy's prior written consent.
//
// THIS SOFTWARE IS PROVIDED BY THE COPYRIGHT HOLDERS AND CONTRIBUTORS "AS IS" AND ANY EXPRESS OR
// IMPLIED WARRANTIES, INCLUDING, BUT NOT LIMITED TO, THE IMPLIED WARRANTIES OF MERCHANTABILITY
// AND FITNESS FOR A PARTICULAR PURPOSE ARE DISCLAIMED. IN NO EVENT SHALL THE COPYRIGHT OWNER OR
// CONTRIBUTORS BE LIABLE FOR ANY DIRECT, INDIRECT, INCIDENTAL, SPECIAL, EXEMPLARY, OR
// CONSEQUENTIAL DAMAGES (INCLUDING, BUT NOT LIMITED TO, PROCUREMENT OF SUBSTITUTE GOODS OR
// SERVICES; LOSS OF USE, DATA, OR PROFITS; OR BUSINESS INTERRUPTION) HOWEVER CAUSED AND ON ANY
// THEORY OF LIABILITY, WHETHER IN CONTRACT, STRICT LIABILITY, OR TORT (INCLUDING NEGLIGENCE OR
// OTHERWISE) ARISING IN ANY WAY OUT OF THE USE OF THIS SOFTWARE, EVEN IF ADVISED OF THE
// POSSIBILITY OF SUCH DAMAGE.

// C++ Headers
#include <cassert>
#include <cmath>

// ObjexxFCL Headers
#include <ObjexxFCL/Array.functions.hh>
#include <ObjexxFCL/Fmath.hh>

// EnergyPlus Headers
#include <EnergyPlus/Autosizing/CoolingCapacitySizing.hh>
#include <EnergyPlus/Autosizing/HeatingCapacitySizing.hh>
#include <EnergyPlus/BranchNodeConnections.hh>
#include <EnergyPlus/Construction.hh>
#include <EnergyPlus/Data/EnergyPlusData.hh>
#include <EnergyPlus/DataBranchAirLoopPlant.hh>
#include <EnergyPlus/DataEnvironment.hh>
#include <EnergyPlus/DataHVACGlobals.hh>
#include <EnergyPlus/DataHeatBalFanSys.hh>
#include <EnergyPlus/DataHeatBalSurface.hh>
#include <EnergyPlus/DataHeatBalance.hh>
#include <EnergyPlus/DataLoopNode.hh>
#include <EnergyPlus/DataSizing.hh>
#include <EnergyPlus/DataSurfaceLists.hh>
#include <EnergyPlus/DataSurfaces.hh>
#include <EnergyPlus/DataZoneEquipment.hh>
#include <EnergyPlus/EMSManager.hh>
#include <EnergyPlus/FluidProperties.hh>
#include <EnergyPlus/General.hh>
#include <EnergyPlus/GeneralRoutines.hh>
#include <EnergyPlus/GlobalNames.hh>
#include <EnergyPlus/HeatBalanceSurfaceManager.hh>
#include <EnergyPlus/InputProcessing/InputProcessor.hh>
#include <EnergyPlus/LowTempRadiantSystem.hh>
#include <EnergyPlus/NodeInputManager.hh>
#include <EnergyPlus/OutputProcessor.hh>
#include <EnergyPlus/Plant/DataPlant.hh>
#include <EnergyPlus/PlantUtilities.hh>
#include <EnergyPlus/Psychrometrics.hh>
#include <EnergyPlus/ScheduleManager.hh>
#include <EnergyPlus/UtilityRoutines.hh>
#include <EnergyPlus/WeatherManager.hh>
#include <EnergyPlus/ZoneTempPredictorCorrector.hh>

namespace EnergyPlus {

namespace LowTempRadiantSystem {

    // Module containing the routines dealing with the low temperature radiant systems

    // MODULE INFORMATION:
    //       AUTHOR         Rick Strand
    //       DATE WRITTEN   November 2000
    //       MODIFIED       Rick Strand March 2001 (additional controls, etc.)
    //                      Rick Strand July 2003 (added constant flow hydronic system)
    //                      B. Griffith Sept 2010, plant upgrades, generalize fluid properties
    //                      Rick Strand August 2011 (improved condensation handling)

    // PURPOSE OF THIS MODULE:
    // The purpose of this module is to simulate low temperature radiant systems.
    // It is the intention of this module to cover all types of low temperature
    // radiant systems: wall, ceiling, floor, heating, cooling, panels, etc.

    // METHODOLOGY EMPLOYED:
    // Based on work done in IBLAST, this model has been revised for the structure
    // of EnergyPlus.  It is still based on the QTF formulation of heat transfer
    // through building elements with embedded heat sources/sinks.  Note that due
    // to the fact that a radiant system is both a building heat transfer element
    // and a controllable system that some iteration between the system and the
    // surface heat balance routine is necessary.
    // REFERENCES:
    // IBLAST-QTF research program, completed in January 1995 (unreleased)
    // Strand, R.K. 1995. "Heat Source Transfer Functions and Their Application to
    //   Low Temperature Radiant Heating Systems", Ph.D. dissertation, University
    //   of Illinois at Urbana-Champaign, Department of Mechanical and Industrial
    //   Engineering.
    // Seem, J.E. 1986. "Heat Transfer in Buildings", Ph.D. dissertation, University
    //   of Wisconsin-Madison.

    // OTHER NOTES: This module contains three different types of radiant system
    // models: (a) variable flow hydronic heating/cooling radiant system;
    // (b) constant flow, variable controlled temperature heating/cooling radiant
    // system; (c) electric resistance heating radiant system.  Systems (a) and
    // (b) are hydronic systems--one which varies hydronic flow as the key control
    // paramter (a) and one which varies the inlet hydronic temperature while
    // keeping the flow rate through the radiant system constant (b).  In system
    // (b), the injection rate from the main water loop is varied to obtain the
    // proper inlet temperature.

    // USE STATEMENTS:
    // Use statements for data only modules
    // Using/Aliasing
    using DataHeatBalance::Air;
    using DataHeatBalance::RegularMaterial;
    using DataHeatBalFanSys::QRadSysSource; // Heat source/sink value & temperature for CondFD algo.
    using DataHeatBalFanSys::TCondFDSourceNode;
    using DataHVACGlobals::SmallLoad;
    using DataSurfaces::HeatTransferModel_CTF;
    using Psychrometrics::PsyTdpFnWPb;

    // Data
    // MODULE PARAMETER DEFINITIONS:
    // System types:
    std::string const cHydronicSystem("ZoneHVAC:LowTemperatureRadiant:VariableFlow");
    std::string const cConstantFlowSystem("ZoneHVAC:LowTemperatureRadiant:ConstantFlow");
    std::string const cElectricSystem("ZoneHVAC:LowTemperatureRadiant:Electric");

    // Operating modes:
    int const NotOperating(0); // Parameter for use with OperatingMode variable, set for heating
    int const HeatingMode(1);  // Parameter for use with OperatingMode variable, set for heating
    int const CoolingMode(-1); // Parameter for use with OperatingMode variable, set for cooling
    // Condensation control types:
    int const CondCtrlNone(0);      // Condensation control--none, so system never shuts down
    int const CondCtrlSimpleOff(1); // Condensation control--simple off, system shuts off when condensation predicted
    int const CondCtrlVariedOff(2); // Condensation control--variable off, system modulates to keep running if possible
    // Number of Circuits per Surface Calculation Method
    int const OneCircuit(1);          // there is 1 circuit per surface
    int const CalculateFromLength(2); // The number of circuits is TubeLength*SurfaceFrac / CircuitLength
    std::string const OnePerSurf("OnePerSurface");
    std::string const CalcFromLength("CalculateFromCircuitLength");
    // Limit temperatures to indicate that a system cannot heat or cannot cool
    Real64 LowTempHeating(-200.0); // Used to indicate that a user does not have a heating control temperature
    Real64 HighTempCooling(200.0); // Used to indicate that a user does not have a cooling control temperature

    static std::string const fluidNameWater("WATER");

    // DERIVED TYPE DEFINITIONS:

    // MODULE VARIABLE DECLARATIONS:
    // Standard, run-of-the-mill variables...
    bool GetInputFlag = true;
    int NumOfHydrLowTempRadSys(0); // Number of hydronic low tempererature radiant systems
    int NumOfHydrLowTempRadSysDes(0); // Number of hydronic low tempererature radiant design systems
    int NumOfCFloLowTempRadSys(0); // Number of constant flow (hydronic) low tempererature radiant systems
    int NumOfCFloLowTempRadSysDes(0); // Number of constant flow (hydronic) low tempererature radiant design systems
    int NumOfElecLowTempRadSys(0); // Number of electric low tempererature radiant systems
    int CFloCondIterNum(0);        // Number of iterations for a constant flow radiant system--controls variable cond sys ctrl
    int TotalNumOfRadSystems(0);   // Total number of low temperature radiant systems
    int MaxCloNumOfSurfaces(0);    // Used to set allocate size in CalcClo routine
    bool VarOffCond(false);        // Set to true when in cooling for constant flow system + variable off condensation predicted
    bool FirstTimeInit(true);      // Set to true for first pass through init routine then set to false
    bool anyRadiantSystemUsingRunningMeanAverage(
        false);                           // Set to true when there is at least one constant flow radiant system that uses the running mean average
    Real64 LoopReqTemp(0.0);              // Temperature required at the inlet of the pump (from the loop) to meet control logic
    Array1D<Real64> QRadSysSrcAvg;        // Average source over the time step for a particular radiant surface
    Array1D<Real64> ZeroSourceSumHATsurf; // Equal to SumHATsurf for all the walls in a zone with no source
    // Record keeping variables used to calculate QRadSysSrcAvg locally
    Array1D<Real64> LastQRadSysSrc;     // Need to keep the last value in case we are still iterating
    Array1D<Real64> LastSysTimeElapsed; // Need to keep the last value in case we are still iterating
    Array1D<Real64> LastTimeStepSys;    // Need to keep the last value in case we are still iterating
    // Autosizing variables
    Array1D_bool MySizeFlagHydr;
    Array1D_bool MySizeFlagCFlo;
    Array1D_bool MySizeFlagElec;
    Array1D_bool CheckEquipName;

    // Object Data
    Array1D<VariableFlowRadiantSystemData> HydrRadSys;
    Array1D<ConstantFlowRadiantSystemData> CFloRadSys;
    Array1D<ElectricRadiantSystemData> ElecRadSys;
    Array1D<RadSysTypeData> RadSysTypes;
    std::unordered_map<std::string, std::string> LowTempRadUniqueNames;
    Array1D<ElecRadSysNumericFieldData> ElecRadSysNumericFields;
    Array1D<HydronicRadiantSysNumericFieldData> HydronicRadiantSysNumericFields;
    Array1D<VarFlowRadDesignData> HydronicRadiantSysDesign;
    Array1D<ConstantFlowRadDesignData> CflowRadiantSysDesign;

    bool FirstTimeFlag = true; // for setting size of Ckj, Cmj, WaterTempOut arrays
    bool MyEnvrnFlagGeneral = true;
    bool ZoneEquipmentListChecked = false; // True after the Zone Equipment List has been checked for items
    bool MyOneTimeFlag = true;             // Initialization flag
    bool warnTooLow = false;
    bool warnTooHigh = false;

    void clear_state()
    {
        LowTempHeating = -200.0;
        HighTempCooling = 200.0;
        NumOfHydrLowTempRadSys = 0;
        NumOfCFloLowTempRadSys = 0;
        NumOfElecLowTempRadSys = 0;
        CFloCondIterNum = 0;
        TotalNumOfRadSystems = 0;
        MaxCloNumOfSurfaces = 0;
        VarOffCond = false;
        FirstTimeInit = true;
        anyRadiantSystemUsingRunningMeanAverage = false;
        LoopReqTemp = 0.0;
        QRadSysSrcAvg.deallocate();
        ZeroSourceSumHATsurf.deallocate();
        LastQRadSysSrc.deallocate();
        LastSysTimeElapsed.deallocate();
        LastTimeStepSys.deallocate();
        MySizeFlagHydr.deallocate();
        MySizeFlagCFlo.deallocate();
        MySizeFlagElec.deallocate();
        CheckEquipName.deallocate();
        HydrRadSys.deallocate();
        CFloRadSys.deallocate();
        ElecRadSys.deallocate();
        RadSysTypes.deallocate();
        ElecRadSysNumericFields.deallocate();
        HydronicRadiantSysNumericFields.deallocate();
        LowTempRadUniqueNames.clear();
        GetInputFlag = true;
        FirstTimeFlag = true;
        MyEnvrnFlagGeneral = true;
        ZoneEquipmentListChecked = false;
        MyOneTimeFlag = true;
        warnTooLow = false;
        warnTooHigh = false;
    }

    void SimLowTempRadiantSystem(EnergyPlusData &state,
                                 std::string const &CompName,   // name of the low temperature radiant system
                                 bool const FirstHVACIteration, // TRUE if 1st HVAC simulation of system timestep
                                 Real64 &LoadMet,               // load met by the radiant system, in Watts
                                 int &CompIndex)
    {

        // SUBROUTINE INFORMATION:
        //       AUTHOR         Rick Strand
        //       DATE WRITTEN   November 2000

        // Using/Aliasing

        // SUBROUTINE LOCAL VARIABLE DECLARATIONS:
        int RadSysNum;  // Radiant system number/index in local derived types
        LowTempRadiantSystem::SystemType SystemType; // Type of radiant system: hydronic, constant flow, or electric
        bool InitErrorFound(false);


        if (GetInputFlag) {
            GetLowTempRadiantSystem(state);
            GetInputFlag = false;
        }

        // Find the correct Low Temp Radiant System
        if (CompIndex == 0) {
            RadSysNum = UtilityRoutines::FindItemInList(CompName, RadSysTypes);
            if (RadSysNum == 0) {
                ShowFatalError(state, "SimLowTempRadiantSystem: Unit not found=" + CompName);
            }
            CompIndex = RadSysNum;
            SystemType = RadSysTypes(RadSysNum).SystemType;
            {
                auto const SELECT_CASE_var(SystemType);
                if (SELECT_CASE_var == LowTempRadiantSystem::SystemType::HydronicSystem) {
                    RadSysTypes(RadSysNum).CompIndex = UtilityRoutines::FindItemInList(CompName, HydrRadSys);
                } else if (SELECT_CASE_var == LowTempRadiantSystem::SystemType::ConstantFlowSystem) {
                    RadSysTypes(RadSysNum).CompIndex = UtilityRoutines::FindItemInList(CompName, CFloRadSys);
                } else if (SELECT_CASE_var == LowTempRadiantSystem::SystemType::ElectricSystem) {
                    RadSysTypes(RadSysNum).CompIndex = UtilityRoutines::FindItemInList(CompName, ElecRadSys);
                }
            }
        } else {
            RadSysNum = CompIndex;
            SystemType = RadSysTypes(RadSysNum).SystemType;
            if (RadSysNum > TotalNumOfRadSystems || RadSysNum < 1) {
                ShowFatalError(state,
                               format("SimLowTempRadiantSystem:  Invalid CompIndex passed={}, Number of Units={}, Entered Unit name={}",
                                      RadSysNum,
                                      TotalNumOfRadSystems,
                                      CompName));
            }
            if (CheckEquipName(RadSysNum)) {
                if (CompName != RadSysTypes(RadSysNum).Name) {
                    ShowFatalError(state,
                                   format("SimLowTempRadiantSystem: Invalid CompIndex passed={}, Unit name={}, stored Unit Name for that index={}",
                                          RadSysNum,
                                          CompName,
                                          RadSysTypes(RadSysNum).Name));
                }
                CheckEquipName(RadSysNum) = false;
            }
        }

        InitLowTempRadiantSystem(state, FirstHVACIteration, RadSysTypes(RadSysNum).CompIndex, SystemType, InitErrorFound);
        if (InitErrorFound) {
            ShowFatalError(state, "InitLowTempRadiantSystem: Preceding error is not allowed to proceed with the simulation.  Correct this input problem.");
        }

        // Simulate, update, and report based on the type of radiant system
        {
            RadiantSystemBaseData *baseSystem;
            if (SystemType == LowTempRadiantSystem::SystemType::HydronicSystem) {
                baseSystem = &HydrRadSys(RadSysTypes(RadSysNum).CompIndex);
            } else if (SystemType == LowTempRadiantSystem::SystemType::ConstantFlowSystem) {
                baseSystem = &CFloRadSys(RadSysTypes(RadSysNum).CompIndex);
            } else if (SystemType == LowTempRadiantSystem::SystemType::ElectricSystem) {
                baseSystem = &ElecRadSys(RadSysTypes(RadSysNum).CompIndex);
            } else {
                ShowFatalError(state, "SimLowTempRadiantSystem: Illegal system type for system " + CompName);
            }

            if ((SystemType == LowTempRadiantSystem::SystemType::HydronicSystem) || (SystemType == LowTempRadiantSystem::SystemType::ConstantFlowSystem) || (SystemType == LowTempRadiantSystem::SystemType::ElectricSystem)) {
                baseSystem->calculateLowTemperatureRadiantSystem(state, LoadMet);
                baseSystem->updateLowTemperatureRadiantSystemSurfaces(state);
                baseSystem->updateLowTemperatureRadiantSystem(state); // Nothing to update for electric systems
                baseSystem->reportLowTemperatureRadiantSystem(state);
            }
        }
    }

    void GetLowTempRadiantSystem(EnergyPlusData &state)
    {

        // SUBROUTINE INFORMATION:
        //       AUTHOR         Rick Strand
        //       DATE WRITTEN   November 2000
        //       MODIFIED       August 2003 (added constant flow system, made input extensible)

        // PURPOSE OF THIS SUBROUTINE:
        // This subroutine reads the input for low temperature radiant systems
        // from the user input file.  This will contain all of the information
        // needed to simulate a low temperature radiant system.

        // Using/Aliasing
        using BranchNodeConnections::TestCompSet;
        using DataSizing::AutoSize;
        using DataSizing::CapacityPerFloorArea;
        using DataSizing::CoolingDesignCapacity;
        using DataSizing::FractionOfAutosizedCoolingCapacity;
        using DataSizing::FractionOfAutosizedHeatingCapacity;
        using DataSizing::HeatingDesignCapacity;
        using FluidProperties::FindGlycol;

        using NodeInputManager::GetOnlySingleNode;
        using ScheduleManager::GetScheduleIndex;
        using namespace DataLoopNode;
        using namespace DataSurfaceLists;

        // SUBROUTINE PARAMETER DEFINITIONS:
        static std::string const RoutineName("GetLowTempRadiantSystem: "); // include trailing blank space
        static std::string const Off("Off");
        static std::string const SimpleOff("SimpleOff");
        static std::string const VariableOff("VariableOff");
        int const iHeatCAPMAlphaNum(5);             // get input index to Low Temperature Radiant system heating capacity sizing method
        int const iHeatDesignCapacityNumericNum(1); // get input index to Low Temperature Radiant system electric heating capacity
        int const iHeatCapacityPerFloorAreaNumericNum(
            2); // get input index to Low Temperature Radiant system electric heating capacity per floor area sizing
        int const iHeatFracOfAutosizedCapacityNumericNum(
            3); //  get input index to Low Temperature Radiant system electric heating capacity sizing as fraction of autozized heating capacity

        // SUBROUTINE LOCAL VARIABLE DECLARATIONS:
        std::string CurrentModuleObject;       // for ease in getting objects
        Array1D_string Alphas;                 // Alpha items for object
        Array1D_string cAlphaFields;           // Alpha field names
        Array1D_string cNumericFields;         // Numeric field names
        Array1D_bool AssignedAsRadiantSurface; // Set to true when a surface is part of a radiant system
        int CheckSurfNum;                      // Surface number to check to see if it has already been used by a radiant system
        bool ErrorsFound(false);               // Set to true if errors in input, fatal at end of routine
        int GlycolIndex;                       // Index of 'Water' in glycol data structure
        int IOStatus;                          // Used in GetObjectItem
        int Item;                              // Item to be "gotten"
        int MaxAlphas;                         // Maximum number of alphas for these input keywords
        int MaxNumbers;                        // Maximum number of numbers for these input keywords
        Array1D<Real64> Numbers;               // Numeric items for object
        int NumAlphas;                         // Number of Alphas for each GetObjectItem call
        int NumArgs;                           // Unused variable that is part of a subroutine call
        int NumNumbers;                        // Number of Numbers for each GetObjectItem call
        int SurfListNum;                       // Index within the SurfList derived type for a surface list name
        int SurfNum;                           // DO loop counter for surfaces
        int BaseNum;                           // Temporary number for creating RadiantSystemTypes structure
        Array1D_bool lAlphaBlanks;             // Logical array, alpha field input BLANK = .TRUE.
        Array1D_bool lNumericBlanks;           // Logical array, numeric field input BLANK = .TRUE.

        Array1D_string VarFlowRadDesignNames;
        Array1D_string CFlowRadDesignNames;

        MaxAlphas = 0;
        MaxNumbers = 0;

        inputProcessor->getObjectDefMaxArgs(state, "ZoneHVAC:LowTemperatureRadiant:VariableFlow:Design", NumArgs, NumAlphas, NumNumbers);
        MaxAlphas = max(MaxAlphas, NumAlphas);
        MaxNumbers = max(MaxNumbers, NumNumbers);

        inputProcessor->getObjectDefMaxArgs(state, "ZoneHVAC:LowTemperatureRadiant:ConstantFlow:Design", NumArgs, NumAlphas, NumNumbers);
        MaxAlphas = max(MaxAlphas, NumAlphas);
        MaxNumbers = max(MaxNumbers, NumNumbers);

        inputProcessor->getObjectDefMaxArgs(state, "ZoneHVAC:LowTemperatureRadiant:VariableFlow", NumArgs, NumAlphas, NumNumbers);
        MaxAlphas = max(MaxAlphas, NumAlphas);
        MaxNumbers = max(MaxNumbers, NumNumbers);

        inputProcessor->getObjectDefMaxArgs(state, "ZoneHVAC:LowTemperatureRadiant:ConstantFlow", NumArgs, NumAlphas, NumNumbers);
        MaxAlphas = max(MaxAlphas, NumAlphas);
        MaxNumbers = max(MaxNumbers, NumNumbers);

        inputProcessor->getObjectDefMaxArgs(state, "ZoneHVAC:LowTemperatureRadiant:Electric", NumArgs, NumAlphas, NumNumbers);
        MaxAlphas = max(MaxAlphas, NumAlphas);
        MaxNumbers = max(MaxNumbers, NumNumbers);

        Alphas.allocate(MaxAlphas);
        Numbers.dimension(MaxNumbers, 0.0);
        cAlphaFields.allocate(MaxAlphas);
        cNumericFields.allocate(MaxNumbers);
        lAlphaBlanks.dimension(MaxAlphas, true);
        lNumericBlanks.dimension(MaxNumbers, true);

        NumOfHydrLowTempRadSys = inputProcessor->getNumObjectsFound(state, "ZoneHVAC:LowTemperatureRadiant:VariableFlow");
        NumOfCFloLowTempRadSys = inputProcessor->getNumObjectsFound(state, "ZoneHVAC:LowTemperatureRadiant:ConstantFlow");
        NumOfElecLowTempRadSys = inputProcessor->getNumObjectsFound(state, "ZoneHVAC:LowTemperatureRadiant:Electric");

        NumOfHydrLowTempRadSysDes = inputProcessor->getNumObjectsFound(state, "ZoneHVAC:LowTemperatureRadiant:VariableFlow:Design");
        NumOfCFloLowTempRadSysDes = inputProcessor->getNumObjectsFound(state, "ZoneHVAC:LowTemperatureRadiant:ConstantFlow:Design");

        TotalNumOfRadSystems = NumOfHydrLowTempRadSys + NumOfElecLowTempRadSys + NumOfCFloLowTempRadSys;
        RadSysTypes.allocate(TotalNumOfRadSystems);
        LowTempRadUniqueNames.reserve(static_cast<unsigned>(TotalNumOfRadSystems));
        CheckEquipName.dimension(TotalNumOfRadSystems, true);

        HydrRadSys.allocate(NumOfHydrLowTempRadSys);
        if (NumOfHydrLowTempRadSys > 0) {
            GlycolIndex = FindGlycol(state, fluidNameWater);
            for (auto &e : HydrRadSys)
                e.GlycolIndex = GlycolIndex;
            if (GlycolIndex == 0) {
                ShowSevereError(state, "Hydronic radiant systems: no water property data found in input");
                ErrorsFound = true;
            }
        } else {
            for (auto &e : HydrRadSys)
                e.GlycolIndex = 0;
        }

        CFloRadSys.allocate(NumOfCFloLowTempRadSys);
        if (NumOfCFloLowTempRadSys > 0) {
            GlycolIndex = FindGlycol(state, fluidNameWater);
            for (auto &e : CFloRadSys)
                e.GlycolIndex = GlycolIndex;
            if (GlycolIndex == 0) {
                ShowSevereError(state, "Constant flow radiant systems: no water property data found in input");
                ErrorsFound = true;
            }
        } else {
            for (auto &e : CFloRadSys)
                e.GlycolIndex = 0;
        }

        ElecRadSys.allocate(NumOfElecLowTempRadSys);
        ElecRadSysNumericFields.allocate(NumOfElecLowTempRadSys);
        HydronicRadiantSysNumericFields.allocate(NumOfHydrLowTempRadSys);
        HydronicRadiantSysDesign.allocate(NumOfHydrLowTempRadSysDes);
        CflowRadiantSysDesign.allocate(NumOfCFloLowTempRadSysDes);
        VarFlowRadDesignNames.allocate(NumOfHydrLowTempRadSysDes);
        CFlowRadDesignNames.allocate(NumOfCFloLowTempRadSysDes);

        // make sure data is gotten for surface lists
        GetNumberOfSurfaceLists(state);

        // Obtain all of the design data related to hydronic low temperature radiant systems...
        BaseNum = 0;
        CurrentModuleObject = "ZoneHVAC:LowTemperatureRadiant:VariableFlow:Design";
        for (Item = 1; Item <= NumOfHydrLowTempRadSysDes; ++Item) {

            inputProcessor->getObjectItem(state,
                                          CurrentModuleObject,
                                          Item,
                                          Alphas,
                                          NumAlphas,
                                          Numbers,
                                          NumNumbers,
                                          IOStatus,
                                          lNumericBlanks,
                                          lAlphaBlanks,
                                          cAlphaFields,
                                          cNumericFields
            );


            HydronicRadiantSysDesign(Item).FieldNames.allocate(NumNumbers);
            HydronicRadiantSysDesign(Item).FieldNames = "";
            HydronicRadiantSysDesign(Item).FieldNames = cNumericFields;
            GlobalNames::VerifyUniqueInterObjectName(state, LowTempRadUniqueNames, Alphas(1), CurrentModuleObject, cAlphaFields(1), ErrorsFound);

            ++BaseNum;
            auto &thisRadSysDesign(HydronicRadiantSysDesign(Item));

            // General user input data
            thisRadSysDesign.designName         = Alphas(1);

            thisRadSysDesign.FluidToSlabHeatTransfer = thisRadSysDesign.getFluidToSlabHeatTransferInput(state, Alphas(2));

            thisRadSysDesign.TubeDiameterInner = Numbers(1);
            thisRadSysDesign.TubeDiameterOuter = Numbers(2);

            thisRadSysDesign.VarFlowTubeConductivity = Numbers(3);

            // Process the temperature control type
            thisRadSysDesign.VarFlowControlType = thisRadSysDesign.processRadiantSystemControlInput(state, Alphas(3), cAlphaFields(3), LowTempRadiantSystem::SystemType::HydronicSystem);

            // Process the setpoint type
            thisRadSysDesign.VarFlowSetpointType = thisRadSysDesign.processRadiantSystemSetpointInput(state, Alphas(4), cAlphaFields(4));

            // Refactor everything below to Alphas as HCMethod, etc

            // Determine Low Temp Radiant heating design capacity sizing method
            thisRadSysDesign.DesignHeatingCapMethodInput = Alphas(5);
            if (UtilityRoutines::SameString(thisRadSysDesign.DesignHeatingCapMethodInput, "HeatingDesignCapacity")) {
                thisRadSysDesign.DesignHeatingCapMethod = HeatingDesignCapacity;
            } else if (UtilityRoutines::SameString(thisRadSysDesign.DesignHeatingCapMethodInput, "CapacityPerFloorArea")) {
                thisRadSysDesign.DesignHeatingCapMethod = CapacityPerFloorArea;
                if (!lNumericBlanks(4)) {
                    thisRadSysDesign.DesignScaledHeatingCapacity = Numbers(4);
                    if (thisRadSysDesign.DesignScaledHeatingCapacity <= 0.0) {
                        ShowSevereError(state, CurrentModuleObject + " = " + thisRadSysDesign.designName);
                        ShowContinueError(state, "Input for " + cAlphaFields(5) + " = " + thisRadSysDesign.DesignHeatingCapMethodInput);
                        ShowContinueError(state, format("Illegal {} = {:.7T}", cNumericFields(4), Numbers(4)));
                        ErrorsFound = true;
                    } else if (thisRadSysDesign.DesignScaledHeatingCapacity == AutoSize) {
                        ShowSevereError(state, CurrentModuleObject + " = " + thisRadSysDesign.designName);
                        ShowContinueError(state, "Input for " + cAlphaFields(5) + " = " + thisRadSysDesign.DesignHeatingCapMethodInput);
                        ShowContinueError(state, "Illegal " + cNumericFields(4) + " = Autosize");
                        ErrorsFound = true;
                    }
                } else {
                    ShowSevereError(state, CurrentModuleObject + " = " + thisRadSysDesign.Name);
                    ShowContinueError(state, "Input for " + cAlphaFields(5) + " = " + thisRadSysDesign.DesignHeatingCapMethodInput);
                    ShowContinueError(state, "Blank field not allowed for " + cNumericFields(4));
                    ErrorsFound = true;
                }
            } else if (UtilityRoutines::SameString(thisRadSysDesign.DesignHeatingCapMethodInput, "FractionOfAutosizedHeatingCapacity")) {
                thisRadSysDesign.DesignHeatingCapMethod = FractionOfAutosizedHeatingCapacity;
                if (!lNumericBlanks(5)) {
                    thisRadSysDesign.DesignScaledHeatingCapacity = Numbers(5);
                    if (thisRadSysDesign.DesignScaledHeatingCapacity < 0.0) {
                        ShowSevereError(state, CurrentModuleObject + " = " + thisRadSysDesign.designName);
                        ShowContinueError(state, format("Illegal {} = {:.7T}", cNumericFields(5), Numbers(5)));
                        ErrorsFound = true;
                    }
                } else {
                    ShowSevereError(state, CurrentModuleObject + " = " + thisRadSysDesign.designName);
                    ShowContinueError(state, "Input for " + cAlphaFields(5) + " = " + thisRadSysDesign.DesignHeatingCapMethodInput);
                    ShowContinueError(state, "Blank field not allowed for " + cNumericFields(5));
                    ErrorsFound = true;
                }
            } else {
                ShowSevereError(state, CurrentModuleObject + " = " + thisRadSysDesign.designName);
                ShowContinueError(state, "Illegal " + cAlphaFields(5) + " = " + thisRadSysDesign.DesignHeatingCapMethodInput);
                ErrorsFound = true;
            }

            thisRadSysDesign.HotThrottlRange    = Numbers(6);

            thisRadSysDesign.HotSetptSched = Alphas(6);
            thisRadSysDesign.HotSetptSchedPtr = GetScheduleIndex(state,  thisRadSysDesign.HotSetptSched);
            if ((thisRadSysDesign.HotSetptSchedPtr == 0) && (!lAlphaBlanks(6))) {
                ShowSevereError(state, cAlphaFields(6) + " not found: " + Alphas(6));
                ShowContinueError(state, "Occurs in " + CurrentModuleObject + " = " + Alphas(1));
                ErrorsFound = true;
            }

            // Determine Low Temp Radiant cooling design capacity sizing method
            thisRadSysDesign.DesignCoolingCapMethodInput = Alphas(7);
            if (UtilityRoutines::SameString(thisRadSysDesign.DesignCoolingCapMethodInput, "CoolingDesignCapacity")) {
                thisRadSysDesign.DesignCoolingCapMethod = CoolingDesignCapacity;
            } else if (UtilityRoutines::SameString(thisRadSysDesign.DesignCoolingCapMethodInput, "CapacityPerFloorArea")) {
                thisRadSysDesign.DesignCoolingCapMethod = CapacityPerFloorArea;
                if (!lNumericBlanks(7)) {
                    thisRadSysDesign.DesignScaledCoolingCapacity = Numbers(7);
                    std::string a = cNumericFields(4);
                    if (thisRadSysDesign.DesignScaledCoolingCapacity <= 0.0) {
                        ShowSevereError(state, CurrentModuleObject + " = " + thisRadSysDesign.designName);
                        ShowContinueError(state, "Input for " + cAlphaFields(7) + " = " + thisRadSysDesign.DesignCoolingCapMethodInput);
                        ShowContinueError(state, format("Illegal {} = {:.7T}", cNumericFields(7), thisRadSysDesign.DesignScaledCoolingCapacity));
                        ErrorsFound = true;
                    } else if (thisRadSysDesign.DesignScaledCoolingCapacity == AutoSize) {
                        ShowSevereError(state, CurrentModuleObject + " = " + thisRadSysDesign.designName);
                        ShowContinueError(state, "Input for " + cAlphaFields(7) + " = " + thisRadSysDesign.DesignCoolingCapMethodInput);
                        ShowContinueError(state, "Illegal " + cNumericFields(7) + " = Autosize");
                        ErrorsFound = true;
                    }
                } else {
                    ShowSevereError(state, CurrentModuleObject + " = " + thisRadSysDesign.designName);
                    ShowContinueError(state, "Input for " + cAlphaFields(7) + " = " + thisRadSysDesign.DesignCoolingCapMethodInput);
                    ShowContinueError(state, "Blank field not allowed for " + cNumericFields(7));
                    ErrorsFound = true;
                }
            } else if (UtilityRoutines::SameString(thisRadSysDesign.DesignCoolingCapMethodInput, "FractionOfAutosizedCoolingCapacity")) {
                thisRadSysDesign.DesignCoolingCapMethod = FractionOfAutosizedCoolingCapacity;
                if (!lNumericBlanks(8)) {
                    thisRadSysDesign.DesignScaledCoolingCapacity = Numbers(8);
                    if (thisRadSysDesign.DesignScaledCoolingCapacity < 0.0) {
                        ShowSevereError(state, CurrentModuleObject + " = " + thisRadSysDesign.designName);
                        ShowContinueError(state, format("Illegal {} = {:.7T}", cNumericFields(8), Numbers(8)));
                        ErrorsFound = true;
                    }
                } else {
                    ShowSevereError(state, CurrentModuleObject + " = " + thisRadSysDesign.designName);
                    ShowContinueError(state, "Input for " + cAlphaFields(7) + " = " + thisRadSysDesign.DesignCoolingCapMethodInput);
                    ShowContinueError(state, "Blank field not allowed for " + cNumericFields(8));
                    ErrorsFound = true;
                }
            } else {
                ShowSevereError(state, CurrentModuleObject + " = " + thisRadSysDesign.designName);
                ShowContinueError(state, "Illegal " + cAlphaFields(7) + " = " + thisRadSysDesign.DesignCoolingCapMethodInput);
                ErrorsFound = true;
            }

            thisRadSysDesign.ColdThrottlRange = Numbers(9);

            thisRadSysDesign.ColdSetptSched = Alphas(8);
            thisRadSysDesign.ColdSetptSchedPtr = GetScheduleIndex(state, Alphas(8));
            if ((thisRadSysDesign.ColdSetptSchedPtr == 0) && (!lAlphaBlanks(8))) {
                ShowSevereError(state, cAlphaFields(8) + " not found: " + Alphas(8));
                ShowContinueError(state, "Occurs in " + CurrentModuleObject + " = " + Alphas(1));
                ErrorsFound = true;
            }

            if (UtilityRoutines::SameString(Alphas(9), Off)) {
                thisRadSysDesign.CondCtrlType = CondCtrlNone;
            } else if (UtilityRoutines::SameString(Alphas(9), SimpleOff)) {
                thisRadSysDesign.CondCtrlType = CondCtrlSimpleOff;
            } else if (UtilityRoutines::SameString(Alphas(9), VariableOff)) {
                thisRadSysDesign.CondCtrlType = CondCtrlVariedOff;
            } else {
                thisRadSysDesign.CondCtrlType = CondCtrlSimpleOff;
            }

            thisRadSysDesign.CondDewPtDeltaT    = Numbers(10);

            thisRadSysDesign.schedNameChangeoverDelay = Alphas(10);
            if (!lAlphaBlanks(10)) {
                thisRadSysDesign.schedPtrChangeoverDelay = GetScheduleIndex(state, thisRadSysDesign.schedNameChangeoverDelay);
                if (thisRadSysDesign.schedPtrChangeoverDelay == 0) {
                    ShowWarningError(state, cAlphaFields(10) + " not found for " + thisRadSysDesign.schedNameChangeoverDelay);
                    ShowContinueError(state, "This occurs for " + cAlphaFields(1) + " = " + Alphas(1));
                    ShowContinueError(state, "As a result, no changeover delay will be used for this radiant system.");
                }
            }

            VarFlowRadDesignNames(Item) =  Alphas(1);
        }


        // Obtain all of the user data related to hydronic low temperature radiant systems...
        BaseNum = 0;
        CurrentModuleObject = "ZoneHVAC:LowTemperatureRadiant:VariableFlow";
        for (Item = 1; Item <= NumOfHydrLowTempRadSys; ++Item) {

            inputProcessor->getObjectItem(state,
                                          CurrentModuleObject,
                                          Item,
                                          Alphas,
                                          NumAlphas,
                                          Numbers,
                                          NumNumbers,
                                          IOStatus,
                                          lNumericBlanks,
                                          lAlphaBlanks,
                                          cAlphaFields,
                                          cNumericFields);

            HydronicRadiantSysNumericFields(Item).FieldNames.allocate(NumNumbers);
            HydronicRadiantSysNumericFields(Item).FieldNames = "";
            HydronicRadiantSysNumericFields(Item).FieldNames = cNumericFields;
            GlobalNames::VerifyUniqueInterObjectName(state, LowTempRadUniqueNames, Alphas(1), CurrentModuleObject, cAlphaFields(1), ErrorsFound);

            ++BaseNum;
            RadSysTypes(BaseNum).Name = Alphas(1);
            RadSysTypes(BaseNum).SystemType = LowTempRadiantSystem::SystemType::HydronicSystem;

            auto &thisRadSys(HydrRadSys(Item));

            // General user input data
            thisRadSys.Name = Alphas(1);

            thisRadSys.designObjectName = Alphas(2);
            thisRadSys.DesignObjectPtr = UtilityRoutines::FindItemInList( thisRadSys.designObjectName, VarFlowRadDesignNames);
            VarFlowRadDesignData variableFlowDesignDataObject{HydronicRadiantSysDesign(thisRadSys.DesignObjectPtr)}; // Contains the data for variable flow hydronic systems

            thisRadSys.SchedName = Alphas(3);
            if (lAlphaBlanks(3)) {
                thisRadSys.SchedPtr = DataGlobalConstants::ScheduleAlwaysOn;
            } else {
                thisRadSys.SchedPtr = GetScheduleIndex(state, Alphas(3));
                if (thisRadSys.SchedPtr == 0) {
                    ShowSevereError(state, cAlphaFields(2) + " not found for " + Alphas(1));
                    ShowContinueError(state, "Missing " + cAlphaFields(3) + " is " + Alphas(3));
                    ErrorsFound = true;
                }
            }

            thisRadSys.ZoneName = Alphas(4);
            thisRadSys.ZonePtr = UtilityRoutines::FindItemInList(Alphas(4), state.dataHeatBal->Zone);
            if (thisRadSys.ZonePtr == 0) {
                ShowSevereError(state, RoutineName + "Invalid " + cAlphaFields(3) + " = " + Alphas(4));
                ShowContinueError(state, "Occurs in " + CurrentModuleObject + " = " + Alphas(1));
                ErrorsFound = true;
            }

            thisRadSys.SurfListName = Alphas(5);
            SurfListNum = 0;
            if (NumOfSurfaceLists > 0) SurfListNum = UtilityRoutines::FindItemInList(thisRadSys.SurfListName, SurfList);
            if (SurfListNum > 0) { // Found a valid surface list
                thisRadSys.NumOfSurfaces = SurfList(SurfListNum).NumOfSurfaces;
                thisRadSys.SurfacePtr.allocate(thisRadSys.NumOfSurfaces);
                thisRadSys.SurfaceName.allocate(thisRadSys.NumOfSurfaces);
                thisRadSys.SurfaceFrac.allocate(thisRadSys.NumOfSurfaces);
                thisRadSys.NumCircuits.allocate(thisRadSys.NumOfSurfaces);
                for (SurfNum = 1; SurfNum <= SurfList(SurfListNum).NumOfSurfaces; ++SurfNum) {
                    thisRadSys.SurfacePtr(SurfNum) = SurfList(SurfListNum).SurfPtr(SurfNum);
                    thisRadSys.SurfaceName(SurfNum) = SurfList(SurfListNum).SurfName(SurfNum);
                    thisRadSys.SurfaceFrac(SurfNum) = SurfList(SurfListNum).SurfFlowFrac(SurfNum);
                    if (thisRadSys.SurfacePtr(SurfNum) > 0) {
                        state.dataSurface->Surface(thisRadSys.SurfacePtr(SurfNum)).IntConvSurfHasActiveInIt = true;
                    }
                }
            } else { // User entered a single surface name rather than a surface list
                thisRadSys.NumOfSurfaces = 1;
                thisRadSys.SurfacePtr.allocate(thisRadSys.NumOfSurfaces);
                thisRadSys.SurfaceName.allocate(thisRadSys.NumOfSurfaces);
                thisRadSys.SurfaceFrac.allocate(thisRadSys.NumOfSurfaces);
                thisRadSys.NumCircuits.allocate(thisRadSys.NumOfSurfaces);
                thisRadSys.SurfaceName(1) = thisRadSys.SurfListName;
                thisRadSys.SurfacePtr(1) = UtilityRoutines::FindItemInList(thisRadSys.SurfaceName(1), state.dataSurface->Surface);
                thisRadSys.SurfaceFrac(1) = 1.0;
                thisRadSys.NumCircuits(1) = 0.0;
                // Error checking for single surfaces
                if (thisRadSys.SurfacePtr(1) == 0) {
                    ShowSevereError(state, RoutineName + "Invalid " + cAlphaFields(5) + " = " + Alphas(5));
                    ShowContinueError(state, "Occurs in " + CurrentModuleObject + " = " + Alphas(1));
                    ErrorsFound = true;
                } else if (state.dataSurface->Surface(thisRadSys.SurfacePtr(1)).IsRadSurfOrVentSlabOrPool) {
                    ShowSevereError(state, RoutineName + CurrentModuleObject + "=\"" + Alphas(1) + "\", Invalid Surface");
                    ShowContinueError(state, cAlphaFields(5) + "=\"" + Alphas(5) + "\" has been used in another radiant system or ventilated slab.");
                    ErrorsFound = true;
                }
                if (thisRadSys.SurfacePtr(1) != 0) {
                    state.dataSurface->Surface(thisRadSys.SurfacePtr(1)).IntConvSurfHasActiveInIt = true;
                    state.dataSurface->Surface(thisRadSys.SurfacePtr(1)).IsRadSurfOrVentSlabOrPool = true;
                }
            }

            // Error checking for zones and construction information
            thisRadSys.errorCheckZonesAndConstructions(state, ErrorsFound);

            thisRadSys.TubeLength = Numbers(1);

            // Determine Low Temp Radiant heating design capacity sizing method
            if (variableFlowDesignDataObject.DesignHeatingCapMethod == HeatingDesignCapacity) {
                thisRadSys.HeatingCapMethod = HeatingDesignCapacity;
                if (!lNumericBlanks(2)) {
                    thisRadSys.ScaledHeatingCapacity = Numbers(2);
                    if (thisRadSys.ScaledHeatingCapacity < 0.0 && thisRadSys.ScaledHeatingCapacity != AutoSize) {
                        ShowSevereError(state, CurrentModuleObject + " = " + thisRadSys.Name);
                        ShowContinueError(state, format("Illegal {} = {:.7T}", cNumericFields(2), Numbers(2)));
                        ErrorsFound = true;
                    }
                } else {
                    if ((!lAlphaBlanks(6)) || (!lAlphaBlanks(7))) {
                        ShowSevereError(state, CurrentModuleObject + " = " + thisRadSys.Name);
                        ShowContinueError(state, "Input for Heating Design Capacity Method = HeatingDesignCapacity");
                        ShowContinueError(state, "Blank field not allowed for " + cNumericFields(2));
                        ErrorsFound = true;
                    }
                }
            } else if (variableFlowDesignDataObject.DesignHeatingCapMethod == CapacityPerFloorArea) {
                thisRadSys.HeatingCapMethod = CapacityPerFloorArea;
                thisRadSys.ScaledHeatingCapacity = variableFlowDesignDataObject.DesignScaledHeatingCapacity;
            } else if (variableFlowDesignDataObject.DesignHeatingCapMethod == FractionOfAutosizedHeatingCapacity) {
                thisRadSys.HeatingCapMethod = FractionOfAutosizedHeatingCapacity;
                thisRadSys.ScaledHeatingCapacity = variableFlowDesignDataObject.DesignScaledHeatingCapacity;
            }

            // Heating user input data
            thisRadSys.WaterVolFlowMaxHeat = Numbers(3);

            thisRadSys.HotWaterInNode = GetOnlySingleNode(state,
                Alphas(6), ErrorsFound, CurrentModuleObject, Alphas(1), NodeType_Water, NodeConnectionType_Inlet, 1, ObjectIsNotParent);

            thisRadSys.HotWaterOutNode = GetOnlySingleNode(state,
                Alphas(7), ErrorsFound, CurrentModuleObject, Alphas(1), NodeType_Water, NodeConnectionType_Outlet, 1, ObjectIsNotParent);

            if ((!lAlphaBlanks(6)) || (!lAlphaBlanks(7))) {
                TestCompSet(state, CurrentModuleObject, Alphas(1), Alphas(6), Alphas(7), "Hot Water Nodes");
            }
            if ((thisRadSys.WaterVolFlowMaxHeat == AutoSize) &&
                (lAlphaBlanks(6) || lAlphaBlanks(7) || (thisRadSys.HotWaterInNode <= 0) || (thisRadSys.HotWaterOutNode <= 0) ||
                 (variableFlowDesignDataObject.HotSetptSchedPtr == 0))) {
                ShowSevereError(state, "Hydronic radiant systems may not be autosized without specification of nodes or schedules.");
                ShowContinueError(state, "Occurs in " + CurrentModuleObject + " (heating input) = " + Alphas(1));
                ErrorsFound = true;
            }

            // Determine Low Temp Radiant cooling design capacity sizing method
            if (variableFlowDesignDataObject.DesignCoolingCapMethod == CoolingDesignCapacity) {
                thisRadSys.CoolingCapMethod = CoolingDesignCapacity;
                if (!lNumericBlanks(4)) {
                    thisRadSys.ScaledCoolingCapacity = Numbers(4);
                    if (thisRadSys.ScaledCoolingCapacity < 0.0 && thisRadSys.ScaledCoolingCapacity != AutoSize) {
                        ShowSevereError(state, CurrentModuleObject + " = " + thisRadSys.Name);
                        ShowContinueError(state, format("Illegal {} = {:.7T}", cNumericFields(4), Numbers(4)));
                        ErrorsFound = true;
                    }
                } else {
                    if ((!lAlphaBlanks(8)) || (!lAlphaBlanks(9))) {
                        ShowSevereError(state, CurrentModuleObject + " = " + thisRadSys.Name);
                        ShowContinueError(state, "Input for Cooling Design Capacity Method = CoolingDesignCapacity");
                        ShowContinueError(state, "Blank field not allowed for " + cNumericFields(4));
                        ErrorsFound = true;
                    }
                }
            } else if (variableFlowDesignDataObject.DesignCoolingCapMethod == CapacityPerFloorArea) {
                thisRadSys.CoolingCapMethod = CapacityPerFloorArea;
                thisRadSys.ScaledCoolingCapacity = variableFlowDesignDataObject.DesignScaledCoolingCapacity;
            } else if (variableFlowDesignDataObject.DesignCoolingCapMethod == FractionOfAutosizedCoolingCapacity) {
                thisRadSys.CoolingCapMethod = FractionOfAutosizedCoolingCapacity;
                thisRadSys.ScaledCoolingCapacity = variableFlowDesignDataObject.DesignScaledCoolingCapacity;
            }

            // Cooling user input data
            thisRadSys.WaterVolFlowMaxCool = Numbers(5);

            thisRadSys.ColdWaterInNode = GetOnlySingleNode(state,
                Alphas(8), ErrorsFound, CurrentModuleObject, Alphas(1), NodeType_Water, NodeConnectionType_Inlet, 2, ObjectIsNotParent);

            thisRadSys.ColdWaterOutNode = GetOnlySingleNode(state,
                Alphas(9), ErrorsFound, CurrentModuleObject, Alphas(1), NodeType_Water, NodeConnectionType_Outlet, 2, ObjectIsNotParent);

            if ((!lAlphaBlanks(8)) || (!lAlphaBlanks(9))) {
                TestCompSet(state, CurrentModuleObject, Alphas(1), Alphas(8), Alphas(9), "Chilled Water Nodes");
            }

            if (UtilityRoutines::SameString(Alphas(10), OnePerSurf)) {
                thisRadSys.NumCircCalcMethod = OneCircuit;
            } else if (UtilityRoutines::SameString(Alphas(10), CalcFromLength)) {
                thisRadSys.NumCircCalcMethod = CalculateFromLength;
            } else {
                thisRadSys.NumCircCalcMethod = OneCircuit;
            }

            thisRadSys.schedPtrChangeoverDelay = variableFlowDesignDataObject.schedPtrChangeoverDelay;

            thisRadSys.CircLength = Numbers(6);

            if ((thisRadSys.WaterVolFlowMaxCool == AutoSize) &&
                (variableFlowDesignDataObject.DesignCoolingCapMethod == 0 || lAlphaBlanks(6) || lAlphaBlanks(7) || (thisRadSys.ColdWaterInNode <= 0) ||
                 (thisRadSys.ColdWaterOutNode <= 0) || (variableFlowDesignDataObject.ColdSetptSchedPtr == 0))) {
                ShowSevereError(state, "Hydronic radiant systems may not be autosized without specification of nodes or schedules");
                ShowContinueError(state, "Occurs in " + CurrentModuleObject + " (cooling input) =" + Alphas(1));
                ErrorsFound = true;
            }
        }

        // Obtain all of the design data related to Constant flow low temperature radiant systems...
        BaseNum = 0;
        CurrentModuleObject = "ZoneHVAC:LowTemperatureRadiant:ConstantFlow:Design";
        for (Item = 1; Item <= NumOfCFloLowTempRadSysDes; ++Item) {

            inputProcessor->getObjectItem(state,
                                          CurrentModuleObject,
                                          Item,
                                          Alphas,
                                          NumAlphas,
                                          Numbers,
                                          NumNumbers,
                                          IOStatus,
                                          lNumericBlanks,
                                          lAlphaBlanks,
                                          cAlphaFields,
                                          cNumericFields
            );


            CflowRadiantSysDesign(Item).FieldNames.allocate(NumNumbers);
            CflowRadiantSysDesign(Item).FieldNames = "";
            CflowRadiantSysDesign(Item).FieldNames = cNumericFields;
            GlobalNames::VerifyUniqueInterObjectName(state, LowTempRadUniqueNames, Alphas(1), CurrentModuleObject, cAlphaFields(1), ErrorsFound);

            ++BaseNum;
            auto &thisRadSysDesign(CflowRadiantSysDesign(Item));

            // General user input data
            thisRadSysDesign.designName         = Alphas(1);

            thisRadSysDesign.FluidToSlabHeatTransfer = thisRadSysDesign.getFluidToSlabHeatTransferInput(state,
                                                                                                        Alphas(2));

            thisRadSysDesign.TubeDiameterInner                              = Numbers(1);
            thisRadSysDesign.TubeDiameterOuter                              = Numbers(2);
            thisRadSysDesign.ConstFlowTubeConductivity                      = Numbers(3);

            // Process the temperature control type
            thisRadSysDesign.ConstFlowControlType = thisRadSysDesign.processRadiantSystemControlInput(state,
                                                                                                      Alphas(3),
                                                                                                      cAlphaFields(3),
                                                                                                      LowTempRadiantSystem::SystemType::ConstantFlowSystem);
            thisRadSysDesign.runningMeanOutdoorAirTemperatureWeightingFactor    = Numbers(4);
            thisRadSysDesign.MotorEffic                                         = Numbers(5);
            thisRadSysDesign.FracMotorLossToFluid                               = Numbers(6);

            if (UtilityRoutines::SameString(Alphas(4), Off)) {
                thisRadSysDesign.CondCtrlType = CondCtrlNone;
            } else if (UtilityRoutines::SameString(Alphas(4), SimpleOff)) {
                thisRadSysDesign.CondCtrlType = CondCtrlSimpleOff;
            } else if (UtilityRoutines::SameString(Alphas(4), VariableOff)) {
                thisRadSysDesign.CondCtrlType = CondCtrlVariedOff;
            } else {
                thisRadSysDesign.CondCtrlType = CondCtrlSimpleOff;
            }
            thisRadSysDesign.CondDewPtDeltaT    = Numbers(7);

            thisRadSysDesign.schedNameChangeoverDelay = Alphas(5);
            if (!lAlphaBlanks(5)) {
                thisRadSysDesign.schedPtrChangeoverDelay = GetScheduleIndex(state, thisRadSysDesign.schedNameChangeoverDelay);
                if (thisRadSysDesign.schedPtrChangeoverDelay == 0) {
                    ShowWarningError(state, cAlphaFields(5) + " not found for " + thisRadSysDesign.schedNameChangeoverDelay);
                    ShowContinueError(state, "This occurs for " + cAlphaFields(1) + " = " + Alphas(1));
                    ShowContinueError(state, "As a result, no changeover delay will be used for this radiant system.");
                }
            }
            CFlowRadDesignNames(Item) =  Alphas(1);
        }

        // Obtain all of the user data related to constant flow (hydronic) low temperature radiant systems...
        BaseNum = 0;
        CurrentModuleObject = "ZoneHVAC:LowTemperatureRadiant:ConstantFlow";
        for (Item = 1; Item <= NumOfCFloLowTempRadSys; ++Item) {

            inputProcessor->getObjectItem(state,
                                          CurrentModuleObject,
                                          Item,
                                          Alphas,
                                          NumAlphas,
                                          Numbers,
                                          NumNumbers,
                                          IOStatus,
                                          lNumericBlanks,
                                          lAlphaBlanks,
                                          cAlphaFields,
                                          cNumericFields);
            GlobalNames::VerifyUniqueInterObjectName(state, LowTempRadUniqueNames, Alphas(1), CurrentModuleObject, cAlphaFields(1), ErrorsFound);
            ++BaseNum;
            RadSysTypes(BaseNum).Name = Alphas(1);
            RadSysTypes(BaseNum).SystemType = LowTempRadiantSystem::SystemType::ConstantFlowSystem;

            // General user input data
            auto &thisCFloSys(CFloRadSys(Item));

            thisCFloSys.Name = Alphas(1);
            thisCFloSys.designObjectName = Alphas(2);
            thisCFloSys.DesignObjectPtr = UtilityRoutines::FindItemInList( thisCFloSys.designObjectName, CFlowRadDesignNames);
            ConstantFlowRadDesignData ConstantFlowRadDesignDataObject{CflowRadiantSysDesign(thisCFloSys.DesignObjectPtr)}; // Contains the data for variable flow hydronic systems

            thisCFloSys.SchedName = Alphas(3);
            if (lAlphaBlanks(3)) {
                thisCFloSys.SchedPtr = DataGlobalConstants::ScheduleAlwaysOn;
            } else {
                thisCFloSys.SchedPtr = GetScheduleIndex(state, Alphas(3));
                if (thisCFloSys.SchedPtr == 0) {
                    ShowSevereError(state, cAlphaFields(3) + " not found for " + Alphas(1));
                    ShowContinueError(state, "Missing " + cAlphaFields(3) + " is " + Alphas(3));
                    ErrorsFound = true;
                }
            }

            thisCFloSys.ZoneName = Alphas(4);
            thisCFloSys.ZonePtr = UtilityRoutines::FindItemInList(Alphas(4), state.dataHeatBal->Zone);
            if (thisCFloSys.ZonePtr == 0) {
                ShowSevereError(state, RoutineName + "Invalid " + cAlphaFields(4) + " = " + Alphas(4));
                ShowContinueError(state, "Occurs in " + CurrentModuleObject + " = " + Alphas(1));
                ErrorsFound = true;
            }

            thisCFloSys.SurfListName = Alphas(5);
            SurfListNum = 0;
            if (NumOfSurfaceLists > 0) SurfListNum = UtilityRoutines::FindItemInList(thisCFloSys.SurfListName, SurfList);
            if (SurfListNum > 0) { // Found a valid surface list
                thisCFloSys.NumOfSurfaces = SurfList(SurfListNum).NumOfSurfaces;
                thisCFloSys.SurfacePtr.allocate(thisCFloSys.NumOfSurfaces);
                thisCFloSys.SurfaceName.allocate(thisCFloSys.NumOfSurfaces);
                thisCFloSys.SurfaceFrac.allocate(thisCFloSys.NumOfSurfaces);
                thisCFloSys.NumCircuits.allocate(thisCFloSys.NumOfSurfaces);
                MaxCloNumOfSurfaces = max(MaxCloNumOfSurfaces, thisCFloSys.NumOfSurfaces);
                for (SurfNum = 1; SurfNum <= SurfList(SurfListNum).NumOfSurfaces; ++SurfNum) {
                    thisCFloSys.SurfacePtr(SurfNum) = SurfList(SurfListNum).SurfPtr(SurfNum);
                    thisCFloSys.SurfaceName(SurfNum) = SurfList(SurfListNum).SurfName(SurfNum);
                    thisCFloSys.SurfaceFrac(SurfNum) = SurfList(SurfListNum).SurfFlowFrac(SurfNum);
                    thisCFloSys.NumCircuits(SurfNum) = 0.0;
                    if (thisCFloSys.SurfacePtr(SurfNum) != 0) {
                        state.dataSurface->Surface(thisCFloSys.SurfacePtr(SurfNum)).IntConvSurfHasActiveInIt = true;
                    }
                }
            } else { // User entered a single surface name rather than a surface list
                thisCFloSys.NumOfSurfaces = 1;
                thisCFloSys.SurfacePtr.allocate(thisCFloSys.NumOfSurfaces);
                thisCFloSys.SurfaceName.allocate(thisCFloSys.NumOfSurfaces);
                thisCFloSys.SurfaceFrac.allocate(thisCFloSys.NumOfSurfaces);
                thisCFloSys.NumCircuits.allocate(thisCFloSys.NumOfSurfaces);
                MaxCloNumOfSurfaces = max(MaxCloNumOfSurfaces, thisCFloSys.NumOfSurfaces);
                thisCFloSys.SurfaceName(1) = thisCFloSys.SurfListName;
                thisCFloSys.SurfacePtr(1) = UtilityRoutines::FindItemInList(thisCFloSys.SurfaceName(1), state.dataSurface->Surface);
                thisCFloSys.SurfaceFrac(1) = 1.0;
                thisCFloSys.NumCircuits(1) = 0.0;
                // Error checking for single surfaces
                if (thisCFloSys.SurfacePtr(1) == 0) {
                    ShowSevereError(state, RoutineName + "Invalid " + cAlphaFields(4) + " = " + Alphas(4));
                    ShowContinueError(state, "Occurs in " + CurrentModuleObject + " = " + Alphas(1));
                    ErrorsFound = true;
                } else if (state.dataSurface->Surface(thisCFloSys.SurfacePtr(1)).IsRadSurfOrVentSlabOrPool) {
                    ShowSevereError(state, RoutineName + CurrentModuleObject + "=\"" + Alphas(1) + "\", Invalid Surface");
                    ShowContinueError(state, cAlphaFields(5) + "=\"" + Alphas(5) + "\" has been used in another radiant system or ventilated slab.");
                    ErrorsFound = true;
                }
                if (thisCFloSys.SurfacePtr(1) != 0) {
                    state.dataSurface->Surface(thisCFloSys.SurfacePtr(1)).IntConvSurfHasActiveInIt = true;
                    state.dataSurface->Surface(thisCFloSys.SurfacePtr(1)).IsRadSurfOrVentSlabOrPool = true;
                }
            }

            // Error checking for zones and construction information
            thisCFloSys.errorCheckZonesAndConstructions(state, ErrorsFound);

            thisCFloSys.TubeLength = Numbers(1);

            // Process pump input for constant flow (hydronic) radiant system
            thisCFloSys.WaterVolFlowMax = Numbers(2);
            thisCFloSys.VolFlowSched = Alphas(6);
            thisCFloSys.VolFlowSchedPtr = GetScheduleIndex(state, thisCFloSys.VolFlowSched);
            if ((thisCFloSys.VolFlowSchedPtr == 0) && (!lAlphaBlanks(6))) {
                ShowSevereError(state, cAlphaFields(6) + " not found: " + Alphas(6));
                ShowContinueError(state, "Occurs in " + CurrentModuleObject + " = " + Alphas(1));
                ErrorsFound = true;
            }
            thisCFloSys.NomPumpHead = Numbers(3);
            thisCFloSys.NomPowerUse = Numbers(4);

            // Heating user input data
            thisCFloSys.HotWaterInNode = GetOnlySingleNode(state,
                Alphas(7), ErrorsFound, CurrentModuleObject, Alphas(1), NodeType_Water, NodeConnectionType_Inlet, 1, ObjectIsNotParent);

            thisCFloSys.HotWaterOutNode = GetOnlySingleNode(state,
                Alphas(8), ErrorsFound, CurrentModuleObject, Alphas(1), NodeType_Water, NodeConnectionType_Outlet, 1, ObjectIsNotParent);

            if ((!lAlphaBlanks(7)) || (!lAlphaBlanks(8))) {
                TestCompSet(state, CurrentModuleObject, Alphas(1), Alphas(7), Alphas(8), "Hot Water Nodes");
            }

            thisCFloSys.HotWaterHiTempSched = Alphas(9);
            thisCFloSys.HotWaterHiTempSchedPtr = GetScheduleIndex(state, Alphas(9));
            if ((thisCFloSys.HotWaterHiTempSchedPtr == 0) && (!lAlphaBlanks(9))) {
                ShowSevereError(state, cAlphaFields(9) + " not found: " + Alphas(9));
                ShowContinueError(state, "Occurs in " + CurrentModuleObject + " = " + Alphas(1));
                ErrorsFound = true;
            }

            thisCFloSys.HotWaterLoTempSched = Alphas(10);
            thisCFloSys.HotWaterLoTempSchedPtr = GetScheduleIndex(state, Alphas(10));
            if ((thisCFloSys.HotWaterLoTempSchedPtr == 0) && (!lAlphaBlanks(10))) {
                ShowSevereError(state, cAlphaFields(10) + " not found: " + Alphas(10));
                ShowContinueError(state, "Occurs in " + CurrentModuleObject + " = " + Alphas(1));
                ErrorsFound = true;
            }

            thisCFloSys.HotCtrlHiTempSched = Alphas(11);
            thisCFloSys.HotCtrlHiTempSchedPtr = GetScheduleIndex(state, Alphas(11));
            if ((thisCFloSys.HotCtrlHiTempSchedPtr == 0) && (!lAlphaBlanks(11))) {
                ShowSevereError(state, cAlphaFields(11) + " not found: " + Alphas(11));
                ShowContinueError(state, "Occurs in " + CurrentModuleObject + " = " + Alphas(1));
                ErrorsFound = true;
            }

            thisCFloSys.HotCtrlLoTempSched = Alphas(12);
            thisCFloSys.HotCtrlLoTempSchedPtr = GetScheduleIndex(state, Alphas(12));
            if ((thisCFloSys.HotCtrlLoTempSchedPtr == 0) && (!lAlphaBlanks(12))) {
                ShowSevereError(state, cAlphaFields(12) + " not found: " + Alphas(12));
                ShowContinueError(state, "Occurs in " + CurrentModuleObject + " = " + Alphas(1));
                ErrorsFound = true;
            }

            // Cooling user input data
            thisCFloSys.ColdWaterInNode = GetOnlySingleNode(state,
                Alphas(13), ErrorsFound, CurrentModuleObject, Alphas(1), NodeType_Water, NodeConnectionType_Inlet, 2, ObjectIsNotParent);

            thisCFloSys.ColdWaterOutNode = GetOnlySingleNode(state,
                Alphas(14), ErrorsFound, CurrentModuleObject, Alphas(1), NodeType_Water, NodeConnectionType_Outlet, 2, ObjectIsNotParent);

            if ((!lAlphaBlanks(13)) || (!lAlphaBlanks(14))) {
                TestCompSet(state, CurrentModuleObject, Alphas(1), Alphas(13), Alphas(14), "Chilled Water Nodes");
            }

            thisCFloSys.ColdWaterHiTempSched = Alphas(15);
            thisCFloSys.ColdWaterHiTempSchedPtr = GetScheduleIndex(state, Alphas(15));
            if ((thisCFloSys.ColdWaterHiTempSchedPtr == 0) && (!lAlphaBlanks(15))) {
                ShowSevereError(state, cAlphaFields(15) + " not found: " + Alphas(15));
                ShowContinueError(state, "Occurs in " + CurrentModuleObject + " = " + Alphas(1));
                ErrorsFound = true;
            }

            thisCFloSys.ColdWaterLoTempSched = Alphas(16);
            thisCFloSys.ColdWaterLoTempSchedPtr = GetScheduleIndex(state, Alphas(16));
            if ((thisCFloSys.ColdWaterLoTempSchedPtr == 0) && (!lAlphaBlanks(16))) {
                ShowSevereError(state, cAlphaFields(16) + " not found: " + Alphas(16));
                ShowContinueError(state, "Occurs in " + CurrentModuleObject + " = " + Alphas(1));
                ErrorsFound = true;
            }

            thisCFloSys.ColdCtrlHiTempSched = Alphas(17);
            thisCFloSys.ColdCtrlHiTempSchedPtr = GetScheduleIndex(state, Alphas(17));
            if ((thisCFloSys.ColdCtrlHiTempSchedPtr == 0) && (!lAlphaBlanks(17))) {
                ShowSevereError(state, cAlphaFields(17) + " not found: " + Alphas(17));
                ShowContinueError(state, "Occurs in " + CurrentModuleObject + " = " + Alphas(1));
                ErrorsFound = true;
            }

            thisCFloSys.ColdCtrlLoTempSched = Alphas(18);
            thisCFloSys.ColdCtrlLoTempSchedPtr = GetScheduleIndex(state, Alphas(18));
            if ((thisCFloSys.ColdCtrlLoTempSchedPtr == 0) && (!lAlphaBlanks(18))) {
                ShowSevereError(state, cAlphaFields(19) + " not found: " + Alphas(18));
                ShowContinueError(state, "Occurs in " + CurrentModuleObject + " = " + Alphas(1));
                ErrorsFound = true;
            }

            if (UtilityRoutines::SameString(Alphas(19), OnePerSurf)) {
                thisCFloSys.NumCircCalcMethod = OneCircuit;
            } else if (UtilityRoutines::SameString(Alphas(19), CalcFromLength)) {
                thisCFloSys.NumCircCalcMethod = CalculateFromLength;
            } else {
                thisCFloSys.NumCircCalcMethod = OneCircuit;
            }

            thisCFloSys.schedPtrChangeoverDelay = ConstantFlowRadDesignDataObject.schedPtrChangeoverDelay;

            thisCFloSys.CircLength = Numbers(5);


        }

        // Obtain all of the user data related to electric low temperature radiant systems...
        CurrentModuleObject = "ZoneHVAC:LowTemperatureRadiant:Electric";

        for (Item = 1; Item <= NumOfElecLowTempRadSys; ++Item) {

            inputProcessor->getObjectItem(state,
                                          CurrentModuleObject,
                                          Item,
                                          Alphas,
                                          NumAlphas,
                                          Numbers,
                                          NumNumbers,
                                          IOStatus,
                                          lNumericBlanks,
                                          lAlphaBlanks,
                                          cAlphaFields,
                                          cNumericFields);

            ElecRadSysNumericFields(Item).FieldNames.allocate(NumNumbers);
            ElecRadSysNumericFields(Item).FieldNames = "";
            ElecRadSysNumericFields(Item).FieldNames = cNumericFields;

            GlobalNames::VerifyUniqueInterObjectName(state, LowTempRadUniqueNames, Alphas(1), CurrentModuleObject, cAlphaFields(1), ErrorsFound);
            ++BaseNum;
            RadSysTypes(BaseNum).Name = Alphas(1);
            RadSysTypes(BaseNum).SystemType = LowTempRadiantSystem::SystemType::ElectricSystem;

            // General user input data
            auto &thisElecSys(ElecRadSys(Item));

            thisElecSys.Name = Alphas(1);

            thisElecSys.SchedName = Alphas(2);
            if (lAlphaBlanks(2)) {
                thisElecSys.SchedPtr = DataGlobalConstants::ScheduleAlwaysOn;
            } else {
                thisElecSys.SchedPtr = GetScheduleIndex(state, Alphas(2));
                if (thisElecSys.SchedPtr == 0) {
                    ShowSevereError(state, cAlphaFields(2) + " not found for" + Alphas(1));
                    ShowContinueError(state, "Incorrect " + cAlphaFields(2) + " = " + Alphas(2));
                    ErrorsFound = true;
                }
            }

            thisElecSys.ZoneName = Alphas(3);
            thisElecSys.ZonePtr = UtilityRoutines::FindItemInList(Alphas(3), state.dataHeatBal->Zone);
            if (thisElecSys.ZonePtr == 0) {
                ShowSevereError(state, RoutineName + "Invalid " + cAlphaFields(3) + " = " + Alphas(3));
                ShowContinueError(state, "Occurs in " + CurrentModuleObject + " = " + Alphas(1));
                ErrorsFound = true;
            }

            thisElecSys.SurfListName = Alphas(4);
            SurfListNum = 0;
            if (NumOfSurfaceLists > 0) SurfListNum = UtilityRoutines::FindItemInList(thisElecSys.SurfListName, SurfList);
            if (SurfListNum > 0) { // Found a valid surface list
                thisElecSys.NumOfSurfaces = SurfList(SurfListNum).NumOfSurfaces;
                thisElecSys.SurfacePtr.allocate(thisElecSys.NumOfSurfaces);
                thisElecSys.SurfaceName.allocate(thisElecSys.NumOfSurfaces);
                thisElecSys.SurfaceFrac.allocate(thisElecSys.NumOfSurfaces);
                for (SurfNum = 1; SurfNum <= SurfList(SurfListNum).NumOfSurfaces; ++SurfNum) {
                    thisElecSys.SurfacePtr(SurfNum) = SurfList(SurfListNum).SurfPtr(SurfNum);
                    thisElecSys.SurfaceName(SurfNum) = SurfList(SurfListNum).SurfName(SurfNum);
                    thisElecSys.SurfaceFrac(SurfNum) = SurfList(SurfListNum).SurfFlowFrac(SurfNum);
                }
            } else { // User entered a single surface name rather than a surface list
                thisElecSys.NumOfSurfaces = 1;
                thisElecSys.SurfacePtr.allocate(thisElecSys.NumOfSurfaces);
                thisElecSys.SurfaceName.allocate(thisElecSys.NumOfSurfaces);
                thisElecSys.SurfaceFrac.allocate(thisElecSys.NumOfSurfaces);
                thisElecSys.SurfaceName(1) = thisElecSys.SurfListName;
                thisElecSys.SurfacePtr(1) = UtilityRoutines::FindItemInList(thisElecSys.SurfaceName(1), state.dataSurface->Surface);
                thisElecSys.SurfaceFrac(1) = 1.0;
                // Error checking for single surfaces
                if (thisElecSys.SurfacePtr(1) == 0) {
                    ShowSevereError(state, RoutineName + "Invalid " + cAlphaFields(4) + " = " + Alphas(4));
                    ShowContinueError(state, "Occurs in " + CurrentModuleObject + " = " + Alphas(1));
                    ErrorsFound = true;
                } else if (state.dataSurface->Surface(thisElecSys.SurfacePtr(1)).IsRadSurfOrVentSlabOrPool) {
                    ShowSevereError(state, RoutineName + CurrentModuleObject + "=\"" + Alphas(1) + "\", Invalid Surface");
                    ShowContinueError(state, cAlphaFields(4) + "=\"" + Alphas(4) + "\" has been used in another radiant system or ventilated slab.");
                    ErrorsFound = true;
                }
                if (thisElecSys.SurfacePtr(1) != 0) {
                    state.dataSurface->Surface(ElecRadSys(Item).SurfacePtr(1)).IsRadSurfOrVentSlabOrPool = true;
                }
            }

            // Error checking for zones and construction information
            thisElecSys.errorCheckZonesAndConstructions(state, ErrorsFound);

            // Heating user input data
            // Determine Low Temp Radiant heating design capacity sizing method
            if (UtilityRoutines::SameString(Alphas(iHeatCAPMAlphaNum), "HeatingDesignCapacity")) {
                thisElecSys.HeatingCapMethod = HeatingDesignCapacity;
                if (!lNumericBlanks(iHeatDesignCapacityNumericNum)) {
                    thisElecSys.ScaledHeatingCapacity = Numbers(iHeatDesignCapacityNumericNum);
                    thisElecSys.MaxElecPower = thisElecSys.ScaledHeatingCapacity;
                    if (thisElecSys.ScaledHeatingCapacity < 0.0 && thisElecSys.ScaledHeatingCapacity != AutoSize) {
                        ShowSevereError(state, CurrentModuleObject + " = " + thisElecSys.Name);
                        ShowContinueError(
                            state,
                            format("Illegal {} = {:.7T}", cNumericFields(iHeatDesignCapacityNumericNum), Numbers(iHeatDesignCapacityNumericNum)));
                        ErrorsFound = true;
                    }
                } else {
                    ShowSevereError(state, CurrentModuleObject + " = " + thisElecSys.Name);
                    ShowContinueError(state, "Input for " + cAlphaFields(iHeatCAPMAlphaNum) + " = " + Alphas(iHeatCAPMAlphaNum));
                    ShowContinueError(state, "Blank field not allowed for " + cNumericFields(iHeatDesignCapacityNumericNum));
                    ErrorsFound = true;
                }
            } else if (UtilityRoutines::SameString(Alphas(iHeatCAPMAlphaNum), "CapacityPerFloorArea")) {
                thisElecSys.HeatingCapMethod = CapacityPerFloorArea;
                if (!lNumericBlanks(iHeatCapacityPerFloorAreaNumericNum)) {
                    thisElecSys.ScaledHeatingCapacity = Numbers(iHeatCapacityPerFloorAreaNumericNum);
                    thisElecSys.MaxElecPower = thisElecSys.ScaledHeatingCapacity;
                    if (thisElecSys.ScaledHeatingCapacity <= 0.0) {
                        ShowSevereError(state, CurrentModuleObject + " = " + thisElecSys.Name);
                        ShowContinueError(state, "Input for " + cAlphaFields(iHeatCAPMAlphaNum) + " = " + Alphas(iHeatCAPMAlphaNum));
                        ShowContinueError(state,
                                          format("Illegal {} = {:.7T}",
                                                 cNumericFields(iHeatCapacityPerFloorAreaNumericNum),
                                                 Numbers(iHeatCapacityPerFloorAreaNumericNum)));
                        ErrorsFound = true;
                    } else if (thisElecSys.ScaledHeatingCapacity == AutoSize) {
                        ShowSevereError(state, CurrentModuleObject + " = " + thisElecSys.Name);
                        ShowContinueError(state, "Input for " + cAlphaFields(iHeatCAPMAlphaNum) + " = " + Alphas(iHeatCAPMAlphaNum));
                        ShowContinueError(state, "Illegal " + cNumericFields(iHeatCapacityPerFloorAreaNumericNum) + " = Autosize");
                        ErrorsFound = true;
                    }
                } else {
                    ShowSevereError(state, CurrentModuleObject + " = " + thisElecSys.Name);
                    ShowContinueError(state, "Input for " + cAlphaFields(iHeatCAPMAlphaNum) + " = " + Alphas(iHeatCAPMAlphaNum));
                    ShowContinueError(state, "Blank field not allowed for " + cNumericFields(iHeatCapacityPerFloorAreaNumericNum));
                    ErrorsFound = true;
                }
            } else if (UtilityRoutines::SameString(Alphas(iHeatCAPMAlphaNum), "FractionOfAutosizedHeatingCapacity")) {
                thisElecSys.HeatingCapMethod = FractionOfAutosizedHeatingCapacity;
                if (!lNumericBlanks(iHeatFracOfAutosizedCapacityNumericNum)) {
                    thisElecSys.ScaledHeatingCapacity = Numbers(iHeatFracOfAutosizedCapacityNumericNum);
                    thisElecSys.MaxElecPower = thisElecSys.ScaledHeatingCapacity;
                    if (thisElecSys.ScaledHeatingCapacity < 0.0) {
                        ShowSevereError(state, CurrentModuleObject + " = " + thisElecSys.Name);
                        ShowContinueError(state,
                                          format("Illegal {} = {:.7T}",
                                                 cNumericFields(iHeatFracOfAutosizedCapacityNumericNum),
                                                 Numbers(iHeatFracOfAutosizedCapacityNumericNum)));
                        ErrorsFound = true;
                    }
                } else {
                    ShowSevereError(state, CurrentModuleObject + " = " + thisElecSys.Name);
                    ShowContinueError(state, "Input for " + cAlphaFields(iHeatCAPMAlphaNum) + " = " + Alphas(iHeatCAPMAlphaNum));
                    ShowContinueError(state, "Blank field not allowed for " + cNumericFields(iHeatFracOfAutosizedCapacityNumericNum));
                    ErrorsFound = true;
                }
            } else {
                ShowSevereError(state, CurrentModuleObject + " = " + thisElecSys.Name);
                ShowContinueError(state, "Illegal " + cAlphaFields(iHeatCAPMAlphaNum) + " = " + Alphas(iHeatCAPMAlphaNum));
                ErrorsFound = true;
            }

            // Process the temperature control type
            thisElecSys.ControlType = thisElecSys.processRadiantSystemControlInput(state, Alphas(6), cAlphaFields(6), LowTempRadiantSystem::SystemType::ElectricSystem);

            // Process the setpoint type
            thisElecSys.SetpointType = thisElecSys.processRadiantSystemSetpointInput(state, Alphas(7), cAlphaFields(7));

            thisElecSys.ThrottlRange = Numbers(4);

            thisElecSys.SetptSched = Alphas(8);
            thisElecSys.SetptSchedPtr = GetScheduleIndex(state, Alphas(8));
            if (thisElecSys.SetptSchedPtr == 0) {
                if (lAlphaBlanks(8)) {
                    ShowSevereError(state, cAlphaFields(8) + " must be input, missing for " + Alphas(1));
                } else {
                    ShowSevereError(state, cAlphaFields(8) + " not found for " + Alphas(8));
                    ShowContinueError(state, "Incorrect " + cAlphaFields(8) + " = " + Alphas(8));
                }
                ErrorsFound = true;
            }
        }

        // Check to see if any surface is included in more than one radiant system.  This is not allowed
        // and thus indicative that there is an error in the input file.  This is to make sure that two
        // different radiant systems are competing for the same surface.  Allowing this to happen would
        // result in lost energy somewhere and the situation really is not physically possible anyway.
        AssignedAsRadiantSurface.dimension(state.dataSurface->TotSurfaces, false);

        for (Item = 1; Item <= NumOfHydrLowTempRadSys; ++Item) {
            for (SurfNum = 1; SurfNum <= HydrRadSys(Item).NumOfSurfaces; ++SurfNum) {
                CheckSurfNum = HydrRadSys(Item).SurfacePtr(SurfNum);
                if (CheckSurfNum == 0) continue;
                if (AssignedAsRadiantSurface(CheckSurfNum)) {
                    ShowSevereError(state, "Surface " + state.dataSurface->Surface(CheckSurfNum).Name + " is referenced by more than one radiant system--this is not allowed");
                    ErrorsFound = true;
                } else {
                    AssignedAsRadiantSurface(CheckSurfNum) = true;
                }
                // Also check the other side of interzone partitions
                if ((state.dataSurface->Surface(CheckSurfNum).ExtBoundCond > 0) && (state.dataSurface->Surface(CheckSurfNum).ExtBoundCond != CheckSurfNum)) {
                    if (AssignedAsRadiantSurface(state.dataSurface->Surface(CheckSurfNum).ExtBoundCond)) {
                        ShowSevereError(state, "Interzone surface " + state.dataSurface->Surface(state.dataSurface->Surface(CheckSurfNum).ExtBoundCond).Name +
                                        " is referenced by more than one radiant system--this is not allowed");
                        ErrorsFound = true;
                    } else {
                        AssignedAsRadiantSurface(state.dataSurface->Surface(CheckSurfNum).ExtBoundCond) = true;
                    }
                }
            }
        }

        for (Item = 1; Item <= NumOfCFloLowTempRadSys; ++Item) {
            for (SurfNum = 1; SurfNum <= CFloRadSys(Item).NumOfSurfaces; ++SurfNum) {
                CheckSurfNum = CFloRadSys(Item).SurfacePtr(SurfNum);
                if (CheckSurfNum == 0) continue;
                if (AssignedAsRadiantSurface(CheckSurfNum)) {
                    ShowSevereError(state, "Surface " + state.dataSurface->Surface(CheckSurfNum).Name + " is referenced by more than one radiant system--this is not allowed");
                    ErrorsFound = true;
                } else {
                    AssignedAsRadiantSurface(CheckSurfNum) = true;
                }
                // Also check the other side of interzone partitions
                if ((state.dataSurface->Surface(CheckSurfNum).ExtBoundCond > 0) && (state.dataSurface->Surface(CheckSurfNum).ExtBoundCond != CheckSurfNum)) {
                    if (AssignedAsRadiantSurface(state.dataSurface->Surface(CheckSurfNum).ExtBoundCond)) {
                        ShowSevereError(state, "Interzone surface " + state.dataSurface->Surface(state.dataSurface->Surface(CheckSurfNum).ExtBoundCond).Name +
                                        " is referenced by more than one radiant system--this is not allowed");
                        ErrorsFound = true;
                    } else {
                        AssignedAsRadiantSurface(state.dataSurface->Surface(CheckSurfNum).ExtBoundCond) = true;
                    }
                }
            }
        }

        for (Item = 1; Item <= NumOfElecLowTempRadSys; ++Item) {
            for (SurfNum = 1; SurfNum <= ElecRadSys(Item).NumOfSurfaces; ++SurfNum) {
                CheckSurfNum = ElecRadSys(Item).SurfacePtr(SurfNum);
                if (CheckSurfNum == 0) continue;
                if (AssignedAsRadiantSurface(CheckSurfNum)) {
                    ShowSevereError(state, "Surface " + state.dataSurface->Surface(CheckSurfNum).Name + " is referenced by more than one radiant system--this is not allowed");
                    ErrorsFound = true;
                } else {
                    AssignedAsRadiantSurface(CheckSurfNum) = true;
                }
                // Also check the other side of interzone partitions
                if ((state.dataSurface->Surface(CheckSurfNum).ExtBoundCond > 0) && (state.dataSurface->Surface(CheckSurfNum).ExtBoundCond != CheckSurfNum)) {
                    if (AssignedAsRadiantSurface(state.dataSurface->Surface(CheckSurfNum).ExtBoundCond)) {
                        ShowSevereError(state, "Interzone surface " + state.dataSurface->Surface(state.dataSurface->Surface(CheckSurfNum).ExtBoundCond).Name +
                                        " is referenced by more than one radiant system--this is not allowed");
                        ErrorsFound = true;
                    } else {
                        AssignedAsRadiantSurface(state.dataSurface->Surface(CheckSurfNum).ExtBoundCond) = true;
                    }
                }
            }
        }

        AssignedAsRadiantSurface.deallocate();
        Alphas.deallocate();
        Numbers.deallocate();
        cAlphaFields.deallocate();
        cNumericFields.deallocate();
        lAlphaBlanks.deallocate();
        lNumericBlanks.deallocate();

        if (ErrorsFound) {
            ShowFatalError(state, RoutineName + "Errors found in input. Preceding conditions cause termination.");
        }

        // Set up the output variables for low temperature radiant systems
        // ZoneHVAC:LowTemperatureRadiant:VariableFlow (HydrRadSys)
        for (Item = 1; Item <= NumOfHydrLowTempRadSys; ++Item) {

            auto &thisHydrSys(HydrRadSys(Item));

            SetupOutputVariable(state,
                "Zone Radiant HVAC Heating Rate", OutputProcessor::Unit::W, thisHydrSys.HeatPower, "System", "Average", thisHydrSys.Name);
            SetupOutputVariable(state, "Zone Radiant HVAC Heating Energy",
                                OutputProcessor::Unit::J,
                                thisHydrSys.HeatEnergy,
                                "System",
                                "Sum",
                                thisHydrSys.Name,
                                _,
                                "ENERGYTRANSFER",
                                "HEATINGCOILS",
                                _,
                                "System");
            SetupOutputVariable(state, "Zone Radiant HVAC Heating Fluid Energy",
                                OutputProcessor::Unit::J,
                                thisHydrSys.HeatEnergy,
                                "System",
                                "Sum",
                                thisHydrSys.Name,
                                _,
                                "PLANTLOOPHEATINGDEMAND",
                                "HEATINGCOILS",
                                _,
                                "System");
            SetupOutputVariable(state,
                "Zone Radiant HVAC Cooling Rate", OutputProcessor::Unit::W, thisHydrSys.CoolPower, "System", "Average", thisHydrSys.Name);

            SetupOutputVariable(state, "Zone Radiant HVAC Cooling Energy",
                                OutputProcessor::Unit::J,
                                thisHydrSys.CoolEnergy,
                                "System",
                                "Sum",
                                thisHydrSys.Name,
                                _,
                                "ENERGYTRANSFER",
                                "COOLINGCOILS",
                                _,
                                "System");
            SetupOutputVariable(state, "Zone Radiant HVAC Cooling Fluid Energy",
                                OutputProcessor::Unit::J,
                                thisHydrSys.CoolEnergy,
                                "System",
                                "Sum",
                                thisHydrSys.Name,
                                _,
                                "PLANTLOOPCOOLINGDEMAND",
                                "COOLINGCOILS",
                                _,
                                "System");
            SetupOutputVariable(state, "Zone Radiant HVAC Mass Flow Rate",
                                OutputProcessor::Unit::kg_s,
                                thisHydrSys.WaterMassFlowRate,
                                "System",
                                "Average",
                                thisHydrSys.Name);
            SetupOutputVariable(state,
                "Zone Radiant HVAC Inlet Temperature", OutputProcessor::Unit::C, thisHydrSys.WaterInletTemp, "System", "Average", thisHydrSys.Name);
            SetupOutputVariable(state,
                "Zone Radiant HVAC Outlet Temperature", OutputProcessor::Unit::C, thisHydrSys.WaterOutletTemp, "System", "Average", thisHydrSys.Name);
            SetupOutputVariable(state, "Zone Radiant HVAC Moisture Condensation Time",
                                OutputProcessor::Unit::s,
                                thisHydrSys.CondCausedTimeOff,
                                "System",
                                "Sum",
                                thisHydrSys.Name);
            SetupOutputVariable(state,
                "Zone Radiant HVAC Operation Mode", OutputProcessor::Unit::None, thisHydrSys.OperatingMode, "System", "Average", thisHydrSys.Name);
            if (state.dataGlobal->AnyEnergyManagementSystemInModel) {
                SetupEMSInternalVariable(state, "Hydronic Low Temp Radiant Design Water Volume Flow Rate for Heating",
                                         thisHydrSys.Name,
                                         "[m3/s]",
                                         thisHydrSys.WaterVolFlowMaxHeat);
                SetupEMSInternalVariable(state, "Hydronic Low Temp Radiant Design Water Volume Flow Rate for Cooling",
                                         thisHydrSys.Name,
                                         "[m3/s]",
                                         thisHydrSys.WaterVolFlowMaxCool);
                SetupEMSActuator(state, "Hydronic Low Temp Radiant",
                                 thisHydrSys.Name,
                                 "Water Mass Flow Rate",
                                 "[kg/s]",
                                 thisHydrSys.EMSOverrideOnWaterMdot,
                                 thisHydrSys.EMSWaterMdotOverrideValue);
            }
        }

        // Set up the output variables for low temperature radiant systems
        // ZoneHVAC:LowTemperatureRadiant:ConstantFlow (CFloRadSys)
        for (Item = 1; Item <= NumOfCFloLowTempRadSys; ++Item) {

            auto &thisCFloSys(CFloRadSys(Item));

            SetupOutputVariable(state,
                "Zone Radiant HVAC Heating Rate", OutputProcessor::Unit::W, thisCFloSys.HeatPower, "System", "Average", thisCFloSys.Name);
            SetupOutputVariable(state, "Zone Radiant HVAC Heating Energy",
                                OutputProcessor::Unit::J,
                                thisCFloSys.HeatEnergy,
                                "System",
                                "Sum",
                                thisCFloSys.Name,
                                _,
                                "ENERGYTRANSFER",
                                "HEATINGCOILS",
                                _,
                                "System");
            SetupOutputVariable(state, "Zone Radiant HVAC Heating Fluid Heat Transfer Energy",
                                OutputProcessor::Unit::J,
                                thisCFloSys.HeatEnergy,
                                "System",
                                "Sum",
                                thisCFloSys.Name,
                                _,
                                "PLANTLOOPHEATINGDEMAND",
                                "HEATINGCOILS",
                                _,
                                "System");
            SetupOutputVariable(state,
                "Zone Radiant HVAC Cooling Rate", OutputProcessor::Unit::W, thisCFloSys.CoolPower, "System", "Average", thisCFloSys.Name);
            SetupOutputVariable(state, "Zone Radiant HVAC Cooling Energy",
                                OutputProcessor::Unit::J,
                                thisCFloSys.CoolEnergy,
                                "System",
                                "Sum",
                                thisCFloSys.Name,
                                _,
                                "ENERGYTRANSFER",
                                "COOLINGCOILS",
                                _,
                                "System");
            SetupOutputVariable(state, "Zone Radiant HVAC Cooling Fluid Heat Transfer Energy",
                                OutputProcessor::Unit::J,
                                thisCFloSys.CoolEnergy,
                                "System",
                                "Sum",
                                thisCFloSys.Name,
                                _,
                                "PLANTLOOPCOOLINGDEMAND",
                                "COOLINGCOILS",
                                _,
                                "System");
            SetupOutputVariable(state, "Zone Radiant HVAC Mass Flow Rate",
                                OutputProcessor::Unit::kg_s,
                                thisCFloSys.WaterMassFlowRate,
                                "System",
                                "Average",
                                thisCFloSys.Name);
            SetupOutputVariable(state, "Zone Radiant HVAC Injection Mass Flow Rate",
                                OutputProcessor::Unit::kg_s,
                                thisCFloSys.WaterInjectionRate,
                                "System",
                                "Average",
                                thisCFloSys.Name);
            SetupOutputVariable(state, "Zone Radiant HVAC Recirculation Mass Flow Rate",
                                OutputProcessor::Unit::kg_s,
                                thisCFloSys.WaterRecircRate,
                                "System",
                                "Average",
                                thisCFloSys.Name);
            SetupOutputVariable(state,
                "Zone Radiant HVAC Inlet Temperature", OutputProcessor::Unit::C, thisCFloSys.WaterInletTemp, "System", "Average", thisCFloSys.Name);
            SetupOutputVariable(state,
                "Zone Radiant HVAC Outlet Temperature", OutputProcessor::Unit::C, thisCFloSys.WaterOutletTemp, "System", "Average", thisCFloSys.Name);
            SetupOutputVariable(state, "Zone Radiant HVAC Pump Inlet Temperature",
                                OutputProcessor::Unit::C,
                                thisCFloSys.PumpInletTemp,
                                "System",
                                "Average",
                                thisCFloSys.Name);
            SetupOutputVariable(state,
                "Zone Radiant HVAC Pump Electricity Rate", OutputProcessor::Unit::W, thisCFloSys.PumpPower, "System", "Average", thisCFloSys.Name);
            SetupOutputVariable(state, "Zone Radiant HVAC Pump Electricity Energy",
                                OutputProcessor::Unit::J,
                                thisCFloSys.PumpEnergy,
                                "System",
                                "Sum",
                                thisCFloSys.Name,
                                _,
                                "Electricity",
                                "Pumps",
                                _,
                                "Plant");
            SetupOutputVariable(state, "Zone Radiant HVAC Pump Mass Flow Rate",
                                OutputProcessor::Unit::kg_s,
                                thisCFloSys.PumpMassFlowRate,
                                "System",
                                "Average",
                                thisCFloSys.Name);
            SetupOutputVariable(state, "Zone Radiant HVAC Pump Fluid Heat Gain Rate",
                                OutputProcessor::Unit::W,
                                thisCFloSys.PumpHeattoFluid,
                                "System",
                                "Average",
                                thisCFloSys.Name);
            SetupOutputVariable(state, "Zone Radiant HVAC Pump Fluid Heat Gain Energy",
                                OutputProcessor::Unit::J,
                                thisCFloSys.PumpHeattoFluidEnergy,
                                "System",
                                "Sum",
                                thisCFloSys.Name);
            SetupOutputVariable(state, "Zone Radiant HVAC Moisture Condensation Time",
                                OutputProcessor::Unit::s,
                                thisCFloSys.CondCausedTimeOff,
                                "System",
                                "Sum",
                                thisCFloSys.Name);
            SetupOutputVariable(state,
                "Zone Radiant HVAC Operation Mode", OutputProcessor::Unit::None, thisCFloSys.OperatingMode, "System", "Average", thisCFloSys.Name);
            if (anyRadiantSystemUsingRunningMeanAverage) {
                SetupOutputVariable(state, "Zone Radiant HVAC Running Mean Outdoor Dry-Bulb Temperature",
                                    OutputProcessor::Unit::C,
                                    thisCFloSys.todayRunningMeanOutdoorDryBulbTemperature,
                                    "System",
                                    "Average",
                                    thisCFloSys.Name);
                SetupOutputVariable(state, "Zone Radiant HVAC Previous Day Running Mean Outdoor Dry-Bulb Temperature",
                                    OutputProcessor::Unit::C,
                                    thisCFloSys.yesterdayRunningMeanOutdoorDryBulbTemperature,
                                    "System",
                                    "Average",
                                    thisCFloSys.Name);
                SetupOutputVariable(state, "Zone Radiant HVAC Previous Day Average Outdoor Dry-Bulb Temperature",
                                    OutputProcessor::Unit::C,
                                    thisCFloSys.yesterdayAverageOutdoorDryBulbTemperature,
                                    "System",
                                    "Average",
                                    thisCFloSys.Name);
            }
            if (state.dataGlobal->AnyEnergyManagementSystemInModel) {
                SetupEMSInternalVariable(state,
                    "Constant Flow Low Temp Radiant Design Water Mass Flow Rate", thisCFloSys.Name, "[m3/s]", thisCFloSys.WaterVolFlowMax);
                SetupEMSActuator(state, "Constant Flow Low Temp Radiant",
                                 thisCFloSys.Name,
                                 "Water Mass Flow Rate",
                                 "[kg/s]",
                                 thisCFloSys.EMSOverrideOnWaterMdot,
                                 thisCFloSys.EMSWaterMdotOverrideValue);
            }
        }

        for (Item = 1; Item <= NumOfElecLowTempRadSys; ++Item) {
            // Set up the output variables for low temperature radiant systems
            // ZoneHVAC:LowTemperatureRadiant:Electric (ElecRadSys)

            auto &thisElecSys(ElecRadSys(Item));

            SetupOutputVariable(state,
                "Zone Radiant HVAC Electricity Rate", OutputProcessor::Unit::W, thisElecSys.ElecPower, "System", "Average", thisElecSys.Name);
            SetupOutputVariable(state, "Zone Radiant HVAC Electricity Energy",
                                OutputProcessor::Unit::J,
                                thisElecSys.ElecEnergy,
                                "System",
                                "Sum",
                                thisElecSys.Name,
                                _,
                                "ELECTRICITY",
                                "Heating",
                                _,
                                "System");
            SetupOutputVariable(state,
                "Zone Radiant HVAC Heating Rate", OutputProcessor::Unit::W, thisElecSys.HeatPower, "System", "Average", thisElecSys.Name);
            SetupOutputVariable(state, "Zone Radiant HVAC Heating Energy",
                                OutputProcessor::Unit::J,
                                thisElecSys.HeatEnergy,
                                "System",
                                "Sum",
                                thisElecSys.Name,
                                _,
                                "ENERGYTRANSFER",
                                "HEATINGCOILS",
                                _,
                                "System");
        }
    }

    FluidToSlabHeatTransferTypes HydronicSystemBaseData::getFluidToSlabHeatTransferInput(EnergyPlusData &state, std::string const userInput)
    {
        if (UtilityRoutines::SameString(userInput, "ConvectionOnly")) {
            return FluidToSlabHeatTransferTypes::ConvectionOnly;
        } else if (UtilityRoutines::SameString(userInput, "ISOStandard")) {
            return FluidToSlabHeatTransferTypes::ISOStandard;
        } else {
            ShowWarningError(state, "Invalid Fluid to Slab Heat Transfer Model Input = " + userInput);
            ShowContinueError(state, "Occurs in Low Temperature Radiant System = " + this->Name);
            ShowContinueError(state, "Heat transfer model reset to convection only for this Low Temperature Radiant System.");
            return FluidToSlabHeatTransferTypes::ConvectionOnly;
        }
    }

    LowTempRadiantControlTypes RadiantSystemBaseData::processRadiantSystemControlInput(EnergyPlusData &state,
                                                                                       std::string const &controlInput,
                                                                                       std::string const &controlInputField,
                                                                                       LowTempRadiantSystem::SystemType const &typeOfRadiantSystem)
    {
        if (UtilityRoutines::SameString(controlInput, "MeanAirTemperature")) {
            return LowTempRadiantControlTypes::MATControl;
        } else if (UtilityRoutines::SameString(controlInput, "MeanRadiantTemperature")) {
            return LowTempRadiantControlTypes::MRTControl;
        } else if (UtilityRoutines::SameString(controlInput, "OperativeTemperature")) {
            return LowTempRadiantControlTypes::OperativeControl;
        } else if (UtilityRoutines::SameString(controlInput, "OutdoorDryBulbTemperature")) {
            return LowTempRadiantControlTypes::ODBControl;
        } else if (UtilityRoutines::SameString(controlInput, "OutdoorWetBulbTemperature")) {
            return LowTempRadiantControlTypes::OWBControl;
        } else if (UtilityRoutines::SameString(controlInput, "SurfaceFaceTemperature")) {
            return LowTempRadiantControlTypes::SurfFaceTempControl;
        } else if (UtilityRoutines::SameString(controlInput, "SurfaceInteriorTemperature")) {
            return LowTempRadiantControlTypes::SurfIntTempControl;
        } else if (UtilityRoutines::SameString(controlInput, "RunningMeanOutdoorDryBulbTemperature") && typeOfRadiantSystem == LowTempRadiantSystem::SystemType::ConstantFlowSystem) {
            anyRadiantSystemUsingRunningMeanAverage = true;
            return LowTempRadiantControlTypes::RunningMeanODBControl;
        } else {
            ShowWarningError(state, "Invalid " + controlInputField + " = " + controlInput);
            ShowContinueError(state, "Occurs in Low Temperature Radiant System = " + this->Name);
            ShowContinueError(state, "Control reset to MAT control for this Low Temperature Radiant System.");
            return LowTempRadiantControlTypes::MATControl;
        }
    }

    LowTempRadiantSetpointTypes RadiantSystemBaseData::processRadiantSystemSetpointInput(EnergyPlusData &state,
                                                                                         std::string const &controlInput,
                                                                                         std::string const &controlInputField)
    {
        if (UtilityRoutines::SameString(controlInput, "HalfFlowPower")) {
            return LowTempRadiantSetpointTypes::halfFlowPower;
        } else if (UtilityRoutines::SameString(controlInput, "ZeroFlowPower")) {
            return LowTempRadiantSetpointTypes::zeroFlowPower;
        } else {
            ShowWarningError(state, "Invalid " + controlInputField + " = " + controlInput);
            ShowContinueError(state, "Occurs in Low Temperature Radiant System = " + this->Name);
            ShowContinueError(state, "Setpoint type reset to HalfFlowPower for this Low Temperature Radiant System.");
            return LowTempRadiantSetpointTypes::halfFlowPower;
        }
    }

    void RadiantSystemBaseData::errorCheckZonesAndConstructions(EnergyPlusData &state, bool &errorsFound)
    {
        Real64 zoneMultipliers = 0.0;
        Real64 zoneMultipliersSurface = 0.0;
        Real64 zoneMultiplersTolerance = 0.001;
        for (int SurfNum = 1; SurfNum <= this->NumOfSurfaces; ++SurfNum) {

            if (this->SurfacePtr(SurfNum) == 0) continue; // invalid surface -- detected earlier

            if (state.dataGlobal->DisplayExtraWarnings) {
                // check zone numbers--ok if they are not the same
                // group warning issued earlier, show detailed warning here
                if (state.dataSurface->Surface(this->SurfacePtr(SurfNum)).Zone != this->ZonePtr) {
                    ShowWarningError(state, "A surface referenced in a Low Temperature Radiant System is not in same zone as the radiant system itself");
                    ShowContinueError(state, "Surface = " + state.dataSurface->Surface(this->SurfacePtr(SurfNum)).Name);
                    ShowContinueError(state, "Surface in Zone = " + state.dataHeatBal->Zone(state.dataSurface->Surface(this->SurfacePtr(SurfNum)).Zone).Name +
                                      ". Radiant System in Zone = " + this->ZoneName);
                    ShowContinueError(state, "Occurs in Low Temperature Radiant System = " + this->Name);
                    ShowContinueError(state, "If this is intentionally a radiant system with surfaces in more than one thermal zone,");
                    ShowContinueError(state, "then ignore this warning message.  Otherwise, check the surfaces in this radiant system.");
                }
            }

            // check zone multipliers--these must be the same
            if (SurfNum == 1)
                zoneMultipliers =
                    double(state.dataHeatBal->Zone(this->ZonePtr).Multiplier) * double(state.dataHeatBal->Zone(this->ZonePtr).ListMultiplier);
            zoneMultipliersSurface = double(state.dataHeatBal->Zone(state.dataSurface->Surface(this->SurfacePtr(SurfNum)).Zone).Multiplier) *
                                     double(state.dataHeatBal->Zone(state.dataSurface->Surface(this->SurfacePtr(SurfNum)).Zone).ListMultiplier);
            if (std::abs(zoneMultipliers - zoneMultipliersSurface) > zoneMultiplersTolerance) {
                ShowSevereError(state, "The zone multipliers are not the same for all surfaces contained in this radiant system");
                ShowContinueError(state, "This is not allowed and must be fixed for the simulation to run.");
                ShowContinueError(state, "Occurs in Low Temperature Radiant System = " + this->Name);
                errorsFound = true;
            }

            // make sure that this construction is defined with a source/sink--this must be the case or it can't serve as a radiant system surface
            if (!state.dataConstruction->Construct(state.dataSurface->Surface(this->SurfacePtr(SurfNum)).Construction).SourceSinkPresent) {
                ShowSevereError(state, "Construction referenced in Radiant System Surface does not have a source/sink present");
                ShowContinueError(state, "Surface name= " + state.dataSurface->Surface(this->SurfacePtr(SurfNum)).Name +
                                  "  Construction name = " + state.dataConstruction->Construct(state.dataSurface->Surface(this->SurfacePtr(SurfNum)).Construction).Name);
                ShowContinueError(state, "Construction needs to be referenced by a \"ConstructionProperty:InternalHeatSource\" object.");
                errorsFound = true;
            }
        }
    }

    void InitLowTempRadiantSystem(EnergyPlusData &state,
                                  bool const FirstHVACIteration, // TRUE if 1st HVAC simulation of system timestep
                                  int const RadSysNum,  // Index for the low temperature radiant system under consideration within the derived types
                                  LowTempRadiantSystem::SystemType const SystemType, // Type of radiant system: hydronic, constant flow, or electric
                                  bool &InitErrorsFound)
    {

        // SUBROUTINE INFORMATION:
        //       AUTHOR         Rick Strand
        //       DATE WRITTEN   November 2000

        // Using/Aliasing
        using DataPlant::TypeOf_LowTempRadiant_ConstFlow;
        using DataPlant::TypeOf_LowTempRadiant_VarFlow;
        using DataSizing::AutoSize;
        using DataZoneEquipment::CheckZoneEquipmentList;
        using FluidProperties::GetDensityGlycol;

        using PlantUtilities::InitComponentNodes;
        using PlantUtilities::ScanPlantLoopsForObject;
        using PlantUtilities::SetComponentFlowRate;
        using ScheduleManager::GetCurrentScheduleValue;

        // SUBROUTINE PARAMETER DEFINITIONS:
        Real64 const ZeroTol(0.0000001); // Smallest non-zero value allowed
        static std::string const RoutineName("InitLowTempRadiantSystem");

        // SUBROUTINE LOCAL VARIABLE DECLARATIONS:
        Real64 CurrentFlowSchedule; // Schedule value for flow fraction in a constant flow radiant system
        int RadNum;                 // Number of the radiant system (DO loop counter)
        int RadSurfNum;             // Number of the radiant system surface (DO loop counter)
        int SurfNum;                // Intermediate variable for keeping track of the surface number
        Real64 TotalEffic;          // Intermediate calculation variable for total pump efficiency
        int ZoneNum;                // Intermediate variable for keeping track of the zone number
        static Array1D_bool MyEnvrnFlagHydr;
        static Array1D_bool MyEnvrnFlagCFlo;
        static Array1D_bool MyEnvrnFlagElec;
        int Loop;
        static Array1D_bool MyPlantScanFlagHydr;
        static Array1D_bool MyPlantScanFlagCFlo;
        Real64 mdot; // local fluid mass flow rate
        Real64 rho;  // local fluid density
        bool errFlag;

//
//        if  (SystemType == LowTempRadiantSystem::SystemType::HydronicSystem) {
//            VarFlowRadDesignData variableFlowDesignDataObject{HydronicRadiantSysDesign(HydrRadSys(RadSysNum).DesignObjectPtr)}; // Contains the data for variable flow hydronic systems;
//        }
//
//        if  (SystemType == LowTempRadiantSystem::SystemType::ConstantFlowSystem) {
//            ConstantFlowRadDesignData constantFlowDesignDataObject{CflowRadiantSysDesign(CFloRadSys(RadSysNum).DesignObjectPtr)}; // Contains the data for constant flow hydronic systems
//        }

        InitErrorsFound = false;

        if (MyOneTimeFlag) {
            MyEnvrnFlagHydr.allocate(NumOfHydrLowTempRadSys);
            MyEnvrnFlagCFlo.allocate(NumOfCFloLowTempRadSys);
            MyEnvrnFlagElec.allocate(NumOfElecLowTempRadSys);
            MyPlantScanFlagHydr.allocate(NumOfHydrLowTempRadSys);
            MyPlantScanFlagCFlo.allocate(NumOfCFloLowTempRadSys);
            MyPlantScanFlagHydr = true;
            MyPlantScanFlagCFlo = true;
            MyEnvrnFlagHydr = true;
            MyEnvrnFlagCFlo = true;
            MyEnvrnFlagElec = true;
            MyOneTimeFlag = false;
        }

        if (FirstTimeInit) {

            ZeroSourceSumHATsurf.dimension(state.dataGlobal->NumOfZones, 0.0);
            QRadSysSrcAvg.dimension(state.dataSurface->TotSurfaces, 0.0);
            LastQRadSysSrc.dimension(state.dataSurface->TotSurfaces, 0.0);
            LastSysTimeElapsed.dimension(state.dataSurface->TotSurfaces, 0.0);
            LastTimeStepSys.dimension(state.dataSurface->TotSurfaces, 0.0);
            MySizeFlagHydr.allocate(NumOfHydrLowTempRadSys);
            MySizeFlagCFlo.allocate(NumOfCFloLowTempRadSys);
            MySizeFlagElec.allocate(NumOfElecLowTempRadSys);
            MySizeFlagHydr = true;
            MySizeFlagCFlo = true;
            MySizeFlagElec = true;

            // Initialize total areas for all radiant systems
            for (RadNum = 1; RadNum <= NumOfHydrLowTempRadSys; ++RadNum) {
                HydrRadSys(RadNum).TotalSurfaceArea = 0.0;
                for (SurfNum = 1; SurfNum <= HydrRadSys(RadNum).NumOfSurfaces; ++SurfNum) {
                    HydrRadSys(RadNum).TotalSurfaceArea += state.dataSurface->Surface(HydrRadSys(RadNum).SurfacePtr(SurfNum)).Area;
                }
            }
            for (RadNum = 1; RadNum <= NumOfCFloLowTempRadSys; ++RadNum) {
                CFloRadSys(RadNum).TotalSurfaceArea = 0.0;
                for (SurfNum = 1; SurfNum <= CFloRadSys(RadNum).NumOfSurfaces; ++SurfNum) {
                    CFloRadSys(RadNum).TotalSurfaceArea += state.dataSurface->Surface(CFloRadSys(RadNum).SurfacePtr(SurfNum)).Area;
                }
            }
            for (RadNum = 1; RadNum <= NumOfElecLowTempRadSys; ++RadNum) {
                ElecRadSys(RadNum).TotalSurfaceArea = 0.0;
                for (SurfNum = 1; SurfNum <= ElecRadSys(RadNum).NumOfSurfaces; ++SurfNum) {
                    ElecRadSys(RadNum).TotalSurfaceArea += state.dataSurface->Surface(ElecRadSys(RadNum).SurfacePtr(SurfNum)).Area;
                }
            }

            Real64 MotorEffic(0.0);
            if  (SystemType == LowTempRadiantSystem::SystemType::ConstantFlowSystem) {
                ConstantFlowRadDesignData constantFlowDesignDataObject{CflowRadiantSysDesign(CFloRadSys(RadSysNum).DesignObjectPtr)}; // Contains the data for constant flow hydronic systems
                MotorEffic = constantFlowDesignDataObject.MotorEffic;
            }

            // Check pump parameters for constant flow hydronic radiant systems
            for (RadNum = 1; RadNum <= NumOfCFloLowTempRadSys; ++RadNum) {
                // Calculate the efficiency for each pump: The calculation
                // is based on the PMPSIM code in the ASHRAE Secondary Toolkit
                Real64 PEC = CFloRadSys(RadNum).PumpEffic;
                if ((CFloRadSys(RadNum).NomPowerUse > ZeroTol) && (MotorEffic > ZeroTol) &&
                    (CFloRadSys(RadNum).WaterVolFlowMax != AutoSize)) {
                    TotalEffic = CFloRadSys(RadNum).WaterVolFlowMax * CFloRadSys(RadNum).NomPumpHead / CFloRadSys(RadNum).NomPowerUse;
                    CFloRadSys(RadNum).PumpEffic = TotalEffic / MotorEffic;
                    PEC = CFloRadSys(RadNum).PumpEffic;
                    static constexpr auto fmt = "Check input.  Calc Pump Efficiency={:.5R}% {}, for pump in radiant system {}";
                    Real64 pumpEfficiency = CFloRadSys(RadNum).PumpEffic * 100.0;
                    PEC = CFloRadSys(RadNum).PumpEffic;
                    if (CFloRadSys(RadNum).PumpEffic < 0.50) {
                        ShowWarningError(state, format(fmt, pumpEfficiency, "which is less than 50%", CFloRadSys(RadNum).Name));
                    } else if ((CFloRadSys(RadNum).PumpEffic > 0.95) && (CFloRadSys(RadNum).PumpEffic <= 1.0)) {
                        ShowWarningError(state, format(fmt, pumpEfficiency, "is approaching 100%", CFloRadSys(RadNum).Name));
                    } else if (CFloRadSys(RadNum).PumpEffic > 1.0) {
                        ShowSevereError(state, format(fmt, pumpEfficiency, "which is bigger than 100%", CFloRadSys(RadNum).Name));
                        InitErrorsFound = true;
                    }
                } else {
                    if (CFloRadSys(RadNum).WaterVolFlowMax !=
                        AutoSize) { // Autosize is not an error but it does not need to check pump efficiency here
                        ShowSevereError(state, "Check input.  Pump nominal power and motor efficiency cannot be 0, for pump=" + CFloRadSys(RadNum).Name);
                        InitErrorsFound = true;
                    }
                }
            }

            FirstTimeInit = false;
        }

        if (SystemType == LowTempRadiantSystem::SystemType::HydronicSystem) {
            if (MyPlantScanFlagHydr(RadSysNum) && allocated(state.dataPlnt->PlantLoop)) {
                errFlag = false;
                if (HydrRadSys(RadSysNum).HotWaterInNode > 0) {
                    ScanPlantLoopsForObject(state,
                                            HydrRadSys(RadSysNum).Name,
                                            TypeOf_LowTempRadiant_VarFlow,
                                            HydrRadSys(RadSysNum).HWLoopNum,
                                            HydrRadSys(RadSysNum).HWLoopSide,
                                            HydrRadSys(RadSysNum).HWBranchNum,
                                            HydrRadSys(RadSysNum).HWCompNum,
                                            errFlag,
                                            _,
                                            _,
                                            _,
                                            HydrRadSys(RadSysNum).HotWaterInNode,
                                            _);
                    if (errFlag) {
                        ShowFatalError(state, "InitLowTempRadiantSystem: Program terminated due to previous condition(s).");
                    }
                }
                if (HydrRadSys(RadSysNum).ColdWaterInNode > 0) {
                    ScanPlantLoopsForObject(state,
                                            HydrRadSys(RadSysNum).Name,
                                            TypeOf_LowTempRadiant_VarFlow,
                                            HydrRadSys(RadSysNum).CWLoopNum,
                                            HydrRadSys(RadSysNum).CWLoopSide,
                                            HydrRadSys(RadSysNum).CWBranchNum,
                                            HydrRadSys(RadSysNum).CWCompNum,
                                            errFlag,
                                            _,
                                            _,
                                            _,
                                            HydrRadSys(RadSysNum).ColdWaterInNode,
                                            _);
                    if (errFlag) {
                        ShowFatalError(state, "InitLowTempRadiantSystem: Program terminated due to previous condition(s).");
                    }
                }
                MyPlantScanFlagHydr(RadSysNum) = false;
            } else if (MyPlantScanFlagHydr(RadSysNum) && !state.dataGlobal->AnyPlantInModel) {
                MyPlantScanFlagHydr(RadSysNum) = false;
            }
        }

        if (SystemType == LowTempRadiantSystem::SystemType::ConstantFlowSystem) {
            if (MyPlantScanFlagCFlo(RadSysNum) && allocated(state.dataPlnt->PlantLoop)) {
                errFlag = false;
                if (CFloRadSys(RadSysNum).HotWaterInNode > 0) {
                    ScanPlantLoopsForObject(state,
                                            CFloRadSys(RadSysNum).Name,
                                            TypeOf_LowTempRadiant_ConstFlow,
                                            CFloRadSys(RadSysNum).HWLoopNum,
                                            CFloRadSys(RadSysNum).HWLoopSide,
                                            CFloRadSys(RadSysNum).HWBranchNum,
                                            CFloRadSys(RadSysNum).HWCompNum,
                                            errFlag,
                                            _,
                                            _,
                                            _,
                                            CFloRadSys(RadSysNum).HotWaterInNode,
                                            _);
                    if (errFlag) {
                        ShowFatalError(state, "InitLowTempRadiantSystem: Program terminated due to previous condition(s).");
                    }
                }
                if (CFloRadSys(RadSysNum).ColdWaterInNode > 0) {
                    ScanPlantLoopsForObject(state,
                                            CFloRadSys(RadSysNum).Name,
                                            TypeOf_LowTempRadiant_ConstFlow,
                                            CFloRadSys(RadSysNum).CWLoopNum,
                                            CFloRadSys(RadSysNum).CWLoopSide,
                                            CFloRadSys(RadSysNum).CWBranchNum,
                                            CFloRadSys(RadSysNum).CWCompNum,
                                            errFlag,
                                            _,
                                            _,
                                            _,
                                            CFloRadSys(RadSysNum).ColdWaterInNode,
                                            _);
                    if (errFlag) {
                        ShowFatalError(state, "InitLowTempRadiantSystem: Program terminated due to previous condition(s).");
                    }
                }
                MyPlantScanFlagCFlo(RadSysNum) = false;
            } else if (MyPlantScanFlagCFlo(RadSysNum) && !state.dataGlobal->AnyPlantInModel) {
                MyPlantScanFlagCFlo(RadSysNum) = false;
            }
        }

        // need to check all units to see if they are on Zone Equipment List or issue warning
        if (!ZoneEquipmentListChecked && state.dataZoneEquip->ZoneEquipInputsFilled) {
            ZoneEquipmentListChecked = true;
            for (Loop = 1; Loop <= TotalNumOfRadSystems; ++Loop) {
                {
                    auto const SELECT_CASE_var(RadSysTypes(Loop).SystemType);

                    if (SELECT_CASE_var == LowTempRadiantSystem::SystemType::HydronicSystem) {
                        if (CheckZoneEquipmentList(state, "ZoneHVAC:LowTemperatureRadiant:VariableFlow", RadSysTypes(Loop).Name)) continue;
                        ShowSevereError(state, "InitLowTempRadiantSystem: Unit=[ZoneHVAC:LowTemperatureRadiant:VariableFlow," + RadSysTypes(Loop).Name +
                                        "] is not on any ZoneHVAC:EquipmentList.  It will not be simulated.");
                    } else if (SELECT_CASE_var == LowTempRadiantSystem::SystemType::ConstantFlowSystem) {
                        if (CheckZoneEquipmentList(state, "ZoneHVAC:LowTemperatureRadiant:ConstantFlow", RadSysTypes(Loop).Name)) continue;
                        ShowSevereError(state, "InitLowTempRadiantSystem: Unit=[ZoneHVAC:LowTemperatureRadiant:ConstantFlow," + RadSysTypes(Loop).Name +
                                        "] is not on any ZoneHVAC:EquipmentList.  It will not be simulated.");
                    } else if (SELECT_CASE_var == LowTempRadiantSystem::SystemType::ElectricSystem) {
                        if (CheckZoneEquipmentList(state, "ZoneHVAC:LowTemperatureRadiant:Electric", RadSysTypes(Loop).Name)) continue;
                        ShowSevereError(state, "InitLowTempRadiantSystem: Unit=[ZoneHVAC:LowTemperatureRadiant:Electric," + RadSysTypes(Loop).Name +
                                        "] is not on any ZoneHVAC:EquipmentList.  It will not be simulated.");
                    } else { // Illegal system, but checked earlier
                    }
                }
            }
        }

        if (!state.dataGlobal->SysSizingCalc && (SystemType == LowTempRadiantSystem::SystemType::HydronicSystem)) {
            if (MySizeFlagHydr(RadSysNum) && !MyPlantScanFlagHydr(RadSysNum)) {
                // for each radiant system do the sizing once.
                SizeLowTempRadiantSystem(state, RadSysNum, SystemType);
                MySizeFlagHydr(RadSysNum) = false;


                int ColdSetptSchedPtr(0), HotSetptSchedPtr(0);
                if  (SystemType == LowTempRadiantSystem::SystemType::HydronicSystem) {
                    VarFlowRadDesignData variableFlowDesignDataObject{HydronicRadiantSysDesign(HydrRadSys(RadSysNum).DesignObjectPtr)}; // Contains the data for variable flow hydronic systems;
                    ColdSetptSchedPtr = variableFlowDesignDataObject.ColdSetptSchedPtr;
                    HotSetptSchedPtr = variableFlowDesignDataObject.HotSetptSchedPtr;
                }

                // Can this system actually do cooling?
                if ((HydrRadSys(RadSysNum).WaterVolFlowMaxCool > 0.0) && (HydrRadSys(RadSysNum).ColdWaterInNode > 0) &&
                    (HydrRadSys(RadSysNum).ColdWaterOutNode > 0) && ColdSetptSchedPtr > 0) {
                    HydrRadSys(RadSysNum).CoolingSystem = true;
                }

                // Can this system actually do heating?
                if ((HydrRadSys(RadSysNum).WaterVolFlowMaxHeat > 0.0) && (HydrRadSys(RadSysNum).HotWaterInNode > 0) &&
                    (HydrRadSys(RadSysNum).HotWaterOutNode > 0) && (HotSetptSchedPtr > 0)) {
                    HydrRadSys(RadSysNum).HeatingSystem = true;
                }

                // set design mass flow rates
                if (HydrRadSys(RadSysNum).HotWaterInNode > 0) {
                    rho = GetDensityGlycol(state,
                                           state.dataPlnt->PlantLoop(HydrRadSys(RadSysNum).HWLoopNum).FluidName,
                                           DataGlobalConstants::HWInitConvTemp,
                                           state.dataPlnt->PlantLoop(HydrRadSys(RadSysNum).HWLoopNum).FluidIndex,
                                           RoutineName);
                    HydrRadSys(RadSysNum).WaterFlowMaxHeat = rho * HydrRadSys(RadSysNum).WaterVolFlowMaxHeat;
                    InitComponentNodes(0.0,
                                       HydrRadSys(RadSysNum).WaterFlowMaxHeat,
                                       HydrRadSys(RadSysNum).HotWaterInNode,
                                       HydrRadSys(RadSysNum).HotWaterOutNode,
                                       HydrRadSys(RadSysNum).HWLoopNum,
                                       HydrRadSys(RadSysNum).HWLoopSide,
                                       HydrRadSys(RadSysNum).HWBranchNum,
                                       HydrRadSys(RadSysNum).HWCompNum);
                }
                if (HydrRadSys(RadSysNum).ColdWaterInNode > 0) {
                    rho = GetDensityGlycol(state,
                                           state.dataPlnt->PlantLoop(HydrRadSys(RadSysNum).CWLoopNum).FluidName,
                                           DataGlobalConstants::CWInitConvTemp,
                                           state.dataPlnt->PlantLoop(HydrRadSys(RadSysNum).CWLoopNum).FluidIndex,
                                           RoutineName);
                    HydrRadSys(RadSysNum).WaterFlowMaxCool = rho * HydrRadSys(RadSysNum).WaterVolFlowMaxCool;
                    InitComponentNodes(0.0,
                                       HydrRadSys(RadSysNum).WaterFlowMaxCool,
                                       HydrRadSys(RadSysNum).ColdWaterInNode,
                                       HydrRadSys(RadSysNum).ColdWaterOutNode,
                                       HydrRadSys(RadSysNum).CWLoopNum,
                                       HydrRadSys(RadSysNum).CWLoopSide,
                                       HydrRadSys(RadSysNum).CWBranchNum,
                                       HydrRadSys(RadSysNum).CWCompNum);
                }
            }
        }

        if (!state.dataGlobal->SysSizingCalc && (SystemType == LowTempRadiantSystem::SystemType::ConstantFlowSystem)) {
            if (MySizeFlagCFlo(RadSysNum) && !MyPlantScanFlagCFlo(RadSysNum)) {
                // for each radiant system do the sizing once.
                SizeLowTempRadiantSystem(state, RadSysNum, SystemType);

                // set design mass flow rates
                if (CFloRadSys(RadSysNum).HotWaterInNode > 0) {
                    rho = GetDensityGlycol(state,
                                           state.dataPlnt->PlantLoop(CFloRadSys(RadSysNum).HWLoopNum).FluidName,
                                           DataGlobalConstants::HWInitConvTemp,
                                           state.dataPlnt->PlantLoop(CFloRadSys(RadSysNum).HWLoopNum).FluidIndex,
                                           RoutineName);
                    CFloRadSys(RadSysNum).HotDesignWaterMassFlowRate = rho * CFloRadSys(RadSysNum).WaterVolFlowMax;
                    InitComponentNodes(0.0,
                                       CFloRadSys(RadSysNum).HotDesignWaterMassFlowRate,
                                       CFloRadSys(RadSysNum).HotWaterInNode,
                                       CFloRadSys(RadSysNum).HotWaterOutNode,
                                       CFloRadSys(RadSysNum).HWLoopNum,
                                       CFloRadSys(RadSysNum).HWLoopSide,
                                       CFloRadSys(RadSysNum).HWBranchNum,
                                       CFloRadSys(RadSysNum).HWCompNum);
                }
                if (CFloRadSys(RadSysNum).ColdWaterInNode > 0) {
                    rho = GetDensityGlycol(state,
                                           state.dataPlnt->PlantLoop(CFloRadSys(RadSysNum).CWLoopNum).FluidName,
                                           DataGlobalConstants::CWInitConvTemp,
                                           state.dataPlnt->PlantLoop(CFloRadSys(RadSysNum).CWLoopNum).FluidIndex,
                                           RoutineName);
                    CFloRadSys(RadSysNum).ColdDesignWaterMassFlowRate = rho * CFloRadSys(RadSysNum).WaterVolFlowMax;
                    InitComponentNodes(0.0,
                                       CFloRadSys(RadSysNum).ColdDesignWaterMassFlowRate,
                                       CFloRadSys(RadSysNum).ColdWaterInNode,
                                       CFloRadSys(RadSysNum).ColdWaterOutNode,
                                       CFloRadSys(RadSysNum).CWLoopNum,
                                       CFloRadSys(RadSysNum).CWLoopSide,
                                       CFloRadSys(RadSysNum).CWBranchNum,
                                       CFloRadSys(RadSysNum).CWCompNum);
                }
                MySizeFlagCFlo(RadSysNum) = false;
            }
        }

        if (!state.dataGlobal->SysSizingCalc && (SystemType == LowTempRadiantSystem::SystemType::ElectricSystem)) {
            if (MySizeFlagElec(RadSysNum)) {
                // for each radiant system do the sizing once.
                SizeLowTempRadiantSystem(state, RadSysNum, SystemType);
                MySizeFlagElec(RadSysNum) = false;
            }
        }

        if (state.dataGlobal->BeginEnvrnFlag && MyEnvrnFlagGeneral) {
            ZeroSourceSumHATsurf = 0.0;
            QRadSysSrcAvg = 0.0;
            LastQRadSysSrc = 0.0;
            LastSysTimeElapsed = 0.0;
            LastTimeStepSys = 0.0;
            MyEnvrnFlagGeneral = false;
        }
        if (!state.dataGlobal->BeginEnvrnFlag) MyEnvrnFlagGeneral = true;

        // If we are at the beginning of a new environment OR the warmup period is done and the simulation is starting,
        // then the various changeover variables need to be reset so that we are starting from scratch.
        if ((state.dataGlobal->BeginEnvrnFlag && FirstHVACIteration) ||
            (!state.dataGlobal->WarmupFlag && state.dataGlobal->BeginDayFlag && FirstHVACIteration && state.dataGlobal->DayOfSim == 1)) {
            // Reset values related to changeover
            if (SystemType == LowTempRadiantSystem::SystemType::HydronicSystem) {
                HydrRadSys(RadSysNum).lastOperatingMode = NotOperating;
                HydrRadSys(RadSysNum).lastDayOfSim = 0;
                HydrRadSys(RadSysNum).lastHourOfDay = 0;
                HydrRadSys(RadSysNum).lastTimeStep = 0;
            }
            if (SystemType == LowTempRadiantSystem::SystemType::ConstantFlowSystem) {
                CFloRadSys(RadSysNum).lastOperatingMode = NotOperating;
                CFloRadSys(RadSysNum).lastDayOfSim = 0;
                CFloRadSys(RadSysNum).lastHourOfDay = 0;
                CFloRadSys(RadSysNum).lastTimeStep = 0;
            }
        }

        if (SystemType == LowTempRadiantSystem::SystemType::HydronicSystem) {
            if (state.dataGlobal->BeginEnvrnFlag && MyEnvrnFlagHydr(RadSysNum)) {
                HydrRadSys(RadSysNum).HeatPower = 0.0;
                HydrRadSys(RadSysNum).HeatEnergy = 0.0;
                HydrRadSys(RadSysNum).CoolPower = 0.0;
                HydrRadSys(RadSysNum).CoolEnergy = 0.0;
                HydrRadSys(RadSysNum).WaterInletTemp = 0.0;
                HydrRadSys(RadSysNum).WaterOutletTemp = 0.0;
                HydrRadSys(RadSysNum).WaterMassFlowRate = 0.0;

                if (!MyPlantScanFlagHydr(RadSysNum)) {
                    if (HydrRadSys(RadSysNum).HotWaterInNode > 0) {
                        InitComponentNodes(0.0,
                                           HydrRadSys(RadSysNum).WaterFlowMaxHeat,
                                           HydrRadSys(RadSysNum).HotWaterInNode,
                                           HydrRadSys(RadSysNum).HotWaterOutNode,
                                           HydrRadSys(RadSysNum).HWLoopNum,
                                           HydrRadSys(RadSysNum).HWLoopSide,
                                           HydrRadSys(RadSysNum).HWBranchNum,
                                           HydrRadSys(RadSysNum).HWCompNum);
                    }
                    if (HydrRadSys(RadSysNum).ColdWaterInNode > 0) {
                        InitComponentNodes(0.0,
                                           HydrRadSys(RadSysNum).WaterFlowMaxCool,
                                           HydrRadSys(RadSysNum).ColdWaterInNode,
                                           HydrRadSys(RadSysNum).ColdWaterOutNode,
                                           HydrRadSys(RadSysNum).CWLoopNum,
                                           HydrRadSys(RadSysNum).CWLoopSide,
                                           HydrRadSys(RadSysNum).CWBranchNum,
                                           HydrRadSys(RadSysNum).CWCompNum);
                    }
                }
                MyEnvrnFlagHydr(RadSysNum) = false;
            }
        } // NumOfHydrLowTempRadSys > 0
        if (!state.dataGlobal->BeginEnvrnFlag && SystemType == LowTempRadiantSystem::SystemType::HydronicSystem) MyEnvrnFlagHydr(RadSysNum) = true;

        if (SystemType == LowTempRadiantSystem::SystemType::ConstantFlowSystem) {
            if (state.dataGlobal->BeginEnvrnFlag && MyEnvrnFlagCFlo(RadSysNum)) {
                CFloRadSys(RadSysNum).WaterInletTemp = 0.0;
                CFloRadSys(RadSysNum).WaterOutletTemp = 0.0;
                CFloRadSys(RadSysNum).PumpInletTemp = 0.0;
                CFloRadSys(RadSysNum).WaterMassFlowRate = 0.0;
                CFloRadSys(RadSysNum).WaterInjectionRate = 0.0;
                CFloRadSys(RadSysNum).WaterRecircRate = 0.0;
                CFloRadSys(RadSysNum).HeatPower = 0.0;
                CFloRadSys(RadSysNum).HeatEnergy = 0.0;
                CFloRadSys(RadSysNum).CoolPower = 0.0;
                CFloRadSys(RadSysNum).CoolEnergy = 0.0;
                CFloRadSys(RadSysNum).PumpPower = 0.0;
                CFloRadSys(RadSysNum).PumpMassFlowRate = 0.0;
                CFloRadSys(RadSysNum).PumpHeattoFluid = 0.0;

                if (!MyPlantScanFlagCFlo(RadSysNum)) {
                    if (CFloRadSys(RadSysNum).HotWaterInNode > 0) {
                        InitComponentNodes(0.0,
                                           CFloRadSys(RadSysNum).HotDesignWaterMassFlowRate,
                                           CFloRadSys(RadSysNum).HotWaterInNode,
                                           CFloRadSys(RadSysNum).HotWaterOutNode,
                                           CFloRadSys(RadSysNum).HWLoopNum,
                                           CFloRadSys(RadSysNum).HWLoopSide,
                                           CFloRadSys(RadSysNum).HWBranchNum,
                                           CFloRadSys(RadSysNum).HWCompNum);
                    }
                    if (CFloRadSys(RadSysNum).ColdWaterInNode > 0) {
                        InitComponentNodes(0.0,
                                           CFloRadSys(RadSysNum).ColdDesignWaterMassFlowRate,
                                           CFloRadSys(RadSysNum).ColdWaterInNode,
                                           CFloRadSys(RadSysNum).ColdWaterOutNode,
                                           CFloRadSys(RadSysNum).CWLoopNum,
                                           CFloRadSys(RadSysNum).CWLoopSide,
                                           CFloRadSys(RadSysNum).CWBranchNum,
                                           CFloRadSys(RadSysNum).CWCompNum);
                    }
                }
                MyEnvrnFlagCFlo(RadSysNum) = false;
            }

            if (anyRadiantSystemUsingRunningMeanAverage) {
                if (state.dataGlobal->BeginDayFlag && CFloRadSys(RadSysNum).setRunningMeanValuesAtBeginningOfDay) {
                    CFloRadSys(RadSysNum).calculateRunningMeanAverageTemperature(state, RadSysNum);
                    CFloRadSys(RadSysNum).setRunningMeanValuesAtBeginningOfDay = false; // only set these once per system
                } else if (!state.dataGlobal->BeginDayFlag && !CFloRadSys(RadSysNum).setRunningMeanValuesAtBeginningOfDay) {
                    CFloRadSys(RadSysNum).setRunningMeanValuesAtBeginningOfDay =
                        true; // reset so that the next time state.dataGlobal->BeginDayFlag is true this can get set
                }
            }

        } // NumOfCFloLowTempRadSys > 0
        if (!state.dataGlobal->BeginEnvrnFlag && SystemType == LowTempRadiantSystem::SystemType::ConstantFlowSystem) MyEnvrnFlagCFlo(RadSysNum) = true;

        if (SystemType == LowTempRadiantSystem::SystemType::ElectricSystem) {
            if (state.dataGlobal->BeginEnvrnFlag && MyEnvrnFlagElec(RadSysNum)) {
                ElecRadSys(RadSysNum).HeatPower = 0.0;
                ElecRadSys(RadSysNum).HeatEnergy = 0.0;
                ElecRadSys(RadSysNum).ElecPower = 0.0;
                ElecRadSys(RadSysNum).ElecEnergy = 0.0;
            }
            MyEnvrnFlagElec(RadSysNum) = false;
        }
        if (!state.dataGlobal->BeginEnvrnFlag && SystemType == LowTempRadiantSystem::SystemType::ElectricSystem) MyEnvrnFlagElec(RadSysNum) = true;

        if (SystemType == LowTempRadiantSystem::SystemType::ConstantFlowSystem) {

            // Can this system actually do heating?
            if ((CFloRadSys(RadSysNum).WaterVolFlowMax > 0.0) && (CFloRadSys(RadSysNum).HotWaterInNode > 0) &&
                (CFloRadSys(RadSysNum).HotWaterOutNode > 0) && (CFloRadSys(RadSysNum).HotWaterHiTempSchedPtr > 0) &&
                (CFloRadSys(RadSysNum).HotWaterLoTempSchedPtr > 0) && (CFloRadSys(RadSysNum).HotCtrlHiTempSchedPtr > 0) &&
                (CFloRadSys(RadSysNum).HotCtrlLoTempSchedPtr > 0)) {
                CFloRadSys(RadSysNum).HeatingSystem = true;
            }

            // Can this system actually do cooling?
            if ((CFloRadSys(RadSysNum).WaterVolFlowMax > 0.0) && (CFloRadSys(RadSysNum).ColdWaterInNode > 0) &&
                (CFloRadSys(RadSysNum).ColdWaterOutNode > 0) && (CFloRadSys(RadSysNum).ColdWaterHiTempSchedPtr > 0) &&
                (CFloRadSys(RadSysNum).ColdWaterLoTempSchedPtr > 0) && (CFloRadSys(RadSysNum).ColdCtrlHiTempSchedPtr > 0) &&
                (CFloRadSys(RadSysNum).ColdCtrlLoTempSchedPtr > 0)) {
                CFloRadSys(RadSysNum).CoolingSystem = true;
            }
        }

        if (state.dataGlobal->BeginTimeStepFlag && FirstHVACIteration) { // This is the first pass through in a particular time step

            {
                auto const SELECT_CASE_var(SystemType);

                if (SELECT_CASE_var == LowTempRadiantSystem::SystemType::HydronicSystem) {

                    ZoneNum = HydrRadSys(RadSysNum).ZonePtr;
                    ZeroSourceSumHATsurf(ZoneNum) = SumHATsurf(state, ZoneNum); // Set this to figure what part of the load the radiant system meets
                    for (RadSurfNum = 1; RadSurfNum <= HydrRadSys(RadSysNum).NumOfSurfaces; ++RadSurfNum) {
                        SurfNum = HydrRadSys(RadSysNum).SurfacePtr(RadSurfNum);
                        QRadSysSrcAvg(SurfNum) = 0.0;      // Initialize this variable to zero (radiant system defaults to off)
                        LastQRadSysSrc(SurfNum) = 0.0;     // At the start of a time step, reset to zero so average calculation can begin again
                        LastSysTimeElapsed(SurfNum) = 0.0; // At the start of a time step, reset to zero so average calculation can begin again
                        LastTimeStepSys(SurfNum) = 0.0;    // At the start of a time step, reset to zero so average calculation can begin again
                    }

                } else if (SELECT_CASE_var == LowTempRadiantSystem::SystemType::ConstantFlowSystem) {

                    ZoneNum = CFloRadSys(RadSysNum).ZonePtr;
                    ZeroSourceSumHATsurf(ZoneNum) = SumHATsurf(state, ZoneNum); // Set this to figure what part of the load the radiant system meets
                    for (RadSurfNum = 1; RadSurfNum <= CFloRadSys(RadSysNum).NumOfSurfaces; ++RadSurfNum) {
                        SurfNum = CFloRadSys(RadSysNum).SurfacePtr(RadSurfNum);
                        QRadSysSrcAvg(SurfNum) = 0.0;      // Initialize this variable to zero (radiant system defaults to off)
                        LastQRadSysSrc(SurfNum) = 0.0;     // At the start of a time step, reset to zero so average calculation can begin again
                        LastSysTimeElapsed(SurfNum) = 0.0; // At the start of a time step, reset to zero so average calculation can begin again
                        LastTimeStepSys(SurfNum) = 0.0;    // At the start of a time step, reset to zero so average calculation can begin again
                    }

                } else if (SELECT_CASE_var == LowTempRadiantSystem::SystemType::ElectricSystem) {

                    ZoneNum = ElecRadSys(RadSysNum).ZonePtr;
                    ZeroSourceSumHATsurf(ZoneNum) = SumHATsurf(state, ZoneNum); // Set this to figure what part of the load the radiant system meets
                    for (RadSurfNum = 1; RadSurfNum <= ElecRadSys(RadSysNum).NumOfSurfaces; ++RadSurfNum) {
                        SurfNum = ElecRadSys(RadSysNum).SurfacePtr(RadSurfNum);
                        QRadSysSrcAvg(SurfNum) = 0.0;      // Initialize this variable to zero (radiant system defaults to off)
                        LastQRadSysSrc(SurfNum) = 0.0;     // At the start of a time step, reset to zero so average calculation can begin again
                        LastSysTimeElapsed(SurfNum) = 0.0; // At the start of a time step, reset to zero so average calculation can begin again
                        LastTimeStepSys(SurfNum) = 0.0;    // At the start of a time step, reset to zero so average calculation can begin again
                    }

                } else {

                    ShowSevereError(state, "Radiant system entered without specification of type: electric, constant flow, or hydronic?");
                    ShowContinueError(state, "Occurs in Radiant System=" + HydrRadSys(RadSysNum).Name);
                    ShowFatalError(state, "Preceding condition causes termination.");
                }
            }

        } // ...for first pass through in a particular time step.

        {
            auto const SELECT_CASE_var(SystemType);

            if (SELECT_CASE_var == LowTempRadiantSystem::SystemType::HydronicSystem) {

                // Initialize the appropriate node data
                if (HydrRadSys(RadSysNum).HeatingSystem) {
                    mdot = 0.0;
                    SetComponentFlowRate(state, mdot,
                                         HydrRadSys(RadSysNum).HotWaterInNode,
                                         HydrRadSys(RadSysNum).HotWaterOutNode,
                                         HydrRadSys(RadSysNum).HWLoopNum,
                                         HydrRadSys(RadSysNum).HWLoopSide,
                                         HydrRadSys(RadSysNum).HWBranchNum,
                                         HydrRadSys(RadSysNum).HWCompNum);
                }
                if (HydrRadSys(RadSysNum).CoolingSystem) {
                    mdot = 0.0;
                    SetComponentFlowRate(state, mdot,
                                         HydrRadSys(RadSysNum).ColdWaterInNode,
                                         HydrRadSys(RadSysNum).ColdWaterOutNode,
                                         HydrRadSys(RadSysNum).CWLoopNum,
                                         HydrRadSys(RadSysNum).CWLoopSide,
                                         HydrRadSys(RadSysNum).CWBranchNum,
                                         HydrRadSys(RadSysNum).CWCompNum);
                }
                if (HydrRadSys(RadSysNum).OperatingMode != NotOperating && FirstHVACIteration) HydrRadSys(RadSysNum).updateOperatingModeHistory(state);

            } else if (SELECT_CASE_var == LowTempRadiantSystem::SystemType::ConstantFlowSystem) {
                CFloRadSys(RadSysNum).WaterMassFlowRate = 0.0;
                // Initialize the appropriate node data
                if (CFloRadSys(RadSysNum).HeatingSystem) {
                    if (CFloRadSys(RadSysNum).VolFlowSchedPtr > 0) {
                        CurrentFlowSchedule = GetCurrentScheduleValue(state, CFloRadSys(RadSysNum).VolFlowSchedPtr);
                    } else {
                        CurrentFlowSchedule = 1.0; // Allow user to avoid putting in a schedule (defaults to constant flow at all times)
                    }
                    if (CurrentFlowSchedule > 1.0) CurrentFlowSchedule = 1.0; // Do not allow more flow than design maximum
                    if (CurrentFlowSchedule < 0.0) CurrentFlowSchedule = 0.0; // Do not allow negative flow

                    CFloRadSys(RadSysNum).HotWaterMassFlowRate = CFloRadSys(RadSysNum).HotDesignWaterMassFlowRate * CurrentFlowSchedule;

                    if (CFloRadSys(RadSysNum).EMSOverrideOnWaterMdot)
                        CFloRadSys(RadSysNum).HotWaterMassFlowRate = CFloRadSys(RadSysNum).EMSWaterMdotOverrideValue;

                    if (CFloRadSys(RadSysNum).HotWaterInNode > 0)
                        SetComponentFlowRate(state, CFloRadSys(RadSysNum).HotWaterMassFlowRate,
                                             CFloRadSys(RadSysNum).HotWaterInNode,
                                             CFloRadSys(RadSysNum).HotWaterOutNode,
                                             CFloRadSys(RadSysNum).HWLoopNum,
                                             CFloRadSys(RadSysNum).HWLoopSide,
                                             CFloRadSys(RadSysNum).HWBranchNum,
                                             CFloRadSys(RadSysNum).HWCompNum);
                }
                if (CFloRadSys(RadSysNum).CoolingSystem) {
                    if (CFloRadSys(RadSysNum).VolFlowSchedPtr > 0) {
                        CurrentFlowSchedule = GetCurrentScheduleValue(state, CFloRadSys(RadSysNum).VolFlowSchedPtr);
                    } else {
                        CurrentFlowSchedule = 1.0; // Allow user to avoid putting in a schedule (defaults to constant flow at all times)
                    }
                    if (CurrentFlowSchedule > 1.0) CurrentFlowSchedule = 1.0; // Do not allow more flow than design maximum
                    if (CurrentFlowSchedule < 0.0) CurrentFlowSchedule = 0.0; // Do not allow negative flow
                    CFloRadSys(RadSysNum).ChWaterMassFlowRate = CFloRadSys(RadSysNum).ColdDesignWaterMassFlowRate * CurrentFlowSchedule;

                    if (CFloRadSys(RadSysNum).EMSOverrideOnWaterMdot)
                        CFloRadSys(RadSysNum).ChWaterMassFlowRate = CFloRadSys(RadSysNum).EMSWaterMdotOverrideValue;

                    if (CFloRadSys(RadSysNum).ColdWaterInNode > 0)
                        SetComponentFlowRate(state, CFloRadSys(RadSysNum).ChWaterMassFlowRate,
                                             CFloRadSys(RadSysNum).ColdWaterInNode,
                                             CFloRadSys(RadSysNum).ColdWaterOutNode,
                                             CFloRadSys(RadSysNum).CWLoopNum,
                                             CFloRadSys(RadSysNum).CWLoopSide,
                                             CFloRadSys(RadSysNum).CWBranchNum,
                                             CFloRadSys(RadSysNum).CWCompNum);
                }
                if (CFloRadSys(RadSysNum).OperatingMode != NotOperating && FirstHVACIteration) CFloRadSys(RadSysNum).updateOperatingModeHistory(state);

            } else if (SELECT_CASE_var == LowTempRadiantSystem::SystemType::ElectricSystem) {

                ElecRadSys(RadSysNum).OperatingMode = NotOperating;

            }
        }
    }

    void HydronicSystemBaseData::updateOperatingModeHistory(EnergyPlusData &state)
    {
        // Since this is only called when the operating mode is something other than "not operating",
        // the status from the previous system time step is what it did in the last or previous time step.
        // So, we can update the last status of the system using this information before reseting things
        // to "not operating".
        this->lastOperatingMode = this->OperatingMode;

        if (state.dataGlobal->BeginDayFlag) {
            // The begin day flag is set which mean this is the first time step of the day.
            // This also means that the previous time step was the last time step of yesterday.
            // So, the day should be the previous day, the hour should bethe last hour of the
            // day, and the time step should be the last time step.
            this->lastDayOfSim = state.dataGlobal->DayOfSim - 1;
            this->lastHourOfDay = int(DataGlobalConstants::HoursInDay);
            this->lastTimeStep = state.dataGlobal->NumOfTimeStepInHour;
        } else if (state.dataGlobal->BeginHourFlag) {
            // It's not the beginning of the day but it is the beginning of an hour other than
            // the first hour.  This means that the previous time step was the previous hour of
            // today in the last time step.  So, the day should be the current day, the hour should
            // be the previous hour, and the time step should be the last time step.
            this->lastDayOfSim = state.dataGlobal->DayOfSim;
            this->lastHourOfDay = state.dataGlobal->HourOfDay - 1;
            this->lastTimeStep = state.dataGlobal->NumOfTimeStepInHour;
        } else if (state.dataGlobal->BeginTimeStepFlag) {
            // It's neither the beginning of the day nor the beginning of an hour but it is the start
            // of a time step other than the first time step in the hour.  So, the day should be the
            // current day, the hour should be the current hour, and the time step should be the
            // previous time step.
            this->lastDayOfSim = state.dataGlobal->DayOfSim;
            this->lastHourOfDay = state.dataGlobal->HourOfDay;
            this->lastTimeStep = state.dataGlobal->TimeStep - 1;
        } else {
            // It's not the beginning of the day, hour, or time step so the "last" value is simply the
            // same as the current value.  Note that these parameters only track down to the zone time
            // step level and will make decisions based on that.
            this->lastDayOfSim = state.dataGlobal->DayOfSim;
            this->lastHourOfDay = state.dataGlobal->HourOfDay;
            this->lastTimeStep = state.dataGlobal->TimeStep;
        }

        // Now go ahead and reset the operating mode (this will be set to something else if the system is running)
        this->OperatingMode = NotOperating;
    }

    void HydronicSystemBaseData::setOperatingModeBasedOnChangeoverDelay(EnergyPlusData &state)
    {
        if (this->lastOperatingMode == NotOperating) return; // this should only happen at the beginning of a simulation (at the start of warmup and the actual simulation)
                                                             // so let things proceed with whatever the system wants to do

        if (this->OperatingMode == NotOperating) return;  // always let it turn off

        if (this->OperatingMode == this->lastOperatingMode) return; // always let it continue to operating in the same mode

        if (this->schedPtrChangeoverDelay == 0) return; // user not requesting any delays (no schedule entered) so let it do whatever is requested

        Real64 currentChangeoverDelay = ScheduleManager::GetCurrentScheduleValue(state, this->schedPtrChangeoverDelay);
        if (currentChangeoverDelay <= 0.0) return;  // delay is zero so let it do whatever it requested

        // At this point, the radiant system is trying to switch modes from the previous time step, the user is requesting a delay in the changeover,
        // and the requested delay is greater than zero.  Calculate what the current time is in hours from the start of the simulation
        Real64 timeCurrent = 24.0 * float(state.dataGlobal->DayOfSim - 1) + float(state.dataGlobal->HourOfDay - 1) +
                             float(state.dataGlobal->TimeStep - 1) / float(state.dataGlobal->NumOfTimeStepInHour);
        Real64 timeLast = 24.0 * float(this->lastDayOfSim - 1) + float(this->lastHourOfDay - 1) +
                          float(this->lastTimeStep - 1) / float(state.dataGlobal->NumOfTimeStepInHour);
        Real64 actualTimeDifference = timeCurrent - timeLast;

        // If the time difference is not longer than the user delay, then the system should not switch modes and needs to be turned off.
        if (actualTimeDifference <= currentChangeoverDelay) this->OperatingMode = NotOperating;

        // Note: if the time difference is greater than the user delay request, then go ahead and keep the operating mode needed (don't do anything).
    }

    void SizeLowTempRadiantSystem(EnergyPlusData &state,
                                  int const RadSysNum, // Index for the low temperature radiant system under consideration within the derived types
                                  LowTempRadiantSystem::SystemType const SystemType // Type of radiant system: hydronic, constant flow, or electric
    )
    {

        // SUBROUTINE INFORMATION:
        //       AUTHOR         Fred Buhl
        //       DATE WRITTEN   February 2002
        //       MODIFIED       August 2013 Daeho Kang, add component sizing table entries
        //                      August 2014 Bereket Nigusse, added scalable sizing
        //                      March 2014 Daeho Kang, add constant flow system autosizing

        // PURPOSE OF THIS SUBROUTINE:
        // This subroutine is for sizing low temperature radiant components for which flow rates
        // and tube length or max electric power have not been specified in the input

        // METHODOLOGY EMPLOYED:
        // Obtains flow rates from the zone sizing arrays and plant sizing data. Maximum electric
        // power is set to the design heat load. Tube length is calculated by rule-of-thumb from
        // the surface area.

        // Using/Aliasing
        using namespace DataSizing;
        using DataHVACGlobals::AutoCalculateSizing;
        using DataHVACGlobals::CoolingCapacitySizing;
        using DataHVACGlobals::HeatingCapacitySizing;
        using FluidProperties::GetDensityGlycol;
        using FluidProperties::GetSpecificHeatGlycol;

        using PlantUtilities::MyPlantSizingIndex;
        using PlantUtilities::RegisterPlantCompDesignFlow;

        // SUBROUTINE PARAMETER DEFINITIONS:
        static std::string const RoutineName("SizeLowTempRadiantSystem");
        static int const OFF = 0;
        static int const ClgHtg = 1;
        static int const ClgOnly = 2;
        static int const HtgOnly = 3;

        // SUBROUTINE LOCAL VARIABLE DECLARATIONS:
        int PltSizHeatNum(0);    // index of plant sizing object for 1st heating loop
        int PltSizCoolNum(0);    // index of plant sizing object for 1st cooling loop
        int SurfNum;             // surface index in radiant system data structure
        bool ErrorsFound(false); // If errors detected in input
        Real64 rho;
        Real64 Cp;
        bool IsAutoSize(false);              // Indicator to autosize
        Real64 WaterVolFlowMaxHeatDes(0.0);  // Design hot water flow for reproting
        Real64 WaterVolFlowMaxHeatUser(0.0); // User hard-sized hot water flow for
        Real64 WaterVolFlowMaxCoolDes(0.0);  // Design chilled water flow for reproting
        Real64 WaterVolFlowMaxCoolUser(0.0); // User hard-sized chilled water flow for reproting
        Real64 TubeLengthDes(0.0);           // Design tube length for reproting
        Real64 TubeLengthUser(0.0);          // User hard-sized tube length for reproting
        std::string CompName;                // component name
        std::string CompType;                // component type
        std::string SizingString;            // input field sizing description (e.g., Nominal Capacity)
        Real64 TempSize;                     // autosized value of coil input field
        int FieldNum = 1;                    // IDD numeric field number where input field description is found
        int SizingMethod;                    // Integer representation of sizing method name (e.g. CoolingCapacitySizing, HeatingCapacitySizing)
        bool PrintFlag;                      // TRUE when sizing information is reported in the eio file
        int CapSizingMethod(0);     // capacity sizing methods (HeatingDesignCapacity, CapacityPerFloorArea, FractionOfAutosizedCoolingCapacity, and
                                    // FractionOfAutosizedHeatingCapacity )
        Real64 DesCoilLoad;         // design autosized or user specified capacity
        int OpMode(1);              // System operating mode
        int HeatNode;               // Hot water inlet node to determine system operating mode
        int CoolNode;               // Chilled water inlet node to determine system operating mode
        Real64 WaterVolFlowMaxDes;  // Design water volume flow rate for reproting
        Real64 WaterVolFlowMaxUser; // User hard-sized water volume flow rate for reproting

//        Real64 ScaledHeatingCapacity(-9999999999);
//        int HeatingCapMethod(99999999999999);
//        Real64 ScaledCoolingCapacity(-9999999999);
//        int CoolingCapMethod(9999999999999);



        DesCoilLoad = 0.0;
        DataScalableCapSizingON = false;
        DataFracOfAutosizedHeatingCapacity = 1.0;

        if (SystemType == LowTempRadiantSystem::SystemType::ElectricSystem) {

            if (ElecRadSys(RadSysNum).MaxElecPower == AutoSize) {
                IsAutoSize = true;
            }

            if (CurZoneEqNum > 0) {

                CompType = "ZoneHVAC:LowTemperatureRadiant:Electric";
                CompName = ElecRadSys(RadSysNum).Name;
                SizingMethod = HeatingCapacitySizing;
                FieldNum = 1;
                PrintFlag = true;
                SizingString = ElecRadSysNumericFields(RadSysNum).FieldNames(FieldNum) + " [W]";
                CapSizingMethod = ElecRadSys(RadSysNum).HeatingCapMethod;
                ZoneEqSizing(CurZoneEqNum).SizingMethod(SizingMethod) = CapSizingMethod;

                if (!IsAutoSize && !ZoneSizingRunDone) { // simulation continue
                    if (CapSizingMethod == HeatingDesignCapacity && ElecRadSys(RadSysNum).ScaledHeatingCapacity > 0.0) {
                        TempSize = ElecRadSys(RadSysNum).ScaledHeatingCapacity;
                        bool errorsFound = false;
                        HeatingCapacitySizer sizerHeatingCapacity;
                        sizerHeatingCapacity.overrideSizingString(SizingString);
                        sizerHeatingCapacity.initializeWithinEP(state, CompType, CompName, PrintFlag, RoutineName);
                        DesCoilLoad = sizerHeatingCapacity.size(state, TempSize, errorsFound);
                    } else if (CapSizingMethod == CapacityPerFloorArea) {
                        DataScalableCapSizingON = true;
                        TempSize = ElecRadSys(RadSysNum).ScaledHeatingCapacity * state.dataHeatBal->Zone(ElecRadSys(RadSysNum).ZonePtr).FloorArea;
                        bool errorsFound = false;
                        HeatingCapacitySizer sizerHeatingCapacity;
                        sizerHeatingCapacity.overrideSizingString(SizingString);
                        sizerHeatingCapacity.initializeWithinEP(state, CompType, CompName, PrintFlag, RoutineName);
                        DesCoilLoad = sizerHeatingCapacity.size(state, TempSize, errorsFound);
                        DataScalableCapSizingON = false;
                        ElecRadSys(RadSysNum).MaxElecPower = TempSize;
                    } else if (CapSizingMethod == FractionOfAutosizedHeatingCapacity) {
                        ShowSevereError(state, RoutineName + ": auto-sizing cannot be done for " + CompType + " = " + ElecRadSys(RadSysNum).Name + "\".");
                        ShowContinueError(state, "The \"SimulationControl\" object must have the field \"Do Zone Sizing Calculation\" set to Yes when the "
                                          "Heating Design Capacity Method = \"FractionOfAutosizedHeatingCapacity\".");
                        ErrorsFound = true;
                    }
                } else {
                    if (CapSizingMethod == HeatingDesignCapacity || CapSizingMethod == CapacityPerFloorArea ||
                        CapSizingMethod == FractionOfAutosizedHeatingCapacity) {
                        if (CapSizingMethod == HeatingDesignCapacity) {
                            if (ZoneSizingRunDone) {
                                CheckZoneSizing(state, CompType, CompName);
                                SizingMethod = AutoCalculateSizing;
                                DataConstantUsedForSizing = FinalZoneSizing(CurZoneEqNum).NonAirSysDesHeatLoad;
                                DataFractionUsedForSizing = 1.0;
                            }
                            if (ElecRadSys(RadSysNum).ScaledHeatingCapacity == AutoSize) {
                                TempSize = AutoSize;
                            } else {
                                TempSize = ElecRadSys(RadSysNum).ScaledHeatingCapacity;
                            }
                        } else if (CapSizingMethod == CapacityPerFloorArea) {
                            if (ZoneSizingRunDone) {
                                CheckZoneSizing(state, CompType, CompName);
                                ZoneEqSizing(CurZoneEqNum).HeatingCapacity = true;
                                ZoneEqSizing(CurZoneEqNum).DesHeatingLoad = FinalZoneSizing(CurZoneEqNum).NonAirSysDesHeatLoad;
                            }
                            TempSize = ElecRadSys(RadSysNum).ScaledHeatingCapacity * state.dataHeatBal->Zone(ElecRadSys(RadSysNum).ZonePtr).FloorArea;
                            DataScalableCapSizingON = true;

                        } else if (CapSizingMethod == FractionOfAutosizedHeatingCapacity) {
                            CheckZoneSizing(state, CompType, CompName);
                            ZoneEqSizing(CurZoneEqNum).HeatingCapacity = true;
                            ZoneEqSizing(CurZoneEqNum).DesHeatingLoad = FinalZoneSizing(CurZoneEqNum).NonAirSysDesHeatLoad;
                            TempSize = ZoneEqSizing(CurZoneEqNum).DesHeatingLoad * ElecRadSys(RadSysNum).ScaledHeatingCapacity;
                            DataScalableCapSizingON = true;
                        } else {
                            TempSize = ElecRadSys(RadSysNum).ScaledHeatingCapacity;
                        }
                        HeatingCapacitySizer sizerHeatingCapacity;
                        sizerHeatingCapacity.overrideSizingString(SizingString);
                        sizerHeatingCapacity.initializeWithinEP(state, CompType, CompName, PrintFlag, RoutineName);
                        ElecRadSys(RadSysNum).MaxElecPower = sizerHeatingCapacity.size(state, TempSize, ErrorsFound);
                        DataConstantUsedForSizing = 0.0;
                        DataFractionUsedForSizing = 0.0;
                        DataScalableCapSizingON = false;
                    }
                }
            }
        }

        if (SystemType == LowTempRadiantSystem::SystemType::HydronicSystem) {

            CompType = "ZoneHVAC:LowTemperatureRadiant:VariableFlow";
            CompName = HydrRadSys(RadSysNum).Name;

            IsAutoSize = false;
            if (HydrRadSys(RadSysNum).ScaledHeatingCapacity == AutoSize) {
                IsAutoSize = true;
            }

            if (CurZoneEqNum > 0) {

                SizingMethod = HeatingCapacitySizing;
                FieldNum = 2;
                PrintFlag = true;
                SizingString = HydronicRadiantSysNumericFields(RadSysNum).FieldNames(FieldNum) + " [W]";
                CapSizingMethod = HydrRadSys(RadSysNum).HeatingCapMethod;
                ZoneEqSizing(CurZoneEqNum).SizingMethod(SizingMethod) = CapSizingMethod;

                if (!IsAutoSize && !ZoneSizingRunDone) { // simulation continue
                    if (CapSizingMethod == HeatingDesignCapacity && HydrRadSys(RadSysNum).ScaledHeatingCapacity > 0.0) {
                        TempSize = HydrRadSys(RadSysNum).ScaledHeatingCapacity;
                        bool errorsFound = false;
                        HeatingCapacitySizer sizerHeatingCapacity;
                        sizerHeatingCapacity.overrideSizingString(SizingString);
                        sizerHeatingCapacity.initializeWithinEP(state, CompType, CompName, PrintFlag, RoutineName);
                        DesCoilLoad = sizerHeatingCapacity.size(state, TempSize, errorsFound);
                    } else if (CapSizingMethod == CapacityPerFloorArea) {
                        DataScalableCapSizingON = true;
                        TempSize = HydrRadSys(RadSysNum).ScaledHeatingCapacity * state.dataHeatBal->Zone(HydrRadSys(RadSysNum).ZonePtr).FloorArea;
                        HeatingCapacitySizer sizerHeatingCapacity;
                        sizerHeatingCapacity.overrideSizingString(SizingString);
                        sizerHeatingCapacity.initializeWithinEP(state, CompType, CompName, PrintFlag, RoutineName);
                        DesCoilLoad = sizerHeatingCapacity.size(state, TempSize, ErrorsFound);
                        DataScalableCapSizingON = false;
                    } else if (CapSizingMethod == FractionOfAutosizedHeatingCapacity) {
                        if (HydrRadSys(RadSysNum).WaterVolFlowMaxHeat == AutoSize) {
                            ShowSevereError(state, RoutineName + ": auto-sizing cannot be done for " + CompType + " = " + HydrRadSys(RadSysNum).Name +
                                            "\".");
                            ShowContinueError(state, "The \"SimulationControl\" object must have the field \"Do Zone Sizing Calculation\" set to Yes when "
                                              "the Heating Design Capacity Method = \"FractionOfAutosizedHeatingCapacity\".");
                            ErrorsFound = true;
                        }
                    }
                } else { // Autosize or hard-size with sizing run
                    if (CapSizingMethod == HeatingDesignCapacity || CapSizingMethod == CapacityPerFloorArea ||
                        CapSizingMethod == FractionOfAutosizedHeatingCapacity) {
                        if (CapSizingMethod == HeatingDesignCapacity) {
                            if (ZoneSizingRunDone) {
                                CheckZoneSizing(state, CompType, CompName);
                                SizingMethod = AutoCalculateSizing;
                                DataConstantUsedForSizing = FinalZoneSizing(CurZoneEqNum).NonAirSysDesHeatLoad;
                                DataFractionUsedForSizing = 1.0;
                            }
                            if (HydrRadSys(RadSysNum).ScaledHeatingCapacity == AutoSize) {
                                TempSize = AutoSize;
                            } else {
                                TempSize = HydrRadSys(RadSysNum).ScaledHeatingCapacity;
                            }
                        } else if (CapSizingMethod == CapacityPerFloorArea) {
                            if (ZoneSizingRunDone) {
                                CheckZoneSizing(state, CompType, CompName);
                                ZoneEqSizing(CurZoneEqNum).HeatingCapacity = true;
                                ZoneEqSizing(CurZoneEqNum).DesHeatingLoad = FinalZoneSizing(CurZoneEqNum).NonAirSysDesHeatLoad;
                            }
                            TempSize = HydrRadSys(RadSysNum).ScaledHeatingCapacity * state.dataHeatBal->Zone(HydrRadSys(RadSysNum).ZonePtr).FloorArea;
                            DataScalableCapSizingON = true;
                        } else if (CapSizingMethod == FractionOfAutosizedHeatingCapacity) {
                            CheckZoneSizing(state, CompType, CompName);
                            ZoneEqSizing(CurZoneEqNum).HeatingCapacity = true;
                            ZoneEqSizing(CurZoneEqNum).DesHeatingLoad = FinalZoneSizing(CurZoneEqNum).NonAirSysDesHeatLoad;
                            TempSize = ZoneEqSizing(CurZoneEqNum).DesHeatingLoad * HydrRadSys(RadSysNum).ScaledHeatingCapacity;
                            DataScalableCapSizingON = true;
                        } else {
                            TempSize = HydrRadSys(RadSysNum).ScaledHeatingCapacity;
                        }
                        HeatingCapacitySizer sizerHeatingCapacity;
                        sizerHeatingCapacity.overrideSizingString(SizingString);
                        sizerHeatingCapacity.initializeWithinEP(state, CompType, CompName, PrintFlag, RoutineName);
                        DesCoilLoad = sizerHeatingCapacity.size(state, TempSize, ErrorsFound);
                        DataConstantUsedForSizing = 0.0;
                        DataFractionUsedForSizing = 0.0;
                        DataScalableCapSizingON = false;
                    } else {
                        DesCoilLoad = 0.0;
                    }
                }
                // finally heating capacity is saved in this variable
                HydrRadSys(RadSysNum).ScaledHeatingCapacity = DesCoilLoad;
            }

            IsAutoSize = false;
            if (HydrRadSys(RadSysNum).WaterVolFlowMaxHeat == AutoSize) {
                IsAutoSize = true;
            }

            if (CurZoneEqNum > 0) {
                if (!IsAutoSize && !ZoneSizingRunDone) { // simulation continue
                    if (HydrRadSys(RadSysNum).WaterVolFlowMaxHeat > 0.0) {
                        BaseSizer::reportSizerOutput(state, CompType,
                                                     HydrRadSys(RadSysNum).Name,
                                                     "User-Specified Maximum Hot Water Flow [m3/s]",
                                                     HydrRadSys(RadSysNum).WaterVolFlowMaxHeat);
                    }
                } else { // Autosize or hard-size with sizing run
                    if (HydrRadSys(RadSysNum).HotWaterInNode > 0 && HydrRadSys(RadSysNum).HotWaterOutNode > 0) {
                        PltSizHeatNum = MyPlantSizingIndex(state, CompType,
                                                           HydrRadSys(RadSysNum).Name,
                                                           HydrRadSys(RadSysNum).HotWaterInNode,
                                                           HydrRadSys(RadSysNum).HotWaterOutNode,
                                                           ErrorsFound);
                        if (PltSizHeatNum > 0) {
                            if (DesCoilLoad >= SmallLoad) {
                                rho = GetDensityGlycol(state,
                                                       state.dataPlnt->PlantLoop(HydrRadSys(RadSysNum).HWLoopNum).FluidName,
                                                       DataGlobalConstants::HWInitConvTemp,
                                                       state.dataPlnt->PlantLoop(HydrRadSys(RadSysNum).HWLoopNum).FluidIndex,
                                                       RoutineName);
                                Cp = GetSpecificHeatGlycol(state,
                                                           state.dataPlnt->PlantLoop(HydrRadSys(RadSysNum).HWLoopNum).FluidName,
                                                           DataGlobalConstants::HWInitConvTemp,
                                                           state.dataPlnt->PlantLoop(HydrRadSys(RadSysNum).HWLoopNum).FluidIndex,
                                                           RoutineName);
                                WaterVolFlowMaxHeatDes = DesCoilLoad / (PlantSizData(PltSizHeatNum).DeltaT * Cp * rho);
                            } else {
                                WaterVolFlowMaxHeatDes = 0.0;
                            }
                        } else {
                            ShowSevereError(state, "Autosizing of water flow requires a heating loop Sizing:Plant object");
                            ShowContinueError(state, "Occurs in ZoneHVAC:LowTemperatureRadiant:VariableFlow Object=" + HydrRadSys(RadSysNum).Name);
                            ErrorsFound = true;
                        }
                    }

                    if (IsAutoSize) {
                        HydrRadSys(RadSysNum).WaterVolFlowMaxHeat = WaterVolFlowMaxHeatDes;
                        BaseSizer::reportSizerOutput(state,
                            CompType, HydrRadSys(RadSysNum).Name, "Design Size Maximum Hot Water Flow [m3/s]", WaterVolFlowMaxHeatDes);
                    } else { // hard-size with sizing data
                        if (HydrRadSys(RadSysNum).WaterVolFlowMaxHeat > 0.0 && WaterVolFlowMaxHeatDes > 0.0) {
                            WaterVolFlowMaxHeatUser = HydrRadSys(RadSysNum).WaterVolFlowMaxHeat;
                            BaseSizer::reportSizerOutput(state, CompType,
                                                         HydrRadSys(RadSysNum).Name,
                                                         "Design Size Maximum Hot Water Flow [m3/s]",
                                                         WaterVolFlowMaxHeatDes,
                                                         "User-Specified Maximum Hot Water Flow [m3/s]",
                                                         WaterVolFlowMaxHeatUser);
                            if (state.dataGlobal->DisplayExtraWarnings) {
                                if ((std::abs(WaterVolFlowMaxHeatDes - WaterVolFlowMaxHeatUser) / WaterVolFlowMaxHeatUser) >
                                    AutoVsHardSizingThreshold) {
                                    ShowMessage(state, "SizeLowTempRadiantSystem: Potential issue with equipment sizing for "
                                                "ZoneHVAC:LowTemperatureRadiant:VariableFlow = \"" +
                                                HydrRadSys(RadSysNum).Name + "\".");
                                    ShowContinueError(state,
                                                      format("User-Specified Maximum Hot Water Flow of {:.5R} [m3/s]", WaterVolFlowMaxHeatUser));
                                    ShowContinueError(
                                        state, format("differs from Design Size Maximum Hot Water Flow of {:.5R} [m3/s]", WaterVolFlowMaxHeatDes));
                                    ShowContinueError(state, "This may, or may not, indicate mismatched component sizes.");
                                    ShowContinueError(state, "Verify that the value entered is intended and is consistent with other components.");
                                }
                            }
                        }
                    }
                }
            }

            IsAutoSize = false;
            if (HydrRadSys(RadSysNum).ScaledCoolingCapacity == AutoSize) {
                IsAutoSize = true;
            }

            if (CurZoneEqNum > 0) {

                SizingMethod = CoolingCapacitySizing;
                FieldNum = 4;
                PrintFlag = true;
                SizingString = HydronicRadiantSysNumericFields(RadSysNum).FieldNames(FieldNum) + " [W]";
                CapSizingMethod = HydrRadSys(RadSysNum).CoolingCapMethod;
                ZoneEqSizing(CurZoneEqNum).SizingMethod(SizingMethod) = CapSizingMethod;

                if (!IsAutoSize && !ZoneSizingRunDone) { // simulation continue
                    if (CapSizingMethod == CoolingDesignCapacity && HydrRadSys(RadSysNum).ScaledCoolingCapacity > 0.0) {
                        TempSize = HydrRadSys(RadSysNum).ScaledCoolingCapacity;
                        CoolingCapacitySizer sizerCoolingCapacity;
                        sizerCoolingCapacity.overrideSizingString(SizingString);
                        sizerCoolingCapacity.initializeWithinEP(state, CompType, CompName, PrintFlag, RoutineName);
                        DesCoilLoad = sizerCoolingCapacity.size(state, TempSize, ErrorsFound);
                    } else if (CapSizingMethod == CapacityPerFloorArea) {
                        DataScalableCapSizingON = true;
                        TempSize = HydrRadSys(RadSysNum).ScaledCoolingCapacity * state.dataHeatBal->Zone(HydrRadSys(RadSysNum).ZonePtr).FloorArea;
                        CoolingCapacitySizer sizerCoolingCapacity;
                        sizerCoolingCapacity.overrideSizingString(SizingString);
                        sizerCoolingCapacity.initializeWithinEP(state, CompType, CompName, PrintFlag, RoutineName);
                        DesCoilLoad = sizerCoolingCapacity.size(state, TempSize, ErrorsFound);
                        DataScalableCapSizingON = false;
                    } else if (CapSizingMethod == FractionOfAutosizedCoolingCapacity) {
                        if (HydrRadSys(RadSysNum).WaterVolFlowMaxCool == AutoSize) {
                            ShowSevereError(state, RoutineName + ": auto-sizing cannot be done for " + CompType + " = " + HydrRadSys(RadSysNum).Name +
                                            "\".");
                            ShowContinueError(state, "The \"SimulationControl\" object must have the field \"Do Zone Sizing Calculation\" set to Yes when "
                                              "the Cooling Design Capacity Method = \"FractionOfAutosizedCoolingCapacity\".");
                            ErrorsFound = true;
                        }
                    }
                } else { // Autosize or hard-size with sizing run
                    if (CapSizingMethod == CoolingDesignCapacity || CapSizingMethod == CapacityPerFloorArea ||
                        CapSizingMethod == FractionOfAutosizedCoolingCapacity) {
                        if (CapSizingMethod == CoolingDesignCapacity) {
                            if (ZoneSizingRunDone) {
                                CheckZoneSizing(state, CompType, CompName);
                                SizingMethod = AutoCalculateSizing;
                                DataConstantUsedForSizing = FinalZoneSizing(CurZoneEqNum).NonAirSysDesCoolLoad;
                                DataFractionUsedForSizing = 1.0;
                            }
                            if (HydrRadSys(RadSysNum).ScaledCoolingCapacity == AutoSize) {
                                TempSize = AutoSize;
                            } else {
                                TempSize = HydrRadSys(RadSysNum).ScaledCoolingCapacity;
                            }
                        } else if (CapSizingMethod == CapacityPerFloorArea) {
                            if (ZoneSizingRunDone) {
                                CheckZoneSizing(state, CompType, CompName);
                                ZoneEqSizing(CurZoneEqNum).CoolingCapacity = true;
                                ZoneEqSizing(CurZoneEqNum).DesCoolingLoad = FinalZoneSizing(CurZoneEqNum).NonAirSysDesCoolLoad;
                            }
                            TempSize = HydrRadSys(RadSysNum).ScaledCoolingCapacity * state.dataHeatBal->Zone(HydrRadSys(RadSysNum).ZonePtr).FloorArea;
                            DataScalableCapSizingON = true;
                        } else if (CapSizingMethod == FractionOfAutosizedCoolingCapacity) {
                            CheckZoneSizing(state, CompType, CompName);
                            ZoneEqSizing(CurZoneEqNum).CoolingCapacity = true;
                            ZoneEqSizing(CurZoneEqNum).DesCoolingLoad = FinalZoneSizing(CurZoneEqNum).NonAirSysDesCoolLoad;
                            TempSize = ZoneEqSizing(CurZoneEqNum).DesCoolingLoad * HydrRadSys(RadSysNum).ScaledCoolingCapacity;
                            DataScalableCapSizingON = true;

                        } else {
                            TempSize = HydrRadSys(RadSysNum).ScaledCoolingCapacity;
                        }
                        CoolingCapacitySizer sizerCoolingCapacity;
                        sizerCoolingCapacity.overrideSizingString(SizingString);
                        sizerCoolingCapacity.initializeWithinEP(state, CompType, CompName, PrintFlag, RoutineName);
                        DesCoilLoad = sizerCoolingCapacity.size(state, TempSize, ErrorsFound);
                        DataConstantUsedForSizing = 0.0;
                        DataFractionUsedForSizing = 0.0;
                        DataScalableCapSizingON = false;
                    } else {
                        DesCoilLoad = 0.0;
                    }
                }
                // finally cooling capacity is saved in this variable
                HydrRadSys(RadSysNum).ScaledCoolingCapacity = DesCoilLoad;
            }

            IsAutoSize = false;
            if (HydrRadSys(RadSysNum).WaterVolFlowMaxCool == AutoSize) {
                IsAutoSize = true;
            }
            if (CurZoneEqNum > 0) {
                if (!IsAutoSize && !ZoneSizingRunDone) { // simulation continue
                    if (HydrRadSys(RadSysNum).WaterVolFlowMaxCool > 0.0) {
                        BaseSizer::reportSizerOutput(state, CompType,
                                                     HydrRadSys(RadSysNum).Name,
                                                     "User-Specified Maximum Cold Water Flow [m3/s]",
                                                     HydrRadSys(RadSysNum).WaterVolFlowMaxCool);
                    }
                } else { // Autosize or hard-size with sizing run
                    if (HydrRadSys(RadSysNum).ColdWaterInNode > 0 && HydrRadSys(RadSysNum).ColdWaterOutNode > 0) {
                        PltSizCoolNum = MyPlantSizingIndex(state, CompType,
                                                           HydrRadSys(RadSysNum).Name,
                                                           HydrRadSys(RadSysNum).ColdWaterInNode,
                                                           HydrRadSys(RadSysNum).ColdWaterOutNode,
                                                           ErrorsFound);
                        if (PltSizCoolNum > 0) {
                            if (DesCoilLoad >= SmallLoad) {
                                rho = GetDensityGlycol(state,
                                                       state.dataPlnt->PlantLoop(HydrRadSys(RadSysNum).CWLoopNum).FluidName,
                                                       DataGlobalConstants::CWInitConvTemp,
                                                       state.dataPlnt->PlantLoop(HydrRadSys(RadSysNum).CWLoopNum).FluidIndex,
                                                       RoutineName);
                                Cp = GetSpecificHeatGlycol(state,
                                                           state.dataPlnt->PlantLoop(HydrRadSys(RadSysNum).CWLoopNum).FluidName,
                                                           DataGlobalConstants::CWInitConvTemp,
                                                           state.dataPlnt->PlantLoop(HydrRadSys(RadSysNum).CWLoopNum).FluidIndex,
                                                           RoutineName);
                                WaterVolFlowMaxCoolDes = DesCoilLoad / (PlantSizData(PltSizCoolNum).DeltaT * Cp * rho);
                            } else {
                                WaterVolFlowMaxCoolDes = 0.0;
                            }
                        } else {
                            ShowSevereError(state, "Autosizing of water flow requires a cooling loop Sizing:Plant object");
                            ShowContinueError(state, "Occurs in ZoneHVAC:LowTemperatureRadiant:VariableFlow Object=" + HydrRadSys(RadSysNum).Name);
                            ErrorsFound = true;
                        }
                    }

                    if (IsAutoSize) {
                        HydrRadSys(RadSysNum).WaterVolFlowMaxCool = WaterVolFlowMaxCoolDes;
                        BaseSizer::reportSizerOutput(state,
                            CompType, HydrRadSys(RadSysNum).Name, "Design Size Maximum Cold Water Flow [m3/s]", WaterVolFlowMaxCoolDes);
                    } else { // hard-size with sizing data
                        if (HydrRadSys(RadSysNum).WaterVolFlowMaxCool > 0.0 && WaterVolFlowMaxCoolDes > 0.0) {
                            WaterVolFlowMaxCoolUser = HydrRadSys(RadSysNum).WaterVolFlowMaxCool;
                            BaseSizer::reportSizerOutput(state, CompType,
                                                         HydrRadSys(RadSysNum).Name,
                                                         "Design Size Maximum Cold Water Flow [m3/s]",
                                                         WaterVolFlowMaxCoolDes,
                                                         "User-Specified Maximum Cold Water Flow [m3/s]",
                                                         WaterVolFlowMaxCoolUser);
                            if (state.dataGlobal->DisplayExtraWarnings) {
                                if ((std::abs(WaterVolFlowMaxCoolDes - WaterVolFlowMaxCoolUser) / WaterVolFlowMaxCoolUser) >
                                    AutoVsHardSizingThreshold) {
                                    ShowMessage(state, "SizeLowTempRadiantSystem: Potential issue with equipment sizing for "
                                                "ZoneHVAC:LowTemperatureRadiant:VariableFlow = \"" +
                                                HydrRadSys(RadSysNum).Name + "\".");
                                    ShowContinueError(state,
                                                      format("User-Specified Maximum Cool Water Flow of {:.5R} [m3/s]", WaterVolFlowMaxCoolUser));
                                    ShowContinueError(
                                        state, format("differs from Design Size Maximum Cool Water Flow of {:.5R} [m3/s]", WaterVolFlowMaxCoolDes));
                                    ShowContinueError(state, "This may, or may not, indicate mismatched component sizes.");
                                    ShowContinueError(state, "Verify that the value entered is intended and is consistent with other components.");
                                }
                            }
                        }
                    }
                }
            }

            IsAutoSize = false;
            if (HydrRadSys(RadSysNum).TubeLength == AutoSize) {
                IsAutoSize = true;
            }
            if (CurZoneEqNum > 0) {
                if (!IsAutoSize && !ZoneSizingRunDone) { // simulation continue
                    if (HydrRadSys(RadSysNum).TubeLength > 0.0) {
                        BaseSizer::reportSizerOutput(state,
                            CompType, HydrRadSys(RadSysNum).Name, "User-Specified Hydronic Tubing Length [m]", HydrRadSys(RadSysNum).TubeLength);
                    }
                } else { // Autosize or hard-size with sizing run
                    // CheckZoneSizing is not required here because the tube length calculation is not dependent on zone sizing calculation results
                    TubeLengthDes = HydrRadSys(RadSysNum).sizeRadiantSystemTubeLength(state);
                    if (IsAutoSize) {
                        HydrRadSys(RadSysNum).TubeLength = TubeLengthDes;
                        BaseSizer::reportSizerOutput(state, CompType, HydrRadSys(RadSysNum).Name, "Design Size Hydronic Tubing Length [m]", TubeLengthDes);
                    } else { // hard-size with sizing data
                        if (HydrRadSys(RadSysNum).TubeLength > 0.0 && TubeLengthDes > 0.0) {
                            TubeLengthUser = HydrRadSys(RadSysNum).TubeLength;
                            BaseSizer::reportSizerOutput(state, CompType,
                                                         HydrRadSys(RadSysNum).Name,
                                                         "Design Size Hydronic Tubing Length [m]",
                                                         TubeLengthDes,
                                                         "User-Specified Hydronic Tubing Length [m]",
                                                         TubeLengthUser);
                            if (state.dataGlobal->DisplayExtraWarnings) {
                                if ((std::abs(TubeLengthDes - TubeLengthUser) / TubeLengthUser) > AutoVsHardSizingThreshold) {
                                    ShowMessage(state, "SizeLowTempRadiantSystem: Potential issue with equipment sizing for "
                                                "ZoneHVAC:LowTemperatureRadiant:VariableFlow = \"" +
                                                HydrRadSys(RadSysNum).Name + "\".");
                                    ShowContinueError(state, format("User-Specified Hydronic Tubing Length of {:.5R} [m]", TubeLengthUser));
                                    ShowContinueError(state, format("differs from Design Size Hydronic Tubing Length of {:.5R} [m]", TubeLengthDes));
                                    ShowContinueError(state, "This may, or may not, indicate mismatched component sizes.");
                                    ShowContinueError(state, "Verify that the value entered is intended and is consistent with other components.");
                                }
                            }
                        }
                    }
                }
            }

            for (SurfNum = 1; SurfNum <= HydrRadSys(RadSysNum).NumOfSurfaces; ++SurfNum) {
                if (HydrRadSys(RadSysNum).NumCircCalcMethod == CalculateFromLength) {
                    HydrRadSys(RadSysNum).NumCircuits(SurfNum) =
                        (HydrRadSys(RadSysNum).SurfaceFrac(SurfNum) * HydrRadSys(RadSysNum).TubeLength) / HydrRadSys(RadSysNum).CircLength;
                    HydrRadSys(RadSysNum).NumCircuits(SurfNum) = max(HydrRadSys(RadSysNum).NumCircuits(SurfNum), 1.0);
                } else {
                    HydrRadSys(RadSysNum).NumCircuits(SurfNum) = 1.0;
                }
            }

            RegisterPlantCompDesignFlow(HydrRadSys(RadSysNum).HotWaterInNode, HydrRadSys(RadSysNum).WaterVolFlowMaxHeat);
            RegisterPlantCompDesignFlow(HydrRadSys(RadSysNum).ColdWaterInNode, HydrRadSys(RadSysNum).WaterVolFlowMaxCool);
        }

        if (SystemType == LowTempRadiantSystem::SystemType::ConstantFlowSystem) {

            CompType = "ZoneHVAC:LowTemperatureRadiant:ConstantFlow";
            CompName = CFloRadSys(RadSysNum).Name;

            // Check which operating system it is
            HeatNode = CFloRadSys(RadSysNum).HotWaterInNode;
            CoolNode = CFloRadSys(RadSysNum).ColdWaterInNode;
            if (HeatNode > 0 && CoolNode > 0) {
                OpMode = ClgHtg;
            } else if (HeatNode > 0 && CoolNode <= 0) {
                OpMode = HtgOnly;
            } else if (CoolNode > 0 && HeatNode <= 0) {
                OpMode = ClgOnly;
            } else {
                OpMode = OFF; // It shouldn't happen here
            }

            if (CFloRadSys(RadSysNum).WaterVolFlowMax == AutoSize) {
                IsAutoSize = true;
            }

            if (CurZoneEqNum > 0) {
                if (!IsAutoSize && !ZoneSizingRunDone) { // simulation continue
                    if (CFloRadSys(RadSysNum).WaterVolFlowMax > 0.0) {
                        BaseSizer::reportSizerOutput(state,
                            CompType, CFloRadSys(RadSysNum).Name, "User-Specified Maximum Water Flow [m3/s]", CFloRadSys(RadSysNum).WaterVolFlowMax);
                    }
                } else { // Autosize or hard-size with sizing run
                    CheckZoneSizing(state, CompType, CFloRadSys(RadSysNum).Name);
                    // Estimate hot water and chilled water flows
                    // Index only if it provides heating to avoid severe error
                    if (OpMode == ClgHtg || OpMode == HtgOnly) {
                        PltSizHeatNum = MyPlantSizingIndex(state, CompType,
                                                           CFloRadSys(RadSysNum).Name,
                                                           CFloRadSys(RadSysNum).HotWaterInNode,
                                                           CFloRadSys(RadSysNum).HotWaterOutNode,
                                                           ErrorsFound);
                    }
                    if (PltSizHeatNum > 0) {
                        if (FinalZoneSizing(CurZoneEqNum).NonAirSysDesHeatLoad >= SmallLoad) {
                            rho = GetDensityGlycol(state,
                                                   state.dataPlnt->PlantLoop(CFloRadSys(RadSysNum).HWLoopNum).FluidName,
                                                   DataGlobalConstants::HWInitConvTemp,
                                                   state.dataPlnt->PlantLoop(CFloRadSys(RadSysNum).HWLoopNum).FluidIndex,
                                                   "SizeLowTempRadiantSystem");
                            Cp = GetSpecificHeatGlycol(state,
                                                       state.dataPlnt->PlantLoop(CFloRadSys(RadSysNum).HWLoopNum).FluidName,
                                                       DataGlobalConstants::HWInitConvTemp,
                                                       state.dataPlnt->PlantLoop(CFloRadSys(RadSysNum).HWLoopNum).FluidIndex,
                                                       "SizeLowTempRadiantSystem");
                            WaterVolFlowMaxHeatDes =
                                FinalZoneSizing(CurZoneEqNum).NonAirSysDesHeatLoad / (PlantSizData(PltSizHeatNum).DeltaT * Cp * rho);
                        } else {
                            WaterVolFlowMaxHeatDes = 0.0;
                        }
                    } else {
                        if (OpMode == ClgHtg || OpMode == HtgOnly) {
                            ShowSevereError(state, "Autosizing of water flow requires a heating loop Sizing:Plant object");
                            ShowContinueError(state, "Occurs in ZoneHVAC:LowTemperatureRadiant:ConstantFlow Object=" + CFloRadSys(RadSysNum).Name);
                            ErrorsFound = true;
                        }
                    }

                    // Index only if it provides cooling system to avoid severe error
                    if (OpMode == ClgHtg || OpMode == ClgOnly) {
                        PltSizCoolNum = MyPlantSizingIndex(state, CompType,
                                                           CFloRadSys(RadSysNum).Name,
                                                           CFloRadSys(RadSysNum).ColdWaterInNode,
                                                           CFloRadSys(RadSysNum).ColdWaterOutNode,
                                                           ErrorsFound);
                    }
                    if (PltSizCoolNum > 0) {
                        if (FinalZoneSizing(CurZoneEqNum).NonAirSysDesCoolLoad >= SmallLoad) {
                            rho = GetDensityGlycol(state,
                                                   state.dataPlnt->PlantLoop(CFloRadSys(RadSysNum).CWLoopNum).FluidName,
                                                   DataGlobalConstants::CWInitConvTemp,
                                                   state.dataPlnt->PlantLoop(CFloRadSys(RadSysNum).CWLoopNum).FluidIndex,
                                                   "SizeLowTempRadiantSystem");
                            Cp = GetSpecificHeatGlycol(state,
                                                       state.dataPlnt->PlantLoop(CFloRadSys(RadSysNum).CWLoopNum).FluidName,
                                                       DataGlobalConstants::CWInitConvTemp,
                                                       state.dataPlnt->PlantLoop(CFloRadSys(RadSysNum).CWLoopNum).FluidIndex,
                                                       "SizeLowTempRadiantSystem");
                            WaterVolFlowMaxCoolDes =
                                FinalZoneSizing(CurZoneEqNum).NonAirSysDesCoolLoad / (PlantSizData(PltSizCoolNum).DeltaT * Cp * rho);
                        } else {
                            WaterVolFlowMaxCoolDes = 0.0;
                        }
                    } else {
                        if (OpMode == ClgHtg || OpMode == ClgOnly) {
                            ShowSevereError(state, "Autosizing of water flow requires a cooling loop Sizing:Plant object");
                            ShowContinueError(state, "Occurs in ZoneHVAC:LowTemperatureRadiant:ConstantFlow Object=" + CFloRadSys(RadSysNum).Name);
                            ErrorsFound = true;
                        }
                    }

                    // Determine maximum water flow rate depending upon system type
                    if (OpMode == ClgHtg) {
                        WaterVolFlowMaxDes = std::max(WaterVolFlowMaxHeatDes, WaterVolFlowMaxCoolDes);
                    } else if (OpMode == ClgOnly) {
                        WaterVolFlowMaxDes = WaterVolFlowMaxCoolDes;
                    } else if (OpMode == HtgOnly) {
                        WaterVolFlowMaxDes = WaterVolFlowMaxHeatDes;
                    } else {
                        WaterVolFlowMaxDes = 0.0;
                    }

                    if (IsAutoSize) {
                        CFloRadSys(RadSysNum).WaterVolFlowMax = WaterVolFlowMaxDes;
                        BaseSizer::reportSizerOutput(state,
                            CompType, CFloRadSys(RadSysNum).Name, "Design Size Maximum Water Flow [m3/s]", WaterVolFlowMaxDes);
                    } else { // hard-size with sizing data
                        if (CFloRadSys(RadSysNum).WaterVolFlowMax > 0.0 && WaterVolFlowMaxDes > 0.0) {
                            WaterVolFlowMaxUser = CFloRadSys(RadSysNum).WaterVolFlowMax;
                            BaseSizer::reportSizerOutput(state, CompType,
                                                         CFloRadSys(RadSysNum).Name,
                                                         "Design Size Maximum Water Flow [m3/s]",
                                                         WaterVolFlowMaxDes,
                                                         "User-Specified Maximum Water Flow [m3/s]",
                                                         WaterVolFlowMaxUser);
                            if (state.dataGlobal->DisplayExtraWarnings) {
                                if ((std::abs(WaterVolFlowMaxDes - WaterVolFlowMaxUser) / WaterVolFlowMaxUser) > AutoVsHardSizingThreshold) {
                                    ShowMessage(state, "SizeLowTempRadiantSystem: Potential issue with equipment sizing for "
                                                "ZoneHVAC:LowTemperatureRadiant:ConstantFlow = \" " +
                                                CFloRadSys(RadSysNum).Name + "\".");
                                    ShowContinueError(state, format("User-Specified Maximum Water Flow of {:.5R} [m3/s]", WaterVolFlowMaxUser));
                                    ShowContinueError(state,
                                                      format("differs from Design Size Maximum Water Flow of {:.5R} [m3/s]", WaterVolFlowMaxDes));
                                    ShowContinueError(state, "This may, or may not, indicate mismatched component sizes.");
                                    ShowContinueError(state, "Verify that the value entered is intended and is consistent with other components.");
                                }
                            }
                        }
                    }
                }
            }

            IsAutoSize = false;
            if (CFloRadSys(RadSysNum).TubeLength == AutoSize) {
                IsAutoSize = true;
            }

            if (CurZoneEqNum > 0) {
                if (!IsAutoSize && !ZoneSizingRunDone) { // simulation continue
                    if (CFloRadSys(RadSysNum).TubeLength > 0.0) {
                        BaseSizer::reportSizerOutput(state, "ZoneHVAC:LowTemperatureRadiant:ConstantFlow",
                                                     CFloRadSys(RadSysNum).Name,
                                                     "User-Specified Hydronic Tubing Length [m]",
                                                     CFloRadSys(RadSysNum).TubeLength);
                    }
                } else { // Autosize or hard-size with sizing run
                    // CheckZoneSizing is not required here because the tube length calculation is not dependent on zone sizing calculation results
                    TubeLengthDes = CFloRadSys(RadSysNum).sizeRadiantSystemTubeLength(state);
                    if (IsAutoSize) {
                        CFloRadSys(RadSysNum).TubeLength = TubeLengthDes;
                        BaseSizer::reportSizerOutput(state, "ZoneHVAC:LowTemperatureRadiant:ConstantFlow",
                                                     CFloRadSys(RadSysNum).Name,
                                                     "Design Size Hydronic Tubing Length [m]",
                                                     TubeLengthDes);
                    } else { // hard-size with sizing data
                        if (CFloRadSys(RadSysNum).TubeLength > 0.0 && TubeLengthDes > 0.0) {
                            TubeLengthUser = CFloRadSys(RadSysNum).TubeLength;
                            BaseSizer::reportSizerOutput(state, "ZoneHVAC:LowTemperatureRadiant:ConstantFlow",
                                                         CFloRadSys(RadSysNum).Name,
                                                         "Design Size Hydronic Tubing Length [m]",
                                                         TubeLengthDes,
                                                         "User-Specified Hydronic Tubing Length [m]",
                                                         TubeLengthUser);
                            if (state.dataGlobal->DisplayExtraWarnings) {
                                if ((std::abs(TubeLengthDes - TubeLengthUser) / TubeLengthUser) > AutoVsHardSizingThreshold) {
                                    ShowMessage(state, "SizeLowTempRadiantSystem: Potential issue with equipment sizing for "
                                                "ZoneHVAC:LowTemperatureRadiant:ConstantFlow = \" " +
                                                CFloRadSys(RadSysNum).Name + "\".");
                                    ShowContinueError(state, format("User-Specified Hydronic Tubing Length of {:.5R} [m]", TubeLengthUser));
                                    ShowContinueError(state, format("differs from Design Size Hydronic Tubing Length of {:.5R} [m]", TubeLengthDes));
                                    ShowContinueError(state, "This may, or may not, indicate mismatched component sizes.");
                                    ShowContinueError(state, "Verify that the value entered is intended and is consistent with other components.");
                                }
                            }
                        }
                    }
                }
            }

            for (SurfNum = 1; SurfNum <= CFloRadSys(RadSysNum).NumOfSurfaces; ++SurfNum) {
                if (CFloRadSys(RadSysNum).NumCircCalcMethod == CalculateFromLength) {
                    CFloRadSys(RadSysNum).NumCircuits(SurfNum) =
                        (CFloRadSys(RadSysNum).SurfaceFrac(SurfNum) * CFloRadSys(RadSysNum).TubeLength) / CFloRadSys(RadSysNum).CircLength;
                    CFloRadSys(RadSysNum).NumCircuits(SurfNum) = max(CFloRadSys(RadSysNum).NumCircuits(SurfNum), 1.0);
                } else {
                    CFloRadSys(RadSysNum).NumCircuits(SurfNum) = 1.0;
                }
            }
            if (CFloRadSys(RadSysNum).HotWaterInNode > 0) {
                RegisterPlantCompDesignFlow(CFloRadSys(RadSysNum).HotWaterInNode, CFloRadSys(RadSysNum).WaterVolFlowMax);
            }
            if (CFloRadSys(RadSysNum).ColdWaterInNode > 0) {
                RegisterPlantCompDesignFlow(CFloRadSys(RadSysNum).ColdWaterInNode, CFloRadSys(RadSysNum).WaterVolFlowMax);
            }
        }

        if (ErrorsFound) {
            ShowFatalError(state, "Preceding sizing errors cause program termination");
        }
    }

    Real64 HydronicSystemBaseData::sizeRadiantSystemTubeLength(EnergyPlusData &state)
    {

        // SUBROUTINE INFORMATION:
        //       AUTHOR         Rick Strand
        //       DATE WRITTEN   August 2017

        // PURPOSE OF THIS SUBROUTINE:
        // This subroutine figures out the tube length based on the spacing of tubes.
        // For single surface systems, this is fairly easy as there is only one spacing
        // to deal with.  For multi-surface systems, more work is necessary because each
        // surface could use a different spacing.

        // Return value
        Real64 sizeRadiantSystemTubeLength;

        Real64 tubeLength(0.0); // temporary holding place for the function calculation

        for (int surfNum = 1; surfNum <= this->NumOfSurfaces; ++surfNum) {
            auto &thisHydrSysSurf(state.dataSurface->Surface(this->SurfacePtr(surfNum)));
            auto &thisHydrSpacing(state.dataConstruction->Construct(thisHydrSysSurf.Construction).ThicknessPerpend);
            if ((thisHydrSpacing > 0.005) && (thisHydrSpacing < 0.5)) { // limit allowable spacing to between 1cm and 1m
                tubeLength += thisHydrSysSurf.Area / (2.0 * thisHydrSpacing);
            } else { // if not in allowable limit, default back to 0.15m (15cm or 6 inches)
                tubeLength += thisHydrSysSurf.Area / 0.15;
            }
        }

        sizeRadiantSystemTubeLength = tubeLength;
        return sizeRadiantSystemTubeLength;
    }

    void VariableFlowRadiantSystemData::calculateLowTemperatureRadiantSystem(EnergyPlusData &state,
                                                                             Real64 &LoadMet) // load met by the radiant system, in Watts
    {

        // SUBROUTINE INFORMATION:
        //       AUTHOR         Rick Strand
        //       DATE WRITTEN   November 2000

        // PURPOSE OF THIS SUBROUTINE:
        // This subroutine does all of the stuff that is necessary to simulate
        // a low temperature hydronic radiant heating/cooling system.  Calls are
        // made to appropriate subroutines either in this module or outside of it.

        // METHODOLOGY EMPLOYED:
        // Follows the methods used by many other pieces of zone equipment.
        // Much like a water coil, a hydronic system will use the ControlCompOutput
        // routine to determine what fraction of capacity the unit should be
        // functioning at by controlling the flow rate of water to the element.

        // REFERENCES:
        // Other EnergyPlus modules
        // IBLAST-QTF research program, completed in January 1995 (unreleased)
        // Strand, R.K. 1995. "Heat Source Transfer Functions and Their Application to
        //   Low Temperature Radiant Heating Systems", Ph.D. dissertation, University
        //   of Illinois at Urbana-Champaign, Department of Mechanical and Industrial
        //   Engineering.
        // Seem, J.E. 1986. "Heat Transfer in Buildings", Ph.D. dissertation, University
        //   of Wisconsin-Madison.

        // Using/Aliasing
        using DataHeatBalance::ZoneData;
        using DataHVACGlobals::SmallLoad;
        using PlantUtilities::SetComponentFlowRate;
        using ScheduleManager::GetCurrentScheduleValue;

        // SUBROUTINE LOCAL VARIABLE DECLARATIONS:
        Real64 ActWaterFlow; // actual water flow for heating or cooling [kg/sec]
        int ControlNode;     // the hot water or cold water inlet node
        Real64 ControlTemp;  // temperature of whatever is controlling the radiant system
        Real64 MassFlowFrac; // fraction of the maximum water flow rate as determined by the control algorithm
        Real64 MaxWaterFlow; // maximum water flow for heating or cooling [kg/sec]
        Real64 OffTempCool;  // temperature at which the flow rate throttles back to zero for cooling
        Real64 OffTempHeat;  // temperature at which the flow rate throttles back to zero for heating
        int SurfNum;         // Surface number in the Surface derived type for a radiant system surface
        int SurfNum2;        // Surface number in the Surface derived type for a radiant system surface
        int ZoneNum;         // number of zone being served
        Real64 mdot;         // local temporary for fluid mass flow rate
        bool SysRunning;     // True when system is running

        VarFlowRadDesignData variableFlowDesignDataObject{HydronicRadiantSysDesign(this->DesignObjectPtr)}; // Contains the data for variable flow hydronic systems

        ControlNode = 0;
        MaxWaterFlow = 0.0;
        ActWaterFlow = 0.0;
        ZoneNum = this->ZonePtr;
        this->OperatingMode = NotOperating;
        SysRunning = true;

        if (GetCurrentScheduleValue(state, this->SchedPtr) <= 0) {

            // Unit is off or has no load upon it; set the flow rates to zero and then
            // simulate the components with the no flow conditions
            for (SurfNum = 1; SurfNum <= this->NumOfSurfaces; ++SurfNum) {
                SurfNum2 = this->SurfacePtr(SurfNum);
                QRadSysSource(SurfNum2) = 0.0;
                if (state.dataSurface->Surface(SurfNum2).ExtBoundCond > 0 && state.dataSurface->Surface(SurfNum2).ExtBoundCond != SurfNum2)
                    QRadSysSource(state.dataSurface->Surface(SurfNum2).ExtBoundCond) = 0.0; // Also zero the other side of an interzone
            }
            if (this->HeatingSystem) {
                mdot = 0.0;
                SetComponentFlowRate(state,
                    mdot, this->HotWaterInNode, this->HotWaterOutNode, this->HWLoopNum, this->HWLoopSide, this->HWBranchNum, this->HWCompNum);
            }
            if (this->CoolingSystem) {
                mdot = 0.0;
                SetComponentFlowRate(state,
                    mdot, this->ColdWaterInNode, this->ColdWaterOutNode, this->CWLoopNum, this->CWLoopSide, this->CWBranchNum, this->CWCompNum);
            }
        } else { // Unit might be on-->this section is intended to control the water mass flow rate being
            // sent to the radiant system

            ControlTemp = this->setRadiantSystemControlTemperature(state, variableFlowDesignDataObject.VarFlowControlType);

            if (variableFlowDesignDataObject.HotSetptSchedPtr > 0) {
//                OffTempHeat = this->setOffTemperatureLowTemperatureRadiantSystem(state, this->HotSetptSchedPtr, this->HotThrottlRange);
                Real64 a;
                a = variableFlowDesignDataObject.HotThrottlRange;
                OffTempHeat = this->setOffTemperatureLowTemperatureRadiantSystem(state,
                                                                                 variableFlowDesignDataObject.HotSetptSchedPtr,
                                                                                 variableFlowDesignDataObject.HotThrottlRange,
                                                                                 variableFlowDesignDataObject.VarFlowSetpointType);
            } else { // This system is not capable of heating, set OffTempHeat to something really low
                OffTempHeat = LowTempHeating;
            }
            if (variableFlowDesignDataObject.ColdSetptSchedPtr > 0) {
                OffTempCool = this->setOffTemperatureLowTemperatureRadiantSystem(state,
                                                                                 variableFlowDesignDataObject.ColdSetptSchedPtr,
                                                                                 -variableFlowDesignDataObject.ColdThrottlRange,
                                                                                 variableFlowDesignDataObject.VarFlowSetpointType);
            } else { // This system is not capable of cooling, set OffTempCool to something really high
                OffTempCool = HighTempCooling;
            }

            // Check for an illogical condition where a user enters controls that could
            // potentially be heating or cooling at a particular control temperature
            if (OffTempHeat > OffTempCool) {
                MassFlowFrac = 0.0;
                ShowSevereError(state, "Overlapping heating and cooling control temps in radiant system: " + this->Name);
                ShowFatalError(state, "Preceding condition causes termination.");

            } else { // Temperatures for heating and cooling do not overlap--calculate the mass flow fraction

                if (ControlTemp < OffTempHeat && this->HeatingSystem) { // Heating mode
                    this->OperatingMode = HeatingMode;
                } else if (ControlTemp > OffTempCool && this->CoolingSystem) { // Cooling mode
                    this->OperatingMode = CoolingMode;
                }

                this->setOperatingModeBasedOnChangeoverDelay(state);

                if (this->OperatingMode == HeatingMode) {
                    ControlNode = this->HotWaterInNode;
                    MaxWaterFlow = this->WaterFlowMaxHeat;
                    MassFlowFrac = this->calculateOperationalFraction(OffTempHeat, ControlTemp, variableFlowDesignDataObject.HotThrottlRange);
                } else if (this->OperatingMode == CoolingMode) {
                    ControlNode = this->ColdWaterInNode;
                    MaxWaterFlow = this->WaterFlowMaxCool;
                    MassFlowFrac = this->calculateOperationalFraction(OffTempCool, ControlTemp, variableFlowDesignDataObject.ColdThrottlRange);
                } else {
                    MassFlowFrac = 0.0;
                }
            }

            // Calculate and limit the water flow rate
            ActWaterFlow = MassFlowFrac * MaxWaterFlow;
            if (ActWaterFlow < DataBranchAirLoopPlant::MassFlowTolerance) ActWaterFlow = 0.0;
            if (this->EMSOverrideOnWaterMdot) ActWaterFlow = this->EMSWaterMdotOverrideValue;

            if (this->OperatingMode == HeatingMode) {
                if (this->HeatingSystem) {
                    SetComponentFlowRate(state, ActWaterFlow,
                                         this->HotWaterInNode,
                                         this->HotWaterOutNode,
                                         this->HWLoopNum,
                                         this->HWLoopSide,
                                         this->HWBranchNum,
                                         this->HWCompNum);
                } else { // not heating system
                    SysRunning = false;
                }
            } else if (this->OperatingMode == CoolingMode) {
                if (this->CoolingSystem) {
                    SetComponentFlowRate(state, ActWaterFlow,
                                         this->ColdWaterInNode,
                                         this->ColdWaterOutNode,
                                         this->CWLoopNum,
                                         this->CWLoopSide,
                                         this->CWBranchNum,
                                         this->CWCompNum);
                } else { // not cooling system
                    SysRunning = false;
                }
            }

            // Now simulate the system...
            if (((this->OperatingMode == HeatingMode) || (this->OperatingMode == CoolingMode)) && SysRunning)
                this->calculateLowTemperatureRadiantSystemComponents(state,
                                                                     LoadMet,
                                                                     SystemType::HydronicSystem);
        }
    }

    void VariableFlowRadiantSystemData::calculateLowTemperatureRadiantSystemComponents(
        EnergyPlusData &state, Real64 &LoadMet,
        LowTempRadiantSystem::SystemType const& typeOfRadiantSystem) // Load met by the low temperature radiant system, in Watts
    {

        // SUBROUTINE INFORMATION:
        //       AUTHOR         Rick Strand
        //       DATE WRITTEN   November 2000
        //       MODIFIED       Sep 2011 LKL/BG - resimulate only zones needing it for Radiant systems

        // PURPOSE OF THIS SUBROUTINE:
        // This subroutine solves the radiant system based on how much water is (and
        // the conditions of the water) supplied to the radiant system.

        // METHODOLOGY EMPLOYED:
        // Use heat exchanger formulas to obtain the heat source/sink for the radiant
        // system based on the inlet conditions and flow rate of water.  Once that is
        // determined, recalculate the surface heat balances to reflect this heat
        // addition/subtraction.  The load met by the system is determined by the
        // difference between the convection from all surfaces in the zone when
        // there was no radiant system output and with a source/sink added.

        // REFERENCES:
        // IBLAST-QTF research program, completed in January 1995 (unreleased)
        // Strand, R.K. 1995. "Heat Source Transfer Functions and Their Application to
        //   Low Temperature Radiant Heating Systems", Ph.D. dissertation, University
        //   of Illinois at Urbana-Champaign, Department of Mechanical and Industrial
        //   Engineering.

        // Using/Aliasing
        using DataHeatBalFanSys::CTFTsrcConstPart;
        using DataHeatBalFanSys::RadSysTiHBConstCoef;
        using DataHeatBalFanSys::RadSysTiHBQsrcCoef;
        using DataHeatBalFanSys::RadSysTiHBToutCoef;
        using DataHeatBalFanSys::RadSysToHBConstCoef;
        using DataHeatBalFanSys::RadSysToHBQsrcCoef;
        using DataHeatBalFanSys::RadSysToHBTinCoef;
        using DataHeatBalFanSys::ZoneAirHumRat;
        using DataHeatBalSurface::TH;
        using DataLoopNode::Node;
        using DataSurfaces::HeatTransferModel_CondFD;
        using DataSurfaces::HeatTransferModel_CTF;

        using PlantUtilities::SetComponentFlowRate;

        // SUBROUTINE LOCAL VARIABLE DECLARATIONS:
        int CondSurfNum;          // Surface number (in radiant array) of
        int ConstrNum;            // Index for construction number in Construct derived type
        Real64 DewPointTemp;      // Dew-point temperature based on the zone air conditions
        Real64 EpsMdotCp;         // Epsilon (heat exchanger terminology) times water mass flow rate times water specific heat
        Real64 FullWaterMassFlow; // Original water mass flow rate before reducing the flow for condensation concerns
        Real64 LowestRadSurfTemp; // Lowest surface temperature of a radiant system (when condensation is a concern)
        Real64 PredictedCondTemp; // Temperature at which condensation is predicted (includes user parameter)
        int RadSurfNum;           // DO loop counter for the surfaces that comprise a particular radiant system
        int RadSurfNum2;          // DO loop counter for the surfaces that comprise a particular radiant system
        int RadSurfNum3;          // DO loop counter for the surfaces that comprise a particular radiant system
        Real64 ReductionFrac;     // Fraction that the flow should be reduced to avoid condensation
        int SurfNum;              // Index for radiant surface in Surface derived type
        int SurfNum2;             // Index for radiant surface in Surface derived type
        Real64 SysWaterMassFlow;  // System level water mass flow rate (includes effect of zone multiplier)
        Real64 WaterMassFlow;     // Water mass flow rate in the radiant system, kg/s
        int WaterNodeIn;          // Node number of the water entering the radiant system
        Real64 WaterTempIn;       // Temperature of the water entering the radiant system, in C
        Real64 ZeroFlowSurfTemp;  // Temperature of radiant surface when flow is zero
        int ZoneNum;              // Zone pointer for this radiant system

        VarFlowRadDesignData variableFlowDesignDataObject{HydronicRadiantSysDesign(this->DesignObjectPtr)}; // Contains the data for variable flow hydronic systems

        Real64 Ca; // Coefficients to relate the inlet water temperature to the heat source
        Real64 Cb;
        Real64 Cc;
        Real64 Cd;
        Real64 Ce;
        Real64 Cf;
        Real64 Cg;
        Real64 Ch;
        Real64 Ci;
        Real64 Cj;
        Real64 Ck;
        Real64 Cl;
        // For more info on Ca through Cl, see comments below

        // First, apply heat exchanger logic to find the heat source/sink to the system.
        // This involves finding out the heat transfer characteristics of the hydronic
        // loop and then applying the equations derived on pp. 113-118 of the dissertation.

        // Set the conditions on the water side inlet
        {
            auto const SELECT_CASE_var(this->OperatingMode);
            if (SELECT_CASE_var == HeatingMode) {
                WaterNodeIn = this->HotWaterInNode;
            } else if (SELECT_CASE_var == CoolingMode) {
                WaterNodeIn = this->ColdWaterInNode;
            } else {
                WaterNodeIn = 0; // Suppress uninitialized warning
                ShowSevereError(state, "Illegal low temperature radiant system operating mode");
                ShowContinueError(state, "Occurs in Radiant System=" + this->Name);
                ShowFatalError(state, "Preceding condition causes termination.");
            }
        }
        ZoneNum = this->ZonePtr;
        SysWaterMassFlow = Node(WaterNodeIn).MassFlowRate;
        WaterMassFlow = Node(WaterNodeIn).MassFlowRate / double(state.dataHeatBal->Zone(ZoneNum).Multiplier * state.dataHeatBal->Zone(ZoneNum).ListMultiplier);
        WaterTempIn = Node(WaterNodeIn).Temp;

        if (WaterMassFlow <= 0.0) {
            // No flow or below minimum allowed so there is no heat source/sink
            // This is possible with a mismatch between system and plant operation
            // or a slight mismatch between zone and system controls.  This is not
            // necessarily a "problem" so this exception is necessary in the code.
            for (RadSurfNum = 1; RadSurfNum <= this->NumOfSurfaces; ++RadSurfNum) {
                SurfNum = this->SurfacePtr(RadSurfNum);
                QRadSysSource(SurfNum) = 0.0;
                if (state.dataSurface->Surface(SurfNum).ExtBoundCond > 0 && state.dataSurface->Surface(SurfNum).ExtBoundCond != SurfNum)
                    QRadSysSource(state.dataSurface->Surface(SurfNum).ExtBoundCond) = 0.0; // Also zero the other side of an interzone
            }

        } else {

            for (RadSurfNum = 1; RadSurfNum <= this->NumOfSurfaces; ++RadSurfNum) {

                SurfNum = this->SurfacePtr(RadSurfNum);
                // Determine the heat exchanger "effectiveness" term

                EpsMdotCp =
                    calculateHXEffectivenessTerm(state, SurfNum, WaterTempIn, WaterMassFlow,
                                                 this->SurfaceFrac(RadSurfNum),
                                                 this->NumCircuits(RadSurfNum),
                                                 this->DesignObjectPtr,
                                                 typeOfRadiantSystem);

                // Obtain the heat balance coefficients and calculate the intermediate coefficients
                // linking the inlet water temperature to the heat source/sink to the radiant system.
                // The coefficients are based on the following development...
                // The heat balance equations at the outside and inside surfaces are of the form:
                //   Tinside  = Ca + Cb*Toutside + Cc*q"
                //   Toutside = Cd + Ce*Tinside  + Cf*q"
                //   Tsource  = Cg + Ch*q"       + Ci*Tinside + Cj*Toutside
                // where:
                //   Tinside is the temperature at the inside surface
                //   Toutside is the temperature at the outside surface
                //   Tsource is the temperature within the radiant system at the location of the source/sink
                //   Ca is all of the other terms in the inside heat balance (solar, LW exchange, conduction history terms, etc.)
                //   Cb is the current cross CTF term
                //   Cc is the QTF inside term for the current heat source/sink
                //   Cd is all of the other terms in the outside heat balance (solar, LW exchange, conduction history terms, etc.)
                //   Ce is the current cross CTF term (should be equal to Cb)
                //   Cf is the QTF outside term for the current heat source/sink
                //   Cg is the summation of all temperature and source history terms at the source/sink location
                //   Ch is the QTF term at the source/sink location for the current heat source/sink
                //   Ci is the CTF inside term for the current inside surface temperature
                //   Cj is the CTF outside term for the current outside surface temperature
                // Note that it is necessary to not use "slow conduction" assumptions because the
                // source/sink has an impact on BOTH the inside and outside surface heat balances.
                // Hence the more general formulation.
                // The first two T equations above can be solved to remove the other surface temperature.
                // This results in the following equations:
                //   Tinside  = Ca + Cb*(Cd + Ce*Tinside + Cf*q") + Cc*q"   or...
                //   Tinside  = (Ca + Cb*Cd + (Cc+Cb*Cf)*q") / (1 - Ce*Cb)
                //   Toutside = Cd + Ce*(Ca + Cb*Toutside + Cc*q") + Cf*q"  or...
                //   Toutside = (Cd + Ce*Ca + (Cf+Ce*Cc)*q") / (1 - Ce*Cb)
                // Substituting the new equations for Tinside and Toutside as a function of C and q"
                // into the equation for Tsource...
                //   Tsource  = Cg + Ch*q" + Ci*((Ca + Cb*Cd + (Cc+Cb*Cf)*q") / (1 - Ce*Cb)) &
                //                         + Cj*((Cd + Ce*Ca + (Cf+Ce*Cc)*q") / (1 - Ce*Cb))
                // Or rearranging this to get Tsource as a function of q", we get...
                //   Tsource  =  Cg + ((Ci*(Ca + Cb*Cd) + Cj*(Cd + Ce*Ca))/(1-Ce*Cb)) &
                //             +(Ch + ((Ci*(Cc + Cb*Cf) + Cj*(Cf + Ce*Cc))/(1-Ce*Cb)))*q"
                // Or in a slightly simpler form...
                //   Tsource  = Ck + Cl*q"
                // where:
                //   Ck = Cg + ((Ci*(Ca + Cb*Cd) + Cj*(Cd + Ce*Ca))/(1-Ce*Cb))
                //   Cl = Ch + ((Ci*(Cc + Cb*Cf) + Cj*(Cf + Ce*Cc))/(1-Ce*Cb))
                // Note also that from heat exchanger "algebra", we have:
                //   q = epsilon*qmax    and    qmax = Mdot*Cp*(Twaterin-Tsource)
                // So...
                //   q" = q/Area = (epsilon*Mdot*Cp/Area)*(Twaterin-Tsource)
                // Or rearranging this equation:
                //   Tsource = -(q"*A/(epsilon*Mdot*Cp)) + Twaterin
                // Setting this equation equal to the other equation for Tsource a couple lines up
                // and rearranging to solve for q"...
                //   q" = (Twaterin - Ck) / (Cl + (A/(epsilon*Mdot*Cp))
                // or
                //   q  = (Twaterin - Ck) / ((Cl/A) + (1/epsilon*Mdot*Cp))
                // or
                //   q  = epsilon*Mdot*Cp*(Twaterin - Ck) / (1+(epsilon*Mdot*Cp*Cl/A))
                // which is the desired result, that is the heat source or sink to the radiant
                // system as a function of the water inlet temperature (flow rate is also in there
                // as well as all of the heat balance terms "hidden" in Ck and Cl).
                ConstrNum = state.dataSurface->Surface(SurfNum).Construction;

                if (state.dataSurface->Surface(SurfNum).HeatTransferAlgorithm == HeatTransferModel_CTF) {

                    Ca = RadSysTiHBConstCoef(SurfNum);
                    Cb = RadSysTiHBToutCoef(SurfNum);
                    Cc = RadSysTiHBQsrcCoef(SurfNum);

                    Cd = RadSysToHBConstCoef(SurfNum);
                    Ce = RadSysToHBTinCoef(SurfNum);
                    Cf = RadSysToHBQsrcCoef(SurfNum);

                    Cg = CTFTsrcConstPart(SurfNum);
                    Ch = state.dataConstruction->Construct(ConstrNum).CTFTSourceQ(0);
                    Ci = state.dataConstruction->Construct(ConstrNum).CTFTSourceIn(0);
                    Cj = state.dataConstruction->Construct(ConstrNum).CTFTSourceOut(0);

                    Ck = Cg + ((Ci * (Ca + Cb * Cd) + Cj * (Cd + Ce * Ca)) / (1.0 - Ce * Cb));
                    Cl = Ch + ((Ci * (Cc + Cb * Cf) + Cj * (Cf + Ce * Cc)) / (1.0 - Ce * Cb));

                    QRadSysSource(SurfNum) = EpsMdotCp * (WaterTempIn - Ck) / (1.0 + (EpsMdotCp * Cl / state.dataSurface->Surface(SurfNum).Area));

                } else if (state.dataSurface->Surface(SurfNum).HeatTransferAlgorithm == HeatTransferModel_CondFD) {

                    QRadSysSource(SurfNum) = EpsMdotCp * (WaterTempIn - TCondFDSourceNode(SurfNum));
                }

                if (state.dataSurface->Surface(SurfNum).ExtBoundCond > 0 && state.dataSurface->Surface(SurfNum).ExtBoundCond != SurfNum)
                    QRadSysSource(state.dataSurface->Surface(SurfNum).ExtBoundCond) = QRadSysSource(SurfNum); // Also set the other side of an interzone
            }

            // "Temperature Comparison" Cut-off:
            for (RadSurfNum = 1; RadSurfNum <= this->NumOfSurfaces; ++RadSurfNum) {
                // Check to see whether or not the system should really be running.  If
                // QRadSysSource is negative when we are in heating mode or QRadSysSource
                // is positive when we are in cooling mode, then the radiant system will
                // be doing the opposite of its intention.  In this case, the flow rate
                // is set to zero to avoid heating in cooling mode or cooling in heating
                // mode.
                SurfNum = this->SurfacePtr(RadSurfNum);

                if (((this->OperatingMode == HeatingMode) && (QRadSysSource(SurfNum) <= 0.0)) ||
                    ((this->OperatingMode == CoolingMode) && (QRadSysSource(SurfNum) >= 0.0))) {
                    WaterMassFlow = 0.0;
                    if (this->OperatingMode == HeatingMode) {
                        SetComponentFlowRate(state, WaterMassFlow,
                                             this->HotWaterInNode,
                                             this->HotWaterOutNode,
                                             this->HWLoopNum,
                                             this->HWLoopSide,
                                             this->HWBranchNum,
                                             this->HWCompNum);

                    } else if (this->OperatingMode == CoolingMode) {
                        SetComponentFlowRate(state, WaterMassFlow,
                                             this->ColdWaterInNode,
                                             this->ColdWaterOutNode,
                                             this->CWLoopNum,
                                             this->CWLoopSide,
                                             this->CWBranchNum,
                                             this->CWCompNum);
                    }
                    this->WaterMassFlowRate = WaterMassFlow;
                    this->OperatingMode = NotOperating;

                    for (RadSurfNum2 = 1; RadSurfNum2 <= this->NumOfSurfaces; ++RadSurfNum2) {
                        SurfNum2 = this->SurfacePtr(RadSurfNum2);
                        QRadSysSource(SurfNum2) = 0.0;
                        if (state.dataSurface->Surface(SurfNum2).ExtBoundCond > 0 && state.dataSurface->Surface(SurfNum2).ExtBoundCond != SurfNum2)
                            QRadSysSource(state.dataSurface->Surface(SurfNum2).ExtBoundCond) = 0.0; // Also zero the other side of an interzone
                    }
                    break; // outer do loop
                }
            }

            // Condensation Cut-off:
            // Check to see whether there are any surface temperatures within the radiant system that have
            // dropped below the dew-point temperature.  If so, we need to shut off this radiant system.
            // A safety parameter is added (hardwired parameter) to avoid getting too close to condensation
            // conditions.
            this->CondCausedShutDown = false;
            DewPointTemp = PsyTdpFnWPb(state, ZoneAirHumRat(ZoneNum), state.dataEnvrn->OutBaroPress);

            if ((this->OperatingMode == CoolingMode) && (variableFlowDesignDataObject.CondCtrlType == CondCtrlSimpleOff)) {

                for (RadSurfNum2 = 1; RadSurfNum2 <= this->NumOfSurfaces; ++RadSurfNum2) {
                    if (TH(2, 1, this->SurfacePtr(RadSurfNum2)) < (DewPointTemp + variableFlowDesignDataObject.CondDewPtDeltaT )) {
                        // Condensation warning--must shut off radiant system
                        this->CondCausedShutDown = true;
                        WaterMassFlow = 0.0;
                        this->OperatingMode = NotOperating;
                        SetComponentFlowRate(state, WaterMassFlow,
                                             this->ColdWaterInNode,
                                             this->ColdWaterOutNode,
                                             this->CWLoopNum,
                                             this->CWLoopSide,
                                             this->CWBranchNum,
                                             this->CWCompNum);
                        this->WaterMassFlowRate = WaterMassFlow;
                        for (RadSurfNum3 = 1; RadSurfNum3 <= this->NumOfSurfaces; ++RadSurfNum3) {
                            SurfNum2 = this->SurfacePtr(RadSurfNum3);
                            QRadSysSource(SurfNum2) = 0.0;
                            if (state.dataSurface->Surface(SurfNum2).ExtBoundCond > 0 && state.dataSurface->Surface(SurfNum2).ExtBoundCond != SurfNum2)
                                QRadSysSource(state.dataSurface->Surface(SurfNum2).ExtBoundCond) = 0.0; // Also zero the other side of an interzone
                        }
                        // Produce a warning message so that user knows the system was shut-off due to potential for condensation
                        if (!state.dataGlobal->WarmupFlag) {
                            if (this->CondErrIndex == 0) { // allow errors up to number of radiant systems
                                ShowWarningMessage(state, cHydronicSystem + " [" + this->Name + ']');
                                ShowContinueError(state, "Surface [" + state.dataSurface->Surface(this->SurfacePtr(RadSurfNum2)).Name +
                                                  "] temperature below dew-point temperature--potential for condensation exists");
                                ShowContinueError(state, "Flow to the radiant system will be shut-off to avoid condensation");
                                ShowContinueError(
                                    state, format("Predicted radiant system surface temperature = {:.2R}", TH(2, 1, this->SurfacePtr(RadSurfNum2))));
                                ShowContinueError(
                                    state, format("Zone dew-point temperature + safety delta T= {:.2R}", DewPointTemp + variableFlowDesignDataObject.CondDewPtDeltaT));
                                ShowContinueErrorTimeStamp(state, "");
                                ShowContinueError(
                                    state,
                                    format("Note that a {:.4R} C safety was chosen in the input for the shut-off criteria", variableFlowDesignDataObject.CondDewPtDeltaT));
                                ShowContinueError(state, "Note also that this affects all surfaces that are part of this radiant system");
                            }
                            ShowRecurringWarningErrorAtEnd(state, cHydronicSystem + " [" + this->Name + "] condensation shut-off occurrence continues.",
                                                           this->CondErrIndex,
                                                           DewPointTemp,
                                                           DewPointTemp,
                                                           _,
                                                           "C",
                                                           "C");
                        }
                        break; // outer do loop
                    }
                }

            } else if ((this->OperatingMode == CoolingMode) && (variableFlowDesignDataObject.CondCtrlType == CondCtrlNone)) {

                for (RadSurfNum2 = 1; RadSurfNum2 <= this->NumOfSurfaces; ++RadSurfNum2) {
                    if (TH(2, 1, this->SurfacePtr(RadSurfNum2)) < DewPointTemp) {
                        // Condensation occurring but user does not want to shut radiant system off ever
                        this->CondCausedShutDown = true;
                    }
                }

            } else if ((this->OperatingMode == CoolingMode) && (variableFlowDesignDataObject.CondCtrlType == CondCtrlVariedOff)) {

                LowestRadSurfTemp = 999.9;
                CondSurfNum = 0;
                for (RadSurfNum2 = 1; RadSurfNum2 <= this->NumOfSurfaces; ++RadSurfNum2) {
                    if (TH(2, 1, this->SurfacePtr(RadSurfNum2)) < (DewPointTemp + variableFlowDesignDataObject.CondDewPtDeltaT)) {
                        if (TH(2, 1, this->SurfacePtr(RadSurfNum2)) < LowestRadSurfTemp) {
                            LowestRadSurfTemp = TH(2, 1, this->SurfacePtr(RadSurfNum2));
                            CondSurfNum = RadSurfNum2;
                        }
                    }
                }

                if (CondSurfNum > 0) { // Condensation predicted so let's deal with it
                    // Process here is: turn everything off and see what the resulting surface temperature is for
                    // the surface that was causing the lowest temperature.  Then, interpolate to find the flow that
                    // would still allow the system to operate without producing condensation.  Rerun the heat balance
                    // and recheck for condensation.  If condensation still exists, shut everything down.  This avoids
                    // excessive iteration and still makes an attempt to vary the flow rate.
                    // First, shut everything off...
                    FullWaterMassFlow = WaterMassFlow;
                    WaterMassFlow = 0.0;
                    SetComponentFlowRate(state, WaterMassFlow,
                                         this->ColdWaterInNode,
                                         this->ColdWaterOutNode,
                                         this->CWLoopNum,
                                         this->CWLoopSide,
                                         this->CWBranchNum,
                                         this->CWCompNum);
                    this->WaterMassFlowRate = WaterMassFlow;
                    for (RadSurfNum3 = 1; RadSurfNum3 <= this->NumOfSurfaces; ++RadSurfNum3) {
                        SurfNum2 = this->SurfacePtr(RadSurfNum3);
                        QRadSysSource(SurfNum2) = 0.0;
                        if (state.dataSurface->Surface(SurfNum2).ExtBoundCond > 0 && state.dataSurface->Surface(SurfNum2).ExtBoundCond != SurfNum2)
                            QRadSysSource(state.dataSurface->Surface(SurfNum2).ExtBoundCond) = 0.0; // Also zero the other side of an interzone
                    }
                    // Redo the heat balances since we have changed the heat source (set it to zero)
                    HeatBalanceSurfaceManager::CalcHeatBalanceOutsideSurf(state, ZoneNum);
                    HeatBalanceSurfaceManager::CalcHeatBalanceInsideSurf(state, ZoneNum);
                    // Now check all of the surface temperatures.  If any potentially have condensation, leave the system off.
                    for (RadSurfNum2 = 1; RadSurfNum2 <= this->NumOfSurfaces; ++RadSurfNum2) {
                        if (TH(2, 1, this->SurfacePtr(RadSurfNum2)) < (DewPointTemp + variableFlowDesignDataObject.CondDewPtDeltaT)) {
                            this->CondCausedShutDown = true;
                        }
                    }
                    // If the system does not need to be shut down, then let's see if we can vary the flow based
                    // on the lowest temperature surface from before.  This will use interpolation to try a new
                    // flow rate.
                    if (!this->CondCausedShutDown) {
                        PredictedCondTemp = DewPointTemp + variableFlowDesignDataObject.CondDewPtDeltaT;
                        ZeroFlowSurfTemp = TH(2, 1, this->SurfacePtr(CondSurfNum));
                        ReductionFrac = (ZeroFlowSurfTemp - PredictedCondTemp) / std::abs(ZeroFlowSurfTemp - LowestRadSurfTemp);
                        if (ReductionFrac < 0.0) ReductionFrac = 0.0; // Shouldn't happen as the above check should have screened this out
                        if (ReductionFrac > 1.0) ReductionFrac = 1.0; // Shouldn't happen either because condensation doesn't exist then
                        WaterMassFlow = ReductionFrac * FullWaterMassFlow;
                        SysWaterMassFlow = double(state.dataHeatBal->Zone(ZoneNum).Multiplier * state.dataHeatBal->Zone(ZoneNum).ListMultiplier) * WaterMassFlow;
                        // Got a new reduced flow rate that should work...reset loop variable and resimulate the system
                        SetComponentFlowRate(state, SysWaterMassFlow,
                                             this->ColdWaterInNode,
                                             this->ColdWaterOutNode,
                                             this->CWLoopNum,
                                             this->CWLoopSide,
                                             this->CWBranchNum,
                                             this->CWCompNum);
                        this->WaterMassFlowRate = SysWaterMassFlow;

                        // Go through all of the surfaces again with the new flow rate...
                        for (RadSurfNum3 = 1; RadSurfNum3 <= this->NumOfSurfaces; ++RadSurfNum3) {
                            SurfNum = this->SurfacePtr(RadSurfNum3);
                            // Determine the heat exchanger "effectiveness" term

                            EpsMdotCp = calculateHXEffectivenessTerm(
                                state, SurfNum, WaterTempIn, WaterMassFlow,
                                this->SurfaceFrac(RadSurfNum3),
                                this->NumCircuits(RadSurfNum3),
                                this->DesignObjectPtr,
                                typeOfRadiantSystem);

                            if (state.dataSurface->Surface(SurfNum).HeatTransferAlgorithm == HeatTransferModel_CTF) {
                                // For documentation on coefficients, see code earlier in this subroutine
                                Ca = RadSysTiHBConstCoef(SurfNum);
                                Cb = RadSysTiHBToutCoef(SurfNum);
                                Cc = RadSysTiHBQsrcCoef(SurfNum);
                                Cd = RadSysToHBConstCoef(SurfNum);
                                Ce = RadSysToHBTinCoef(SurfNum);
                                Cf = RadSysToHBQsrcCoef(SurfNum);
                                Cg = CTFTsrcConstPart(SurfNum);
                                Ch = state.dataConstruction->Construct(ConstrNum).CTFTSourceQ(0);
                                Ci = state.dataConstruction->Construct(ConstrNum).CTFTSourceIn(0);
                                Cj = state.dataConstruction->Construct(ConstrNum).CTFTSourceOut(0);
                                Ck = Cg + ((Ci * (Ca + Cb * Cd) + Cj * (Cd + Ce * Ca)) / (1.0 - Ce * Cb));
                                Cl = Ch + ((Ci * (Cc + Cb * Cf) + Cj * (Cf + Ce * Cc)) / (1.0 - Ce * Cb));
                                QRadSysSource(SurfNum) = EpsMdotCp * (WaterTempIn - Ck) / (1.0 + (EpsMdotCp * Cl / state.dataSurface->Surface(SurfNum).Area));
                            } else if (state.dataSurface->Surface(SurfNum).HeatTransferAlgorithm == HeatTransferModel_CondFD) {
                                QRadSysSource(SurfNum) = EpsMdotCp * (WaterTempIn - TCondFDSourceNode(SurfNum));
                            }
                            if (state.dataSurface->Surface(SurfNum).ExtBoundCond > 0 && state.dataSurface->Surface(SurfNum).ExtBoundCond != SurfNum)
                                QRadSysSource(state.dataSurface->Surface(SurfNum).ExtBoundCond) = QRadSysSource(SurfNum); // Also set the other side of an interzone
                        }

                        // Redo the heat balances since we have changed the heat source
                        HeatBalanceSurfaceManager::CalcHeatBalanceOutsideSurf(state, ZoneNum);
                        HeatBalanceSurfaceManager::CalcHeatBalanceInsideSurf(state, ZoneNum);

                        // Check for condensation one more time.  If no condensation, we are done.  If there is
                        // condensation, shut things down and be done.
                        for (RadSurfNum2 = 1; RadSurfNum2 <= this->NumOfSurfaces; ++RadSurfNum2) {
                            if (this->CondCausedShutDown) break;
                            if (TH(2, 1, this->SurfacePtr(RadSurfNum2)) < (PredictedCondTemp)) {
                                // Condensation still present--must shut off radiant system
                                this->CondCausedShutDown = true;
                                WaterMassFlow = 0.0;
                                this->OperatingMode = NotOperating;
                                RadSurfNum = RadSurfNum2;
                                SetComponentFlowRate(state, WaterMassFlow,
                                                     this->ColdWaterInNode,
                                                     this->ColdWaterOutNode,
                                                     this->CWLoopNum,
                                                     this->CWLoopSide,
                                                     this->CWBranchNum,
                                                     this->CWCompNum);
                                this->WaterMassFlowRate = WaterMassFlow;
                                for (RadSurfNum3 = 1; RadSurfNum3 <= this->NumOfSurfaces; ++RadSurfNum3) {
                                    SurfNum2 = this->SurfacePtr(RadSurfNum3);
                                    QRadSysSource(SurfNum2) = 0.0;
                                    if (state.dataSurface->Surface(SurfNum2).ExtBoundCond > 0 && state.dataSurface->Surface(SurfNum2).ExtBoundCond != SurfNum2)
                                        QRadSysSource(state.dataSurface->Surface(SurfNum2).ExtBoundCond) = 0.0; // Also zero the other side of an interzone
                                }
                            }
                        }
                    }

                    if (this->CondCausedShutDown) {
                        // Produce a warning message so that user knows the system was shut-off due to potential for condensation
                        if (!state.dataGlobal->WarmupFlag) {
                            if (this->CondErrIndex == 0) { // allow errors up to number of radiant systems
                                ShowWarningMessage(state, cHydronicSystem + " [" + this->Name + ']');
                                ShowContinueError(state, "Surface [" + state.dataSurface->Surface(this->SurfacePtr(CondSurfNum)).Name +
                                                  "] temperature below dew-point temperature--potential for condensation exists");
                                ShowContinueError(state, "Flow to the radiant system will be shut-off to avoid condensation");
                                ShowContinueError(
                                    state, format("Predicted radiant system surface temperature = {:.2R}", TH(2, 1, this->SurfacePtr(CondSurfNum))));
                                ShowContinueError(
                                    state, format("Zone dew-point temperature + safety delta T= {:.2R}", DewPointTemp + variableFlowDesignDataObject.CondDewPtDeltaT));
                                ShowContinueErrorTimeStamp(state, "");
                                ShowContinueError(
                                    state,
                                    format("Note that a {:.4R} C safety was chosen in the input for the shut-off criteria", variableFlowDesignDataObject.CondDewPtDeltaT));
                                ShowContinueError(state, "Note also that this affects all surfaces that are part of this radiant system");
                            }
                            ShowRecurringWarningErrorAtEnd(state, cHydronicSystem + " [" + this->Name + "] condensation shut-off occurrence continues.",
                                                           this->CondErrIndex,
                                                           DewPointTemp,
                                                           DewPointTemp,
                                                           _,
                                                           "C",
                                                           "C");
                        }
                    }
                } // Condensation Predicted in Variable Shut-Off Control Type
            }     // In cooling mode and one of the condensation control types
        }         // There was a non-zero flow

        // Now that we have the source/sink term, we must redo the heat balances to obtain
        // the new SumHATsurf value for the zone.  Note that the difference between the new
        // SumHATsurf and the value originally calculated by the heat balance with a zero
        // source for all radiant systems in the zone is the load met by the system (approximately).
        HeatBalanceSurfaceManager::CalcHeatBalanceOutsideSurf(state, ZoneNum);
        HeatBalanceSurfaceManager::CalcHeatBalanceInsideSurf(state, ZoneNum);

        LoadMet = SumHATsurf(state, ZoneNum) - ZeroSourceSumHATsurf(ZoneNum);
    }

    void ConstantFlowRadiantSystemData::calculateLowTemperatureRadiantSystem(EnergyPlusData &state,
                                                                             Real64 &LoadMet) // load met by the radiant system, in Watts
    {

        // SUBROUTINE INFORMATION:
        //       AUTHOR         Rick Strand
        //       DATE WRITTEN   August 2003

        // PURPOSE OF THIS SUBROUTINE:
        // This subroutine does all of the stuff that is necessary to simulate
        // a constant flow low temperature hydronic radiant heating/cooling system.
        // Calls are made to appropriate subroutines either in this module or
        // outside of it.

        // METHODOLOGY EMPLOYED:
        // Similar in many aspects to the hydronic (variable flow) radiant system
        // except that flow rate through the radiant system is constant (based on
        // the user schedule) and the inlet temperature is varied by injecting
        // more or less fluid from the main loop to achieve the desired inlet
        // temperature.

        // REFERENCES:
        // Other EnergyPlus modules
        // IBLAST-QTF research program, completed in January 1995 (unreleased)
        // Strand, R.K. 1995. "Heat Source Transfer Functions and Their Application to
        //   Low Temperature Radiant Heating Systems", Ph.D. dissertation, University
        //   of Illinois at Urbana-Champaign, Department of Mechanical and Industrial
        //   Engineering.
        // Seem, J.E. 1986. "Heat Transfer in Buildings", Ph.D. dissertation, University
        //   of Wisconsin-Madison.

        // Using/Aliasing
        using DataHeatBalance::ZoneData;
        using DataHeatBalFanSys::MAT;
        using DataHVACGlobals::SmallLoad;
        using DataLoopNode::Node;
        using FluidProperties::GetSpecificHeatGlycol;

        using PlantUtilities::SetComponentFlowRate;
        using ScheduleManager::GetCurrentScheduleValue;

        // SUBROUTINE PARAMETER DEFINITIONS:
        Real64 const LowCpFluidValue(100.0); // lowest allowed Cp fluid value (to avoid dividing by zero) [J/kg-K]
        static std::string const RoutineName("CalcLowTempCFloRadiantSystem");

        // SUBROUTINE LOCAL VARIABLE DECLARATIONS:
        Real64 CpFluid;         // Specific heat of the fluid in the radiant system
        Real64 InjectFlowRate;  // Calculated injection flow rate that will meet the inlet temperature requirement
        bool Iteration;         // FALSE when a normal solution, TRUE when it is a solution where we must also find the inlet temp
        int LoopInNode;         // Node on the loop that is the inlet to the constant flow radiant system
        Real64 OffTempCool;     // temperature at which the cooling shuts down
        Real64 OffTempHeat;     // temperature at which the heating shuts down
        Real64 PumpPartLoadRat; // Pump part load ratio (based on user schedule, or 1.0 for no schedule)
        Real64 PumpTempRise;    // Temperature rise of the fluid as it passes through the pump
        Real64 RadInTemp;       // "Desired" radiant system water inlet temperature [Celsius]
        Real64 SetPointTemp;    // temperature that will be used to control the radiant system [Celsius]
        Real64 SetPointTempHi;  // Current high point in setpoint temperature range
        Real64 SetPointTempLo;  // Current low point in setpoint temperature range
        Real64 ShaftPower;      // Amount of power expended at the pump shaft
        int SurfNum;            // Surface number in the Surface derived type for a radiant system surface
        int SurfNum2;           // Surface number in the Surface derived type for a radiant system surface
        bool SysRunning;        // TRUE when the system is running
        Real64 SysWaterInTemp;  // Fluid temperature supplied from the loop
        Real64 WaterTempHi;     // Current high point in water temperature range
        Real64 WaterTempLo;     // Current low point in water temperature range
        int ZoneNum;            // number of zone being served
        Real64 mdot;            // local temporary for water mass flow rate kg/s

        ConstantFlowRadDesignData ConstantFlowDesignDataObject{CflowRadiantSysDesign(this->DesignObjectPtr)}; // Contains the data for variable flow hydronic systems

        // initialize local variables
        ZoneNum = this->ZonePtr;
        SysRunning = true; // default to running and turn off only if not running
        VarOffCond = false;

        if (GetCurrentScheduleValue(state, this->SchedPtr) <= 0) SysRunning = false;

        if (SysRunning) { // Unit is probably on-->this section is intended to control the water
            // mass flow rate being sent to the radiant system

            // Set the current setpoint temperature (same procedure for either heating or cooling)

            SetPointTemp = this->setRadiantSystemControlTemperature(state, ConstantFlowDesignDataObject.ConstFlowControlType);

            // Avoid problems when there is no heating or cooling control because the system only cools or heats
            if (this->HotCtrlHiTempSchedPtr > 0) {
                OffTempHeat = GetCurrentScheduleValue(state, this->HotCtrlHiTempSchedPtr);
            } else {
                OffTempHeat = LowTempHeating;
            }
            if (this->ColdCtrlLoTempSchedPtr > 0) {
                OffTempCool = GetCurrentScheduleValue(state, this->ColdCtrlLoTempSchedPtr);
            } else {
                OffTempCool = HighTempCooling;
            }

            if (SetPointTemp < OffTempHeat && this->HeatingSystem) { // Heating mode
                this->OperatingMode = HeatingMode;
            } else if (SetPointTemp > OffTempCool && this->CoolingSystem) { // Cooling mode
                this->OperatingMode = CoolingMode;
            }

            this->setOperatingModeBasedOnChangeoverDelay(state);

            // Now actually decide what to do based on the setpoint temperature in relation to the control temperatures
            if (this->OperatingMode == HeatingMode) { // HEATING MODE

                this->WaterMassFlowRate = this->HotWaterMassFlowRate;

                if (!this->HeatingSystem) {

                    SysRunning = false; // Can't heat unless it's a heating system

                } else { // It is a heating system so set all of the values for controls

                    SetPointTempHi = GetCurrentScheduleValue(state, this->HotCtrlHiTempSchedPtr);
                    SetPointTempLo = GetCurrentScheduleValue(state, this->HotCtrlLoTempSchedPtr);
                    if (SetPointTempHi < SetPointTempLo) {
                        ShowSevereError(state, "Heating setpoint temperature mismatch in" + this->Name);
                        ShowContinueError(state, "High setpoint temperature is less than low setpoint temperature--check your schedule input");
                        ShowFatalError(state, "Preceding condition causes termination.");
                    }

                    WaterTempHi = GetCurrentScheduleValue(state, this->HotWaterHiTempSchedPtr);
                    WaterTempLo = GetCurrentScheduleValue(state, this->HotWaterLoTempSchedPtr);
                    if (WaterTempHi < WaterTempLo) {
                        ShowSevereError(state, "Heating water temperature mismatch in" + this->Name);
                        ShowContinueError(state, "High water temperature is less than low water temperature--check your schedule input");
                        ShowFatalError(state, "Preceding condition causes termination.");
                    }

                    if (SetPointTemp >= SetPointTempHi) {
                        // System is above high heating setpoint so we should be able to turn the system off
                        RadInTemp = WaterTempLo;
                        SysRunning = false;
                    } else if (SetPointTemp <= SetPointTempLo) {
                        // System is running with its highest inlet temperature
                        RadInTemp = WaterTempHi;
                    } else {
                        // Interpolate to obtain the current radiant system inlet temperature
                        RadInTemp = WaterTempHi - (WaterTempHi - WaterTempLo) * (SetPointTemp - SetPointTempLo) / (SetPointTempHi - SetPointTempLo);
                    }
                }

            } else if (this->OperatingMode == CoolingMode) { // COOLING MODE

                this->WaterMassFlowRate = this->ChWaterMassFlowRate;

                if (!this->CoolingSystem) {

                    SysRunning = false; // Can't cool unless it's a cooling system

                } else { // It is a cooling system so set all of the values for controls

                    SetPointTempHi = GetCurrentScheduleValue(state, this->ColdCtrlHiTempSchedPtr);
                    SetPointTempLo = GetCurrentScheduleValue(state, this->ColdCtrlLoTempSchedPtr);
                    if (SetPointTempHi < SetPointTempLo) {
                        ShowSevereError(state, "Cooling setpoint temperature mismatch in" + this->Name);
                        ShowContinueError(state, "High setpoint temperature is less than low setpoint temperature--check your schedule input");
                        ShowFatalError(state, "Preceding condition causes termination.");
                    }

                    WaterTempHi = GetCurrentScheduleValue(state, this->ColdWaterHiTempSchedPtr);
                    WaterTempLo = GetCurrentScheduleValue(state, this->ColdWaterLoTempSchedPtr);
                    if (WaterTempHi < WaterTempLo) {
                        ShowSevereError(state, "Cooling water temperature mismatch in" + this->Name);
                        ShowContinueError(state, "High water temperature is less than low water temperature--check your schedule input");
                        ShowFatalError(state, "Preceding condition causes termination.");
                    }

                    if (SetPointTemp <= SetPointTempLo) {
                        // System is below low cooling setpoint so we should be able to turn the system off
                        RadInTemp = WaterTempHi;
                        SysRunning = false;
                    } else if (SetPointTemp >= SetPointTempHi) {
                        // System is running with its lowest inlet temperature
                        RadInTemp = WaterTempLo;
                    } else {
                        // Interpolate to obtain the current radiant system inlet temperature
                        RadInTemp = WaterTempHi - (WaterTempHi - WaterTempLo) * (SetPointTemp - SetPointTempLo) / (SetPointTempHi - SetPointTempLo);
                    }
                }

            } else { // System is not running because the setpoint temperature is in the "deadband"

                RadInTemp = SetPointTemp;
                SysRunning = false;
            }
        }

        if (SysRunning) {
            CpFluid = GetSpecificHeatGlycol(state, fluidNameWater, RadInTemp, this->GlycolIndex, RoutineName);
        }

        if ((!SysRunning) || (CpFluid < LowCpFluidValue)) {
            // Unit is off or has no load upon it OR CpFluid value is "zero" so
            // set the flow rates to zero and then simulate the components with
            // the no flow conditions
            this->OperatingMode = NotOperating;
            this->WaterMassFlowRate = 0.0;
            this->WaterInjectionRate = 0.0;
            this->WaterRecircRate = 0.0;
            this->HeatPower = 0.0;
            this->CoolPower = 0.0;
            this->PumpPower = 0.0;
            this->PumpMassFlowRate = 0.0;
            this->PumpHeattoFluid = 0.0;

            for (SurfNum = 1; SurfNum <= this->NumOfSurfaces; ++SurfNum) {
                SurfNum2 = this->SurfacePtr(SurfNum);
                QRadSysSource(SurfNum2) = 0.0;
                if (state.dataSurface->Surface(SurfNum2).ExtBoundCond > 0 && state.dataSurface->Surface(SurfNum2).ExtBoundCond != SurfNum2)
                    QRadSysSource(state.dataSurface->Surface(SurfNum2).ExtBoundCond) = 0.0; // Also zero the other side of an interzone
            }

            // turn off flow requests made during init because it is not actually running
            if (this->CWLoopNum > 0) {
                mdot = 0.0;
                SetComponentFlowRate(state,
                    mdot, this->ColdWaterInNode, this->ColdWaterOutNode, this->CWLoopNum, this->CWLoopSide, this->CWBranchNum, this->CWCompNum);
            }
            if (this->HWLoopNum > 0) {
                mdot = 0.0;
                SetComponentFlowRate(state,
                    mdot, this->HotWaterInNode, this->HotWaterOutNode, this->HWLoopNum, this->HWLoopSide, this->HWBranchNum, this->HWCompNum);
            }
        } else { // (SysRunning) so simulate the system...

            // Determine pump flow rate and pump heat addition
            this->PumpMassFlowRate = this->WaterMassFlowRate; // Set in InitLowTempRadiantSystem
            if (this->VolFlowSchedPtr > 0) {
                PumpPartLoadRat = GetCurrentScheduleValue(state, this->VolFlowSchedPtr);
            } else {
                PumpPartLoadRat = 1.0;
            }
            this->PumpPower = PumpPartLoadRat * this->NomPowerUse;
            ShaftPower = this->PumpPower * ConstantFlowDesignDataObject.MotorEffic;
            // This adds the pump heat based on User input for the pump (same as in Pump module)
            // We assume that all of the heat ends up in the fluid eventually since this is a closed loop.
            this->PumpHeattoFluid = ShaftPower + ((this->PumpPower - ShaftPower) * ConstantFlowDesignDataObject.FracMotorLossToFluid);
            if (this->PumpMassFlowRate > 0.0) {
                PumpTempRise = this->PumpHeattoFluid / (this->PumpMassFlowRate * CpFluid);
            } else {
                PumpTempRise = 0.0;
            }

            LoopReqTemp = RadInTemp - PumpTempRise; // Temperature required at the inlet of the pump to meet the temperature request

            if (this->OperatingMode == HeatingMode) {

                // in heating mode so shut down cold water flow request
                if (this->CWLoopNum > 0) {
                    mdot = 0.0;
                    SetComponentFlowRate(state,
                        mdot, this->ColdWaterInNode, this->ColdWaterOutNode, this->CWLoopNum, this->CWLoopSide, this->CWBranchNum, this->CWCompNum);
                }
                LoopInNode = this->HotWaterInNode;
                SysWaterInTemp = Node(LoopInNode).Temp;
                Iteration = false;

                if ((SysWaterInTemp >= LoopReqTemp) && (Node(LoopInNode).MassFlowRateMaxAvail >= this->WaterMassFlowRate)) {
                    // Case 1: Adequate temperature and flow
                    // Best condition--loop inlet temperature greater than requested and we have enough flow.
                    // So, proceed assuming the RadInTemp requested by the controls and then figure out the
                    // mixing after the outlet radiant temperature is calculated.
                    this->WaterInletTemp = RadInTemp;
                    this->calculateLowTemperatureRadiantSystemComponents(state, LoopInNode, Iteration, LoadMet, SystemType::ConstantFlowSystem);

                    // We now have inlet and outlet temperatures--we still need to set the flow rates
                    if ((SysWaterInTemp - this->WaterOutletTemp) != 0.0) { // protect divide by zero
                        this->WaterInjectionRate =
                            (this->WaterMassFlowRate * (this->WaterInletTemp - this->WaterOutletTemp) / (SysWaterInTemp - this->WaterOutletTemp)) -
                            (this->PumpHeattoFluid / (CpFluid * (SysWaterInTemp - this->WaterOutletTemp)));
                    } else {
                        this->WaterInjectionRate = this->WaterMassFlowRate;
                    }
                    this->WaterRecircRate = this->WaterMassFlowRate - this->WaterInjectionRate;

                } else if ((SysWaterInTemp < LoopReqTemp) && (Node(LoopInNode).MassFlowRateMaxAvail >= this->WaterMassFlowRate)) {
                    // Case 2: Adequate flow but temperature too low
                    // Only thing to do is to reset the inlet temperature and assume that the loop will supply
                    // the entire flow to the component (no recirculation but potentially some bypass for the
                    // overall loop).  There is no way we can meet the control temperature so don't even try.
                    this->WaterInletTemp = SysWaterInTemp + PumpTempRise;
                    this->calculateLowTemperatureRadiantSystemComponents(state, LoopInNode, Iteration, LoadMet, SystemType::ConstantFlowSystem);

                    // We now have inlet and outlet temperatures--we still need to set the flow rates
                    if ((SysWaterInTemp - this->WaterOutletTemp) != 0.0) { // protect divide by zero
                        this->WaterInjectionRate =
                            (this->WaterMassFlowRate * (this->WaterInletTemp - this->WaterOutletTemp) / (SysWaterInTemp - this->WaterOutletTemp)) -
                            (this->PumpHeattoFluid / (CpFluid * (SysWaterInTemp - this->WaterOutletTemp)));
                    } else {
                        this->WaterInjectionRate = this->WaterMassFlowRate;
                    }
                    if (this->WaterInjectionRate > this->WaterMassFlowRate) this->WaterInjectionRate = this->WaterMassFlowRate;
                    this->WaterRecircRate = 0.0; // by definition

                } else if ((SysWaterInTemp >= LoopReqTemp) && (Node(LoopInNode).MassFlowRateMaxAvail < this->WaterMassFlowRate)) {
                    // Case 3: Adequate temperature but loop flow is less than component flow
                    // This case might work out, but there is no guarantee that there is enough loop flow to
                    // mix with the recirculation flow and still provide a high enough temperature.  First
                    // step is to try the inlet temperature and flow rate as in Case 1.  If we can obtain
                    // the proper temperature inlet to the radiant system, then we are done.  If not, we
                    // have to repeat the solution for an unknown inlet temperature and a known recirculation
                    // rate.
                    this->WaterInletTemp = RadInTemp;
                    this->calculateLowTemperatureRadiantSystemComponents(state, LoopInNode, Iteration, LoadMet, SystemType::ConstantFlowSystem);

                    // Now see if we can really get that desired into temperature (RadInTemp) by solving
                    // for the flow that is injected from the loop.  A heat balance for the mixer that relates
                    // the important quantities is:
                    //   Mdotradsys*Cp*Tradsysin = Mdotloop*Cp*Tloop + (Mdotradsys-Mdotloop)*Cp*Tradsysout + PumpHeat
                    // or rearranging to get the injection flow (Mdotloop):
                    //   Mdotloop = Mdotcomp*(Tradsysin-Tradsysout)/(Tloop-Tradsysout) - PumpHeat/(Cp*(Tloop-Tradsysout))
                    // If Mdotloop from this equation is greater that the loop flow rate (Node%MassFlowRate),
                    // then we cannot meet the inlet temperature and we have to "iterate" through the
                    // alternate solution.
                    if ((SysWaterInTemp - this->WaterOutletTemp) != 0.0) { // protect divide by zero
                        InjectFlowRate =
                            (this->WaterMassFlowRate * (this->WaterInletTemp - this->WaterOutletTemp) / (SysWaterInTemp - this->WaterOutletTemp)) -
                            (this->PumpHeattoFluid / (CpFluid * (SysWaterInTemp - this->WaterOutletTemp)));
                    } else {
                        InjectFlowRate = this->WaterMassFlowRate;
                    }
                    if (InjectFlowRate > Node(LoopInNode).MassFlowRateMaxAvail) {
                        // We didn't have enough flow from the loop to meet our inlet temperature request.
                        // So, set the injection rate to the loop flow and calculate the recirculation flow.
                        // Then, resimulate the radiant system using these values (it will obtain the actual
                        // inlet temperature that results from this).
                        this->WaterInjectionRate = Node(LoopInNode).MassFlowRateMaxAvail;
                        this->WaterRecircRate = this->WaterMassFlowRate - this->WaterInjectionRate;
                        this->WaterInletTemp = SysWaterInTemp + PumpTempRise;
                        Iteration = true;
                        this->calculateLowTemperatureRadiantSystemComponents(state, LoopInNode, Iteration, LoadMet, SystemType::ConstantFlowSystem);
                    } else {
                        this->WaterInjectionRate = InjectFlowRate;
                        this->WaterRecircRate = this->WaterMassFlowRate - this->WaterInjectionRate;
                    }

                } else if ((SysWaterInTemp < LoopReqTemp) && (Node(LoopInNode).MassFlowRateMaxAvail < this->WaterMassFlowRate)) {
                    // Case 4: Temperature too low and loop flow is less than component flow
                    // Worst condition--can't meet the temperature request at all.  Only thing to do is to
                    // set the loop flow and recirculation rate (known) and solve for the inlet temperature
                    // using the "iteration" solution scheme from "Case 3B" above
                    this->WaterInjectionRate = Node(LoopInNode).MassFlowRateMaxAvail;
                    this->WaterRecircRate = this->WaterMassFlowRate - this->WaterInjectionRate;
                    this->WaterInletTemp = SysWaterInTemp + PumpTempRise;
                    Iteration = true;
                    this->calculateLowTemperatureRadiantSystemComponents(state, LoopInNode, Iteration, LoadMet, SystemType::ConstantFlowSystem);
                }

            } else if (this->OperatingMode == CoolingMode) {

                // in cooling mode so shut down heating water flow request
                if (this->HWLoopNum > 0) {
                    mdot = 0.0;
                    SetComponentFlowRate(state,
                        mdot, this->HotWaterInNode, this->HotWaterOutNode, this->HWLoopNum, this->HWLoopSide, this->HWBranchNum, this->HWCompNum);
                }
                LoopInNode = this->ColdWaterInNode;
                SysWaterInTemp = Node(LoopInNode).Temp;
                CFloCondIterNum = 1;
                while ((CFloCondIterNum <= 1) || ((CFloCondIterNum <= 2) && (ConstantFlowDesignDataObject.CondCtrlType == CondCtrlVariedOff) && (VarOffCond))) {
                    Iteration = false;

                    if ((SysWaterInTemp <= LoopReqTemp) && (Node(LoopInNode).MassFlowRateMaxAvail >= this->WaterMassFlowRate)) {
                        // Case 1: Adequate temperature and flow
                        // Best condition--loop inlet temperature lower than requested and we have enough flow.
                        // So, proceed assuming the RadInTemp requested by the controls and then figure out the
                        // mixing after the outlet radiant temperature is calculated.

                        // This condition can also happen when LoopReqTemp has been reset  to dewpoint for condensation control
                        if (!VarOffCond) {
                            this->WaterInletTemp = RadInTemp;
                        } else {
                            this->WaterInletTemp = LoopReqTemp;
                        }
                        this->calculateLowTemperatureRadiantSystemComponents(state, LoopInNode, Iteration, LoadMet, SystemType::ConstantFlowSystem);

                        // We now have inlet and outlet temperatures--we still need to set the flow rates
                        if ((SysWaterInTemp - this->WaterOutletTemp) != 0.0) { // protect div by zero
                            this->WaterInjectionRate = (this->WaterMassFlowRate * (this->WaterInletTemp - this->WaterOutletTemp) /
                                                        (SysWaterInTemp - this->WaterOutletTemp)) -
                                                       (this->PumpHeattoFluid / (CpFluid * (SysWaterInTemp - this->WaterOutletTemp)));
                        } else {
                            this->WaterInjectionRate = this->WaterMassFlowRate;
                        }
                        this->WaterRecircRate = this->WaterMassFlowRate - this->WaterInjectionRate;

                    } else if ((SysWaterInTemp > LoopReqTemp) && (Node(LoopInNode).MassFlowRateMaxAvail >= this->WaterMassFlowRate)) {
                        // Case 2: Adequate flow but temperature too high
                        // Only thing to do is to reset the inlet temperature and assume that the loop will supply
                        // the entire flow to the component (no recirculation but potentially some bypass for the
                        // overall loop).  There is no way we can meet the control temperature so don't even try.
                        this->WaterInletTemp = SysWaterInTemp + PumpTempRise;
                        this->calculateLowTemperatureRadiantSystemComponents(state, LoopInNode, Iteration, LoadMet, SystemType::ConstantFlowSystem);

                        // We now have inlet and outlet temperatures--we still need to set the flow rates
                        if ((SysWaterInTemp - this->WaterOutletTemp) != 0.0) { // protect div by zero
                            this->WaterInjectionRate = (this->WaterMassFlowRate * (this->WaterInletTemp - this->WaterOutletTemp) /
                                                        (SysWaterInTemp - this->WaterOutletTemp)) -
                                                       (this->PumpHeattoFluid / (CpFluid * (SysWaterInTemp - this->WaterOutletTemp)));
                        } else { // no temp change present, set injection rate to full flow
                            this->WaterInjectionRate = this->WaterMassFlowRate;
                        }
                        if (this->WaterInjectionRate > this->WaterMassFlowRate) this->WaterInjectionRate = this->WaterMassFlowRate;
                        this->WaterRecircRate = 0.0; // by definition

                    } else if ((SysWaterInTemp <= LoopReqTemp) && (Node(LoopInNode).MassFlowRateMaxAvail < this->WaterMassFlowRate)) {
                        // Case 3: Adequate temperature but loop flow is less than component flow
                        // This case might work out, but there is no guarantee that there is enough loop flow to
                        // mix with the recirculation flow and still provide a high enough temperature.  First
                        // step is to try the inlet temperature and flow rate as in Case 1.  If we can obtain
                        // the proper temperature inlet to the radiant system, then we are done.  If not, we
                        // have to repeat the solution for an unknown inlet temperature and a known recirculation
                        // rate.
                        // This condition might happen when LoopReqTemp has been reset  to dewpoint for condensation control
                        if (!VarOffCond) {
                            this->WaterInletTemp = RadInTemp;
                        } else {
                            this->WaterInletTemp = LoopReqTemp;
                        }
                        this->calculateLowTemperatureRadiantSystemComponents(state, LoopInNode, Iteration, LoadMet, SystemType::ConstantFlowSystem);

                        // Now see if we can really get that desired into temperature (RadInTemp) by solving
                        // for the flow that is injected from the loop.  A heat balance for the mixer that relates
                        // the important quantities is:
                        //   Mdotradsys*Cp*Tradsysin = Mdotloop*Cp*Tloop + (Mdotradsys-Mdotloop)*Cp*Tradsysout + PumpHeat
                        // or rearranging to get the injection flow (Mdotloop):
                        //   Mdotloop = Mdotcomp*(Tradsysin-Tradsysout)/(Tloop-Tradsysout) - PumpHeat/(Cp*(Tloop-Tradsysout))
                        // If Mdotloop from this equation is greater that the loop flow rate (Node%MassFlowRate),
                        // then we cannot meet the inlet temperature and we have to "iterate" through the
                        // alternate solution.
                        if ((SysWaterInTemp - this->WaterOutletTemp) != 0.0) { // protect div by zero
                            InjectFlowRate = (this->WaterMassFlowRate * (this->WaterInletTemp - this->WaterOutletTemp) /
                                              (SysWaterInTemp - this->WaterOutletTemp)) -
                                             (this->PumpHeattoFluid / (CpFluid * (SysWaterInTemp - this->WaterOutletTemp)));
                        } else {
                            InjectFlowRate = this->WaterMassFlowRate;
                        }
                        if (InjectFlowRate > Node(LoopInNode).MassFlowRateMaxAvail) {
                            // We didn't have enough flow from the loop to meet our inlet temperature request.
                            // So, set the injection rate to the loop flow and calculate the recirculation flow.
                            // Then, resimulate the radiant system using these values (it will obtain the actual
                            // inlet temperature that results from this).
                            this->WaterInjectionRate = Node(LoopInNode).MassFlowRateMaxAvail;
                            this->WaterRecircRate = this->WaterMassFlowRate - this->WaterInjectionRate;
                            this->WaterInletTemp = SysWaterInTemp + PumpTempRise;
                            Iteration = true;
                            this->calculateLowTemperatureRadiantSystemComponents(state, LoopInNode, Iteration, LoadMet, SystemType::ConstantFlowSystem);
                        } else {
                            this->WaterInjectionRate = InjectFlowRate;
                            this->WaterRecircRate = this->WaterMassFlowRate - this->WaterInjectionRate;
                        }

                    } else if ((SysWaterInTemp > LoopReqTemp) && (Node(LoopInNode).MassFlowRateMaxAvail < this->WaterMassFlowRate)) {
                        // Case 4: Temperature too low and loop flow is less than component flow
                        // Worst condition--can't meet the temperature request at all.  Only thing to do is to
                        // set the loop flow and recirculation rate (known) and solve for the inlet temperature
                        // using the "iteration" solution scheme from "Case 3B" above
                        this->WaterInjectionRate = Node(LoopInNode).MassFlowRateMaxAvail;
                        this->WaterRecircRate = this->WaterMassFlowRate - this->WaterInjectionRate;
                        this->WaterInletTemp = SysWaterInTemp + PumpTempRise;
                        Iteration = true;
                        this->calculateLowTemperatureRadiantSystemComponents(state, LoopInNode, Iteration, LoadMet, SystemType::ConstantFlowSystem);
                    }

                    ++CFloCondIterNum;
                }

            } // Operating mode (heating or cooling)

            // Case when system has been shut down because of condensation issues or other limitations:
            if (this->WaterMassFlowRate < DataBranchAirLoopPlant::MassFlowTolerance) {
                this->WaterMassFlowRate = 0.0;
                this->WaterInjectionRate = 0.0;
                this->WaterRecircRate = 0.0;
                this->PumpMassFlowRate = 0.0;
                this->OperatingMode = NotOperating;
            }

            // There are some cases when the pump heat is actually enough to provide all the heating that the system needs.
            // In this case, the water injection flow rate will come back as a slightly negative number.  Reset it to zero
            // and just recirculate all the flow through the local loop.
            if (this->WaterInjectionRate < 0.0) {
                this->WaterInjectionRate = 0.0;
                this->WaterRecircRate = this->WaterMassFlowRate;
            }

            // Error check, just in case
            if (this->WaterRecircRate < 0.0) {
                ShowWarningError(state, "Flow mismatch in radiant system--result will be an energy imbalance--should not get this error");
                ShowContinueErrorTimeStamp(state, format("WaterRecircRate={:.2T}, in Radiant System={},", this->WaterRecircRate, this->Name));
                this->WaterRecircRate = 0.0;
                this->WaterInjectionRate = this->WaterMassFlowRate;
            }

        } // System running mode (yes or no)
    }

    void ConstantFlowRadiantSystemData::calculateLowTemperatureRadiantSystemComponents(
        EnergyPlusData &state,
        int const MainLoopNodeIn, // Node number on main loop of the inlet node to the radiant system
        bool const Iteration,     // FALSE for the regular solution, TRUE when we had to loop back
        Real64 &LoadMet,           // Load met by the low temperature radiant system, in Watts
        LowTempRadiantSystem::SystemType const& typeOfRadiantSystem
    )
    {

        // SUBROUTINE INFORMATION:
        //       AUTHOR         Rick Strand
        //       DATE WRITTEN   August 2003
        //       MODIFIED       Sep 2011 LKL/BG - resimulate only zones needing it for Radiant systems

        // PURPOSE OF THIS SUBROUTINE:
        // This subroutine solves the radiant system based on how much water is (and
        // the conditions of the water) supplied to the radiant system.  The purpose
        // of this subroutine is similar to CalcLowTempHydrRadSysComps except that
        // it solves this for a constant flow hydronic radiant system.

        // METHODOLOGY EMPLOYED:
        // Use heat exchanger formulas to obtain the heat source/sink for the radiant
        // system based on the inlet conditions and flow rate of water.  Once that is
        // determined, recalculate the surface heat balances to reflect this heat
        // addition/subtraction.  The load met by the system is determined by the
        // difference between the convection from all surfaces in the zone when
        // there was no radiant system output and with a source/sink added.

        // REFERENCES:
        // IBLAST-QTF research program, completed in January 1995 (unreleased)
        // Strand, R.K. 1995. "Heat Source Transfer Functions and Their Application to
        //   Low Temperature Radiant Heating Systems", Ph.D. dissertation, University
        //   of Illinois at Urbana-Champaign, Department of Mechanical and Industrial
        //   Engineering.

        // Using/Aliasing
        using DataHeatBalFanSys::CTFTsrcConstPart;
        using DataHeatBalFanSys::RadSysTiHBConstCoef;
        using DataHeatBalFanSys::RadSysTiHBQsrcCoef;
        using DataHeatBalFanSys::RadSysTiHBToutCoef;
        using DataHeatBalFanSys::RadSysToHBConstCoef;
        using DataHeatBalFanSys::RadSysToHBQsrcCoef;
        using DataHeatBalFanSys::RadSysToHBTinCoef;
        using DataHeatBalFanSys::ZoneAirHumRat;
        using DataHeatBalSurface::TH;
        using DataLoopNode::Node;
        using DataSurfaces::HeatTransferModel_CondFD;
        using DataSurfaces::HeatTransferModel_CTF;
        using FluidProperties::GetSpecificHeatGlycol;

        using PlantUtilities::SetComponentFlowRate;

        // SUBROUTINE PARAMETER DEFINITIONS:
        Real64 const TempCheckLimit(0.1); // Maximum allowed temperature difference between outlet temperature calculations
        Real64 const ZeroSystemResp(0.1); // Response below which the system response is really zero
        static std::string const RoutineName("CalcLowTempCFloRadSysComps");

        // SUBROUTINE LOCAL VARIABLE DECLARATIONS:
        int ConstrNum;                // Index for construction number in Construct derived type
        Real64 Cp;                    // Intermediate calculational variable for specific heat of water
        Real64 DewPointTemp;          // Dew-point temperature based on the zone air conditions
        Real64 EpsMdotCp;             // Epsilon (heat exchanger terminology) times water mass flow rate times water specific heat
        Real64 LoopTerm;              // Intermeidate calculation variable for determining the water inlet temperature
        Real64 Mdot;                  // Intermediate calculation variable for mass flow rate in a surface within the radiant system
        int RadSurfNum;               // DO loop counter for the surfaces that comprise a particular radiant system
        int RadSurfNum2;              // DO loop counter for the surfaces that comprise a particular radiant system
        int RadSurfNum3;              // DO loop counter for the surfaces that comprise a particular radiant system
        Real64 RecircTerm;            // Intermeidate calculation variable for determining the water inlet temperature
        Real64 SumFlowFracCkCm;       // Summation of surface flow fraction, Ck, and Cm product for each surface in the system
        Real64 SumFlowFracOneMinusCm; // Summation of surface flow fraction times (1-Cm) for each surface in the radiant system
        int SurfNum;                  // Index for radiant surface in Surface derived type
        int SurfNum2;                 // Index for radiant surface in Surface derived type
        Real64 TotalRadSysPower;      // Total heat source/sink to radiant system
        Real64 TwiCoeff;              // Intermeidate calculation variable for determining the water inlet temperature
        Real64 WaterMassFlow;         // Water mass flow rate in the radiant system, kg/s
        int WaterNodeIn;              // Node number of the water entering the radiant system
        Real64 WaterOutletTempCheck;  // Radiant system water outlet temperature (calculated from mixing all outlet streams together)
        Real64 WaterTempIn;           // Temperature of the water entering the radiant system, in C
        int ZoneNum;                  // number of zone being served
        Real64 ZoneMult;              // Zone multiplier for this system

        ConstantFlowRadDesignData ConstantFlowDesignDataObject{CflowRadiantSysDesign(this->DesignObjectPtr)}; // Contains the data for variable flow hydronic systems

        Real64 Ca; // Coefficients to relate the inlet water temperature to the heat source
        Real64 Cb;
        Real64 Cc;
        Real64 Cd;
        Real64 Ce;
        Real64 Cf;
        Real64 Cg;
        Real64 Ch;
        Real64 Ci;
        Real64 Cj;
        Real64 Ck;
        Real64 Cl;
        // For more info on Ca through Cl, see comments below

        static Array1D<Real64> Ckj; // Coefficients for individual surfaces within a radiant system
        static Array1D<Real64> Cmj;
        static Array1D<Real64> WaterTempOut; // Array of outlet water temperatures for
                                             // each surface in the radiant system

        // First, apply heat exchanger logic to find the heat source/sink to the system.
        // This involves finding out the heat transfer characteristics of the hydronic
        // loop and then applying the equations derived on pp. 113-118 of the dissertation.
        if (FirstTimeFlag) {
            Ckj.allocate(MaxCloNumOfSurfaces);
            Cmj.allocate(MaxCloNumOfSurfaces);
            WaterTempOut.allocate(MaxCloNumOfSurfaces);
            FirstTimeFlag = false;
        }

        Ckj = 0.0;
        Cmj = 0.0;
        WaterTempOut = this->WaterInletTemp;

        // Set the conditions on the water side inlet
        {
            auto const SELECT_CASE_var(this->OperatingMode);
            if (SELECT_CASE_var == HeatingMode) {
                WaterNodeIn = this->HotWaterInNode;
            } else if (SELECT_CASE_var == CoolingMode) {
                WaterNodeIn = this->ColdWaterInNode;
            } else {
                ShowSevereError(state, "Illegal low temperature radiant system operating mode");
                ShowContinueError(state, "Occurs in Radiant System=" + this->Name);
                ShowFatalError(state, "Preceding condition causes termination.");
            }
        }
        ZoneNum = this->ZonePtr;
        ZoneMult = double(state.dataHeatBal->Zone(ZoneNum).Multiplier * state.dataHeatBal->Zone(ZoneNum).ListMultiplier);
        WaterMassFlow = this->WaterMassFlowRate / ZoneMult;
        WaterTempIn = this->WaterInletTemp;

        if (WaterMassFlow <= 0.0) {
            // No flow or below minimum allowed so there is no heat source/sink
            // This is possible with a mismatch between system and plant operation
            // or a slight mismatch between zone and system controls.  This is not
            // necessarily a "problem" so this exception is necessary in the code.
            for (RadSurfNum = 1; RadSurfNum <= this->NumOfSurfaces; ++RadSurfNum) {
                SurfNum = this->SurfacePtr(RadSurfNum);
                QRadSysSource(SurfNum) = 0.0;
                if (state.dataSurface->Surface(SurfNum).ExtBoundCond > 0 && state.dataSurface->Surface(SurfNum).ExtBoundCond != SurfNum)
                    QRadSysSource(state.dataSurface->Surface(SurfNum).ExtBoundCond) = 0.0; // Also zero the other side of an interzone
            }

            this->WaterOutletTemp = this->WaterInletTemp;

        } else {

            for (RadSurfNum = 1; RadSurfNum <= this->NumOfSurfaces; ++RadSurfNum) {
                SurfNum = this->SurfacePtr(RadSurfNum);
                // Determine the heat exchanger "effectiveness" term

                EpsMdotCp =
                    calculateHXEffectivenessTerm(state, SurfNum, WaterTempIn, WaterMassFlow,
                                                 this->SurfaceFrac(RadSurfNum),
                                                 this->NumCircuits(RadSurfNum),
                                                 this->DesignObjectPtr,
                                                 typeOfRadiantSystem);

                // Obtain the heat balance coefficients and calculate the intermediate coefficients
                // linking the inlet water temperature to the heat source/sink to the radiant system.
                // The coefficients are based on the following development...
                // The heat balance equations at the outside and inside surfaces are of the form:
                //   Tinside  = Ca + Cb*Toutside + Cc*q"
                //   Toutside = Cd + Ce*Tinside  + Cf*q"
                //   Tsource  = Cg + Ch*q"       + Ci*Tinside + Cj*Toutside
                // where:
                //   Tinside is the temperature at the inside surface
                //   Toutside is the temperature at the outside surface
                //   Tsource is the temperature within the radiant system at the location of the source/sink
                //   Ca is all of the other terms in the inside heat balance (solar, LW exchange, conduction history terms, etc.)
                //   Cb is the current cross CTF term
                //   Cc is the QTF inside term for the current heat source/sink
                //   Cd is all of the other terms in the outside heat balance (solar, LW exchange, conduction history terms, etc.)
                //   Ce is the current cross CTF term (should be equal to Cb)
                //   Cf is the QTF outside term for the current heat source/sink
                //   Cg is the summation of all temperature and source history terms at the source/sink location
                //   Ch is the QTF term at the source/sink location for the current heat source/sink
                //   Ci is the CTF inside term for the current inside surface temperature
                //   Cj is the CTF outside term for the current outside surface temperature
                // Note that it is necessary to not use "slow conduction" assumptions because the
                // source/sink has an impact on BOTH the inside and outside surface heat balances.
                // Hence the more general formulation.
                // The first two T equations above can be solved to remove the other surface temperature.
                // This results in the following equations:
                //   Tinside  = Ca + Cb*(Cd + Ce*Tinside + Cf*q") + Cc*q"   or...
                //   Tinside  = (Ca + Cb*Cd + (Cc+Cb*Cf)*q") / (1 - Ce*Cb)
                //   Toutside = Cd + Ce*(Ca + Cb*Toutside + Cc*q") + Cf*q"  or...
                //   Toutside = (Cd + Ce*Ca + (Cf+Ce*Cc)*q") / (1 - Ce*Cb)
                // Substituting the new equations for Tinside and Toutside as a function of C and q"
                // into the equation for Tsource...
                //   Tsource  = Cg + Ch*q" + Ci*((Ca + Cb*Cd + (Cc+Cb*Cf)*q") / (1 - Ce*Cb)) &
                //                         + Cj*((Cd + Ce*Ca + (Cf+Ce*Cc)*q") / (1 - Ce*Cb))
                // Or rearranging this to get Tsource as a function of q", we get...
                //   Tsource  =  Cg + ((Ci*(Ca + Cb*Cd) + Cj*(Cd + Ce*Ca))/(1-Ce*Cb)) &
                //             +(Ch + ((Ci*(Cc + Cb*Cf) + Cj*(Cf + Ce*Cc))/(1-Ce*Cb)))*q"
                // Or in a slightly simpler form...
                //   Tsource  = Ck + Cl*q"
                // where:
                //   Ck = Cg + ((Ci*(Ca + Cb*Cd) + Cj*(Cd + Ce*Ca))/(1-Ce*Cb))
                //   Cl = Ch + ((Ci*(Cc + Cb*Cf) + Cj*(Cf + Ce*Cc))/(1-Ce*Cb))
                // Note also that from heat exchanger "algebra", we have:
                //   q = epsilon*qmax    and    qmax = Mdot*Cp*(Twaterin-Tsource)
                // So...
                //   q" = q/Area = (epsilon*Mdot*Cp/Area)*(Twaterin-Tsource)
                // Or rearranging this equation:
                //   Tsource = -(q"*A/(epsilon*Mdot*Cp)) + Twaterin
                // Setting this equation equal to the other equation for Tsource a couple lines up
                // and rearranging to solve for q"...
                //   q" = (Twaterin - Ck) / (Cl + (A/(epsilon*Mdot*Cp))
                // or
                //   q  = (Twaterin - Ck) / ((Cl/A) + (1/epsilon*Mdot*Cp))
                // or
                //   q  = epsilon*Mdot*Cp*(Twaterin - Ck) / (1+(epsilon*Mdot*Cp*Cl/A))
                // which is the desired result, that is the heat source or sink to the radiant
                // system as a function of the water inlet temperature (flow rate is also in there
                // as well as all of the heat balance terms "hidden" in Ck and Cl).

                ConstrNum = state.dataSurface->Surface(SurfNum).Construction;

                Ca = RadSysTiHBConstCoef(SurfNum);
                Cb = RadSysTiHBToutCoef(SurfNum);
                Cc = RadSysTiHBQsrcCoef(SurfNum);

                Cd = RadSysToHBConstCoef(SurfNum);
                Ce = RadSysToHBTinCoef(SurfNum);
                Cf = RadSysToHBQsrcCoef(SurfNum);

                Cg = CTFTsrcConstPart(SurfNum);
                Ch = state.dataConstruction->Construct(ConstrNum).CTFTSourceQ(0);
                Ci = state.dataConstruction->Construct(ConstrNum).CTFTSourceIn(0);
                Cj = state.dataConstruction->Construct(ConstrNum).CTFTSourceOut(0);

                Ck = Cg + ((Ci * (Ca + Cb * Cd) + Cj * (Cd + Ce * Ca)) / (1.0 - Ce * Cb));
                Cl = Ch + ((Ci * (Cc + Cb * Cf) + Cj * (Cf + Ce * Cc)) / (1.0 - Ce * Cb));

                Mdot = WaterMassFlow * this->SurfaceFrac(RadSurfNum);
                Cp = GetSpecificHeatGlycol(state, fluidNameWater, WaterTempIn, this->GlycolIndex, RoutineName);

                if (!Iteration) {

                    if (state.dataSurface->Surface(SurfNum).HeatTransferAlgorithm == HeatTransferModel_CTF)
                        QRadSysSource(SurfNum) = EpsMdotCp * (WaterTempIn - Ck) / (1.0 + (EpsMdotCp * Cl / state.dataSurface->Surface(SurfNum).Area));

                    if (state.dataSurface->Surface(SurfNum).HeatTransferAlgorithm == HeatTransferModel_CondFD)
                        QRadSysSource(SurfNum) = EpsMdotCp * (WaterTempIn - TCondFDSourceNode(SurfNum));

                    if (state.dataSurface->Surface(SurfNum).ExtBoundCond > 0 && state.dataSurface->Surface(SurfNum).ExtBoundCond != SurfNum)
                        QRadSysSource(state.dataSurface->Surface(SurfNum).ExtBoundCond) = QRadSysSource(SurfNum); // Also set the other side of an interzone
                    WaterTempOut(RadSurfNum) = WaterTempIn - (QRadSysSource(SurfNum) / (Mdot * Cp));
                } else { // (Iteration)
                    // In this case, we did not know the inlet temperature directly and have
                    // to figure it out as part of the solution.  Thus, we have to do a little
                    // more algebra.
                    // The last equation in the previous block was:
                    //   q = epsilon*Mdot*Cp*(Twaterin - Ck) / (1+(epsilon*Mdot*Cp*Cl/A))
                    // which combines with:
                    //   q = Mdot*Cp*(Twaterin - Twaterout,j)
                    // so that:
                    //   (Twaterin - Twaterout.j) = epsilon*(Twaterin - Ck) / (1+(epsilon*Mdot*Cp*Cl/A))
                    // Let:
                    //   Cm = epsilonj / (1+(epsilonj*Mdot,j*Cp*Cl,j/A))
                    // for each surface in the radiant system.  This results in:
                    //   (Twaterin - Twaterout,j) = Cm,j*(Twaterin - Ck,j)
                    // Or:
                    //   Twaterout,j = (1 - Cm,j)*Twaterin + Cm,j*Ck,j
                    // This holds for each surface that is part of the radiant system (j).  To get the
                    // overall outlet temperature, we have to do a mixing calculation after all of the
                    // surfaces have been simulated:
                    //   Twaterout = SUM(Fractionj*Twaterout,j)
                    // We also have to solve an energy balance at the mixing valve and add in pump heat.
                    // The energy balance at the mixing valve relates the loop inlet temperature (Tloopin)
                    // and the overall outlet temperature (Twaterout):
                    //   Tpumpin = (Mdotloop/Mdotradsys)*Tloopin + (Mdotrecirc/Mdotradsys)*Twaterout
                    // This can then be related to the inlet water temperature to the radiant system
                    // after pump heat has been taken into account:
                    //   Twaterin = (Mdotloop/Mdotradsys)*Tloopin + (Mdotrecirc/Mdotradsys)*Twaterout + PumpHeat/(Mdotradsys*Cp)
                    // Pluggin in the definition of Twaterout (sum equation above) and then the definition
                    // of each individual Twaterout,j equation (which is solely a function of Twaterin
                    // and coefficients), we can obtain an equation for Twaterin that consists of all
                    // known quantities.  This requires us to calculate Ck,j and Cm,j for all the radiant
                    // surfaces in the system first and then coming up with a calculation for Twaterin.
                    // After than, individual Twaterout,j can be calculated along with QRadSysSource.
                    Ckj(RadSurfNum) = Ck;
                    Cmj(RadSurfNum) = (EpsMdotCp / (Mdot * Cp)) / (1.0 + (EpsMdotCp * Cl / state.dataSurface->Surface(SurfNum).Area));

                    if (RadSurfNum == this->NumOfSurfaces) { // Last one so we can now do the other calculations
                        // Equation for Twaterin is:
                        //   Twaterin = (LoopTerm + RecircTerm)/(TwiCoeff)
                        // where:
                        //   LoopTerm   = (Mdotloop/Mdotradsys)*Tloopin + PumpHeat/(Mdotradsys*Cp)
                        //   RecircTerm = (Mdotrecirc/Mdotradsys)*SUM(FlowFracj*Ck,j*Cm,j)
                        //   TwiCoeff   = 1 - (Mdotrecirc/Mdotradsys)*SUM(FlowFracj*(1 - Cm,j))
                        SumFlowFracCkCm = 0.0;
                        SumFlowFracOneMinusCm = 0.0;
                        for (RadSurfNum2 = 1; RadSurfNum2 <= this->NumOfSurfaces; ++RadSurfNum2) {
                            SumFlowFracCkCm += (this->SurfaceFrac(RadSurfNum2) * Ckj(RadSurfNum) * Cmj(RadSurfNum2));
                            SumFlowFracOneMinusCm += (this->SurfaceFrac(RadSurfNum2) * (1.0 - Cmj(RadSurfNum2)));
                        }

                        LoopTerm = (this->WaterInjectionRate / this->WaterMassFlowRate) * Node(MainLoopNodeIn).Temp +
                                   (this->PumpHeattoFluid / (this->WaterMassFlowRate * Cp));

                        RecircTerm = (this->WaterRecircRate / this->WaterMassFlowRate) * SumFlowFracCkCm;

                        TwiCoeff = 1.0 - (this->WaterRecircRate / this->WaterMassFlowRate) * SumFlowFracOneMinusCm;

                        WaterTempIn = (LoopTerm + RecircTerm) / (TwiCoeff);

                        this->WaterInletTemp = WaterTempIn;

                        for (RadSurfNum2 = 1; RadSurfNum2 <= this->NumOfSurfaces; ++RadSurfNum2) {
                            WaterTempOut(RadSurfNum2) = WaterTempIn * (1.0 - Cmj(RadSurfNum2)) + (Ckj(RadSurfNum2) * Cmj(RadSurfNum2));
                            Mdot = WaterMassFlow * this->SurfaceFrac(RadSurfNum2);
                            SurfNum = this->SurfacePtr(RadSurfNum2);
                            QRadSysSource(SurfNum) = Mdot * Cp * (WaterTempIn - WaterTempOut(RadSurfNum2));
                            if (state.dataSurface->Surface(SurfNum).ExtBoundCond > 0 && state.dataSurface->Surface(SurfNum).ExtBoundCond != SurfNum)
                                QRadSysSource(state.dataSurface->Surface(SurfNum).ExtBoundCond) = QRadSysSource(SurfNum); // Also set the other side of an interzone
                        }
                    }
                }
            }

            for (RadSurfNum = 1; RadSurfNum <= this->NumOfSurfaces; ++RadSurfNum) {
                SurfNum = this->SurfacePtr(RadSurfNum);
                // "Temperature Comparison" Cut-off:
                // Check to see whether or not the system should really be running.  If
                // QRadSysSource is negative when we are in heating mode or QRadSysSource
                // is positive when we are in cooling mode, then the radiant system will
                // be doing the opposite of its intention.  In this case, the flow rate
                // is set to zero to avoid heating in cooling mode or cooling in heating
                // mode.
                if (((this->OperatingMode == HeatingMode) && (QRadSysSource(SurfNum) <= 0.0)) ||
                    ((this->OperatingMode == CoolingMode) && (QRadSysSource(SurfNum) >= 0.0))) {
                    WaterMassFlow = 0.0;
                    if (this->OperatingMode == HeatingMode) {
                        SetComponentFlowRate(state, WaterMassFlow,
                                             this->HotWaterInNode,
                                             this->HotWaterOutNode,
                                             this->HWLoopNum,
                                             this->HWLoopSide,
                                             this->HWBranchNum,
                                             this->HWCompNum);
                    } else if (this->OperatingMode == CoolingMode) {
                        SetComponentFlowRate(state, WaterMassFlow,
                                             this->ColdWaterInNode,
                                             this->ColdWaterOutNode,
                                             this->CWLoopNum,
                                             this->CWLoopSide,
                                             this->CWBranchNum,
                                             this->CWCompNum);
                    }
                    this->WaterMassFlowRate = WaterMassFlow;
                    this->OperatingMode = NotOperating;
                    for (RadSurfNum2 = 1; RadSurfNum2 <= this->NumOfSurfaces; ++RadSurfNum2) {
                        SurfNum2 = this->SurfacePtr(RadSurfNum2);
                        QRadSysSource(SurfNum2) = 0.0;
                        if (state.dataSurface->Surface(SurfNum2).ExtBoundCond > 0 && state.dataSurface->Surface(SurfNum2).ExtBoundCond != SurfNum2)
                            QRadSysSource(state.dataSurface->Surface(SurfNum2).ExtBoundCond) = 0.0; // Also zero the other side of an interzone
                    }
                    break; // outer do loop
                }
            }
            // Condensation Cut-off:
            // Check to see whether there are any surface temperatures within the radiant system that have
            // dropped below the dew-point temperature.  If so, we need to shut off this radiant system.
            // A safety parameter is added (hardwired parameter) to avoid getting too close to condensation
            // conditions.
            this->CondCausedShutDown = false;
            DewPointTemp = PsyTdpFnWPb(state, ZoneAirHumRat(this->ZonePtr), state.dataEnvrn->OutBaroPress);

            if ((this->OperatingMode == CoolingMode) && (ConstantFlowDesignDataObject.CondCtrlType == CondCtrlSimpleOff)) {

                for (RadSurfNum2 = 1; RadSurfNum2 <= this->NumOfSurfaces; ++RadSurfNum2) {
                    if (TH(2, 1, this->SurfacePtr(RadSurfNum2)) < (DewPointTemp + ConstantFlowDesignDataObject.CondDewPtDeltaT)) {
                        // Condensation warning--must shut off radiant system
                        this->CondCausedShutDown = true;
                        WaterMassFlow = 0.0;
                        this->OperatingMode = NotOperating;
                        SetComponentFlowRate(state, WaterMassFlow,
                                             this->ColdWaterInNode,
                                             this->ColdWaterOutNode,
                                             this->CWLoopNum,
                                             this->CWLoopSide,
                                             this->CWBranchNum,
                                             this->CWCompNum);
                        this->WaterMassFlowRate = WaterMassFlow;
                        for (RadSurfNum3 = 1; RadSurfNum3 <= this->NumOfSurfaces; ++RadSurfNum3) {
                            SurfNum2 = this->SurfacePtr(RadSurfNum3);
                            QRadSysSource(SurfNum2) = 0.0;
                            if (state.dataSurface->Surface(SurfNum2).ExtBoundCond > 0 && state.dataSurface->Surface(SurfNum2).ExtBoundCond != SurfNum2)
                                QRadSysSource(state.dataSurface->Surface(SurfNum2).ExtBoundCond) = 0.0; // Also zero the other side of an interzone
                        }
                        // Produce a warning message so that user knows the system was shut-off due to potential for condensation
                        if (!state.dataGlobal->WarmupFlag) {
                            if (this->CondErrIndex == 0) { // allow errors up to number of radiant systems
                                ShowWarningMessage(state, cConstantFlowSystem + " [" + this->Name + ']');
                                ShowContinueError(state, "Surface [" + state.dataSurface->Surface(this->SurfacePtr(RadSurfNum2)).Name +
                                                  "] temperature below dew-point temperature--potential for condensation exists");
                                ShowContinueError(state, "Flow to the radiant system will be shut-off to avoid condensation");
                                ShowContinueError(
                                    state, format("Predicted radiant system surface temperature = {:.2R}", TH(2, 1, this->SurfacePtr(RadSurfNum2))));
                                ShowContinueError(
                                    state, format("Zone dew-point temperature + safety delta T= {:.2R}", DewPointTemp + ConstantFlowDesignDataObject.CondDewPtDeltaT));
                                ShowContinueErrorTimeStamp(state, "");
                                ShowContinueError(
                                    state,
                                    format("Note that a {:.4R} C safety was chosen in the input for the shut-off criteria", ConstantFlowDesignDataObject.CondDewPtDeltaT));
                                ShowContinueError(state, "Note also that this affects all surfaces that are part of this radiant system");
                            }
                            ShowRecurringWarningErrorAtEnd(state, cConstantFlowSystem + " [" + this->Name + "] condensation shut-off occurrence continues.",
                                                           this->CondErrIndex,
                                                           DewPointTemp,
                                                           DewPointTemp,
                                                           _,
                                                           "C",
                                                           "C");
                        }
                        break; // outer do loop
                    }
                }

            } else if ((this->OperatingMode == CoolingMode) && (ConstantFlowDesignDataObject.CondCtrlType == CondCtrlNone)) {

                for (RadSurfNum2 = 1; RadSurfNum2 <= this->NumOfSurfaces; ++RadSurfNum2) {
                    if (TH(2, 1, this->SurfacePtr(RadSurfNum2)) < DewPointTemp) {
                        // Condensation occurring but user does not want to shut radiant system off ever
                        this->CondCausedShutDown = true;
                    }
                }

            } else if ((this->OperatingMode == CoolingMode) && (ConstantFlowDesignDataObject.CondCtrlType == CondCtrlVariedOff)) {

                for (RadSurfNum2 = 1; RadSurfNum2 <= this->NumOfSurfaces; ++RadSurfNum2) {
                    if (TH(2, 1, this->SurfacePtr(RadSurfNum2)) < (DewPointTemp + ConstantFlowDesignDataObject.CondDewPtDeltaT)) {
                        VarOffCond = true;
                        if (CFloCondIterNum >= 2) {
                            // We have already iterated once so now we must shut off radiant system
                            this->CondCausedShutDown = true;
                            WaterMassFlow = 0.0;
                            this->OperatingMode = NotOperating;
                            SetComponentFlowRate(state, WaterMassFlow,
                                                 this->ColdWaterInNode,
                                                 this->ColdWaterOutNode,
                                                 this->CWLoopNum,
                                                 this->CWLoopSide,
                                                 this->CWBranchNum,
                                                 this->CWCompNum);
                            this->WaterMassFlowRate = WaterMassFlow;
                            for (RadSurfNum3 = 1; RadSurfNum3 <= this->NumOfSurfaces; ++RadSurfNum3) {
                                SurfNum2 = this->SurfacePtr(RadSurfNum3);
                                QRadSysSource(SurfNum2) = 0.0;
                                if (state.dataSurface->Surface(SurfNum2).ExtBoundCond > 0 && state.dataSurface->Surface(SurfNum2).ExtBoundCond != SurfNum2)
                                    QRadSysSource(state.dataSurface->Surface(SurfNum2).ExtBoundCond) = 0.0; // Also zero the other side of an interzone
                            }
                            // Produce a warning message so that user knows the system was shut-off due to potential for condensation
                            if (!state.dataGlobal->WarmupFlag) {
                                if (this->CondErrIndex == 0) { // allow errors up to number of radiant systems
                                    ShowWarningMessage(state, cConstantFlowSystem + " [" + this->Name + ']');
                                    ShowContinueError(state, "Surface [" + state.dataSurface->Surface(this->SurfacePtr(RadSurfNum2)).Name +
                                                      "] temperature below dew-point temperature--potential for condensation exists");
                                    ShowContinueError(state, "Flow to the radiant system will be shut-off to avoid condensation");
                                    ShowContinueError(
                                        state,
                                        format("Predicted radiant system surface temperature = {:.2R}", TH(2, 1, this->SurfacePtr(RadSurfNum2))));
                                    ShowContinueError(
                                        state, format("Zone dew-point temperature + safety delta T= {:.2R}", DewPointTemp + ConstantFlowDesignDataObject.CondDewPtDeltaT));
                                    ShowContinueErrorTimeStamp(state, "");
                                    ShowContinueError(state,
                                                      format("Note that a {:.4R} C safety was chosen in the input for the shut-off criteria",
                                                             ConstantFlowDesignDataObject.CondDewPtDeltaT));
                                    ShowContinueError(state, "Note also that this affects all surfaces that are part of this radiant system");
                                }
                                ShowRecurringWarningErrorAtEnd(state, cConstantFlowSystem + " [" + this->Name +
                                                                   "] condensation shut-off occurrence continues.",
                                                               this->CondErrIndex,
                                                               DewPointTemp,
                                                               DewPointTemp,
                                                               _,
                                                               "C",
                                                               "C");
                            }
                            break; // outer do loop
                        } else {   // (First iteration--reset loop required temperature and try again to avoid condensation)
                            LoopReqTemp = DewPointTemp + ConstantFlowDesignDataObject.CondDewPtDeltaT;
                        }
                    }
                }
            }

            // Determine radiant system outlet temperature (two ways to calculate--use as a check)
            WaterOutletTempCheck = 0.0;
            TotalRadSysPower = 0.0;
            for (RadSurfNum = 1; RadSurfNum <= this->NumOfSurfaces; ++RadSurfNum) {
                SurfNum = this->SurfacePtr(RadSurfNum);
                TotalRadSysPower += QRadSysSource(SurfNum);
                WaterOutletTempCheck += (this->SurfaceFrac(RadSurfNum) * WaterTempOut(RadSurfNum));
            }
            TotalRadSysPower *= ZoneMult;

            if (this->WaterMassFlowRate > 0.0) {
                Cp = GetSpecificHeatGlycol(state, fluidNameWater, WaterTempIn, this->GlycolIndex, RoutineName);
                this->WaterOutletTemp = this->WaterInletTemp - (TotalRadSysPower / (this->WaterMassFlowRate * Cp));
                if ((std::abs(this->WaterOutletTemp - WaterOutletTempCheck) > TempCheckLimit) && (std::abs(TotalRadSysPower) > ZeroSystemResp)) {
                    // If the total system power is zero, that means we have shut down and the temperatures won't match because of that
                    ShowWarningError(state, "Radiant system water outlet temperature calculation mismatch--this should not happen");
                }
            } else {
                this->WaterOutletTemp = this->WaterInletTemp;
            }
        }

        // Now that we have the source/sink term(s), we must redo the heat balances to obtain
        // the new SumHATsurf value for the zone.  Note that the difference between the new
        // SumHATsurf and the value originally calculated by the heat balance with a zero
        // source for all radiant systems in the zone is the load met by the system (approximately).
        HeatBalanceSurfaceManager::CalcHeatBalanceOutsideSurf(state, ZoneNum);
        HeatBalanceSurfaceManager::CalcHeatBalanceInsideSurf(state, ZoneNum);

        LoadMet = SumHATsurf(state, this->ZonePtr) - ZeroSourceSumHATsurf(this->ZonePtr);
    }
//TODO Write unit tests for baseboard
    void ConstantFlowRadiantSystemData::calculateRunningMeanAverageTemperature(EnergyPlusData& state,
                                                                               int RadSysNum)
    {
        // This routine grabs the current weather data since it is currently available at this point in the simulation.  Note, however,
        // that the formula that calculates the running mean average (dry-bulb) temperature uses the values from "yesterday".  So, today's
        // values are calculated and then shifted at the beginning of the next day to the tomorrow variables.  It is these tomorrow variables
        // that are then used in the formula.  So, that is why some of the assignments are done in the order that they are in below.

        ConstantFlowRadDesignData constantFlowDesignDataObject{CflowRadiantSysDesign(CFloRadSys(RadSysNum).DesignObjectPtr)}; // Contains the data for constant flow hydronic systems

        if (state.dataGlobal->DayOfSim == 1 && state.dataGlobal->WarmupFlag) {
            // there is no "history" here--assume everything that came before was the same (this applies to design days also--weather is always the same
            this->todayAverageOutdoorDryBulbTemperature = this->calculateCurrentDailyAverageODB(state);
            this->yesterdayAverageOutdoorDryBulbTemperature = this->todayAverageOutdoorDryBulbTemperature;
            this->todayRunningMeanOutdoorDryBulbTemperature = this->todayAverageOutdoorDryBulbTemperature;
            this->yesterdayRunningMeanOutdoorDryBulbTemperature = this->todayAverageOutdoorDryBulbTemperature;
        } else if (!state.dataGlobal->WarmupFlag && state.dataGlobal->NumOfDayInEnvrn > 1) {
            // This is an environment with more than one day (non-design day) so...
            // First update yesterday's information using what was previously calculated for "today"
            this->yesterdayAverageOutdoorDryBulbTemperature = this->todayAverageOutdoorDryBulbTemperature;
            this->yesterdayRunningMeanOutdoorDryBulbTemperature = this->todayRunningMeanOutdoorDryBulbTemperature;
            // Now update the running mean and average outdoor air temperatures
            this->todayRunningMeanOutdoorDryBulbTemperature =
                (1.0 - constantFlowDesignDataObject.runningMeanOutdoorAirTemperatureWeightingFactor) * this->yesterdayAverageOutdoorDryBulbTemperature +
                        constantFlowDesignDataObject.runningMeanOutdoorAirTemperatureWeightingFactor * this->yesterdayRunningMeanOutdoorDryBulbTemperature;
            this->todayAverageOutdoorDryBulbTemperature = this->calculateCurrentDailyAverageODB(state);
        }
    }

    Real64 ConstantFlowRadiantSystemData::calculateCurrentDailyAverageODB(EnergyPlusData& state)
    {
        Real64 sum = 0.0;
        for (int hourNumber = 1; hourNumber <= DataGlobalConstants::HoursInDay; ++hourNumber) {
            for (int timeStepNumber = 1; timeStepNumber <= state.dataGlobal->NumOfTimeStepInHour; ++timeStepNumber) {
                sum += state.dataWeatherManager->TodayOutDryBulbTemp(timeStepNumber, hourNumber);
            }
        }
        return sum / double(DataGlobalConstants::HoursInDay * state.dataGlobal->NumOfTimeStepInHour);
    }

    void ElectricRadiantSystemData::calculateLowTemperatureRadiantSystem(EnergyPlusData &state,
                                                                         Real64 &LoadMet) // load met by the radiant system, in Watts
    {

        // SUBROUTINE INFORMATION:
        //       AUTHOR         Rick Strand
        //       DATE WRITTEN   November 2000
        //       MODIFIED       Sep 2011 LKL/BG - resimulate only zones needing it for Radiant systems

        // PURPOSE OF THIS SUBROUTINE:
        // This subroutine does all of the stuff that is necessary to simulate
        // a low temperature electric radiant heating system.  Calls are made to
        // appropriate subroutines either in this module or outside of it.

        // METHODOLOGY EMPLOYED:
        // Follows the methods used by many other pieces of zone equipment except
        // that we are controlling the electrical input to the building element's
        // resistance heating wires.  Note that cooling is not allowed for such
        // a system.

        // REFERENCES:
        // Other EnergyPlus modules
        // IBLAST-QTF research program, completed in January 1995 (unreleased)
        // Strand, R.K. 1995. "Heat Source Transfer Functions and Their Application to
        //   Low Temperature Radiant Heating Systems", Ph.D. dissertation, University
        //   of Illinois at Urbana-Champaign, Department of Mechanical and Industrial
        //   Engineering.
        // Seem, J.E. 1986. "Heat Transfer in Buildings", Ph.D. dissertation, University
        //   of Wisconsin-Madison.

        // Using/Aliasing
        using DataHeatBalance::ZoneData;
        using DataHeatBalFanSys::MAT;
        using DataHVACGlobals::SmallLoad;
        using ScheduleManager::GetCurrentScheduleValue;

        // SUBROUTINE LOCAL VARIABLE DECLARATIONS:
        Real64 ControlTemp; // Temperature of the parameter that is controlling the radiant system
        Real64 HeatFrac;    // fraction of maximum electrical heat input to radiant system [dimensionless]
        Real64 OffTemp;     // Temperature above which the radiant system should be completely off [C]
        int RadSurfNum;     // number of surface that is the radiant system
        int SurfNum;        // intermediate variable for surface number in Surface derived type
        int ZoneNum;        // number of zone being served

        // initialize local variables
        ZoneNum = this->ZonePtr;
        HeatFrac = 0.0;

        if (GetCurrentScheduleValue(state, this->SchedPtr) <= 0.0) {

            // Unit is off; set the heat source terms to zero
            for (RadSurfNum = 1; RadSurfNum <= this->NumOfSurfaces; ++RadSurfNum) {
                SurfNum = this->SurfacePtr(RadSurfNum);
                QRadSysSource(SurfNum) = 0.0;
                if (state.dataSurface->Surface(SurfNum).ExtBoundCond > 0 && state.dataSurface->Surface(SurfNum).ExtBoundCond != SurfNum)
                    QRadSysSource(state.dataSurface->Surface(SurfNum).ExtBoundCond) = 0.0; // Also zero the other side of an interzone
            }

        } else { // Unit might be on-->this section is intended to determine whether the controls say
            // that the unit should be on or not

            // Determine the current setpoint temperature and the temperature at which the unit should be completely off
            OffTemp = this->setOffTemperatureLowTemperatureRadiantSystem(state, this->SetptSchedPtr, this->ThrottlRange, this->SetpointType);

            // Determine the control temperature--what the setpoint/offtemp is being compared to for unit operation

            ControlTemp = this->setRadiantSystemControlTemperature(state, ControlType);

            if (ControlTemp < OffTemp) { // HEATING MODE

                this->OperatingMode = HeatingMode;

                HeatFrac = this->calculateOperationalFraction(OffTemp, ControlTemp, this->ThrottlRange);

                // Set the heat source for the low temperature electric radiant system
                for (RadSurfNum = 1; RadSurfNum <= this->NumOfSurfaces; ++RadSurfNum) {
                    SurfNum = this->SurfacePtr(RadSurfNum);
                    QRadSysSource(SurfNum) = HeatFrac * this->MaxElecPower * this->SurfaceFrac(RadSurfNum);
                    if (state.dataSurface->Surface(SurfNum).ExtBoundCond > 0 && state.dataSurface->Surface(SurfNum).ExtBoundCond != SurfNum)
                        QRadSysSource(state.dataSurface->Surface(SurfNum).ExtBoundCond) = QRadSysSource(SurfNum); // Also set the other side of an interzone
                }

                // Now "simulate" the system by recalculating the heat balances
                HeatBalanceSurfaceManager::CalcHeatBalanceOutsideSurf(state, ZoneNum);
                HeatBalanceSurfaceManager::CalcHeatBalanceInsideSurf(state, ZoneNum);

                LoadMet = SumHATsurf(state, ZoneNum) - ZeroSourceSumHATsurf(ZoneNum);

            } else { //  OFF or COOLING MODE (not allowed for an electric low temperature radiant system), turn it off

                for (RadSurfNum = 1; RadSurfNum <= this->NumOfSurfaces; ++RadSurfNum) {
                    SurfNum = this->SurfacePtr(RadSurfNum);
                    QRadSysSource(SurfNum) = 0.0;
                    if (state.dataSurface->Surface(SurfNum).ExtBoundCond > 0 && state.dataSurface->Surface(SurfNum).ExtBoundCond != SurfNum)
                        QRadSysSource(state.dataSurface->Surface(SurfNum).ExtBoundCond) = 0.0; // Also zero the other side of an interzone
                }
            }
        }
    }

    void RadiantSystemBaseData::updateLowTemperatureRadiantSystemSurfaces(EnergyPlusData &state)
    {

        // The purpose of this routine is to update the average heat source/sink for a particular system over the various system time
        // steps that make up the zone time step.  For hydronic systems, this routine must also set the outlet water conditions.
        // For the source/sink average update, if the system time step elapsed is still what it used to be, then either we are still
        // iterating orwe had to go back and shorten the time step.  As a result, we have to subtract out the previous value that we
        // added.  If the system time step elapsed is different, then we just need to add the new values to the running average.

        // Using/Aliasing
        using DataHVACGlobals::SysTimeElapsed;
        using DataHVACGlobals::TimeStepSys;

        // SUBROUTINE PARAMETER DEFINITIONS:
        static std::string const RoutineName("UpdateLowTempRadiantSystem");

        for (int radSurfNum = 1; radSurfNum <= this->NumOfSurfaces; ++radSurfNum) {

            int surfNum = this->SurfacePtr(radSurfNum);

            if (LastSysTimeElapsed(surfNum) == SysTimeElapsed) {
                // Still iterating or reducing system time step, so subtract old values which were
                // not valid
                QRadSysSrcAvg(surfNum) -= LastQRadSysSrc(surfNum) * LastTimeStepSys(surfNum) / state.dataGlobal->TimeStepZone;
            }

            // Update the running average and the "last" values with the current values of the appropriate variables
            QRadSysSrcAvg(surfNum) += QRadSysSource(surfNum) * TimeStepSys / state.dataGlobal->TimeStepZone;

            LastQRadSysSrc(surfNum) = QRadSysSource(surfNum);
            LastSysTimeElapsed(surfNum) = SysTimeElapsed;
            LastTimeStepSys(surfNum) = TimeStepSys;
        }
    }

    void VariableFlowRadiantSystemData::updateLowTemperatureRadiantSystem(EnergyPlusData &state)
    {

        // Using/Aliasing
        using DataLoopNode::Node;
        using FluidProperties::GetSpecificHeatGlycol;
        using PlantUtilities::SafeCopyPlantNode;
        using PlantUtilities::SetComponentFlowRate;

        // SUBROUTINE PARAMETER DEFINITIONS:
        static std::string const RoutineName("UpdateVariableFlowSystem");

        // SUBROUTINE LOCAL VARIABLE DECLARATIONS:
        Real64 cpWater;       // Specific heat of water
        int waterInletNode;   // Node number for the water side inlet of the radiant system
        Real64 waterMassFlow; // Flow rate of water in the radiant system
        int waterOutletNode;  // Node number for the water side outlet of the radiant system

        // For a hydronic system, calculate the water side outlet conditions and set the
        // appropriate conditions on the correct HVAC node.

        // First sum up all of the heat sources/sinks associated with this system
        Real64 TotalHeatSource(0.0); // Total heat source or sink for a particular radiant system (sum of all surface source/sinks)
        for (int radSurfNum = 1; radSurfNum <= this->NumOfSurfaces; ++radSurfNum) {
            TotalHeatSource += QRadSysSource(this->SurfacePtr(radSurfNum));
        }
        TotalHeatSource *= double(state.dataHeatBal->Zone(this->ZonePtr).Multiplier * state.dataHeatBal->Zone(this->ZonePtr).ListMultiplier);

        // Update the heating side of things
        if (this->HeatingSystem) {

            waterInletNode = this->HotWaterInNode;
            waterOutletNode = this->HotWaterOutNode;
            waterMassFlow = Node(waterInletNode).MassFlowRate;

            cpWater = GetSpecificHeatGlycol(
                state, state.dataPlnt->PlantLoop(this->HWLoopNum).FluidName, Node(waterInletNode).Temp, state.dataPlnt->PlantLoop(this->HWLoopNum).FluidIndex, RoutineName);

            if (this->OperatingMode == HeatingMode) {
                if ((cpWater > 0.0) && (waterMassFlow > 0.0)) {
                    SafeCopyPlantNode(state, waterInletNode, waterOutletNode);
                    Node(waterOutletNode).Temp = Node(waterInletNode).Temp - TotalHeatSource / waterMassFlow / cpWater;
                } else {
                    SafeCopyPlantNode(state, waterInletNode, waterOutletNode);
                }

            } else { // CoolingMode or not on
                SafeCopyPlantNode(state, waterInletNode, waterOutletNode);
            }

            this->checkForOutOfRangeTemperatureResult(state, Node(waterOutletNode).Temp, Node(waterInletNode).Temp);
        }

        if (this->CoolingSystem) {

            waterInletNode = this->ColdWaterInNode;
            waterOutletNode = this->ColdWaterOutNode;
            waterMassFlow = Node(waterInletNode).MassFlowRate;

            cpWater = GetSpecificHeatGlycol(
                state, state.dataPlnt->PlantLoop(this->CWLoopNum).FluidName, Node(waterInletNode).Temp, state.dataPlnt->PlantLoop(this->CWLoopNum).FluidIndex, RoutineName);

            if (this->OperatingMode == CoolingMode) {
                if ((cpWater > 0.0) && (waterMassFlow > 0.0)) {
                    SafeCopyPlantNode(state, waterInletNode, waterOutletNode);
                    Node(waterOutletNode).Temp = Node(waterInletNode).Temp - TotalHeatSource / waterMassFlow / cpWater;
                } else {
                    SafeCopyPlantNode(state, waterInletNode, waterOutletNode);
                }

            } else { // HeatingMode or not on
                SafeCopyPlantNode(state, waterInletNode, waterOutletNode);
            }

            this->checkForOutOfRangeTemperatureResult(state, Node(waterOutletNode).Temp, Node(waterInletNode).Temp);
        }
    }

    void ConstantFlowRadiantSystemData::updateLowTemperatureRadiantSystem(EnergyPlusData &state)
    {

        // Using/Aliasing
        using DataLoopNode::Node;
        using FluidProperties::GetSpecificHeatGlycol;
        using PlantUtilities::SafeCopyPlantNode;
        using PlantUtilities::SetComponentFlowRate;

        Real64 bypassMassFlow; // Local bypass for a constant flow radiant system (could have recirculation and/or bypass)
        int waterInletNode;    // Node number for the water side inlet of the radiant system
        int waterOutletNode;   // Node number for the water side outlet of the radiant system

        // For a constant flow system, calculate the water side outlet conditions
        // and set the appropriate conditions on the correct HVAC node.  This may
        // require mixing if the main system does not provide all of the flow that
        // the local radiant system circulates.

        // Update the heating side of things
        if (this->HeatingSystem) {

            waterInletNode = this->HotWaterInNode;
            waterOutletNode = this->HotWaterOutNode;
            SafeCopyPlantNode(state, waterInletNode, waterOutletNode);

            if (this->OperatingMode == HeatingMode) {

                // Leave the inlet and outlet flow alone (if high enough) and perform a bypass if more flow than needed
                if (Node(waterInletNode).MassFlowRate <= this->WaterInjectionRate) {
                    // Note that the water injection rate has already been restricted to the maximum available flow
                    Node(waterOutletNode).Temp = this->WaterOutletTemp;
                } else {
                    // Loop is providing more flow than needed so perform a local bypass and
                    // mix the flows to obtain the proper outlet temperature.  In this case,
                    // the mass flow rates on the loop are left alone and the outlet temperature
                    // is calculated from a simple steady-steady, steady-flow energy balance.
                    bypassMassFlow = Node(waterInletNode).MassFlowRate - this->WaterInjectionRate;
                    Node(waterOutletNode).Temp = ((bypassMassFlow * Node(waterInletNode).Temp) + (this->WaterInjectionRate * this->WaterOutletTemp)) /
                                                 (Node(waterOutletNode).MassFlowRate);
                }
            }
            this->checkForOutOfRangeTemperatureResult(state, Node(waterOutletNode).Temp, Node(waterInletNode).Temp);
        }

        if (this->CoolingSystem) {

            waterInletNode = this->ColdWaterInNode;
            waterOutletNode = this->ColdWaterOutNode;
            SafeCopyPlantNode(state, waterInletNode, waterOutletNode);

            if (this->OperatingMode == CoolingMode) {

                if (Node(waterInletNode).MassFlowRate <= this->WaterInjectionRate) {
                    // Note that the water injection rate has already been restricted to the maximum available flow

                    Node(waterOutletNode).Temp = this->WaterOutletTemp;
                } else {
                    // Loop is providing more flow than needed so perform a local bypass and
                    // mix the flows to obtain the proper outlet temperature.  In this case,
                    // the mass flow rates on the loop are left alone and the outlet temperature
                    // is calculated from a simple steady-steady, steady-flow energy balance.
                    bypassMassFlow = Node(waterInletNode).MassFlowRate - this->WaterInjectionRate;
                    Node(waterOutletNode).Temp = ((bypassMassFlow * Node(waterInletNode).Temp) + (this->WaterInjectionRate * this->WaterOutletTemp)) /
                                                 (Node(waterOutletNode).MassFlowRate);
                }

                this->checkForOutOfRangeTemperatureResult(state, Node(waterOutletNode).Temp, Node(waterInletNode).Temp);
            }
        }
    }

    void ElectricRadiantSystemData::updateLowTemperatureRadiantSystem([[maybe_unused]] EnergyPlusData &state)
    { // Dummy routine: no updates are needed for electric radiant systems
    }

    void HydronicSystemBaseData::checkForOutOfRangeTemperatureResult(EnergyPlusData &state, Real64 const outletTemp, Real64 const inletTemp)
    {

        // SUBROUTINE INFORMATION:
        //       AUTHOR         B. Griffith
        //       DATE WRITTEN   March 2013

        // PURPOSE OF THIS SUBROUTINE:
        // check for crazy, out of range temperature results for fluid leaving radiant system

        // Using/Aliasing

        Real64 const upperRangeLimit(500.0);  // high error trigger limit for when model is not working
        Real64 const lowerRangeLimit(-300.0); // Low error trigger limit for when model is not working

        if (outletTemp < lowerRangeLimit) {
            warnTooLow = true;
        }

        if (outletTemp > upperRangeLimit) {
            warnTooHigh = true;
        }

        if (warnTooLow || warnTooHigh) {
            if (warnTooLow) {
                if (this->OutRangeLoErrorCount == 0) {
                    ShowSevereMessage(state, "UpdateLowTempRadiantSystem: model result for fluid outlet temperature is not physical.");
                    ShowContinueError(state, "Occurs for radiant system name = " + this->Name);
                    ShowContinueError(state, format("Calculated radiant system outlet temperature = {:.3R} [C]", outletTemp));
                    ShowContinueError(state, format("Radiant system inlet temperature = {:.3R} [C]", inletTemp));
                    ShowContinueError(state,
                        "A possible cause is that the materials used in the internal source construction are not compatible with the model.");
                }
                ShowRecurringSevereErrorAtEnd(state,
                    "UpdateLowTempRadiantSystem: Detected low out of range outlet temperature result for radiant system name =" + this->Name,
                    this->OutRangeLoErrorCount,
                    outletTemp,
                    outletTemp);
            }

            if (warnTooHigh) {
                if (this->OutRangeHiErrorCount == 0) {
                    ShowSevereMessage(state, "UpdateLowTempRadiantSystem: model result for fluid outlet temperature is not physical.");
                    ShowContinueError(state, "Occurs for radiant system name = " + this->Name);
                    ShowContinueError(state, format("Calculated radiant system outlet temperature = {:.3R} [C]", outletTemp));
                    ShowContinueError(state, format("Radiant system inlet temperature = {:.3R} [C]", inletTemp));
                    ShowContinueError(state,
                        "A possible cause is that the materials used in the internal source construction are not compatible with the model.");
                }
                ShowRecurringSevereErrorAtEnd(state,
                    "UpdateLowTempRadiantSystem: Detected high out of range outlet temperature result radiant system name =" + this->Name,
                    this->OutRangeHiErrorCount,
                    outletTemp,
                    outletTemp);
            }
        }
    }

    Real64 RadiantSystemBaseData::setRadiantSystemControlTemperature(EnergyPlusData &state,
                                                                     LowTempRadiantControlTypes TempControlType)
    {
        switch (TempControlType) {
        case LowTempRadiantControlTypes::MATControl:
            return DataHeatBalFanSys::MAT(this->ZonePtr);
        case LowTempRadiantControlTypes::MRTControl:
            return state.dataHeatBal->MRT(this->ZonePtr);
        case LowTempRadiantControlTypes::OperativeControl:
            return 0.5 * (DataHeatBalFanSys::MAT(this->ZonePtr) + state.dataHeatBal->MRT(this->ZonePtr));
        case LowTempRadiantControlTypes::ODBControl:
            return state.dataHeatBal->Zone(this->ZonePtr).OutDryBulbTemp;
        case LowTempRadiantControlTypes::OWBControl:
            return state.dataHeatBal->Zone(this->ZonePtr).OutWetBulbTemp;
        case LowTempRadiantControlTypes::SurfFaceTempControl:
            return DataHeatBalSurface::TempSurfIn(this->SurfacePtr(1)); // Grabs the inside face temperature of the first surface in the list
        case LowTempRadiantControlTypes::SurfIntTempControl:
            return DataHeatBalSurface::TempUserLoc(
                this->SurfacePtr(1)); // Grabs the temperature inside the slab at the location specified by the user
        case LowTempRadiantControlTypes::RunningMeanODBControl:
            return this->todayRunningMeanOutdoorDryBulbTemperature;
        default:
            ShowSevereError(state, "Illegal control type in low temperature radiant system or it's design object: " + this->Name);
            ShowFatalError(state, "Preceding condition causes termination.");
            return 0.0; // hush the compiler
        }
    }

    Real64
    RadiantSystemBaseData::calculateOperationalFraction(Real64 const offTemperature, Real64 const controlTemperature, Real64 const throttlingRange)
    {
        Real64 temperatureDifference = std::abs(offTemperature - controlTemperature);
        if (temperatureDifference <= 0.0) {
            return 0.0; // No temperature difference--turn things off (set to zero); technically shouldn't happen
        } else if (throttlingRange < 0.001) {
            return 1.0; // Throttling range is essentially zero and there is a temperature difference--turn it full on
        } else {
            // Temperature difference is non-zero and less than the throttling range--calculate the operation fraction, but limit to a maximum of 1.0
            return min(temperatureDifference/throttlingRange, 1.0);
        }
    }

    Real64 RadiantSystemBaseData::setOffTemperatureLowTemperatureRadiantSystem(EnergyPlusData &state, const int scheduleIndex, const Real64 throttlingRange, LowTempRadiantSetpointTypes SetpointControlType)
    {
        Real64 scheduleValue = ScheduleManager::GetCurrentScheduleValue(state, scheduleIndex);
        switch (SetpointControlType) {
        case LowTempRadiantSetpointTypes::halfFlowPower:
            return scheduleValue + 0.5 * throttlingRange;
        case LowTempRadiantSetpointTypes::zeroFlowPower:
            return scheduleValue;
        default:
            ShowSevereError(state, "Illegal setpoint type in low temperature radiant system: " + this->Name);
            ShowFatalError(state, "Preceding condition causes termination.");
            return scheduleValue + 0.5 * throttlingRange; // hush the compiler
        }
    }

    Real64
    HydronicSystemBaseData::calculateHXEffectivenessTerm(EnergyPlusData &state,
                                                         int const SurfNum,          // Surface number for this particular part of the radiant system
                                                         Real64 const Temperature,   // Temperature of water entering the radiant system, in C
                                                         Real64 const WaterMassFlow, // Mass flow rate of water in the radiant system, in kg/s
                                                         Real64 const FlowFraction,  // Mass flow rate fraction for this surface in the radiant system
                                                         Real64 const NumCircs,       // Number of fluid circuits in this surface
                                                         int const DesignObjPtr,      // Design Object Pointer
                                                         LowTempRadiantSystem::SystemType const& typeOfRadiantSystem
    )
    {

        // SUBROUTINE INFORMATION:
        //       AUTHOR         Rick Strand
        //       DATE WRITTEN   December 2000

        // PURPOSE OF THIS SUBROUTINE:
        // This subroutine calculates the radiant system "heat exchanger"
        // effectiveness term.  This is equal to the mass flow rate of water
        // times the specific heat of water times the effectiveness of
        // the heat exchanger (radiant system "coil").

        // METHODOLOGY EMPLOYED:
        // Assumes that the only real heat transfer term that we have to
        // deal with is the convection from the water to the tube.  The
        // other assumptions are that the tube inside surface temperature
        // is equal to the "source location temperature" and that it is
        // a CONSTANT throughout the radiant system.  This is to make
        // the problem more tractable and to fit with other system assumptions
        // that were made elsewhere in the radiant system model.

        // REFERENCES:
        // Property data for water shown below as parameters taken from
        //   Incropera and DeWitt, Introduction to Heat Transfer, Table A.6.
        // Heat exchanger information also from Incropera and DeWitt.
        // Code based loosely on code from IBLAST program (research version)

        // Using/Aliasing
        using FluidProperties::GetSpecificHeatGlycol;

        // Return value
        Real64 calculateHXEffectivenessTerm;

        // SUBROUTINE PARAMETER DEFINITIONS:
        Real64 const MaxLaminarRe(2300.0); // Maximum Reynolds number for laminar flow
        int const NumOfPropDivisions(13);
        Real64 const MaxExpPower(50.0); // Maximum power after which EXP argument would be zero for DP variables
        static Array1D<Real64> const Temps(
            NumOfPropDivisions, {1.85, 6.85, 11.85, 16.85, 21.85, 26.85, 31.85, 36.85, 41.85, 46.85, 51.85, 56.85, 61.85}); // Temperature, in C
        static Array1D<Real64> const Mu(NumOfPropDivisions,
                                        {0.001652,
                                         0.001422,
                                         0.001225,
                                         0.00108,
                                         0.000959,
                                         0.000855,
                                         0.000769,
                                         0.000695,
                                         0.000631,
                                         0.000577,
                                         0.000528,
                                         0.000489,
                                         0.000453}); // Viscosity, in Ns/m2
        static Array1D<Real64> const Conductivity(
            NumOfPropDivisions, {0.574, 0.582, 0.590, 0.598, 0.606, 0.613, 0.620, 0.628, 0.634, 0.640, 0.645, 0.650, 0.656}); // Conductivity, in W/mK
        static Array1D<Real64> const Pr(
            NumOfPropDivisions, {12.22, 10.26, 8.81, 7.56, 6.62, 5.83, 5.20, 4.62, 4.16, 3.77, 3.42, 3.15, 2.88}); // Prandtl number (dimensionless)
        static std::string const RoutineName("calculateHXEffectivenessTerm");

        // SUBROUTINE LOCAL VARIABLE DECLARATIONS:
        int Index;
        Real64 InterpFrac;
        Real64 NuD;
        Real64 ReD;
        Real64 NTU;
        Real64 CpWater(0.0);
        Real64 Kactual;
        Real64 MUactual;
        Real64 PRactual;
        Real64 Eff; // HX effectiveness

        FluidToSlabHeatTransferTypes FluidToSlabHeatTransfer(FluidToSlabHeatTransferTypes::ConvectionOnly);
        Real64 TubeDiameterInner(0.0);        // inside tube diameter for embedded tubing (meters)
        Real64 TubeDiameterOuter(0.0);        // outside tube diameter for embedded tubing (meters)

        if (typeOfRadiantSystem == LowTempRadiantSystem::SystemType::HydronicSystem) {
            VarFlowRadDesignData variableFlowDesignDataObject{HydronicRadiantSysDesign(DesignObjPtr)}; // Contains the data for variable flow hydronic systems
            FluidToSlabHeatTransfer = variableFlowDesignDataObject.FluidToSlabHeatTransfer;
            TubeDiameterInner = variableFlowDesignDataObject.TubeDiameterInner;
            TubeDiameterOuter = variableFlowDesignDataObject.TubeDiameterOuter;
        }
        if (typeOfRadiantSystem == LowTempRadiantSystem::SystemType::ConstantFlowSystem){
            ConstantFlowRadDesignData constantFlowDesignDataObject{CflowRadiantSysDesign(DesignObjPtr)}; // Contains the data for constant flow hydronic systems
            FluidToSlabHeatTransfer = constantFlowDesignDataObject.FluidToSlabHeatTransfer;
            TubeDiameterInner = constantFlowDesignDataObject.TubeDiameterInner;
            TubeDiameterOuter = constantFlowDesignDataObject.TubeDiameterOuter;
        }


        // First find out where we are in the range of temperatures
        Index = 1;
        while (Index <= NumOfPropDivisions) {
            if (Temperature < Temps(Index)) break; // DO loop
            ++Index;
        }

        // Initialize thermal properties of water
        if (Index == 1) {
            MUactual = Mu(Index);
            Kactual = Conductivity(Index);
            PRactual = Pr(Index);
        } else if (Index > NumOfPropDivisions) {
            Index = NumOfPropDivisions;
            MUactual = Mu(Index);
            Kactual = Conductivity(Index);
            PRactual = Pr(Index);
        } else {
            InterpFrac = (Temperature - Temps(Index - 1)) / (Temps(Index) - Temps(Index - 1));
            MUactual = Mu(Index - 1) + InterpFrac * (Mu(Index) - Mu(Index - 1));
            Kactual = Conductivity(Index - 1) + InterpFrac * (Conductivity(Index) - Conductivity(Index - 1));
            PRactual = Pr(Index - 1) + InterpFrac * (Pr(Index) - Pr(Index - 1));
        }
        // arguments are glycol name, temperature, and concentration
        {
            auto const SELECT_CASE_var1(this->OperatingMode);
            if (SELECT_CASE_var1 == HeatingMode) {
                CpWater =
                    GetSpecificHeatGlycol(state, state.dataPlnt->PlantLoop(this->HWLoopNum).FluidName, Temperature, state.dataPlnt->PlantLoop(this->HWLoopNum).FluidIndex, RoutineName);
            } else if (SELECT_CASE_var1 == CoolingMode) {
                CpWater =
                    GetSpecificHeatGlycol(state, state.dataPlnt->PlantLoop(this->CWLoopNum).FluidName, Temperature, state.dataPlnt->PlantLoop(this->CWLoopNum).FluidIndex, RoutineName);
            } else {
                assert(false);
            }
        }

        // Calculate NTU based on the heat transfer model

        if (FluidToSlabHeatTransfer == FluidToSlabHeatTransferTypes::ISOStandard) {

            Real64 U = this->calculateUFromISOStandard(state, SurfNum, WaterMassFlow * FlowFraction, typeOfRadiantSystem, DesignObjPtr);

            // Calculate the NTU parameter
            // NTU = UA/[(Mdot*Cp)min]
            // where: U = h (convection coefficient) and h = (k)(Nu)/D
            //        A = DataGlobalConstants::Pi()*D*TubeLength
            NTU = U * DataGlobalConstants::Pi * TubeDiameterOuter * this->TubeLength / (WaterMassFlow * CpWater); // FlowFraction cancels out here
        } else {    // (this->FluidToSlabHeatTransfer == FluidToSlabHeatTransferTypes::ConvectionOnly)

            // Calculate the Reynold's number from RE=(4*Mdot)/(Pi*Mu*Diameter)
            ReD = 4.0 * WaterMassFlow * FlowFraction / (DataGlobalConstants::Pi * MUactual * TubeDiameterInner * NumCircs);

            // Calculate the Nusselt number based on what flow regime one is in
            if (ReD >= MaxLaminarRe) { // Turbulent flow --> use Colburn equation

                NuD = 0.023 * std::pow(ReD, 0.8) * std::pow(PRactual, 1.0 / 3.0);

            } else { // Laminar flow --> use constant surface temperature relation

                NuD = 3.66;
            }

            // Calculate the NTU parameter
            // NTU = UA/[(Mdot*Cp)min]
            // where: U = h (convection coefficient) and h = (k)(Nu)/D
            //        A = Pi*D*TubeLength
            NTU = DataGlobalConstants::Pi * Kactual * NuD * this->TubeLength / (WaterMassFlow * CpWater); // FlowFraction cancels out here
        }

        // Calculate Epsilon*MassFlowRate*Cp
        if (NTU > MaxExpPower) {
            Eff = 1.0;
            calculateHXEffectivenessTerm = FlowFraction * WaterMassFlow * CpWater;
        } else {
            Eff = 1.0 - std::exp(-NTU);
            calculateHXEffectivenessTerm = Eff * FlowFraction * WaterMassFlow * CpWater;
        }

        return calculateHXEffectivenessTerm;
    }

    Real64 HydronicSystemBaseData::calculateUFromISOStandard(EnergyPlusData &state,
                                                             int const SurfNum,
                                                             Real64 const WaterMassFlow,
                                                             SystemType typeOfRadiantSystem,
                                                             int const DesignObjPtr      // Design Object Pointer
                                                             )
    {
        // Calculates the U-value for a pipe embedded in a radiant system using the information
        // from ISO Standard 11855, Part 2 (2012): "Building environment design — Design, dimensioning,
        // installation and control of embedded radiant heating and cooling systems — Part 2:
        // Determination of the design heating and cooling capacity."  This looks exclusively at the heat transfer
        // between the fluid and the inner side of the pipe and heat conduction through the pipe.  The remainder
        // of the ISO calculation relates to the slab itself which is modeled using transient heat conduction here
        // in EnergyPlus.

        // Return value
        Real64 calculateUFromISOStandard;

        int constructionNumber = state.dataSurface->Surface(SurfNum).Construction;

        Real64 TubeDiameterOuter(0.0);
        Real64 TubeDiameterInner(0.0);
        Real64 TubeConductivity(0.0);

        if (typeOfRadiantSystem == LowTempRadiantSystem::SystemType::HydronicSystem) {
            VarFlowRadDesignData variableFlowDesignDataObject{HydronicRadiantSysDesign(DesignObjPtr)}; // Contains the data for variable flow hydronic systems
            TubeDiameterOuter = variableFlowDesignDataObject.TubeDiameterOuter;
            TubeDiameterInner = variableFlowDesignDataObject.TubeDiameterInner;
            TubeConductivity = variableFlowDesignDataObject.VarFlowTubeConductivity;
        }
        if (typeOfRadiantSystem == LowTempRadiantSystem::SystemType::ConstantFlowSystem){
            ConstantFlowRadDesignData constantFlowDesignDataObject{CflowRadiantSysDesign(DesignObjPtr)}; // Contains the data for constant flow hydronic systems
            TubeDiameterOuter = constantFlowDesignDataObject.TubeDiameterOuter;
            TubeDiameterInner = constantFlowDesignDataObject.TubeDiameterInner;
            TubeConductivity = constantFlowDesignDataObject.ConstFlowTubeConductivity;
        }

        // Fluid resistance to heat transfer, assumes turbulent flow (Equation B5, p. 38 of ISO Standard 11855-2)
        Real64 distanceBetweenPipes = 2.0 * state.dataConstruction->Construct(constructionNumber).ThicknessPerpend;
        Real64 ratioDiameterToMassFlowLength = TubeDiameterInner / WaterMassFlow / this->TubeLength;
        Real64 rFluid = 0.125 / DataGlobalConstants::Pi * std::pow(distanceBetweenPipes, 0.13) * std::pow(ratioDiameterToMassFlowLength,0.87);

        // Resistance to heat transfer (conduction through the piping material, Equation B6, p. 38 of ISO Standard 11855-2)
        Real64 rTube = 0.5 * distanceBetweenPipes * std::log(TubeDiameterOuter/TubeDiameterInner) / DataGlobalConstants::Pi / TubeConductivity;

        calculateUFromISOStandard = 1.0 / (rFluid + rTube);

        return calculateUFromISOStandard;
    }

    void UpdateRadSysSourceValAvg(EnergyPlusData &state, bool &LowTempRadSysOn) // .TRUE. if the radiant system has run this zone time step
    {

        // SUBROUTINE INFORMATION:
        //       AUTHOR         Rick Strand
        //       DATE WRITTEN   November 2000

        // PURPOSE OF THIS SUBROUTINE:
        // To transfer the average value of the heat source/sink over the entire
        // zone time step back to the heat balance routines so that the heat
        // balance algorithms can simulate one last time with the average source
        // to maintain some reasonable amount of continuity and energy balance
        // in the temperature and flux histories.

        // METHODOLOGY EMPLOYED:
        // All of the record keeping for the average term is done in the Update
        // routine so the only other thing that this subroutine does is check to
        // see if the system was even on.  If any average term is non-zero, then
        // one or more of the radiant systems was running.

        // SUBROUTINE PARAMETER DEFINITIONS:
        Real64 const CloseEnough(0.01); // Some arbitrarily small value to avoid zeros and numbers that are almost the same

        // SUBROUTINE LOCAL VARIABLE DECLARATIONS:
        int SurfNum; // DO loop counter for surface index

        LowTempRadSysOn = false;

        // If this was never allocated, then there are no radiant systems in this input file (just RETURN)
        if (!allocated(QRadSysSrcAvg)) return;

        // If it was allocated, then we have to check to see if this was running at all...
        for (SurfNum = 1; SurfNum <= state.dataSurface->TotSurfaces; ++SurfNum) {
            if (QRadSysSrcAvg(SurfNum) != 0.0) {
                LowTempRadSysOn = true;
                break; // DO loop
            }
        }

        QRadSysSource = QRadSysSrcAvg;

        // For interzone surfaces, QRadSysSrcAvg was only updated for the "active" side.  The active side
        // would have a non-zero value at this point.  If the numbers differ, then we have to manually update.
        for (SurfNum = 1; SurfNum <= state.dataSurface->TotSurfaces; ++SurfNum) {
            if (state.dataSurface->Surface(SurfNum).ExtBoundCond > 0 && state.dataSurface->Surface(SurfNum).ExtBoundCond != SurfNum) {
                if (std::abs(QRadSysSource(SurfNum) - QRadSysSource(state.dataSurface->Surface(SurfNum).ExtBoundCond)) > CloseEnough) { // numbers differ
                    if (std::abs(QRadSysSource(SurfNum)) > std::abs(QRadSysSource(state.dataSurface->Surface(SurfNum).ExtBoundCond))) {
                        QRadSysSource(state.dataSurface->Surface(SurfNum).ExtBoundCond) = QRadSysSource(SurfNum);
                    } else {
                        QRadSysSource(SurfNum) = QRadSysSource(state.dataSurface->Surface(SurfNum).ExtBoundCond);
                    }
                }
            }
        }
    }

    Real64 SumHATsurf(EnergyPlusData &state, int const ZoneNum) // Zone number
    {

        // FUNCTION INFORMATION:
        //       AUTHOR         Peter Graham Ellis
        //       DATE WRITTEN   July 2003

        // PURPOSE OF THIS FUNCTION:
        // This function calculates the zone sum of Hc*Area*Tsurf.  It replaces the old SUMHAT.
        // The SumHATsurf code below is also in the CalcZoneSums subroutine in ZoneTempPredictorCorrector
        // and should be updated accordingly.

        // Using/Aliasing
        using namespace DataSurfaces;
        using namespace DataHeatBalance;
        using namespace DataHeatBalSurface;

        // Return value
        Real64 sumHATsurf(0.0);

        for (int surfNum = state.dataHeatBal->Zone(ZoneNum).SurfaceFirst; surfNum <= state.dataHeatBal->Zone(ZoneNum).SurfaceLast; ++surfNum) {
            if (!state.dataSurface->Surface(surfNum).HeatTransSurf) continue; // Skip non-heat transfer surfaces

            Real64 Area = state.dataSurface->Surface(surfNum).Area;

<<<<<<< HEAD
            if (state.dataSurface->Surface(surfNum).Class == SurfaceClass::Window) {
                if (state.dataSurface->SurfWinShadingFlag(surfNum) == IntShadeOn || state.dataSurface->SurfWinShadingFlag(surfNum) == IntBlindOn) {
=======
            if (Surface(surfNum).Class == SurfaceClass::Window) {
                if (ANY_INTERIOR_SHADE_BLIND(SurfWinShadingFlag(surfNum))) {
>>>>>>> 6056b7db
                    // The area is the shade or blind are = sum of the glazing area and the divider area (which is zero if no divider)
                    Area += state.dataSurface->SurfWinDividerArea(surfNum);
                }

                if (state.dataSurface->SurfWinFrameArea(surfNum) > 0.0) {
                    // Window frame contribution
                    sumHATsurf += state.dataHeatBal->HConvIn(surfNum) * state.dataSurface->SurfWinFrameArea(surfNum) * (1.0 + state.dataSurface->SurfWinProjCorrFrIn(surfNum)) *
                                  state.dataSurface->SurfWinFrameTempSurfIn(surfNum);
                }

<<<<<<< HEAD
                if (state.dataSurface->SurfWinDividerArea(surfNum) > 0.0 && state.dataSurface->SurfWinShadingFlag(surfNum) != IntShadeOn &&
                    state.dataSurface->SurfWinShadingFlag(surfNum) != IntBlindOn) {
=======
                if (SurfWinDividerArea(surfNum) > 0.0 && !ANY_INTERIOR_SHADE_BLIND(SurfWinShadingFlag(surfNum))) {
>>>>>>> 6056b7db
                    // Window divider contribution (only from shade or blind for window with divider and interior shade or blind)
                    sumHATsurf += state.dataHeatBal->HConvIn(surfNum) * state.dataSurface->SurfWinDividerArea(surfNum) * (1.0 + 2.0 * state.dataSurface->SurfWinProjCorrDivIn(surfNum)) *
                                  state.dataSurface->SurfWinDividerTempSurfIn(surfNum);
                }
            }

            sumHATsurf += state.dataHeatBal->HConvIn(surfNum) * Area * TempSurfInTmp(surfNum);
        }

        return sumHATsurf;
    }

    void VariableFlowRadiantSystemData::reportLowTemperatureRadiantSystem([[maybe_unused]] EnergyPlusData &state)
    {

        // Using/Aliasing
        using DataHVACGlobals::TimeStepSys;
        using DataLoopNode::Node;

        Real64 totalRadSysPower(0.0); // Total source/sink power for the radiant system (sum of all surfaces of the system)

        for (int radSurfNum = 1; radSurfNum <= this->NumOfSurfaces; ++radSurfNum) {
            totalRadSysPower += QRadSysSource(this->SurfacePtr(radSurfNum));
        }

        totalRadSysPower *= double(state.dataHeatBal->Zone(this->ZonePtr).Multiplier * state.dataHeatBal->Zone(this->ZonePtr).ListMultiplier);

        this->HeatPower = 0.0;
        this->CoolPower = 0.0;

        if (this->OperatingMode == HeatingMode) {
            this->WaterInletTemp = Node(this->HotWaterInNode).Temp;
            this->WaterOutletTemp = Node(this->HotWaterOutNode).Temp;
            this->WaterMassFlowRate = Node(this->HotWaterInNode).MassFlowRate;
            this->HeatPower = totalRadSysPower;

        } else if (this->OperatingMode == CoolingMode) {
            this->WaterInletTemp = Node(this->ColdWaterInNode).Temp;
            this->WaterOutletTemp = Node(this->ColdWaterOutNode).Temp;
            this->WaterMassFlowRate = Node(this->ColdWaterInNode).MassFlowRate;
            this->CoolPower = -totalRadSysPower;

        } else { // Not Operating: Leave temperatures at previous values
            this->WaterMassFlowRate = 0.0;
            this->WaterOutletTemp = this->WaterInletTemp;
        }

        this->HeatEnergy = this->HeatPower * TimeStepSys * DataGlobalConstants::SecInHour;
        this->CoolEnergy = this->CoolPower * TimeStepSys * DataGlobalConstants::SecInHour;

        if (this->CondCausedShutDown) {
            this->CondCausedTimeOff = TimeStepSys * DataGlobalConstants::SecInHour;
        } else {
            this->CondCausedTimeOff = 0.0;
        }
    }

    void ConstantFlowRadiantSystemData::reportLowTemperatureRadiantSystem(EnergyPlusData &state)
    {

        // Using/Aliasing
        using DataHVACGlobals::TimeStepSys;
        using DataLoopNode::Node;
        using FluidProperties::GetSpecificHeatGlycol;

        static std::string const routineName("ReportConstantFlowSystem");
        Real64 cpFluid;               // Specific heat of the fluid in the radiant system
        Real64 totalRadSysPower(0.0); // Total source/sink power for the radiant system (sum of all surfaces of the system)

        for (int radSurfNum = 1; radSurfNum <= this->NumOfSurfaces; ++radSurfNum) {
            totalRadSysPower += QRadSysSource(this->SurfacePtr(radSurfNum));
        }

        totalRadSysPower *= double(state.dataHeatBal->Zone(this->ZonePtr).Multiplier * state.dataHeatBal->Zone(this->ZonePtr).ListMultiplier);

        this->HeatPower = 0.0;
        this->CoolPower = 0.0;

        // Note that temperatures have already been set as part of the simulation
        // step.  So, they do not need to be calculated here except for the pump
        // inlet temperature which was not calculated elsewhere.  If the system is
        // not operating, leave the temperatures with their previous values but
        // zero out the flow and power quantities (should have already been done
        // in another routine, but just in case...).

        if (this->OperatingMode == HeatingMode) {
            cpFluid = GetSpecificHeatGlycol(
                state, state.dataPlnt->PlantLoop(this->HWLoopNum).FluidName, Node(this->HotWaterInNode).Temp, state.dataPlnt->PlantLoop(this->HWLoopNum).FluidIndex, routineName);

            this->HeatPower = totalRadSysPower;
            if (this->PumpMassFlowRate > 0.0) {
                this->PumpInletTemp = this->WaterInletTemp - (this->PumpHeattoFluid / (this->PumpMassFlowRate * cpFluid));
            } else {
                this->PumpInletTemp = this->WaterInletTemp;
            }

        } else if (this->OperatingMode == CoolingMode) {
            cpFluid = GetSpecificHeatGlycol(
                state, state.dataPlnt->PlantLoop(this->CWLoopNum).FluidName, Node(this->ColdWaterInNode).Temp, state.dataPlnt->PlantLoop(this->CWLoopNum).FluidIndex, routineName);

            this->CoolPower = -totalRadSysPower;
            this->PumpInletTemp = this->WaterInletTemp - (this->PumpHeattoFluid / (this->PumpMassFlowRate * cpFluid));

        } else { // Not Operating
            this->WaterOutletTemp = this->WaterInletTemp;
            this->PumpInletTemp = this->WaterInletTemp;
            this->WaterMassFlowRate = 0.0;
            this->WaterInjectionRate = 0.0;
            this->WaterRecircRate = 0.0;
            this->HeatPower = 0.0;
            this->CoolPower = 0.0;
            this->PumpPower = 0.0;
            this->PumpMassFlowRate = 0.0;
            this->PumpHeattoFluid = 0.0;
        }

        this->HeatEnergy = this->HeatPower * TimeStepSys * DataGlobalConstants::SecInHour;
        this->CoolEnergy = this->CoolPower * TimeStepSys * DataGlobalConstants::SecInHour;
        this->PumpEnergy = this->PumpPower * TimeStepSys * DataGlobalConstants::SecInHour;
        this->PumpHeattoFluidEnergy = this->PumpHeattoFluid * TimeStepSys * DataGlobalConstants::SecInHour;

        if (this->CondCausedShutDown) {
            this->CondCausedTimeOff = TimeStepSys * DataGlobalConstants::SecInHour;
        } else {
            this->CondCausedTimeOff = 0.0;
        }
    }

    void ElectricRadiantSystemData::reportLowTemperatureRadiantSystem([[maybe_unused]] EnergyPlusData &state)
    {

        // Using/Aliasing
        using DataHVACGlobals::TimeStepSys;

        Real64 totalRadSysPower(0.0); // Total source/sink power for the radiant system (sum of all surfaces of the system)

        for (int radSurfNum = 1; radSurfNum <= this->NumOfSurfaces; ++radSurfNum) {
            totalRadSysPower += QRadSysSource(this->SurfacePtr(radSurfNum));
        }

        totalRadSysPower *= double(state.dataHeatBal->Zone(this->ZonePtr).Multiplier * state.dataHeatBal->Zone(this->ZonePtr).ListMultiplier);

        this->ElecPower = totalRadSysPower;
        this->ElecEnergy = this->ElecPower * TimeStepSys * DataGlobalConstants::SecInHour;
        this->HeatPower = this->ElecPower;
        this->HeatEnergy = this->ElecEnergy;
    }

} // namespace LowTempRadiantSystem

} // namespace EnergyPlus<|MERGE_RESOLUTION|>--- conflicted
+++ resolved
@@ -5801,13 +5801,8 @@
 
             Real64 Area = state.dataSurface->Surface(surfNum).Area;
 
-<<<<<<< HEAD
             if (state.dataSurface->Surface(surfNum).Class == SurfaceClass::Window) {
-                if (state.dataSurface->SurfWinShadingFlag(surfNum) == IntShadeOn || state.dataSurface->SurfWinShadingFlag(surfNum) == IntBlindOn) {
-=======
-            if (Surface(surfNum).Class == SurfaceClass::Window) {
-                if (ANY_INTERIOR_SHADE_BLIND(SurfWinShadingFlag(surfNum))) {
->>>>>>> 6056b7db
+                if (ANY_INTERIOR_SHADE_BLIND(state.dataSurface->SurfWinShadingFlag(surfNum))) {
                     // The area is the shade or blind are = sum of the glazing area and the divider area (which is zero if no divider)
                     Area += state.dataSurface->SurfWinDividerArea(surfNum);
                 }
@@ -5818,12 +5813,7 @@
                                   state.dataSurface->SurfWinFrameTempSurfIn(surfNum);
                 }
 
-<<<<<<< HEAD
-                if (state.dataSurface->SurfWinDividerArea(surfNum) > 0.0 && state.dataSurface->SurfWinShadingFlag(surfNum) != IntShadeOn &&
-                    state.dataSurface->SurfWinShadingFlag(surfNum) != IntBlindOn) {
-=======
-                if (SurfWinDividerArea(surfNum) > 0.0 && !ANY_INTERIOR_SHADE_BLIND(SurfWinShadingFlag(surfNum))) {
->>>>>>> 6056b7db
+                if (state.dataSurface->SurfWinDividerArea(surfNum) > 0.0 && !ANY_INTERIOR_SHADE_BLIND(state.dataSurface->SurfWinShadingFlag(surfNum))) {
                     // Window divider contribution (only from shade or blind for window with divider and interior shade or blind)
                     sumHATsurf += state.dataHeatBal->HConvIn(surfNum) * state.dataSurface->SurfWinDividerArea(surfNum) * (1.0 + 2.0 * state.dataSurface->SurfWinProjCorrDivIn(surfNum)) *
                                   state.dataSurface->SurfWinDividerTempSurfIn(surfNum);
