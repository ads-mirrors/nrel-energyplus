--- conflicted
+++ resolved
@@ -136,14 +136,10 @@
     });
 
     ASSERT_TRUE(process_idf(idf_objects));
-<<<<<<< HEAD
     state->init_state(*state);
-    
-    auto *refrig = new FluidProperties::RefrigProps;
-=======
 
     auto *refrig = new Fluid::RefrigProps;
->>>>>>> b3ae9b9f
+
     refrig->Name = "R22";
     state->dataFluid->refrigs.push_back(refrig);
     refrig->Num = state->dataFluid->refrigs.isize();
@@ -313,8 +309,4 @@
 
     // clean up
     state->dataWaterToAirHeatPump->WatertoAirHP.deallocate();
-<<<<<<< HEAD
-=======
-    delete state->dataFluid->refrigs(1);
->>>>>>> b3ae9b9f
 }