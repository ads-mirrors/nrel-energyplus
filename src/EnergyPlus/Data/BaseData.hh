// EnergyPlus, Copyright (c) 1996-2024, The Board of Trustees of the University of Illinois,
// The Regents of the University of California, through Lawrence Berkeley National Laboratory
// (subject to receipt of any required approvals from the U.S. Dept. of Energy), Oak Ridge
// National Laboratory, managed by UT-Battelle, Alliance for Sustainable Energy, LLC, and other
// contributors. All rights reserved.
//
// NOTICE: This Software was developed under funding from the U.S. Department of Energy and the
// U.S. Government consequently retains certain rights. As such, the U.S. Government has been
// granted for itself and others acting on its behalf a paid-up, nonexclusive, irrevocable,
// worldwide license in the Software to reproduce, distribute copies to the public, prepare
// derivative works, and perform publicly and display publicly, and to permit others to do so.
//
// Redistribution and use in source and binary forms, with or without modification, are permitted
// provided that the following conditions are met:
//
// (1) Redistributions of source code must retain the above copyright notice, this list of
//     conditions and the following disclaimer.
//
// (2) Redistributions in binary form must reproduce the above copyright notice, this list of
//     conditions and the following disclaimer in the documentation and/or other materials
//     provided with the distribution.
//
// (3) Neither the name of the University of California, Lawrence Berkeley National Laboratory,
//     the University of Illinois, U.S. Dept. of Energy nor the names of its contributors may be
//     used to endorse or promote products derived from this software without specific prior
//     written permission.
//
// (4) Use of EnergyPlus(TM) Name. If Licensee (i) distributes the software in stand-alone form
//     without changes from the version obtained under this License, or (ii) Licensee makes a
//     reference solely to the software portion of its product, Licensee must refer to the
//     software as "EnergyPlus version X" software, where "X" is the version number Licensee
//     obtained under this License and may not use a different name for the software. Except as
//     specifically required in this Section (4), Licensee shall not use in a company name, a
//     product name, in advertising, publicity, or other promotional activities any name, trade
//     name, trademark, logo, or other designation of "EnergyPlus", "E+", "e+" or confusingly
//     similar designation, without the U.S. Department of Energy's prior written consent.
//
// THIS SOFTWARE IS PROVIDED BY THE COPYRIGHT HOLDERS AND CONTRIBUTORS "AS IS" AND ANY EXPRESS OR
// IMPLIED WARRANTIES, INCLUDING, BUT NOT LIMITED TO, THE IMPLIED WARRANTIES OF MERCHANTABILITY
// AND FITNESS FOR A PARTICULAR PURPOSE ARE DISCLAIMED. IN NO EVENT SHALL THE COPYRIGHT OWNER OR
// CONTRIBUTORS BE LIABLE FOR ANY DIRECT, INDIRECT, INCIDENTAL, SPECIAL, EXEMPLARY, OR
// CONSEQUENTIAL DAMAGES (INCLUDING, BUT NOT LIMITED TO, PROCUREMENT OF SUBSTITUTE GOODS OR
// SERVICES; LOSS OF USE, DATA, OR PROFITS; OR BUSINESS INTERRUPTION) HOWEVER CAUSED AND ON ANY
// THEORY OF LIABILITY, WHETHER IN CONTRACT, STRICT LIABILITY, OR TORT (INCLUDING NEGLIGENCE OR
// OTHERWISE) ARISING IN ANY WAY OUT OF THE USE OF THIS SOFTWARE, EVEN IF ADVISED OF THE
// POSSIBILITY OF SUCH DAMAGE.

#ifndef ENERGYPLUS_BASEDATA_HH
#define ENERGYPLUS_BASEDATA_HH

namespace EnergyPlus {

<<<<<<< HEAD
struct EnergyPlusData;         // Forward declaration
        
=======
struct EnergyPlusData; // Forward declaration

>>>>>>> 391ba016
struct BaseGlobalStruct
{
    virtual void init_state([[maybe_unused]] EnergyPlusData &state) = 0;
    virtual void clear_state() = 0;
};

} // namespace EnergyPlus

#endif // ENERGYPLUS_BASEDATA_HH<|MERGE_RESOLUTION|>--- conflicted
+++ resolved
@@ -50,13 +50,8 @@
 
 namespace EnergyPlus {
 
-<<<<<<< HEAD
-struct EnergyPlusData;         // Forward declaration
-        
-=======
 struct EnergyPlusData; // Forward declaration
 
->>>>>>> 391ba016
 struct BaseGlobalStruct
 {
     virtual void init_state([[maybe_unused]] EnergyPlusData &state) = 0;
