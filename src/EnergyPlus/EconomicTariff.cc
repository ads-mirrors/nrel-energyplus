--- conflicted
+++ resolved
@@ -2580,14 +2580,10 @@
             tariff.collectEnergy += curInstantValue;
             tariff.collectTime += state.dataGlobal->TimeStepZoneSec;
             // added *SecInHour when adding RTP support August 2008
-<<<<<<< HEAD
-            if (tariff(iTariff).collectTime >= tariff(iTariff).demWinTime * Constant::SecInHour) {
-=======
-            if (tariff.collectTime >= tariff.demWinTime * DataGlobalConstants::SecInHour) {
+            if (tariff.collectTime >= tariff.demWinTime * Constant::SecInHour) {
                 int curSeason;
                 int curMonth;
                 int curPeriod;
->>>>>>> 3bbb554e
                 // get current value that has been converted into desired units
                 curDemand = tariff.demandConv * tariff.collectEnergy / tariff.collectTime;
                 curEnergy = tariff.energyConv * tariff.collectEnergy;
