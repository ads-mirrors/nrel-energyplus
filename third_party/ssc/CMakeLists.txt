#####################################################################################################################
#
# CMake and System Settings
#
#####################################################################################################################

cmake_minimum_required(VERSION 3.10)

if(POLICY CMP0077)
    cmake_policy(SET CMP0077 NEW)
endif()

option(SAM_SKIP_TOOLS "Skips the sdktool and tcsconsole builds" OFF)

option(SAM_SKIP_TESTS "Skips building tests" OFF)

option(SAMAPI_EXPORT "Export of ssc binaries to the SAM_api directory; for Unix, compile ssc libraries for SAM_api" ON)

#
# If project isn't system_advisor_model and SAM_SKIP_TOOLS=1,
#   environment vars LK_LIB and LKD_LIB can be used to specify where to find those libraries
#

if(APPLE)
    set(CMAKE_OSX_DEPLOYMENT_TARGET "10.9" CACHE STRING "Minimum OS X deployment version")
endif()

if (UNIX AND NOT CMAKE_C_COMPILER)
	set(CMAKE_C_COMPILER gcc)
	set(CMAKE_CXX_COMPILER g++)
endif()
set(CMAKE_CXX_STANDARD 11)

if ( NOT APPLE)
    set(CURL_DIR build_resources/libcurl_ssl_x64)
endif()

Project(sam_simulation_core VERSION 1.0.0)


#####################################################################################################################
#
# Compile Options per Platform
#
#####################################################################################################################
set(CMAKE_VERBOSE_MAKEFILE ON)
set(CMAKE_POSITION_INDEPENDENT_CODE ON)
set(CMAKE_CXX_STANDARD 11)

function(set_no_warnings target)
    get_target_property(MAIN_CFLAGS ${target} COMPILE_FLAGS)
    if (MAIN_CFLAGS MATCHES "NOTFOUND")
        set(MAIN_CFLAGS "")
    endif()
    if(MSVC)
        set(MAIN_CFLAGS "${MAIN_CFLAGS} /W0")
    else()
        set(MAIN_CFLAGS "${MAIN_CFLAGS} -w")
    endif()
    set_target_properties(${target} PROPERTIES COMPILE_FLAGS ${MAIN_CFLAGS})
endfunction()

function(set_disabled_warnings target)
    get_target_property(MAIN_CFLAGS ${target} COMPILE_FLAGS)
    if (MAIN_CFLAGS MATCHES "NOTFOUND")
        set(MAIN_CFLAGS "")
    endif()
    if(MSVC)
        set(MAIN_CFLAGS "${MAIN_CFLAGS} /W4 /w44191 /w44242  /w44266 /w44302 /w44388 /w44826 /w44905 /w44906 /w44928")
    else()
        set(MAIN_CFLAGS "${MAIN_CFLAGS} -Wall -Wno-unknown-pragmas -Wno-deprecated")
        if(APPLE)
            set(MAIN_CFLAGS "${MAIN_CFLAGS} -Wno-unused-private-field -Wno-unused-private-field -Wno-ignored-attributes")
        endif()
    endif()
    set_target_properties(${target} PROPERTIES COMPILE_FLAGS ${MAIN_CFLAGS})
endfunction()

function(set_default_compile_options target)
    get_target_property(MAIN_CFLAGS ${target} COMPILE_FLAGS)
    if (MAIN_CFLAGS MATCHES "NOTFOUND")
        set(MAIN_CFLAGS "")
    endif()
    set(MAIN_CFLAGS "${MAIN_CFLAGS} -D__64BIT__")
    if(MSVC)
        set(MAIN_CFLAGS "${MAIN_CFLAGS} /bigobj /MP")
        set(MAIN_CFLAGS "${MAIN_CFLAGS} /D__WINDOWS__ /D_WINDOWS /D_CRT_SECURE_NO_WARNINGS /DLPWINAPP")
        foreach (flag_var CMAKE_C_FLAGS_DEBUG CMAKE_CXX_FLAGS_DEBUG)
            set(${flag_var} "${${flag_var}} /D_DEBUG" CACHE STRING "compile flags" FORCE)
        endforeach()
    else(MSVC)
        SET(CMAKE_CXX_FLAGS "${CMAKE_CXX_FLAGS} -std=c++11")
        if (APPLE)
            set(MAIN_CFLAGS "${MAIN_CFLAGS} -arch x86_64 -fno-common -DWX_PRECOMP -D__MACOSX__")
        else()
            set(MAIN_CFLAGS "${MAIN_CFLAGS} -D__UNIX__")
        endif()
        if(CMAKE_BUILD_TYPE STREQUAL "Debug")
            set(MAIN_CFLAGS "${MAIN_CFLAGS} -D_DEBUG")
        else()
            set(MAIN_CFLAGS "${MAIN_CFLAGS} -O3 -DNDEBUG")
        endif()
    endif()
    set_target_properties(${target} PROPERTIES COMPILE_FLAGS ${MAIN_CFLAGS})
endfunction()

function(set_tools_compile_options target)
    get_target_property(MAIN_CFLAGS ${target} COMPILE_FLAGS)
    if (MAIN_CFLAGS MATCHES "NOTFOUND")
        set(MAIN_CFLAGS "")
    endif()
    if(MSVC)
        set(MAIN_CFLAGS "${MAIN_CFLAGS} /W3 /DLK_USE_WXWIDGETS /D _CRT_SECURE_NO_DEPRECATE=1 /D _CRT_NON_CONFORMING_SWPRINTFS=1")
        set(MAIN_CFLAGS "${MAIN_CFLAGS} /D _SCL_SECURE_NO_WARNINGS=1 /D__WXMSW__ /D_UNICODE /D_NOPCH")
    else(MSVC)
        if (APPLE)
            set(MAIN_CFLAGS "${MAIN_CFLAGS} -D__WXOSX__")
        endif()
        set(MAIN_CFLAGS "${MAIN_CFLAGS} -Wall -Wno-deprecated -Wno-unknown-pragmas -Werror -Wno-overloaded-virtual -fno-common -std=c++11")
        set(MAIN_CFLAGS "${MAIN_CFLAGS} -DLK_USE_WXWIDGETS")
    endif(MSVC)
    set_target_properties(${target} PROPERTIES COMPILE_FLAGS ${MAIN_CFLAGS})
endfunction()

function(set_additional_compile_options target options)
    get_target_property(MAIN_CFLAGS ${target} COMPILE_FLAGS)
    if (MAIN_CFLAGS MATCHES "NOTFOUND")
        set(MAIN_CFLAGS "")
    endif()
    set(MAIN_CFLAGS "${MAIN_CFLAGS} ${options}")
    set_target_properties(${target} PROPERTIES COMPILE_FLAGS ${MAIN_CFLAGS})
endfunction()

#####################################################################################################################
#
# Project Settings
#
#####################################################################################################################

# turn off examples, tests and install for jsoncpp
set(JSONCPP_WITH_EXAMPLE 0)
set(JSONCPP_WITH_TESTS 0)
<<<<<<< HEAD
=======

# Skip install() commands for jsoncpp
>>>>>>> e8bf5eab
add_subdirectory(jsoncpp EXCLUDE_FROM_ALL)

add_subdirectory(splinter)
add_subdirectory(shared)
#add_subdirectory(nlopt)
#add_subdirectory(lpsolve)
#add_subdirectory(solarpilot)
#add_subdirectory(tcs)
add_subdirectory(ssc)

if (NOT SAM_SKIP_TOOLS)
	add_subdirectory(sdktool)
	add_subdirectory(tcsconsole)
endif()

if (NOT SAM_SKIP_TESTS)
	add_subdirectory(test)
endif()<|MERGE_RESOLUTION|>--- conflicted
+++ resolved
@@ -140,11 +140,8 @@
 # turn off examples, tests and install for jsoncpp
 set(JSONCPP_WITH_EXAMPLE 0)
 set(JSONCPP_WITH_TESTS 0)
-<<<<<<< HEAD
-=======
 
 # Skip install() commands for jsoncpp
->>>>>>> e8bf5eab
 add_subdirectory(jsoncpp EXCLUDE_FROM_ALL)
 
 add_subdirectory(splinter)
