// EnergyPlus, Copyright (c) 1996-2024, The Board of Trustees of the University of Illinois,
// The Regents of the University of California, through Lawrence Berkeley National Laboratory
// (subject to receipt of any required approvals from the U.S. Dept. of Energy), Oak Ridge
// National Laboratory, managed by UT-Battelle, Alliance for Sustainable Energy, LLC, and other
// contributors. All rights reserved.
//
// NOTICE: This Software was developed under funding from the U.S. Department of Energy and the
// U.S. Government consequently retains certain rights. As such, the U.S. Government has been
// granted for itself and others acting on its behalf a paid-up, nonexclusive, irrevocable,
// worldwide license in the Software to reproduce, distribute copies to the public, prepare
// derivative works, and perform publicly and display publicly, and to permit others to do so.
//
// Redistribution and use in source and binary forms, with or without modification, are permitted
// provided that the following conditions are met:
//
// (1) Redistributions of source code must retain the above copyright notice, this list of
//     conditions and the following disclaimer.
//
// (2) Redistributions in binary form must reproduce the above copyright notice, this list of
//     conditions and the following disclaimer in the documentation and/or other materials
//     provided with the distribution.
//
// (3) Neither the name of the University of California, Lawrence Berkeley National Laboratory,
//     the University of Illinois, U.S. Dept. of Energy nor the names of its contributors may be
//     used to endorse or promote products derived from this software without specific prior
//     written permission.
//
// (4) Use of EnergyPlus(TM) Name. If Licensee (i) distributes the software in stand-alone form
//     without changes from the version obtained under this License, or (ii) Licensee makes a
//     reference solely to the software portion of its product, Licensee must refer to the
//     software as "EnergyPlus version X" software, where "X" is the version number Licensee
//     obtained under this License and may not use a different name for the software. Except as
//     specifically required in this Section (4), Licensee shall not use in a company name, a
//     product name, in advertising, publicity, or other promotional activities any name, trade
//     name, trademark, logo, or other designation of "EnergyPlus", "E+", "e+" or confusingly
//     similar designation, without the U.S. Department of Energy's prior written consent.
//
// THIS SOFTWARE IS PROVIDED BY THE COPYRIGHT HOLDERS AND CONTRIBUTORS "AS IS" AND ANY EXPRESS OR
// IMPLIED WARRANTIES, INCLUDING, BUT NOT LIMITED TO, THE IMPLIED WARRANTIES OF MERCHANTABILITY
// AND FITNESS FOR A PARTICULAR PURPOSE ARE DISCLAIMED. IN NO EVENT SHALL THE COPYRIGHT OWNER OR
// CONTRIBUTORS BE LIABLE FOR ANY DIRECT, INDIRECT, INCIDENTAL, SPECIAL, EXEMPLARY, OR
// CONSEQUENTIAL DAMAGES (INCLUDING, BUT NOT LIMITED TO, PROCUREMENT OF SUBSTITUTE GOODS OR
// SERVICES; LOSS OF USE, DATA, OR PROFITS; OR BUSINESS INTERRUPTION) HOWEVER CAUSED AND ON ANY
// THEORY OF LIABILITY, WHETHER IN CONTRACT, STRICT LIABILITY, OR TORT (INCLUDING NEGLIGENCE OR
// OTHERWISE) ARISING IN ANY WAY OUT OF THE USE OF THIS SOFTWARE, EVEN IF ADVISED OF THE
// POSSIBILITY OF SUCH DAMAGE.

// C++ Headers
#include <cassert>
#include <cmath>
#include <string>

// ObjexxFCL Headers
#include <ObjexxFCL/Fmath.hh>

// EnergyPlus Headers
#include <EnergyPlus/Autosizing/Base.hh>
#include <EnergyPlus/BranchNodeConnections.hh>
#include <EnergyPlus/ChillerReformulatedEIR.hh>
#include <EnergyPlus/CurveManager.hh>
#include <EnergyPlus/Data/EnergyPlusData.hh>
#include <EnergyPlus/DataBranchAirLoopPlant.hh>
#include <EnergyPlus/DataEnvironment.hh>
#include <EnergyPlus/DataHVACGlobals.hh>
#include <EnergyPlus/DataIPShortCuts.hh>
#include <EnergyPlus/DataLoopNode.hh>
#include <EnergyPlus/DataSizing.hh>
#include <EnergyPlus/EMSManager.hh>
#include <EnergyPlus/FaultsManager.hh>
#include <EnergyPlus/FluidProperties.hh>
#include <EnergyPlus/General.hh>
#include <EnergyPlus/GlobalNames.hh>
#include <EnergyPlus/InputProcessing/InputProcessor.hh>
#include <EnergyPlus/NodeInputManager.hh>
#include <EnergyPlus/OutputProcessor.hh>
#include <EnergyPlus/OutputReportPredefined.hh>
#include <EnergyPlus/Plant/DataPlant.hh>
#include <EnergyPlus/Plant/PlantLocation.hh>
#include <EnergyPlus/PlantUtilities.hh>
#include <EnergyPlus/Psychrometrics.hh>
#include <EnergyPlus/ScheduleManager.hh>
#include <EnergyPlus/StandardRatings.hh>
#include <EnergyPlus/UtilityRoutines.hh>

namespace EnergyPlus::ChillerReformulatedEIR {

// The Electric EIR and Reformulated EIR chiller models are similar.
// They only differ in the independent variable used to evaluate the performance curves.
// Since the Reformulated EIR chiller uses outlet condenser water temperature as an
// independent variable, iteration is required to converge on a solution.

// MODULE INFORMATION:
//       AUTHOR         Lixing Gu
//       DATE WRITTEN   August 2006

//       MODIFIED
//       Aug.  2014, Rongpeng Zhang, added An additional part-load performance curve type

// PURPOSE OF THIS MODULE:
//  This module simulates the performance of the electric vapor compression
//  chiller using a reformulated model based on the DOE-2 EIR chiller.

// METHODOLOGY EMPLOYED:
//  Once the PlantLoopManager determines that the Reformulated EIR chiller
//  is available to meet a loop cooling demand, it calls SimReformulatedEIRChiller
//  which in turn calls the reformulated EIR chiller model.
//  The ReformulatedEIR chiller model is based on polynomial fits of chiller
//  performance data.

// REFERENCES:
// 1. Hydeman, M., P. Sreedharan, N. Webb, and S. Blanc. 2002. "Development and Testing of a Reformulated
//    Regression-Based Electric Chiller Model". ASHRAE Transactions, HI-02-18-2, Vol 108, Part 2, pp. 1118-1127.

ReformulatedEIRChillerSpecs *ReformulatedEIRChillerSpecs::factory(EnergyPlusData &state, std::string const &objectName)
{
    // Process the input data if it hasn't been done already
    if (state.dataChillerReformulatedEIR->GetInputREIR) {
        GetElecReformEIRChillerInput(state);
        state.dataChillerReformulatedEIR->GetInputREIR = false;
    }
    // Now look for this particular object in the list
    auto thisObj = std::find_if(state.dataChillerReformulatedEIR->ElecReformEIRChiller.begin(),
                                state.dataChillerReformulatedEIR->ElecReformEIRChiller.end(),
                                [&objectName](const ReformulatedEIRChillerSpecs &myObj) { return myObj.Name == objectName; });
    if (thisObj != state.dataChillerReformulatedEIR->ElecReformEIRChiller.end()) return thisObj;
    // If we didn't find it, fatal
    ShowFatalError(state, format("LocalReformulatedElectEIRChillerFactory: Error getting inputs for object named: {}", objectName)); // LCOV_EXCL_LINE
    // Shut up the compiler
    return nullptr; // LCOV_EXCL_LINE
}

void ReformulatedEIRChillerSpecs::getDesignCapacities(
    [[maybe_unused]] EnergyPlusData &state, const PlantLocation &calledFromLocation, Real64 &MaxLoad, Real64 &MinLoad, Real64 &OptLoad)
{
    if (calledFromLocation.loopNum == this->CWPlantLoc.loopNum) {
        MinLoad = this->RefCap * this->MinPartLoadRat;
        MaxLoad = this->RefCap * this->MaxPartLoadRat;
        OptLoad = this->RefCap * this->OptPartLoadRat;
    } else {
        MinLoad = 0.0;
        MaxLoad = 0.0;
        OptLoad = 0.0;
    }
}

void ReformulatedEIRChillerSpecs::getDesignTemperatures(Real64 &TempDesCondIn, Real64 &TempDesEvapOut)
{
    TempDesEvapOut = this->TempRefEvapOut;
    TempDesCondIn = this->TempRefCondIn;
}

void ReformulatedEIRChillerSpecs::getSizingFactor(Real64 &sizFac)
{
    sizFac = this->SizFac;
}

void ReformulatedEIRChillerSpecs::onInitLoopEquip(EnergyPlusData &state, const PlantLocation &calledFromLocation)
{
    bool runFlag = true;
    Real64 myLoad = 0.0;
    this->initialize(state, runFlag, myLoad);

    if (calledFromLocation.loopNum == this->CWPlantLoc.loopNum) {
        this->size(state);
    }
}

void ReformulatedEIRChillerSpecs::simulate(
    EnergyPlusData &state, const PlantLocation &calledFromLocation, bool FirstHVACIteration, Real64 &CurLoad, bool RunFlag)
{
    // SUBROUTINE INFORMATION:
    //       AUTHOR         Lixing Gu
    //       DATE WRITTEN   July 2004

    // PURPOSE OF THIS SUBROUTINE:
    //  This is the reformulated EIR chiller model driver. It gets the input for the
    //  models, initializes simulation variables, calls the appropriate model and sets
    //  up reporting variables.

    if (calledFromLocation.loopNum == this->CWPlantLoc.loopNum) {
        this->initialize(state, RunFlag, CurLoad);
        this->control(state, CurLoad, RunFlag, FirstHVACIteration);
        this->update(state, CurLoad, RunFlag);
    } else if (calledFromLocation.loopNum == this->CDPlantLoc.loopNum) {
        DataPlant::LoopSideLocation LoopSide = this->CDPlantLoc.loopSideNum;
        PlantUtilities::UpdateChillerComponentCondenserSide(state,
                                                            calledFromLocation.loopNum,
                                                            LoopSide,
                                                            DataPlant::PlantEquipmentType::Chiller_ElectricReformEIR,
                                                            this->CondInNodeNum,
                                                            this->CondOutNodeNum,
                                                            this->QCondenser,
                                                            this->CondInletTemp,
                                                            this->CondOutletTemp,
                                                            this->CondMassFlowRate,
                                                            FirstHVACIteration);
    } else if (calledFromLocation.loopNum == this->HRPlantLoc.loopNum) {
        PlantUtilities::UpdateComponentHeatRecoverySide(state,
                                                        this->HRPlantLoc.loopNum,
                                                        this->HRPlantLoc.loopSideNum,
                                                        DataPlant::PlantEquipmentType::Chiller_ElectricReformEIR,
                                                        this->HeatRecInNodeNum,
                                                        this->HeatRecOutNodeNum,
                                                        this->QHeatRecovery,
                                                        this->HeatRecInletTemp,
                                                        this->HeatRecOutletTemp,
                                                        this->HeatRecMassFlow,
                                                        FirstHVACIteration);
    }
}

void GetElecReformEIRChillerInput(EnergyPlusData &state)
{
    // SUBROUTINE INFORMATION:
    //       AUTHOR:          Lixing Gu, FSEC
    //       DATE WRITTEN:    July 2006
    //       MODIFIED
    //       Aug.  2014, Rongpeng Zhang, added an additional part-load performance curve type

    // PURPOSE OF THIS SUBROUTINE:
    //  This routine will get the input required by the Reformulated Electric EIR Chiller model

    static constexpr std::string_view RoutineName("GetElecReformEIRChillerInput: "); // include trailing blank space

    bool ErrorsFound(false); // True when input errors found

    state.dataIPShortCut->cCurrentModuleObject = "Chiller:Electric:ReformulatedEIR";
    int NumElecReformEIRChillers = state.dataInputProcessing->inputProcessor->getNumObjectsFound(state, state.dataIPShortCut->cCurrentModuleObject);

    if (NumElecReformEIRChillers <= 0) {
        ShowSevereError(state, format("No {} equipment specified in input file", state.dataIPShortCut->cCurrentModuleObject));
        ErrorsFound = true;
    }

    // ALLOCATE ARRAYS
    state.dataChillerReformulatedEIR->ElecReformEIRChiller.allocate(NumElecReformEIRChillers);

    // Load arrays with reformulated electric EIR chiller data
    for (int EIRChillerNum = 1; EIRChillerNum <= NumElecReformEIRChillers; ++EIRChillerNum) {
        int NumAlphas = 0; // Number of elements in the alpha array
        int NumNums = 0;   // Number of elements in the numeric array
        int IOStat = 0;    // IO Status when calling get input subroutine
        state.dataInputProcessing->inputProcessor->getObjectItem(state,
                                                                 state.dataIPShortCut->cCurrentModuleObject,
                                                                 EIRChillerNum,
                                                                 state.dataIPShortCut->cAlphaArgs,
                                                                 NumAlphas,
                                                                 state.dataIPShortCut->rNumericArgs,
                                                                 NumNums,
                                                                 IOStat,
                                                                 state.dataIPShortCut->lNumericFieldBlanks,
                                                                 state.dataIPShortCut->lAlphaFieldBlanks,
                                                                 state.dataIPShortCut->cAlphaFieldNames,
                                                                 state.dataIPShortCut->cNumericFieldNames);

        // ErrorsFound will be set to True if problem was found, left untouched otherwise
        GlobalNames::VerifyUniqueChillerName(state,
                                             state.dataIPShortCut->cCurrentModuleObject,
                                             state.dataIPShortCut->cAlphaArgs(1),
                                             ErrorsFound,
                                             state.dataIPShortCut->cCurrentModuleObject + " Name");

        auto &thisChiller = state.dataChillerReformulatedEIR->ElecReformEIRChiller(EIRChillerNum);
        thisChiller.Name = state.dataIPShortCut->cAlphaArgs(1);
        // Performance curves
        thisChiller.ChillerCapFTIndex = Curve::GetCurveIndex(state, state.dataIPShortCut->cAlphaArgs(2));
        thisChiller.CAPFTName = state.dataIPShortCut->cAlphaArgs(2);
        if (thisChiller.ChillerCapFTIndex == 0) {
            ShowSevereError(state,
                            format("{}{}=\"{}\"", RoutineName, state.dataIPShortCut->cCurrentModuleObject, state.dataIPShortCut->cAlphaArgs(1)));
            ShowContinueError(state, format("Invalid {}={}", state.dataIPShortCut->cAlphaFieldNames(2), state.dataIPShortCut->cAlphaArgs(2)));
            ErrorsFound = true;
        }

        thisChiller.ChillerEIRFTIndex = Curve::GetCurveIndex(state, state.dataIPShortCut->cAlphaArgs(3));
        thisChiller.EIRFTName = state.dataIPShortCut->cAlphaArgs(3);
        if (thisChiller.ChillerEIRFTIndex == 0) {
            ShowSevereError(state,
                            format("{}{}=\"{}\"", RoutineName, state.dataIPShortCut->cCurrentModuleObject, state.dataIPShortCut->cAlphaArgs(1)));
            ShowContinueError(state, format("Invalid {}={}", state.dataIPShortCut->cAlphaFieldNames(3), state.dataIPShortCut->cAlphaArgs(3)));
            ErrorsFound = true;
        }

        // The default type of part-load curve is: LeavingCondenserWaterTemperature
        std::string PartLoadCurveType; // Part load curve type
        if (state.dataIPShortCut->lAlphaFieldBlanks(4)) {
            PartLoadCurveType = "LeavingCondenserWaterTemperature";
        } else {
            PartLoadCurveType = state.dataIPShortCut->cAlphaArgs(4);
        }

        thisChiller.EIRFPLRName = state.dataIPShortCut->cAlphaArgs(5);
        thisChiller.ChillerEIRFPLRIndex = Curve::GetCurveIndex(state, state.dataIPShortCut->cAlphaArgs(5));
        if (thisChiller.ChillerEIRFPLRIndex == 0) {
            ShowSevereError(state,
                            format("{}{}=\"{}\"", RoutineName, state.dataIPShortCut->cCurrentModuleObject, state.dataIPShortCut->cAlphaArgs(1)));
            ShowContinueError(state, format("Invalid {}={}", state.dataIPShortCut->cAlphaFieldNames(5), state.dataIPShortCut->cAlphaArgs(5)));
            ErrorsFound = true;
        }

        // Check the type of part-load curves implemented: 1_LeavingCondenserWaterTemperature, 2_Lift
        if (Util::SameString(PartLoadCurveType, "LeavingCondenserWaterTemperature") &&
            state.dataCurveManager->PerfCurve(thisChiller.ChillerEIRFPLRIndex)->numDims == 2) {
            thisChiller.PartLoadCurveType = PLR::LeavingCondenserWaterTemperature;
        } else if (Util::SameString(PartLoadCurveType, "Lift") && state.dataCurveManager->PerfCurve(thisChiller.ChillerEIRFPLRIndex)->numDims == 3) {
            thisChiller.PartLoadCurveType = PLR::Lift;
        } else {
            ShowSevereError(state,
                            format("{}{}=\"{}\"", RoutineName, state.dataIPShortCut->cCurrentModuleObject, state.dataIPShortCut->cAlphaArgs(1)));
            ShowContinueError(state,
                              format("Invalid {}={} for {}={}",
                                     state.dataIPShortCut->cAlphaFieldNames(5),
                                     state.dataIPShortCut->cAlphaArgs(5),
                                     state.dataIPShortCut->cAlphaFieldNames(4),
                                     state.dataIPShortCut->cAlphaArgs(4)));
            ErrorsFound = true;
        }

        // Chilled water inlet/outlet node names are necessary
        if (state.dataIPShortCut->lAlphaFieldBlanks(6)) {
            ShowSevereError(state,
                            format("{}{}=\"{}\"", RoutineName, state.dataIPShortCut->cCurrentModuleObject, state.dataIPShortCut->cAlphaArgs(1)));
            ShowContinueError(state, format("{} is blank.", state.dataIPShortCut->cAlphaFieldNames(6)));
            ErrorsFound = true;
        }
        if (state.dataIPShortCut->lAlphaFieldBlanks(7)) {
            ShowSevereError(state,
                            format("{}{}=\"{}\"", RoutineName, state.dataIPShortCut->cCurrentModuleObject, state.dataIPShortCut->cAlphaArgs(1)));
            ShowContinueError(state, format("{} is blank.", state.dataIPShortCut->cAlphaFieldNames(7)));
            ErrorsFound = true;
        }

        thisChiller.EvapInNodeNum = Node::GetSingleNode(state,
                                                                           state.dataIPShortCut->cAlphaArgs(6),
                                                                           ErrorsFound,
                                                                           Node::ConnObjType::ChillerElectricReformulatedEIR,
                                                                           state.dataIPShortCut->cAlphaArgs(1),
                                                                           Node::FluidType::Water,
                                                                           Node::ConnType::Inlet,
                                                                           Node::CompFluidStream::Primary,
                                                                           Node::ObjectIsNotParent);
        thisChiller.EvapOutNodeNum = Node::GetSingleNode(state,
                                                                            state.dataIPShortCut->cAlphaArgs(7),
                                                                            ErrorsFound,
                                                                            Node::ConnObjType::ChillerElectricReformulatedEIR,
                                                                            state.dataIPShortCut->cAlphaArgs(1),
                                                                            Node::FluidType::Water,
                                                                            Node::ConnType::Outlet,
                                                                            Node::CompFluidStream::Primary,
                                                                            Node::ObjectIsNotParent);
        BranchNodeConnections::TestCompSet(state,
                                           state.dataIPShortCut->cCurrentModuleObject,
                                           state.dataIPShortCut->cAlphaArgs(1),
                                           state.dataIPShortCut->cAlphaArgs(6),
                                           state.dataIPShortCut->cAlphaArgs(7),
                                           "Chilled Water Nodes");

        thisChiller.CondenserType = DataPlant::CondenserType::WaterCooled;

        // Condenser inlet/outlet node names are necessary
        if (state.dataIPShortCut->lAlphaFieldBlanks(8)) {
            ShowSevereError(state,
                            format("{}{}=\"{}\"", RoutineName, state.dataIPShortCut->cCurrentModuleObject, state.dataIPShortCut->cAlphaArgs(1)));
            ShowContinueError(state, format("{} is blank.", state.dataIPShortCut->cAlphaFieldNames(8)));
            ErrorsFound = true;
        }
        if (state.dataIPShortCut->lAlphaFieldBlanks(9)) {
            ShowSevereError(state,
                            format("{}{}=\"{}\"", RoutineName, state.dataIPShortCut->cCurrentModuleObject, state.dataIPShortCut->cAlphaArgs(1)));
            ShowContinueError(state, format("{} is blank.", state.dataIPShortCut->cAlphaFieldNames(9)));
            ErrorsFound = true;
        }

        thisChiller.CondInNodeNum = Node::GetSingleNode(state,
                                                                           state.dataIPShortCut->cAlphaArgs(8),
                                                                           ErrorsFound,
                                                                           Node::ConnObjType::ChillerElectricReformulatedEIR,
                                                                           state.dataIPShortCut->cAlphaArgs(1),
                                                                           Node::FluidType::Water,
                                                                           Node::ConnType::Inlet,
                                                                           Node::CompFluidStream::Secondary,
                                                                           Node::ObjectIsNotParent);
        thisChiller.CondOutNodeNum = Node::GetSingleNode(state,
                                                                            state.dataIPShortCut->cAlphaArgs(9),
                                                                            ErrorsFound,
                                                                            Node::ConnObjType::ChillerElectricReformulatedEIR,
                                                                            state.dataIPShortCut->cAlphaArgs(1),
                                                                            Node::FluidType::Water,
                                                                            Node::ConnType::Outlet,
                                                                            Node::CompFluidStream::Secondary,
                                                                            Node::ObjectIsNotParent);

        BranchNodeConnections::TestCompSet(state,
                                           state.dataIPShortCut->cCurrentModuleObject,
                                           state.dataIPShortCut->cAlphaArgs(1),
                                           state.dataIPShortCut->cAlphaArgs(8),
                                           state.dataIPShortCut->cAlphaArgs(9),
                                           "Condenser Water Nodes");

        {
            thisChiller.FlowMode = static_cast<DataPlant::FlowMode>(getEnumValue(DataPlant::FlowModeNamesUC, state.dataIPShortCut->cAlphaArgs(10)));
            if (thisChiller.FlowMode == DataPlant::FlowMode::Invalid) {
                ShowSevereError(state,
                                format("{}{}=\"{}\",", RoutineName, state.dataIPShortCut->cCurrentModuleObject, state.dataIPShortCut->cAlphaArgs(1)));
                ShowContinueError(state, format("Invalid {}={}", state.dataIPShortCut->cAlphaFieldNames(10), state.dataIPShortCut->cAlphaArgs(10)));
                ShowContinueError(state, "Available choices are ConstantFlow, NotModulated, or LeavingSetpointModulated");
                ShowContinueError(state, "Flow mode NotModulated is assumed and the simulation continues.");
                thisChiller.FlowMode = DataPlant::FlowMode::NotModulated;
            };
        }

        //   Chiller rated performance data
        thisChiller.RefCap = state.dataIPShortCut->rNumericArgs(1);
        if (thisChiller.RefCap == DataSizing::AutoSize) {
            thisChiller.RefCapWasAutoSized = true;
        }
        if (state.dataIPShortCut->rNumericArgs(1) == 0.0) {
            ShowSevereError(state,
                            format("{}{}=\"{}\"", RoutineName, state.dataIPShortCut->cCurrentModuleObject, state.dataIPShortCut->cAlphaArgs(1)));
            ShowContinueError(state, format("Invalid {}={:.2R}", state.dataIPShortCut->cNumericFieldNames(1), state.dataIPShortCut->rNumericArgs(1)));
            ErrorsFound = true;
        }

        thisChiller.RefCOP = state.dataIPShortCut->rNumericArgs(2);
        if (state.dataIPShortCut->rNumericArgs(2) == 0.0) {
            ShowSevereError(state,
                            format("{}{}=\"{}\"", RoutineName, state.dataIPShortCut->cCurrentModuleObject, state.dataIPShortCut->cAlphaArgs(1)));
            ShowContinueError(state, format("Invalid {}={:.2R}", state.dataIPShortCut->cNumericFieldNames(2), state.dataIPShortCut->rNumericArgs(2)));
            ErrorsFound = true;
        }

        thisChiller.TempRefEvapOut = state.dataIPShortCut->rNumericArgs(3);
        thisChiller.TempRefCondOut = state.dataIPShortCut->rNumericArgs(4);
        if (thisChiller.TempRefEvapOut >= thisChiller.TempRefCondOut) {
            ShowSevereError(state,
                            format("{}{}=\"{}\"", RoutineName, state.dataIPShortCut->cCurrentModuleObject, state.dataIPShortCut->cAlphaArgs(1)));
            ShowContinueError(state,
                              format("{} [{:.2R}] >= {} [{:.2R}]",
                                     state.dataIPShortCut->cNumericFieldNames(3),
                                     state.dataIPShortCut->rNumericArgs(3),
                                     state.dataIPShortCut->cNumericFieldNames(4),
                                     state.dataIPShortCut->rNumericArgs(4)));
            ShowContinueError(state, "Reference Leaving Chilled Water Temperature must be less than Reference Leaving Condenser Water Temperature ");
            ErrorsFound = true;
        }

        thisChiller.EvapVolFlowRate = state.dataIPShortCut->rNumericArgs(5);
        if (thisChiller.EvapVolFlowRate == DataSizing::AutoSize) {
            thisChiller.EvapVolFlowRateWasAutoSized = true;
        }
        thisChiller.CondVolFlowRate = state.dataIPShortCut->rNumericArgs(6);
        if (thisChiller.CondVolFlowRate == DataSizing::AutoSize) {
            thisChiller.CondVolFlowRateWasAutoSized = true;
        }
        thisChiller.MinPartLoadRat = state.dataIPShortCut->rNumericArgs(7);
        thisChiller.MaxPartLoadRat = state.dataIPShortCut->rNumericArgs(8);
        thisChiller.OptPartLoadRat = state.dataIPShortCut->rNumericArgs(9);
        thisChiller.MinUnloadRat = state.dataIPShortCut->rNumericArgs(10);
        thisChiller.SizFac = state.dataIPShortCut->rNumericArgs(14);
        if (thisChiller.SizFac <= 0.0) thisChiller.SizFac = 1.0;

        if (thisChiller.MinPartLoadRat > thisChiller.MaxPartLoadRat) {
            ShowSevereError(state,
                            format("{}{}=\"{}\"", RoutineName, state.dataIPShortCut->cCurrentModuleObject, state.dataIPShortCut->cAlphaArgs(1)));
            ShowContinueError(state,
                              format("{} [{:.3R}] > {} [{:.3R}]",
                                     state.dataIPShortCut->cNumericFieldNames(7),
                                     state.dataIPShortCut->rNumericArgs(7),
                                     state.dataIPShortCut->cNumericFieldNames(8),
                                     state.dataIPShortCut->rNumericArgs(8)));
            ShowContinueError(state, "Minimum part load ratio must be less than or equal to the maximum part load ratio ");
            ErrorsFound = true;
        }

        if (thisChiller.MinUnloadRat < thisChiller.MinPartLoadRat || thisChiller.MinUnloadRat > thisChiller.MaxPartLoadRat) {
            ShowSevereError(state,
                            format("{}{}=\"{}\"", RoutineName, state.dataIPShortCut->cCurrentModuleObject, state.dataIPShortCut->cAlphaArgs(1)));
            ShowContinueError(state, format("{} = {:.3R}", state.dataIPShortCut->cNumericFieldNames(10), state.dataIPShortCut->rNumericArgs(10)));
            ShowContinueError(state,
                              format("{} must be greater than or equal to the {}",
                                     state.dataIPShortCut->cNumericFieldNames(10),
                                     state.dataIPShortCut->cNumericFieldNames(7)));
            ShowContinueError(state,
                              format("{} must be less than or equal to the {}",
                                     state.dataIPShortCut->cNumericFieldNames(10),
                                     state.dataIPShortCut->cNumericFieldNames(8)));
            ErrorsFound = true;
        }

        if (thisChiller.OptPartLoadRat < thisChiller.MinPartLoadRat || thisChiller.OptPartLoadRat > thisChiller.MaxPartLoadRat) {
            ShowSevereError(state,
                            format("{}{}=\"{}\"", RoutineName, state.dataIPShortCut->cCurrentModuleObject, state.dataIPShortCut->cAlphaArgs(1)));
            ShowContinueError(state, format("{} = {:.3R}", state.dataIPShortCut->cNumericFieldNames(9), state.dataIPShortCut->rNumericArgs(9)));
            ShowContinueError(state,
                              format("{} must be greater than or equal to the {}",
                                     state.dataIPShortCut->cNumericFieldNames(9),
                                     state.dataIPShortCut->cNumericFieldNames(7)));
            ShowContinueError(state,
                              format("{} must be less than or equal to the {}",
                                     state.dataIPShortCut->cNumericFieldNames(9),
                                     state.dataIPShortCut->cNumericFieldNames(8)));
            ErrorsFound = true;
        }

        thisChiller.CompPowerToCondenserFrac = state.dataIPShortCut->rNumericArgs(11);

        if (thisChiller.CompPowerToCondenserFrac < 0.0 || thisChiller.CompPowerToCondenserFrac > 1.0) {
            ShowSevereError(state,
                            format("{}{}=\"{}\"", RoutineName, state.dataIPShortCut->cCurrentModuleObject, state.dataIPShortCut->cAlphaArgs(1)));
            ShowContinueError(state, format("{} = {:.3R}", state.dataIPShortCut->cNumericFieldNames(11), state.dataIPShortCut->rNumericArgs(11)));
            ShowContinueError(state, format("{} must be greater than or equal to zero", state.dataIPShortCut->cNumericFieldNames(11)));
            ShowContinueError(state, format("{} must be less than or equal to one", state.dataIPShortCut->cNumericFieldNames(11)));
            ErrorsFound = true;
        }

        thisChiller.TempLowLimitEvapOut = state.dataIPShortCut->rNumericArgs(12);

        // These are the optional heat recovery inputs
        thisChiller.DesignHeatRecVolFlowRate = state.dataIPShortCut->rNumericArgs(13);
        if (thisChiller.DesignHeatRecVolFlowRate == DataSizing::AutoSize) {
            thisChiller.DesignHeatRecVolFlowRateWasAutoSized = true;
        }
        if ((thisChiller.DesignHeatRecVolFlowRate > 0.0) || (thisChiller.DesignHeatRecVolFlowRate == DataSizing::AutoSize)) {
            thisChiller.HeatRecActive = true;
            thisChiller.HeatRecInNodeNum = Node::GetSingleNode(state,
                                                                                  state.dataIPShortCut->cAlphaArgs(11),
                                                                                  ErrorsFound,
                                                                                  Node::ConnObjType::ChillerElectricReformulatedEIR,
                                                                                  state.dataIPShortCut->cAlphaArgs(1),
                                                                                  Node::FluidType::Water,
                                                                                  Node::ConnType::Inlet,
                                                                                  Node::CompFluidStream::Tertiary,
                                                                                  Node::ObjectIsNotParent);
            if (thisChiller.HeatRecInNodeNum == 0) {
                ShowSevereError(state,
                                format("{}{}=\"{}\"", RoutineName, state.dataIPShortCut->cCurrentModuleObject, state.dataIPShortCut->cAlphaArgs(1)));
                ShowContinueError(state, format("Invalid {}={}", state.dataIPShortCut->cAlphaFieldNames(11), state.dataIPShortCut->cAlphaArgs(11)));
                ErrorsFound = true;
            }
            thisChiller.HeatRecOutNodeNum = Node::GetSingleNode(state,
                                                                                   state.dataIPShortCut->cAlphaArgs(12),
                                                                                   ErrorsFound,
                                                                                   Node::ConnObjType::ChillerElectricReformulatedEIR,
                                                                                   state.dataIPShortCut->cAlphaArgs(1),
                                                                                   Node::FluidType::Water,
                                                                                   Node::ConnType::Outlet,
                                                                                   Node::CompFluidStream::Tertiary,
                                                                                   Node::ObjectIsNotParent);
            if (thisChiller.HeatRecOutNodeNum == 0) {
                ShowSevereError(state,
                                format("{}{}=\"{}\"", RoutineName, state.dataIPShortCut->cCurrentModuleObject, state.dataIPShortCut->cAlphaArgs(1)));
                ShowContinueError(state, format("Invalid {}={}", state.dataIPShortCut->cAlphaFieldNames(12), state.dataIPShortCut->cAlphaArgs(12)));
                ErrorsFound = true;
            }

            BranchNodeConnections::TestCompSet(state,
                                               state.dataIPShortCut->cCurrentModuleObject,
                                               state.dataIPShortCut->cAlphaArgs(1),
                                               state.dataIPShortCut->cAlphaArgs(11),
                                               state.dataIPShortCut->cAlphaArgs(12),
                                               "Heat Recovery Nodes");

            if (thisChiller.DesignHeatRecVolFlowRate > 0.0) {
                PlantUtilities::RegisterPlantCompDesignFlow(state, thisChiller.HeatRecInNodeNum, thisChiller.DesignHeatRecVolFlowRate);
            }
            if (NumNums > 14) {
                if (!state.dataIPShortCut->lNumericFieldBlanks(15)) {
                    thisChiller.HeatRecCapacityFraction = state.dataIPShortCut->rNumericArgs(15);
                } else {
                    thisChiller.HeatRecCapacityFraction = 1.0;
                }
            } else {
                thisChiller.HeatRecCapacityFraction = 1.0;
            }

            if (NumAlphas > 12) {
                if (!state.dataIPShortCut->lAlphaFieldBlanks(13)) {
                    thisChiller.HeatRecInletLimitSchedNum = ScheduleManager::GetScheduleIndex(state, state.dataIPShortCut->cAlphaArgs(13));
                    if (thisChiller.HeatRecInletLimitSchedNum == 0) {
                        ShowSevereError(
                            state,
                            format("{}{}=\"{}\"", RoutineName, state.dataIPShortCut->cCurrentModuleObject, state.dataIPShortCut->cAlphaArgs(1)));
                        ShowContinueError(state,
                                          format("Invalid {}={}", state.dataIPShortCut->cAlphaFieldNames(13), state.dataIPShortCut->cAlphaArgs(13)));
                        ErrorsFound = true;
                    }
                } else {
                    thisChiller.HeatRecInletLimitSchedNum = 0;
                }
            } else {
                thisChiller.HeatRecInletLimitSchedNum = 0;
            }

            if (NumAlphas > 13) {
                if (!state.dataIPShortCut->lAlphaFieldBlanks(14)) {
                    thisChiller.HeatRecSetPointNodeNum =
                        Node::GetSingleNode(state,
                                                            state.dataIPShortCut->cAlphaArgs(14),
                                                            ErrorsFound,
                                                            Node::ConnObjType::ChillerElectricReformulatedEIR,
                                                            state.dataIPShortCut->cAlphaArgs(1),
                                                            Node::FluidType::Water,
                                                            Node::ConnType::Sensor,
                                                            Node::CompFluidStream::Primary,
                                                            Node::ObjectIsNotParent);
                } else {
                    thisChiller.HeatRecSetPointNodeNum = 0;
                }
            } else {
                thisChiller.HeatRecSetPointNodeNum = 0;
            }

        } else {
            thisChiller.HeatRecActive = false;
            thisChiller.DesignHeatRecMassFlowRate = 0.0;
            thisChiller.HeatRecInNodeNum = 0;
            thisChiller.HeatRecOutNodeNum = 0;
            if ((!state.dataIPShortCut->lAlphaFieldBlanks(11)) || (!state.dataIPShortCut->lAlphaFieldBlanks(12))) {
                ShowWarningError(state,
                                 format("{}{}=\"{}\"", RoutineName, state.dataIPShortCut->cCurrentModuleObject, state.dataIPShortCut->cAlphaArgs(1)));
                ShowWarningError(state, "Since Reference Heat Reclaim Volume Flow Rate = 0.0, heat recovery is inactive.");
                ShowContinueError(state, "However, node names were specified for heat recovery inlet or outlet nodes.");
            }
        }

        if (NumAlphas > 14) {
            thisChiller.EndUseSubcategory = state.dataIPShortCut->cAlphaArgs(15);
        } else {
            thisChiller.EndUseSubcategory = "General";
        }

        if (NumAlphas > 15) {
            thisChiller.CondenserFlowControl = static_cast<DataPlant::CondenserFlowControl>(
                getEnumValue(DataPlant::CondenserFlowControlNamesUC, state.dataIPShortCut->cAlphaArgs(16)));
        } else {
            thisChiller.CondenserFlowControl = DataPlant::CondenserFlowControl::ConstantFlow;
        }

        if (thisChiller.CondenserFlowControl == DataPlant::CondenserFlowControl::Invalid) {
            ShowSevereError(state,
                            format("{}{}=\"{}\",", RoutineName, state.dataIPShortCut->cCurrentModuleObject, state.dataIPShortCut->cAlphaArgs(1)));
            ShowContinueError(state, format("Invalid {}={}", state.dataIPShortCut->cAlphaFieldNames(16), state.dataIPShortCut->cAlphaArgs(16)));
            ShowContinueError(state, "Available choices are ConstantFlow, ModulatedChillerPLR, ModulatedLoopPLR, or ModulatedDeltaTemperature");
            thisChiller.CondenserFlowControl = DataPlant::CondenserFlowControl::ConstantFlow;
            ErrorsFound = true;
        };

        if (NumAlphas > 16) {
            thisChiller.ChillerCondLoopFlowFLoopPLRIndex = Curve::GetCurveIndex(state, state.dataIPShortCut->cAlphaArgs(17));
        }
        if ((thisChiller.ChillerCondLoopFlowFLoopPLRIndex == 0) &&
            (thisChiller.CondenserFlowControl == DataPlant::CondenserFlowControl::ModulatedLoopPLR)) {
            ShowSevereError(state,
                            format("{}{} \"{}\"", RoutineName, state.dataIPShortCut->cCurrentModuleObject, state.dataIPShortCut->cAlphaArgs(1)));
            ShowContinueError(state, format("Invalid {}={}", state.dataIPShortCut->cAlphaFieldNames(17), state.dataIPShortCut->cAlphaArgs(17)));
            ErrorsFound = true;
        }

        if (NumAlphas > 17) {
            if (!state.dataIPShortCut->lAlphaFieldBlanks(18)) {
                thisChiller.CondDTScheduleNum = ScheduleManager::GetScheduleIndex(state, state.dataIPShortCut->cAlphaArgs(18));
            }
        }
        if (thisChiller.CondDTScheduleNum == 0 && thisChiller.CondenserFlowControl == DataPlant::CondenserFlowControl::ModulatedDeltaTemperature) {
            ShowSevereError(state,
                            format("{}{}=\"{}\"", RoutineName, state.dataIPShortCut->cCurrentModuleObject, state.dataIPShortCut->cAlphaArgs(1)));
            ShowContinueError(state, format("Invalid {}={}", state.dataIPShortCut->cAlphaFieldNames(18), state.dataIPShortCut->cAlphaArgs(18)));
            ErrorsFound = true;
        }

        if (NumNums > 15) {
            thisChiller.MinCondFlowRatio = state.dataIPShortCut->rNumericArgs(16);
        }
    }

    if (ErrorsFound) {
        ShowFatalError(state, format("Errors found in processing input for {}", state.dataIPShortCut->cCurrentModuleObject));
    }
}

void ReformulatedEIRChillerSpecs::setupOutputVars(EnergyPlusData &state)
{
    SetupOutputVariable(state,
                        "Chiller Part Load Ratio",
                        Constant::Units::None,
                        this->ChillerPartLoadRatio,
                        OutputProcessor::TimeStepType::System,
                        OutputProcessor::StoreType::Average,
                        this->Name);

    SetupOutputVariable(state,
                        "Chiller Cycling Ratio",
                        Constant::Units::None,
                        this->ChillerCyclingRatio,
                        OutputProcessor::TimeStepType::System,
                        OutputProcessor::StoreType::Average,
                        this->Name);

    SetupOutputVariable(state,
                        "Chiller Electricity Rate",
                        Constant::Units::W,
                        this->Power,
                        OutputProcessor::TimeStepType::System,
                        OutputProcessor::StoreType::Average,
                        this->Name);

    SetupOutputVariable(state,
                        "Chiller Electricity Energy",
                        Constant::Units::J,
                        this->Energy,
                        OutputProcessor::TimeStepType::System,
                        OutputProcessor::StoreType::Sum,
                        this->Name,
                        Constant::eResource::Electricity,
                        OutputProcessor::Group::Plant,
                        OutputProcessor::EndUseCat::Cooling,
                        this->EndUseSubcategory);

    SetupOutputVariable(state,
                        "Chiller Evaporator Cooling Rate",
                        Constant::Units::W,
                        this->QEvaporator,
                        OutputProcessor::TimeStepType::System,
                        OutputProcessor::StoreType::Average,
                        this->Name);

    SetupOutputVariable(state,
                        "Chiller Evaporator Cooling Energy",
                        Constant::Units::J,
                        this->EvapEnergy,
                        OutputProcessor::TimeStepType::System,
                        OutputProcessor::StoreType::Sum,
                        this->Name,
                        Constant::eResource::EnergyTransfer,
                        OutputProcessor::Group::Plant,
                        OutputProcessor::EndUseCat::Chillers);

    SetupOutputVariable(state,
                        "Chiller False Load Heat Transfer Rate",
                        Constant::Units::W,
                        this->ChillerFalseLoadRate,
                        OutputProcessor::TimeStepType::System,
                        OutputProcessor::StoreType::Average,
                        this->Name);

    SetupOutputVariable(state,
                        "Chiller False Load Heat Transfer Energy",
                        Constant::Units::J,
                        this->ChillerFalseLoad,
                        OutputProcessor::TimeStepType::System,
                        OutputProcessor::StoreType::Sum,
                        this->Name);

    SetupOutputVariable(state,
                        "Chiller Evaporator Inlet Temperature",
                        Constant::Units::C,
                        this->EvapInletTemp,
                        OutputProcessor::TimeStepType::System,
                        OutputProcessor::StoreType::Average,
                        this->Name);

    SetupOutputVariable(state,
                        "Chiller Evaporator Outlet Temperature",
                        Constant::Units::C,
                        this->EvapOutletTemp,
                        OutputProcessor::TimeStepType::System,
                        OutputProcessor::StoreType::Average,
                        this->Name);

    SetupOutputVariable(state,
                        "Chiller Evaporator Mass Flow Rate",
                        Constant::Units::kg_s,
                        this->EvapMassFlowRate,
                        OutputProcessor::TimeStepType::System,
                        OutputProcessor::StoreType::Average,
                        this->Name);

    SetupOutputVariable(state,
                        "Chiller Condenser Heat Transfer Rate",
                        Constant::Units::W,
                        this->QCondenser,
                        OutputProcessor::TimeStepType::System,
                        OutputProcessor::StoreType::Average,
                        this->Name);

    SetupOutputVariable(state,
                        "Chiller Condenser Heat Transfer Energy",
                        Constant::Units::J,
                        this->CondEnergy,
                        OutputProcessor::TimeStepType::System,
                        OutputProcessor::StoreType::Sum,
                        this->Name,
                        Constant::eResource::EnergyTransfer,
                        OutputProcessor::Group::Plant,
                        OutputProcessor::EndUseCat::HeatRejection);

    SetupOutputVariable(state,
                        "Chiller COP",
                        Constant::Units::W_W,
                        this->ActualCOP,
                        OutputProcessor::TimeStepType::System,
                        OutputProcessor::StoreType::Average,
                        this->Name);

    SetupOutputVariable(state,
                        "Chiller Capacity Temperature Modifier Multiplier",
                        Constant::Units::None,
                        this->ChillerCapFT,
                        OutputProcessor::TimeStepType::System,
                        OutputProcessor::StoreType::Average,
                        this->Name);

    SetupOutputVariable(state,
                        "Chiller EIR Temperature Modifier Multiplier",
                        Constant::Units::None,
                        this->ChillerEIRFT,
                        OutputProcessor::TimeStepType::System,
                        OutputProcessor::StoreType::Average,
                        this->Name);

    SetupOutputVariable(state,
                        "Chiller EIR Part Load Modifier Multiplier",
                        Constant::Units::None,
                        this->ChillerEIRFPLR,
                        OutputProcessor::TimeStepType::System,
                        OutputProcessor::StoreType::Average,
                        this->Name);

    SetupOutputVariable(state,
                        "Chiller Condenser Inlet Temperature",
                        Constant::Units::C,
                        this->CondInletTemp,
                        OutputProcessor::TimeStepType::System,
                        OutputProcessor::StoreType::Average,
                        this->Name);

    SetupOutputVariable(state,
                        "Chiller Condenser Outlet Temperature",
                        Constant::Units::C,
                        this->CondOutletTemp,
                        OutputProcessor::TimeStepType::System,
                        OutputProcessor::StoreType::Average,
                        this->Name);

    SetupOutputVariable(state,
                        "Chiller Condenser Mass Flow Rate",
                        Constant::Units::kg_s,
                        this->CondMassFlowRate,
                        OutputProcessor::TimeStepType::System,
                        OutputProcessor::StoreType::Average,
                        this->Name);

    // If heat recovery is active then setup report variables
    if (this->HeatRecActive) {
        SetupOutputVariable(state,
                            "Chiller Total Recovered Heat Rate",
                            Constant::Units::W,
                            this->QHeatRecovery,
                            OutputProcessor::TimeStepType::System,
                            OutputProcessor::StoreType::Average,
                            this->Name);

        SetupOutputVariable(state,
                            "Chiller Total Recovered Heat Energy",
                            Constant::Units::J,
                            this->EnergyHeatRecovery,
                            OutputProcessor::TimeStepType::System,
                            OutputProcessor::StoreType::Sum,
                            this->Name,
                            Constant::eResource::EnergyTransfer,
                            OutputProcessor::Group::Plant,
                            OutputProcessor::EndUseCat::HeatRejection);

        SetupOutputVariable(state,
                            "Chiller Heat Recovery Inlet Temperature",
                            Constant::Units::C,
                            this->HeatRecInletTemp,
                            OutputProcessor::TimeStepType::System,
                            OutputProcessor::StoreType::Average,
                            this->Name);

        SetupOutputVariable(state,
                            "Chiller Heat Recovery Outlet Temperature",
                            Constant::Units::C,
                            this->HeatRecOutletTemp,
                            OutputProcessor::TimeStepType::System,
                            OutputProcessor::StoreType::Average,
                            this->Name);

        SetupOutputVariable(state,
                            "Chiller Heat Recovery Mass Flow Rate",
                            Constant::Units::kg_s,
                            this->HeatRecMassFlow,
                            OutputProcessor::TimeStepType::System,
                            OutputProcessor::StoreType::Average,
                            this->Name);

        SetupOutputVariable(state,
                            "Chiller Effective Heat Rejection Temperature",
                            Constant::Units::C,
                            this->ChillerCondAvgTemp,
                            OutputProcessor::TimeStepType::System,
                            OutputProcessor::StoreType::Average,
                            this->Name);
    }

    if (state.dataGlobal->AnyEnergyManagementSystemInModel) {
        SetupEMSInternalVariable(state, "Chiller Nominal Capacity", this->Name, "[W]", this->RefCap);
    }
}

void ReformulatedEIRChillerSpecs::oneTimeInit(EnergyPlusData &state)
{
    // Locate the chillers on the plant loops for later usage
    auto &dln = state.dataLoopNodes;
        
    bool errFlag = false;
    PlantUtilities::ScanPlantLoopsForObject(state,
                                            this->Name,
                                            DataPlant::PlantEquipmentType::Chiller_ElectricReformEIR,
                                            this->CWPlantLoc,
                                            errFlag,
                                            this->TempLowLimitEvapOut,
                                            _,
                                            _,
                                            this->EvapInNodeNum,
                                            _);
    if (this->CondenserType != DataPlant::CondenserType::AirCooled) {
        PlantUtilities::ScanPlantLoopsForObject(state,
                                                this->Name,
                                                DataPlant::PlantEquipmentType::Chiller_ElectricReformEIR,
                                                this->CDPlantLoc,
                                                errFlag,
                                                _,
                                                _,
                                                _,
                                                this->CondInNodeNum,
                                                _);
        PlantUtilities::InterConnectTwoPlantLoopSides(
            state, this->CWPlantLoc, this->CDPlantLoc, DataPlant::PlantEquipmentType::Chiller_ElectricReformEIR, true);
    }
    if (this->HeatRecActive) {
        PlantUtilities::ScanPlantLoopsForObject(state,
                                                this->Name,
                                                DataPlant::PlantEquipmentType::Chiller_ElectricReformEIR,
                                                this->HRPlantLoc,
                                                errFlag,
                                                _,
                                                _,
                                                _,
                                                this->HeatRecInNodeNum,
                                                _);
        PlantUtilities::InterConnectTwoPlantLoopSides(
            state, this->CWPlantLoc, this->HRPlantLoc, DataPlant::PlantEquipmentType::Chiller_ElectricReformEIR, true);
    }

    if ((this->CondenserType != DataPlant::CondenserType::AirCooled) && (this->HeatRecActive)) {
        PlantUtilities::InterConnectTwoPlantLoopSides(
            state, this->CDPlantLoc, this->HRPlantLoc, DataPlant::PlantEquipmentType::Chiller_ElectricReformEIR, false);
    }

    if (errFlag) {
        ShowFatalError(state, "InitElecReformEIRChiller: Program terminated due to previous condition(s).");
    }

    if (this->FlowMode == DataPlant::FlowMode::Constant) {
        // reset flow priority
        DataPlant::CompData::getPlantComponent(state, this->CWPlantLoc).FlowPriority = DataPlant::LoopFlowStatus::NeedyIfLoopOn;
    }

    if (this->FlowMode == DataPlant::FlowMode::LeavingSetpointModulated) {
        // reset flow priority
        DataPlant::CompData::getPlantComponent(state, this->CWPlantLoc).FlowPriority = DataPlant::LoopFlowStatus::NeedyIfLoopOn;
        // check if setpoint on outlet node
        auto *evapOutNode = dln->nodes(this->EvapOutNodeNum);
        if ((evapOutNode->TempSetPoint == Node::SensedNodeFlagValue) &&
            (evapOutNode->TempSetPointHi == Node::SensedNodeFlagValue)) {
            if (!state.dataGlobal->AnyEnergyManagementSystemInModel) {
                if (!this->ModulatedFlowErrDone) {
                    ShowWarningError(state, format("Missing temperature setpoint for LeavingSetpointModulated mode chiller named {}", this->Name));
                    ShowContinueError(
                        state, "  A temperature setpoint is needed at the outlet node of a chiller in variable flow mode, use a SetpointManager");
                    ShowContinueError(state, "  The overall loop setpoint will be assumed for chiller. The simulation continues ... ");
                    this->ModulatedFlowErrDone = true;
                }
            } else {
                // need call to EMS to check node
                bool fatalError = false; // but not really fatal yet, but should be.
                EMSManager::CheckIfNodeSetPointManagedByEMS(state, this->EvapOutNodeNum, HVAC::CtrlVarType::Temp, fatalError);
                dln->nodes(this->EvapOutNodeNum)->needsSetpointChecking = false;
                if (fatalError) {
                    if (!this->ModulatedFlowErrDone) {
                        ShowWarningError(state,
                                         format("Missing temperature setpoint for LeavingSetpointModulated mode chiller named {}", this->Name));
                        ShowContinueError(state,
                                          "  A temperature setpoint is needed at the outlet node of a chiller evaporator in variable flow mode");
                        ShowContinueError(state, "  use a Setpoint Manager to establish a setpoint at the chiller evaporator outlet node ");
                        ShowContinueError(state, "  or use an EMS actuator to establish a setpoint at the outlet node ");
                        ShowContinueError(state, "  The overall loop setpoint will be assumed for chiller. The simulation continues ... ");
                        this->ModulatedFlowErrDone = true;
                    }
                }
            }
            this->ModulatedFlowSetToLoop = true;
            auto const *tempSetPtNode = dln->nodes(state.dataPlnt->PlantLoop(this->CWPlantLoc.loopNum).TempSetPointNodeNum);
            evapOutNode->TempSetPoint = tempSetPtNode->TempSetPoint;
            evapOutNode->TempSetPointHi = tempSetPtNode->TempSetPointHi;
        }
    }
}

void ReformulatedEIRChillerSpecs::initialize(EnergyPlusData &state, bool const RunFlag, Real64 const MyLoad)
{

    // SUBROUTINE INFORMATION:
    //       AUTHOR         Lixing Gu, FSEC
    //       DATE WRITTEN   July 2006

    // PURPOSE OF THIS SUBROUTINE:
    //  This subroutine is for initializations of the Reformulated Electric EIR Chiller variables

    // METHODOLOGY EMPLOYED:
    //  Uses the status flags to trigger initializations.

    static constexpr std::string_view RoutineName("InitElecReformEIRChiller");

    auto &dln = state.dataLoopNodes;
    
    // Init more variables
    if (this->MyInitFlag) {
        this->oneTimeInit(state);
        this->setupOutputVars(state);
        this->MyInitFlag = false;
    }

    this->EquipFlowCtrl = DataPlant::CompData::getPlantComponent(state, this->CWPlantLoc).FlowCtrl;

    if (this->MyEnvrnFlag && state.dataGlobal->BeginEnvrnFlag && (state.dataPlnt->PlantFirstSizesOkayToFinalize)) {

        Real64 rho = FluidProperties::GetDensityGlycol(state,
                                                       state.dataPlnt->PlantLoop(this->CWPlantLoc.loopNum).FluidName,
                                                       Constant::CWInitConvTemp,
                                                       state.dataPlnt->PlantLoop(this->CWPlantLoc.loopNum).FluidIndex,
                                                       RoutineName);

        this->EvapMassFlowRateMax = this->EvapVolFlowRate * rho;

        PlantUtilities::InitComponentNodes(state, 0.0, this->EvapMassFlowRateMax, this->EvapInNodeNum, this->EvapOutNodeNum);

        auto *condInNode = dln->nodes(this->CondInNodeNum);
        auto *condOutNode = dln->nodes(this->CondOutNodeNum);
        if (this->CondenserType == DataPlant::CondenserType::WaterCooled) {

            rho = FluidProperties::GetDensityGlycol(state,
                                                    state.dataPlnt->PlantLoop(this->CDPlantLoc.loopNum).FluidName,
                                                    this->TempRefCondIn,
                                                    state.dataPlnt->PlantLoop(this->CDPlantLoc.loopNum).FluidIndex,
                                                    RoutineName);
            this->CondMassFlowRateMax = rho * this->CondVolFlowRate;
<<<<<<< HEAD
            PlantUtilities::InitComponentNodes(state, 0.0, this->CondMassFlowRateMax, this->CondInNodeNum, this->CondOutNodeNum);
            condInNode->Temp = this->TempRefCondIn;
=======
            PlantUtilities::InitComponentNodes(state, 0.0, this->CondMassFlowRateMax, this->CondInletNodeNum, this->CondOutletNodeNum);
            state.dataLoopNodes->Node(this->CondInletNodeNum).Temp = this->TempRefCondIn;
            // get minimum condenser plant loop pump mass flow rate
            this->VSBranchPumpMinLimitMassFlowCond =
                PlantUtilities::MinFlowIfBranchHasVSPump(state, this->CDPlantLoc, this->VSBranchPumpFoundCond, this->VSLoopPumpFoundCond, false);
>>>>>>> 15f64911
        } else { // air or evap air condenser
            // Initialize maximum available condenser flow rate
            condInNode->MassFlowRate =
                this->CondVolFlowRate *
                Psychrometrics::PsyRhoAirFnPbTdbW(state, state.dataEnvrn->StdBaroPress, this->TempRefCondIn, 0.0, RoutineName);
            condOutNode->MassFlowRate = condInNode->MassFlowRate;
            condInNode->MassFlowRateMaxAvail = condInNode->MassFlowRate;
            condInNode->MassFlowRateMax = condInNode->MassFlowRate;
            condOutNode->MassFlowRateMax = condInNode->MassFlowRate;
            condInNode->MassFlowRateMinAvail = 0.0;
            condInNode->MassFlowRateMin = 0.0;
            condOutNode->MassFlowRateMinAvail = 0.0;
            condOutNode->MassFlowRateMin = 0.0;
            condInNode->Temp = this->TempRefCondIn;
        }

        if (this->HeatRecActive) {
            rho = FluidProperties::GetDensityGlycol(state,
                                                    state.dataPlnt->PlantLoop(this->HRPlantLoc.loopNum).FluidName,
                                                    Constant::HWInitConvTemp,
                                                    state.dataPlnt->PlantLoop(this->HRPlantLoc.loopNum).FluidIndex,
                                                    RoutineName);
            this->DesignHeatRecMassFlowRate = rho * this->DesignHeatRecVolFlowRate;
            PlantUtilities::InitComponentNodes(state, 0.0, this->DesignHeatRecMassFlowRate, this->HeatRecInNodeNum, this->HeatRecOutNodeNum);
            // overall capacity limit
            this->HeatRecMaxCapacityLimit = this->HeatRecCapacityFraction * (this->RefCap + this->RefCap / this->RefCOP);
        }

        this->MyEnvrnFlag = false;
    }
    if (!state.dataGlobal->BeginEnvrnFlag) {
        this->MyEnvrnFlag = true;
    }

    if ((this->FlowMode == DataPlant::FlowMode::LeavingSetpointModulated) && this->ModulatedFlowSetToLoop) {
        // fix for clumsy old input that worked because loop setpoint was spread.
        //  could be removed with transition, testing , model change, period of being obsolete.
        auto *evapOutNode = dln->nodes(this->EvapOutNodeNum);
        auto *tempSetPtNode = dln->nodes(state.dataPlnt->PlantLoop(this->CWPlantLoc.loopNum).TempSetPointNodeNum);
        evapOutNode->TempSetPoint = tempSetPtNode->TempSetPoint;
        evapOutNode->TempSetPointHi = tempSetPtNode->TempSetPointHi;
    }

    Real64 mdot = 0.0;
    Real64 mdotCond = 0.0;
    if ((std::abs(MyLoad) > 0.0) && RunFlag) {
        mdot = this->EvapMassFlowRateMax;
        mdotCond = this->CondMassFlowRateMax;
    }

    PlantUtilities::SetComponentFlowRate(state, mdot, this->EvapInNodeNum, this->EvapOutNodeNum, this->CWPlantLoc);

    if (this->CondenserType == DataPlant::CondenserType::WaterCooled) {
        PlantUtilities::SetComponentFlowRate(state, mdotCond, this->CondInNodeNum, this->CondOutNodeNum, this->CDPlantLoc);
    }
    // Initialize heat recovery flow rates at node
    if (this->HeatRecActive) {

        // check if inlet limit active and if exceeded.
        bool HeatRecRunFlag = RunFlag;
        if (this->HeatRecInletLimitSchedNum > 0) {
            auto *heatRecInNode = dln->nodes(this->HeatRecInNodeNum);
            Real64 HeatRecHighInletLimit = ScheduleManager::GetCurrentScheduleValue(state, this->HeatRecInletLimitSchedNum);
            if (heatRecInNode->Temp > HeatRecHighInletLimit) { // shut down heat recovery
                HeatRecRunFlag = false;
            } else {
                HeatRecRunFlag = RunFlag;
            }
        }

        mdot = HeatRecRunFlag ? this->DesignHeatRecMassFlowRate : 0.0;

        PlantUtilities::SetComponentFlowRate(state, mdot, this->HeatRecInNodeNum, this->HeatRecOutNodeNum, this->HRPlantLoc);
    }
}

void ReformulatedEIRChillerSpecs::size(EnergyPlusData &state)
{

    // SUBROUTINE INFORMATION:
    //       AUTHOR         Richard Raustad, FSEC
    //       DATE WRITTEN   June 2004
    //       MODIFIED       July 2006, L. Gu, modified for reformulated EIR chiller
    //                      November 2013 Daeho Kang, add component sizing table entries

    // PURPOSE OF THIS SUBROUTINE:
    //  This subroutine is for sizing Reformulated Electric EIR Chiller Components for which capacities and flow rates
    //  have not been specified in the input.

    // METHODOLOGY EMPLOYED:
    //  Obtains evaporator flow rate from the plant sizing array. Calculates reference capacity from
    //  the evaporator flow rate and the chilled water loop design delta T. The condenser flow rate
    //  is calculated from the reference capacity, the COP, and the condenser loop design delta T.

    static constexpr std::string_view RoutineName("SizeElecReformEIRChiller");

    bool ErrorsFound(false); // If errors detected in input

    Real64 tmpNomCap = this->RefCap;
    Real64 tmpEvapVolFlowRate = this->EvapVolFlowRate;
    Real64 tmpCondVolFlowRate = this->CondVolFlowRate;

    int PltSizCondNum(0); // Plant Sizing index for condenser loop
    if (this->CondenserType == DataPlant::CondenserType::WaterCooled) {
        PltSizCondNum = state.dataPlnt->PlantLoop(this->CDPlantLoc.loopNum).PlantSizNum;
    }

    // find the appropriate Plant Sizing object
    int PltSizNum = state.dataPlnt->PlantLoop(this->CWPlantLoc.loopNum).PlantSizNum;

    if (PltSizNum > 0) {
        if (state.dataSize->PlantSizData(PltSizNum).DesVolFlowRate >= HVAC::SmallWaterVolFlow) {
            tmpEvapVolFlowRate = state.dataSize->PlantSizData(PltSizNum).DesVolFlowRate * this->SizFac;
        } else {
            if (this->EvapVolFlowRateWasAutoSized) tmpEvapVolFlowRate = 0.0;
        }
        if (state.dataPlnt->PlantFirstSizesOkayToFinalize) {
            if (this->EvapVolFlowRateWasAutoSized) {
                this->EvapVolFlowRate = tmpEvapVolFlowRate;
                if (state.dataPlnt->PlantFinalSizesOkayToReport) {
                    BaseSizer::reportSizerOutput(state,
                                                 "Chiller:Electric:ReformulatedEIR",
                                                 this->Name,
                                                 "Design Size Reference Chilled Water Flow Rate [m3/s]",
                                                 tmpEvapVolFlowRate);
                }
                if (state.dataPlnt->PlantFirstSizesOkayToReport) {
                    BaseSizer::reportSizerOutput(state,
                                                 "Chiller:Electric:ReformulatedEIR",
                                                 this->Name,
                                                 "Initial Design Size Reference Chilled Water Flow Rate [m3/s]",
                                                 tmpEvapVolFlowRate);
                }
            } else { // Hard-size with sizing data
                if (this->EvapVolFlowRate > 0.0 && tmpEvapVolFlowRate > 0.0) {
                    Real64 EvapVolFlowRateUser = this->EvapVolFlowRate;
                    if (state.dataPlnt->PlantFinalSizesOkayToReport) {
                        BaseSizer::reportSizerOutput(state,
                                                     "Chiller:Electric:ReformulatedEIR",
                                                     this->Name,
                                                     "Design Size Reference Chilled Water Flow Rate [m3/s]",
                                                     tmpEvapVolFlowRate,
                                                     "User-Specified Reference Chilled Water Flow Rate [m3/s]",
                                                     EvapVolFlowRateUser);
                        if (state.dataGlobal->DisplayExtraWarnings) {
                            if ((std::abs(tmpEvapVolFlowRate - EvapVolFlowRateUser) / EvapVolFlowRateUser) >
                                state.dataSize->AutoVsHardSizingThreshold) {
                                ShowMessage(state,
                                            format("SizeChillerElectricReformulatedEIR: Potential issue with equipment sizing for {}", this->Name));
                                ShowContinueError(state,
                                                  format("User-Specified Reference Chilled Water Flow Rate of {:.5R} [m3/s]", EvapVolFlowRateUser));
                                ShowContinueError(
                                    state, format("differs from Design Size Reference Chilled Water Flow Rate of {:.5R} [m3/s]", tmpEvapVolFlowRate));
                                ShowContinueError(state, "This may, or may not, indicate mismatched component sizes.");
                                ShowContinueError(state, "Verify that the value entered is intended and is consistent with other components.");
                            }
                        }
                    }
                    tmpEvapVolFlowRate = EvapVolFlowRateUser;
                }
            }
        }
    } else {
        if (this->EvapVolFlowRateWasAutoSized && state.dataPlnt->PlantFirstSizesOkayToFinalize) {
            ShowSevereError(state, "Autosizing of Reformulated Electric Chiller evap flow rate requires a loop Sizing:Plant object");
            ShowContinueError(state, format("Occurs in Reformulated Electric Chiller object={}", this->Name));
            ErrorsFound = true;
        }
        if (!this->EvapVolFlowRateWasAutoSized && state.dataPlnt->PlantFinalSizesOkayToReport &&
            (this->EvapVolFlowRate > 0.0)) { // Hard-size with sizing data
            BaseSizer::reportSizerOutput(state,
                                         "Chiller:Electric:ReformulatedEIR",
                                         this->Name,
                                         "User-Specified Reference Chilled Water Flow Rate [m3/s]",
                                         this->EvapVolFlowRate);
        }
    }

    PlantUtilities::RegisterPlantCompDesignFlow(state, this->EvapInNodeNum, tmpEvapVolFlowRate);

    if (PltSizNum > 0) {
        if (state.dataSize->PlantSizData(PltSizNum).DesVolFlowRate >= HVAC::SmallWaterVolFlow) {
            Real64 SizingEvapOutletTemp = this->TempRefEvapOut; // Plant Sizing outlet temperature for CurLoopNum [C]
            Real64 SizingCondOutletTemp = this->TempRefCondOut; // Plant Sizing outlet temperature for condenser loop [C]
            if (PltSizCondNum > 0 && PltSizNum > 0) {
                SizingEvapOutletTemp = state.dataSize->PlantSizData(PltSizNum).ExitTemp;
                SizingCondOutletTemp = state.dataSize->PlantSizData(PltSizCondNum).ExitTemp + state.dataSize->PlantSizData(PltSizCondNum).DeltaT;
            }
            Real64 Cp = FluidProperties::GetSpecificHeatGlycol(state,
                                                               state.dataPlnt->PlantLoop(this->CWPlantLoc.loopNum).FluidName,
                                                               Constant::CWInitConvTemp,
                                                               state.dataPlnt->PlantLoop(this->CWPlantLoc.loopNum).FluidIndex,
                                                               RoutineName);
            Real64 rho = FluidProperties::GetDensityGlycol(state,
                                                           state.dataPlnt->PlantLoop(this->CWPlantLoc.loopNum).FluidName,
                                                           Constant::CWInitConvTemp,
                                                           state.dataPlnt->PlantLoop(this->CWPlantLoc.loopNum).FluidIndex,
                                                           RoutineName);
            Real64 RefCapFT = Curve::CurveValue(state, this->ChillerCapFTIndex, SizingEvapOutletTemp, SizingCondOutletTemp);
            tmpNomCap = (Cp * rho * state.dataSize->PlantSizData(PltSizNum).DeltaT * tmpEvapVolFlowRate) / RefCapFT;
        } else {
            if (this->RefCapWasAutoSized) tmpNomCap = 0.0;
        }
        if (state.dataPlnt->PlantFirstSizesOkayToFinalize) {
            if (this->RefCapWasAutoSized) {
                this->RefCap = tmpNomCap;
                if (state.dataPlnt->PlantFinalSizesOkayToReport) {
                    BaseSizer::reportSizerOutput(
                        state, "Chiller:Electric:ReformulatedEIR", this->Name, "Design Size Reference Capacity [W]", tmpNomCap);
                }
                if (state.dataPlnt->PlantFirstSizesOkayToReport) {
                    BaseSizer::reportSizerOutput(
                        state, "Chiller:Electric:ReformulatedEIR", this->Name, "Initial Design Size Reference Capacity [W]", tmpNomCap);
                }
            } else {
                if (this->RefCap > 0.0 && tmpNomCap > 0.0) {
                    Real64 RefCapUser = this->RefCap;
                    if (state.dataPlnt->PlantFinalSizesOkayToReport) {
                        BaseSizer::reportSizerOutput(state,
                                                     "Chiller:Electric:ReformulatedEIR",
                                                     this->Name,
                                                     "Design Size Reference Capacity [W]",
                                                     tmpNomCap,
                                                     "User-Specified Reference Capacity [W]",
                                                     RefCapUser);
                        if (state.dataGlobal->DisplayExtraWarnings) {
                            if ((std::abs(tmpNomCap - RefCapUser) / RefCapUser) > state.dataSize->AutoVsHardSizingThreshold) {
                                ShowMessage(state,
                                            format("Size:ChillerElectricReformulatedEIR: Potential issue with equipment sizing for {}", this->Name));
                                ShowContinueError(state, format("User-Specified Reference Capacity of {:.2R} [W]", RefCapUser));
                                ShowContinueError(state, format("differs from Design Size Reference Capacity of {:.2R} [W]", tmpNomCap));
                                ShowContinueError(state, "This may, or may not, indicate mismatched component sizes.");
                                ShowContinueError(state, "Verify that the value entered is intended and is consistent with other components.");
                            }
                        }
                    }
                    tmpNomCap = RefCapUser;
                }
            }
        }
    } else {
        if (this->RefCapWasAutoSized && state.dataPlnt->PlantFirstSizesOkayToFinalize) {
            ShowSevereError(state, "Autosizing of Reformulated Electric Chiller reference capacity requires a loop Sizing:Plant object");
            ShowContinueError(state, format("Occurs in Reformulated Electric Chiller object={}", this->Name));
            ErrorsFound = true;
        }
        if (!this->RefCapWasAutoSized && state.dataPlnt->PlantFinalSizesOkayToReport && (this->RefCap > 0.0)) {
            BaseSizer::reportSizerOutput(
                state, "Chiller:Electric:ReformulatedEIR", this->Name, "User-Specified Reference Capacity [W]", this->RefCap);
        }
    }

    if (PltSizCondNum > 0 && PltSizNum > 0 && this->CondenserType == DataPlant::CondenserType::WaterCooled) {
        if (state.dataSize->PlantSizData(PltSizNum).DesVolFlowRate >= HVAC::SmallWaterVolFlow && tmpNomCap > 0.0) {
            Real64 rho = FluidProperties::GetDensityGlycol(state,
                                                           state.dataPlnt->PlantLoop(this->CDPlantLoc.loopNum).FluidName,
                                                           this->TempRefCondIn,
                                                           state.dataPlnt->PlantLoop(this->CDPlantLoc.loopNum).FluidIndex,
                                                           RoutineName);
            Real64 Cp = FluidProperties::GetSpecificHeatGlycol(state,
                                                               state.dataPlnt->PlantLoop(this->CDPlantLoc.loopNum).FluidName,
                                                               this->TempRefCondIn,
                                                               state.dataPlnt->PlantLoop(this->CDPlantLoc.loopNum).FluidIndex,
                                                               RoutineName);
            tmpCondVolFlowRate = tmpNomCap * (1.0 + (1.0 / this->RefCOP) * this->CompPowerToCondenserFrac) /
                                 (state.dataSize->PlantSizData(PltSizCondNum).DeltaT * Cp * rho);
            // IF (DataPlant::PlantFirstSizesOkayToFinalize) ElecReformEIRChiller(EIRChillNum)%CondVolFlowRate = tmpCondVolFlowRate
        } else {
            if (this->CondVolFlowRateWasAutoSized) tmpCondVolFlowRate = 0.0;
            // IF (DataPlant::PlantFirstSizesOkayToFinalize) ElecReformEIRChiller(EIRChillNum)%CondVolFlowRate = tmpCondVolFlowRate
        }
        if (state.dataPlnt->PlantFirstSizesOkayToFinalize) {
            if (this->CondVolFlowRateWasAutoSized) {
                this->CondVolFlowRate = tmpCondVolFlowRate;
                if (state.dataPlnt->PlantFinalSizesOkayToReport) {
                    BaseSizer::reportSizerOutput(state,
                                                 "Chiller:Electric:ReformulatedEIR",
                                                 this->Name,
                                                 "Design Size Reference Condenser Water Flow Rate [m3/s]",
                                                 tmpCondVolFlowRate);
                }
                if (state.dataPlnt->PlantFirstSizesOkayToReport) {
                    BaseSizer::reportSizerOutput(state,
                                                 "Chiller:Electric:ReformulatedEIR",
                                                 this->Name,
                                                 "Initial Design Size Reference Condenser Water Flow Rate [m3/s]",
                                                 tmpCondVolFlowRate);
                }
            } else {
                if (this->CondVolFlowRate > 0.0 && tmpCondVolFlowRate > 0.0) {
                    Real64 CondVolFlowRateUser = this->CondVolFlowRate;
                    if (state.dataPlnt->PlantFinalSizesOkayToReport) {
                        BaseSizer::reportSizerOutput(state,
                                                     "Chiller:Electric:ReformulatedEIR",
                                                     this->Name,
                                                     "Design Size Reference Condenser Water Flow Rate [m3/s]",
                                                     tmpCondVolFlowRate,
                                                     "User-Specified Reference Condenser Water Flow Rate [m3/s]",
                                                     CondVolFlowRateUser);
                        if (state.dataGlobal->DisplayExtraWarnings) {
                            if ((std::abs(tmpCondVolFlowRate - CondVolFlowRateUser) / CondVolFlowRateUser) >
                                state.dataSize->AutoVsHardSizingThreshold) {
                                ShowMessage(state,
                                            format("Size:ChillerElectricReformulatedEIR: Potential issue with equipment sizing for {}", this->Name));
                                ShowContinueError(state,
                                                  format("User-Specified Reference Condenser Water Flow Rate of {:.5R} [m3/s]", CondVolFlowRateUser));
                                ShowContinueError(
                                    state,
                                    format("differs from Design Size Reference Condenser Water Flow Rate of {:.5R} [m3/s]", tmpCondVolFlowRate));
                                ShowContinueError(state, "This may, or may not, indicate mismatched component sizes.");
                                ShowContinueError(state, "Verify that the value entered is intended and is consistent with other components.");
                            }
                        }
                    }
                    tmpCondVolFlowRate = CondVolFlowRateUser;
                }
            }
        }
    } else {
        if (this->CondVolFlowRateWasAutoSized && state.dataPlnt->PlantFirstSizesOkayToFinalize &&
            this->CondenserType == DataPlant::CondenserType::WaterCooled) {
            ShowSevereError(state, "Autosizing of Reformulated Electric EIR Chiller condenser flow rate requires a condenser");
            ShowContinueError(state, "loop Sizing:Plant object");
            ShowContinueError(state, format("Occurs in Reformulated Electric EIR Chiller object={}", this->Name));
            ErrorsFound = true;
        }
        tmpCondVolFlowRate = this->CondVolFlowRateWasAutoSized ? this->RefCap * 0.000114 : this->CondVolFlowRate;
        if (this->CondVolFlowRateWasAutoSized && state.dataPlnt->PlantFinalSizesOkayToReport && (tmpCondVolFlowRate > 0.0) &&
            this->CondenserType != DataPlant::CondenserType::WaterCooled) {
            this->CondVolFlowRate = tmpCondVolFlowRate;
            BaseSizer::reportSizerOutput(
                state, "Chiller:Electric:ReformulatedEIR", this->Name, "Design Size Reference Condenser Air Flow Rate [m3/s]", this->CondVolFlowRate);
        } else if (!this->CondVolFlowRateWasAutoSized && state.dataPlnt->PlantFinalSizesOkayToReport && (this->CondVolFlowRate > 0.0) &&
                   this->CondenserType == DataPlant::CondenserType::WaterCooled) {
            BaseSizer::reportSizerOutput(state,
                                         "Chiller:Electric:ReformulatedEIR",
                                         this->Name,
                                         "User-Specified Reference Condenser Water Flow Rate [m3/s]",
                                         this->CondVolFlowRate);
        }
    }

    if (this->CondenserType == DataPlant::CondenserType::WaterCooled) {
        // save the reference condenser water volumetric flow rate for use by the condenser water loop sizing algorithms
        PlantUtilities::RegisterPlantCompDesignFlow(state, this->CondInNodeNum, tmpCondVolFlowRate);
    }

    if (this->HeatRecActive) {
        Real64 tmpHeatRecVolFlowRate;
        if (this->CondenserType == DataPlant::CondenserType::WaterCooled) {
            tmpHeatRecVolFlowRate = tmpCondVolFlowRate * this->HeatRecCapacityFraction;
        } else {
            if (this->EvapVolFlowRateWasAutoSized) {
                tmpHeatRecVolFlowRate = tmpEvapVolFlowRate;
            } else {
                tmpHeatRecVolFlowRate = this->EvapVolFlowRate;
            }
            tmpHeatRecVolFlowRate *= (1.0 + (1.0 / this->RefCOP)) * this->CompPowerToCondenserFrac * this->HeatRecCapacityFraction;
        }
        if (!this->DesignHeatRecVolFlowRateWasAutoSized) tmpHeatRecVolFlowRate = this->DesignHeatRecVolFlowRate;
        if (state.dataPlnt->PlantFirstSizesOkayToFinalize) {
            if (this->DesignHeatRecVolFlowRateWasAutoSized) {
                this->DesignHeatRecVolFlowRate = tmpHeatRecVolFlowRate;
                if (state.dataPlnt->PlantFinalSizesOkayToReport) {
                    BaseSizer::reportSizerOutput(state,
                                                 "Chiller:Electric:ReformulatedEIR",
                                                 this->Name,
                                                 "Design Size Design Heat Recovery Fluid Flow Rate [m3/s]",
                                                 tmpHeatRecVolFlowRate);
                }
                if (state.dataPlnt->PlantFirstSizesOkayToReport) {
                    BaseSizer::reportSizerOutput(state,
                                                 "Chiller:Electric:ReformulatedEIR",
                                                 this->Name,
                                                 "Initial Design Size Design Heat Recovery Fluid Flow Rate [m3/s]",
                                                 tmpHeatRecVolFlowRate);
                }
            } else {
                if (this->DesignHeatRecVolFlowRate > 0.0 && tmpHeatRecVolFlowRate > 0.0) {
                    Real64 DesignHeatRecVolFlowRateUser = this->DesignHeatRecVolFlowRate;
                    if (state.dataPlnt->PlantFinalSizesOkayToReport) {
                        BaseSizer::reportSizerOutput(state,
                                                     "Chiller:Electric:ReformulatedEIR",
                                                     this->Name,
                                                     "Design Size Design Heat Recovery Fluid Flow Rate [m3/s]",
                                                     tmpHeatRecVolFlowRate,
                                                     "User-Specified Design Heat Recovery Fluid Flow Rate [m3/s]",
                                                     DesignHeatRecVolFlowRateUser);
                        if (state.dataGlobal->DisplayExtraWarnings) {
                            if ((std::abs(tmpHeatRecVolFlowRate - DesignHeatRecVolFlowRateUser) / DesignHeatRecVolFlowRateUser) >
                                state.dataSize->AutoVsHardSizingThreshold) {
                                ShowMessage(state,
                                            format("Size:ChillerElectricReformulatedEIR: Potential issue with equipment sizing for {}", this->Name));
                                ShowContinueError(
                                    state,
                                    format("User-Specified Design Heat Recovery Fluid Flow Rate of {:.5R} [m3/s]", DesignHeatRecVolFlowRateUser));
                                ShowContinueError(
                                    state,
                                    format("differs from Design Size Design Heat Recovery Fluid Flow Rate of {:.5R} [m3/s]", tmpHeatRecVolFlowRate));
                                ShowContinueError(state, "This may, or may not, indicate mismatched component sizes.");
                                ShowContinueError(state, "Verify that the value entered is intended and is consistent with other components.");
                            }
                        }
                    }
                    tmpHeatRecVolFlowRate = DesignHeatRecVolFlowRateUser;
                }
            }
        }
        // save the reference heat recovery fluid volumetric flow rate
        PlantUtilities::RegisterPlantCompDesignFlow(state, this->HeatRecInNodeNum, tmpHeatRecVolFlowRate);
    }

    std::string equipName; // Name of chiller
    if (state.dataPlnt->PlantFinalSizesOkayToReport) {

        Real64 IPLVSI_rpt_std229 = 0.0;
        Real64 IPLVIP_rpt_std229 = 0.0;

        if (this->MySizeFlag) {
            Real64 IPLVSI = 0.0;
            Real64 IPLVIP = 0.0;
            StandardRatings::CalcChillerIPLV(state,
                                             this->Name,
                                             DataPlant::PlantEquipmentType::Chiller_ElectricReformEIR,
                                             this->RefCap,
                                             this->RefCOP,
                                             this->CondenserType,
                                             this->ChillerCapFTIndex,
                                             this->ChillerEIRFTIndex,
                                             this->ChillerEIRFPLRIndex,
                                             this->MinUnloadRat,
                                             IPLVSI,
                                             IPLVIP,
                                             this->CondVolFlowRate,
                                             this->CDPlantLoc.loopNum,
                                             this->CompPowerToCondenserFrac);

            IPLVSI_rpt_std229 = IPLVSI;
            IPLVIP_rpt_std229 = IPLVIP;

            this->MySizeFlag = false;
        }
        // create predefined report
        equipName = this->Name;
        OutputReportPredefined::PreDefTableEntry(state, state.dataOutRptPredefined->pdchMechType, equipName, "Chiller:Electric:ReformulatedEIR");
        OutputReportPredefined::PreDefTableEntry(state, state.dataOutRptPredefined->pdchMechNomEff, equipName, this->RefCOP);
        OutputReportPredefined::PreDefTableEntry(state, state.dataOutRptPredefined->pdchMechNomCap, equipName, this->RefCap);

        // std 229 new Chiller table
        OutputReportPredefined::PreDefTableEntry(state, state.dataOutRptPredefined->pdchChillerType, this->Name, "Chiller:Electric:ReformulatedEIR");
        OutputReportPredefined::PreDefTableEntry(state, state.dataOutRptPredefined->pdchChillerRefCap, this->Name, this->RefCap);
        OutputReportPredefined::PreDefTableEntry(state, state.dataOutRptPredefined->pdchChillerRefEff, this->Name, this->RefCOP); // Eff == COP?
        OutputReportPredefined::PreDefTableEntry(
            state, state.dataOutRptPredefined->pdchChillerRatedCap, this->Name, this->RefCap); // did not find rated cap
        OutputReportPredefined::PreDefTableEntry(
            state, state.dataOutRptPredefined->pdchChillerRatedEff, this->Name, this->RefCOP); // did not find rated eff or cop ; also Eff == COP?
        OutputReportPredefined::PreDefTableEntry(state, state.dataOutRptPredefined->pdchChillerIPLVinSI, this->Name, IPLVSI_rpt_std229);
        OutputReportPredefined::PreDefTableEntry(state, state.dataOutRptPredefined->pdchChillerIPLVinIP, this->Name, IPLVIP_rpt_std229);
        OutputReportPredefined::PreDefTableEntry(state,
                                                 state.dataOutRptPredefined->pdchChillerPlantloopName,
                                                 this->Name,
                                                 this->CWPlantLoc.loopNum > 0 ? state.dataPlnt->PlantLoop(this->CWPlantLoc.loopNum).Name : "N/A");
        OutputReportPredefined::PreDefTableEntry(
            state,
            state.dataOutRptPredefined->pdchChillerPlantloopBranchName,
            this->Name,
            this->CWPlantLoc.loopNum > 0
                ? state.dataPlnt->PlantLoop(this->CWPlantLoc.loopNum).LoopSide(this->CWPlantLoc.loopSideNum).Branch(this->CWPlantLoc.branchNum).Name
                : "N/A");
        OutputReportPredefined::PreDefTableEntry(state,
                                                 state.dataOutRptPredefined->pdchChillerCondLoopName,
                                                 this->Name,
                                                 this->CDPlantLoc.loopNum > 0 ? state.dataPlnt->PlantLoop(this->CDPlantLoc.loopNum).Name : "N/A");
        OutputReportPredefined::PreDefTableEntry(
            state,
            state.dataOutRptPredefined->pdchChillerCondLoopBranchName,
            this->Name,
            this->CDPlantLoc.loopNum > 0
                ? state.dataPlnt->PlantLoop(this->CDPlantLoc.loopNum).LoopSide(this->CDPlantLoc.loopSideNum).Branch(this->CDPlantLoc.branchNum).Name
                : "N/A");
        OutputReportPredefined::PreDefTableEntry(state, state.dataOutRptPredefined->pdchChillerMinPLR, this->Name, this->ChillerEIRFPLRPLRMin);
        OutputReportPredefined::PreDefTableEntry(state, state.dataOutRptPredefined->pdchChillerFuelType, this->Name, "Electricity");
        OutputReportPredefined::PreDefTableEntry(
            state, state.dataOutRptPredefined->pdchChillerRatedEntCondTemp, this->Name, this->TempRefCondIn); // Rated==Ref?
        OutputReportPredefined::PreDefTableEntry(
            state, state.dataOutRptPredefined->pdchChillerRatedLevEvapTemp, this->Name, this->TempRefEvapOut); // Rated==Ref?
        OutputReportPredefined::PreDefTableEntry(state, state.dataOutRptPredefined->pdchChillerRefEntCondTemp, this->Name, this->TempRefCondIn);
        OutputReportPredefined::PreDefTableEntry(state, state.dataOutRptPredefined->pdchChillerRefLevEvapTemp, this->Name, this->TempRefEvapOut);

        OutputReportPredefined::PreDefTableEntry(state,
                                                 state.dataOutRptPredefined->pdchChillerDesSizeRefCHWFlowRate,
                                                 this->Name,
                                                 this->EvapMassFlowRateMax); // flowrate Max==DesignSizeRef flowrate?
        OutputReportPredefined::PreDefTableEntry(state,
                                                 state.dataOutRptPredefined->pdchChillerDesSizeRefCondFluidFlowRate,
                                                 this->Name,
                                                 this->CondMassFlowRateMax); // Cond flowrate Max==DesignSizeRef Cond flowrate?
        OutputReportPredefined::PreDefTableEntry(state,
                                                 state.dataOutRptPredefined->pdchChillerHeatRecPlantloopName,
                                                 this->Name,
                                                 this->HRPlantLoc.loopNum > 0 ? state.dataPlnt->PlantLoop(this->HRPlantLoc.loopNum).Name : "N/A");
        OutputReportPredefined::PreDefTableEntry(
            state,
            state.dataOutRptPredefined->pdchChillerHeatRecPlantloopBranchName,
            this->Name,
            this->HRPlantLoc.loopNum > 0
                ? state.dataPlnt->PlantLoop(this->HRPlantLoc.loopNum).LoopSide(this->HRPlantLoc.loopSideNum).Branch(this->HRPlantLoc.branchNum).Name
                : "N/A");
        OutputReportPredefined::PreDefTableEntry(
            state, state.dataOutRptPredefined->pdchChillerRecRelCapFrac, this->Name, this->HeatRecCapacityFraction);
    }

    // Only check performance curves if Capacity and volumetric flow rate are greater than 0
    if (this->RefCap > 0.0 && this->CondVolFlowRate > 0.0) {
        //   Check the CAP-FT, EIR-FT, and PLR curves at reference conditions and warn user if different from 1.0 by more than +-10%
        if (this->ChillerCapFTIndex > 0) {
            Real64 CurveVal = Curve::CurveValue(state, this->ChillerCapFTIndex, this->TempRefEvapOut, this->TempRefCondOut);
            if (CurveVal > 1.10 || CurveVal < 0.90) {
                ShowWarningError(state, "Capacity ratio as a function of temperature curve output is not equal to 1.0");
                ShowContinueError(state, format("(+ or - 10%) at reference conditions for Chiller:Electric:ReformulatedEIR = {}", equipName));
                ShowContinueError(state, format("Curve output at reference conditions = {:.3T}", CurveVal));
            }
            Curve::GetCurveMinMaxValues(state,
                                        this->ChillerCapFTIndex,
                                        this->ChillerCAPFTXTempMin,
                                        this->ChillerCAPFTXTempMax,
                                        this->ChillerCAPFTYTempMin,
                                        this->ChillerCAPFTYTempMax);
        }

        if (this->ChillerEIRFTIndex > 0) {
            Real64 CurveVal = Curve::CurveValue(state, this->ChillerEIRFTIndex, this->TempRefEvapOut, this->TempRefCondOut);
            if (CurveVal > 1.10 || CurveVal < 0.90) {
                ShowWarningError(state, "Energy input ratio as a function of temperature curve output is not equal to 1.0");
                ShowContinueError(state, format("(+ or - 10%) at reference conditions for Chiller:Electric:ReformulatedEIR = {}", equipName));
                ShowContinueError(state, format("Curve output at reference conditions = {:.3T}", CurveVal));
            }
            Curve::GetCurveMinMaxValues(state,
                                        this->ChillerEIRFTIndex,
                                        this->ChillerEIRFTXTempMin,
                                        this->ChillerEIRFTXTempMax,
                                        this->ChillerEIRFTYTempMin,
                                        this->ChillerEIRFTYTempMax);
        }

        if (this->ChillerEIRFPLRIndex > 0) {
            Real64 CurveVal(0.0); // Used to verify EIR-FT/CAP-FT curves = 1 at reference conditions
            if (this->PartLoadCurveType == PLR::LeavingCondenserWaterTemperature) {
                CurveVal = Curve::CurveValue(state, this->ChillerEIRFPLRIndex, this->TempRefCondOut, 1.0);
            } else if (this->PartLoadCurveType == PLR::Lift) {
                CurveVal = Curve::CurveValue(state, this->ChillerEIRFPLRIndex, 1.0, 1.0, 0.0);
            }
            if (CurveVal > 1.10 || CurveVal < 0.90) {
                ShowWarningError(state, "Energy input ratio as a function of part-load ratio curve output is not equal to 1.0");
                ShowContinueError(state, format("(+ or - 10%) at reference conditions for Chiller:Electric:ReformulatedEIR = {}", equipName));
                ShowContinueError(state, format("Curve output at reference conditions = {:.3T}", CurveVal));
            }

            if (this->PartLoadCurveType == PLR::LeavingCondenserWaterTemperature) {
                Curve::GetCurveMinMaxValues(state,
                                            this->ChillerEIRFPLRIndex,
                                            this->ChillerEIRFPLRTempMin,
                                            this->ChillerEIRFPLRTempMax,
                                            this->ChillerEIRFPLRPLRMin,
                                            this->ChillerEIRFPLRPLRMax);
            } else if (this->PartLoadCurveType == PLR::Lift) {
                Curve::GetCurveMinMaxValues(state,
                                            this->ChillerEIRFPLRIndex,
                                            this->ChillerLiftNomMin,
                                            this->ChillerLiftNomMax,
                                            this->ChillerEIRFPLRPLRMin,
                                            this->ChillerEIRFPLRPLRMax,
                                            this->ChillerTdevNomMin,
                                            this->ChillerTdevNomMax);
            }

            if (this->ChillerEIRFPLRPLRMin < 0 || this->ChillerEIRFPLRPLRMin >= this->ChillerEIRFPLRPLRMax || this->ChillerEIRFPLRPLRMin > 1) {
                ShowSevereError(state,
                                format("Invalid minimum value of PLR = {:.3T} in bicubic curve = {} which is used",
                                       this->ChillerEIRFPLRPLRMin,
                                       this->EIRFPLRName));
                ShowContinueError(state, format("by Chiller:Electric:ReformulatedEIR = {}.", equipName));
                ShowContinueError(state, "The minimum value of PLR [y] must be from zero to 1, and less than the maximum value of PLR.");
                ErrorsFound = true;
            }
            if (this->ChillerEIRFPLRPLRMax > 1.1 || this->ChillerEIRFPLRPLRMax <= this->ChillerEIRFPLRPLRMin || this->ChillerEIRFPLRPLRMax < 0) {
                ShowSevereError(state,
                                format("Invalid maximum value of PLR = {:.3T} in bicubic curve = {} which is used",
                                       this->ChillerEIRFPLRPLRMax,
                                       this->EIRFPLRName));
                ShowContinueError(state, format("by Chiller:Electric:ReformulatedEIR = {}.", equipName));
                ShowContinueError(state, "The maximum value of PLR [y] must be from zero to 1.1, and greater than the minimum value of PLR.");
                ErrorsFound = true;
            }
            //     calculate the condenser outlet temp proportional to PLR and test the EIRFPLR curve output for negative numbers.
        }

        //  Initialize condenser reference inlet temperature (not a user input)
        Real64 Density = FluidProperties::GetDensityGlycol(state,
                                                           state.dataPlnt->PlantLoop(this->CDPlantLoc.loopNum).FluidName,
                                                           this->TempRefCondOut,
                                                           state.dataPlnt->PlantLoop(this->CDPlantLoc.loopNum).FluidIndex,
                                                           RoutineName);

        Real64 SpecificHeat = FluidProperties::GetSpecificHeatGlycol(state,
                                                                     state.dataPlnt->PlantLoop(this->CDPlantLoc.loopNum).FluidName,
                                                                     this->TempRefCondOut,
                                                                     state.dataPlnt->PlantLoop(this->CDPlantLoc.loopNum).FluidIndex,
                                                                     RoutineName);
        Real64 CondenserCapacity = this->RefCap * (1.0 + (1.0 / this->RefCOP) * this->CompPowerToCondenserFrac);
        Real64 DeltaTCond = (CondenserCapacity) / (this->CondVolFlowRate * Density * SpecificHeat);
        this->TempRefCondIn = this->TempRefCondOut - DeltaTCond;

        if (this->PartLoadCurveType == PLR::LeavingCondenserWaterTemperature) {
            //     Check EIRFPLR curve output. Calculate condenser inlet temp based on reference condenser outlet temp,
            //     chiller capacity, and mass flow rate. Starting with the calculated condenser inlet temp and PLR = 0,
            //     calculate the condenser outlet temp proportional to PLR and test the EIRFPLR curve output for negative numbers.
            bool FoundNegValue = false;
            Array1D<Real64> CurveValArray(11, 0.0); // Used to evaluate EIRFPLR curve objects
            Array1D<Real64> CondTempArray(11, 0.0); // Used to evaluate EIRFPLR curve objects

            if (this->ChillerEIRFPLRIndex > 0) {
                CondTempArray = 0.0;
                for (int CurveCheck = 0; CurveCheck <= 10; ++CurveCheck) {
                    Real64 PLRTemp = CurveCheck / 10.0;
                    Real64 CondTemp = this->TempRefCondIn + (DeltaTCond * PLRTemp);
                    CondTemp = min(CondTemp, this->ChillerEIRFPLRTempMax);
                    CondTemp = max(CondTemp, this->ChillerEIRFPLRTempMin);
                    Real64 CurveValTmp; // Used to evaluate EIRFPLR curve objects
                    if (PLRTemp < this->ChillerEIRFPLRPLRMin) {
                        CurveValTmp = Curve::CurveValue(state, this->ChillerEIRFPLRIndex, CondTemp, this->ChillerEIRFPLRPLRMin);
                    } else {
                        CurveValTmp = Curve::CurveValue(state, this->ChillerEIRFPLRIndex, CondTemp, PLRTemp);
                    }
                    if (CurveValTmp < 0.0) FoundNegValue = true;
                    CurveValArray(CurveCheck + 1) = int(CurveValTmp * 100.0) / 100.0;
                    CondTempArray(CurveCheck + 1) = int(CondTemp * 100.0) / 100.0;
                }
            }

            //     Output warning message if negative values are found in the EIRFPLR curve output. Results in Fatal error.
            if (FoundNegValue) {
                ShowWarningError(state, "Energy input to cooing output ratio function of part-load ratio curve shows negative values ");
                ShowContinueError(state, format("for  Chiller:Electric:ReformulatedEIR = {}.", equipName));
                ShowContinueError(state,
                                  "EIR as a function of PLR curve output at various part-load ratios and condenser water temperatures shown below:");
                ShowContinueError(state, "PLR           =    0.00   0.10   0.20   0.30   0.40   0.50   0.60   0.70   0.80   0.90   1.00");
                ShowContinueError(state, fmt::format("Cond Temp(C) = {:7.2F}", fmt::join(CondTempArray, " ")));
                ShowContinueError(state, fmt::format("Curve Output = {:7.2F}", fmt::join(CurveValArray, " ")));
                ErrorsFound = true;
            }
        }
    } else { // just get curve min/max values if capacity or cond volume flow rate = 0
        Curve::GetCurveMinMaxValues(state,
                                    this->ChillerCapFTIndex,
                                    this->ChillerCAPFTXTempMin,
                                    this->ChillerCAPFTXTempMax,
                                    this->ChillerCAPFTYTempMin,
                                    this->ChillerCAPFTYTempMax);
        Curve::GetCurveMinMaxValues(state,
                                    this->ChillerEIRFTIndex,
                                    this->ChillerEIRFTXTempMin,
                                    this->ChillerEIRFTXTempMax,
                                    this->ChillerEIRFTYTempMin,
                                    this->ChillerEIRFTYTempMax);
        if (this->PartLoadCurveType == PLR::LeavingCondenserWaterTemperature) {
            Curve::GetCurveMinMaxValues(state,
                                        this->ChillerEIRFPLRIndex,
                                        this->ChillerEIRFPLRTempMin,
                                        this->ChillerEIRFPLRTempMax,
                                        this->ChillerEIRFPLRPLRMin,
                                        this->ChillerEIRFPLRPLRMax);
        } else if (this->PartLoadCurveType == PLR::Lift) {
            Curve::GetCurveMinMaxValues(state,
                                        this->ChillerEIRFPLRIndex,
                                        this->ChillerLiftNomMin,
                                        this->ChillerLiftNomMax,
                                        this->ChillerEIRFPLRPLRMin,
                                        this->ChillerEIRFPLRPLRMax,
                                        this->ChillerTdevNomMin,
                                        this->ChillerTdevNomMax);
        }
    }

    if (ErrorsFound) {
        ShowFatalError(state, "Preceding sizing errors cause program termination");
    }
}

void ReformulatedEIRChillerSpecs::control(EnergyPlusData &state, Real64 &MyLoad, bool const RunFlag, bool const FirstIteration)
{

    // SUBROUTINE INFORMATION:
    //       AUTHOR         Lixing Gu, FSEC
    //       DATE WRITTEN   July 2006

    // PURPOSE OF THIS SUBROUTINE:
    // Simulate a vapor compression chiller using the reformulated model developed by Mark Hydeman

    // METHODOLOGY EMPLOYED:
    // Use empirical curve fits to model performance at off-design conditions. This subroutine
    // calls Subroutines CalcReformEIRChillerModel and General::SolveRoot to obtain solution.
    // The actual chiller performance calculations are in Subroutine CalcReformEIRChillerModel.

    // REFERENCES:
    // 1. Hydeman, M., P. Sreedharan, N. Webb, and S. Blanc. 2002. "Development and Testing of a Reformulated
    //    Regression-Based Electric Chiller Model". ASHRAE Transactions, HI-02-18-2, Vol 108, Part 2, pp. 1118-1127.

    Real64 constexpr Acc(0.0001); // Accuracy control for General::SolveRoot
    int constexpr MaxIter(500);   // Iteration control for General::SolveRoot

    auto &dln = state.dataLoopNodes;
    auto *condInNode = dln->nodes(this->CondInNodeNum);
    
    if (MyLoad >= 0.0 || !RunFlag) {
        this->calculate(state, MyLoad, RunFlag, condInNode->Temp);
    } else {

        //  Find min/max condenser outlet temperature used by curve objects

        // Minimum condenser leaving temperature allowed by CAPFT curve [C]
        Real64 CAPFTYTmin = this->ChillerCAPFTYTempMin;

        // Minimum condenser leaving temperature allowed by EIRFT curve [C]
        Real64 Tmin(-99); // Minimum condenser leaving temperature allowed by curve objects [C]

        Real64 EIRFTYTmin = this->ChillerEIRFTYTempMin;
        if (this->PartLoadCurveType == PLR::LeavingCondenserWaterTemperature) {
            // Minimum condenser leaving temperature allowed by EIRFPLR curve [C]
            Real64 EIRFPLRTmin = this->ChillerEIRFPLRTempMin;
            Tmin = min(CAPFTYTmin, EIRFTYTmin, EIRFPLRTmin);
        } else if (this->PartLoadCurveType == PLR::Lift) {
            Tmin = min(CAPFTYTmin, EIRFTYTmin);
        }

        // Maximum condenser leaving temperature allowed by CAPFT curve [C]
        Real64 CAPFTYTmax = this->ChillerCAPFTYTempMax;

        Real64 Tmax(-99); // Maximum condenser leaving temperature allowed by curve objects [C]

        // Maximum condenser leaving temperature allowed by EIRFT curve [C]
        Real64 EIRFTYTmax = this->ChillerEIRFTYTempMax;
        if (this->PartLoadCurveType == PLR::LeavingCondenserWaterTemperature) {
            // Maximum condenser leaving temperature allowed by EIRFPLR curve [C]
            Real64 EIRFPLRTmax = this->ChillerEIRFPLRTempMax;
            Tmax = max(CAPFTYTmax, EIRFTYTmax, EIRFPLRTmax);
        } else if (this->PartLoadCurveType == PLR::Lift) {
            Tmax = max(CAPFTYTmax, EIRFTYTmax);
        }

        //  Check that condenser outlet temperature is within curve object limits prior to calling RegulaFalsi
        this->calculate(state, MyLoad, RunFlag, Tmin);

        // Condenser outlet temperature when using Tmin as input to calculate [C]
        Real64 CondTempMin = this->CondOutletTemp;

        //  Check that condenser outlet temperature is within curve object limits prior to calling RegulaFalsi
        this->calculate(state, MyLoad, RunFlag, Tmax);

        // Condenser outlet temperature when using Tmax as input to CalcReformEIRChillerModel [C]
        Real64 CondTempMax = this->CondOutletTemp;

        if (CondTempMin > Tmin && CondTempMax < Tmax) {

            int SolFla;                    // Feedback flag from General::SolveRoot
            Real64 FalsiCondOutTemp = 0.0; // RegulaFalsi condenser outlet temperature result [C]
            Real64 thisLoad =
                MyLoad; // using a temporary because a reference is necessary in the lambda, but we don't want to overwrite the outer value
            auto f = [&state, this, &thisLoad, RunFlag](Real64 FalsiCondOutTemp) {
                this->calculate(state, thisLoad, RunFlag, FalsiCondOutTemp);
                return FalsiCondOutTemp - this->CondOutletTemp; // CondOutletTemp is module level variable, final value used for reporting
            };
            General::SolveRoot(state, Acc, MaxIter, SolFla, FalsiCondOutTemp, f, Tmin, Tmax);

            if (SolFla == -1) {
                if (!state.dataGlobal->WarmupFlag) {
                    ++this->IterLimitExceededNum;
                    if (this->IterLimitExceededNum == 1) {
                        ShowWarningError(
                            state,
                            format("{}: Iteration limit exceeded calculating condenser outlet temperature and non-converged temperature is used",
                                   this->Name));
                    } else {
                        ShowRecurringWarningErrorAtEnd(state,
                                                       this->Name + ": Iteration limit exceeded calculating condenser outlet temperature.",
                                                       this->IterLimitErrIndex,
                                                       this->CondOutletTemp,
                                                       this->CondOutletTemp);
                    }
                }
            } else if (SolFla == -2) {
                if (!state.dataGlobal->WarmupFlag) {
                    ++this->IterFailed;
                    if (this->IterFailed == 1) {
                        ShowWarningError(state,
                                         format("{}: Solution found when calculating condenser outlet temperature. The inlet temperature will used "
                                                "and the simulation continues...",
                                                this->Name));
                        ShowContinueError(state, format("Please check minimum and maximum values of x in EIRFPLR Curve {}", this->EIRFPLRName));
                    } else {
                        ShowRecurringWarningErrorAtEnd(state,
                                                       this->Name + ": Solution is not found in calculating condenser outlet temperature.",
                                                       this->IterFailedIndex,
                                                       this->CondOutletTemp,
                                                       this->CondOutletTemp);
                    }
                }
                this->calculate(state, MyLoad, RunFlag, condInNode->Temp);
            }
        } else {
            //    If iteration is not possible, average the min/max condenser outlet temperature and manually determine solution
            this->calculate(state, MyLoad, RunFlag, (CondTempMin + CondTempMax) / 2.0);
            this->calculate(state, MyLoad, RunFlag, this->CondOutletTemp);
        }

        //  Call subroutine to evaluate all performance curve min/max values against evaporator/condenser outlet temps and PLR
        this->checkMinMaxCurveBoundaries(state, FirstIteration);
    }
}

void ReformulatedEIRChillerSpecs::calcHeatRecovery(EnergyPlusData &state,
                                                   Real64 &QCond,              // Current condenser load [W]
                                                   Real64 const CondMassFlow,  // Current condenser mass flow [kg/s]
                                                   Real64 const condInletTemp, // Current condenser inlet temp [C]
                                                   Real64 &QHeatRec            // Amount of heat recovered [W]
)
{
    // SUBROUTINE INFORMATION:
    //       AUTHOR:          Lixing Gu, FSEC
    //       DATE WRITTEN:    July 2006

    // PURPOSE OF THIS SUBROUTINE:
    //  Calculate the heat recovered from the chiller condenser

    static constexpr std::string_view RoutineName("EIRChillerHeatRecovery");

    // inlet node to the heat recovery heat exchanger
    auto &dln = state.dataLoopNodes;
    auto *heatRecInNode = dln->nodes(this->HeatRecInNodeNum);
    Real64 heatRecInletTemp = heatRecInNode->Temp; 
    Real64 HeatRecMassFlowRate = heatRecInNode->MassFlowRate;

    Real64 CpHeatRec = FluidProperties::GetSpecificHeatGlycol(state,
                                                              state.dataPlnt->PlantLoop(this->HRPlantLoc.loopNum).FluidName,
                                                              heatRecInletTemp,
                                                              state.dataPlnt->PlantLoop(this->HRPlantLoc.loopNum).FluidIndex,
                                                              RoutineName);
    Real64 CpCond;
    if (this->CondenserType == DataPlant::CondenserType::WaterCooled) {
        CpCond = FluidProperties::GetSpecificHeatGlycol(state,
                                                        state.dataPlnt->PlantLoop(this->CDPlantLoc.loopNum).FluidName,
                                                        condInletTemp,
                                                        state.dataPlnt->PlantLoop(this->CDPlantLoc.loopNum).FluidIndex,
                                                        RoutineName);
    } else {
        CpCond = Psychrometrics::PsyCpAirFnW(heatRecInNode->HumRat);
    }

    // Before we modify the QCondenser, the total or original value is transferred to QTot
    Real64 QTotal = QCond;

    if (this->HeatRecSetPointNodeNum == 0) { // use original algorithm that blends temps
        Real64 TAvgIn = (HeatRecMassFlowRate * CpHeatRec * heatRecInletTemp + CondMassFlow * CpCond * condInletTemp) /
                        (HeatRecMassFlowRate * CpHeatRec + CondMassFlow * CpCond);

        Real64 TAvgOut = QTotal / (HeatRecMassFlowRate * CpHeatRec + CondMassFlow * CpCond) + TAvgIn;

        QHeatRec = HeatRecMassFlowRate * CpHeatRec * (TAvgOut - heatRecInletTemp);
        QHeatRec = max(QHeatRec, 0.0); // ensure non negative
        // check if heat flow too large for physical size of bundle
        QHeatRec = min(QHeatRec, this->HeatRecMaxCapacityLimit);
    } else { // use new algorithm to meet setpoint
        Real64 THeatRecSetPoint(0.0);

        auto const *heatRecSetPtNode = dln->nodes(this->HeatRecSetPointNodeNum);
        switch (state.dataPlnt->PlantLoop(this->HRPlantLoc.loopNum).LoopDemandCalcScheme) {
        case DataPlant::LoopDemandCalcScheme::SingleSetPoint: {
            THeatRecSetPoint = heatRecSetPtNode->TempSetPoint;
        } break;
        case DataPlant::LoopDemandCalcScheme::DualSetPointDeadBand: {
            THeatRecSetPoint = heatRecSetPtNode->TempSetPointHi;
        } break;
        default: {
            assert(false);
        } break;
        }

        Real64 QHeatRecToSetPoint = HeatRecMassFlowRate * CpHeatRec * (THeatRecSetPoint - heatRecInletTemp);
        QHeatRecToSetPoint = max(QHeatRecToSetPoint, 0.0);
        QHeatRec = min(QTotal, QHeatRecToSetPoint);
        // check if heat flow too large for physical size of bundle
        QHeatRec = min(QHeatRec, this->HeatRecMaxCapacityLimit);
    }

    // check if limit on inlet is present and exceeded.
    if (this->HeatRecInletLimitSchedNum > 0) {
        Real64 HeatRecHighInletLimit = ScheduleManager::GetCurrentScheduleValue(state, this->HeatRecInletLimitSchedNum);
        if (heatRecInletTemp > HeatRecHighInletLimit) { // shut down heat recovery
            QHeatRec = 0.0;
        }
    }

    QCond = QTotal - QHeatRec;

    // Calculate a new Heat Recovery Coil Outlet Temp
    if (HeatRecMassFlowRate > 0.0) {
        this->HeatRecOutletTemp = QHeatRec / (HeatRecMassFlowRate * CpHeatRec) + heatRecInletTemp;
    } else {
        this->HeatRecOutletTemp = heatRecInletTemp;
    }
}

void ReformulatedEIRChillerSpecs::update(EnergyPlusData &state, Real64 const MyLoad, bool const RunFlag)
{
    // SUBROUTINE INFORMATION:
    //       AUTHOR:          Lixing Gu, FSEC
    //       DATE WRITTEN:    July 2006

    // PURPOSE OF THIS SUBROUTINE:
    //  Reporting

    auto &dln = state.dataLoopNodes;
    auto *evapOutNode = dln->nodes(this->EvapOutNodeNum);
    auto const *evapInNode = dln->nodes(this->EvapInNodeNum);
    auto *condOutNode = dln->nodes(this->CondOutNodeNum);
    auto const *condInNode = dln->nodes(this->CondInNodeNum);
        
    auto const *heatRecInNode = dln->nodes(this->HeatRecInNodeNum);
    auto *heatRecOutNode = dln->nodes(this->HeatRecOutNodeNum);

    if (MyLoad >= 0.0 || !RunFlag) { // Chiller not running so pass inlet states to outlet states
        // Set node temperatures
        evapOutNode->Temp = evapInNode->Temp;
        condOutNode->Temp = condInNode->Temp;

        this->ChillerPartLoadRatio = 0.0;
        this->ChillerCyclingRatio = 0.0;
        this->ChillerFalseLoadRate = 0.0;
        this->ChillerFalseLoad = 0.0;
        this->Power = 0.0;
        this->QEvaporator = 0.0;
        this->QCondenser = 0.0;
        this->Energy = 0.0;
        this->EvapEnergy = 0.0;
        this->CondEnergy = 0.0;
        this->EvapInletTemp = evapInNode->Temp;
        this->CondInletTemp = condInNode->Temp;
        this->CondOutletTemp = condOutNode->Temp;
        this->EvapOutletTemp = evapOutNode->Temp;
        this->ActualCOP = 0.0;

        if (this->HeatRecActive) {

            PlantUtilities::SafeCopyPlantNode(state, this->HeatRecInNodeNum, this->HeatRecOutNodeNum);
            this->QHeatRecovery = 0.0;
            this->EnergyHeatRecovery = 0.0;
            this->HeatRecInletTemp = heatRecInNode->Temp;
            this->HeatRecOutletTemp = heatRecOutNode->Temp;
            this->HeatRecMassFlow = heatRecInNode->MassFlowRate;
        }

    } else { // Chiller is running, so pass calculated values
        // Set node temperatures
        evapOutNode->Temp = this->EvapOutletTemp;
        condOutNode->Temp = this->CondOutletTemp;
        // Set node flow rates;  for these load based models
        // assume that sufficient evaporator flow rate is available
        this->ChillerFalseLoad = this->ChillerFalseLoadRate * state.dataHVACGlobal->TimeStepSysSec;
        this->Energy = this->Power * state.dataHVACGlobal->TimeStepSysSec;
        this->EvapEnergy = this->QEvaporator * state.dataHVACGlobal->TimeStepSysSec;
        this->CondEnergy = this->QCondenser * state.dataHVACGlobal->TimeStepSysSec;
        this->EvapInletTemp = evapInNode->Temp;
        this->CondInletTemp = condInNode->Temp;
        this->CondOutletTemp = condOutNode->Temp;
        if (this->Power != 0.0) {
            this->ActualCOP = (this->QEvaporator + this->ChillerFalseLoadRate) / this->Power;
        } else {
            this->ActualCOP = 0.0;
        }

        if (this->HeatRecActive) {

            PlantUtilities::SafeCopyPlantNode(state, this->HeatRecInNodeNum, this->HeatRecOutNodeNum);
            this->EnergyHeatRecovery = this->QHeatRecovery * state.dataHVACGlobal->TimeStepSysSec;
            heatRecOutNode->Temp = this->HeatRecOutletTemp;
            this->HeatRecInletTemp = heatRecInNode->Temp;
            this->HeatRecOutletTemp = heatRecOutNode->Temp;
            this->HeatRecMassFlow = heatRecInNode->MassFlowRate;
        }
    }
}

void ReformulatedEIRChillerSpecs::calculate(EnergyPlusData &state, Real64 &MyLoad, bool const RunFlag, Real64 const FalsiCondOutTemp)
{

    // SUBROUTINE INFORMATION:
    //       AUTHOR         Lixing Gu, FSEC
    //       DATE WRITTEN   July 2006

    //       MODIFIED
    //       Aug. 2014, Rongpeng Zhang, added an additional part-load performance curve type
    //       Jun. 2016, Rongpeng Zhang, applied the chiller supply water temperature sensor fault model
    //       Nov. 2016, Rongpeng Zhang, added fouling chiller fault

    // PURPOSE OF THIS SUBROUTINE:
    //  Simulate a vapor compression chiller using the reformulated model developed by Mark Hydeman

    // METHODOLOGY EMPLOYED:
    //  Use empirical curve fits to model performance at off-design conditions

    // REFERENCES:
    // 1. Hydeman, M., P. Sreedharan, N. Webb, and S. Blanc. 2002. "Development and Testing of a Reformulated
    //    Regression-Based Electric Chiller Model". ASHRAE Transactions, HI-02-18-2, Vol 108, Part 2, pp. 1118-1127.

    static constexpr std::string_view RoutineName("CalcElecReformEIRChillerModel");

    this->ChillerPartLoadRatio = 0.0;
    this->ChillerCyclingRatio = 0.0;
    this->ChillerFalseLoadRate = 0.0;
    this->EvapMassFlowRate = 0.0;
    this->CondMassFlowRate = 0.0;
    this->Power = 0.0;
    this->QCondenser = 0.0;
    this->QEvaporator = 0.0;
    this->QHeatRecovery = 0.0;
    int PlantLoopNum = this->CWPlantLoc.loopNum;
    DataPlant::LoopSideLocation LoopSideNum = this->CWPlantLoc.loopSideNum;
    int BranchNum = this->CWPlantLoc.branchNum;
    int CompNum = this->CWPlantLoc.compNum;

    // Set performance curve outputs to 0.0 when chiller is off
    this->ChillerCapFT = 0.0;
    this->ChillerEIRFT = 0.0;
    this->ChillerEIRFPLR = 0.0;

    // Set module-level chiller evap and condenser inlet temperature variables
    auto &dln = state.dataLoopNodes;
    auto const *evapInNode = dln->nodes(this->EvapInNodeNum);
    auto *evapOutNode = dln->nodes(this->EvapOutNodeNum);
    auto const *condInNode = dln->nodes(this->CondInNodeNum);
    Real64 condInletTemp = condInNode->Temp;

    // If no loop demand or chiller OFF, return
    // If chiller load is 0 or chiller is not running then leave the subroutine. Before leaving
    //  if the component control is SERIESACTIVE we set the component flow to inlet flow so that
    //  flow resolver will not shut down the branch
    if (MyLoad >= 0 || !RunFlag) {
        if (this->EquipFlowCtrl == DataBranchAirLoopPlant::ControlType::SeriesActive ||
            state.dataPlnt->PlantLoop(PlantLoopNum).LoopSide(LoopSideNum).FlowLock == DataPlant::FlowLock::Locked) {
            this->EvapMassFlowRate = evapInNode->MassFlowRate;
        }
        if (this->CondenserType == DataPlant::CondenserType::WaterCooled) {
            if (DataPlant::CompData::getPlantComponent(state, this->CDPlantLoc).FlowCtrl == DataBranchAirLoopPlant::ControlType::SeriesActive) {
                this->CondMassFlowRate = condInNode->MassFlowRate;
            }
        }

        return;
    }

    // Chiller reference capacity [W]
    Real64 ChillerRefCap = this->RefCap;

    // Reference coefficient of performance, from user input
    Real64 ReferenceCOP = this->RefCOP;
    this->EvapOutletTemp = evapOutNode->Temp;

    // Evaporator low temp. limit cut off [C]
    Real64 TempLowLimitEout = this->TempLowLimitEvapOut;

    // If there is a fault of chiller fouling
    if (this->FaultyChillerFoulingFlag && (!state.dataGlobal->WarmupFlag) && (!state.dataGlobal->DoingSizing) &&
        (!state.dataGlobal->KickOffSimulation)) {
        int FaultIndex = this->FaultyChillerFoulingIndex;
        Real64 NomCap_ff = ChillerRefCap;
        Real64 ReferenceCOP_ff = ReferenceCOP;

        // calculate the Faulty Chiller Fouling Factor using fault information
        this->FaultyChillerFoulingFactor = state.dataFaultsMgr->FaultsChillerFouling(FaultIndex).CalFoulingFactor(state);

        // update the Chiller nominal capacity and COP at faulty cases
        ChillerRefCap = NomCap_ff * this->FaultyChillerFoulingFactor;
        ReferenceCOP = ReferenceCOP_ff * this->FaultyChillerFoulingFactor;
    }

    // Set initial mass flow rates
    if (this->CondenserType == DataPlant::CondenserType::WaterCooled) {
        this->CondMassFlowRate = this->CondMassFlowRateMax;
        PlantUtilities::SetComponentFlowRate(state, this->CondMassFlowRate, this->CondInNodeNum, this->CondOutNodeNum, this->CDPlantLoc);
        PlantUtilities::PullCompInterconnectTrigger(
            state, this->CWPlantLoc, this->CondMassFlowIndex, this->CDPlantLoc, DataPlant::CriteriaType::MassFlowRate, this->CondMassFlowRate);

        if (this->CondMassFlowRate < DataBranchAirLoopPlant::MassFlowTolerance) return;
    }
    Real64 FRAC = 1.0;
    Real64 EvapOutletTempSetPoint(0.0); // Evaporator outlet temperature setpoint [C]
    switch (state.dataPlnt->PlantLoop(PlantLoopNum).LoopDemandCalcScheme) {
    case DataPlant::LoopDemandCalcScheme::SingleSetPoint: {
        if ((this->FlowMode == DataPlant::FlowMode::LeavingSetpointModulated) ||
            (state.dataPlnt->PlantLoop(PlantLoopNum).LoopSide(LoopSideNum).Branch(BranchNum).Comp(CompNum).CurOpSchemeType ==
             DataPlant::OpScheme::CompSetPtBased) ||
            (evapOutNode->TempSetPoint != Node::SensedNodeFlagValue)) {
            // there will be a valid setpoint on outlet
            EvapOutletTempSetPoint = evapOutNode->TempSetPoint;
        } else { // use plant loop overall setpoint
            EvapOutletTempSetPoint = dln->nodes(state.dataPlnt->PlantLoop(PlantLoopNum).TempSetPointNodeNum)->TempSetPoint;
        }
    } break;
    case DataPlant::LoopDemandCalcScheme::DualSetPointDeadBand: {
        if ((this->FlowMode == DataPlant::FlowMode::LeavingSetpointModulated) ||
            (state.dataPlnt->PlantLoop(PlantLoopNum).LoopSide(LoopSideNum).Branch(BranchNum).Comp(CompNum).CurOpSchemeType ==
             DataPlant::OpScheme::CompSetPtBased) ||
            (evapOutNode->TempSetPointHi != Node::SensedNodeFlagValue)) {
            // there will be a valid setpoint on outlet
            EvapOutletTempSetPoint = evapOutNode->TempSetPointHi;
        } else { // use plant loop overall setpoint
            EvapOutletTempSetPoint = dln->nodes(state.dataPlnt->PlantLoop(PlantLoopNum).TempSetPointNodeNum)->TempSetPointHi;
        }
    } break;
    default: {
        assert(false);
    } break;
    }

    // If there is a fault of Chiller SWT Sensor
    if (this->FaultyChillerSWTFlag && (!state.dataGlobal->WarmupFlag) && (!state.dataGlobal->DoingSizing) && (!state.dataGlobal->KickOffSimulation)) {
        int FaultIndex = this->FaultyChillerSWTIndex;
        Real64 EvapOutletTempSetPoint_ff = EvapOutletTempSetPoint;

        // calculate the sensor offset using fault information
        this->FaultyChillerSWTOffset = state.dataFaultsMgr->FaultsChillerSWTSensor(FaultIndex).CalFaultOffsetAct(state);
        // update the EvapOutletTempSetPoint
        EvapOutletTempSetPoint = max(this->TempLowLimitEvapOut, min(evapInNode->Temp, EvapOutletTempSetPoint_ff - this->FaultyChillerSWTOffset));
        this->FaultyChillerSWTOffset = EvapOutletTempSetPoint_ff - EvapOutletTempSetPoint;
    }

    // correct temperature if using heat recovery
    // use report values for latest valid calculation, lagged somewhat
    if (this->HeatRecActive) {
        if ((this->QHeatRecovery + this->QCondenser) > 0.0) { // protect div by zero
            this->ChillerCondAvgTemp =
                (this->QHeatRecovery * this->HeatRecOutletTemp + this->QCondenser * this->CondOutletTemp) / (this->QHeatRecovery + this->QCondenser);
        } else {
            this->ChillerCondAvgTemp = FalsiCondOutTemp;
        }
    } else {
        this->ChillerCondAvgTemp = FalsiCondOutTemp;
    }

    // Get capacity curve info with respect to CW setpoint and leaving condenser water temps
    this->ChillerCapFT = max(0.0, Curve::CurveValue(state, this->ChillerCapFTIndex, EvapOutletTempSetPoint, this->ChillerCondAvgTemp));

    // Available chiller capacity as a function of temperature
    Real64 AvailChillerCap = ChillerRefCap * this->ChillerCapFT;

    this->EvapMassFlowRate = evapInNode->MassFlowRate;
    //   Some other component set the flow to 0. No reason to continue with calculations.
    if (this->EvapMassFlowRate == 0.0) {
        MyLoad = 0.0;
        return;
    }

    // This chiller is currently has only a water-cooled condenser

    // Calculate water side load
    Real64 Cp = FluidProperties::GetSpecificHeatGlycol(state,
                                                       state.dataPlnt->PlantLoop(this->CWPlantLoc.loopNum).FluidName,
                                                       evapInNode->Temp,
                                                       state.dataPlnt->PlantLoop(this->CWPlantLoc.loopNum).FluidIndex,
                                                       RoutineName);

    // actual load to be met by chiller. This value is compared to MyLoad
    // and reset when necessary since this chiller can cycle, the load passed
    // should be the actual load.  Instead the minimum PLR * RefCap is
    // passed in.
    Real64 TempLoad = evapInNode->MassFlowRateMaxAvail * Cp * (evapInNode->Temp - EvapOutletTempSetPoint);

    TempLoad = max(0.0, TempLoad);

    // MyLoad is capped at minimum PLR * RefCap, adjust load to actual water side load because this chiller can cycle
    if (std::abs(MyLoad) > TempLoad) {
        MyLoad = sign(TempLoad, MyLoad);
    }

    // Part load ratio based on load and available chiller capacity, cap at max part load ratio
    Real64 PartLoadRat = 0.0; // Operating part load ratio
    if (AvailChillerCap > 0) {
        PartLoadRat = max(0.0, min(std::abs(MyLoad) / AvailChillerCap, this->MaxPartLoadRat));
    }

    // Set evaporator heat transfer rate
    this->QEvaporator = AvailChillerCap * PartLoadRat;
    this->ChillerPartLoadRatio = PartLoadRat;
    // If FlowLock is False (0), the chiller sets the plant loop mdot
    // If FlowLock is True (1),  the new resolved plant loop mdot is used
    if (state.dataPlnt->PlantLoop(PlantLoopNum).LoopSide(LoopSideNum).FlowLock == DataPlant::FlowLock::Unlocked) {
        this->PossibleSubcooling = !(state.dataPlnt->PlantLoop(PlantLoopNum).LoopSide(LoopSideNum).Branch(BranchNum).Comp(CompNum).CurOpSchemeType ==
                                     DataPlant::OpScheme::CompSetPtBased);

        Real64 EvapDeltaTemp(0.0); // Evaporator temperature difference [C]

        // Either set the flow to the Constant value or calculate the flow for the variable volume case
        if ((this->FlowMode == DataPlant::FlowMode::Constant) || (this->FlowMode == DataPlant::FlowMode::NotModulated)) {
            // Set the evaporator mass flow rate to design
            // Start by assuming max (design) flow
            this->EvapMassFlowRate = this->EvapMassFlowRateMax;
            // Use PlantUtilities::SetComponentFlowRate to decide actual flow
            PlantUtilities::SetComponentFlowRate(state, this->EvapMassFlowRate, this->EvapInNodeNum, this->EvapOutNodeNum, this->CWPlantLoc);
            if (this->EvapMassFlowRate != 0.0) {
                EvapDeltaTemp = this->QEvaporator / this->EvapMassFlowRate / Cp;
            } else {
                EvapDeltaTemp = 0.0;
            }
            this->EvapOutletTemp = evapInNode->Temp - EvapDeltaTemp;
        } else if (this->FlowMode == DataPlant::FlowMode::LeavingSetpointModulated) {
            switch (state.dataPlnt->PlantLoop(PlantLoopNum).LoopDemandCalcScheme) {
            case DataPlant::LoopDemandCalcScheme::SingleSetPoint: {
                // Calculate the Delta Temp from the inlet temp to the chiller outlet setpoint
                EvapDeltaTemp = evapInNode->Temp - evapOutNode->TempSetPoint;
            } break;
            case DataPlant::LoopDemandCalcScheme::DualSetPointDeadBand: {
                EvapDeltaTemp = evapInNode->Temp - evapOutNode->TempSetPointHi;
            } break;
            default: {
                assert(false);
            } break;
            }

            if (EvapDeltaTemp != 0) {
                this->EvapMassFlowRate = max(0.0, (this->QEvaporator / Cp / EvapDeltaTemp));
                if ((this->EvapMassFlowRate - this->EvapMassFlowRateMax) > DataBranchAirLoopPlant::MassFlowTolerance) this->PossibleSubcooling = true;
                // Check to see if the Maximum is exceeded, if so set to maximum
                this->EvapMassFlowRate = min(this->EvapMassFlowRateMax, this->EvapMassFlowRate);
                // Use PlantUtilities::SetComponentFlowRate to decide actual flow
                PlantUtilities::SetComponentFlowRate(
                    state, this->EvapMassFlowRate, this->EvapInNodeNum, this->EvapOutNodeNum, this->CWPlantLoc);
                // Should we recalculate this with the corrected setpoint?
                switch (state.dataPlnt->PlantLoop(PlantLoopNum).LoopDemandCalcScheme) {
                case DataPlant::LoopDemandCalcScheme::SingleSetPoint: {
                    this->EvapOutletTemp = evapOutNode->TempSetPoint;
                } break;
                case DataPlant::LoopDemandCalcScheme::DualSetPointDeadBand: {
                    this->EvapOutletTemp = evapOutNode->TempSetPointHi;
                } break;
                default:
                    break;
                }
                this->QEvaporator = max(0.0, (this->EvapMassFlowRate * Cp * EvapDeltaTemp));
            } else {
                // Try to request zero flow
                this->EvapMassFlowRate = 0.0;
                // Use PlantUtilities::SetComponentFlowRate to decide actual flow
                PlantUtilities::SetComponentFlowRate(
                    state, this->EvapMassFlowRate, this->EvapInNodeNum, this->EvapOutNodeNum, this->CWPlantLoc);
                // No deltaT since component is not running
                this->EvapOutletTemp = evapInNode->Temp;
                this->QEvaporator = 0.0;
                PartLoadRat = 0.0;
                this->ChillerPartLoadRatio = PartLoadRat;

                if (this->DeltaTErrCount < 1 && !state.dataGlobal->WarmupFlag) {
                    ++this->DeltaTErrCount;
                    ShowWarningError(state, "Evaporator DeltaTemp = 0 in mass flow calculation (Tevapin = Tevapout setpoint temp).");
                    ShowContinueErrorTimeStamp(state, "");
                } else if (!state.dataGlobal->WarmupFlag) {
                    ++this->ChillerCapFTError;
                    ShowRecurringWarningErrorAtEnd(state,
                                                   "CHILLER:ELECTRIC:REFORMULATEDEIR \"" + this->Name +
                                                       "\": Evaporator DeltaTemp = 0 in mass flow calculation warning continues...",
                                                   this->DeltaTErrCountIndex,
                                                   EvapDeltaTemp,
                                                   EvapDeltaTemp);
                }
            }
        } // End of Constant Variable Flow If Block

        // If there is a fault of Chiller SWT Sensor
        if (this->FaultyChillerSWTFlag && (!state.dataGlobal->WarmupFlag) && (!state.dataGlobal->DoingSizing) &&
            (!state.dataGlobal->KickOffSimulation) && (this->EvapMassFlowRate > 0)) {
            // calculate directly affected variables at faulty case: EvapOutletTemp, EvapMassFlowRate, QEvaporator
            int FaultIndex = this->FaultyChillerSWTIndex;
            bool VarFlowFlag = (this->FlowMode == DataPlant::FlowMode::LeavingSetpointModulated);
            state.dataFaultsMgr->FaultsChillerSWTSensor(FaultIndex)
                .CalFaultChillerSWT(VarFlowFlag,
                                    this->FaultyChillerSWTOffset,
                                    Cp,
                                    evapInNode->Temp,
                                    this->EvapOutletTemp,
                                    this->EvapMassFlowRate,
                                    this->QEvaporator);
            // update corresponding variables at faulty case
            PartLoadRat = (AvailChillerCap > 0.0) ? (this->QEvaporator / AvailChillerCap) : 0.0;
            PartLoadRat = max(0.0, min(PartLoadRat, this->MaxPartLoadRat));
            this->ChillerPartLoadRatio = PartLoadRat;
        }

    } else { // If FlowLock is True
        this->EvapMassFlowRate = evapInNode->MassFlowRate;
        PlantUtilities::SetComponentFlowRate(state, this->EvapMassFlowRate, this->EvapInNodeNum, this->EvapOutNodeNum, this->CWPlantLoc);
        //       Some other component set the flow to 0. No reason to continue with calculations.
        if (this->EvapMassFlowRate == 0.0) {
            MyLoad = 0.0;
            return;
        }

        Real64 EvapDeltaTemp;
        if (this->PossibleSubcooling) {
            this->QEvaporator = std::abs(MyLoad);
            EvapDeltaTemp = this->QEvaporator / this->EvapMassFlowRate / Cp;
            this->EvapOutletTemp = evapInNode->Temp - EvapDeltaTemp;
        } else {
            EvapDeltaTemp = evapInNode->Temp - EvapOutletTempSetPoint;
            this->QEvaporator = max(0.0, (this->EvapMassFlowRate * Cp * EvapDeltaTemp));
            this->EvapOutletTemp = EvapOutletTempSetPoint;
        }
        if (this->EvapOutletTemp < TempLowLimitEout) {
            if ((evapInNode->Temp - TempLowLimitEout) > DataPlant::DeltaTempTol) {
                this->EvapOutletTemp = TempLowLimitEout;
                EvapDeltaTemp = evapInNode->Temp - this->EvapOutletTemp;
                this->QEvaporator = this->EvapMassFlowRate * Cp * EvapDeltaTemp;
            } else {
                this->EvapOutletTemp = evapInNode->Temp;
                EvapDeltaTemp = evapInNode->Temp - this->EvapOutletTemp;
                this->QEvaporator = this->EvapMassFlowRate * Cp * EvapDeltaTemp;
            }
        }
        if (this->EvapOutletTemp < evapOutNode->TempMin) {
            if ((evapInNode->Temp - evapOutNode->TempMin) >
                DataPlant::DeltaTempTol) {
                this->EvapOutletTemp = evapOutNode->TempMin;
                EvapDeltaTemp = evapInNode->Temp - this->EvapOutletTemp;
                this->QEvaporator = this->EvapMassFlowRate * Cp * EvapDeltaTemp;
            } else {
                this->EvapOutletTemp = evapInNode->Temp;
                EvapDeltaTemp = evapInNode->Temp - this->EvapOutletTemp;
                this->QEvaporator = this->EvapMassFlowRate * Cp * EvapDeltaTemp;
            }
        }
        // If load exceeds the distributed load set to the distributed load
        if (this->QEvaporator > std::abs(MyLoad)) {
            if (this->EvapMassFlowRate > DataBranchAirLoopPlant::MassFlowTolerance) {
                this->QEvaporator = std::abs(MyLoad);
                EvapDeltaTemp = this->QEvaporator / this->EvapMassFlowRate / Cp;
                this->EvapOutletTemp = evapInNode->Temp - EvapDeltaTemp;
            } else {
                this->QEvaporator = 0.0;
                this->EvapOutletTemp = evapInNode->Temp;
            }
        }

        // If there is a fault of Chiller SWT Sensor
        if (this->FaultyChillerSWTFlag && (!state.dataGlobal->WarmupFlag) && (!state.dataGlobal->DoingSizing) &&
            (!state.dataGlobal->KickOffSimulation) && (this->EvapMassFlowRate > 0)) {
            // calculate directly affected variables at faulty case: EvapOutletTemp, EvapMassFlowRate, QEvaporator
            int FaultIndex = this->FaultyChillerSWTIndex;
            bool VarFlowFlag = false;
            state.dataFaultsMgr->FaultsChillerSWTSensor(FaultIndex)
                .CalFaultChillerSWT(VarFlowFlag,
                                    this->FaultyChillerSWTOffset,
                                    Cp,
                                    evapInNode->Temp,
                                    this->EvapOutletTemp,
                                    this->EvapMassFlowRate,
                                    this->QEvaporator);
            // update corresponding variables at faulty case
        }

        // Checks QEvaporator on the basis of the machine limits.
        if (this->QEvaporator > (AvailChillerCap * this->MaxPartLoadRat)) {
            if (this->EvapMassFlowRate > DataBranchAirLoopPlant::MassFlowTolerance) {
                this->QEvaporator = AvailChillerCap * this->MaxPartLoadRat;
                EvapDeltaTemp = this->QEvaporator / this->EvapMassFlowRate / Cp;
                // evaporator outlet temperature is allowed to float upwards (recalculate AvailChillerCap? iterate?)
                this->EvapOutletTemp = evapInNode->Temp - EvapDeltaTemp;
            } else {
                this->QEvaporator = 0.0;
                this->EvapOutletTemp = evapInNode->Temp;
            }
        }

        if (AvailChillerCap > 0.0) {
            PartLoadRat = max(0.0, min((this->QEvaporator / AvailChillerCap), this->MaxPartLoadRat));
        } else {
            PartLoadRat = 0.0;
        }

        // Chiller cycles below minimum part load ratio, FRAC = amount of time chiller is ON during this time step
        if (PartLoadRat < this->MinPartLoadRat) FRAC = min(1.0, (PartLoadRat / this->MinPartLoadRat));

        // set the module level variable used for reporting FRAC
        this->ChillerCyclingRatio = FRAC;

        // Chiller is false loading below PLR = minimum unloading ratio, find PLR used for energy calculation
        if (AvailChillerCap > 0.0) {
            PartLoadRat = max(PartLoadRat, this->MinUnloadRat);
        } else {
            PartLoadRat = 0.0;
        }

        // set the module level variable used for reporting PLR
        this->ChillerPartLoadRatio = PartLoadRat;

        // calculate the load due to false loading on chiller over and above water side load
        this->ChillerFalseLoadRate = (AvailChillerCap * PartLoadRat * FRAC) - this->QEvaporator;
        if (this->ChillerFalseLoadRate < HVAC::SmallLoad) {
            this->ChillerFalseLoadRate = 0.0;
        }

    } // This is the end of the FlowLock Block

    this->ChillerEIRFT = max(0.0, Curve::CurveValue(state, this->ChillerEIRFTIndex, this->EvapOutletTemp, this->ChillerCondAvgTemp));

    // Part Load Ratio Curve Type: 1_LeavingCondenserWaterTemperature; 2_Lift
    if (this->PartLoadCurveType == PLR::LeavingCondenserWaterTemperature) {
        this->ChillerEIRFPLR = max(0.0, Curve::CurveValue(state, this->ChillerEIRFPLRIndex, this->ChillerCondAvgTemp, PartLoadRat));
    } else if (this->PartLoadCurveType == PLR::Lift) {

        // Chiller lift
        Real64 ChillerLift = this->ChillerCondAvgTemp - this->EvapOutletTemp;

        // Deviation of leaving chilled water temperature from the reference condition
        Real64 ChillerTdev = std::abs(this->EvapOutletTemp - this->TempRefEvapOut);

        // Chiller lift under the reference condition
        Real64 ChillerLiftRef = this->TempRefCondOut - this->TempRefEvapOut;

        if (ChillerLiftRef <= 0) ChillerLiftRef = 35 - 6.67;

        // Normalized chiller lift
        Real64 ChillerLiftNom = ChillerLift / ChillerLiftRef;

        // Normalized ChillerTdev
        Real64 ChillerTdevNom = ChillerTdev / ChillerLiftRef;

        this->ChillerEIRFPLR = max(0.0, Curve::CurveValue(state, this->ChillerEIRFPLRIndex, ChillerLiftNom, PartLoadRat, ChillerTdevNom));
    }

    if (ReferenceCOP <= 0) ReferenceCOP = 5.5;
    this->Power = (AvailChillerCap / ReferenceCOP) * this->ChillerEIRFPLR * this->ChillerEIRFT * FRAC;

    this->QCondenser = this->Power * this->CompPowerToCondenserFrac + this->QEvaporator + this->ChillerFalseLoadRate;

    // set condenser mass flow rate
    if (this->CondenserType == DataPlant::CondenserType::WaterCooled) {
        switch (this->CondenserFlowControl) {
        case DataPlant::CondenserFlowControl::ConstantFlow: {
            this->CondMassFlowRate = this->CondMassFlowRateMax;
        } break;
        case DataPlant::CondenserFlowControl::ModulatedChillerPLR: {
            this->CondMassFlowRate = this->CondMassFlowRateMax * PartLoadRat;
        } break;
        case DataPlant::CondenserFlowControl::ModulatedLoopPLR: {
            int PltSizNum = state.dataPlnt->PlantLoop(this->CWPlantLoc.loopNum).PlantSizNum;
            int CondPltSizNum = state.dataPlnt->PlantLoop(this->CDPlantLoc.loopNum).PlantSizNum;
            if (PltSizNum > 0 && CondPltSizNum > 0) {
                Real64 chwLoopCap = state.dataSize->PlantSizData(PltSizNum).DesCapacity;
                Real64 chwLoopDemand =
                    std::abs(state.dataPlnt->PlantLoop(this->CWPlantLoc.loopNum).LoopSide(this->CWPlantLoc.loopSideNum).UpdatedDemandToLoopSetPoint);
                Real64 cwhLoopPLR = 0.0;
                if (chwLoopDemand > 0) {
                    cwhLoopPLR = chwLoopDemand / chwLoopCap;
                }
                Real64 condWaterFlowFrac = Curve::CurveValue(state, this->ChillerCondLoopFlowFLoopPLRIndex, cwhLoopPLR);
                Real64 cwLoopDesVolFlowRate = state.dataSize->PlantSizData(CondPltSizNum).DesVolFlowRate;
                Real64 cwLoopVolFlowRate = condWaterFlowFrac * cwLoopDesVolFlowRate;
                Real64 rho = FluidProperties::GetDensityGlycol(state,
                                                               state.dataPlnt->PlantLoop(this->CDPlantLoc.loopNum).FluidName,
                                                               this->TempRefCondIn,
                                                               state.dataPlnt->PlantLoop(this->CDPlantLoc.loopNum).FluidIndex,
                                                               RoutineName);
                if (chwLoopDemand > 0) {
                    this->CondMassFlowRate = cwLoopVolFlowRate * rho * this->QEvaporator / chwLoopDemand;
                } else {
                    this->CondMassFlowRate = 0.0;
                }
            } else {
                ShowFatalError(state,
                               format("{}: The ModulatedLoopPLR condenser flow control requires a Sizing:Plant object for "
                                      "both loops connected to the condenser and evaporator of the chiller.",
                                      RoutineName));
            }
        } break;
        case DataPlant::CondenserFlowControl::ModulatedDeltaTemperature: {
            Real64 Cp = FluidProperties::GetSpecificHeatGlycol(state,
                                                               state.dataPlnt->PlantLoop(this->CWPlantLoc.loopNum).FluidName,
                                                               this->CondInletTemp,
                                                               state.dataPlnt->PlantLoop(this->CWPlantLoc.loopNum).FluidIndex,
                                                               RoutineName);
            Real64 condDT = 0.0;
            if (this->CondDTScheduleNum > 0) {
                condDT = ScheduleManager::GetCurrentScheduleValue(state, this->CondDTScheduleNum);
            }
            this->CondMassFlowRate = this->QCondenser / (Cp * condDT);
        } break;
        default: {
            this->CondMassFlowRate = this->CondMassFlowRateMax;
        } break;
        }
        Real64 minCondMassFlowRate = this->MinCondFlowRatio * this->CondMassFlowRateMax;
        Real64 minPumpMassFlowRate = this->VSBranchPumpMinLimitMassFlowCond;
        Real64 maxCondMassFlowRate = min(this->CondMassFlowRate, this->CondMassFlowRateMax);
        this->CondMassFlowRate = max(maxCondMassFlowRate, minCondMassFlowRate, minPumpMassFlowRate);
        PlantUtilities::SetComponentFlowRate(state, this->CondMassFlowRate, this->CondInletNodeNum, this->CondOutletNodeNum, this->CDPlantLoc);
        PlantUtilities::PullCompInterconnectTrigger(
            state, this->CWPlantLoc, this->CondMassFlowIndex, this->CDPlantLoc, DataPlant::CriteriaType::MassFlowRate, this->CondMassFlowRate);
    }

    //  Currently only water cooled chillers are allowed for the reformulated EIR chiller model
    if (this->CondMassFlowRate > DataBranchAirLoopPlant::MassFlowTolerance) {
        // If Heat Recovery specified for this vapor compression chiller, then Qcondenser will be adjusted by this subroutine
        if (this->HeatRecActive) this->calcHeatRecovery(state, this->QCondenser, this->CondMassFlowRate, condInletTemp, this->QHeatRecovery);
        Cp = FluidProperties::GetSpecificHeatGlycol(state,
                                                    state.dataPlnt->PlantLoop(this->CDPlantLoc.loopNum).FluidName,
                                                    condInletTemp,
                                                    state.dataPlnt->PlantLoop(this->CDPlantLoc.loopNum).FluidIndex,
                                                    RoutineName);
        this->CondOutletTemp = this->QCondenser / this->CondMassFlowRate / Cp + condInletTemp;
    } else {
        ShowSevereError(state, format("ControlReformEIRChillerModel: Condenser flow = 0, for ElecReformEIRChiller={}", this->Name));
        ShowContinueErrorTimeStamp(state, "");
    }
}

void ReformulatedEIRChillerSpecs::checkMinMaxCurveBoundaries(EnergyPlusData &state, bool const FirstIteration)
{
    // SUBROUTINE INFORMATION:
    //       AUTHOR:          R Raustad, FSEC
    //       DATE WRITTEN:    August 2006

    // PURPOSE OF THIS SUBROUTINE:
    //  To compare the evaporator/condenser outlet temperatures to curve object min/max values

    // Do not print out warnings if chiller not operating or FirstIteration/WarmupFlag/FlowLock
    int PlantLoopNum = this->CWPlantLoc.loopNum;
    DataPlant::LoopSideLocation LoopSideNum = this->CWPlantLoc.loopSideNum;
    int BranchNum = this->CWPlantLoc.branchNum;
    int CompNum = this->CWPlantLoc.compNum;

    if (FirstIteration || state.dataGlobal->WarmupFlag ||
        state.dataPlnt->PlantLoop(PlantLoopNum).LoopSide(LoopSideNum).FlowLock == DataPlant::FlowLock::Unlocked)
        return;

    // Minimum evaporator leaving temperature allowed by CAPFT curve [C]
    Real64 CAPFTXTmin = this->ChillerCAPFTXTempMin;

    // Maximum evaporator leaving temperature allowed by CAPFT curve [C]
    Real64 CAPFTXTmax = this->ChillerCAPFTXTempMax;

    // Minimum evaporator leaving temperature allowed by EIRFT curve [C]
    Real64 EIRFTXTmin = this->ChillerEIRFTXTempMin;

    // Maximum evaporator leaving temperature allowed by EIRFT curve [C]
    Real64 EIRFTXTmax = this->ChillerEIRFTXTempMax;

    // Check bounds for curves, lump min/max into same check since min/max values are reported in recurring warning messages
    if (this->EvapOutletTemp < CAPFTXTmin || this->EvapOutletTemp > CAPFTXTmax) {
        ++this->CAPFTXIter;
        if (this->CAPFTXIter == 1) {
            ShowWarningError(
                state,
                format("CHILLER:ELECTRIC:REFORMULATEDEIR \"{}\": The evaporator outlet temperature ({:.2T} C) is outside the range of evaporator "
                       "outlet temperatures (X var) given in Cooling Capacity Function of Temperature biquadratic curve = {}",
                       this->Name,
                       this->EvapOutletTemp,
                       this->CAPFTName));
            ShowContinueErrorTimeStamp(state, format("The range specified = {:.2T} C to {:.2T} C.", CAPFTXTmin, CAPFTXTmax));
            ShowRecurringWarningErrorAtEnd(state,
                                           "CHILLER:ELECTRIC:REFORMULATEDEIR \"" + this->Name +
                                               "\": The evap outlet temp range in Cooling Capacity Function of Temp curve error continues.",
                                           this->CAPFTXIterIndex,
                                           this->EvapOutletTemp,
                                           this->EvapOutletTemp);
        } else {
            ShowRecurringWarningErrorAtEnd(state,
                                           "CHILLER:ELECTRIC:REFORMULATEDEIR \"" + this->Name +
                                               "\": The evap outlet temp range in Cooling Capacity Function of Temp curve error continues.",
                                           this->CAPFTXIterIndex,
                                           this->EvapOutletTemp,
                                           this->EvapOutletTemp);
        }
    }

    if (this->EvapOutletTemp < EIRFTXTmin || this->EvapOutletTemp > EIRFTXTmax) {
        ++this->EIRFTXIter;
        if (this->EIRFTXIter == 1) {
            ShowWarningError(
                state,
                format("CHILLER:ELECTRIC:REFORMULATEDEIR \"{}\": The evaporator outlet temperature ({:.2T} C) is outside the range of evaporator "
                       "outlet temperatures (X var) given in Electric Input to Cooling Output Ratio Function of Temperature biquadratic curve = {}",
                       this->Name,
                       this->EvapOutletTemp,
                       this->EIRFTName));
            ShowContinueErrorTimeStamp(state, format("The range specified = {:.2T} C to {:.2T} C.", EIRFTXTmin, EIRFTXTmax));
            ShowRecurringWarningErrorAtEnd(
                state,
                "CHILLER:ELECTRIC:REFORMULATEDEIR \"" + this->Name +
                    "\": The evap outlet temp range in Electric Input to Cooling Output Ratio Function of Temp curve error continues.",
                this->EIRFTXIterIndex,
                this->EvapOutletTemp,
                this->EvapOutletTemp);
        } else {
            ShowRecurringWarningErrorAtEnd(
                state,
                "CHILLER:ELECTRIC:REFORMULATEDEIR \"" + this->Name +
                    "\": The evap outlet temp range in Electric Input to Cooling Output Ratio Function of Temp curve error continues.",
                this->EIRFTXIterIndex,
                this->EvapOutletTemp,
                this->EvapOutletTemp);
        }
    }

    // Move CAPFT, EIRFT, and EIRFPLR min/max condenser outlet temperature values to local variables

    // Minimum condenser  leaving temperature allowed by CAPFT curve [C]
    Real64 CAPFTYTmin = this->ChillerCAPFTYTempMin;

    // Maximum condenser  leaving temperature allowed by CAPFT curve [C]
    Real64 CAPFTYTmax = this->ChillerCAPFTYTempMax;

    // Minimum condenser  leaving temperature allowed by EIRFT curve [C]
    Real64 EIRFTYTmin = this->ChillerEIRFTYTempMin;

    // Maximum condenser  leaving temperature allowed by EIRFT curve [C]
    Real64 EIRFTYTmax = this->ChillerEIRFTYTempMax;

    Real64 EIRFPLRTmin(0.0); // Minimum condenser  leaving temperature allowed by EIRFPLR curve [C]
    Real64 EIRFPLRTmax(0.0); // Maximum condenser  leaving temperature allowed by EIRFPLR curve [C]

    if (this->PartLoadCurveType == PLR::LeavingCondenserWaterTemperature) {
        EIRFPLRTmin = this->ChillerEIRFPLRTempMin;
        EIRFPLRTmax = this->ChillerEIRFPLRTempMax;
    }

    // Move EIRFPLR min/max part-load ratio values to local variables

    // Minimum PLR allowed by EIRFPLR curve
    Real64 EIRFPLRPLRmin = this->ChillerEIRFPLRPLRMin;

    // Maximum PLR allowed by EIRFPLR curve
    Real64 EIRFPLRPLRmax = this->ChillerEIRFPLRPLRMax;

    // Check bounds for curves, lump min/max into same check since min/max values are reported in recurring warning messages
    if (this->CondOutletTemp < CAPFTYTmin || this->CondOutletTemp > CAPFTYTmax) {
        ++this->CAPFTYIter;
        if (this->CAPFTYIter == 1) {
            ShowWarningError(
                state,
                format("CHILLER:ELECTRIC:REFORMULATEDEIR \"{}\": The condenser outlet temperature ({:.2T} C) is outside the range of condenser "
                       "outlet temperatures (Y var) given in Cooling Capacity Function of Temperature biquadratic curve = {}",
                       this->Name,
                       this->CondOutletTemp,
                       this->CAPFTName));
            ShowContinueErrorTimeStamp(state, format("The range specified = {:.2T} C to {:.2T} C.", CAPFTYTmin, CAPFTYTmax));
            ShowRecurringWarningErrorAtEnd(state,
                                           "CHILLER:ELECTRIC:REFORMULATEDEIR \"" + this->Name +
                                               "\": The cond outlet temp range in Cooling Capacity Function of Temp curve error continues.",
                                           this->CAPFTYIterIndex,
                                           this->CondOutletTemp,
                                           this->CondOutletTemp);
        } else {
            ShowRecurringWarningErrorAtEnd(state,
                                           "CHILLER:ELECTRIC:REFORMULATEDEIR \"" + this->Name +
                                               "\": The cond outlet temp range in Cooling Capacity Function of Temp curve error continues.",
                                           this->CAPFTYIterIndex,
                                           this->CondOutletTemp,
                                           this->CondOutletTemp);
        }
    }

    if (this->CondOutletTemp < EIRFTYTmin || this->CondOutletTemp > EIRFTYTmax) {
        ++this->EIRFTYIter;
        if (this->EIRFTYIter == 1) {
            ShowWarningError(
                state,
                format("CHILLER:ELECTRIC:REFORMULATEDEIR \"{}\": The condenser outlet temperature ({:.2T} C) is outside the range of condenser "
                       "outlet temperatures (Y var) given in Electric Input to Cooling Output Ratio Function of Temperature biquadratic curve = {}",
                       this->Name,
                       this->CondOutletTemp,
                       this->EIRFTName));
            ShowContinueErrorTimeStamp(state, format("The range specified = {:.2T} C to {:.2T} C.", EIRFTYTmin, EIRFTYTmax));
            ShowRecurringWarningErrorAtEnd(
                state,
                "CHILLER:ELECTRIC:REFORMULATEDEIR \"" + this->Name +
                    "\": The cond outlet temp range in Electric Input to Cooling Output Ratio as a Function of Temp curve error continues.",
                this->EIRFTYIterIndex,
                this->CondOutletTemp,
                this->CondOutletTemp);
        } else {
            ShowRecurringWarningErrorAtEnd(
                state,
                "CHILLER:ELECTRIC:REFORMULATEDEIR \"" + this->Name +
                    "\": The cond outlet temp range in Electric Input to Cooling Output Ratio as a Function of Temp curve error continues.",
                this->EIRFTYIterIndex,
                this->CondOutletTemp,
                this->CondOutletTemp);
        }
    }

    if (this->PartLoadCurveType == PLR::LeavingCondenserWaterTemperature) {
        if (this->CondOutletTemp < EIRFPLRTmin || this->CondOutletTemp > EIRFPLRTmax) {
            ++this->EIRFPLRTIter;
            if (this->EIRFPLRTIter == 1) {
                ShowWarningError(state,
                                 format("CHILLER:ELECTRIC:REFORMULATEDEIR \"{}\": The condenser outlet temperature ({:.2T} C) is outside the "
                                        "range of condenser outlet temperatures (X var) given in Electric Input to Cooling Output Ratio Function "
                                        "of Part-load Ratio bicubic curve = {}",
                                        this->Name,
                                        this->CondOutletTemp,
                                        this->EIRFPLRName));
                ShowContinueErrorTimeStamp(state, format("The range specified = {:.2T} C to {:.2T} C.", EIRFPLRTmin, EIRFPLRTmax));
                ShowRecurringWarningErrorAtEnd(
                    state,
                    "CHILLER:ELECTRIC:REFORMULATEDEIR \"" + this->Name +
                        "\": The cond outlet temp range in Electric Input to Cooling Output Ratio Function of PLR curve error continues.",
                    this->EIRFPLRTIterIndex,
                    this->CondOutletTemp,
                    this->CondOutletTemp);
            } else {
                ShowRecurringWarningErrorAtEnd(
                    state,
                    "CHILLER:ELECTRIC:REFORMULATEDEIR \"" + this->Name +
                        "\": The cond outlet temp range in Electric Input to Cooling Output Ratio Function of PLR curve error continues.",
                    this->EIRFPLRTIterIndex,
                    this->CondOutletTemp,
                    this->CondOutletTemp);
            }
        }
    }

    if (this->ChillerPartLoadRatio < EIRFPLRPLRmin || this->ChillerPartLoadRatio > EIRFPLRPLRmax) {
        ++this->EIRFPLRPLRIter;
        if (this->EIRFPLRPLRIter == 1) {
            ShowWarningError(
                state,
                format("CHILLER:ELECTRIC:REFORMULATEDEIR \"{}\": The part-load ratio ({:.3T}) is outside the range of part-load ratios (Y var) "
                       "given in Electric Input to Cooling Output Ratio Function of Part-load Ratio bicubic curve = {}",
                       this->Name,
                       this->ChillerPartLoadRatio,
                       this->EIRFPLRName));
            ShowContinueErrorTimeStamp(state, format("The range specified = {:.3T} to {:.3T}.", EIRFPLRPLRmin, EIRFPLRPLRmax));
            ShowRecurringWarningErrorAtEnd(
                state,
                "CHILLER:ELECTRIC:REFORMULATEDEIR \"" + this->Name +
                    "\": The part-load ratio range in Electric Input to Cooling Output Ratio Function of PLRatio curve error continues.",
                this->EIRFPLRPLRIterIndex,
                this->ChillerPartLoadRatio,
                this->ChillerPartLoadRatio);
        } else {
            ShowRecurringWarningErrorAtEnd(
                state,
                "CHILLER:ELECTRIC:REFORMULATEDEIR \"" + this->Name +
                    "\": The part-load ratio range in Electric Input to Cooling Output Ratio Function of PLRatio curve error continues.",
                this->EIRFPLRPLRIterIndex,
                this->ChillerPartLoadRatio,
                this->ChillerPartLoadRatio);
        }
    }

    Real64 EvapOutletTempSetPoint(0.0); // Evaporator outlet temperature setpoint [C]
    auto &dln = state.dataLoopNodes;
    auto *evapOutNode = dln->nodes(this->EvapOutNodeNum);
    switch (state.dataPlnt->PlantLoop(PlantLoopNum).LoopDemandCalcScheme) {
    case DataPlant::LoopDemandCalcScheme::SingleSetPoint: {
        if ((this->FlowMode == DataPlant::FlowMode::LeavingSetpointModulated) ||
            (state.dataPlnt->PlantLoop(PlantLoopNum).LoopSide(LoopSideNum).Branch(BranchNum).Comp(CompNum).CurOpSchemeType ==
             DataPlant::OpScheme::CompSetPtBased) ||
            (evapOutNode->TempSetPoint != Node::SensedNodeFlagValue)) {
            // there will be a valid setpoint on outlet
            EvapOutletTempSetPoint = evapOutNode->TempSetPoint;
        } else { // use plant loop overall setpoint
            EvapOutletTempSetPoint = dln->nodes(state.dataPlnt->PlantLoop(PlantLoopNum).TempSetPointNodeNum)->TempSetPoint;
        }
    } break;
    case DataPlant::LoopDemandCalcScheme::DualSetPointDeadBand: {
        if ((this->FlowMode == DataPlant::FlowMode::LeavingSetpointModulated) ||
            (state.dataPlnt->PlantLoop(PlantLoopNum).LoopSide(LoopSideNum).Branch(BranchNum).Comp(CompNum).CurOpSchemeType ==
             DataPlant::OpScheme::CompSetPtBased) ||
            (evapOutNode->TempSetPointHi != Node::SensedNodeFlagValue)) {
            // there will be a valid setpoint on outlet
            EvapOutletTempSetPoint = evapOutNode->TempSetPointHi;
        } else { // use plant loop overall setpoint
            EvapOutletTempSetPoint = dln->nodes(state.dataPlnt->PlantLoop(PlantLoopNum).TempSetPointNodeNum)->TempSetPointHi;
        }
    } break;
    default: {
        assert(false);
    } break;
    }

    this->ChillerCapFT = Curve::CurveValue(state, this->ChillerCapFTIndex, EvapOutletTempSetPoint, this->CondOutletTemp);

    if (this->ChillerCapFT < 0) {
        if (this->ChillerCapFTError < 1 && state.dataPlnt->PlantLoop(PlantLoopNum).LoopSide(LoopSideNum).FlowLock != DataPlant::FlowLock::Unlocked &&
            !state.dataGlobal->WarmupFlag) {
            ++this->ChillerCapFTError;
            ShowWarningError(state, format("CHILLER:ELECTRIC:REFORMULATEDEIR \"{}\":", this->Name));
            ShowContinueError(state, format(" Chiller Capacity as a Function of Temperature curve output is negative ({:.3R}).", this->ChillerCapFT));
            ShowContinueError(state,
                              format(" Negative value occurs using an Evaporator Leaving Temp of {:.1R} and a Condenser Leaving Temp of {:.1R}.",
                                     EvapOutletTempSetPoint,
                                     this->CondOutletTemp));
            ShowContinueErrorTimeStamp(state, " Resetting curve output to zero and continuing simulation.");
        } else if (state.dataPlnt->PlantLoop(PlantLoopNum).LoopSide(LoopSideNum).FlowLock != DataPlant::FlowLock::Unlocked &&
                   !state.dataGlobal->WarmupFlag) {
            ++this->ChillerCapFTError;
            ShowRecurringWarningErrorAtEnd(state,
                                           "CHILLER:ELECTRIC:REFORMULATEDEIR \"" + this->Name +
                                               "\": Chiller Capacity as a Function of Temperature curve output is negative warning continues...",
                                           this->ChillerCapFTErrorIndex,
                                           this->ChillerCapFT,
                                           this->ChillerCapFT);
        }
    }

    this->ChillerEIRFT = Curve::CurveValue(state, this->ChillerEIRFTIndex, this->EvapOutletTemp, this->CondOutletTemp);

    if (this->ChillerEIRFT < 0.0) {
        if (this->ChillerEIRFTError < 1 && state.dataPlnt->PlantLoop(PlantLoopNum).LoopSide(LoopSideNum).FlowLock != DataPlant::FlowLock::Unlocked &&
            !state.dataGlobal->WarmupFlag) {
            ++this->ChillerEIRFTError;
            ShowWarningError(state, format("CHILLER:ELECTRIC:REFORMULATEDEIR \"{}\":", this->Name));
            ShowContinueError(
                state, format(" Reformulated Chiller EIR as a Function of Temperature curve output is negative ({:.3R}).", this->ChillerEIRFT));
            ShowContinueError(state,
                              format(" Negative value occurs using an Evaporator Leaving Temp of {:.1R} and a Condenser Leaving Temp of {:.1R}.",
                                     this->EvapOutletTemp,
                                     this->CondOutletTemp));
            ShowContinueErrorTimeStamp(state, " Resetting curve output to zero and continuing simulation.");
        } else if (state.dataPlnt->PlantLoop(PlantLoopNum).LoopSide(LoopSideNum).FlowLock != DataPlant::FlowLock::Unlocked &&
                   !state.dataGlobal->WarmupFlag) {
            ++this->ChillerEIRFTError;
            ShowRecurringWarningErrorAtEnd(state,
                                           "CHILLER:ELECTRIC:REFORMULATEDEIR \"" + this->Name +
                                               "\": Chiller EIR as a Function of Temperature curve output is negative warning continues...",
                                           this->ChillerEIRFTErrorIndex,
                                           this->ChillerEIRFT,
                                           this->ChillerEIRFT);
        }
    }

    if (this->PartLoadCurveType == PLR::LeavingCondenserWaterTemperature) {
        this->ChillerEIRFPLR = Curve::CurveValue(state, this->ChillerEIRFPLRIndex, this->CondOutletTemp, this->ChillerPartLoadRatio);
    } else if (this->PartLoadCurveType == PLR::Lift) {

        // Chiller lift  [C]
        Real64 ChillerLift = this->CondOutletTemp - this->EvapOutletTemp;

        // Deviation of leaving chilled water temperature from the reference condition
        Real64 ChillerTdev = std::abs(this->EvapOutletTemp - this->TempRefEvapOut);

        // Chiller lift under the reference condition  [C]
        Real64 ChillerLiftRef = this->TempRefCondOut - this->TempRefEvapOut;

        if (ChillerLiftRef <= 0) ChillerLiftRef = 35 - 6.67;

        // Normalized chiller lift
        Real64 ChillerLiftNom = ChillerLift / ChillerLiftRef;

        // Normalized ChillerTdev
        Real64 ChillerTdevNom = ChillerTdev / ChillerLiftRef;

        this->ChillerEIRFPLR = Curve::CurveValue(state, this->ChillerEIRFPLRIndex, ChillerLiftNom, this->ChillerPartLoadRatio, ChillerTdevNom);
    }

    if (this->ChillerEIRFPLR < 0.0) {
        if (this->ChillerEIRFPLRError < 1 &&
            state.dataPlnt->PlantLoop(PlantLoopNum).LoopSide(LoopSideNum).FlowLock != DataPlant::FlowLock::Unlocked &&
            !state.dataGlobal->WarmupFlag) {
            ++this->ChillerEIRFPLRError;
            ShowWarningError(state, format("CHILLER:ELECTRIC:REFORMULATEDEIR \"{}\":", this->Name));
            ShowContinueError(
                state,
                format(" Chiller EIR as a function of PLR and condenser water temperature curve output is negative ({:.3R}).", this->ChillerEIRFPLR));
            ShowContinueError(state,
                              format(" Negative value occurs using a part-load ratio of {:.3R} and a Condenser Leaving Temp of {:.1R} C.",
                                     this->ChillerPartLoadRatio,
                                     this->CondOutletTemp));
            ShowContinueErrorTimeStamp(state, " Resetting curve output to zero and continuing simulation.");
        } else if (state.dataPlnt->PlantLoop(PlantLoopNum).LoopSide(LoopSideNum).FlowLock != DataPlant::FlowLock::Unlocked &&
                   !state.dataGlobal->WarmupFlag) {
            ++this->ChillerEIRFPLRError;
            ShowRecurringWarningErrorAtEnd(state,
                                           "CHILLER:ELECTRIC:REFORMULATEDEIR \"" + this->Name +
                                               "\": Chiller EIR as a function of PLR curve output is negative warning continues...",
                                           this->ChillerEIRFPLRErrorIndex,
                                           this->ChillerEIRFPLR,
                                           this->ChillerEIRFPLR);
        }
    }
}

} // namespace EnergyPlus::ChillerReformulatedEIR<|MERGE_RESOLUTION|>--- conflicted
+++ resolved
@@ -1057,16 +1057,11 @@
                                                     state.dataPlnt->PlantLoop(this->CDPlantLoc.loopNum).FluidIndex,
                                                     RoutineName);
             this->CondMassFlowRateMax = rho * this->CondVolFlowRate;
-<<<<<<< HEAD
             PlantUtilities::InitComponentNodes(state, 0.0, this->CondMassFlowRateMax, this->CondInNodeNum, this->CondOutNodeNum);
             condInNode->Temp = this->TempRefCondIn;
-=======
-            PlantUtilities::InitComponentNodes(state, 0.0, this->CondMassFlowRateMax, this->CondInletNodeNum, this->CondOutletNodeNum);
-            state.dataLoopNodes->Node(this->CondInletNodeNum).Temp = this->TempRefCondIn;
             // get minimum condenser plant loop pump mass flow rate
             this->VSBranchPumpMinLimitMassFlowCond =
                 PlantUtilities::MinFlowIfBranchHasVSPump(state, this->CDPlantLoc, this->VSBranchPumpFoundCond, this->VSLoopPumpFoundCond, false);
->>>>>>> 15f64911
         } else { // air or evap air condenser
             // Initialize maximum available condenser flow rate
             condInNode->MassFlowRate =
@@ -2569,7 +2564,7 @@
         Real64 minPumpMassFlowRate = this->VSBranchPumpMinLimitMassFlowCond;
         Real64 maxCondMassFlowRate = min(this->CondMassFlowRate, this->CondMassFlowRateMax);
         this->CondMassFlowRate = max(maxCondMassFlowRate, minCondMassFlowRate, minPumpMassFlowRate);
-        PlantUtilities::SetComponentFlowRate(state, this->CondMassFlowRate, this->CondInletNodeNum, this->CondOutletNodeNum, this->CDPlantLoc);
+        PlantUtilities::SetComponentFlowRate(state, this->CondMassFlowRate, this->CondInNodeNum, this->CondOutNodeNum, this->CDPlantLoc);
         PlantUtilities::PullCompInterconnectTrigger(
             state, this->CWPlantLoc, this->CondMassFlowIndex, this->CDPlantLoc, DataPlant::CriteriaType::MassFlowRate, this->CondMassFlowRate);
     }
