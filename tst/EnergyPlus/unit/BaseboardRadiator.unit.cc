--- conflicted
+++ resolved
@@ -387,11 +387,7 @@
 
     DataZoneEquipment::GetZoneEquipmentData1(state);
     // get electric baseboard inputs
-<<<<<<< HEAD
-    BaseboardRadiator::GetBaseboardInput(*state.dataBaseboardRadiator);
-=======
     BaseboardRadiator::GetBaseboardInput(state);
->>>>>>> 96258008
 
     DataSizing::FinalZoneSizing.allocate(3);
     DataSizing::ZoneEqSizing.allocate(3);
