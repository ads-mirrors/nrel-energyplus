// EnergyPlus, Copyright (c) 1996-2024, The Board of Trustees of the University of Illinois,
// The Regents of the University of California, through Lawrence Berkeley National Laboratory
// (subject to receipt of any required approvals from the U.S. Dept. of Energy), Oak Ridge
// National Laboratory, managed by UT-Battelle, Alliance for Sustainable Energy, LLC, and other
// contributors. All rights reserved.
//
// NOTICE: This Software was developed under funding from the U.S. Department of Energy and the
// U.S. Government consequently retains certain rights. As such, the U.S. Government has been
// granted for itself and others acting on its behalf a paid-up, nonexclusive, irrevocable,
// worldwide license in the Software to reproduce, distribute copies to the public, prepare
// derivative works, and perform publicly and display publicly, and to permit others to do so.
//
// Redistribution and use in source and binary forms, with or without modification, are permitted
// provided that the following conditions are met:
//
// (1) Redistributions of source code must retain the above copyright notice, this list of
//     conditions and the following disclaimer.
//
// (2) Redistributions in binary form must reproduce the above copyright notice, this list of
//     conditions and the following disclaimer in the documentation and/or other materials
//     provided with the distribution.
//
// (3) Neither the name of the University of California, Lawrence Berkeley National Laboratory,
//     the University of Illinois, U.S. Dept. of Energy nor the names of its contributors may be
//     used to endorse or promote products derived from this software without specific prior
//     written permission.
//
// (4) Use of EnergyPlus(TM) Name. If Licensee (i) distributes the software in stand-alone form
//     without changes from the version obtained under this License, or (ii) Licensee makes a
//     reference solely to the software portion of its product, Licensee must refer to the
//     software as "EnergyPlus version X" software, where "X" is the version number Licensee
//     obtained under this License and may not use a different name for the software. Except as
//     specifically required in this Section (4), Licensee shall not use in a company name, a
//     product name, in advertising, publicity, or other promotional activities any name, trade
//     name, trademark, logo, or other designation of "EnergyPlus", "E+", "e+" or confusingly
//     similar designation, without the U.S. Department of Energy's prior written consent.
//
// THIS SOFTWARE IS PROVIDED BY THE COPYRIGHT HOLDERS AND CONTRIBUTORS "AS IS" AND ANY EXPRESS OR
// IMPLIED WARRANTIES, INCLUDING, BUT NOT LIMITED TO, THE IMPLIED WARRANTIES OF MERCHANTABILITY
// AND FITNESS FOR A PARTICULAR PURPOSE ARE DISCLAIMED. IN NO EVENT SHALL THE COPYRIGHT OWNER OR
// CONTRIBUTORS BE LIABLE FOR ANY DIRECT, INDIRECT, INCIDENTAL, SPECIAL, EXEMPLARY, OR
// CONSEQUENTIAL DAMAGES (INCLUDING, BUT NOT LIMITED TO, PROCUREMENT OF SUBSTITUTE GOODS OR
// SERVICES; LOSS OF USE, DATA, OR PROFITS; OR BUSINESS INTERRUPTION) HOWEVER CAUSED AND ON ANY
// THEORY OF LIABILITY, WHETHER IN CONTRACT, STRICT LIABILITY, OR TORT (INCLUDING NEGLIGENCE OR
// OTHERWISE) ARISING IN ANY WAY OUT OF THE USE OF THIS SOFTWARE, EVEN IF ADVISED OF THE
// POSSIBILITY OF SUCH DAMAGE.

// C++ Headers
#include <cmath>

// ObjexxFCL Headers
#include <ObjexxFCL/Array.functions.hh>
#include <ObjexxFCL/Fmath.hh>

// EnergyPlus Headers
#include <EnergyPlus/Autosizing/HeatingAirFlowSizing.hh>
#include <EnergyPlus/Autosizing/HeatingCapacitySizing.hh>
#include <EnergyPlus/BranchNodeConnections.hh>
#include <EnergyPlus/Data/EnergyPlusData.hh>
#include <EnergyPlus/DataEnvironment.hh>
#include <EnergyPlus/DataHVACGlobals.hh>
#include <EnergyPlus/DataHeatBalance.hh>
#include <EnergyPlus/DataLoopNode.hh>
#include <EnergyPlus/DataSizing.hh>
#include <EnergyPlus/DataZoneEnergyDemands.hh>
#include <EnergyPlus/DataZoneEquipment.hh>
#include <EnergyPlus/Fans.hh>
#include <EnergyPlus/FluidProperties.hh>
#include <EnergyPlus/General.hh>
#include <EnergyPlus/GeneralRoutines.hh>
#include <EnergyPlus/HeatingCoils.hh>
#include <EnergyPlus/InputProcessing/InputProcessor.hh>
#include <EnergyPlus/NodeInputManager.hh>
#include <EnergyPlus/OutputProcessor.hh>
#include <EnergyPlus/PlantUtilities.hh>
#include <EnergyPlus/Psychrometrics.hh>
#include <EnergyPlus/ReportCoilSelection.hh>
#include <EnergyPlus/ScheduleManager.hh>
#include <EnergyPlus/SteamCoils.hh>
#include <EnergyPlus/UnitHeater.hh>
#include <EnergyPlus/UtilityRoutines.hh>
#include <EnergyPlus/WaterCoils.hh>

namespace EnergyPlus {

namespace UnitHeater {

    // Module containing the routines dealing with the Unit Heater

    // MODULE INFORMATION:
    //       AUTHOR         Rick Strand
    //       DATE WRITTEN   May 2000
    //       MODIFIED       Brent Griffith, Sept 2010, plant upgrades, fluid properties
    //       MODIFIED       Bereket Nigusse, FSEC, October 2013, Added cycling fan operating mode

    // PURPOSE OF THIS MODULE:
    // To simulate unit heaters.  It is assumed that unit heaters are zone equipment
    // without any connection to outside air other than through a separately defined
    // air loop.

    // METHODOLOGY EMPLOYED:
    // Units are modeled as a collection of a fan and a heating coil.  The fan
    // can either be a continuously running fan or an on-off fan which turns on
    // only when there is actually a heating load.  This fan control works together
    // with the unit operation schedule to determine what the unit heater actually
    // does at a given point in time.

    // REFERENCES:
    // ASHRAE Systems and Equipment Handbook (SI), 1996. pp. 31.3-31.8
    // Rick Strand's unit heater module which was based upon Fred Buhl's fan coil
    // module (FanCoilUnits.cc)

<<<<<<< HEAD
    // Using/Aliasing
    using namespace DataLoopNode;
    using HVAC::SmallAirVolFlow;
    using HVAC::SmallLoad;
    using HVAC::SmallMassFlow;
    using Psychrometrics::PsyCpAirFnW;
    using Psychrometrics::PsyHFnTdbW;
    using Psychrometrics::PsyRhoAirFnPbTdbW;

=======
>>>>>>> acda84e3
    static constexpr std::string_view fluidNameSteam("STEAM");

    void SimUnitHeater(EnergyPlusData &state,
                       std::string_view CompName,     // name of the fan coil unit
                       int const ZoneNum,             // number of zone being served
                       bool const FirstHVACIteration, // TRUE if 1st HVAC simulation of system timestep
                       Real64 &PowerMet,              // Sensible power supplied (W)
                       Real64 &LatOutputProvided,     // Latent add/removal supplied by window AC (kg/s), dehumid = negative
                       int &CompIndex)
    {

        // SUBROUTINE INFORMATION:
        //       AUTHOR         Rick Strand
        //       DATE WRITTEN   May 2000
        //       MODIFIED       Don Shirey, Aug 2009 (LatOutputProvided)

        // PURPOSE OF THIS SUBROUTINE:
        // This is the main driver subroutine for the Unit Heater simulation.

        // SUBROUTINE LOCAL VARIABLE DECLARATIONS:
        int UnitHeatNum; // index of unit heater being simulated

        if (state.dataUnitHeaters->GetUnitHeaterInputFlag) {
            GetUnitHeaterInput(state);
            state.dataUnitHeaters->GetUnitHeaterInputFlag = false;
        }

        // Find the correct Unit Heater Equipment
        if (CompIndex == 0) {
            UnitHeatNum = Util::FindItemInList(CompName, state.dataUnitHeaters->UnitHeat);
            if (UnitHeatNum == 0) {
                ShowFatalError(state, format("SimUnitHeater: Unit not found={}", CompName));
            }
            CompIndex = UnitHeatNum;
        } else {
            UnitHeatNum = CompIndex;
            if (UnitHeatNum > state.dataUnitHeaters->NumOfUnitHeats || UnitHeatNum < 1) {
                ShowFatalError(state,
                               format("SimUnitHeater:  Invalid CompIndex passed={}, Number of Units={}, Entered Unit name={}",
                                      UnitHeatNum,
                                      state.dataUnitHeaters->NumOfUnitHeats,
                                      CompName));
            }
            if (state.dataUnitHeaters->CheckEquipName(UnitHeatNum)) {
                if (CompName != state.dataUnitHeaters->UnitHeat(UnitHeatNum).Name) {
                    ShowFatalError(state,
                                   format("SimUnitHeater: Invalid CompIndex passed={}, Unit name={}, stored Unit Name for that index={}",
                                          UnitHeatNum,
                                          CompName,
                                          state.dataUnitHeaters->UnitHeat(UnitHeatNum).Name));
                }
                state.dataUnitHeaters->CheckEquipName(UnitHeatNum) = false;
            }
        }

        state.dataSize->ZoneEqUnitHeater = true;

        InitUnitHeater(state, UnitHeatNum, ZoneNum, FirstHVACIteration);

        state.dataSize->ZoneHeatingOnlyFan = true;

        CalcUnitHeater(state, UnitHeatNum, ZoneNum, FirstHVACIteration, PowerMet, LatOutputProvided);

        state.dataSize->ZoneHeatingOnlyFan = false;

        //  CALL UpdateUnitHeater

        ReportUnitHeater(state, UnitHeatNum);

        state.dataSize->ZoneEqUnitHeater = false;
    }

    void GetUnitHeaterInput(EnergyPlusData &state)
    {

        // SUBROUTINE INFORMATION:
        //       AUTHOR         Rick Strand
        //       DATE WRITTEN   May 2000
        //       MODIFIED       Chandan Sharma, FSEC, March 2011: Added ZoneHVAC sys avail manager
        //                      Bereket Nigusse, FSEC, April 2011: eliminated input node names
        //                                                         & added fan object type

        // PURPOSE OF THIS SUBROUTINE:
        // Obtain the user input data for all of the unit heaters in the input file.

        // METHODOLOGY EMPLOYED:
        // Standard EnergyPlus methodology.

        // REFERENCES:
        // Fred Buhl's fan coil module (FanCoilUnits.cc)

        static constexpr std::string_view RoutineName("GetUnitHeaterInput: "); // include trailing blank space
        static constexpr std::string_view routineName = "GetUnitHeaterInput";  // include trailing blank space

        // SUBROUTINE LOCAL VARIABLE DECLARATIONS:
        bool ErrorsFound(false); // Set to true if errors in input, fatal at end of routine
        int IOStatus;            // Used in GetObjectItem
        bool IsNotOK;            // TRUE if there was a problem with a list name
        bool errFlag(false);     // interim error flag
        int NumAlphas;           // Number of Alphas for each GetObjectItem call
        int NumNumbers;          // Number of Numbers for each GetObjectItem call
        int NumFields;           // Total number of fields in object

        Real64 FanVolFlow;             // Fan volumetric flow rate
        Array1D_string Alphas;         // Alpha items for object
        Array1D<Real64> Numbers;       // Numeric items for object
        Array1D_string cAlphaFields;   // Alpha field names
        Array1D_string cNumericFields; // Numeric field names
        Array1D_bool lAlphaBlanks;     // Logical array, alpha field input BLANK = .TRUE.
        Array1D_bool lNumericBlanks;   // Logical array, numeric field input BLANK = .TRUE.
        int CtrlZone;                  // index to loop counter
        int NodeNum;                   // index to loop counter

        // Figure out how many unit heaters there are in the input file
        std::string CurrentModuleObject = state.dataUnitHeaters->cMO_UnitHeater;
        state.dataUnitHeaters->NumOfUnitHeats = state.dataInputProcessing->inputProcessor->getNumObjectsFound(state, CurrentModuleObject);
        state.dataInputProcessing->inputProcessor->getObjectDefMaxArgs(state, CurrentModuleObject, NumFields, NumAlphas, NumNumbers);

        Alphas.allocate(NumAlphas);
        Numbers.dimension(NumNumbers, 0.0);
        cAlphaFields.allocate(NumAlphas);
        cNumericFields.allocate(NumNumbers);
        lAlphaBlanks.dimension(NumAlphas, true);
        lNumericBlanks.dimension(NumNumbers, true);

        // Allocate the local derived type and do one-time initializations for all parts of it
        if (state.dataUnitHeaters->NumOfUnitHeats > 0) {
            state.dataUnitHeaters->UnitHeat.allocate(state.dataUnitHeaters->NumOfUnitHeats);
            state.dataUnitHeaters->CheckEquipName.allocate(state.dataUnitHeaters->NumOfUnitHeats);
            state.dataUnitHeaters->UnitHeatNumericFields.allocate(state.dataUnitHeaters->NumOfUnitHeats);
        }
        state.dataUnitHeaters->CheckEquipName = true;

        for (int UnitHeatNum = 1; UnitHeatNum <= state.dataUnitHeaters->NumOfUnitHeats;
             ++UnitHeatNum) { // Begin looping over all of the unit heaters found in the input file...

            state.dataInputProcessing->inputProcessor->getObjectItem(state,
                                                                     CurrentModuleObject,
                                                                     UnitHeatNum,
                                                                     Alphas,
                                                                     NumAlphas,
                                                                     Numbers,
                                                                     NumNumbers,
                                                                     IOStatus,
                                                                     lNumericBlanks,
                                                                     lAlphaBlanks,
                                                                     cAlphaFields,
                                                                     cNumericFields);

            ErrorObjectHeader eoh{routineName, CurrentModuleObject, Alphas(1)};

            state.dataUnitHeaters->UnitHeatNumericFields(UnitHeatNum).FieldNames.allocate(NumNumbers);
            state.dataUnitHeaters->UnitHeatNumericFields(UnitHeatNum).FieldNames = "";
            state.dataUnitHeaters->UnitHeatNumericFields(UnitHeatNum).FieldNames = cNumericFields;
            Util::IsNameEmpty(state, Alphas(1), CurrentModuleObject, ErrorsFound);

            state.dataUnitHeaters->UnitHeat(UnitHeatNum).Name = Alphas(1);

            if (lAlphaBlanks(2)) {
<<<<<<< HEAD
                state.dataUnitHeaters->UnitHeat(UnitHeatNum).availSched = Sched::GetScheduleAlwaysOn(state);
            } else if ((state.dataUnitHeaters->UnitHeat(UnitHeatNum).availSched = Sched::GetSchedule(state, Alphas(2))) == nullptr) {
                ShowSevereItemNotFound(state, eoh, cAlphaFields(2), Alphas(2));
                ErrorsFound = true;
=======
                state.dataUnitHeaters->UnitHeat(UnitHeatNum).SchedPtr = ScheduleManager::ScheduleAlwaysOn;
            } else {
                state.dataUnitHeaters->UnitHeat(UnitHeatNum).SchedPtr =
                    ScheduleManager::GetScheduleIndex(state, Alphas(2)); // convert schedule name to pointer
                if (state.dataUnitHeaters->UnitHeat(UnitHeatNum).SchedPtr == 0) {
                    ShowSevereError(state,
                                    format("{}{}: invalid {} entered ={} for {}={}",
                                           RoutineName,
                                           CurrentModuleObject,
                                           cAlphaFields(2),
                                           Alphas(2),
                                           cAlphaFields(1),
                                           Alphas(1)));
                    ErrorsFound = true;
                }
>>>>>>> acda84e3
            }

            // Main air nodes (except outside air node):
            state.dataUnitHeaters->UnitHeat(UnitHeatNum).AirInNode =
                NodeInputManager::GetOnlySingleNode(state,
                                                    Alphas(3),
                                                    ErrorsFound,
                                                    DataLoopNode::ConnectionObjectType::ZoneHVACUnitHeater,
                                                    Alphas(1),
                                                    DataLoopNode::NodeFluidType::Air,
                                                    DataLoopNode::ConnectionType::Inlet,
                                                    NodeInputManager::CompFluidStream::Primary,
                                                    DataLoopNode::ObjectIsParent);

            state.dataUnitHeaters->UnitHeat(UnitHeatNum).AirOutNode =
                NodeInputManager::GetOnlySingleNode(state,
                                                    Alphas(4),
                                                    ErrorsFound,
                                                    DataLoopNode::ConnectionObjectType::ZoneHVACUnitHeater,
                                                    Alphas(1),
                                                    DataLoopNode::NodeFluidType::Air,
                                                    DataLoopNode::ConnectionType::Outlet,
                                                    NodeInputManager::CompFluidStream::Primary,
                                                    DataLoopNode::ObjectIsParent);

            auto &unitHeat = state.dataUnitHeaters->UnitHeat(UnitHeatNum);
            // Fan information:
            unitHeat.fanType = static_cast<HVAC::FanType>(getEnumValue(HVAC::fanTypeNamesUC, Alphas(5)));
            if (unitHeat.fanType != HVAC::FanType::Constant && unitHeat.fanType != HVAC::FanType::VAV && unitHeat.fanType != HVAC::FanType::OnOff &&
                unitHeat.fanType != HVAC::FanType::SystemModel) {
                ShowSevereInvalidKey(state, eoh, cAlphaFields(5), Alphas(5), "Fan Type must be Fan:ConstantVolume, Fan:VariableVolume, or Fan:OnOff");
                ErrorsFound = true;
            }

            unitHeat.FanName = Alphas(6);
            unitHeat.MaxAirVolFlow = Numbers(1);

            if ((unitHeat.Fan_Index = Fans::GetFanIndex(state, unitHeat.FanName)) == 0) {
                ShowSevereItemNotFound(state, eoh, cAlphaFields(6), unitHeat.FanName);
                ErrorsFound = true;

            } else {
                auto *fan = state.dataFans->fans(unitHeat.Fan_Index);

                unitHeat.FanOutletNode = fan->outletNodeNum;

                FanVolFlow = fan->maxAirFlowRate;

                if (FanVolFlow != DataSizing::AutoSize && unitHeat.MaxAirVolFlow != DataSizing::AutoSize && FanVolFlow < unitHeat.MaxAirVolFlow) {
                    ShowSevereError(state, format("Specified in {} = {}", CurrentModuleObject, unitHeat.Name));
                    ShowContinueError(
                        state,
                        format("...air flow rate ({:.7T}) in fan object {} is less than the unit heater maximum supply air flow rate ({:.7T}).",
                               FanVolFlow,
                               unitHeat.FanName,
                               unitHeat.MaxAirVolFlow));
                    ShowContinueError(state, "...the fan flow rate must be greater than or equal to the unit heater maximum supply air flow rate.");
                    ErrorsFound = true;
                } else if (FanVolFlow == DataSizing::AutoSize && unitHeat.MaxAirVolFlow != DataSizing::AutoSize) {
                    ShowWarningError(state, format("Specified in {} = {}", CurrentModuleObject, unitHeat.Name));
                    ShowContinueError(state, "...the fan flow rate is autosized while the unit heater flow rate is not.");
                    ShowContinueError(state, "...this can lead to unexpected results where the fan flow rate is less than required.");
                } else if (FanVolFlow != DataSizing::AutoSize && unitHeat.MaxAirVolFlow == DataSizing::AutoSize) {
                    ShowWarningError(state, format("Specified in {} = {}", CurrentModuleObject, unitHeat.Name));
                    ShowContinueError(state, "...the unit heater flow rate is autosized while the fan flow rate is not.");
                    ShowContinueError(state, "...this can lead to unexpected results where the fan flow rate is less than required.");
                }
                unitHeat.fanAvailSched = fan->availSched;
            }

            // Heating coil information:
            {
                unitHeat.Type = static_cast<HCoilType>(getEnumValue(HCoilTypeNamesUC, Util::makeUPPER(Alphas(7))));
                switch (unitHeat.Type) {
                case HCoilType::WaterHeatingCoil:
                    unitHeat.HeatingCoilType = DataPlant::PlantEquipmentType::CoilWaterSimpleHeating;
                    break;
                case HCoilType::SteamCoil:
                    unitHeat.HeatingCoilType = DataPlant::PlantEquipmentType::CoilSteamAirHeating;
                    break;
                case HCoilType::Electric:
                case HCoilType::Gas:
                    break;
                default: {
                    ShowSevereError(state, format("Illegal {} = {}", cAlphaFields(7), Alphas(7)));
                    ShowContinueError(state, format("Occurs in {}={}", CurrentModuleObject, unitHeat.Name));
                    ErrorsFound = true;
                    errFlag = true;
                }
                }
            }
            
            if (!errFlag) {
                unitHeat.HCoilTypeCh = Alphas(7);
                unitHeat.HCoilName = Alphas(8);
                ValidateComponent(state, Alphas(7), unitHeat.HCoilName, IsNotOK, CurrentModuleObject);
                if (IsNotOK) {
                    ShowContinueError(state, format("specified in {} = \"{}\"", CurrentModuleObject, unitHeat.Name));
                    ErrorsFound = true;
                } else {
                    // The heating coil control node is necessary for hot water and steam coils, but not necessary for an
                    // electric or gas coil.
                    if (unitHeat.Type == HCoilType::WaterHeatingCoil || unitHeat.Type == HCoilType::SteamCoil) {
                        // mine the hot water or steam node from the coil object
                        errFlag = false;
                        if (unitHeat.Type == HCoilType::WaterHeatingCoil) {
                            unitHeat.HotControlNode = WaterCoils::GetCoilWaterInletNode(state, "Coil:Heating:Water", unitHeat.HCoilName, errFlag);
                        } else { // its a steam coil
                            unitHeat.HCoil_Index = SteamCoils::GetSteamCoilIndex(state, "COIL:HEATING:STEAM", unitHeat.HCoilName, errFlag);
                            unitHeat.HotControlNode = SteamCoils::GetCoilSteamInletNode(state, unitHeat.HCoil_Index, unitHeat.HCoilName, errFlag);
                        }
                        // Other error checks should trap before it gets to this point in the code, but including just in case.
                        if (errFlag) {
                            ShowContinueError(state, format("that was specified in {} = \"{}\"", CurrentModuleObject, unitHeat.Name));
                            ErrorsFound = true;
                        }
                    }
                }
            }

<<<<<<< HEAD
            if (lAlphaBlanks(9)) {
                if (state.dataUnitHeaters->UnitHeat(UnitHeatNum).fanType == HVAC::FanType::OnOff ||
                    state.dataUnitHeaters->UnitHeat(UnitHeatNum).fanType == HVAC::FanType::SystemModel) {
                    state.dataUnitHeaters->UnitHeat(UnitHeatNum).fanOp = HVAC::FanOp::Cycling;
=======
            unitHeat.FanSchedPtr = ScheduleManager::GetScheduleIndex(state, Alphas(9));
            // Default to cycling fan when fan operating mode schedule is not present
            if (!lAlphaBlanks(9) && unitHeat.FanSchedPtr == 0) {
                ShowSevereError(state, format("{} \"{}\" {} not found: {}", CurrentModuleObject, unitHeat.Name, cAlphaFields(9), Alphas(9)));
                ErrorsFound = true;
            } else if (lAlphaBlanks(9)) {
                if (unitHeat.fanType == HVAC::FanType::OnOff || unitHeat.fanType == HVAC::FanType::SystemModel) {
                    unitHeat.fanOp = HVAC::FanOp::Cycling;
>>>>>>> acda84e3
                } else {
                    unitHeat.fanOp = HVAC::FanOp::Continuous;
                }
<<<<<<< HEAD
            } else if ((state.dataUnitHeaters->UnitHeat(UnitHeatNum).fanOpModeSched = Sched::GetSchedule(state, Alphas(9))) == nullptr) {
                ShowSevereItemNotFound(state, eoh, cAlphaFields(9), Alphas(9));
                ErrorsFound = true;
            } else if (state.dataUnitHeaters->UnitHeat(UnitHeatNum).fanType == HVAC::FanType::Constant && 
                       !state.dataUnitHeaters->UnitHeat(UnitHeatNum).fanOpModeSched->checkMinMaxVals(state, Clusive::In, 0.0, Clusive::In, 1.0)) {
                Sched::ShowSevereBadMinMax(state, eoh, cAlphaFields(9), Alphas(9), Clusive::In, 0.0, Clusive::In, 1.0);
                ErrorsFound = true;
=======
            }

            // Check fan's schedule for cycling fan operation if constant volume fan is used
            if (unitHeat.FanSchedPtr > 0 && unitHeat.fanType == HVAC::FanType::Constant) {
                if (!ScheduleManager::CheckScheduleValueMinMax(state, unitHeat.FanSchedPtr, ">", 0.0, "<=", 1.0)) {
                    ShowSevereError(state, format("{} = {}", CurrentModuleObject, Alphas(1)));
                    ShowContinueError(state, format("For {} = {}", cAlphaFields(5), Alphas(5)));
                    ShowContinueError(state, "Fan operating mode must be continuous (fan operating mode schedule values > 0).");
                    ShowContinueError(state, format("Error found in {} = {}", cAlphaFields(9), Alphas(9)));
                    ShowContinueError(state, "...schedule values must be (>0., <=1.)");
                    ErrorsFound = true;
                }
>>>>>>> acda84e3
            }

            unitHeat.FanOperatesDuringNoHeating = Alphas(10);
            if ((!Util::SameString(unitHeat.FanOperatesDuringNoHeating, "Yes")) && (!Util::SameString(unitHeat.FanOperatesDuringNoHeating, "No"))) {
                ErrorsFound = true;
                ShowSevereError(state, format("Illegal {} = {}", cAlphaFields(10), Alphas(10)));
                ShowContinueError(state, format("Occurs in {}={}", CurrentModuleObject, unitHeat.Name));
            } else if (Util::SameString(unitHeat.FanOperatesDuringNoHeating, "No")) {
                unitHeat.FanOffNoHeating = true;
            }

            unitHeat.MaxVolHotWaterFlow = Numbers(2);
            unitHeat.MinVolHotWaterFlow = Numbers(3);
            unitHeat.MaxVolHotSteamFlow = Numbers(2);
            unitHeat.MinVolHotSteamFlow = Numbers(3);

            unitHeat.HotControlOffset = Numbers(4);
            // Set default convergence tolerance
            if (unitHeat.HotControlOffset <= 0.0) {
                unitHeat.HotControlOffset = 0.001;
            }

            if (!lAlphaBlanks(11)) {
                unitHeat.AvailManagerListName = Alphas(11);
            }

            unitHeat.HVACSizingIndex = 0;
            if (!lAlphaBlanks(12)) {
                unitHeat.HVACSizingIndex = Util::FindItemInList(Alphas(12), state.dataSize->ZoneHVACSizing);
                if (unitHeat.HVACSizingIndex == 0) {
                    ShowSevereError(state, format("{} = {} not found.", cAlphaFields(12), Alphas(12)));
                    ShowContinueError(state, format("Occurs in {} = {}", CurrentModuleObject, unitHeat.Name));
                    ErrorsFound = true;
                }
            }

            // check that unit heater air inlet node must be the same as a zone exhaust node
            bool ZoneNodeNotFound = true;
            for (CtrlZone = 1; CtrlZone <= state.dataGlobal->NumOfZones; ++CtrlZone) {
                if (!state.dataZoneEquip->ZoneEquipConfig(CtrlZone).IsControlled) continue;
                for (NodeNum = 1; NodeNum <= state.dataZoneEquip->ZoneEquipConfig(CtrlZone).NumExhaustNodes; ++NodeNum) {
                    if (unitHeat.AirInNode == state.dataZoneEquip->ZoneEquipConfig(CtrlZone).ExhaustNode(NodeNum)) {
                        ZoneNodeNotFound = false;
                        break;
                    }
                }
            }
            if (ZoneNodeNotFound) {
                ShowSevereError(state,
                                format("{} = \"{}\". Unit heater air inlet node name must be the same as a zone exhaust node name.",
                                       CurrentModuleObject,
                                       unitHeat.Name));
                ShowContinueError(state, "..Zone exhaust node name is specified in ZoneHVAC:EquipmentConnections object.");
                ShowContinueError(state, format("..Unit heater air inlet node name = {}", state.dataLoopNodes->NodeID(unitHeat.AirInNode)));
                ErrorsFound = true;
            }
            // check that unit heater air outlet node is a zone inlet node.
            ZoneNodeNotFound = true;
            for (CtrlZone = 1; CtrlZone <= state.dataGlobal->NumOfZones; ++CtrlZone) {
                if (!state.dataZoneEquip->ZoneEquipConfig(CtrlZone).IsControlled) continue;
                for (NodeNum = 1; NodeNum <= state.dataZoneEquip->ZoneEquipConfig(CtrlZone).NumInletNodes; ++NodeNum) {
                    if (unitHeat.AirOutNode == state.dataZoneEquip->ZoneEquipConfig(CtrlZone).InletNode(NodeNum)) {
                        unitHeat.ZonePtr = CtrlZone;
                        ZoneNodeNotFound = false;
                        break;
                    }
                }
            }
            if (ZoneNodeNotFound) {
                ShowSevereError(state,
                                format("{} = \"{}\". Unit heater air outlet node name must be the same as a zone inlet node name.",
                                       CurrentModuleObject,
                                       unitHeat.Name));
                ShowContinueError(state, "..Zone inlet node name is specified in ZoneHVAC:EquipmentConnections object.");
                ShowContinueError(state, format("..Unit heater air outlet node name = {}", state.dataLoopNodes->NodeID(unitHeat.AirOutNode)));
                ErrorsFound = true;
            }

            // Add fan to component sets array
            BranchNodeConnections::SetUpCompSets(state,
                                                 CurrentModuleObject,
                                                 unitHeat.Name,
                                                 HVAC::fanTypeNamesUC[(int)unitHeat.fanType],
                                                 unitHeat.FanName,
                                                 state.dataLoopNodes->NodeID(unitHeat.AirInNode),
                                                 state.dataLoopNodes->NodeID(unitHeat.FanOutletNode));

            // Add heating coil to component sets array
            BranchNodeConnections::SetUpCompSets(state,
                                                 CurrentModuleObject,
                                                 unitHeat.Name,
                                                 unitHeat.HCoilTypeCh,
                                                 unitHeat.HCoilName,
                                                 state.dataLoopNodes->NodeID(unitHeat.FanOutletNode),
                                                 state.dataLoopNodes->NodeID(unitHeat.AirOutNode));

        } // ...loop over all of the unit heaters found in the input file

        Alphas.deallocate();
        Numbers.deallocate();
        cAlphaFields.deallocate();
        cNumericFields.deallocate();
        lAlphaBlanks.deallocate();
        lNumericBlanks.deallocate();

        if (ErrorsFound) ShowFatalError(state, format("{}Errors found in input", RoutineName));

        // Setup Report variables for the Unit Heaters, CurrentModuleObject='ZoneHVAC:UnitHeater'
        for (int UnitHeatNum = 1; UnitHeatNum <= state.dataUnitHeaters->NumOfUnitHeats; ++UnitHeatNum) {
            auto &unitHeat = state.dataUnitHeaters->UnitHeat(UnitHeatNum);
            SetupOutputVariable(state,
                                "Zone Unit Heater Heating Rate",
                                Constant::Units::W,
                                unitHeat.HeatPower,
                                OutputProcessor::TimeStepType::System,
                                OutputProcessor::StoreType::Average,
                                unitHeat.Name);
            SetupOutputVariable(state,
                                "Zone Unit Heater Heating Energy",
                                Constant::Units::J,
                                unitHeat.HeatEnergy,
                                OutputProcessor::TimeStepType::System,
                                OutputProcessor::StoreType::Sum,
                                unitHeat.Name);
            SetupOutputVariable(state,
                                "Zone Unit Heater Fan Electricity Rate",
                                Constant::Units::W,
                                unitHeat.ElecPower,
                                OutputProcessor::TimeStepType::System,
                                OutputProcessor::StoreType::Average,
                                unitHeat.Name);
            // Note that the unit heater fan electric is NOT metered because this value is already metered through the fan component
            SetupOutputVariable(state,
                                "Zone Unit Heater Fan Electricity Energy",
                                Constant::Units::J,
                                unitHeat.ElecEnergy,
                                OutputProcessor::TimeStepType::System,
                                OutputProcessor::StoreType::Sum,
                                unitHeat.Name);
            SetupOutputVariable(state,
                                "Zone Unit Heater Fan Availability Status",
                                Constant::Units::None,
                                (int &)unitHeat.availStatus,
                                OutputProcessor::TimeStepType::System,
                                OutputProcessor::StoreType::Average,
                                unitHeat.Name);
            if (unitHeat.fanType == HVAC::FanType::OnOff) {
                SetupOutputVariable(state,
                                    "Zone Unit Heater Fan Part Load Ratio",
                                    Constant::Units::None,
                                    unitHeat.FanPartLoadRatio,
                                    OutputProcessor::TimeStepType::System,
                                    OutputProcessor::StoreType::Average,
                                    unitHeat.Name);
            }
            state.dataRptCoilSelection->coilSelectionReportObj->setCoilSupplyFanInfo(
                state, unitHeat.HCoilName, unitHeat.HCoilTypeCh, unitHeat.FanName, unitHeat.fanType, unitHeat.Fan_Index);
        }
    }

    void InitUnitHeater(EnergyPlusData &state,
                        int const UnitHeatNum,                         // index for the current unit heater
                        int const ZoneNum,                             // number of zone being served
                        [[maybe_unused]] bool const FirstHVACIteration // TRUE if 1st HVAC simulation of system timestep
    )
    {

        // SUBROUTINE INFORMATION:
        //       AUTHOR         Rick Strand
        //       DATE WRITTEN   May 2000
        //       MODIFIED       Chandan Sharma, FSEC, March 2011: Added ZoneHVAC sys avail manager

        // PURPOSE OF THIS SUBROUTINE:
        // This subroutine initializes all of the data elements which are necessary
        // to simulate a unit heater.

        // METHODOLOGY EMPLOYED:
        // Uses the status flags to trigger initializations.

        // SUBROUTINE PARAMETER DEFINITIONS:
        static constexpr std::string_view RoutineName("InitUnitHeater");

        // SUBROUTINE LOCAL VARIABLE DECLARATIONS:
        int InNode;    // inlet node number in unit heater loop
        int OutNode;   // outlet node number in unit heater loop
        Real64 RhoAir; // air density at InNode
        Real64 TempSteamIn;
        Real64 SteamDensity;
        Real64 rho; // local fluid density

        // Do the one time initializations
        if (state.dataUnitHeaters->InitUnitHeaterOneTimeFlag) {

            state.dataUnitHeaters->MyEnvrnFlag.allocate(state.dataUnitHeaters->NumOfUnitHeats);
            state.dataUnitHeaters->MySizeFlag.allocate(state.dataUnitHeaters->NumOfUnitHeats);
            state.dataUnitHeaters->MyPlantScanFlag.allocate(state.dataUnitHeaters->NumOfUnitHeats);
            state.dataUnitHeaters->MyZoneEqFlag.allocate(state.dataUnitHeaters->NumOfUnitHeats);
            state.dataUnitHeaters->MyEnvrnFlag = true;
            state.dataUnitHeaters->MySizeFlag = true;
            state.dataUnitHeaters->MyPlantScanFlag = true;
            state.dataUnitHeaters->MyZoneEqFlag = true;
            state.dataUnitHeaters->InitUnitHeaterOneTimeFlag = false;
        }

        if (allocated(state.dataAvail->ZoneComp)) {
            auto &availMgr = state.dataAvail->ZoneComp(DataZoneEquipment::ZoneEquipType::UnitHeater).ZoneCompAvailMgrs(UnitHeatNum);
            if (state.dataUnitHeaters->MyZoneEqFlag(UnitHeatNum)) { // initialize the name of each availability manager list and zone number
                availMgr.AvailManagerListName = state.dataUnitHeaters->UnitHeat(UnitHeatNum).AvailManagerListName;
                availMgr.ZoneNum = ZoneNum;
                state.dataUnitHeaters->MyZoneEqFlag(UnitHeatNum) = false;
            }
            state.dataUnitHeaters->UnitHeat(UnitHeatNum).availStatus = availMgr.availStatus;
        }

        if (state.dataUnitHeaters->MyPlantScanFlag(UnitHeatNum) && allocated(state.dataPlnt->PlantLoop)) {
            if ((state.dataUnitHeaters->UnitHeat(UnitHeatNum).HeatingCoilType == DataPlant::PlantEquipmentType::CoilWaterSimpleHeating) ||
                (state.dataUnitHeaters->UnitHeat(UnitHeatNum).HeatingCoilType == DataPlant::PlantEquipmentType::CoilSteamAirHeating)) {
                bool errFlag = false;
                PlantUtilities::ScanPlantLoopsForObject(state,
                                                        state.dataUnitHeaters->UnitHeat(UnitHeatNum).HCoilName,
                                                        state.dataUnitHeaters->UnitHeat(UnitHeatNum).HeatingCoilType,
                                                        state.dataUnitHeaters->UnitHeat(UnitHeatNum).HWplantLoc,
                                                        errFlag,
                                                        _,
                                                        _,
                                                        _,
                                                        _,
                                                        _);
                if (errFlag) {
                    ShowContinueError(state,
                                      format("Reference Unit=\"{}\", type=ZoneHVAC:UnitHeater", state.dataUnitHeaters->UnitHeat(UnitHeatNum).Name));
                    ShowFatalError(state, "InitUnitHeater: Program terminated due to previous condition(s).");
                }

                state.dataUnitHeaters->UnitHeat(UnitHeatNum).HotCoilOutNodeNum =
                    DataPlant::CompData::getPlantComponent(state, state.dataUnitHeaters->UnitHeat(UnitHeatNum).HWplantLoc).NodeNumOut;
            }
            state.dataUnitHeaters->MyPlantScanFlag(UnitHeatNum) = false;
        } else if (state.dataUnitHeaters->MyPlantScanFlag(UnitHeatNum) && !state.dataGlobal->AnyPlantInModel) {
            state.dataUnitHeaters->MyPlantScanFlag(UnitHeatNum) = false;
        }
        // need to check all units to see if they are on Zone Equipment List or issue warning
        if (!state.dataUnitHeaters->ZoneEquipmentListChecked && state.dataZoneEquip->ZoneEquipInputsFilled) {
            state.dataUnitHeaters->ZoneEquipmentListChecked = true;
            for (int Loop = 1; Loop <= state.dataUnitHeaters->NumOfUnitHeats; ++Loop) {
                if (DataZoneEquipment::CheckZoneEquipmentList(state, "ZoneHVAC:UnitHeater", state.dataUnitHeaters->UnitHeat(Loop).Name)) continue;
                ShowSevereError(state,
                                format("InitUnitHeater: Unit=[UNIT HEATER,{}] is not on any ZoneHVAC:EquipmentList.  It will not be simulated.",
                                       state.dataUnitHeaters->UnitHeat(Loop).Name));
            }
        }

        if (!state.dataGlobal->SysSizingCalc && state.dataUnitHeaters->MySizeFlag(UnitHeatNum) &&
            !state.dataUnitHeaters->MyPlantScanFlag(UnitHeatNum)) {

            SizeUnitHeater(state, UnitHeatNum);

            state.dataUnitHeaters->MySizeFlag(UnitHeatNum) = false;
        } // Do the one time initializations

        if (state.dataGlobal->BeginEnvrnFlag && state.dataUnitHeaters->MyEnvrnFlag(UnitHeatNum) &&
            !state.dataUnitHeaters->MyPlantScanFlag(UnitHeatNum)) {
            InNode = state.dataUnitHeaters->UnitHeat(UnitHeatNum).AirInNode;
            OutNode = state.dataUnitHeaters->UnitHeat(UnitHeatNum).AirOutNode;
            RhoAir = state.dataEnvrn->StdRhoAir;

            // set the mass flow rates from the input volume flow rates
            state.dataUnitHeaters->UnitHeat(UnitHeatNum).MaxAirMassFlow = RhoAir * state.dataUnitHeaters->UnitHeat(UnitHeatNum).MaxAirVolFlow;

            // set the node max and min mass flow rates
            state.dataLoopNodes->Node(OutNode).MassFlowRateMax = state.dataUnitHeaters->UnitHeat(UnitHeatNum).MaxAirMassFlow;
            state.dataLoopNodes->Node(OutNode).MassFlowRateMin = 0.0;

            state.dataLoopNodes->Node(InNode).MassFlowRateMax = state.dataUnitHeaters->UnitHeat(UnitHeatNum).MaxAirMassFlow;
            state.dataLoopNodes->Node(InNode).MassFlowRateMin = 0.0;

            if (state.dataUnitHeaters->UnitHeat(UnitHeatNum).Type == HCoilType::WaterHeatingCoil) {
                rho = FluidProperties::GetDensityGlycol(
                    state,
                    state.dataPlnt->PlantLoop(state.dataUnitHeaters->UnitHeat(UnitHeatNum).HWplantLoc.loopNum).FluidName,
                    Constant::HWInitConvTemp,
                    state.dataPlnt->PlantLoop(state.dataUnitHeaters->UnitHeat(UnitHeatNum).HWplantLoc.loopNum).FluidIndex,
                    RoutineName);

                state.dataUnitHeaters->UnitHeat(UnitHeatNum).MaxHotWaterFlow = rho * state.dataUnitHeaters->UnitHeat(UnitHeatNum).MaxVolHotWaterFlow;
                state.dataUnitHeaters->UnitHeat(UnitHeatNum).MinHotWaterFlow = rho * state.dataUnitHeaters->UnitHeat(UnitHeatNum).MinVolHotWaterFlow;
                PlantUtilities::InitComponentNodes(state,
                                                   state.dataUnitHeaters->UnitHeat(UnitHeatNum).MinHotWaterFlow,
                                                   state.dataUnitHeaters->UnitHeat(UnitHeatNum).MaxHotWaterFlow,
                                                   state.dataUnitHeaters->UnitHeat(UnitHeatNum).HotControlNode,
                                                   state.dataUnitHeaters->UnitHeat(UnitHeatNum).HotCoilOutNodeNum);
            }
            if (state.dataUnitHeaters->UnitHeat(UnitHeatNum).Type == HCoilType::SteamCoil) {
                TempSteamIn = 100.00;
                SteamDensity = FluidProperties::GetSatDensityRefrig(
                    state, fluidNameSteam, TempSteamIn, 1.0, state.dataUnitHeaters->UnitHeat(UnitHeatNum).HCoil_FluidIndex, RoutineName);
                state.dataUnitHeaters->UnitHeat(UnitHeatNum).MaxHotSteamFlow =
                    SteamDensity * state.dataUnitHeaters->UnitHeat(UnitHeatNum).MaxVolHotSteamFlow;
                state.dataUnitHeaters->UnitHeat(UnitHeatNum).MinHotSteamFlow =
                    SteamDensity * state.dataUnitHeaters->UnitHeat(UnitHeatNum).MinVolHotSteamFlow;

                PlantUtilities::InitComponentNodes(state,
                                                   state.dataUnitHeaters->UnitHeat(UnitHeatNum).MinHotSteamFlow,
                                                   state.dataUnitHeaters->UnitHeat(UnitHeatNum).MaxHotSteamFlow,
                                                   state.dataUnitHeaters->UnitHeat(UnitHeatNum).HotControlNode,
                                                   state.dataUnitHeaters->UnitHeat(UnitHeatNum).HotCoilOutNodeNum);
            }

            state.dataUnitHeaters->MyEnvrnFlag(UnitHeatNum) = false;
        } // ...end start of environment inits

        if (!state.dataGlobal->BeginEnvrnFlag) state.dataUnitHeaters->MyEnvrnFlag(UnitHeatNum) = true;

        // These initializations are done every iteration...
        InNode = state.dataUnitHeaters->UnitHeat(UnitHeatNum).AirInNode;
        OutNode = state.dataUnitHeaters->UnitHeat(UnitHeatNum).AirOutNode;

        state.dataUnitHeaters->QZnReq = state.dataZoneEnergyDemand->ZoneSysEnergyDemand(ZoneNum).RemainingOutputReqToHeatSP; // zone load needed
<<<<<<< HEAD
        if (state.dataUnitHeaters->UnitHeat(UnitHeatNum).fanOpModeSched != nullptr) {
            if (state.dataUnitHeaters->UnitHeat(UnitHeatNum).fanOpModeSched->getCurrentVal() == 0.0 &&
=======
        if (state.dataUnitHeaters->UnitHeat(UnitHeatNum).FanSchedPtr > 0) {
            if (ScheduleManager::GetCurrentScheduleValue(state, state.dataUnitHeaters->UnitHeat(UnitHeatNum).FanSchedPtr) == 0.0 &&
>>>>>>> acda84e3
                state.dataUnitHeaters->UnitHeat(UnitHeatNum).fanType == HVAC::FanType::OnOff) {
                state.dataUnitHeaters->UnitHeat(UnitHeatNum).fanOp = HVAC::FanOp::Cycling;
            } else {
                state.dataUnitHeaters->UnitHeat(UnitHeatNum).fanOp = HVAC::FanOp::Continuous;
            }
<<<<<<< HEAD
            
            if ((state.dataUnitHeaters->QZnReq < SmallLoad) || state.dataZoneEnergyDemand->CurDeadBandOrSetback(ZoneNum)) {
                // Unit is available, but there is no load on it or we are in setback/deadband
                if (!state.dataUnitHeaters->UnitHeat(UnitHeatNum).FanOffNoHeating &&
                    state.dataUnitHeaters->UnitHeat(UnitHeatNum).fanOpModeSched->getCurrentVal() > 0.0) {
=======
            if ((state.dataUnitHeaters->QZnReq < HVAC::SmallLoad) || state.dataZoneEnergyDemand->CurDeadBandOrSetback(ZoneNum)) {
                // Unit is available, but there is no load on it or we are in setback/deadband
                if (!state.dataUnitHeaters->UnitHeat(UnitHeatNum).FanOffNoHeating &&
                    ScheduleManager::GetCurrentScheduleValue(state, state.dataUnitHeaters->UnitHeat(UnitHeatNum).FanSchedPtr) > 0.0) {
>>>>>>> acda84e3
                    state.dataUnitHeaters->UnitHeat(UnitHeatNum).fanOp = HVAC::FanOp::Continuous;
                }
            }
        }

        state.dataUnitHeaters->SetMassFlowRateToZero = false;
<<<<<<< HEAD
        if (state.dataUnitHeaters->UnitHeat(UnitHeatNum).availSched->getCurrentVal() > 0) {
            if ((state.dataUnitHeaters->UnitHeat(UnitHeatNum).fanAvailSched->getCurrentVal() > 0 ||
=======
        if (ScheduleManager::GetCurrentScheduleValue(state, state.dataUnitHeaters->UnitHeat(UnitHeatNum).SchedPtr) > 0) {
            if ((ScheduleManager::GetCurrentScheduleValue(state, state.dataUnitHeaters->UnitHeat(UnitHeatNum).FanAvailSchedPtr) > 0 ||
>>>>>>> acda84e3
                 state.dataHVACGlobal->TurnFansOn) &&
                !state.dataHVACGlobal->TurnFansOff) {
                if (state.dataUnitHeaters->UnitHeat(UnitHeatNum).FanOffNoHeating &&
                    ((state.dataZoneEnergyDemand->ZoneSysEnergyDemand(ZoneNum).RemainingOutputReqToHeatSP < HVAC::SmallLoad) ||
                     (state.dataZoneEnergyDemand->CurDeadBandOrSetback(ZoneNum)))) {
                    state.dataUnitHeaters->SetMassFlowRateToZero = true;
                }
            } else {
                state.dataUnitHeaters->SetMassFlowRateToZero = true;
            }
        } else {
            state.dataUnitHeaters->SetMassFlowRateToZero = true;
        }

        if (state.dataUnitHeaters->SetMassFlowRateToZero) {
            state.dataLoopNodes->Node(InNode).MassFlowRate = 0.0;
            state.dataLoopNodes->Node(InNode).MassFlowRateMaxAvail = 0.0;
            state.dataLoopNodes->Node(InNode).MassFlowRateMinAvail = 0.0;
            state.dataLoopNodes->Node(OutNode).MassFlowRate = 0.0;
            state.dataLoopNodes->Node(OutNode).MassFlowRateMaxAvail = 0.0;
            state.dataLoopNodes->Node(OutNode).MassFlowRateMinAvail = 0.0;
        } else {
            state.dataLoopNodes->Node(InNode).MassFlowRate = state.dataUnitHeaters->UnitHeat(UnitHeatNum).MaxAirMassFlow;
            state.dataLoopNodes->Node(InNode).MassFlowRateMaxAvail = state.dataUnitHeaters->UnitHeat(UnitHeatNum).MaxAirMassFlow;
            state.dataLoopNodes->Node(InNode).MassFlowRateMinAvail = state.dataUnitHeaters->UnitHeat(UnitHeatNum).MaxAirMassFlow;
            state.dataLoopNodes->Node(OutNode).MassFlowRate = state.dataUnitHeaters->UnitHeat(UnitHeatNum).MaxAirMassFlow;
            state.dataLoopNodes->Node(OutNode).MassFlowRateMaxAvail = state.dataUnitHeaters->UnitHeat(UnitHeatNum).MaxAirMassFlow;
            state.dataLoopNodes->Node(OutNode).MassFlowRateMinAvail = state.dataUnitHeaters->UnitHeat(UnitHeatNum).MaxAirMassFlow;
        }

        // Just in case the unit is off and conditions do not get sent through
        // the unit for some reason, set the outlet conditions equal to the inlet
        // conditions of the unit heater
        state.dataLoopNodes->Node(OutNode).Temp = state.dataLoopNodes->Node(InNode).Temp;
        state.dataLoopNodes->Node(OutNode).Press = state.dataLoopNodes->Node(InNode).Press;
        state.dataLoopNodes->Node(OutNode).HumRat = state.dataLoopNodes->Node(InNode).HumRat;
        state.dataLoopNodes->Node(OutNode).Enthalpy = state.dataLoopNodes->Node(InNode).Enthalpy;
    }

    void SizeUnitHeater(EnergyPlusData &state, int const UnitHeatNum)
    {

        // SUBROUTINE INFORMATION:
        //       AUTHOR         Fred Buhl
        //       DATE WRITTEN   February 2002
        //       MODIFIED       August 2013 Daeho Kang, add component sizing table entries
        //                      July 2014, B. Nigusse, added scalable sizing
        //       RE-ENGINEERED  na

        // PURPOSE OF THIS SUBROUTINE:
        // This subroutine is for sizing Unit Heater components for which flow rates have not been
        // specified in the input.

        // METHODOLOGY EMPLOYED:
        // Obtains flow rates from the zone sizing arrays and plant sizing data.

        // SUBROUTINE PARAMETER DEFINITIONS:
        static constexpr std::string_view RoutineName("SizeUnitHeater");

        // SUBROUTINE LOCAL VARIABLE DECLARATIONS:
        int PltSizHeatNum; // index of plant sizing object for 1st heating loop
        Real64 DesCoilLoad;
        Real64 TempSteamIn;
        Real64 EnthSteamInDry;
        Real64 EnthSteamOutWet;
        Real64 LatentHeatSteam;
        Real64 SteamDensity;
        Real64 Cp;                 // local temporary for fluid specific heat
        Real64 rho;                // local temporary for fluid density
        std::string SizingString;  // input field sizing description (e.g., Nominal Capacity)
        Real64 TempSize;           // autosized value of coil input field
        bool PrintFlag;            // TRUE when sizing information is reported in the eio file
        int zoneHVACIndex;         // index of zoneHVAC equipment sizing specification
        Real64 WaterCoilSizDeltaT; // water coil deltaT for design water flow rate autosizing

        int &CurZoneEqNum = state.dataSize->CurZoneEqNum;

        bool ErrorsFound = false;
        Real64 MaxAirVolFlowDes = 0.0;
        Real64 MaxAirVolFlowUser = 0.0;
        Real64 MaxVolHotWaterFlowDes = 0.0;
        Real64 MaxVolHotWaterFlowUser = 0.0;
        Real64 MaxVolHotSteamFlowDes = 0.0;
        Real64 MaxVolHotSteamFlowUser = 0.0;

        state.dataSize->DataScalableSizingON = false;
        state.dataSize->DataScalableCapSizingON = false;
        state.dataSize->ZoneHeatingOnlyFan = true;
        std::string CompType = "ZoneHVAC:UnitHeater";
        std::string CompName = state.dataUnitHeaters->UnitHeat(UnitHeatNum).Name;
        state.dataSize->DataZoneNumber = state.dataUnitHeaters->UnitHeat(UnitHeatNum).ZonePtr;
        state.dataSize->DataFanType = state.dataUnitHeaters->UnitHeat(UnitHeatNum).fanType;
        state.dataSize->DataFanIndex = state.dataUnitHeaters->UnitHeat(UnitHeatNum).Fan_Index;
        // unit heater is always blow thru
        state.dataSize->DataFanPlacement = HVAC::FanPlace::BlowThru;

        if (CurZoneEqNum > 0) {
            auto &ZoneEqSizing = state.dataSize->ZoneEqSizing(CurZoneEqNum);
            if (state.dataUnitHeaters->UnitHeat(UnitHeatNum).HVACSizingIndex > 0) {
                zoneHVACIndex = state.dataUnitHeaters->UnitHeat(UnitHeatNum).HVACSizingIndex;
                int SizingMethod = HVAC::HeatingAirflowSizing;
                int FieldNum = 1; //  N1 , \field Maximum Supply Air Flow Rate
                PrintFlag = true;
                SizingString = state.dataUnitHeaters->UnitHeatNumericFields(UnitHeatNum).FieldNames(FieldNum) + " [m3/s]";
                int SAFMethod = state.dataSize->ZoneHVACSizing(zoneHVACIndex).HeatingSAFMethod;
                ZoneEqSizing.SizingMethod(SizingMethod) = SAFMethod;
                if (SAFMethod == DataSizing::None || SAFMethod == DataSizing::SupplyAirFlowRate || SAFMethod == DataSizing::FlowPerFloorArea ||
                    SAFMethod == DataSizing::FractionOfAutosizedHeatingAirflow) {
                    if (SAFMethod == DataSizing::SupplyAirFlowRate) {
                        if (state.dataSize->ZoneHVACSizing(zoneHVACIndex).MaxHeatAirVolFlow > 0.0) {
                            ZoneEqSizing.AirVolFlow = state.dataSize->ZoneHVACSizing(zoneHVACIndex).MaxHeatAirVolFlow;
                            ZoneEqSizing.SystemAirFlow = true;
                        }
                        TempSize = state.dataSize->ZoneHVACSizing(zoneHVACIndex).MaxHeatAirVolFlow;
                    } else if (SAFMethod == DataSizing::FlowPerFloorArea) {
                        ZoneEqSizing.SystemAirFlow = true;
                        ZoneEqSizing.AirVolFlow = state.dataSize->ZoneHVACSizing(zoneHVACIndex).MaxHeatAirVolFlow *
                                                  state.dataHeatBal->Zone(state.dataSize->DataZoneNumber).FloorArea;
                        TempSize = ZoneEqSizing.AirVolFlow;
                        state.dataSize->DataScalableSizingON = true;
                    } else if (SAFMethod == DataSizing::FractionOfAutosizedHeatingAirflow) {
                        state.dataSize->DataFracOfAutosizedCoolingAirflow = state.dataSize->ZoneHVACSizing(zoneHVACIndex).MaxHeatAirVolFlow;
                        TempSize = DataSizing::AutoSize;
                        state.dataSize->DataScalableSizingON = true;
                    } else {
                        TempSize = state.dataSize->ZoneHVACSizing(zoneHVACIndex).MaxHeatAirVolFlow;
                    }
                    bool errorsFound = false;
                    HeatingAirFlowSizer sizingHeatingAirFlow;
                    sizingHeatingAirFlow.overrideSizingString(SizingString);
                    // sizingHeatingAirFlow.setHVACSizingIndexData(FanCoil(FanCoilNum).HVACSizingIndex);
                    sizingHeatingAirFlow.initializeWithinEP(state, CompType, CompName, PrintFlag, RoutineName);
                    state.dataUnitHeaters->UnitHeat(UnitHeatNum).MaxAirVolFlow = sizingHeatingAirFlow.size(state, TempSize, errorsFound);

                } else if (SAFMethod == DataSizing::FlowPerHeatingCapacity) {
                    TempSize = DataSizing::AutoSize;
                    PrintFlag = false;
                    state.dataSize->DataScalableSizingON = true;
                    state.dataSize->DataFlowUsedForSizing = state.dataSize->FinalZoneSizing(CurZoneEqNum).DesHeatVolFlow;
                    bool errorsFound = false;
                    HeatingCapacitySizer sizerHeatingCapacity;
                    sizerHeatingCapacity.overrideSizingString(SizingString);
                    sizerHeatingCapacity.initializeWithinEP(state, CompType, CompName, PrintFlag, RoutineName);
                    TempSize = sizerHeatingCapacity.size(state, TempSize, errorsFound);
                    if (state.dataSize->ZoneHVACSizing(zoneHVACIndex).HeatingCapMethod == DataSizing::FractionOfAutosizedHeatingCapacity) {
                        state.dataSize->DataFracOfAutosizedHeatingCapacity = state.dataSize->ZoneHVACSizing(zoneHVACIndex).ScaledHeatingCapacity;
                    }
                    state.dataSize->DataAutosizedHeatingCapacity = TempSize;
                    state.dataSize->DataFlowPerHeatingCapacity = state.dataSize->ZoneHVACSizing(zoneHVACIndex).MaxHeatAirVolFlow;
                    PrintFlag = true;
                    TempSize = DataSizing::AutoSize;
                    errorsFound = false;
                    HeatingAirFlowSizer sizingHeatingAirFlow;
                    sizingHeatingAirFlow.overrideSizingString(SizingString);
                    // sizingHeatingAirFlow.setHVACSizingIndexData(FanCoil(FanCoilNum).HVACSizingIndex);
                    sizingHeatingAirFlow.initializeWithinEP(state, CompType, CompName, PrintFlag, RoutineName);
                    state.dataUnitHeaters->UnitHeat(UnitHeatNum).MaxAirVolFlow = sizingHeatingAirFlow.size(state, TempSize, errorsFound);
                }
                state.dataSize->DataScalableSizingON = false;
            } else {
                // no scalble sizing method has been specified. Sizing proceeds using the method
                // specified in the zoneHVAC object
                int FieldNum = 1; // N1 , \field Maximum Supply Air Flow Rate
                PrintFlag = true;
                SizingString = state.dataUnitHeaters->UnitHeatNumericFields(UnitHeatNum).FieldNames(FieldNum) + " [m3/s]";
                TempSize = state.dataUnitHeaters->UnitHeat(UnitHeatNum).MaxAirVolFlow;
                bool errorsFound = false;
                HeatingAirFlowSizer sizingHeatingAirFlow;
                sizingHeatingAirFlow.overrideSizingString(SizingString);
                // sizingHeatingAirFlow.setHVACSizingIndexData(FanCoil(FanCoilNum).HVACSizingIndex);
                sizingHeatingAirFlow.initializeWithinEP(state, CompType, CompName, PrintFlag, RoutineName);
                state.dataUnitHeaters->UnitHeat(UnitHeatNum).MaxAirVolFlow = sizingHeatingAirFlow.size(state, TempSize, errorsFound);
            }
        }

        bool IsAutoSize = false;
        if (state.dataUnitHeaters->UnitHeat(UnitHeatNum).MaxVolHotWaterFlow == DataSizing::AutoSize) {
            IsAutoSize = true;
        }

        if (state.dataUnitHeaters->UnitHeat(UnitHeatNum).Type == HCoilType::WaterHeatingCoil) {

            if (CurZoneEqNum > 0) {
                if (!IsAutoSize && !state.dataSize->ZoneSizingRunDone) { // Simulation continue
                    if (state.dataUnitHeaters->UnitHeat(UnitHeatNum).MaxVolHotWaterFlow > 0.0) {
                        BaseSizer::reportSizerOutput(state,
                                                     "ZoneHVAC:UnitHeater",
                                                     state.dataUnitHeaters->UnitHeat(UnitHeatNum).Name,
                                                     "User-Specified Maximum Hot Water Flow [m3/s]",
                                                     state.dataUnitHeaters->UnitHeat(UnitHeatNum).MaxVolHotWaterFlow);
                    }
                } else {
                    CheckZoneSizing(state, "ZoneHVAC:UnitHeater", state.dataUnitHeaters->UnitHeat(UnitHeatNum).Name);

                    int CoilWaterInletNode = WaterCoils::GetCoilWaterInletNode(
                        state, "Coil:Heating:Water", state.dataUnitHeaters->UnitHeat(UnitHeatNum).HCoilName, ErrorsFound);
                    int CoilWaterOutletNode = WaterCoils::GetCoilWaterOutletNode(
                        state, "Coil:Heating:Water", state.dataUnitHeaters->UnitHeat(UnitHeatNum).HCoilName, ErrorsFound);
                    if (IsAutoSize) {
                        bool DoWaterCoilSizing = false; // if TRUE do water coil sizing calculation
                        PltSizHeatNum = PlantUtilities::MyPlantSizingIndex(state,
                                                                           "Coil:Heating:Water",
                                                                           state.dataUnitHeaters->UnitHeat(UnitHeatNum).HCoilName,
                                                                           CoilWaterInletNode,
                                                                           CoilWaterOutletNode,
                                                                           ErrorsFound);
                        int CoilNum = WaterCoils::GetWaterCoilIndex(
                            state, "COIL:HEATING:WATER", state.dataUnitHeaters->UnitHeat(UnitHeatNum).HCoilName, ErrorsFound);
                        if (state.dataWaterCoils->WaterCoil(CoilNum).UseDesignWaterDeltaTemp) {
                            WaterCoilSizDeltaT = state.dataWaterCoils->WaterCoil(CoilNum).DesignWaterDeltaTemp;
                            DoWaterCoilSizing = true;
                        } else {
                            if (PltSizHeatNum > 0) {
                                WaterCoilSizDeltaT = state.dataSize->PlantSizData(PltSizHeatNum).DeltaT;
                                DoWaterCoilSizing = true;
                            } else {
                                DoWaterCoilSizing = false;
                                // If there is no heating Plant Sizing object and autosizing was requested, issue fatal error message
                                ShowSevereError(state, "Autosizing of water coil requires a heating loop Sizing:Plant object");
                                ShowContinueError(
                                    state, format("Occurs in ZoneHVAC:UnitHeater Object={}", state.dataUnitHeaters->UnitHeat(UnitHeatNum).Name));
                                ErrorsFound = true;
                            }
                        }

                        if (DoWaterCoilSizing) {
                            auto &ZoneEqSizing = state.dataSize->ZoneEqSizing(CurZoneEqNum);
                            int SizingMethod = HVAC::HeatingCapacitySizing;
                            if (state.dataUnitHeaters->UnitHeat(UnitHeatNum).HVACSizingIndex > 0) {
                                zoneHVACIndex = state.dataUnitHeaters->UnitHeat(UnitHeatNum).HVACSizingIndex;
                                int CapSizingMethod = state.dataSize->ZoneHVACSizing(zoneHVACIndex).HeatingCapMethod;
                                ZoneEqSizing.SizingMethod(SizingMethod) = CapSizingMethod;
                                if (CapSizingMethod == DataSizing::HeatingDesignCapacity || CapSizingMethod == DataSizing::CapacityPerFloorArea ||
                                    CapSizingMethod == DataSizing::FractionOfAutosizedHeatingCapacity) {
                                    if (CapSizingMethod == DataSizing::HeatingDesignCapacity) {
                                        if (state.dataSize->ZoneHVACSizing(zoneHVACIndex).ScaledHeatingCapacity == DataSizing::AutoSize) {
                                            ZoneEqSizing.DesHeatingLoad = state.dataSize->FinalZoneSizing(CurZoneEqNum).DesHeatLoad;
                                        } else {
                                            ZoneEqSizing.DesHeatingLoad = state.dataSize->ZoneHVACSizing(zoneHVACIndex).ScaledHeatingCapacity;
                                        }
                                        ZoneEqSizing.HeatingCapacity = true;
                                        TempSize = DataSizing::AutoSize;
                                    } else if (CapSizingMethod == DataSizing::CapacityPerFloorArea) {
                                        ZoneEqSizing.HeatingCapacity = true;
                                        ZoneEqSizing.DesHeatingLoad = state.dataSize->ZoneHVACSizing(zoneHVACIndex).ScaledHeatingCapacity *
                                                                      state.dataHeatBal->Zone(state.dataSize->DataZoneNumber).FloorArea;
                                        state.dataSize->DataScalableCapSizingON = true;
                                    } else if (CapSizingMethod == DataSizing::FractionOfAutosizedHeatingCapacity) {
                                        state.dataSize->DataFracOfAutosizedHeatingCapacity =
                                            state.dataSize->ZoneHVACSizing(zoneHVACIndex).ScaledHeatingCapacity;
                                        state.dataSize->DataScalableCapSizingON = true;
                                        TempSize = DataSizing::AutoSize;
                                    }
                                }
                                PrintFlag = false;
                                bool errorsFound = false;
                                HeatingCapacitySizer sizerHeatingCapacity;
                                sizerHeatingCapacity.overrideSizingString(SizingString);
                                sizerHeatingCapacity.initializeWithinEP(state, CompType, CompName, PrintFlag, RoutineName);
                                DesCoilLoad = sizerHeatingCapacity.size(state, TempSize, errorsFound);
                                state.dataSize->DataScalableCapSizingON = false;
                            } else {
                                SizingString = "";
                                PrintFlag = false;
                                TempSize = DataSizing::AutoSize;
                                ZoneEqSizing.HeatingCapacity = true;
                                ZoneEqSizing.DesHeatingLoad = state.dataSize->FinalZoneSizing(CurZoneEqNum).DesHeatLoad;
                                bool errorsFound = false;
                                HeatingCapacitySizer sizerHeatingCapacity;
                                sizerHeatingCapacity.overrideSizingString(SizingString);
                                sizerHeatingCapacity.initializeWithinEP(state, CompType, CompName, PrintFlag, RoutineName);
                                DesCoilLoad = sizerHeatingCapacity.size(state, TempSize, errorsFound);
                            }

                            if (DesCoilLoad >= HVAC::SmallLoad) {
                                rho = FluidProperties::GetDensityGlycol(
                                    state,
                                    state.dataPlnt->PlantLoop(state.dataUnitHeaters->UnitHeat(UnitHeatNum).HWplantLoc.loopNum).FluidName,
                                    Constant::HWInitConvTemp,
                                    state.dataPlnt->PlantLoop(state.dataUnitHeaters->UnitHeat(UnitHeatNum).HWplantLoc.loopNum).FluidIndex,
                                    RoutineName);
                                Cp = FluidProperties::GetSpecificHeatGlycol(
                                    state,
                                    state.dataPlnt->PlantLoop(state.dataUnitHeaters->UnitHeat(UnitHeatNum).HWplantLoc.loopNum).FluidName,
                                    Constant::HWInitConvTemp,
                                    state.dataPlnt->PlantLoop(state.dataUnitHeaters->UnitHeat(UnitHeatNum).HWplantLoc.loopNum).FluidIndex,
                                    RoutineName);
                                MaxVolHotWaterFlowDes = DesCoilLoad / (WaterCoilSizDeltaT * Cp * rho);
                            } else {
                                MaxVolHotWaterFlowDes = 0.0;
                            }
                        }
                        state.dataUnitHeaters->UnitHeat(UnitHeatNum).MaxVolHotWaterFlow = MaxVolHotWaterFlowDes;
                        BaseSizer::reportSizerOutput(state,
                                                     "ZoneHVAC:UnitHeater",
                                                     state.dataUnitHeaters->UnitHeat(UnitHeatNum).Name,
                                                     "Design Size Maximum Hot Water Flow [m3/s]",
                                                     MaxVolHotWaterFlowDes);
                    } else {
                        if (state.dataUnitHeaters->UnitHeat(UnitHeatNum).MaxVolHotWaterFlow > 0.0 && MaxVolHotWaterFlowDes > 0.0) {
                            MaxVolHotWaterFlowUser = state.dataUnitHeaters->UnitHeat(UnitHeatNum).MaxVolHotWaterFlow;
                            BaseSizer::reportSizerOutput(state,
                                                         "ZoneHVAC:UnitHeater",
                                                         state.dataUnitHeaters->UnitHeat(UnitHeatNum).Name,
                                                         "Design Size Maximum Hot Water Flow [m3/s]",
                                                         MaxVolHotWaterFlowDes,
                                                         "User-Specified Maximum Hot Water Flow [m3/s]",
                                                         MaxVolHotWaterFlowUser);
                            if (state.dataGlobal->DisplayExtraWarnings) {
                                if ((std::abs(MaxVolHotWaterFlowDes - MaxVolHotWaterFlowUser) / MaxVolHotWaterFlowUser) >
                                    state.dataSize->AutoVsHardSizingThreshold) {
                                    ShowMessage(state,
                                                format("SizeUnitHeater: Potential issue with equipment sizing for ZoneHVAC:UnitHeater {}",
                                                       state.dataUnitHeaters->UnitHeat(UnitHeatNum).Name));
                                    ShowContinueError(state,
                                                      format("User-Specified Maximum Hot Water Flow of {:.5R} [m3/s]", MaxVolHotWaterFlowUser));
                                    ShowContinueError(
                                        state, format("differs from Design Size Maximum Hot Water Flow of {:.5R} [m3/s]", MaxVolHotWaterFlowDes));
                                    ShowContinueError(state, "This may, or may not, indicate mismatched component sizes.");
                                    ShowContinueError(state, "Verify that the value entered is intended and is consistent with other components.");
                                }
                            }
                        }
                    }
                }
            }
        } else {
            state.dataUnitHeaters->UnitHeat(UnitHeatNum).MaxVolHotWaterFlow = 0.0;
        }

        IsAutoSize = false;
        if (state.dataUnitHeaters->UnitHeat(UnitHeatNum).MaxVolHotSteamFlow == DataSizing::AutoSize) {
            IsAutoSize = true;
        }

        if (state.dataUnitHeaters->UnitHeat(UnitHeatNum).Type == HCoilType::SteamCoil) {

            if (CurZoneEqNum > 0) {
                if (!IsAutoSize && !state.dataSize->ZoneSizingRunDone) { // Simulation continue
                    if (state.dataUnitHeaters->UnitHeat(UnitHeatNum).MaxVolHotSteamFlow > 0.0) {
                        BaseSizer::reportSizerOutput(state,
                                                     "ZoneHVAC:UnitHeater",
                                                     state.dataUnitHeaters->UnitHeat(UnitHeatNum).Name,
                                                     "User-Specified Maximum Steam Flow [m3/s]",
                                                     state.dataUnitHeaters->UnitHeat(UnitHeatNum).MaxVolHotSteamFlow);
                    }
                } else {
                    auto &ZoneEqSizing = state.dataSize->ZoneEqSizing(CurZoneEqNum);
                    CheckZoneSizing(state, "ZoneHVAC:UnitHeater", state.dataUnitHeaters->UnitHeat(UnitHeatNum).Name);

                    int CoilSteamInletNode = SteamCoils::GetCoilSteamInletNode(
                        state, "Coil:Heating:Steam", state.dataUnitHeaters->UnitHeat(UnitHeatNum).HCoilName, ErrorsFound);
                    int CoilSteamOutletNode = SteamCoils::GetCoilSteamInletNode(
                        state, "Coil:Heating:Steam", state.dataUnitHeaters->UnitHeat(UnitHeatNum).HCoilName, ErrorsFound);
                    if (IsAutoSize) {
                        PltSizHeatNum = PlantUtilities::MyPlantSizingIndex(state,
                                                                           "Coil:Heating:Steam",
                                                                           state.dataUnitHeaters->UnitHeat(UnitHeatNum).HCoilName,
                                                                           CoilSteamInletNode,
                                                                           CoilSteamOutletNode,
                                                                           ErrorsFound);
                        if (PltSizHeatNum > 0) {
                            if (state.dataUnitHeaters->UnitHeat(UnitHeatNum).HVACSizingIndex > 0) {
                                zoneHVACIndex = state.dataUnitHeaters->UnitHeat(UnitHeatNum).HVACSizingIndex;
                                int SizingMethod = HVAC::HeatingCapacitySizing;
                                int CapSizingMethod = state.dataSize->ZoneHVACSizing(zoneHVACIndex).HeatingCapMethod;
                                ZoneEqSizing.SizingMethod(SizingMethod) = CapSizingMethod;
                                if (CapSizingMethod == DataSizing::HeatingDesignCapacity || CapSizingMethod == DataSizing::CapacityPerFloorArea ||
                                    CapSizingMethod == DataSizing::FractionOfAutosizedHeatingCapacity) {
                                    if (CapSizingMethod == DataSizing::HeatingDesignCapacity) {
                                        if (state.dataSize->ZoneHVACSizing(zoneHVACIndex).ScaledHeatingCapacity == DataSizing::AutoSize) {
                                            ZoneEqSizing.DesHeatingLoad = state.dataSize->FinalZoneSizing(CurZoneEqNum).DesHeatLoad;
                                        } else {
                                            ZoneEqSizing.DesHeatingLoad = state.dataSize->ZoneHVACSizing(zoneHVACIndex).ScaledHeatingCapacity;
                                        }
                                        ZoneEqSizing.HeatingCapacity = true;
                                        TempSize = DataSizing::AutoSize;
                                    } else if (CapSizingMethod == DataSizing::CapacityPerFloorArea) {
                                        ZoneEqSizing.HeatingCapacity = true;
                                        ZoneEqSizing.DesHeatingLoad = state.dataSize->ZoneHVACSizing(zoneHVACIndex).ScaledHeatingCapacity *
                                                                      state.dataHeatBal->Zone(state.dataSize->DataZoneNumber).FloorArea;
                                        state.dataSize->DataScalableCapSizingON = true;
                                    } else if (CapSizingMethod == DataSizing::FractionOfAutosizedHeatingCapacity) {
                                        state.dataSize->DataFracOfAutosizedHeatingCapacity =
                                            state.dataSize->ZoneHVACSizing(zoneHVACIndex).ScaledHeatingCapacity;
                                        TempSize = DataSizing::AutoSize;
                                        state.dataSize->DataScalableCapSizingON = true;
                                    }
                                }
                                PrintFlag = false;
                                bool errorsFound = false;
                                HeatingCapacitySizer sizerHeatingCapacity;
                                sizerHeatingCapacity.overrideSizingString(SizingString);
                                sizerHeatingCapacity.initializeWithinEP(state, CompType, CompName, PrintFlag, RoutineName);
                                DesCoilLoad = sizerHeatingCapacity.size(state, TempSize, errorsFound);
                                state.dataSize->DataScalableCapSizingON = false;
                            } else {
                                DesCoilLoad = state.dataSize->FinalZoneSizing(CurZoneEqNum).DesHeatLoad;
                            }
                            if (DesCoilLoad >= HVAC::SmallLoad) {
                                TempSteamIn = 100.00;
                                EnthSteamInDry = FluidProperties::GetSatEnthalpyRefrig(
                                    state, fluidNameSteam, TempSteamIn, 1.0, state.dataUnitHeaters->RefrigIndex, RoutineName);
                                EnthSteamOutWet = FluidProperties::GetSatEnthalpyRefrig(
                                    state, fluidNameSteam, TempSteamIn, 0.0, state.dataUnitHeaters->RefrigIndex, RoutineName);
                                LatentHeatSteam = EnthSteamInDry - EnthSteamOutWet;
                                SteamDensity = FluidProperties::GetSatDensityRefrig(
                                    state, fluidNameSteam, TempSteamIn, 1.0, state.dataUnitHeaters->RefrigIndex, RoutineName);
                                MaxVolHotSteamFlowDes =
                                    DesCoilLoad / (SteamDensity * (LatentHeatSteam +
                                                                   state.dataSize->PlantSizData(PltSizHeatNum).DeltaT *
                                                                       Psychrometrics::CPHW(state.dataSize->PlantSizData(PltSizHeatNum).ExitTemp)));
                            } else {
                                MaxVolHotSteamFlowDes = 0.0;
                            }
                        } else {
                            ShowSevereError(state, "Autosizing of Steam flow requires a heating loop Sizing:Plant object");
                            ShowContinueError(state,
                                              format("Occurs in ZoneHVAC:UnitHeater Object={}", state.dataUnitHeaters->UnitHeat(UnitHeatNum).Name));
                            ErrorsFound = true;
                        }
                        state.dataUnitHeaters->UnitHeat(UnitHeatNum).MaxVolHotSteamFlow = MaxVolHotSteamFlowDes;
                        BaseSizer::reportSizerOutput(state,
                                                     "ZoneHVAC:UnitHeater",
                                                     state.dataUnitHeaters->UnitHeat(UnitHeatNum).Name,
                                                     "Design Size Maximum Steam Flow [m3/s]",
                                                     MaxVolHotSteamFlowDes);
                    } else {
                        if (state.dataUnitHeaters->UnitHeat(UnitHeatNum).MaxVolHotSteamFlow > 0.0 && MaxVolHotSteamFlowDes > 0.0) {
                            MaxVolHotSteamFlowUser = state.dataUnitHeaters->UnitHeat(UnitHeatNum).MaxVolHotSteamFlow;
                            BaseSizer::reportSizerOutput(state,
                                                         "ZoneHVAC:UnitHeater",
                                                         state.dataUnitHeaters->UnitHeat(UnitHeatNum).Name,
                                                         "Design Size Maximum Steam Flow [m3/s]",
                                                         MaxVolHotSteamFlowDes,
                                                         "User-Specified Maximum Steam Flow [m3/s]",
                                                         MaxVolHotSteamFlowUser);
                            if (state.dataGlobal->DisplayExtraWarnings) {
                                if ((std::abs(MaxVolHotSteamFlowDes - MaxVolHotSteamFlowUser) / MaxVolHotSteamFlowUser) >
                                    state.dataSize->AutoVsHardSizingThreshold) {
                                    ShowMessage(state,
                                                format("SizeUnitHeater: Potential issue with equipment sizing for ZoneHVAC:UnitHeater {}",
                                                       state.dataUnitHeaters->UnitHeat(UnitHeatNum).Name));
                                    ShowContinueError(state, format("User-Specified Maximum Steam Flow of {:.5R} [m3/s]", MaxVolHotSteamFlowUser));
                                    ShowContinueError(state,
                                                      format("differs from Design Size Maximum Steam Flow of {:.5R} [m3/s]", MaxVolHotSteamFlowDes));
                                    ShowContinueError(state, "This may, or may not, indicate mismatched component sizes.");
                                    ShowContinueError(state, "Verify that the value entered is intended and is consistent with other components.");
                                }
                            }
                        }
                    }
                }
            }
        } else {
            state.dataUnitHeaters->UnitHeat(UnitHeatNum).MaxVolHotSteamFlow = 0.0;
        }

        // set the design air flow rate for the heating coil

        WaterCoils::SetCoilDesFlow(state,
                                   state.dataUnitHeaters->UnitHeat(UnitHeatNum).HCoilTypeCh,
                                   state.dataUnitHeaters->UnitHeat(UnitHeatNum).HCoilName,
                                   state.dataUnitHeaters->UnitHeat(UnitHeatNum).MaxAirVolFlow,
                                   ErrorsFound);
        if (CurZoneEqNum > 0) {
            auto &ZoneEqSizing = state.dataSize->ZoneEqSizing(CurZoneEqNum);
            ZoneEqSizing.MaxHWVolFlow = state.dataUnitHeaters->UnitHeat(UnitHeatNum).MaxVolHotWaterFlow;
        }

        if (ErrorsFound) {
            ShowFatalError(state, "Preceding sizing errors cause program termination");
        }
    }

    void CalcUnitHeater(EnergyPlusData &state,
                        int &UnitHeatNum,              // number of the current fan coil unit being simulated
                        int const ZoneNum,             // number of zone being served
                        bool const FirstHVACIteration, // TRUE if 1st HVAC simulation of system timestep
                        Real64 &PowerMet,              // Sensible power supplied (W)
                        Real64 &LatOutputProvided      // Latent power supplied (kg/s), negative = dehumidification
    )
    {

        // SUBROUTINE INFORMATION:
        //       AUTHOR         Rick Strand
        //       DATE WRITTEN   May 2000
        //       MODIFIED       Don Shirey, Aug 2009 (LatOutputProvided)
        //                      July 2012, Chandan Sharma - FSEC: Added zone sys avail managers

        // PURPOSE OF THIS SUBROUTINE:
        // This subroutine mainly controls the action of the unit heater
        // based on the user input for controls and the defined controls
        // algorithms.  There are currently (at the initial creation of this
        // subroutine) two control methods: on-off fan operation or continuous
        // fan operation.

        // METHODOLOGY EMPLOYED:
        // Unit is controlled based on user input and what is happening in the
        // simulation.  There are various cases to consider:
        // 1. OFF: Unit is schedule off.  All flow rates are set to zero and
        //    the temperatures are set to zone conditions.
        // 2. NO LOAD OR COOLING/ON-OFF FAN CONTROL: Unit is available, but
        //    there is no heating load.  All flow rates are set to zero and
        //    the temperatures are set to zone conditions.
        // 3. NO LOAD OR COOLING/CONTINUOUS FAN CONTROL: Unit is available and
        //    the fan is running (if it is scheduled to be available also).
        //    No heating is provided, only circulation via the fan running.
        // 4. HEATING: The unit is on/available and there is a heating load.
        //    The heating coil is modulated (constant fan speed) to meet the
        //    heating load.

        // REFERENCES:
        // ASHRAE Systems and Equipment Handbook (SI), 1996. page 31.7

        // SUBROUTINE PARAMETER DEFINITIONS:
        int constexpr MaxIter = 100; // maximum number of iterations

        // SUBROUTINE LOCAL VARIABLE DECLARATIONS:
        Real64 SpecHumOut; // Specific humidity ratio of outlet air (kg moisture / kg moist air)
        Real64 SpecHumIn;  // Specific humidity ratio of inlet air (kg moisture / kg moist air)
        Real64 mdot;       // local temporary for fluid mass flow rate

        // initialize local variables
        Real64 QUnitOut = 0.0;
        Real64 NoOutput = 0.0;
        Real64 FullOutput = 0.0;
        Real64 LatentOutput = 0.0; // Latent (moisture) add/removal rate, negative is dehumidification [kg/s]
        Real64 MaxWaterFlow = 0.0;
        Real64 MinWaterFlow = 0.0;
        Real64 PartLoadFrac = 0.0;
        int InletNode = state.dataUnitHeaters->UnitHeat(UnitHeatNum).AirInNode;
        int OutletNode = state.dataUnitHeaters->UnitHeat(UnitHeatNum).AirOutNode;
        int ControlNode = state.dataUnitHeaters->UnitHeat(UnitHeatNum).HotControlNode;
        Real64 ControlOffset = state.dataUnitHeaters->UnitHeat(UnitHeatNum).HotControlOffset;
        HVAC::FanOp fanOp = state.dataUnitHeaters->UnitHeat(UnitHeatNum).fanOp;

        if (fanOp != HVAC::FanOp::Cycling) {

<<<<<<< HEAD
            if (state.dataUnitHeaters->UnitHeat(UnitHeatNum).availSched->getCurrentVal() <= 0 ||
                ((state.dataUnitHeaters->UnitHeat(UnitHeatNum).fanAvailSched->getCurrentVal() <= 0 &&
=======
            if (ScheduleManager::GetCurrentScheduleValue(state, state.dataUnitHeaters->UnitHeat(UnitHeatNum).SchedPtr) <= 0 ||
                ((ScheduleManager::GetCurrentScheduleValue(state, state.dataUnitHeaters->UnitHeat(UnitHeatNum).FanAvailSchedPtr) <= 0 &&
>>>>>>> acda84e3
                  !state.dataHVACGlobal->TurnFansOn) ||
                 state.dataHVACGlobal->TurnFansOff)) {
                // Case 1: OFF-->unit schedule says that it it not available
                //         OR child fan in not available OR child fan not being cycled ON by sys avail manager
                //         OR child fan being forced OFF by sys avail manager
                state.dataUnitHeaters->HCoilOn = false;
                if (state.dataUnitHeaters->UnitHeat(UnitHeatNum).Type == HCoilType::WaterHeatingCoil) {
                    mdot = 0.0; // try to turn off

                    PlantUtilities::SetComponentFlowRate(state,
                                                         mdot,
                                                         state.dataUnitHeaters->UnitHeat(UnitHeatNum).HotControlNode,
                                                         state.dataUnitHeaters->UnitHeat(UnitHeatNum).HotCoilOutNodeNum,
                                                         state.dataUnitHeaters->UnitHeat(UnitHeatNum).HWplantLoc);
                }
                if (state.dataUnitHeaters->UnitHeat(UnitHeatNum).Type == HCoilType::SteamCoil) {
                    mdot = 0.0; // try to turn off

                    PlantUtilities::SetComponentFlowRate(state,
                                                         mdot,
                                                         state.dataUnitHeaters->UnitHeat(UnitHeatNum).HotControlNode,
                                                         state.dataUnitHeaters->UnitHeat(UnitHeatNum).HotCoilOutNodeNum,
                                                         state.dataUnitHeaters->UnitHeat(UnitHeatNum).HWplantLoc);
                }
                CalcUnitHeaterComponents(state, UnitHeatNum, FirstHVACIteration, QUnitOut);

            } else if ((state.dataUnitHeaters->QZnReq < HVAC::SmallLoad) || state.dataZoneEnergyDemand->CurDeadBandOrSetback(ZoneNum)) {
                // Unit is available, but there is no load on it or we are in setback/deadband
                if (!state.dataUnitHeaters->UnitHeat(UnitHeatNum).FanOffNoHeating) {

                    // Case 2: NO LOAD OR COOLING/ON-OFF FAN CONTROL-->turn everything off
                    //         because there is no load on the unit heater
                    state.dataUnitHeaters->HCoilOn = false;
                    if (state.dataUnitHeaters->UnitHeat(UnitHeatNum).Type == HCoilType::WaterHeatingCoil) {
                        mdot = 0.0; // try to turn off

                        PlantUtilities::SetComponentFlowRate(state,
                                                             mdot,
                                                             state.dataUnitHeaters->UnitHeat(UnitHeatNum).HotControlNode,
                                                             state.dataUnitHeaters->UnitHeat(UnitHeatNum).HotCoilOutNodeNum,
                                                             state.dataUnitHeaters->UnitHeat(UnitHeatNum).HWplantLoc);
                    }
                    if (state.dataUnitHeaters->UnitHeat(UnitHeatNum).Type == HCoilType::SteamCoil) {
                        mdot = 0.0; // try to turn off

                        PlantUtilities::SetComponentFlowRate(state,
                                                             mdot,
                                                             state.dataUnitHeaters->UnitHeat(UnitHeatNum).HotControlNode,
                                                             state.dataUnitHeaters->UnitHeat(UnitHeatNum).HotCoilOutNodeNum,
                                                             state.dataUnitHeaters->UnitHeat(UnitHeatNum).HWplantLoc);
                    }
                    CalcUnitHeaterComponents(state, UnitHeatNum, FirstHVACIteration, QUnitOut);

                } else {
                    // Case 3: NO LOAD OR COOLING/CONTINUOUS FAN CONTROL-->let the fan
                    //         continue to run even though there is no load (air circulation)
                    // Note that the flow rates were already set in the initialization routine
                    // so there is really nothing else left to do except call the components.

                    state.dataUnitHeaters->HCoilOn = false;
                    if (state.dataUnitHeaters->UnitHeat(UnitHeatNum).Type == HCoilType::WaterHeatingCoil) {
                        mdot = 0.0; // try to turn off

                        if (state.dataUnitHeaters->UnitHeat(UnitHeatNum).HWplantLoc.loopNum > 0) {
                            PlantUtilities::SetComponentFlowRate(state,
                                                                 mdot,
                                                                 state.dataUnitHeaters->UnitHeat(UnitHeatNum).HotControlNode,
                                                                 state.dataUnitHeaters->UnitHeat(UnitHeatNum).HotCoilOutNodeNum,
                                                                 state.dataUnitHeaters->UnitHeat(UnitHeatNum).HWplantLoc);
                        }
                    }
                    if (state.dataUnitHeaters->UnitHeat(UnitHeatNum).Type == HCoilType::SteamCoil) {
                        mdot = 0.0; // try to turn off
                        if (state.dataUnitHeaters->UnitHeat(UnitHeatNum).HWplantLoc.loopNum > 0) {
                            PlantUtilities::SetComponentFlowRate(state,
                                                                 mdot,
                                                                 state.dataUnitHeaters->UnitHeat(UnitHeatNum).HotControlNode,
                                                                 state.dataUnitHeaters->UnitHeat(UnitHeatNum).HotCoilOutNodeNum,
                                                                 state.dataUnitHeaters->UnitHeat(UnitHeatNum).HWplantLoc);
                        }
                    }

                    CalcUnitHeaterComponents(state, UnitHeatNum, FirstHVACIteration, QUnitOut);
                }

            } else { // Case 4: HEATING-->unit is available and there is a heating load

                switch (state.dataUnitHeaters->UnitHeat(UnitHeatNum).Type) {

                case HCoilType::WaterHeatingCoil: {

                    // On the first HVAC iteration the system values are given to the controller, but after that
                    // the demand limits are in place and there needs to be feedback to the Zone Equipment
                    if (FirstHVACIteration) {
                        MaxWaterFlow = state.dataUnitHeaters->UnitHeat(UnitHeatNum).MaxHotWaterFlow;
                        MinWaterFlow = state.dataUnitHeaters->UnitHeat(UnitHeatNum).MinHotWaterFlow;
                    } else {
                        MaxWaterFlow = state.dataLoopNodes->Node(ControlNode).MassFlowRateMaxAvail;
                        MinWaterFlow = state.dataLoopNodes->Node(ControlNode).MassFlowRateMinAvail;
                    }
                    // control water flow to obtain output matching QZnReq
                    ControlCompOutput(state,
                                      state.dataUnitHeaters->UnitHeat(UnitHeatNum).Name,
                                      state.dataUnitHeaters->cMO_UnitHeater,
                                      UnitHeatNum,
                                      FirstHVACIteration,
                                      state.dataUnitHeaters->QZnReq,
                                      ControlNode,
                                      MaxWaterFlow,
                                      MinWaterFlow,
                                      ControlOffset,
                                      state.dataUnitHeaters->UnitHeat(UnitHeatNum).ControlCompTypeNum,
                                      state.dataUnitHeaters->UnitHeat(UnitHeatNum).CompErrIndex,
                                      _,
                                      _,
                                      _,
                                      _,
                                      _,
                                      state.dataUnitHeaters->UnitHeat(UnitHeatNum).HWplantLoc);
                    break;
                }
                case HCoilType::Electric:
                case HCoilType::Gas:
                case HCoilType::SteamCoil: {
                    state.dataUnitHeaters->HCoilOn = true;
                    CalcUnitHeaterComponents(state, UnitHeatNum, FirstHVACIteration, QUnitOut);
                    break;
                }
                default:
                    break;
                }
            }
            if (state.dataLoopNodes->Node(InletNode).MassFlowRateMax > 0.0) {
                state.dataUnitHeaters->UnitHeat(UnitHeatNum).FanPartLoadRatio =
                    state.dataLoopNodes->Node(InletNode).MassFlowRate / state.dataLoopNodes->Node(InletNode).MassFlowRateMax;
            }
        } else { // OnOff fan and cycling
<<<<<<< HEAD
            if ((state.dataUnitHeaters->QZnReq < SmallLoad) || (state.dataZoneEnergyDemand->CurDeadBandOrSetback(ZoneNum)) ||
                state.dataUnitHeaters->UnitHeat(UnitHeatNum).availSched->getCurrentVal() <= 0 ||
                ((state.dataUnitHeaters->UnitHeat(UnitHeatNum).fanAvailSched->getCurrentVal() <= 0 &&
=======
            if ((state.dataUnitHeaters->QZnReq < HVAC::SmallLoad) || (state.dataZoneEnergyDemand->CurDeadBandOrSetback(ZoneNum)) ||
                ScheduleManager::GetCurrentScheduleValue(state, state.dataUnitHeaters->UnitHeat(UnitHeatNum).SchedPtr) <= 0 ||
                ((ScheduleManager::GetCurrentScheduleValue(state, state.dataUnitHeaters->UnitHeat(UnitHeatNum).FanAvailSchedPtr) <= 0 &&
>>>>>>> acda84e3
                  !state.dataHVACGlobal->TurnFansOn) ||
                 state.dataHVACGlobal->TurnFansOff)) {
                // Case 1: OFF-->unit schedule says that it it not available
                //         OR child fan in not available OR child fan not being cycled ON by sys avail manager
                //         OR child fan being forced OFF by sys avail manager
                PartLoadFrac = 0.0;
                state.dataUnitHeaters->HCoilOn = false;
                CalcUnitHeaterComponents(state, UnitHeatNum, FirstHVACIteration, QUnitOut, fanOp, PartLoadFrac);

                if (state.dataLoopNodes->Node(InletNode).MassFlowRateMax > 0.0) {
                    state.dataUnitHeaters->UnitHeat(UnitHeatNum).FanPartLoadRatio =
                        state.dataLoopNodes->Node(InletNode).MassFlowRate / state.dataLoopNodes->Node(InletNode).MassFlowRateMax;
                }

            } else { // Case 4: HEATING-->unit is available and there is a heating load

                state.dataUnitHeaters->HCoilOn = true;

                // Find part load ratio of unit heater coils
                PartLoadFrac = 0.0;
                CalcUnitHeaterComponents(state, UnitHeatNum, FirstHVACIteration, NoOutput, fanOp, PartLoadFrac);
                if ((NoOutput - state.dataUnitHeaters->QZnReq) < HVAC::SmallLoad) {
                    // Unit heater is unable to meet the load with coil off, set PLR = 1
                    PartLoadFrac = 1.0;
                    CalcUnitHeaterComponents(state, UnitHeatNum, FirstHVACIteration, FullOutput, fanOp, PartLoadFrac);
                    if ((FullOutput - state.dataUnitHeaters->QZnReq) > HVAC::SmallLoad) {
                        // Unit heater full load capacity is able to meet the load, Find PLR

                        auto f = [&state, UnitHeatNum, FirstHVACIteration, fanOp](Real64 const PartLoadRatio) {
                            // SUBROUTINE LOCAL VARIABLE DECLARATIONS:
                            Real64 QUnitOut; // heating provided by unit heater [watts]

                            CalcUnitHeaterComponents(state, UnitHeatNum, FirstHVACIteration, QUnitOut, fanOp, PartLoadRatio);

                            // Calculate residual based on output calculation flag
                            if (state.dataUnitHeaters->QZnReq != 0.0) {
                                return (QUnitOut - state.dataUnitHeaters->QZnReq) / state.dataUnitHeaters->QZnReq;
                            } else
                                return 0.0;
                        };

                        // Tolerance is in fraction of load, MaxIter = 30, SolFalg = # of iterations or error as appropriate
                        int SolFlag = 0; // # of iterations IF positive, -1 means failed to converge, -2 means bounds are incorrect
                        General::SolveRoot(state, 0.001, MaxIter, SolFlag, PartLoadFrac, f, 0.0, 1.0);
                    }
                }

                CalcUnitHeaterComponents(state, UnitHeatNum, FirstHVACIteration, QUnitOut, fanOp, PartLoadFrac);

            } // ...end of unit ON/OFF IF-THEN block
            state.dataUnitHeaters->UnitHeat(UnitHeatNum).PartLoadFrac = PartLoadFrac;
            state.dataUnitHeaters->UnitHeat(UnitHeatNum).FanPartLoadRatio = PartLoadFrac;
            state.dataLoopNodes->Node(OutletNode).MassFlowRate = state.dataLoopNodes->Node(InletNode).MassFlowRate;
        }

        // CR9155 Remove specific humidity calculations
        SpecHumOut = state.dataLoopNodes->Node(OutletNode).HumRat;
        SpecHumIn = state.dataLoopNodes->Node(InletNode).HumRat;
        LatentOutput = state.dataLoopNodes->Node(OutletNode).MassFlowRate * (SpecHumOut - SpecHumIn); // Latent rate (kg/s), dehumid = negative

        QUnitOut = state.dataLoopNodes->Node(OutletNode).MassFlowRate *
                   (Psychrometrics::PsyHFnTdbW(state.dataLoopNodes->Node(OutletNode).Temp, state.dataLoopNodes->Node(InletNode).HumRat) -
                    Psychrometrics::PsyHFnTdbW(state.dataLoopNodes->Node(InletNode).Temp, state.dataLoopNodes->Node(InletNode).HumRat));

        // Report variables...
        state.dataUnitHeaters->UnitHeat(UnitHeatNum).HeatPower = max(0.0, QUnitOut);
        state.dataUnitHeaters->UnitHeat(UnitHeatNum).ElecPower =
            state.dataFans->fans(state.dataUnitHeaters->UnitHeat(UnitHeatNum).Fan_Index)->totalPower;

        PowerMet = QUnitOut;
        LatOutputProvided = LatentOutput;
    }

    void CalcUnitHeaterComponents(EnergyPlusData &state,
                                  int const UnitHeatNum,         // Unit index in unit heater array
                                  bool const FirstHVACIteration, // flag for 1st HVAV iteration in the time step
                                  Real64 &LoadMet,               // load met by unit (watts)
                                  HVAC::FanOp const fanOp,       // fan operating mode
                                  Real64 const PartLoadRatio     // part-load ratio
    )
    {

        // SUBROUTINE INFORMATION:
        //       AUTHOR         Rick Strand
        //       DATE WRITTEN   May 2000
        //       MODIFIED       July 2012, Chandan Sharma - FSEC: Added zone sys avail managers

        // PURPOSE OF THIS SUBROUTINE:
        // This subroutine launches the individual component simulations.
        // This is called either when the unit is off to carry null conditions
        // through the unit or during control iterations to continue updating
        // what is going on within the unit.

        // METHODOLOGY EMPLOYED:
        // Simply calls the different components in order.

        // SUBROUTINE LOCAL VARIABLE DECLARATIONS:
        Real64 AirMassFlow; // total mass flow through the unit
        Real64 CpAirZn;     // specific heat of dry air at zone conditions (zone conditions same as unit inlet)
        int HCoilInAirNode; // inlet node number for fan exit/coil inlet
        Real64 mdot;        // local temporary for fluid mass flow rate

        int InletNode = state.dataUnitHeaters->UnitHeat(UnitHeatNum).AirInNode;
        int OutletNode = state.dataUnitHeaters->UnitHeat(UnitHeatNum).AirOutNode;
        Real64 QCoilReq = 0.0;

        if (fanOp != HVAC::FanOp::Cycling) {
            state.dataFans->fans(state.dataUnitHeaters->UnitHeat(UnitHeatNum).Fan_Index)->simulate(state, FirstHVACIteration, _, _);

            switch (state.dataUnitHeaters->UnitHeat(UnitHeatNum).Type) {

            case HCoilType::WaterHeatingCoil: {

                WaterCoils::SimulateWaterCoilComponents(state,
                                                        state.dataUnitHeaters->UnitHeat(UnitHeatNum).HCoilName,
                                                        FirstHVACIteration,
                                                        state.dataUnitHeaters->UnitHeat(UnitHeatNum).HCoil_Index);
                break;
            }
            case HCoilType::SteamCoil: {

                if (!state.dataUnitHeaters->HCoilOn) {
                    QCoilReq = 0.0;
                } else {
                    HCoilInAirNode = state.dataUnitHeaters->UnitHeat(UnitHeatNum).FanOutletNode;
                    CpAirZn = Psychrometrics::PsyCpAirFnW(state.dataLoopNodes->Node(state.dataUnitHeaters->UnitHeat(UnitHeatNum).AirInNode).HumRat);
                    QCoilReq =
                        state.dataUnitHeaters->QZnReq - state.dataLoopNodes->Node(HCoilInAirNode).MassFlowRate * CpAirZn *
                                                            (state.dataLoopNodes->Node(HCoilInAirNode).Temp -
                                                             state.dataLoopNodes->Node(state.dataUnitHeaters->UnitHeat(UnitHeatNum).AirInNode).Temp);
                }
                if (QCoilReq < 0.0) QCoilReq = 0.0; // a heating coil can only heat, not cool
                SteamCoils::SimulateSteamCoilComponents(state,
                                                        state.dataUnitHeaters->UnitHeat(UnitHeatNum).HCoilName,
                                                        FirstHVACIteration,
                                                        state.dataUnitHeaters->UnitHeat(UnitHeatNum).HCoil_Index,
                                                        QCoilReq);
                break;
            }
            case HCoilType::Electric:
            case HCoilType::Gas: {

                if (!state.dataUnitHeaters->HCoilOn) {
                    QCoilReq = 0.0;
                } else {
                    HCoilInAirNode = state.dataUnitHeaters->UnitHeat(UnitHeatNum).FanOutletNode;
                    CpAirZn = Psychrometrics::PsyCpAirFnW(state.dataLoopNodes->Node(state.dataUnitHeaters->UnitHeat(UnitHeatNum).AirInNode).HumRat);
                    QCoilReq =
                        state.dataUnitHeaters->QZnReq - state.dataLoopNodes->Node(HCoilInAirNode).MassFlowRate * CpAirZn *
                                                            (state.dataLoopNodes->Node(HCoilInAirNode).Temp -
                                                             state.dataLoopNodes->Node(state.dataUnitHeaters->UnitHeat(UnitHeatNum).AirInNode).Temp);
                }
                if (QCoilReq < 0.0) QCoilReq = 0.0; // a heating coil can only heat, not cool
                HeatingCoils::SimulateHeatingCoilComponents(state,
                                                            state.dataUnitHeaters->UnitHeat(UnitHeatNum).HCoilName,
                                                            FirstHVACIteration,
                                                            QCoilReq,
                                                            state.dataUnitHeaters->UnitHeat(UnitHeatNum).HCoil_Index);
                break;
            }
            default:
                break;
            }

            AirMassFlow = state.dataLoopNodes->Node(OutletNode).MassFlowRate;

            state.dataLoopNodes->Node(InletNode).MassFlowRate =
                state.dataLoopNodes->Node(OutletNode).MassFlowRate; // maintain continuity through unit heater

        } else { // OnOff fan cycling

            state.dataLoopNodes->Node(InletNode).MassFlowRate = state.dataLoopNodes->Node(InletNode).MassFlowRateMax * PartLoadRatio;
            AirMassFlow = state.dataLoopNodes->Node(InletNode).MassFlowRate;
            // Set the fan inlet node maximum available mass flow rates for cycling fans
            state.dataLoopNodes->Node(InletNode).MassFlowRateMaxAvail = AirMassFlow;

            if (QCoilReq < 0.0) QCoilReq = 0.0; // a heating coil can only heat, not cool
            state.dataFans->fans(state.dataUnitHeaters->UnitHeat(UnitHeatNum).Fan_Index)->simulate(state, FirstHVACIteration, _, _);

            switch (state.dataUnitHeaters->UnitHeat(UnitHeatNum).Type) {

            case HCoilType::WaterHeatingCoil: {

                if (!state.dataUnitHeaters->HCoilOn) {
                    mdot = 0.0;
                    QCoilReq = 0.0;
                } else {
                    HCoilInAirNode = state.dataUnitHeaters->UnitHeat(UnitHeatNum).FanOutletNode;
                    CpAirZn = Psychrometrics::PsyCpAirFnW(state.dataLoopNodes->Node(state.dataUnitHeaters->UnitHeat(UnitHeatNum).AirInNode).HumRat);
                    QCoilReq =
                        state.dataUnitHeaters->QZnReq - state.dataLoopNodes->Node(HCoilInAirNode).MassFlowRate * CpAirZn *
                                                            (state.dataLoopNodes->Node(HCoilInAirNode).Temp -
                                                             state.dataLoopNodes->Node(state.dataUnitHeaters->UnitHeat(UnitHeatNum).AirInNode).Temp);
                    mdot = state.dataUnitHeaters->UnitHeat(UnitHeatNum).MaxHotWaterFlow * PartLoadRatio;
                }
                if (QCoilReq < 0.0) QCoilReq = 0.0; // a heating coil can only heat, not cool
                PlantUtilities::SetComponentFlowRate(state,
                                                     mdot,
                                                     state.dataUnitHeaters->UnitHeat(UnitHeatNum).HotControlNode,
                                                     state.dataUnitHeaters->UnitHeat(UnitHeatNum).HotCoilOutNodeNum,
                                                     state.dataUnitHeaters->UnitHeat(UnitHeatNum).HWplantLoc);
                WaterCoils::SimulateWaterCoilComponents(state,
                                                        state.dataUnitHeaters->UnitHeat(UnitHeatNum).HCoilName,
                                                        FirstHVACIteration,
                                                        state.dataUnitHeaters->UnitHeat(UnitHeatNum).HCoil_Index,
                                                        QCoilReq,
                                                        fanOp,
                                                        PartLoadRatio);
                break;
            }
            case HCoilType::SteamCoil: {
                if (!state.dataUnitHeaters->HCoilOn) {
                    mdot = 0.0;
                    QCoilReq = 0.0;
                } else {
                    HCoilInAirNode = state.dataUnitHeaters->UnitHeat(UnitHeatNum).FanOutletNode;
                    CpAirZn = Psychrometrics::PsyCpAirFnW(state.dataLoopNodes->Node(state.dataUnitHeaters->UnitHeat(UnitHeatNum).AirInNode).HumRat);
                    QCoilReq =
                        state.dataUnitHeaters->QZnReq - state.dataLoopNodes->Node(HCoilInAirNode).MassFlowRate * CpAirZn *
                                                            (state.dataLoopNodes->Node(HCoilInAirNode).Temp -
                                                             state.dataLoopNodes->Node(state.dataUnitHeaters->UnitHeat(UnitHeatNum).AirInNode).Temp);
                    mdot = state.dataUnitHeaters->UnitHeat(UnitHeatNum).MaxHotSteamFlow * PartLoadRatio;
                }
                if (QCoilReq < 0.0) QCoilReq = 0.0; // a heating coil can only heat, not cool
                PlantUtilities::SetComponentFlowRate(state,
                                                     mdot,
                                                     state.dataUnitHeaters->UnitHeat(UnitHeatNum).HotControlNode,
                                                     state.dataUnitHeaters->UnitHeat(UnitHeatNum).HotCoilOutNodeNum,
                                                     state.dataUnitHeaters->UnitHeat(UnitHeatNum).HWplantLoc);
                SteamCoils::SimulateSteamCoilComponents(state,
                                                        state.dataUnitHeaters->UnitHeat(UnitHeatNum).HCoilName,
                                                        FirstHVACIteration,
                                                        state.dataUnitHeaters->UnitHeat(UnitHeatNum).HCoil_Index,
                                                        QCoilReq,
                                                        _,
                                                        fanOp,
                                                        PartLoadRatio);
                break;
            }
            case HCoilType::Electric:
            case HCoilType::Gas: {

                if (!state.dataUnitHeaters->HCoilOn) {
                    QCoilReq = 0.0;
                } else {
                    HCoilInAirNode = state.dataUnitHeaters->UnitHeat(UnitHeatNum).FanOutletNode;
                    CpAirZn = Psychrometrics::PsyCpAirFnW(state.dataLoopNodes->Node(state.dataUnitHeaters->UnitHeat(UnitHeatNum).AirInNode).HumRat);
                    QCoilReq =
                        state.dataUnitHeaters->QZnReq - state.dataLoopNodes->Node(HCoilInAirNode).MassFlowRate * CpAirZn *
                                                            (state.dataLoopNodes->Node(HCoilInAirNode).Temp -
                                                             state.dataLoopNodes->Node(state.dataUnitHeaters->UnitHeat(UnitHeatNum).AirInNode).Temp);
                }
                if (QCoilReq < 0.0) QCoilReq = 0.0; // a heating coil can only heat, not cool
                HeatingCoils::SimulateHeatingCoilComponents(state,
                                                            state.dataUnitHeaters->UnitHeat(UnitHeatNum).HCoilName,
                                                            FirstHVACIteration,
                                                            QCoilReq,
                                                            state.dataUnitHeaters->UnitHeat(UnitHeatNum).HCoil_Index,
                                                            _,
                                                            _,
                                                            fanOp,
                                                            PartLoadRatio);
                break;
            }
            default:
                break;
            }
            state.dataLoopNodes->Node(OutletNode).MassFlowRate =
                state.dataLoopNodes->Node(InletNode).MassFlowRate; // maintain continuity through unit heater
        }
        LoadMet = AirMassFlow * (Psychrometrics::PsyHFnTdbW(state.dataLoopNodes->Node(OutletNode).Temp, state.dataLoopNodes->Node(InletNode).HumRat) -
                                 Psychrometrics::PsyHFnTdbW(state.dataLoopNodes->Node(InletNode).Temp, state.dataLoopNodes->Node(InletNode).HumRat));
    }

    // SUBROUTINE UpdateUnitHeater

    // No update routine needed in this module since all of the updates happen on
    // the Node derived type directly and these updates are done by other routines.

    // END SUBROUTINE UpdateUnitHeater

    void ReportUnitHeater(EnergyPlusData &state, int const UnitHeatNum) // Unit index in unit heater array
    {

        // SUBROUTINE INFORMATION:
        //       AUTHOR         Rick Strand
        //       DATE WRITTEN   May 2000

        // PURPOSE OF THIS SUBROUTINE:
        // This subroutine needs a description.

        // METHODOLOGY EMPLOYED:
        // Needs description, as appropriate.

        // Using/Aliasing
        Real64 TimeStepSysSec = state.dataHVACGlobal->TimeStepSysSec;

        state.dataUnitHeaters->UnitHeat(UnitHeatNum).HeatEnergy = state.dataUnitHeaters->UnitHeat(UnitHeatNum).HeatPower * TimeStepSysSec;
        state.dataUnitHeaters->UnitHeat(UnitHeatNum).ElecEnergy = state.dataUnitHeaters->UnitHeat(UnitHeatNum).ElecPower * TimeStepSysSec;

        if (state.dataUnitHeaters->UnitHeat(UnitHeatNum).FirstPass) { // reset sizing flags so other zone equipment can size normally
            if (!state.dataGlobal->SysSizingCalc) {
                DataSizing::resetHVACSizingGlobals(state, state.dataSize->CurZoneEqNum, 0, state.dataUnitHeaters->UnitHeat(UnitHeatNum).FirstPass);
            }
        }
    }

    int getUnitHeaterIndex(EnergyPlusData &state, std::string_view CompName)
    {
        if (state.dataUnitHeaters->GetUnitHeaterInputFlag) {
            GetUnitHeaterInput(state);
            state.dataUnitHeaters->GetUnitHeaterInputFlag = false;
        }

        for (int UnitHeatNum = 1; UnitHeatNum <= state.dataUnitHeaters->NumOfUnitHeats; ++UnitHeatNum) {
            if (Util::SameString(state.dataUnitHeaters->UnitHeat(UnitHeatNum).Name, CompName)) {
                return UnitHeatNum;
            }
        }

        return 0;
    }

} // namespace UnitHeater

} // namespace EnergyPlus<|MERGE_RESOLUTION|>--- conflicted
+++ resolved
@@ -110,18 +110,6 @@
     // Rick Strand's unit heater module which was based upon Fred Buhl's fan coil
     // module (FanCoilUnits.cc)
 
-<<<<<<< HEAD
-    // Using/Aliasing
-    using namespace DataLoopNode;
-    using HVAC::SmallAirVolFlow;
-    using HVAC::SmallLoad;
-    using HVAC::SmallMassFlow;
-    using Psychrometrics::PsyCpAirFnW;
-    using Psychrometrics::PsyHFnTdbW;
-    using Psychrometrics::PsyRhoAirFnPbTdbW;
-
-=======
->>>>>>> acda84e3
     static constexpr std::string_view fluidNameSteam("STEAM");
 
     void SimUnitHeater(EnergyPlusData &state,
@@ -281,28 +269,10 @@
             state.dataUnitHeaters->UnitHeat(UnitHeatNum).Name = Alphas(1);
 
             if (lAlphaBlanks(2)) {
-<<<<<<< HEAD
                 state.dataUnitHeaters->UnitHeat(UnitHeatNum).availSched = Sched::GetScheduleAlwaysOn(state);
             } else if ((state.dataUnitHeaters->UnitHeat(UnitHeatNum).availSched = Sched::GetSchedule(state, Alphas(2))) == nullptr) {
                 ShowSevereItemNotFound(state, eoh, cAlphaFields(2), Alphas(2));
                 ErrorsFound = true;
-=======
-                state.dataUnitHeaters->UnitHeat(UnitHeatNum).SchedPtr = ScheduleManager::ScheduleAlwaysOn;
-            } else {
-                state.dataUnitHeaters->UnitHeat(UnitHeatNum).SchedPtr =
-                    ScheduleManager::GetScheduleIndex(state, Alphas(2)); // convert schedule name to pointer
-                if (state.dataUnitHeaters->UnitHeat(UnitHeatNum).SchedPtr == 0) {
-                    ShowSevereError(state,
-                                    format("{}{}: invalid {} entered ={} for {}={}",
-                                           RoutineName,
-                                           CurrentModuleObject,
-                                           cAlphaFields(2),
-                                           Alphas(2),
-                                           cAlphaFields(1),
-                                           Alphas(1)));
-                    ErrorsFound = true;
-                }
->>>>>>> acda84e3
             }
 
             // Main air nodes (except outside air node):
@@ -423,25 +393,9 @@
                 }
             }
 
-<<<<<<< HEAD
             if (lAlphaBlanks(9)) {
-                if (state.dataUnitHeaters->UnitHeat(UnitHeatNum).fanType == HVAC::FanType::OnOff ||
-                    state.dataUnitHeaters->UnitHeat(UnitHeatNum).fanType == HVAC::FanType::SystemModel) {
-                    state.dataUnitHeaters->UnitHeat(UnitHeatNum).fanOp = HVAC::FanOp::Cycling;
-=======
-            unitHeat.FanSchedPtr = ScheduleManager::GetScheduleIndex(state, Alphas(9));
-            // Default to cycling fan when fan operating mode schedule is not present
-            if (!lAlphaBlanks(9) && unitHeat.FanSchedPtr == 0) {
-                ShowSevereError(state, format("{} \"{}\" {} not found: {}", CurrentModuleObject, unitHeat.Name, cAlphaFields(9), Alphas(9)));
-                ErrorsFound = true;
-            } else if (lAlphaBlanks(9)) {
-                if (unitHeat.fanType == HVAC::FanType::OnOff || unitHeat.fanType == HVAC::FanType::SystemModel) {
-                    unitHeat.fanOp = HVAC::FanOp::Cycling;
->>>>>>> acda84e3
-                } else {
-                    unitHeat.fanOp = HVAC::FanOp::Continuous;
-                }
-<<<<<<< HEAD
+                unitHeat.fanOp = (unitHeat.fanType == HVAC::FanType::OnOff || unitHeat.fanType == HVAC::FanType::SystemModel) ?
+                    HVAC::FanOp::Cycling : HVAC::FanOp::Continuous;
             } else if ((state.dataUnitHeaters->UnitHeat(UnitHeatNum).fanOpModeSched = Sched::GetSchedule(state, Alphas(9))) == nullptr) {
                 ShowSevereItemNotFound(state, eoh, cAlphaFields(9), Alphas(9));
                 ErrorsFound = true;
@@ -449,20 +403,6 @@
                        !state.dataUnitHeaters->UnitHeat(UnitHeatNum).fanOpModeSched->checkMinMaxVals(state, Clusive::In, 0.0, Clusive::In, 1.0)) {
                 Sched::ShowSevereBadMinMax(state, eoh, cAlphaFields(9), Alphas(9), Clusive::In, 0.0, Clusive::In, 1.0);
                 ErrorsFound = true;
-=======
-            }
-
-            // Check fan's schedule for cycling fan operation if constant volume fan is used
-            if (unitHeat.FanSchedPtr > 0 && unitHeat.fanType == HVAC::FanType::Constant) {
-                if (!ScheduleManager::CheckScheduleValueMinMax(state, unitHeat.FanSchedPtr, ">", 0.0, "<=", 1.0)) {
-                    ShowSevereError(state, format("{} = {}", CurrentModuleObject, Alphas(1)));
-                    ShowContinueError(state, format("For {} = {}", cAlphaFields(5), Alphas(5)));
-                    ShowContinueError(state, "Fan operating mode must be continuous (fan operating mode schedule values > 0).");
-                    ShowContinueError(state, format("Error found in {} = {}", cAlphaFields(9), Alphas(9)));
-                    ShowContinueError(state, "...schedule values must be (>0., <=1.)");
-                    ErrorsFound = true;
-                }
->>>>>>> acda84e3
             }
 
             unitHeat.FanOperatesDuringNoHeating = Alphas(10);
@@ -781,43 +721,25 @@
         OutNode = state.dataUnitHeaters->UnitHeat(UnitHeatNum).AirOutNode;
 
         state.dataUnitHeaters->QZnReq = state.dataZoneEnergyDemand->ZoneSysEnergyDemand(ZoneNum).RemainingOutputReqToHeatSP; // zone load needed
-<<<<<<< HEAD
         if (state.dataUnitHeaters->UnitHeat(UnitHeatNum).fanOpModeSched != nullptr) {
             if (state.dataUnitHeaters->UnitHeat(UnitHeatNum).fanOpModeSched->getCurrentVal() == 0.0 &&
-=======
-        if (state.dataUnitHeaters->UnitHeat(UnitHeatNum).FanSchedPtr > 0) {
-            if (ScheduleManager::GetCurrentScheduleValue(state, state.dataUnitHeaters->UnitHeat(UnitHeatNum).FanSchedPtr) == 0.0 &&
->>>>>>> acda84e3
                 state.dataUnitHeaters->UnitHeat(UnitHeatNum).fanType == HVAC::FanType::OnOff) {
                 state.dataUnitHeaters->UnitHeat(UnitHeatNum).fanOp = HVAC::FanOp::Cycling;
             } else {
                 state.dataUnitHeaters->UnitHeat(UnitHeatNum).fanOp = HVAC::FanOp::Continuous;
             }
-<<<<<<< HEAD
-            
-            if ((state.dataUnitHeaters->QZnReq < SmallLoad) || state.dataZoneEnergyDemand->CurDeadBandOrSetback(ZoneNum)) {
+            if ((state.dataUnitHeaters->QZnReq < HVAC::SmallLoad) || state.dataZoneEnergyDemand->CurDeadBandOrSetback(ZoneNum)) {
                 // Unit is available, but there is no load on it or we are in setback/deadband
                 if (!state.dataUnitHeaters->UnitHeat(UnitHeatNum).FanOffNoHeating &&
                     state.dataUnitHeaters->UnitHeat(UnitHeatNum).fanOpModeSched->getCurrentVal() > 0.0) {
-=======
-            if ((state.dataUnitHeaters->QZnReq < HVAC::SmallLoad) || state.dataZoneEnergyDemand->CurDeadBandOrSetback(ZoneNum)) {
-                // Unit is available, but there is no load on it or we are in setback/deadband
-                if (!state.dataUnitHeaters->UnitHeat(UnitHeatNum).FanOffNoHeating &&
-                    ScheduleManager::GetCurrentScheduleValue(state, state.dataUnitHeaters->UnitHeat(UnitHeatNum).FanSchedPtr) > 0.0) {
->>>>>>> acda84e3
                     state.dataUnitHeaters->UnitHeat(UnitHeatNum).fanOp = HVAC::FanOp::Continuous;
                 }
             }
         }
 
         state.dataUnitHeaters->SetMassFlowRateToZero = false;
-<<<<<<< HEAD
         if (state.dataUnitHeaters->UnitHeat(UnitHeatNum).availSched->getCurrentVal() > 0) {
             if ((state.dataUnitHeaters->UnitHeat(UnitHeatNum).fanAvailSched->getCurrentVal() > 0 ||
-=======
-        if (ScheduleManager::GetCurrentScheduleValue(state, state.dataUnitHeaters->UnitHeat(UnitHeatNum).SchedPtr) > 0) {
-            if ((ScheduleManager::GetCurrentScheduleValue(state, state.dataUnitHeaters->UnitHeat(UnitHeatNum).FanAvailSchedPtr) > 0 ||
->>>>>>> acda84e3
                  state.dataHVACGlobal->TurnFansOn) &&
                 !state.dataHVACGlobal->TurnFansOff) {
                 if (state.dataUnitHeaters->UnitHeat(UnitHeatNum).FanOffNoHeating &&
@@ -1357,13 +1279,8 @@
 
         if (fanOp != HVAC::FanOp::Cycling) {
 
-<<<<<<< HEAD
             if (state.dataUnitHeaters->UnitHeat(UnitHeatNum).availSched->getCurrentVal() <= 0 ||
                 ((state.dataUnitHeaters->UnitHeat(UnitHeatNum).fanAvailSched->getCurrentVal() <= 0 &&
-=======
-            if (ScheduleManager::GetCurrentScheduleValue(state, state.dataUnitHeaters->UnitHeat(UnitHeatNum).SchedPtr) <= 0 ||
-                ((ScheduleManager::GetCurrentScheduleValue(state, state.dataUnitHeaters->UnitHeat(UnitHeatNum).FanAvailSchedPtr) <= 0 &&
->>>>>>> acda84e3
                   !state.dataHVACGlobal->TurnFansOn) ||
                  state.dataHVACGlobal->TurnFansOff)) {
                 // Case 1: OFF-->unit schedule says that it it not available
@@ -1501,15 +1418,9 @@
                     state.dataLoopNodes->Node(InletNode).MassFlowRate / state.dataLoopNodes->Node(InletNode).MassFlowRateMax;
             }
         } else { // OnOff fan and cycling
-<<<<<<< HEAD
-            if ((state.dataUnitHeaters->QZnReq < SmallLoad) || (state.dataZoneEnergyDemand->CurDeadBandOrSetback(ZoneNum)) ||
+            if ((state.dataUnitHeaters->QZnReq < HVAC::SmallLoad) || (state.dataZoneEnergyDemand->CurDeadBandOrSetback(ZoneNum)) ||
                 state.dataUnitHeaters->UnitHeat(UnitHeatNum).availSched->getCurrentVal() <= 0 ||
                 ((state.dataUnitHeaters->UnitHeat(UnitHeatNum).fanAvailSched->getCurrentVal() <= 0 &&
-=======
-            if ((state.dataUnitHeaters->QZnReq < HVAC::SmallLoad) || (state.dataZoneEnergyDemand->CurDeadBandOrSetback(ZoneNum)) ||
-                ScheduleManager::GetCurrentScheduleValue(state, state.dataUnitHeaters->UnitHeat(UnitHeatNum).SchedPtr) <= 0 ||
-                ((ScheduleManager::GetCurrentScheduleValue(state, state.dataUnitHeaters->UnitHeat(UnitHeatNum).FanAvailSchedPtr) <= 0 &&
->>>>>>> acda84e3
                   !state.dataHVACGlobal->TurnFansOn) ||
                  state.dataHVACGlobal->TurnFansOff)) {
                 // Case 1: OFF-->unit schedule says that it it not available
