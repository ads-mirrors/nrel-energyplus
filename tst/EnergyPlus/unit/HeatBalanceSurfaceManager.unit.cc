// EnergyPlus, Copyright (c) 1996-2022, The Board of Trustees of the University of Illinois,
// The Regents of the University of California, through Lawrence Berkeley National Laboratory
// (subject to receipt of any required approvals from the U.S. Dept. of Energy), Oak Ridge
// National Laboratory, managed by UT-Battelle, Alliance for Sustainable Energy, LLC, and other
// contributors. All rights reserved.
//
// NOTICE: This Software was developed under funding from the U.S. Department of Energy and the
// U.S. Government consequently retains certain rights. As such, the U.S. Government has been
// granted for itself and others acting on its behalf a paid-up, nonexclusive, irrevocable,
// worldwide license in the Software to reproduce, distribute copies to the public, prepare
// derivative works, and perform publicly and display publicly, and to permit others to do so.
//
// Redistribution and use in source and binary forms, with or without modification, are permitted
// provided that the following conditions are met:
//
// (1) Redistributions of source code must retain the above copyright notice, this list of
//     conditions and the following disclaimer.
//
// (2) Redistributions in binary form must reproduce the above copyright notice, this list of
//     conditions and the following disclaimer in the documentation and/or other materials
//     provided with the distribution.
//
// (3) Neither the name of the University of California, Lawrence Berkeley National Laboratory,
//     the University of Illinois, U.S. Dept. of Energy nor the names of its contributors may be
//     used to endorse or promote products derived from this software without specific prior
//     written permission.
//
// (4) Use of EnergyPlus(TM) Name. If Licensee (i) distributes the software in stand-alone form
//     without changes from the version obtained under this License, or (ii) Licensee makes a
//     reference solely to the software portion of its product, Licensee must refer to the
//     software as "EnergyPlus version X" software, where "X" is the version number Licensee
//     obtained under this License and may not use a different name for the software. Except as
//     specifically required in this Section (4), Licensee shall not use in a company name, a
//     product name, in advertising, publicity, or other promotional activities any name, trade
//     name, trademark, logo, or other designation of "EnergyPlus", "E+", "e+" or confusingly
//     similar designation, without the U.S. Department of Energy's prior written consent.
//
// THIS SOFTWARE IS PROVIDED BY THE COPYRIGHT HOLDERS AND CONTRIBUTORS "AS IS" AND ANY EXPRESS OR
// IMPLIED WARRANTIES, INCLUDING, BUT NOT LIMITED TO, THE IMPLIED WARRANTIES OF MERCHANTABILITY
// AND FITNESS FOR A PARTICULAR PURPOSE ARE DISCLAIMED. IN NO EVENT SHALL THE COPYRIGHT OWNER OR
// CONTRIBUTORS BE LIABLE FOR ANY DIRECT, INDIRECT, INCIDENTAL, SPECIAL, EXEMPLARY, OR
// CONSEQUENTIAL DAMAGES (INCLUDING, BUT NOT LIMITED TO, PROCUREMENT OF SUBSTITUTE GOODS OR
// SERVICES; LOSS OF USE, DATA, OR PROFITS; OR BUSINESS INTERRUPTION) HOWEVER CAUSED AND ON ANY
// THEORY OF LIABILITY, WHETHER IN CONTRACT, STRICT LIABILITY, OR TORT (INCLUDING NEGLIGENCE OR
// OTHERWISE) ARISING IN ANY WAY OUT OF THE USE OF THIS SOFTWARE, EVEN IF ADVISED OF THE
// POSSIBILITY OF SUCH DAMAGE.

// EnergyPlus::HeatBalanceSurfaceManager Unit Tests

// Google Test Headers
#include <gtest/gtest.h>

// EnergyPlus Headers
#include <EnergyPlus/ConfiguredFunctions.hh>
#include <EnergyPlus/Construction.hh>
#include <EnergyPlus/ConvectionCoefficients.hh>
#include <EnergyPlus/Data/EnergyPlusData.hh>
#include <EnergyPlus/DataContaminantBalance.hh>
#include <EnergyPlus/DataDaylighting.hh>
#include <EnergyPlus/DataEnvironment.hh>
#include <EnergyPlus/DataGlobals.hh>
#include <EnergyPlus/DataHeatBalFanSys.hh>
#include <EnergyPlus/DataHeatBalSurface.hh>
#include <EnergyPlus/DataHeatBalance.hh>
#include <EnergyPlus/DataLoopNode.hh>
#include <EnergyPlus/DataMoistureBalance.hh>
#include <EnergyPlus/DataSizing.hh>
#include <EnergyPlus/DataSurfaces.hh>
#include <EnergyPlus/DataZoneEquipment.hh>
#include <EnergyPlus/DaylightingDevices.hh>
#include <EnergyPlus/ElectricPowerServiceManager.hh>
#include <EnergyPlus/General.hh>
#include <EnergyPlus/HeatBalanceIntRadExchange.hh>
#include <EnergyPlus/HeatBalanceManager.hh>
#include <EnergyPlus/HeatBalanceSurfaceManager.hh>
#include <EnergyPlus/IOFiles.hh>
#include <EnergyPlus/Material.hh>
#include <EnergyPlus/OutAirNodeManager.hh>
#include <EnergyPlus/OutputReportTabular.hh>
#include <EnergyPlus/ScheduleManager.hh>
#include <EnergyPlus/SolarShading.hh>
#include <EnergyPlus/SurfaceGeometry.hh>
#include <EnergyPlus/ThermalComfort.hh>
#include <EnergyPlus/WeatherManager.hh>
#include <EnergyPlus/WindowManager.hh>

#include "Fixtures/EnergyPlusFixture.hh"

using namespace EnergyPlus::HeatBalanceSurfaceManager;

namespace EnergyPlus {

TEST_F(EnergyPlusFixture, HeatBalanceSurfaceManager_CalcOutsideSurfTemp)
{

    int SurfNum;      // Surface number DO loop counter
    int ZoneNum;      // Zone number the current surface is attached to
    int ConstrNum;    // Construction index for the current surface
    Real64 HMovInsul; // "Convection" coefficient of movable insulation
    Real64 TempExt;   // Exterior temperature boundary condition
    bool ErrorFlag;   // Movable insulation error flag

    SurfNum = 1;
    ZoneNum = 1;
    ConstrNum = 1;
    HMovInsul = 1.0;
    TempExt = 23.0;
    ErrorFlag = false;

    state->dataGlobal->NumOfTimeStepInHour = 4;
    state->dataGlobal->TimeStepZoneSec = 900.0;

    state->dataConstruction->Construct.allocate(ConstrNum);
    state->dataConstruction->Construct(ConstrNum).Name = "TestConstruct";
    state->dataConstruction->Construct(ConstrNum).CTFCross(0) = 0.0;
    state->dataConstruction->Construct(ConstrNum).CTFOutside(0) = 1.0;
    state->dataConstruction->Construct(ConstrNum).SourceSinkPresent = true;
    state->dataMaterial->Material.allocate(1);
    state->dataMaterial->Material(1).Name = "TestMaterial";

    state->dataSurface->TotSurfaces = SurfNum;
    state->dataGlobal->NumOfZones = ZoneNum;

    state->dataSurface->Surface.allocate(SurfNum);
    state->dataHeatBal->Zone.allocate(ZoneNum);

    state->dataSurface->Surface(SurfNum).Class = DataSurfaces::SurfaceClass::Wall;
    state->dataSurface->Surface(SurfNum).Area = 10.0;
    WindowManager::initWindowModel(*state);
    SurfaceGeometry::AllocateSurfaceWindows(*state, SurfNum);
    SolarShading::AllocateModuleArrays(*state);
    AllocateSurfaceHeatBalArrays(*state);
    SurfaceGeometry::AllocateSurfaceArrays(*state);

    state->dataHeatBalSurf->SurfHcExt(SurfNum) = 1.0;
    state->dataHeatBalSurf->SurfHAirExt(SurfNum) = 1.0;
    state->dataHeatBalSurf->SurfHSkyExt(SurfNum) = 1.0;
    state->dataHeatBalSurf->SurfHGrdExt(SurfNum) = 1.0;

    state->dataHeatBalSurf->SurfCTFConstOutPart(SurfNum) = 1.0;
    state->dataHeatBalSurf->SurfOpaqQRadSWOutAbs(SurfNum) = 1.0;
    state->dataHeatBalSurf->SurfTempIn(SurfNum) = 1.0;
    state->dataHeatBalSurf->SurfQRadSWOutMvIns(SurfNum) = 1.0;
    state->dataHeatBalSurf->SurfQRadLWOutSrdSurfs(SurfNum) = 1.0;
    state->dataHeatBalSurf->SurfQAdditionalHeatSourceOutside(SurfNum) = 0.0;
    state->dataSurface->SurfHasSurroundingSurfProperties(SurfNum) = 0;
    state->dataSurface->SurfMaterialMovInsulExt(SurfNum) = 1;

    state->dataSurface->SurfOutDryBulbTemp = 0;
    state->dataEnvrn->SkyTemp = 23.0;
    state->dataEnvrn->OutDryBulbTemp = 23.0;

    state->dataGlobal->HourOfDay = 1;
    state->dataGlobal->TimeStep = 1;

    state->dataHeatBal->Zone(ZoneNum).HTSurfaceFirst = 1;
    state->dataHeatBal->Zone(ZoneNum).HTSurfaceLast = 1;
    state->dataHeatBal->Zone(ZoneNum).OpaqOrIntMassSurfaceFirst = 1;
    state->dataHeatBal->Zone(ZoneNum).OpaqOrIntMassSurfaceLast = 1;
    state->dataHeatBal->Zone(ZoneNum).OpaqOrWinSurfaceFirst = 1;
    state->dataHeatBal->Zone(ZoneNum).OpaqOrWinSurfaceLast = 1;

    CalcOutsideSurfTemp(*state, SurfNum, ZoneNum, ConstrNum, HMovInsul, TempExt, ErrorFlag);

    state->dataHeatBalSurf->SurfTempOut(SurfNum) = state->dataHeatBalSurf->SurfOutsideTempHist(1)(SurfNum);

    ReportSurfaceHeatBalance(*state);

    std::string const error_string = delimited_string({
        "   ** Severe  ** Exterior movable insulation is not valid with embedded sources/sinks",
        "   **   ~~~   ** Construction TestConstruct contains an internal source or sink but also uses",
        "   **   ~~~   ** exterior movable insulation TestMaterial for a surface with that construction.",
        "   **   ~~~   ** This is not currently allowed because the heat balance equations do not currently accommodate this combination.",
    });

    EXPECT_TRUE(ErrorFlag);
    EXPECT_TRUE(compare_err_stream(error_string, true));
    EXPECT_EQ(10.0 * 1.0 * (state->dataHeatBalSurf->SurfOutsideTempHist(1)(SurfNum) - state->dataSurface->SurfOutDryBulbTemp(SurfNum)),
              state->dataHeatBalSurf->SurfQAirExtReport(SurfNum));
}

TEST_F(EnergyPlusFixture, HeatBalanceSurfaceManager_TestSurfTempCalcHeatBalanceInsideSurf)
{

    Real64 surfTemp;
    state->dataSurface->Surface.allocate(1);
    state->dataSurface->SurfLowTempErrCount.allocate(1);
    state->dataSurface->SurfHighTempErrCount.allocate(1);
    DataHeatBalance::ZoneData testZone;
    int cntWarmupSurfTemp = 0;
    state->dataSurface->Surface(1).Name = "TestSurface";
    testZone.Name = "TestZone";
    testZone.InternalHeatGains = 2.5;
    testZone.NominalInfilVent = 0.5;
    testZone.NominalMixing = 0.7;

    // no error
    surfTemp = 26;
    state->dataGlobal->WarmupFlag = true;
    state->dataSurface->SurfLowTempErrCount(1) = 0;
    state->dataSurface->SurfHighTempErrCount(1) = 0;
    testZone.TempOutOfBoundsReported = true;
    testZone.FloorArea = 1000;
    testZone.IsControlled = true;
    TestSurfTempCalcHeatBalanceInsideSurf(*state, surfTemp, 1, testZone, cntWarmupSurfTemp);
    EXPECT_TRUE(compare_err_stream("", true));

    // to hot - first time
    surfTemp = 201;
    state->dataGlobal->WarmupFlag = false;
    state->dataSurface->SurfLowTempErrCount(1) = 0;
    state->dataSurface->SurfHighTempErrCount(1) = 0;
    testZone.TempOutOfBoundsReported = false;
    testZone.FloorArea = 1000;
    testZone.IsControlled = true;
    TestSurfTempCalcHeatBalanceInsideSurf(*state, surfTemp, 1, testZone, cntWarmupSurfTemp);
    std::string const error_string01 =
        delimited_string({"   ** Severe  ** Temperature (high) out of bounds (201.00] for zone=\"TestZone\", for surface=\"TestSurface\"",
                          "   **   ~~~   **  Environment=, at Simulation time= 00:00 - 00:00",
                          "   **   ~~~   ** Zone=\"TestZone\", Diagnostic Details:",
                          "   **   ~~~   ** ...Internal Heat Gain [2.500E-003] W/m2",
                          "   **   ~~~   ** ...Infiltration/Ventilation [0.500] m3/s",
                          "   **   ~~~   ** ...Mixing/Cross Mixing [0.700] m3/s",
                          "   **   ~~~   ** ...Zone is part of HVAC controlled system."});
    EXPECT_TRUE(compare_err_stream(error_string01, true));
    EXPECT_TRUE(testZone.TempOutOfBoundsReported);

    // to hot - subsequent times
    surfTemp = 201;
    state->dataGlobal->WarmupFlag = false;
    state->dataSurface->SurfLowTempErrCount(1) = 0;
    state->dataSurface->SurfHighTempErrCount(1) = 0;
    testZone.TempOutOfBoundsReported = true;
    testZone.FloorArea = 1000;
    testZone.IsControlled = true;
    TestSurfTempCalcHeatBalanceInsideSurf(*state, surfTemp, 1, testZone, cntWarmupSurfTemp);
    std::string const error_string02 = delimited_string({
        "   ** Severe  ** Temperature (high) out of bounds (201.00] for zone=\"TestZone\", for surface=\"TestSurface\"",
        "   **   ~~~   **  Environment=, at Simulation time= 00:00 - 00:00",
    });
    EXPECT_TRUE(compare_err_stream(error_string02, true));
    EXPECT_TRUE(testZone.TempOutOfBoundsReported);

    // to cold - first time
    surfTemp = -101;
    state->dataGlobal->WarmupFlag = false;
    state->dataSurface->SurfLowTempErrCount(1) = 0;
    state->dataSurface->SurfHighTempErrCount(1) = 0;
    testZone.TempOutOfBoundsReported = false;
    testZone.FloorArea = 1000;
    testZone.IsControlled = true;
    TestSurfTempCalcHeatBalanceInsideSurf(*state, surfTemp, 1, testZone, cntWarmupSurfTemp);
    std::string const error_string03 =
        delimited_string({"   ** Severe  ** Temperature (low) out of bounds [-101.00] for zone=\"TestZone\", for surface=\"TestSurface\"",
                          "   **   ~~~   **  Environment=, at Simulation time= 00:00 - 00:00",
                          "   **   ~~~   ** Zone=\"TestZone\", Diagnostic Details:",
                          "   **   ~~~   ** ...Internal Heat Gain [2.500E-003] W/m2",
                          "   **   ~~~   ** ...Infiltration/Ventilation [0.500] m3/s",
                          "   **   ~~~   ** ...Mixing/Cross Mixing [0.700] m3/s",
                          "   **   ~~~   ** ...Zone is part of HVAC controlled system."});
    EXPECT_TRUE(compare_err_stream(error_string03, true));
    EXPECT_TRUE(testZone.TempOutOfBoundsReported);

    // to cold - subsequent times
    surfTemp = -101;
    state->dataGlobal->WarmupFlag = false;
    state->dataSurface->SurfLowTempErrCount(1) = 0;
    state->dataSurface->SurfHighTempErrCount(1) = 0;
    testZone.TempOutOfBoundsReported = true;
    testZone.FloorArea = 1000;
    testZone.IsControlled = true;
    TestSurfTempCalcHeatBalanceInsideSurf(*state, surfTemp, 1, testZone, cntWarmupSurfTemp);
    std::string const error_string04 =
        delimited_string({"   ** Severe  ** Temperature (low) out of bounds [-101.00] for zone=\"TestZone\", for surface=\"TestSurface\"",
                          "   **   ~~~   **  Environment=, at Simulation time= 00:00 - 00:00"});
    EXPECT_TRUE(compare_err_stream(error_string04, true));
    EXPECT_TRUE(testZone.TempOutOfBoundsReported);
}

TEST_F(EnergyPlusFixture, HeatBalanceSurfaceManager_ComputeIntThermalAbsorpFactors)
{

    state->dataSurface->TotSurfaces = 1;
    state->dataGlobal->NumOfZones = 1;
    state->dataHeatBal->TotMaterials = 1;
    state->dataHeatBal->TotConstructs = 1;
    state->dataHeatBal->Zone.allocate(state->dataGlobal->NumOfZones);
    state->dataHeatBal->Zone(1).WindowSurfaceFirst = 1;
    state->dataHeatBal->Zone(1).WindowSurfaceLast = 1;
    state->dataHeatBal->Zone(1).zoneRadEnclosureFirst = 1;
    state->dataHeatBal->Zone(1).zoneRadEnclosureLast = 1;
    state->dataSurface->Surface.allocate(state->dataSurface->TotSurfaces);
    state->dataSurface->SurfaceWindow.allocate(state->dataSurface->TotSurfaces);
    SurfaceGeometry::AllocateSurfaceWindows(*state, state->dataSurface->TotSurfaces);
    state->dataConstruction->Construct.allocate(state->dataHeatBal->TotConstructs);
    state->dataMaterial->Material.allocate(state->dataHeatBal->TotMaterials);
    state->dataSurface->SurfaceWindow(1).EffShBlindEmiss(1) = 0.1;
    state->dataSurface->SurfaceWindow(1).EffGlassEmiss(1) = 0.1;

    state->dataSurface->Surface(1).HeatTransSurf = true;
    state->dataSurface->Surface(1).Construction = 1;
    state->dataSurface->Surface(1).Area = 1;
    state->dataSurface->SurfWinShadingFlag(1) = DataSurfaces::WinShadingType::IntBlind;
    state->dataConstruction->Construct(1).InsideAbsorpThermal = 0.9;
    state->dataHeatBalSurf->SurfAbsThermalInt.allocate(1);

    state->dataViewFactor->NumOfRadiantEnclosures = 1;
    state->dataViewFactor->EnclRadInfo.allocate(1);
    state->dataHeatBal->EnclRadReCalc.allocate(1);
    state->dataHeatBal->EnclRadReCalc(1) = true;
    state->dataHeatBal->EnclRadThermAbsMult.allocate(1);
    state->dataViewFactor->EnclRadInfo(1).SurfacePtr.allocate(1);
    state->dataViewFactor->EnclRadInfo(1).SurfacePtr(1) = 1;

    ComputeIntThermalAbsorpFactors(*state);

    EXPECT_EQ(0.2, state->dataHeatBalSurf->SurfAbsThermalInt(1));
    EXPECT_EQ(5, state->dataHeatBal->EnclRadThermAbsMult(1));
}

TEST_F(EnergyPlusFixture, HeatBalanceSurfaceManager_UpdateFinalThermalHistories)
{
    state->dataSurface->TotSurfaces = 1;
    state->dataGlobal->NumOfZones = 1;
    state->dataHeatBal->TotConstructs = 1;
    state->dataHeatBal->Zone.allocate(state->dataGlobal->NumOfZones);
    state->dataSurface->Surface.allocate(state->dataSurface->TotSurfaces);
    state->dataSurface->SurfaceWindow.allocate(state->dataSurface->TotSurfaces);
    state->dataConstruction->Construct.allocate(state->dataHeatBal->TotConstructs);
    state->dataHeatBal->AnyInternalHeatSourceInInput = true;
    state->dataHeatBal->SimpleCTFOnly = false;

    AllocateSurfaceHeatBalArrays(*state); // allocates a host of variables related to CTF calculations

    state->dataSurface->Surface(1).Class = DataSurfaces::SurfaceClass::Wall;
    state->dataSurface->Surface(1).HeatTransSurf = true;
    state->dataSurface->Surface(1).HeatTransferAlgorithm = DataSurfaces::HeatTransferModel::CTF;
    state->dataSurface->Surface(1).ExtBoundCond = 1;
    state->dataSurface->Surface(1).Construction = 1;
    state->dataHeatBal->Zone(1).OpaqOrIntMassSurfaceFirst = 1;
    state->dataHeatBal->Zone(1).OpaqOrIntMassSurfaceLast = 1;
    state->dataHeatBal->Zone(1).HTSurfaceFirst = 1;
    state->dataHeatBal->Zone(1).HTSurfaceLast = 1;

    state->dataConstruction->Construct(1).NumCTFTerms = 2;
    state->dataConstruction->Construct(1).SourceSinkPresent = true;
    state->dataConstruction->Construct(1).NumHistories = 1;
    state->dataConstruction->Construct(1).CTFTUserOut(0) = 0.5;
    state->dataConstruction->Construct(1).CTFTUserIn(0) = 0.25;
    state->dataConstruction->Construct(1).CTFTUserSource(0) = 0.25;

    state->dataHeatBalSurf->SurfCurrNumHist(1) = 0;
    state->dataHeatBalSurf->SurfOutsideTempHist(1)(1) = 20.0;
    state->dataHeatBalSurf->SurfTempIn(1) = 10.0;

    state->dataHeatBalFanSys->CTFTuserConstPart(1) = 0.0;

    UpdateThermalHistories(*state); // First check to see if it is calculating the user location temperature properly

    EXPECT_EQ(12.5, state->dataHeatBalSurf->SurfTempUserLoc(1));
    EXPECT_EQ(0.0, state->dataHeatBalSurf->SurfTuserHist(1, 3));

    UpdateThermalHistories(*state);

    EXPECT_EQ(12.5, state->dataHeatBalSurf->SurfTuserHist(1, 3)); // Now check to see that it is shifting the temperature history properly
}

TEST_F(EnergyPlusFixture, HeatBalanceSurfaceManager_TestSurfTempCalcHeatBalanceInsideSurfAirRefT)
{

    std::string const idf_objects = delimited_string({
        "  Building,",
        "    House with AirflowNetwork simulation,  !- Name",
        "    0,                       !- North Axis {deg}",
        "    Suburbs,                 !- Terrain",
        "    0.001,                   !- Loads Convergence Tolerance Value",
        "    0.0050000,               !- Temperature Convergence Tolerance Value {deltaC}",
        "    FullInteriorAndExterior, !- Solar Distribution",
        "    25,                      !- Maximum Number of Warmup Days",
        "    6;                       !- Minimum Number of Warmup Days",

        "  SimulationControl,",
        "    No,                      !- Do Zone Sizing Calculation",
        "    No,                      !- Do System Sizing Calculation",
        "    No,                      !- Do Plant Sizing Calculation",
        "    Yes,                     !- Run Simulation for Sizing Periods",
        "    No;                      !- Run Simulation for Weather File Run Periods",

        "  RunPeriod,",
        "    WinterDay,               !- Name",
        "    1,                       !- Begin Month",
        "    14,                      !- Begin Day of Month",
        "    ,                        !- Begin Year",
        "    1,                       !- End Month",
        "    14,                      !- End Day of Month",
        "    ,                        !- End Year",
        "    Tuesday,                 !- Day of Week for Start Day",
        "    Yes,                     !- Use Weather File Holidays and Special Days",
        "    Yes,                     !- Use Weather File Daylight Saving Period",
        "    No,                      !- Apply Weekend Holiday Rule",
        "    Yes,                     !- Use Weather File Rain Indicators",
        "    Yes;                     !- Use Weather File Snow Indicators",

        "  RunPeriod,",
        "    SummerDay,               !- Name",
        "    7,                       !- Begin Month",
        "    7,                       !- Begin Day of Month",
        "    ,                        !- Begin Year",
        "    7,                       !- End Month",
        "    7,                       !- End Day of Month",
        "    ,                        !- End Year",
        "    Tuesday,                 !- Day of Week for Start Day",
        "    Yes,                     !- Use Weather File Holidays and Special Days",
        "    Yes,                     !- Use Weather File Daylight Saving Period",
        "    No,                      !- Apply Weekend Holiday Rule",
        "    Yes,                     !- Use Weather File Rain Indicators",
        "    No;                      !- Use Weather File Snow Indicators",

        "  Site:Location,",
        "    CHICAGO_IL_USA TMY2-94846,  !- Name",
        "    41.78,                   !- Latitude {deg}",
        "    -87.75,                  !- Longitude {deg}",
        "    -6.00,                   !- Time Zone {hr}",
        "    190.00;                  !- Elevation {m}",

        "  SizingPeriod:DesignDay,",
        "    CHICAGO_IL_USA Annual Heating 99% Design Conditions DB,  !- Name",
        "    1,                       !- Month",
        "    21,                      !- Day of Month",
        "    WinterDesignDay,         !- Day Type",
        "    -17.3,                   !- Maximum Dry-Bulb Temperature {C}",
        "    0.0,                     !- Daily Dry-Bulb Temperature Range {deltaC}",
        "    ,                        !- Dry-Bulb Temperature Range Modifier Type",
        "    ,                        !- Dry-Bulb Temperature Range Modifier Day Schedule Name",
        "    Wetbulb,                 !- Humidity Condition Type",
        "    -17.3,                   !- Wetbulb or DewPoint at Maximum Dry-Bulb {C}",
        "    ,                        !- Humidity Condition Day Schedule Name",
        "    ,                        !- Humidity Ratio at Maximum Dry-Bulb {kgWater/kgDryAir}",
        "    ,                        !- Enthalpy at Maximum Dry-Bulb {J/kg}",
        "    ,                        !- Daily Wet-Bulb Temperature Range {deltaC}",
        "    99063.,                  !- Barometric Pressure {Pa}",
        "    4.9,                     !- Wind Speed {m/s}",
        "    270,                     !- Wind Direction {deg}",
        "    No,                      !- Rain Indicator",
        "    No,                      !- Snow Indicator",
        "    No,                      !- Daylight Saving Time Indicator",
        "    ASHRAEClearSky,          !- Solar Model Indicator",
        "    ,                        !- Beam Solar Day Schedule Name",
        "    ,                        !- Diffuse Solar Day Schedule Name",
        "    ,                        !- ASHRAE Clear Sky Optical Depth for Beam Irradiance (taub) {dimensionless}",
        "    ,                        !- ASHRAE Clear Sky Optical Depth for Diffuse Irradiance (taud) {dimensionless}",
        "    0.0;                     !- Sky Clearness",

        "  SizingPeriod:DesignDay,",
        "    CHICAGO_IL_USA Annual Cooling 1% Design Conditions DB/MCWB,  !- Name",
        "    7,                       !- Month",
        "    21,                      !- Day of Month",
        "    SummerDesignDay,         !- Day Type",
        "    31.5,                    !- Maximum Dry-Bulb Temperature {C}",
        "    10.7,                    !- Daily Dry-Bulb Temperature Range {deltaC}",
        "    ,                        !- Dry-Bulb Temperature Range Modifier Type",
        "    ,                        !- Dry-Bulb Temperature Range Modifier Day Schedule Name",
        "    Wetbulb,                 !- Humidity Condition Type",
        "    23.0,                    !- Wetbulb or DewPoint at Maximum Dry-Bulb {C}",
        "    ,                        !- Humidity Condition Day Schedule Name",
        "    ,                        !- Humidity Ratio at Maximum Dry-Bulb {kgWater/kgDryAir}",
        "    ,                        !- Enthalpy at Maximum Dry-Bulb {J/kg}",
        "    ,                        !- Daily Wet-Bulb Temperature Range {deltaC}",
        "    99063.,                  !- Barometric Pressure {Pa}",
        "    5.3,                     !- Wind Speed {m/s}",
        "    230,                     !- Wind Direction {deg}",
        "    No,                      !- Rain Indicator",
        "    No,                      !- Snow Indicator",
        "    No,                      !- Daylight Saving Time Indicator",
        "    ASHRAEClearSky,          !- Solar Model Indicator",
        "    ,                        !- Beam Solar Day Schedule Name",
        "    ,                        !- Diffuse Solar Day Schedule Name",
        "    ,                        !- ASHRAE Clear Sky Optical Depth for Beam Irradiance (taub) {dimensionless}",
        "    ,                        !- ASHRAE Clear Sky Optical Depth for Diffuse Irradiance (taud) {dimensionless}",
        "    1.0;                     !- Sky Clearness",

        "  Site:GroundTemperature:BuildingSurface,20.03,20.03,20.13,20.30,20.43,20.52,20.62,20.77,20.78,20.55,20.44,20.20;",

        "  Material,",
        "    A1 - 1 IN STUCCO,        !- Name",
        "    Smooth,                  !- Roughness",
        "    2.5389841E-02,           !- Thickness {m}",
        "    0.6918309,               !- Conductivity {W/m-K}",
        "    1858.142,                !- Density {kg/m3}",
        "    836.8000,                !- Specific Heat {J/kg-K}",
        "    0.9000000,               !- Thermal Absorptance",
        "    0.9200000,               !- Solar Absorptance",
        "    0.9200000;               !- Visible Absorptance",

        "  Material,",
        "    CB11,                    !- Name",
        "    MediumRough,             !- Roughness",
        "    0.2032000,               !- Thickness {m}",
        "    1.048000,                !- Conductivity {W/m-K}",
        "    1105.000,                !- Density {kg/m3}",
        "    837.0000,                !- Specific Heat {J/kg-K}",
        "    0.9000000,               !- Thermal Absorptance",
        "    0.2000000,               !- Solar Absorptance",
        "    0.2000000;               !- Visible Absorptance",

        "  Material,",
        "    GP01,                    !- Name",
        "    MediumSmooth,            !- Roughness",
        "    1.2700000E-02,           !- Thickness {m}",
        "    0.1600000,               !- Conductivity {W/m-K}",
        "    801.0000,                !- Density {kg/m3}",
        "    837.0000,                !- Specific Heat {J/kg-K}",
        "    0.9000000,               !- Thermal Absorptance",
        "    0.7500000,               !- Solar Absorptance",
        "    0.7500000;               !- Visible Absorptance",

        "  Material,",
        "    IN02,                    !- Name",
        "    Rough,                   !- Roughness",
        "    9.0099998E-02,           !- Thickness {m}",
        "    4.3000001E-02,           !- Conductivity {W/m-K}",
        "    10.00000,                !- Density {kg/m3}",
        "    837.0000,                !- Specific Heat {J/kg-K}",
        "    0.9000000,               !- Thermal Absorptance",
        "    0.7500000,               !- Solar Absorptance",
        "    0.7500000;               !- Visible Absorptance",

        "  Material,",
        "    IN05,                    !- Name",
        "    Rough,                   !- Roughness",
        "    0.2458000,               !- Thickness {m}",
        "    4.3000001E-02,           !- Conductivity {W/m-K}",
        "    10.00000,                !- Density {kg/m3}",
        "    837.0000,                !- Specific Heat {J/kg-K}",
        "    0.9000000,               !- Thermal Absorptance",
        "    0.7500000,               !- Solar Absorptance",
        "    0.7500000;               !- Visible Absorptance",

        "  Material,",
        "    PW03,                    !- Name",
        "    MediumSmooth,            !- Roughness",
        "    1.2700000E-02,           !- Thickness {m}",
        "    0.1150000,               !- Conductivity {W/m-K}",
        "    545.0000,                !- Density {kg/m3}",
        "    1213.000,                !- Specific Heat {J/kg-K}",
        "    0.9000000,               !- Thermal Absorptance",
        "    0.7800000,               !- Solar Absorptance",
        "    0.7800000;               !- Visible Absorptance",

        "  Material,",
        "    CC03,                    !- Name",
        "    MediumRough,             !- Roughness",
        "    0.1016000,               !- Thickness {m}",
        "    1.310000,                !- Conductivity {W/m-K}",
        "    2243.000,                !- Density {kg/m3}",
        "    837.0000,                !- Specific Heat {J/kg-K}",
        "    0.9000000,               !- Thermal Absorptance",
        "    0.6500000,               !- Solar Absorptance",
        "    0.6500000;               !- Visible Absorptance",

        "  Material,",
        "    HF-A3,                   !- Name",
        "    Smooth,                  !- Roughness",
        "    1.5000000E-03,           !- Thickness {m}",
        "    44.96960,                !- Conductivity {W/m-K}",
        "    7689.000,                !- Density {kg/m3}",
        "    418.0000,                !- Specific Heat {J/kg-K}",
        "    0.9000000,               !- Thermal Absorptance",
        "    0.2000000,               !- Solar Absorptance",
        "    0.2000000;               !- Visible Absorptance",

        "  Material:NoMass,",
        "    AR02,                    !- Name",
        "    VeryRough,               !- Roughness",
        "    7.8000002E-02,           !- Thermal Resistance {m2-K/W}",
        "    0.9000000,               !- Thermal Absorptance",
        "    0.7000000,               !- Solar Absorptance",
        "    0.7000000;               !- Visible Absorptance",

        "  Material:NoMass,",
        "    CP02,                    !- Name",
        "    Rough,                   !- Roughness",
        "    0.2170000,               !- Thermal Resistance {m2-K/W}",
        "    0.9000000,               !- Thermal Absorptance",
        "    0.7500000,               !- Solar Absorptance",
        "    0.7500000;               !- Visible Absorptance",

        "  Construction,",
        "    EXTWALL:LIVING,          !- Name",
        "    A1 - 1 IN STUCCO,        !- Outside Layer",
        "    GP01;                    !- Layer 3",

        "  Construction,",
        "    FLOOR:LIVING,            !- Name",
        "    CC03,                    !- Outside Layer",
        "    CP02;                    !- Layer 2",

        "  Construction,",
        "    ROOF,                    !- Name",
        "    AR02,                    !- Outside Layer",
        "    PW03;                    !- Layer 2",

        "  Zone,",
        "    LIVING ZONE,             !- Name",
        "    0,                       !- Direction of Relative North {deg}",
        "    0,                       !- X Origin {m}",
        "    0,                       !- Y Origin {m}",
        "    0,                       !- Z Origin {m}",
        "    1,                       !- Type",
        "    1,                       !- Multiplier",
        "    autocalculate,           !- Ceiling Height {m}",
        "    autocalculate;           !- Volume {m3}",

        "  GlobalGeometryRules,",
        "    UpperLeftCorner,         !- Starting Vertex Position",
        "    CounterClockWise,        !- Vertex Entry Direction",
        "    World;                   !- Coordinate System",

        "  BuildingSurface:Detailed,",
        "    Living:North,            !- Name",
        "    Wall,                    !- Surface Type",
        "    EXTWALL:LIVING,          !- Construction Name",
        "    LIVING ZONE,             !- Zone Name",
        "    ,                        !- Space Name",
        "    Outdoors,                !- Outside Boundary Condition",
        "    ,                        !- Outside Boundary Condition Object",
        "    SunExposed,              !- Sun Exposure",
        "    WindExposed,             !- Wind Exposure",
        "    0.5000000,               !- View Factor to Ground",
        "    4,                       !- Number of Vertices",
        "    1,1,1,  !- X,Y,Z ==> Vertex 1 {m}",
        "    1,1,0,  !- X,Y,Z ==> Vertex 2 {m}",
        "    0,1,0,  !- X,Y,Z ==> Vertex 3 {m}",
        "    0,1,1;  !- X,Y,Z ==> Vertex 4 {m}",

        "  BuildingSurface:Detailed,",
        "    Living:East,             !- Name",
        "    Wall,                    !- Surface Type",
        "    EXTWALL:LIVING,          !- Construction Name",
        "    LIVING ZONE,             !- Zone Name",
        "    ,                        !- Space Name",
        "    Outdoors,                !- Outside Boundary Condition",
        "    ,                        !- Outside Boundary Condition Object",
        "    SunExposed,              !- Sun Exposure",
        "    WindExposed,             !- Wind Exposure",
        "    0.5000000,               !- View Factor to Ground",
        "    4,                       !- Number of Vertices",
        "    1,0,1,  !- X,Y,Z ==> Vertex 1 {m}",
        "    1,0,0,  !- X,Y,Z ==> Vertex 2 {m}",
        "    1,1,0,  !- X,Y,Z ==> Vertex 3 {m}",
        "    1,1,1;  !- X,Y,Z ==> Vertex 4 {m}",

        "  BuildingSurface:Detailed,",
        "    Living:South,            !- Name",
        "    Wall,                    !- Surface Type",
        "    EXTWALL:LIVING,          !- Construction Name",
        "    LIVING ZONE,             !- Zone Name",
        "    ,                        !- Space Name",
        "    Outdoors,                !- Outside Boundary Condition",
        "    ,                        !- Outside Boundary Condition Object",
        "    SunExposed,              !- Sun Exposure",
        "    WindExposed,             !- Wind Exposure",
        "    0.5000000,               !- View Factor to Ground",
        "    4,                       !- Number of Vertices",
        "    0,0,1,  !- X,Y,Z ==> Vertex 1 {m}",
        "    0,0,0,  !- X,Y,Z ==> Vertex 2 {m}",
        "    1,0,0,  !- X,Y,Z ==> Vertex 3 {m}",
        "    1,0,1;  !- X,Y,Z ==> Vertex 4 {m}",

        "  BuildingSurface:Detailed,",
        "    Living:West,             !- Name",
        "    Wall,                    !- Surface Type",
        "    EXTWALL:LIVING,          !- Construction Name",
        "    LIVING ZONE,             !- Zone Name",
        "    ,                        !- Space Name",
        "    Outdoors,                !- Outside Boundary Condition",
        "    ,                        !- Outside Boundary Condition Object",
        "    SunExposed,              !- Sun Exposure",
        "    WindExposed,             !- Wind Exposure",
        "    0.5000000,               !- View Factor to Ground",
        "    4,                       !- Number of Vertices",
        "    0,1,1,  !- X,Y,Z ==> Vertex 1 {m}",
        "    0,1,0,  !- X,Y,Z ==> Vertex 2 {m}",
        "    0,0,0,  !- X,Y,Z ==> Vertex 3 {m}",
        "    0,0,1;  !- X,Y,Z ==> Vertex 4 {m}",
        "  BuildingSurface:Detailed,",
        "    Living:Floor,            !- Name",
        "    FLOOR,                   !- Surface Type",
        "    FLOOR:LIVING,            !- Construction Name",
        "    LIVING ZONE,             !- Zone Name",
        "    ,                        !- Space Name",
        "    Surface,                 !- Outside Boundary Condition",
        "    Living:Floor,            !- Outside Boundary Condition Object",
        "    NoSun,                   !- Sun Exposure",
        "    NoWind,                  !- Wind Exposure",
        "    0,                       !- View Factor to Ground",
        "    4,                       !- Number of Vertices",
        "    0,0,0,  !- X,Y,Z ==> Vertex 1 {m}",
        "    0,1,0,  !- X,Y,Z ==> Vertex 2 {m}",
        "    1,1,0,  !- X,Y,Z ==> Vertex 3 {m}",
        "    1,0,0;  !- X,Y,Z ==> Vertex 4 {m}",

        "  BuildingSurface:Detailed,",
        "    Living:Ceiling,          !- Name",
        "    ROOF,                 !- Surface Type",
        "    ROOF,          !- Construction Name",
        "    LIVING ZONE,             !- Zone Name",
        "    ,                        !- Space Name",
        "    Outdoors,                !- Outside Boundary Condition",
        "    ,                        !- Outside Boundary Condition Object",
        "    SunExposed,              !- Sun Exposure",
        "    WindExposed,             !- Wind Exposure",
        "    0,                       !- View Factor to Ground",
        "    4,                       !- Number of Vertices",
        "    0,1,1,  !- X,Y,Z ==> Vertex 1 {m}",
        "    0,0,1,  !- X,Y,Z ==> Vertex 2 {m}",
        "    1,0,1,  !- X,Y,Z ==> Vertex 3 {m}",
        "    1,1,1;  !- X,Y,Z ==> Vertex 4 {m}",
    });

    ASSERT_TRUE(process_idf(idf_objects));
    bool ErrorsFound = false;

    HeatBalanceManager::GetProjectControlData(*state, ErrorsFound);
    EXPECT_FALSE(ErrorsFound);
    HeatBalanceManager::GetZoneData(*state, ErrorsFound);
    EXPECT_FALSE(ErrorsFound);
    HeatBalanceManager::GetMaterialData(*state, ErrorsFound);
    EXPECT_FALSE(ErrorsFound);
    HeatBalanceManager::GetConstructData(*state, ErrorsFound);
    EXPECT_FALSE(ErrorsFound);
    SurfaceGeometry::GetGeometryParameters(*state, ErrorsFound);
    EXPECT_FALSE(ErrorsFound);

    state->dataSurfaceGeometry->CosBldgRotAppGonly = 1.0;
    state->dataSurfaceGeometry->SinBldgRotAppGonly = 0.0;
    SurfaceGeometry::GetSurfaceData(*state, ErrorsFound);
    EXPECT_FALSE(ErrorsFound);

    state->dataZoneEquip->ZoneEquipConfig.allocate(1);
    state->dataZoneEquip->ZoneEquipConfig(1).ZoneName = "LIVING ZONE";
    state->dataZoneEquip->ZoneEquipConfig(1).ActualZoneNum = 1;
    state->dataHeatBal->Zone(1).IsControlled = true;
    state->dataHeatBal->Zone(1).ZoneEqNum = 1;
    state->dataZoneEquip->ZoneEquipConfig(1).NumInletNodes = 2;
    state->dataZoneEquip->ZoneEquipConfig(1).InletNode.allocate(2);
    state->dataZoneEquip->ZoneEquipConfig(1).InletNode(1) = 1;
    state->dataZoneEquip->ZoneEquipConfig(1).InletNode(2) = 2;
    state->dataZoneEquip->ZoneEquipConfig(1).NumExhaustNodes = 1;
    state->dataZoneEquip->ZoneEquipConfig(1).ExhaustNode.allocate(1);
    state->dataZoneEquip->ZoneEquipConfig(1).ExhaustNode(1) = 3;
    state->dataZoneEquip->ZoneEquipConfig(1).NumReturnNodes = 1;
    state->dataZoneEquip->ZoneEquipConfig(1).ReturnNode.allocate(1);
    state->dataZoneEquip->ZoneEquipConfig(1).ReturnNode(1) = 4;
    state->dataZoneEquip->ZoneEquipConfig(1).FixedReturnFlow.allocate(1);

    state->dataSize->ZoneEqSizing.allocate(1);
    state->dataHeatBal->Zone(1).SystemZoneNodeNumber = 5;
    state->dataEnvrn->OutBaroPress = 101325.0;
    state->dataHeatBalFanSys->MAT.allocate(1); // Zone temperature C
    state->dataHeatBalFanSys->MAT(1) = 24.0;
    state->dataHeatBalFanSys->ZoneAirHumRat.allocate(1);
    state->dataHeatBalFanSys->ZoneAirHumRat(1) = 0.001;

    state->dataLoopNodes->Node.allocate(4);

    state->dataHeatBalSurf->SurfTempInTmp.allocate(6);
    state->dataHeatBalSurf->SurfTempInTmp(1) = 15.0;
    state->dataHeatBalSurf->SurfTempInTmp(2) = 20.0;
    state->dataHeatBalSurf->SurfTempInTmp(3) = 25.0;
    state->dataHeatBalSurf->SurfTempInTmp(4) = 25.0;
    state->dataHeatBalSurf->SurfTempInTmp(5) = 25.0;
    state->dataHeatBalSurf->SurfTempInTmp(6) = 25.0;

    // allocate surface level adj ratio data member
    state->dataHeatBalSurf->SurfWinCoeffAdjRatio.dimension(6, 1.0);

    state->dataLoopNodes->Node(1).Temp = 20.0;
    state->dataLoopNodes->Node(2).Temp = 20.0;
    state->dataLoopNodes->Node(3).Temp = 20.0;
    state->dataLoopNodes->Node(4).Temp = 20.0;
    state->dataLoopNodes->Node(1).MassFlowRate = 0.1;
    state->dataLoopNodes->Node(2).MassFlowRate = 0.1;
    state->dataLoopNodes->Node(3).MassFlowRate = 0.1;
    state->dataLoopNodes->Node(4).MassFlowRate = 0.1;

    state->dataHeatBalSurf->SurfHConvInt.allocate(6);
    state->dataHeatBalSurf->SurfHConvInt(1) = 0.5;
    state->dataHeatBalSurf->SurfHConvInt(2) = 0.5;
    state->dataHeatBalSurf->SurfHConvInt(3) = 0.5;
    state->dataHeatBalSurf->SurfHConvInt(4) = 0.5;
    state->dataHeatBalSurf->SurfHConvInt(5) = 0.5;
    state->dataHeatBalSurf->SurfHConvInt(6) = 0.5;
    state->dataMstBal->HConvInFD.allocate(6);
    state->dataMstBal->RhoVaporAirIn.allocate(6);
    state->dataMstBal->HMassConvInFD.allocate(6);
    state->dataGlobal->BeginSimFlag = true;
    state->dataGlobal->KickOffSimulation = true;
    state->dataHeatBalFanSys->ZoneLatentGain.allocate(1);
    state->dataGlobal->TimeStepZoneSec = 900;
    SolarShading::AllocateModuleArrays(*state);
    HeatBalanceManager::AllocateZoneHeatBalArrays(*state);
    AllocateSurfaceHeatBalArrays(*state);
    createFacilityElectricPowerServiceObject(*state);

    for (int loop = 1; loop <= state->dataSurface->TotSurfaces; ++loop) {
        state->dataHeatBalSurf->SurfOutsideTempHist(1)(loop) = 20.0;
    }
    state->dataSurface->SurfTAirRef(1) = DataSurfaces::RefAirTemp::ZoneMeanAirTemp;
    state->dataSurface->SurfTAirRef(2) = DataSurfaces::RefAirTemp::AdjacentAirTemp;
    state->dataSurface->SurfTAirRef(3) = DataSurfaces::RefAirTemp::ZoneSupplyAirTemp;

    // with supply air
    CalcHeatBalanceInsideSurf(*state);
    EXPECT_EQ(24.0, state->dataHeatBal->SurfTempEffBulkAir(1));
    EXPECT_EQ(23.0, state->dataHeatBal->SurfTempEffBulkAir(2));
    EXPECT_EQ(20.0, state->dataHeatBal->SurfTempEffBulkAir(3));

    // Supply air flow rate = 0
    state->dataLoopNodes->Node(1).MassFlowRate = 0.0;
    state->dataLoopNodes->Node(2).MassFlowRate = 0.0;
    state->dataLoopNodes->Node(3).MassFlowRate = 0.0;
    state->dataLoopNodes->Node(4).MassFlowRate = 0.0;
    CalcHeatBalanceInsideSurf(*state);
    EXPECT_EQ(24.0, state->dataHeatBal->SurfTempEffBulkAir(1));
    EXPECT_EQ(23.0, state->dataHeatBal->SurfTempEffBulkAir(2));
    EXPECT_EQ(24.0, state->dataHeatBal->SurfTempEffBulkAir(3));

    state->dataZoneEquip->ZoneEquipConfig.deallocate();
    state->dataSize->ZoneEqSizing.deallocate();
    state->dataHeatBalFanSys->MAT.deallocate(); // Zone temperature C
    state->dataHeatBalFanSys->ZoneAirHumRat.deallocate();
    state->dataLoopNodes->Node.deallocate();
    state->dataGlobal->KickOffSimulation = false;
    state->dataHeatBalSurf->SurfTempInTmp.deallocate();
    state->dataHeatBalSurf->SurfHConvInt.deallocate();
    state->dataMstBal->HConvInFD.deallocate();
    state->dataMstBal->RhoVaporAirIn.deallocate();
    state->dataMstBal->HMassConvInFD.deallocate();
    state->dataHeatBalFanSys->ZoneLatentGain.deallocate();
    state->dataHeatBal->ZoneWinHeatGain.deallocate();
    state->dataHeatBal->ZoneWinHeatGainRep.deallocate();
    state->dataHeatBal->ZoneWinHeatGainRepEnergy.deallocate();
}

TEST_F(EnergyPlusFixture, HeatBalanceSurfaceManager_TestSurfTempCalcHeatBalanceInsideSurfKiva)
{

    // Create Kiva foundation and set parameters
    Kiva::Foundation fnd;

    fnd.reductionStrategy = Kiva::Foundation::RS_AP;

    Kiva::Material concrete(1.95, 2400.0, 900.0);

    Kiva::Layer tempLayer;
    tempLayer.thickness = 0.10;
    tempLayer.material = concrete;

    fnd.slab.interior.emissivity = 0.8;
    fnd.slab.layers.push_back(tempLayer);

    tempLayer.thickness = 0.2;
    tempLayer.material = concrete;

    fnd.wall.layers.push_back(tempLayer);

    fnd.wall.heightAboveGrade = 0.1;
    fnd.wall.depthBelowSlab = 0.2;
    fnd.wall.interior.emissivity = 0.8;
    fnd.wall.exterior.emissivity = 0.8;
    fnd.wall.interior.absorptivity = 0.8;
    fnd.wall.exterior.absorptivity = 0.8;

    fnd.foundationDepth = 0.0;
    fnd.numericalScheme = Kiva::Foundation::NS_ADI;

    fnd.polygon.outer().push_back(Kiva::Point(-6.0, -6.0));
    fnd.polygon.outer().push_back(Kiva::Point(-6.0, 6.0));
    fnd.polygon.outer().push_back(Kiva::Point(6.0, 6.0));
    fnd.polygon.outer().push_back(Kiva::Point(6.0, -6.0));

    // Create Kiva weather data
    HeatBalanceKivaManager::KivaWeatherData kivaweather;
    kivaweather.annualAverageDrybulbTemp = 10.0;
    kivaweather.intervalsPerHour = 1;
    kivaweather.dryBulb = {10.0};
    kivaweather.windSpeed = {0.0};
    kivaweather.skyEmissivity = {0.0};

    HeatBalanceKivaManager::KivaManager km;

    std::string const idf_objects = delimited_string({
        "Material,",
        "  1/2IN Gypsum,            !- Name",
        "  Smooth,                  !- Roughness",
        "  0.0127,                  !- Thickness {m}",
        "  0.1600,                  !- Conductivity {W/m-K}",
        "  784.9000,                !- Density {kg/m3}",
        "  830.0000,                !- Specific Heat {J/kg-K}",
        "  0.9000,                  !- Thermal Absorptance",
        "  0.9200,                  !- Solar Absorptance",
        "  0.9200;                  !- Visible Absorptance",
        " ",
        "Material,",
        "  MAT-CC05 4 HW CONCRETE,  !- Name",
        "  Rough,                   !- Roughness",
        "  0.1016,                  !- Thickness {m}",
        "  1.3110,                  !- Conductivity {W/m-K}",
        "  2240.0000,               !- Density {kg/m3}",
        "  836.8000,                !- Specific Heat {J/kg-K}",
        "  0.9000,                  !- Thermal Absorptance",
        "  0.7000,                  !- Solar Absorptance",
        "  0.7000;                  !- Visible Absorptance",
        " ",
        "Material:NoMass,",
        "  CP02 CARPET PAD,         !- Name",
        "  VeryRough,               !- Roughness",
        "  0.2165,                  !- Thermal Resistance {m2-K/W}",
        "  0.9000,                  !- Thermal Absorptance",
        "  0.7000,                  !- Solar Absorptance",
        "  0.8000;                  !- Visible Absorptance",
        " ",
        "Material,",
        "  Std AC02,                !- Name",
        "  MediumSmooth,            !- Roughness",
        "  1.2700000E-02,           !- Thickness {m}",
        "  5.7000000E-02,           !- Conductivity {W/m-K}",
        "  288.0000,                !- Density {kg/m3}",
        "  1339.000,                !- Specific Heat {J/kg-K}",
        "  0.9000000,               !- Thermal Absorptance",
        "  0.7000000,               !- Solar Absorptance",
        "  0.2000000;               !- Visible Absorptance",
        " ",
        "Construction,",
        "  int-walls,               !- Name",
        "  1/2IN Gypsum,            !- Outside Layer",
        "  1/2IN Gypsum;            !- Layer 2",
        " ",
        "Construction,",
        "  INT-FLOOR-TOPSIDE,       !- Name",
        "  MAT-CC05 4 HW CONCRETE,  !- Outside Layer",
        "  CP02 CARPET PAD;         !- Layer 2",
        " ",
        "Construction,",
        "  DropCeiling,             !- Name",
        "  Std AC02;                !- Outside Layer",
        " ",
        "Zone,",
        "  Core_bottom,             !- Name",
        "  0.0000,                  !- Direction of Relative North {deg}",
        "  0.0000,                  !- X Origin {m}",
        "  0.0000,                  !- Y Origin {m}",
        "  0.0000,                  !- Z Origin {m}",
        "  1,                       !- Type",
        "  1,                       !- Multiplier",
        "  ,                        !- Ceiling Height {m}",
        "  ,                        !- Volume {m3}",
        "  autocalculate,           !- Floor Area {m2}",
        "  ,                        !- Zone Inside Convection Algorithm",
        "  ,                        !- Zone Outside Convection Algorithm",
        "  Yes;                     !- Part of Total Floor Area",
        " ",
        "BuildingSurface:Detailed,",
        "  Core_bot_ZN_5_Ceiling,   !- Name",
        "  Ceiling,                 !- Surface Type",
        "  DropCeiling,             !- Construction Name",
        "  Core_bottom,             !- Zone Name",
        "  ,                        !- Space Name",
        "  Adiabatic,               !- Outside Boundary Condition",
        "  ,                        !- Outside Boundary Condition Object",
        "  NoSun,                   !- Sun Exposure",
        "  NoWind,                  !- Wind Exposure",
        "  AutoCalculate,           !- View Factor to Ground",
        "  4,                       !- Number of Vertices",
        "  4.5732,44.1650,2.7440,  !- X,Y,Z ==> Vertex 1 {m}",
        "  4.5732,4.5732,2.7440,  !- X,Y,Z ==> Vertex 2 {m}",
        "  68.5340,4.5732,2.7440,  !- X,Y,Z ==> Vertex 3 {m}",
        "  68.5340,44.1650,2.7440;  !- X,Y,Z ==> Vertex 4 {m}",
        " ",
        "BuildingSurface:Detailed,",
        "  Core_bot_ZN_5_Floor,     !- Name",
        "  Floor,                   !- Surface Type",
        "  INT-FLOOR-TOPSIDE,       !- Construction Name",
        "  Core_bottom,             !- Zone Name",
        "  ,                        !- Space Name",
        "  Adiabatic,               !- Outside Boundary Condition",
        "  ,                        !- Outside Boundary Condition Object",
        "  NoSun,                   !- Sun Exposure",
        "  NoWind,                  !- Wind Exposure",
        "  AutoCalculate,           !- View Factor to Ground",
        "  4,                       !- Number of Vertices",
        "  68.5340,44.1650,0.0000,  !- X,Y,Z ==> Vertex 1 {m}",
        "  68.5340,4.5732,0.0000,  !- X,Y,Z ==> Vertex 2 {m}",
        "  4.5732,4.5732,0.0000,  !- X,Y,Z ==> Vertex 3 {m}",
        "  4.5732,44.1650,0.0000;  !- X,Y,Z ==> Vertex 4 {m}",
        " ",
        "BuildingSurface:Detailed,",
        "  Core_bot_ZN_5_Wall_East, !- Name",
        "  Wall,                    !- Surface Type",
        "  int-walls,               !- Construction Name",
        "  Core_bottom,             !- Zone Name",
        "  ,                        !- Space Name",
        "  Adiabatic,               !- Outside Boundary Condition",
        "  ,                        !- Outside Boundary Condition Object",
        "  NoSun,                   !- Sun Exposure",
        "  NoWind,                  !- Wind Exposure",
        "  AutoCalculate,           !- View Factor to Ground",
        "  4,                       !- Number of Vertices",
        "  68.5340,4.5732,2.7440,  !- X,Y,Z ==> Vertex 1 {m}",
        "  68.5340,4.5732,0.0000,  !- X,Y,Z ==> Vertex 2 {m}",
        "  68.5340,44.1650,0.0000,  !- X,Y,Z ==> Vertex 3 {m}",
        "  68.5340,44.1650,2.7440;  !- X,Y,Z ==> Vertex 4 {m}",
        " ",
        "BuildingSurface:Detailed,",
        "  Core_bot_ZN_5_Wall_North,!- Name",
        "  Wall,                    !- Surface Type",
        "  int-walls,               !- Construction Name",
        "  Core_bottom,             !- Zone Name",
        "  ,                        !- Space Name",
        "  Adiabatic,               !- Outside Boundary Condition",
        "  ,                        !- Outside Boundary Condition Object",
        "  NoSun,                   !- Sun Exposure",
        "  NoWind,                  !- Wind Exposure",
        "  AutoCalculate,           !- View Factor to Ground",
        "  4,                       !- Number of Vertices",
        "  68.5340,44.1650,2.7440,  !- X,Y,Z ==> Vertex 1 {m}",
        "  68.5340,44.1650,0.0000,  !- X,Y,Z ==> Vertex 2 {m}",
        "  4.5732,44.1650,0.0000,  !- X,Y,Z ==> Vertex 3 {m}",
        "  4.5732,44.1650,2.7440;  !- X,Y,Z ==> Vertex 4 {m}",
        " ",
        "BuildingSurface:Detailed,",
        "  Core_bot_ZN_5_Wall_South,!- Name",
        "  Wall,                    !- Surface Type",
        "  int-walls,               !- Construction Name",
        "  Core_bottom,             !- Zone Name",
        "  ,                        !- Space Name",
        "  Adiabatic,               !- Outside Boundary Condition",
        "  ,                        !- Outside Boundary Condition Object",
        "  NoSun,                   !- Sun Exposure",
        "  NoWind,                  !- Wind Exposure",
        "  AutoCalculate,           !- View Factor to Ground",
        "  4,                       !- Number of Vertices",
        "  4.5732,4.5732,2.7440,  !- X,Y,Z ==> Vertex 1 {m}",
        "  4.5732,4.5732,0.0000,  !- X,Y,Z ==> Vertex 2 {m}",
        "  68.5340,4.5732,0.0000,  !- X,Y,Z ==> Vertex 3 {m}",
        "  68.5340,4.5732,2.7440;  !- X,Y,Z ==> Vertex 4 {m}",
        " ",
        "BuildingSurface:Detailed,",
        "  Core_bot_ZN_5_Wall_West, !- Name",
        "  Wall,                    !- Surface Type",
        "  int-walls,               !- Construction Name",
        "  Core_bottom,             !- Zone Name",
        "  ,                        !- Space Name",
        "  Adiabatic,               !- Outside Boundary Condition",
        "  ,                        !- Outside Boundary Condition Object",
        "  NoSun,                   !- Sun Exposure",
        "  NoWind,                  !- Wind Exposure",
        "  AutoCalculate,           !- View Factor to Ground",
        "  4,                       !- Number of Vertices",
        "  4.5732,44.1650,2.7440,  !- X,Y,Z ==> Vertex 1 {m}",
        "  4.5732,44.1650,0.0000,  !- X,Y,Z ==> Vertex 2 {m}",
        "  4.5732,4.5732,0.0000,  !- X,Y,Z ==> Vertex 3 {m}",
        "  4.5732,4.5732,2.7440;  !- X,Y,Z ==> Vertex 4 {m}",
        " ",
        "People,",
        "  Core_bottom People,      !- Name",
        "  Core_bottom,             !- Zone or ZoneList Name",
        "  Core_bottom Occupancy,   !- Number of People Schedule Name",
        "  People,                  !- Number of People Calculation Method",
        "  4,                       !- Number of People",
        "  ,                        !- People per Zone Floor Area",
        "  ,                        !- Zone Floor Area per Person",
        "  0.9,                     !- Fraction Radiant",
        "  0.1,                     !- Sensible Heat Fraction",
        "  Core_bottom Activity,    !- Activity Level Schedule Name",
        "  3.82e-08,                !- Carbon Dioxide Generation Rate",
        "  Yes,                     !- Enable ASHRAE 55 Comfort Warnings",
        "  ZoneAveraged,            !- Mean Radiant Temperature Calculation Type",
        "  ,                        !- Surface NameAngle Factor List Name",
        "  Work Eff Sched,          !- Work Efficiency Schedule Name",
        "  ClothingInsulationSchedule,  !- Clothing Insulation Calculation Method",
        "  ,                        !- Clothing Insulation Calculation Method Schedule Name",
        "  Clothing Schedule,       !- Clothing Insulation Schedule Name",
        "  Air Velocity Schedule,   !- Air Velocity Schedule Name",
        "  Fanger;                  !- Thermal Comfort Model 1 Type",
        " ",
        "Schedule:Compact,",
        "  Core_bottom Occupancy,   !- Name",
        "  Fraction,                !- Schedule Type Limits Name",
        "  Through: 12/31,          !- Field 1",
        "  For: Alldays,            !- Field 2",
        "  Until: 07:00,            !- Field 3",
        "  0,                       !- Field 4",
        "  Until: 21:00,            !- Field 13",
        "  1,                       !- Field 14",
        "  Until: 24:00,            !- Field 15",
        "  0;                       !- Field 16",
        " ",
        "Schedule:Compact,",
        "  Core_bottom Activity,    !- Name",
        "  Activity Level,          !- Schedule Type Limits Name",
        "  Through: 12/31,          !- Field 1",
        "  For: Alldays,            !- Field 2",
        "  Until: 24:00,            !- Field 3",
        "  166;                     !- Field 4",
        " ",
        "Schedule:Compact,",
        "  Work Eff Sched,          !- Name",
        "  Dimensionless,           !- Schedule Type Limits Name",
        "  Through: 12/31,          !- Field 1",
        "  For: AllDays,            !- Field 2",
        "  Until: 24:00,            !- Field 3",
        "  0;                       !- Field 4",
        " ",
        "Schedule:Compact,",
        "  Clothing Schedule,       !- Name",
        "  Any Number,              !- Schedule Type Limits Name",
        "  Through: 12/31,          !- Field 1",
        "  For: AllDays,            !- Field 2",
        "  Until: 24:00,            !- Field 3",
        "  0.5;                     !- Field 4",
        " ",
        "Schedule:Compact,",
        "  Air Velocity Schedule,   !- Name",
        "  Velocity,                !- Schedule Type Limits Name",
        "  Through: 12/31,          !- Field 1",
        "  For: AllDays,            !- Field 2",
        "  Until: 24:00,            !- Field 3",
        "  0.129999995231628;       !- Field 4",
        " ",
        "ZoneControl:Thermostat,",
        "  Core_bottom Thermostat,  !- Name",
        "  Core_bottom,             !- Zone or ZoneList Name",
        "  Dual Zone Control Type Sched,  !- Control Type Schedule Name",
        "  ThermostatSetpoint:DualSetpoint,  !- Control 1 Object Type",
        "  Core_bottom DualSPSched; !- Control 1 Name",
        " ",
        "ZoneControl:Thermostat:ThermalComfort,",
        "  Core_bottom Comfort,     !- Name",
        "  Core_bottom,             !- Zone or ZoneList Name",
        "  SpecificObject,          !- Averaging Method",
        "  Core_bottom People,      !- Specific People Name",
        "  0,                       !- Minimum DryBulb Temperature Setpoint",
        "  50,                      !- Maximum DryBulb Temperature Setpoint",
        "  Comfort Control,         !- Thermal Comfort Control Type Schedule Name",
        "  ThermostatSetpoint:ThermalComfort:Fanger:SingleHeating,    !- Thermal Comfort Control 1 Object Type",
        "  Single Htg PMV,          !- Thermal Comfort Control 1 Name",
        "  ThermostatSetpoint:ThermalComfort:Fanger:SingleCooling,    !- Thermal Comfort Control 2 Object Type",
        "  Single Cooling PMV;      !- Thermal Comfort Control 2 Name,",
        " ",
        "Schedule:Compact,",
        "  Comfort Control,          !- Name",
        "  Control Type,             !- Schedule Type Limits Name",
        "  Through: 5/31,            !- Field 1",
        "  For: AllDays,             !- Field 2",
        "  Until: 24:00,             !- Field 3",
        "  1,                        !- Field 4",
        "  Through: 8/31,            !- Field 5",
        "  For: AllDays,             !- Field 6",
        "  Until: 24:00,             !- Field 7",
        "  2,                        !- Field 8",
        "  Through: 12/31,           !- Field 9",
        "  For: AllDays,             !- Field 10",
        "  Until: 24:00,             !- Field 11",
        "  1;                        !- Field 12",
        " ",
        "THERMOSTATSETPOINT:THERMALCOMFORT:FANGER:SINGLEHEATING,",
        "  Single Htg PMV,          !- Name",
        "  Single Htg PMV;          !- Fanger Thermal Comfort Schedule Name",
        " ",
        "THERMOSTATSETPOINT:THERMALCOMFORT:FANGER:SINGLECOOLING,",
        "  Single Cooling PMV,      !- Name",
        "  Single Cooling PMV;      !- Fanger Thermal Comfort Schedule Name",
        " ",
        "Schedule:Constant,",
        "  Dual Zone Control Type Sched,  !- Name",
        "  Control Type,            !- Schedule Type Limits Name",
        "  4;                       !- Field 1",
        " ",
        "ThermostatSetpoint:DualSetpoint,",
        "  Core_bottom DualSPSched, !- Name",
        "  HTGSETP_SCH,             !- Heating Setpoint Temperature Schedule Name",
        "  CLGSETP_SCH;             !- Cooling Setpoint Temperature Schedule Name",
        " ",
        "Schedule:Constant,",
        "  CLGSETP_SCH,             !- Name",
        "  Temperature,             !- Schedule Type Limits Name",
        "  24.0;                    !- Field 1",
        " ",
        "Schedule:Constant,",
        "  HTGSETP_SCH,             !- Name",
        "  Temperature,             !- Schedule Type Limits Name",
        "  20.0;                    !- Field 1",
        " ",
        "Schedule:Compact,",
        "  Single Htg PMV,          !- Name",
        "  Any Number,              !- Schedule Type Limits Name",
        "  Through: 12/31,          !- Field 1",
        "  For: AllDays,            !- Field 2",
        "  Until: 6:00,             !- Field 3",
        "  -0.5,                    !- Field 4",
        "  Until: 23:00,            !- Field 5",
        "  -0.2,                    !- Field 6",
        "  Until: 24:00,            !- Field 7",
        "  -0.5;                    !- Field 8",
        " ",
        "Schedule:Compact,",
        "  Single Cooling PMV,      !- Name",
        "  Any Number,              !- Schedule Type Limits Name",
        "  Through: 12/31,          !- Field 1",
        "  For: AllDays,            !- Field 2",
        "  Until: 6:00,             !- Field 3",
        "  0.5,                     !- Field 4",
        "  Until: 23:00,            !- Field 5",
        "  0.2,                     !- Field 6",
        "  Until: 24:00,            !- Field 7",
        "  0.5;                     !- Field 8",
        " ",
        "ScheduleTypeLimits,",
        "  Fraction,                 !- Name",
        "  0,                        !- Lower Limit Value",
        "  1,                        !- Upper Limit Value",
        "  Continuous,               !- Numeric Type",
        "  Dimensionless;            !- Unit Type",
        " ",
        "ScheduleTypeLimits,",
        "  Temperature,              !- Name",
        "  -60,                      !- Lower Limit Value",
        "  200,                      !- Upper Limit Value",
        "  Continuous,               !- Numeric Type",
        "  Temperature;              !- Unit Type",
        " ",
        "ScheduleTypeLimits,",
        "  Control Type,             !- Name",
        "  0,                        !- Lower Limit Value",
        "  4,                        !- Upper Limit Value",
        "  Discrete,                 !- Numeric Type",
        "  Dimensionless;            !- Unit Type",
        " ",
        "ScheduleTypeLimits,",
        "  On/Off,                   !- Name",
        "  0,                        !- Lower Limit Value",
        "  1,                        !- Upper Limit Value",
        "  Discrete,                 !- Numeric Type",
        "  Dimensionless;            !- Unit Type",
        " ",
        "ScheduleTypeLimits,",
        "  Any Number,               !- Name",
        "  ,                         !- Lower Limit Value",
        "  ,                         !- Upper Limit Value",
        "  Continuous;               !- Numeric Type",
        " ",
        "ScheduleTypeLimits,",
        "  Velocity,                 !- Name",
        "  ,                         !- Lower Limit Value",
        "  ,                         !- Upper Limit Value",
        "  Continuous,               !- Numeric Type",
        "  Velocity;                 !- Unit Type",
        " ",
        "ScheduleTypeLimits,",
        "  Activity Level,           !- Name",
        "  0,                        !- Lower Limit Value",
        "  ,                         !- Upper Limit Value",
        "  Continuous,               !- Numeric Type",
        "  ActivityLevel;            !- Unit Type",
        " ",
        "ScheduleTypeLimits,",
        "  Dimensionless,            !- Name",
        "  -1,                       !- Lower Limit Value",
        "  1,                        !- Upper Limit Value",
        "  Continuous;               !- Numeric Type",
    });

    ASSERT_TRUE(process_idf(idf_objects));

    bool ErrorsFound(false); // If errors detected in input
    ASSERT_FALSE(ErrorsFound);

    state->dataEnvrn->DayOfYear_Schedule = 1;      // must initialize this to get schedules initialized
    state->dataEnvrn->DayOfWeek = 1;               // must initialize this to get schedules initialized
    state->dataGlobal->HourOfDay = 1;              // must initialize this to get schedules initialized
    state->dataGlobal->TimeStep = 1;               // must initialize this to get schedules initialized
    state->dataGlobal->NumOfTimeStepInHour = 1;    // must initialize this to get schedules initialized
    state->dataGlobal->MinutesPerTimeStep = 60;    // must initialize this to get schedules initialized
    ScheduleManager::ProcessScheduleInput(*state); // read schedules

    state->files.inputWeatherFilePath.filePath = configured_source_directory() / "tst/EnergyPlus/unit/Resources/HeatBalanceKivaManagerOSkyTest.epw";
    state->dataWeatherManager->WeatherFileExists = true;
    HeatBalanceManager::GetHeatBalanceInput(*state);

    state->dataSurfaceGeometry->CosBldgRotAppGonly = 1.0;
    state->dataSurfaceGeometry->SinBldgRotAppGonly = 0.0;
    SurfaceGeometry::SetupZoneGeometry(*state, ErrorsFound);
    EXPECT_FALSE(ErrorsFound);

    HeatBalanceIntRadExchange::InitSolarViewFactors(*state);
    EXPECT_TRUE(compare_err_stream(""));
    EXPECT_FALSE(has_err_output(true));

    state->dataZoneEquip->ZoneEquipConfig.allocate(1);
    state->dataZoneEquip->ZoneEquipConfig(1).ActualZoneNum = 1;
    std::vector<int> controlledZoneEquipConfigNums;
    controlledZoneEquipConfigNums.push_back(1);
    state->dataHeatBal->Zone(1).IsControlled = true;
    state->dataHeatBal->Zone(1).ZoneEqNum = 1;
    state->dataZoneEquip->ZoneEquipConfig(1).NumInletNodes = 2;
    state->dataZoneEquip->ZoneEquipConfig(1).InletNode.allocate(2);
    state->dataZoneEquip->ZoneEquipConfig(1).InletNode(1) = 1;
    state->dataZoneEquip->ZoneEquipConfig(1).InletNode(2) = 2;
    state->dataZoneEquip->ZoneEquipConfig(1).NumExhaustNodes = 1;
    state->dataZoneEquip->ZoneEquipConfig(1).ExhaustNode.allocate(1);
    state->dataZoneEquip->ZoneEquipConfig(1).ExhaustNode(1) = 3;
    state->dataZoneEquip->ZoneEquipConfig(1).NumReturnNodes = 1;
    state->dataZoneEquip->ZoneEquipConfig(1).ReturnNode.allocate(1);
    state->dataZoneEquip->ZoneEquipConfig(1).ReturnNode(1) = 4;
    state->dataZoneEquip->ZoneEquipConfig(1).FixedReturnFlow.allocate(1);

    state->dataSize->ZoneEqSizing.allocate(1);
    state->dataHeatBal->Zone(1).SystemZoneNodeNumber = 5;
    state->dataEnvrn->OutBaroPress = 101325.0;
    state->dataHeatBalFanSys->MAT.allocate(1); // Zone temperature C
    state->dataHeatBalFanSys->MAT(1) = 24.0;
    state->dataHeatBalFanSys->ZoneAirHumRat.allocate(1);
    state->dataHeatBalFanSys->ZoneAirHumRat(1) = 0.001;

    state->dataLoopNodes->Node.allocate(4);

    state->dataHeatBalSurf->SurfTempInTmp.allocate(6);
    state->dataHeatBalSurf->SurfTempInTmp(1) = 15.0;
    state->dataHeatBalSurf->SurfTempInTmp(2) = 20.0;
    state->dataHeatBalSurf->SurfTempInTmp(3) = 25.0;
    state->dataHeatBalSurf->SurfTempInTmp(4) = 25.0;
    state->dataHeatBalSurf->SurfTempInTmp(5) = 25.0;
    state->dataHeatBalSurf->SurfTempInTmp(6) = 25.0;

    // allocate surface level adj ratio data member
    state->dataHeatBalSurf->SurfWinCoeffAdjRatio.dimension(6, 1.0);

    state->dataLoopNodes->Node(1).Temp = 20.0;
    state->dataLoopNodes->Node(2).Temp = 20.0;
    state->dataLoopNodes->Node(3).Temp = 20.0;
    state->dataLoopNodes->Node(4).Temp = 20.0;
    state->dataLoopNodes->Node(1).MassFlowRate = 0.1;
    state->dataLoopNodes->Node(2).MassFlowRate = 0.1;
    state->dataLoopNodes->Node(3).MassFlowRate = 0.1;
    state->dataLoopNodes->Node(4).MassFlowRate = 0.1;

    state->dataHeatBalSurf->SurfHConvInt.allocate(6);
    state->dataHeatBalSurf->SurfHConvInt(1) = 0.5;
    state->dataHeatBalSurf->SurfHConvInt(2) = 0.5;
    state->dataHeatBalSurf->SurfHConvInt(3) = 0.5;
    state->dataHeatBalSurf->SurfHConvInt(4) = 0.5;
    state->dataHeatBalSurf->SurfHConvInt(5) = 0.5;
    state->dataHeatBalSurf->SurfHConvInt(6) = 0.5;
    state->dataMstBal->HConvInFD.allocate(6);
    state->dataMstBal->RhoVaporAirIn.allocate(6);
    state->dataMstBal->HMassConvInFD.allocate(6);

    state->dataHeatBal->ZoneWinHeatGain.allocate(1);
    state->dataHeatBal->ZoneWinHeatGainRep.allocate(1);
    state->dataHeatBal->ZoneWinHeatGainRepEnergy.allocate(1);

    state->dataScheduleMgr->Schedule(1).CurrentValue = -0.1;
    state->dataScheduleMgr->Schedule(2).CurrentValue = 0.1;

    state->dataGlobal->BeginSimFlag = true;
    state->dataGlobal->KickOffSimulation = true;
    state->dataHeatBalFanSys->ZoneLatentGain.allocate(1);
    state->dataGlobal->TimeStepZoneSec = 900;

    state->dataHeatBalSurf->SurfWinCoeffAdjRatio.dimension(6, 1.0);
    AllocateSurfaceHeatBalArrays(*state);
    createFacilityElectricPowerServiceObject(*state);
    HeatBalanceManager::AllocateZoneHeatBalArrays(*state);
    SolarShading::AllocateModuleArrays(*state);
    SolarShading::DetermineShadowingCombinations(*state);
    for (int loop = 1; loop <= state->dataSurface->TotSurfaces; ++loop) {
        state->dataHeatBalSurf->SurfOutsideTempHist(1)(loop) = 20.0;
    }
    state->dataSurface->SurfTAirRef(1) = DataSurfaces::ZoneMeanAirTemp;
    state->dataSurface->SurfTAirRef(2) = DataSurfaces::AdjacentAirTemp;
    state->dataSurface->SurfTAirRef(3) = DataSurfaces::ZoneSupplyAirTemp;

    InitSurfaceHeatBalance(*state);

    state->dataSurface->Surface(5).HeatTransferAlgorithm = DataSurfaces::HeatTransferModel::Kiva;
    state->dataSurface->AllHTKivaSurfaceList = {5};
    CalcHeatBalanceInsideSurf(*state);

    ReportSurfaceHeatBalance(*state);

    // Check that the inside face surface conduction = -(convection + radiation)
    EXPECT_NEAR(state->dataHeatBalSurf->SurfOpaqInsFaceCond(5), -21.7, 0.1);
}

TEST_F(EnergyPlusFixture, HeatBalanceSurfaceManager_TestSurfPropertyLocalEnv)
{

    std::string const idf_objects =
        delimited_string({"  Building,",
                          "    House with Local Air Nodes,  !- Name",
                          "    0,                       !- North Axis {deg}",
                          "    Suburbs,                 !- Terrain",
                          "    0.001,                   !- Loads Convergence Tolerance Value",
                          "    0.0050000,               !- Temperature Convergence Tolerance Value {deltaC}",
                          "    FullInteriorAndExterior, !- Solar Distribution",
                          "    25,                      !- Maximum Number of Warmup Days",
                          "    6;                       !- Minimum Number of Warmup Days",

                          "  Timestep,6;",

                          "  SurfaceConvectionAlgorithm:Inside,TARP;",

                          "  SurfaceConvectionAlgorithm:Outside,DOE-2;",

                          "  HeatBalanceAlgorithm,ConductionTransferFunction;",

                          "  SimulationControl,",
                          "    No,                      !- Do Zone Sizing Calculation",
                          "    No,                      !- Do System Sizing Calculation",
                          "    No,                      !- Do Plant Sizing Calculation",
                          "    Yes,                     !- Run Simulation for Sizing Periods",
                          "    Yes;                     !- Run Simulation for Weather File Run Periods",

                          "  RunPeriod,",
                          "    WinterDay,               !- Name",
                          "    1,                       !- Begin Month",
                          "    14,                      !- Begin Day of Month",
                          "    ,                        !- Begin Year",
                          "    1,                       !- End Month",
                          "    14,                      !- End Day of Month",
                          "    ,                        !- End Year",
                          "    Tuesday,                 !- Day of Week for Start Day",
                          "    Yes,                     !- Use Weather File Holidays and Special Days",
                          "    Yes,                     !- Use Weather File Daylight Saving Period",
                          "    No,                      !- Apply Weekend Holiday Rule",
                          "    Yes,                     !- Use Weather File Rain Indicators",
                          "    Yes;                     !- Use Weather File Snow Indicators",

                          "  RunPeriod,",
                          "    SummerDay,               !- Name",
                          "    7,                       !- Begin Month",
                          "    7,                       !- Begin Day of Month",
                          "    ,                        !- Begin Year",
                          "    7,                       !- End Month",
                          "    7,                       !- End Day of Month",
                          "    ,                        !- End Year",
                          "    Tuesday,                 !- Day of Week for Start Day",
                          "    Yes,                     !- Use Weather File Holidays and Special Days",
                          "    Yes,                     !- Use Weather File Daylight Saving Period",
                          "    No,                      !- Apply Weekend Holiday Rule",
                          "    Yes,                     !- Use Weather File Rain Indicators",
                          "    No;                      !- Use Weather File Snow Indicators",

                          "  Site:Location,",
                          "    CHICAGO_IL_USA TMY2-94846,  !- Name",
                          "    41.78,                   !- Latitude {deg}",
                          "    -87.75,                  !- Longitude {deg}",
                          "    -6.00,                   !- Time Zone {hr}",
                          "    190.00;                  !- Elevation {m}",

                          "  SizingPeriod:DesignDay,",
                          "    CHICAGO_IL_USA Annual Heating 99% Design Conditions DB,  !- Name",
                          "    1,                       !- Month",
                          "    21,                      !- Day of Month",
                          "    WinterDesignDay,         !- Day Type",
                          "    -17.3,                   !- Maximum Dry-Bulb Temperature {C}",
                          "    0.0,                     !- Daily Dry-Bulb Temperature Range {deltaC}",
                          "    ,                        !- Dry-Bulb Temperature Range Modifier Type",
                          "    ,                        !- Dry-Bulb Temperature Range Modifier Day Schedule Name",
                          "    Wetbulb,                 !- Humidity Condition Type",
                          "    -17.3,                   !- Wetbulb or DewPoint at Maximum Dry-Bulb {C}",
                          "    ,                        !- Humidity Condition Day Schedule Name",
                          "    ,                        !- Humidity Ratio at Maximum Dry-Bulb {kgWater/kgDryAir}",
                          "    ,                        !- Enthalpy at Maximum Dry-Bulb {J/kg}",
                          "    ,                        !- Daily Wet-Bulb Temperature Range {deltaC}",
                          "    99063.,                  !- Barometric Pressure {Pa}",
                          "    4.9,                     !- Wind Speed {m/s}",
                          "    270,                     !- Wind Direction {deg}",
                          "    No,                      !- Rain Indicator",
                          "    No,                      !- Snow Indicator",
                          "    No,                      !- Daylight Saving Time Indicator",
                          "    ASHRAEClearSky,          !- Solar Model Indicator",
                          "    ,                        !- Beam Solar Day Schedule Name",
                          "    ,                        !- Diffuse Solar Day Schedule Name",
                          "    ,                        !- ASHRAE Clear Sky Optical Depth for Beam Irradiance (taub) {dimensionless}",
                          "    ,                        !- ASHRAE Clear Sky Optical Depth for Diffuse Irradiance (taud) {dimensionless}",
                          "    0.0;                     !- Sky Clearness",

                          "  SizingPeriod:DesignDay,",
                          "    CHICAGO_IL_USA Annual Cooling 1% Design Conditions DB/MCWB,  !- Name",
                          "    7,                       !- Month",
                          "    21,                      !- Day of Month",
                          "    SummerDesignDay,         !- Day Type",
                          "    31.5,                    !- Maximum Dry-Bulb Temperature {C}",
                          "    10.7,                    !- Daily Dry-Bulb Temperature Range {deltaC}",
                          "    ,                        !- Dry-Bulb Temperature Range Modifier Type",
                          "    ,                        !- Dry-Bulb Temperature Range Modifier Day Schedule Name",
                          "    Wetbulb,                 !- Humidity Condition Type",
                          "    23.0,                    !- Wetbulb or DewPoint at Maximum Dry-Bulb {C}",
                          "    ,                        !- Humidity Condition Day Schedule Name",
                          "    ,                        !- Humidity Ratio at Maximum Dry-Bulb {kgWater/kgDryAir}",
                          "    ,                        !- Enthalpy at Maximum Dry-Bulb {J/kg}",
                          "    ,                        !- Daily Wet-Bulb Temperature Range {deltaC}",
                          "    99063.,                  !- Barometric Pressure {Pa}",
                          "    5.3,                     !- Wind Speed {m/s}",
                          "    230,                     !- Wind Direction {deg}",
                          "    No,                      !- Rain Indicator",
                          "    No,                      !- Snow Indicator",
                          "    No,                      !- Daylight Saving Time Indicator",
                          "    ASHRAEClearSky,          !- Solar Model Indicator",
                          "    ,                        !- Beam Solar Day Schedule Name",
                          "    ,                        !- Diffuse Solar Day Schedule Name",
                          "    ,                        !- ASHRAE Clear Sky Optical Depth for Beam Irradiance (taub) {dimensionless}",
                          "    ,                        !- ASHRAE Clear Sky Optical Depth for Diffuse Irradiance (taud) {dimensionless}",
                          "    1.0;                     !- Sky Clearness",

                          "  Site:GroundTemperature:BuildingSurface,20.03,20.03,20.13,20.30,20.43,20.52,20.62,20.77,20.78,20.55,20.44,20.20;",

                          "  Material,",
                          "    A1 - 1 IN STUCCO,        !- Name",
                          "    Smooth,                  !- Roughness",
                          "    2.5389841E-02,           !- Thickness {m}",
                          "    0.6918309,               !- Conductivity {W/m-K}",
                          "    1858.142,                !- Density {kg/m3}",
                          "    836.8000,                !- Specific Heat {J/kg-K}",
                          "    0.9000000,               !- Thermal Absorptance",
                          "    0.9200000,               !- Solar Absorptance",
                          "    0.9200000;               !- Visible Absorptance",

                          "  Material,",
                          "    CB11,                    !- Name",
                          "    MediumRough,             !- Roughness",
                          "    0.2032000,               !- Thickness {m}",
                          "    1.048000,                !- Conductivity {W/m-K}",
                          "    1105.000,                !- Density {kg/m3}",
                          "    837.0000,                !- Specific Heat {J/kg-K}",
                          "    0.9000000,               !- Thermal Absorptance",
                          "    0.2000000,               !- Solar Absorptance",
                          "    0.2000000;               !- Visible Absorptance",

                          "  Material,",
                          "    GP01,                    !- Name",
                          "    MediumSmooth,            !- Roughness",
                          "    1.2700000E-02,           !- Thickness {m}",
                          "    0.1600000,               !- Conductivity {W/m-K}",
                          "    801.0000,                !- Density {kg/m3}",
                          "    837.0000,                !- Specific Heat {J/kg-K}",
                          "    0.9000000,               !- Thermal Absorptance",
                          "    0.7500000,               !- Solar Absorptance",
                          "    0.7500000;               !- Visible Absorptance",

                          "  Material,",
                          "    IN02,                    !- Name",
                          "    Rough,                   !- Roughness",
                          "    9.0099998E-02,           !- Thickness {m}",
                          "    4.3000001E-02,           !- Conductivity {W/m-K}",
                          "    10.00000,                !- Density {kg/m3}",
                          "    837.0000,                !- Specific Heat {J/kg-K}",
                          "    0.9000000,               !- Thermal Absorptance",
                          "    0.7500000,               !- Solar Absorptance",
                          "    0.7500000;               !- Visible Absorptance",

                          "  Material,",
                          "    IN05,                    !- Name",
                          "    Rough,                   !- Roughness",
                          "    0.2458000,               !- Thickness {m}",
                          "    4.3000001E-02,           !- Conductivity {W/m-K}",
                          "    10.00000,                !- Density {kg/m3}",
                          "    837.0000,                !- Specific Heat {J/kg-K}",
                          "    0.9000000,               !- Thermal Absorptance",
                          "    0.7500000,               !- Solar Absorptance",
                          "    0.7500000;               !- Visible Absorptance",

                          "  Material,",
                          "    PW03,                    !- Name",
                          "    MediumSmooth,            !- Roughness",
                          "    1.2700000E-02,           !- Thickness {m}",
                          "    0.1150000,               !- Conductivity {W/m-K}",
                          "    545.0000,                !- Density {kg/m3}",
                          "    1213.000,                !- Specific Heat {J/kg-K}",
                          "    0.9000000,               !- Thermal Absorptance",
                          "    0.7800000,               !- Solar Absorptance",
                          "    0.7800000;               !- Visible Absorptance",

                          "  Material,",
                          "    CC03,                    !- Name",
                          "    MediumRough,             !- Roughness",
                          "    0.1016000,               !- Thickness {m}",
                          "    1.310000,                !- Conductivity {W/m-K}",
                          "    2243.000,                !- Density {kg/m3}",
                          "    837.0000,                !- Specific Heat {J/kg-K}",
                          "    0.9000000,               !- Thermal Absorptance",
                          "    0.6500000,               !- Solar Absorptance",
                          "    0.6500000;               !- Visible Absorptance",

                          "  Material,",
                          "    HF-A3,                   !- Name",
                          "    Smooth,                  !- Roughness",
                          "    1.5000000E-03,           !- Thickness {m}",
                          "    44.96960,                !- Conductivity {W/m-K}",
                          "    7689.000,                !- Density {kg/m3}",
                          "    418.0000,                !- Specific Heat {J/kg-K}",
                          "    0.9000000,               !- Thermal Absorptance",
                          "    0.2000000,               !- Solar Absorptance",
                          "    0.2000000;               !- Visible Absorptance",

                          "  Material:NoMass,",
                          "    AR02,                    !- Name",
                          "    VeryRough,               !- Roughness",
                          "    7.8000002E-02,           !- Thermal Resistance {m2-K/W}",
                          "    0.9000000,               !- Thermal Absorptance",
                          "    0.7000000,               !- Solar Absorptance",
                          "    0.7000000;               !- Visible Absorptance",

                          "  Material:NoMass,",
                          "    CP02,                    !- Name",
                          "    Rough,                   !- Roughness",
                          "    0.2170000,               !- Thermal Resistance {m2-K/W}",
                          "    0.9000000,               !- Thermal Absorptance",
                          "    0.7500000,               !- Solar Absorptance",
                          "    0.7500000;               !- Visible Absorptance",

                          "  Construction,",
                          "    EXTWALL:LIVING,          !- Name",
                          "    A1 - 1 IN STUCCO,        !- Outside Layer",
                          "    GP01;                    !- Layer 3",

                          "  Construction,",
                          "    FLOOR:LIVING,            !- Name",
                          "    CC03,                    !- Outside Layer",
                          "    CP02;                    !- Layer 2",

                          "  Construction,",
                          "    ROOF,                    !- Name",
                          "    AR02,                    !- Outside Layer",
                          "    PW03;                    !- Layer 2",

                          "  Zone,",
                          "    LIVING ZONE,             !- Name",
                          "    0,                       !- Direction of Relative North {deg}",
                          "    0,                       !- X Origin {m}",
                          "    0,                       !- Y Origin {m}",
                          "    0,                       !- Z Origin {m}",
                          "    1,                       !- Type",
                          "    1,                       !- Multiplier",
                          "    autocalculate,           !- Ceiling Height {m}",
                          "    autocalculate;           !- Volume {m3}",

                          "  GlobalGeometryRules,",
                          "    UpperLeftCorner,         !- Starting Vertex Position",
                          "    CounterClockWise,        !- Vertex Entry Direction",
                          "    World;                   !- Coordinate System",

                          "  BuildingSurface:Detailed,",
                          "    Living:North,            !- Name",
                          "    Wall,                    !- Surface Type",
                          "    EXTWALL:LIVING,          !- Construction Name",
                          "    LIVING ZONE,             !- Zone Name",
                          "    ,                        !- Space Name",
                          "    Outdoors,                !- Outside Boundary Condition",
                          "    ,                        !- Outside Boundary Condition Object",
                          "    SunExposed,              !- Sun Exposure",
                          "    WindExposed,             !- Wind Exposure",
                          "    0.5000000,               !- View Factor to Ground",
                          "    4,                       !- Number of Vertices",
                          "    1,1,1,  !- X,Y,Z ==> Vertex 1 {m}",
                          "    1,1,0,  !- X,Y,Z ==> Vertex 2 {m}",
                          "    0,1,0,  !- X,Y,Z ==> Vertex 3 {m}",
                          "    0,1,1;  !- X,Y,Z ==> Vertex 4 {m}",

                          "  BuildingSurface:Detailed,",
                          "    Living:East,             !- Name",
                          "    Wall,                    !- Surface Type",
                          "    EXTWALL:LIVING,          !- Construction Name",
                          "    LIVING ZONE,             !- Zone Name",
                          "    ,                        !- Space Name",
                          "    Outdoors,                !- Outside Boundary Condition",
                          "    ,                        !- Outside Boundary Condition Object",
                          "    SunExposed,              !- Sun Exposure",
                          "    WindExposed,             !- Wind Exposure",
                          "    0.5000000,               !- View Factor to Ground",
                          "    4,                       !- Number of Vertices",
                          "    1,0,1,  !- X,Y,Z ==> Vertex 1 {m}",
                          "    1,0,0,  !- X,Y,Z ==> Vertex 2 {m}",
                          "    1,1,0,  !- X,Y,Z ==> Vertex 3 {m}",
                          "    1,1,1;  !- X,Y,Z ==> Vertex 4 {m}",

                          "  BuildingSurface:Detailed,",
                          "    Living:South,            !- Name",
                          "    Wall,                    !- Surface Type",
                          "    EXTWALL:LIVING,          !- Construction Name",
                          "    LIVING ZONE,             !- Zone Name",
                          "    ,                        !- Space Name",
                          "    Outdoors,                !- Outside Boundary Condition",
                          "    ,                        !- Outside Boundary Condition Object",
                          "    SunExposed,              !- Sun Exposure",
                          "    WindExposed,             !- Wind Exposure",
                          "    0.5000000,               !- View Factor to Ground",
                          "    4,                       !- Number of Vertices",
                          "    0,0,1,  !- X,Y,Z ==> Vertex 1 {m}",
                          "    0,0,0,  !- X,Y,Z ==> Vertex 2 {m}",
                          "    1,0,0,  !- X,Y,Z ==> Vertex 3 {m}",
                          "    1,0,1;  !- X,Y,Z ==> Vertex 4 {m}",

                          "  BuildingSurface:Detailed,",
                          "    Living:West,             !- Name",
                          "    Wall,                    !- Surface Type",
                          "    EXTWALL:LIVING,          !- Construction Name",
                          "    LIVING ZONE,             !- Zone Name",
                          "    ,                        !- Space Name",
                          "    Outdoors,                !- Outside Boundary Condition",
                          "    ,                        !- Outside Boundary Condition Object",
                          "    SunExposed,              !- Sun Exposure",
                          "    WindExposed,             !- Wind Exposure",
                          "    0.5000000,               !- View Factor to Ground",
                          "    4,                       !- Number of Vertices",
                          "    0,1,1,  !- X,Y,Z ==> Vertex 1 {m}",
                          "    0,1,0,  !- X,Y,Z ==> Vertex 2 {m}",
                          "    0,0,0,  !- X,Y,Z ==> Vertex 3 {m}",
                          "    0,0,1;  !- X,Y,Z ==> Vertex 4 {m}",
                          "  BuildingSurface:Detailed,",
                          "    Living:Floor,            !- Name",
                          "    FLOOR,                   !- Surface Type",
                          "    FLOOR:LIVING,            !- Construction Name",
                          "    LIVING ZONE,             !- Zone Name",
                          "    ,                        !- Space Name",
                          "    Surface,                 !- Outside Boundary Condition",
                          "    Living:Floor,            !- Outside Boundary Condition Object",
                          "    NoSun,                   !- Sun Exposure",
                          "    NoWind,                  !- Wind Exposure",
                          "    0,                       !- View Factor to Ground",
                          "    4,                       !- Number of Vertices",
                          "    0,0,0,  !- X,Y,Z ==> Vertex 1 {m}",
                          "    0,1,0,  !- X,Y,Z ==> Vertex 2 {m}",
                          "    1,1,0,  !- X,Y,Z ==> Vertex 3 {m}",
                          "    1,0,0;  !- X,Y,Z ==> Vertex 4 {m}",

                          "  BuildingSurface:Detailed,",
                          "    Living:Ceiling,          !- Name",
                          "    ROOF,                 !- Surface Type",
                          "    ROOF,          !- Construction Name",
                          "    LIVING ZONE,             !- Zone Name",
                          "    ,                        !- Space Name",
                          "    Outdoors,                !- Outside Boundary Condition",
                          "    ,                        !- Outside Boundary Condition Object",
                          "    SunExposed,              !- Sun Exposure",
                          "    WindExposed,             !- Wind Exposure",
                          "    0,                       !- View Factor to Ground",
                          "    4,                       !- Number of Vertices",
                          "    0,1,1,  !- X,Y,Z ==> Vertex 1 {m}",
                          "    0,0,1,  !- X,Y,Z ==> Vertex 2 {m}",
                          "    1,0,1,  !- X,Y,Z ==> Vertex 3 {m}",
                          "    1,1,1;  !- X,Y,Z ==> Vertex 4 {m}",

                          "  SurfaceProperty:LocalEnvironment,",
                          "    LocEnv:Living:North,          !- Name",
                          "    Living:North,                 !- Exterior Surface Name",
                          "    ,                             !- External Shading Fraction Schedule Name",
                          "    ,                             !- Surrounding Surfaces Object Name",
                          "    OutdoorAirNode:0001;          !- Outdoor Air Node Name",

                          "  OutdoorAir:Node,",
                          "    OutdoorAirNode:0001,          !- Name",
                          "    ,                             !- Height Above Ground",
                          "    OutdoorAirNodeDryBulb:0001,   !- Drybulb Temperature Schedule Name",
                          "    OutdoorAirNodeWetBulb:0001,   !- Wetbulb Schedule Name",
                          "    OutdoorAirNodeWindSpeed:0001, !- Wind Speed Schedule Name",
                          "    OutdoorAirNodeWindDir:0001;   !- Wind Direction Schedule Name",

                          "  ScheduleTypeLimits,",
                          "    Any Number;                   !- Name",

                          "  Schedule:Compact,",
                          "    OutdoorAirNodeDryBulb:0001,   !- Name",
                          "    Any Number,                   !- Schedule Type Limits Name",
                          "    Through: 12/31,               !- Field 1",
                          "    For: AllDays,                 !- Field 2",
                          "    Until: 24:00, 15.0;           !- Field 3",

                          "  Schedule:Compact,",
                          "    OutdoorAirNodeWetBulb:0001,   !- Name",
                          "    Any Number,                   !- Schedule Type Limits Name",
                          "    Through: 12/31,               !- Field 1",
                          "    For: AllDays,                 !- Field 2",
                          "    Until: 24:00, 12.0;           !- Field 3",

                          "  Schedule:Compact,",
                          "    OutdoorAirNodeWindSpeed:0001, !- Name",
                          "    Any Number,                   !- Schedule Type Limits Name",
                          "    Through: 12/31,               !- Field 1",
                          "    For: AllDays,                 !- Field 2",
                          "    Until: 24:00, 1.23;           !- Field 3",

                          "  Schedule:Compact,",
                          "    OutdoorAirNodeWindDir:0001,   !- Name",
                          "    Any Number,                   !- Schedule Type Limits Name",
                          "    Through: 12/31,               !- Field 1",
                          "    For: AllDays,                 !- Field 2",
                          "    Until: 24:00, 90;             !- Field 3"});

    ASSERT_TRUE(process_idf(idf_objects));
    bool ErrorsFound = false;

    ScheduleManager::ProcessScheduleInput(*state);

    HeatBalanceManager::GetProjectControlData(*state, ErrorsFound);
    EXPECT_FALSE(ErrorsFound);
    HeatBalanceManager::GetZoneData(*state, ErrorsFound);
    EXPECT_FALSE(ErrorsFound);
    HeatBalanceManager::GetMaterialData(*state, ErrorsFound);
    EXPECT_FALSE(ErrorsFound);
    HeatBalanceManager::GetConstructData(*state, ErrorsFound);
    EXPECT_FALSE(ErrorsFound);
    SurfaceGeometry::GetGeometryParameters(*state, ErrorsFound);
    EXPECT_FALSE(ErrorsFound);

    state->dataSurfaceGeometry->CosBldgRotAppGonly = 1.0;
    state->dataSurfaceGeometry->SinBldgRotAppGonly = 0.0;
    SurfaceGeometry::SetupZoneGeometry(*state, ErrorsFound);
    EXPECT_FALSE(ErrorsFound);

    HeatBalanceIntRadExchange::InitSolarViewFactors(*state);
    EXPECT_FALSE(has_err_output(true));

    EXPECT_TRUE(state->dataGlobal->AnyLocalEnvironmentsInModel);

    state->dataZoneEquip->ZoneEquipConfig.allocate(1);
    state->dataZoneEquip->ZoneEquipConfig(1).ZoneName = "LIVING ZONE";
    state->dataZoneEquip->ZoneEquipConfig(1).ActualZoneNum = 1;
    std::vector<int> controlledZoneEquipConfigNums;
    controlledZoneEquipConfigNums.push_back(1);
    state->dataHeatBal->Zone(1).IsControlled = true;

    state->dataZoneEquip->ZoneEquipConfig(1).NumInletNodes = 2;
    state->dataZoneEquip->ZoneEquipConfig(1).InletNode.allocate(2);
    state->dataZoneEquip->ZoneEquipConfig(1).InletNode(1) = 1;
    state->dataZoneEquip->ZoneEquipConfig(1).InletNode(2) = 2;
    state->dataZoneEquip->ZoneEquipConfig(1).NumExhaustNodes = 1;
    state->dataZoneEquip->ZoneEquipConfig(1).ExhaustNode.allocate(1);
    state->dataZoneEquip->ZoneEquipConfig(1).ExhaustNode(1) = 3;
    state->dataZoneEquip->ZoneEquipConfig(1).NumReturnNodes = 1;
    state->dataZoneEquip->ZoneEquipConfig(1).ReturnNode.allocate(1);
    state->dataZoneEquip->ZoneEquipConfig(1).ReturnNode(1) = 4;
    state->dataZoneEquip->ZoneEquipConfig(1).FixedReturnFlow.allocate(1);

    state->dataSize->ZoneEqSizing.allocate(1);
    state->dataHeatBal->Zone(1).SystemZoneNodeNumber = 5;
    state->dataEnvrn->OutBaroPress = 101325.0;
    state->dataHeatBalFanSys->MAT.allocate(1); // Zone temperature C
    state->dataHeatBalFanSys->MAT(1) = 24.0;
    state->dataHeatBalFanSys->ZoneAirHumRat.allocate(1);
    state->dataHeatBalFanSys->ZoneAirHumRat(1) = 0.001;

    state->dataLoopNodes->Node.allocate(4);

    state->dataHeatBalSurf->SurfTempInTmp.allocate(6);
    state->dataHeatBalSurf->SurfTempInTmp(1) = 15.0;
    state->dataHeatBalSurf->SurfTempInTmp(2) = 20.0;
    state->dataHeatBalSurf->SurfTempInTmp(3) = 25.0;
    state->dataHeatBalSurf->SurfTempInTmp(4) = 25.0;
    state->dataHeatBalSurf->SurfTempInTmp(5) = 25.0;
    state->dataHeatBalSurf->SurfTempInTmp(6) = 25.0;

    state->dataLoopNodes->Node(1).Temp = 20.0;
    state->dataLoopNodes->Node(2).Temp = 20.0;
    state->dataLoopNodes->Node(3).Temp = 20.0;
    state->dataLoopNodes->Node(4).Temp = 20.0;
    state->dataLoopNodes->Node(1).MassFlowRate = 0.1;
    state->dataLoopNodes->Node(2).MassFlowRate = 0.1;
    state->dataLoopNodes->Node(3).MassFlowRate = 0.1;
    state->dataLoopNodes->Node(4).MassFlowRate = 0.1;

    state->dataHeatBalSurf->SurfHConvInt.allocate(6);
    state->dataHeatBalSurf->SurfHConvInt(1) = 0.5;
    state->dataHeatBalSurf->SurfHConvInt(2) = 0.5;
    state->dataHeatBalSurf->SurfHConvInt(3) = 0.5;
    state->dataHeatBalSurf->SurfHConvInt(4) = 0.5;
    state->dataHeatBalSurf->SurfHConvInt(5) = 0.5;
    state->dataHeatBalSurf->SurfHConvInt(6) = 0.5;
    state->dataMstBal->HConvInFD.allocate(6);
    state->dataMstBal->RhoVaporAirIn.allocate(6);
    state->dataMstBal->HMassConvInFD.allocate(6);

    state->dataGlobal->BeginSimFlag = true;
    state->dataGlobal->KickOffSimulation = true;
    state->dataHeatBalFanSys->ZoneLatentGain.allocate(1);
    state->dataGlobal->TimeStepZoneSec = 900;
    state->dataHeatBal->ZoneWinHeatGain.allocate(1);
    state->dataHeatBal->ZoneWinHeatGainRep.allocate(1);
    state->dataHeatBal->ZoneWinHeatGainRepEnergy.allocate(1);

    // Set up
    state->dataHeatBalSurf->SurfWinCoeffAdjRatio.dimension(6, 1.0);

    AllocateSurfaceHeatBalArrays(*state);
    createFacilityElectricPowerServiceObject(*state);
    HeatBalanceManager::AllocateZoneHeatBalArrays(*state);
    SolarShading::AllocateModuleArrays(*state);
    SolarShading::DetermineShadowingCombinations(*state);
    OutAirNodeManager::GetOutAirNodesInput(*state);
    state->dataScheduleMgr->Schedule(1).CurrentValue = 25.0;
    state->dataScheduleMgr->Schedule(2).CurrentValue = 20.0;
    state->dataScheduleMgr->Schedule(3).CurrentValue = 1.5;
    state->dataScheduleMgr->Schedule(4).CurrentValue = 90.0;
    for (int loop = 1; loop <= state->dataSurface->TotSurfaces; ++loop) {
        state->dataHeatBalSurf->SurfOutsideTempHist(1)(loop) = 20.0;
    }
    state->dataSurface->SurfTAirRef(1) = DataSurfaces::RefAirTemp::ZoneMeanAirTemp;
    state->dataSurface->SurfTAirRef(2) = DataSurfaces::RefAirTemp::AdjacentAirTemp;
    state->dataSurface->SurfTAirRef(3) = DataSurfaces::RefAirTemp::ZoneSupplyAirTemp;

    OutAirNodeManager::InitOutAirNodes(*state);

    // Test if local nodes data correctly overwritten
    EXPECT_EQ(25.0, state->dataLoopNodes->Node(1).OutAirDryBulb);
    EXPECT_EQ(20.0, state->dataLoopNodes->Node(1).OutAirWetBulb);
    EXPECT_EQ(1.5, state->dataLoopNodes->Node(1).OutAirWindSpeed);
    EXPECT_EQ(90.0, state->dataLoopNodes->Node(1).OutAirWindDir);
    EXPECT_DOUBLE_EQ(0.012611481326656135, state->dataLoopNodes->Node(1).HumRat);
    EXPECT_DOUBLE_EQ(57247.660939392081, state->dataLoopNodes->Node(1).Enthalpy);

    InitSurfaceHeatBalance(*state);

    // Test if local value correctly overwritten
    EXPECT_EQ(25.0, state->dataSurface->SurfOutDryBulbTemp(1));
    EXPECT_EQ(20.0, state->dataSurface->SurfOutWetBulbTemp(1));
    EXPECT_EQ(1.5, state->dataSurface->SurfOutWindSpeed(1));
    EXPECT_EQ(90.0, state->dataSurface->SurfOutWindDir(1));

    // Test if local value used in surface hc calculation
    // Surface(1) - local; Surface(2) - global;
    for (int SurfNum = 1; SurfNum <= 6; SurfNum++) {
        state->dataSurface->SurfExtConvCoeffIndex(SurfNum) = -1;
    }
    CalcHeatBalanceOutsideSurf(*state);
    Real64 HExt_Expect_Surf1 = ConvectionCoefficients::CalcASHRAESimpExtConvectCoeff(DataSurfaces::SurfaceRoughness::Smooth, 1.5);
    Real64 HExt_Expect_Surf2 = ConvectionCoefficients::CalcASHRAESimpExtConvectCoeff(DataSurfaces::SurfaceRoughness::Smooth, 0.0);
    EXPECT_EQ(HExt_Expect_Surf1, state->dataHeatBalSurf->SurfHcExt(1));
    EXPECT_EQ(HExt_Expect_Surf2, state->dataHeatBalSurf->SurfHcExt(2));
}

TEST_F(EnergyPlusFixture, HeatBalanceSurfaceManager_TestSurfPropertySrdSurfLWR)
{

    std::string const idf_objects = delimited_string({
        "  Building,",
        "    House with Local Air Nodes,  !- Name",
        "    0,                       !- North Axis {deg}",
        "    Suburbs,                 !- Terrain",
        "    0.001,                   !- Loads Convergence Tolerance Value",
        "    0.0050000,               !- Temperature Convergence Tolerance Value {deltaC}",
        "    FullInteriorAndExterior, !- Solar Distribution",
        "    25,                      !- Maximum Number of Warmup Days",
        "    6;                       !- Minimum Number of Warmup Days",

        "  Timestep,6;",

        "  SurfaceConvectionAlgorithm:Inside,TARP;",

        "  SurfaceConvectionAlgorithm:Outside,DOE-2;",

        "  HeatBalanceAlgorithm,ConductionTransferFunction;",

        "  SimulationControl,",
        "    No,                      !- Do Zone Sizing Calculation",
        "    No,                      !- Do System Sizing Calculation",
        "    No,                      !- Do Plant Sizing Calculation",
        "    Yes,                     !- Run Simulation for Sizing Periods",
        "    Yes;                     !- Run Simulation for Weather File Run Periods",

        "  RunPeriod,",
        "    WinterDay,               !- Name",
        "    1,                       !- Begin Month",
        "    14,                      !- Begin Day of Month",
        "    ,                        !- Begin Year",
        "    1,                       !- End Month",
        "    14,                      !- End Day of Month",
        "    ,                        !- End Year",
        "    Tuesday,                 !- Day of Week for Start Day",
        "    Yes,                     !- Use Weather File Holidays and Special Days",
        "    Yes,                     !- Use Weather File Daylight Saving Period",
        "    No,                      !- Apply Weekend Holiday Rule",
        "    Yes,                     !- Use Weather File Rain Indicators",
        "    Yes;                     !- Use Weather File Snow Indicators",

        "  RunPeriod,",
        "    SummerDay,               !- Name",
        "    7,                       !- Begin Month",
        "    7,                       !- Begin Day of Month",
        "    ,                        !- Begin Year",
        "    7,                       !- End Month",
        "    7,                       !- End Day of Month",
        "    ,                        !- End Year",
        "    Tuesday,                 !- Day of Week for Start Day",
        "    No,                      !- Apply Weekend Holiday Rule",
        "    Yes,                     !- Use Weather File Rain Indicators",
        "    No;                      !- Use Weather File Snow Indicators",

        "  Site:Location,",
        "    CHICAGO_IL_USA TMY2-94846,  !- Name",
        "    41.78,                   !- Latitude {deg}",
        "    -87.75,                  !- Longitude {deg}",
        "    -6.00,                   !- Time Zone {hr}",
        "    190.00;                  !- Elevation {m}",

        "  SizingPeriod:DesignDay,",
        "    CHICAGO_IL_USA Annual Heating 99% Design Conditions DB,  !- Name",
        "    1,                       !- Month",
        "    21,                      !- Day of Month",
        "    WinterDesignDay,         !- Day Type",
        "    -17.3,                   !- Maximum Dry-Bulb Temperature {C}",
        "    0.0,                     !- Daily Dry-Bulb Temperature Range {deltaC}",
        "    ,                        !- Dry-Bulb Temperature Range Modifier Type",
        "    ,                        !- Dry-Bulb Temperature Range Modifier Day Schedule Name",
        "    Wetbulb,                 !- Humidity Condition Type",
        "    -17.3,                   !- Wetbulb or DewPoint at Maximum Dry-Bulb {C}",
        "    ,                        !- Humidity Condition Day Schedule Name",
        "    ,                        !- Humidity Ratio at Maximum Dry-Bulb {kgWater/kgDryAir}",
        "    ,                        !- Enthalpy at Maximum Dry-Bulb {J/kg}",
        "    ,                        !- Daily Wet-Bulb Temperature Range {deltaC}",
        "    99063.,                  !- Barometric Pressure {Pa}",
        "    4.9,                     !- Wind Speed {m/s}",
        "    270,                     !- Wind Direction {deg}",
        "    No,                      !- Rain Indicator",
        "    No,                      !- Snow Indicator",
        "    No,                      !- Daylight Saving Time Indicator",
        "    ASHRAEClearSky,          !- Solar Model Indicator",
        "    ,                        !- Beam Solar Day Schedule Name",
        "    ,                        !- Diffuse Solar Day Schedule Name",
        "    ,                        !- ASHRAE Clear Sky Optical Depth for Beam Irradiance (taub) {dimensionless}",
        "    ,                        !- ASHRAE Clear Sky Optical Depth for Diffuse Irradiance (taud) {dimensionless}",
        "    0.0;                     !- Sky Clearness",

        "  SizingPeriod:DesignDay,",
        "    CHICAGO_IL_USA Annual Cooling 1% Design Conditions DB/MCWB,  !- Name",
        "    7,                       !- Month",
        "    21,                      !- Day of Month",
        "    SummerDesignDay,         !- Day Type",
        "    31.5,                    !- Maximum Dry-Bulb Temperature {C}",
        "    10.7,                    !- Daily Dry-Bulb Temperature Range {deltaC}",
        "    ,                        !- Dry-Bulb Temperature Range Modifier Type",
        "    ,                        !- Dry-Bulb Temperature Range Modifier Day Schedule Name",
        "    Wetbulb,                 !- Humidity Condition Type",
        "    23.0,                    !- Wetbulb or DewPoint at Maximum Dry-Bulb {C}",
        "    ,                        !- Humidity Condition Day Schedule Name",
        "    ,                        !- Humidity Ratio at Maximum Dry-Bulb {kgWater/kgDryAir}",
        "    ,                        !- Enthalpy at Maximum Dry-Bulb {J/kg}",
        "    ,                        !- Daily Wet-Bulb Temperature Range {deltaC}",
        "    99063.,                  !- Barometric Pressure {Pa}",
        "    5.3,                     !- Wind Speed {m/s}",
        "    230,                     !- Wind Direction {deg}",
        "    No,                      !- Rain Indicator",
        "    No,                      !- Snow Indicator",
        "    No,                      !- Daylight Saving Time Indicator",
        "    ASHRAEClearSky,          !- Solar Model Indicator",
        "    ,                        !- Beam Solar Day Schedule Name",
        "    ,                        !- Diffuse Solar Day Schedule Name",
        "    ,                        !- ASHRAE Clear Sky Optical Depth for Beam Irradiance (taub) {dimensionless}",
        "    ,                        !- ASHRAE Clear Sky Optical Depth for Diffuse Irradiance (taud) {dimensionless}",
        "    1.0;                     !- Sky Clearness",

        "  Site:GroundTemperature:BuildingSurface,20.03,20.03,20.13,20.30,20.43,20.52,20.62,20.77,20.78,20.55,20.44,20.20;",

        "  Material,",
        "    A1 - 1 IN STUCCO,        !- Name",
        "    Smooth,                  !- Roughness",
        "    2.5389841E-02,           !- Thickness {m}",
        "    0.6918309,               !- Conductivity {W/m-K}",
        "    1858.142,                !- Density {kg/m3}",
        "    836.8000,                !- Specific Heat {J/kg-K}",
        "    0.9000000,               !- Thermal Absorptance",
        "    0.9200000,               !- Solar Absorptance",
        "    0.9200000;               !- Visible Absorptance",

        "  Material,",
        "    CB11,                    !- Name",
        "    MediumRough,             !- Roughness",
        "    0.2032000,               !- Thickness {m}",
        "    1.048000,                !- Conductivity {W/m-K}",
        "    1105.000,                !- Density {kg/m3}",
        "    837.0000,                !- Specific Heat {J/kg-K}",
        "    0.9000000,               !- Thermal Absorptance",
        "    0.2000000,               !- Solar Absorptance",
        "    0.2000000;               !- Visible Absorptance",

        "  Material,",
        "    GP01,                    !- Name",
        "    MediumSmooth,            !- Roughness",
        "    1.2700000E-02,           !- Thickness {m}",
        "    0.1600000,               !- Conductivity {W/m-K}",
        "    801.0000,                !- Density {kg/m3}",
        "    837.0000,                !- Specific Heat {J/kg-K}",
        "    0.9000000,               !- Thermal Absorptance",
        "    0.7500000,               !- Solar Absorptance",
        "    0.7500000;               !- Visible Absorptance",

        "  Material,",
        "    IN02,                    !- Name",
        "    Rough,                   !- Roughness",
        "    9.0099998E-02,           !- Thickness {m}",
        "    4.3000001E-02,           !- Conductivity {W/m-K}",
        "    10.00000,                !- Density {kg/m3}",
        "    837.0000,                !- Specific Heat {J/kg-K}",
        "    0.9000000,               !- Thermal Absorptance",
        "    0.7500000,               !- Solar Absorptance",
        "    0.7500000;               !- Visible Absorptance",

        "  Material,",
        "    IN05,                    !- Name",
        "    Rough,                   !- Roughness",
        "    0.2458000,               !- Thickness {m}",
        "    4.3000001E-02,           !- Conductivity {W/m-K}",
        "    10.00000,                !- Density {kg/m3}",
        "    837.0000,                !- Specific Heat {J/kg-K}",
        "    0.9000000,               !- Thermal Absorptance",
        "    0.7500000,               !- Solar Absorptance",
        "    0.7500000;               !- Visible Absorptance",

        "  Material,",
        "    PW03,                    !- Name",
        "    MediumSmooth,            !- Roughness",
        "    1.2700000E-02,           !- Thickness {m}",
        "    0.1150000,               !- Conductivity {W/m-K}",
        "    545.0000,                !- Density {kg/m3}",
        "    1213.000,                !- Specific Heat {J/kg-K}",
        "    0.9000000,               !- Thermal Absorptance",
        "    0.7800000,               !- Solar Absorptance",
        "    0.7800000;               !- Visible Absorptance",

        "  Material,",
        "    CC03,                    !- Name",
        "    MediumRough,             !- Roughness",
        "    0.1016000,               !- Thickness {m}",
        "    1.310000,                !- Conductivity {W/m-K}",
        "    2243.000,                !- Density {kg/m3}",
        "    837.0000,                !- Specific Heat {J/kg-K}",
        "    0.9000000,               !- Thermal Absorptance",
        "    0.6500000,               !- Solar Absorptance",
        "    0.6500000;               !- Visible Absorptance",

        "  Material,",
        "    HF-A3,                   !- Name",
        "    Smooth,                  !- Roughness",
        "    1.5000000E-03,           !- Thickness {m}",
        "    44.96960,                !- Conductivity {W/m-K}",
        "    7689.000,                !- Density {kg/m3}",
        "    418.0000,                !- Specific Heat {J/kg-K}",
        "    0.9000000,               !- Thermal Absorptance",
        "    0.2000000,               !- Solar Absorptance",
        "    0.2000000;               !- Visible Absorptance",

        "  Material:NoMass,",
        "    AR02,                    !- Name",
        "    VeryRough,               !- Roughness",
        "    7.8000002E-02,           !- Thermal Resistance {m2-K/W}",
        "    0.9000000,               !- Thermal Absorptance",
        "    0.7000000,               !- Solar Absorptance",
        "    0.7000000;               !- Visible Absorptance",

        "  Material:NoMass,",
        "    CP02,                    !- Name",
        "    Rough,                   !- Roughness",
        "    0.2170000,               !- Thermal Resistance {m2-K/W}",
        "    0.9000000,               !- Thermal Absorptance",
        "    0.7500000,               !- Solar Absorptance",
        "    0.7500000;               !- Visible Absorptance",

        "  Construction,",
        "    EXTWALL:LIVING,          !- Name",
        "    A1 - 1 IN STUCCO,        !- Outside Layer",
        "    GP01;                    !- Layer 3",

        "  Construction,",
        "    FLOOR:LIVING,            !- Name",
        "    CC03,                    !- Outside Layer",
        "    CP02;                    !- Layer 2",

        "  Construction,",
        "    ROOF,                    !- Name",
        "    AR02,                    !- Outside Layer",
        "    PW03;                    !- Layer 2",

        "  Zone,",
        "    LIVING ZONE,             !- Name",
        "    0,                       !- Direction of Relative North {deg}",
        "    0,                       !- X Origin {m}",
        "    0,                       !- Y Origin {m}",
        "    0,                       !- Z Origin {m}",
        "    1,                       !- Type",
        "    1,                       !- Multiplier",
        "    autocalculate,           !- Ceiling Height {m}",
        "    autocalculate;           !- Volume {m3}",

        "  GlobalGeometryRules,",
        "    UpperLeftCorner,         !- Starting Vertex Position",
        "    CounterClockWise,        !- Vertex Entry Direction",
        "    World;                   !- Coordinate System",

        "  BuildingSurface:Detailed,",
        "    Living:North,            !- Name",
        "    Wall,                    !- Surface Type",
        "    EXTWALL:LIVING,          !- Construction Name",
        "    LIVING ZONE,             !- Zone Name",
        "    ,                        !- Space Name",
        "    Outdoors,                !- Outside Boundary Condition",
        "    ,                        !- Outside Boundary Condition Object",
        "    SunExposed,              !- Sun Exposure",
        "    WindExposed,             !- Wind Exposure",
        "    0.5000000,               !- View Factor to Ground",
        "    4,                       !- Number of Vertices",
        "    1,1,1,  !- X,Y,Z ==> Vertex 1 {m}",
        "    1,1,0,  !- X,Y,Z ==> Vertex 2 {m}",
        "    0,1,0,  !- X,Y,Z ==> Vertex 3 {m}",
        "    0,1,1;  !- X,Y,Z ==> Vertex 4 {m}",

        "  BuildingSurface:Detailed,",
        "    Living:East,             !- Name",
        "    Wall,                    !- Surface Type",
        "    EXTWALL:LIVING,          !- Construction Name",
        "    LIVING ZONE,             !- Zone Name",
        "    ,                        !- Space Name",
        "    Outdoors,                !- Outside Boundary Condition",
        "    ,                        !- Outside Boundary Condition Object",
        "    SunExposed,              !- Sun Exposure",
        "    WindExposed,             !- Wind Exposure",
        "    0.5000000,               !- View Factor to Ground",
        "    4,                       !- Number of Vertices",
        "    1,0,1,  !- X,Y,Z ==> Vertex 1 {m}",
        "    1,0,0,  !- X,Y,Z ==> Vertex 2 {m}",
        "    1,1,0,  !- X,Y,Z ==> Vertex 3 {m}",
        "    1,1,1;  !- X,Y,Z ==> Vertex 4 {m}",

        "  BuildingSurface:Detailed,",
        "    Living:South,            !- Name",
        "    Wall,                    !- Surface Type",
        "    EXTWALL:LIVING,          !- Construction Name",
        "    LIVING ZONE,             !- Zone Name",
        "    ,                        !- Space Name",
        "    Outdoors,                !- Outside Boundary Condition",
        "    ,                        !- Outside Boundary Condition Object",
        "    SunExposed,              !- Sun Exposure",
        "    WindExposed,             !- Wind Exposure",
        "    0.5000000,               !- View Factor to Ground",
        "    4,                       !- Number of Vertices",
        "    0,0,1,  !- X,Y,Z ==> Vertex 1 {m}",
        "    0,0,0,  !- X,Y,Z ==> Vertex 2 {m}",
        "    1,0,0,  !- X,Y,Z ==> Vertex 3 {m}",
        "    1,0,1;  !- X,Y,Z ==> Vertex 4 {m}",

        "  BuildingSurface:Detailed,",
        "    Living:West,             !- Name",
        "    Wall,                    !- Surface Type",
        "    EXTWALL:LIVING,          !- Construction Name",
        "    LIVING ZONE,             !- Zone Name",
        "    ,                        !- Space Name",
        "    Outdoors,                !- Outside Boundary Condition",
        "    ,                        !- Outside Boundary Condition Object",
        "    SunExposed,              !- Sun Exposure",
        "    WindExposed,             !- Wind Exposure",
        "    0.5000000,               !- View Factor to Ground",
        "    4,                       !- Number of Vertices",
        "    0,1,1,  !- X,Y,Z ==> Vertex 1 {m}",
        "    0,1,0,  !- X,Y,Z ==> Vertex 2 {m}",
        "    0,0,0,  !- X,Y,Z ==> Vertex 3 {m}",
        "    0,0,1;  !- X,Y,Z ==> Vertex 4 {m}",

        "  BuildingSurface:Detailed,",
        "    Living:Floor,            !- Name",
        "    FLOOR,                   !- Surface Type",
        "    FLOOR:LIVING,            !- Construction Name",
        "    LIVING ZONE,             !- Zone Name",
        "    ,                        !- Space Name",
        "    Surface,                 !- Outside Boundary Condition",
        "    Living:Floor,            !- Outside Boundary Condition Object",
        "    NoSun,                   !- Sun Exposure",
        "    NoWind,                  !- Wind Exposure",
        "    0,                       !- View Factor to Ground",
        "    4,                       !- Number of Vertices",
        "    0,0,0,  !- X,Y,Z ==> Vertex 1 {m}",
        "    0,1,0,  !- X,Y,Z ==> Vertex 2 {m}",
        "    1,1,0,  !- X,Y,Z ==> Vertex 3 {m}",
        "    1,0,0;  !- X,Y,Z ==> Vertex 4 {m}",

        "  BuildingSurface:Detailed,",
        "    Living:Ceiling,          !- Name",
        "    ROOF,                 !- Surface Type",
        "    ROOF,          !- Construction Name",
        "    LIVING ZONE,             !- Zone Name",
        "    ,                        !- Space Name",
        "    Outdoors,                !- Outside Boundary Condition",
        "    ,                        !- Outside Boundary Condition Object",
        "    SunExposed,              !- Sun Exposure",
        "    WindExposed,             !- Wind Exposure",
        "    0,                       !- View Factor to Ground",
        "    4,                       !- Number of Vertices",
        "    0,1,1,  !- X,Y,Z ==> Vertex 1 {m}",
        "    0,0,1,  !- X,Y,Z ==> Vertex 2 {m}",
        "    1,0,1,  !- X,Y,Z ==> Vertex 3 {m}",
        "    1,1,1;  !- X,Y,Z ==> Vertex 4 {m}",

        "  SurfaceProperty:LocalEnvironment,",
        "    LocEnv:Living:North,          !- Name",
        "    Living:North,                 !- Exterior Surface Name",
        "    ,                             !- External Shading Fraction Schedule Name",
        "    SrdSurfs:Living:North,        !- Surrounding Surfaces Object Name",
        "    ,                             !- Outdoor Air Node Name",
        "    GndSurfs:Living:North;        !- Ground Surfaces Object Name",

        "  SurfaceProperty:LocalEnvironment,",
        "    LocEnv:Living:East,           !- Name",
        "    Living:East,                  !- Exterior Surface Name",
        "    ,                             !- External Shading Fraction Schedule Name",
        "    SrdSurfs:Living:East,         !- Surrounding Surfaces Object Name",
        "    ,                             !- Outdoor Air Node Name",
        "    GndSurfs:Living:East;         !- Ground Surfaces Object Name",

        "  SurfaceProperty:LocalEnvironment,",
        "    LocEnv:Living:South,          !- Name",
        "    Living:South,                 !- Exterior Surface Name",
        "    ,                             !- External Shading Fraction Schedule Name",
        "    SrdSurfs:Living:South,        !- Surrounding Surfaces Object Name",
        "    ,                             !- Outdoor Air Node Name",
        "    GndSurfs:Living:South;        !- Ground Surfaces Object Name",

        "  SurfaceProperty:SurroundingSurfaces,",
        "    SrdSurfs:Living:North, !- Name",
        "    0.3,",
        "    Sky Temp Sch,",
        "    SurroundingSurface1,",
        "    0.6,",
        "    Surrounding Temp Sch 1;",

        "  SurfaceProperty:GroundSurfaces,",
        "   GndSurfs:Living:North,       !-Name",
        "   GndSurfs North,              !-Ground Surface 1 Name",
        "   0.1,                         !-Ground Surface 1 View Factor",
        "   Ground Temp Sch;             !-Ground Surface 1 Temperature Schedule Name",

        "  SurfaceProperty:SurroundingSurfaces,",
        "    SrdSurfs:Living:East, !- Name",
        "    0.2,",
        "    ,",
        "    SurroundingSurface1,",
        "    0.3,",
        "    Surrounding Temp Sch 1,",
        "    SurroundingSurface2,",
        "    0.3,",
        "    Surrounding Temp Sch 1;",

        "  SurfaceProperty:GroundSurfaces,",
        "   GndSurfs:Living:East,        !-Name",
        "   GndSurfs East,               !-Ground Surface 1 Name",
        "   0.2;                         !-Ground Surface 1 View Factor",

        "  SurfaceProperty:SurroundingSurfaces,",
        "    SrdSurfs:Living:South,     !- Name",
        "    ,",
        "    ,",
        "    SurroundingSurface1,",
        "    0.5,",
        "    Surrounding Temp Sch 1;",

        "  SurfaceProperty:GroundSurfaces,",
        "   GndSurfs:Living:South,      !-Name",
        "   GndSurfs South,             !-Ground Surface 1 Name",
        "   0.25;                       !-Ground Surface 1 View Factor",

        "  ScheduleTypeLimits,",
        "    Any Number;                   !- Name",

        "  Schedule:Compact,",
        "    Surrounding Temp Sch 1,       !- Name",
        "    Any Number,                   !- Schedule Type Limits Name",
        "    Through: 12/31,               !- Field 1",
        "    For: AllDays,                 !- Field 2",
        "    Until: 24:00, 15.0;           !- Field 3",

        "  Schedule:Compact,",
        "    Sky Temp Sch,                 !- Name",
        "    Any Number,                   !- Schedule Type Limits Name",
        "    Through: 12/31,               !- Field 1",
        "    For: AllDays,                 !- Field 2",
        "    Until: 24:00, 15.0;           !- Field 3",

        "  Schedule:Compact,",
        "    Ground Temp Sch,              !- Name",
        "    Any Number,                   !- Schedule Type Limits Name",
        "    Through: 12/31,               !- Field 1",
        "    For: AllDays,                 !- Field 2",
        "    Until: 24:00, 15.0;           !- Field 3",

    });

    ASSERT_TRUE(process_idf(idf_objects));
    bool ErrorsFound = false;

    ScheduleManager::ProcessScheduleInput(*state);

    HeatBalanceManager::GetProjectControlData(*state, ErrorsFound);
    EXPECT_FALSE(ErrorsFound);
    HeatBalanceManager::GetZoneData(*state, ErrorsFound);
    EXPECT_FALSE(ErrorsFound);
    HeatBalanceManager::GetMaterialData(*state, ErrorsFound);
    EXPECT_FALSE(ErrorsFound);
    HeatBalanceManager::GetConstructData(*state, ErrorsFound);
    EXPECT_FALSE(ErrorsFound);
    SurfaceGeometry::GetGeometryParameters(*state, ErrorsFound);
    EXPECT_FALSE(ErrorsFound);

    state->dataSurfaceGeometry->CosBldgRotAppGonly = 1.0;
    state->dataSurfaceGeometry->SinBldgRotAppGonly = 0.0;
    SurfaceGeometry::SetupZoneGeometry(*state, ErrorsFound);
    EXPECT_FALSE(ErrorsFound);

    HeatBalanceIntRadExchange::InitSolarViewFactors(*state);
    EXPECT_FALSE(has_err_output(true));

    EXPECT_TRUE(state->dataGlobal->AnyLocalEnvironmentsInModel);

    state->dataZoneEquip->ZoneEquipConfig.allocate(1);
    state->dataZoneEquip->ZoneEquipConfig(1).ZoneName = "LIVING ZONE";
    state->dataZoneEquip->ZoneEquipConfig(1).ActualZoneNum = 1;
    std::vector<int> controlledZoneEquipConfigNums;
    controlledZoneEquipConfigNums.push_back(1);
    state->dataHeatBal->Zone(1).IsControlled = true;

    state->dataZoneEquip->ZoneEquipConfig(1).NumInletNodes = 2;
    state->dataZoneEquip->ZoneEquipConfig(1).InletNode.allocate(2);
    state->dataZoneEquip->ZoneEquipConfig(1).InletNode(1) = 1;
    state->dataZoneEquip->ZoneEquipConfig(1).InletNode(2) = 2;
    state->dataZoneEquip->ZoneEquipConfig(1).NumExhaustNodes = 1;
    state->dataZoneEquip->ZoneEquipConfig(1).ExhaustNode.allocate(1);
    state->dataZoneEquip->ZoneEquipConfig(1).ExhaustNode(1) = 3;
    state->dataZoneEquip->ZoneEquipConfig(1).NumReturnNodes = 1;
    state->dataZoneEquip->ZoneEquipConfig(1).ReturnNode.allocate(1);
    state->dataZoneEquip->ZoneEquipConfig(1).ReturnNode(1) = 4;
    state->dataZoneEquip->ZoneEquipConfig(1).FixedReturnFlow.allocate(1);

    state->dataSize->ZoneEqSizing.allocate(1);
    state->dataHeatBal->Zone(1).SystemZoneNodeNumber = 5;
    state->dataEnvrn->OutBaroPress = 101325.0;
    state->dataHeatBalFanSys->MAT.allocate(1); // Zone temperature C
    state->dataHeatBalFanSys->MAT(1) = 24.0;
    state->dataHeatBalFanSys->ZoneAirHumRat.allocate(1);
    state->dataHeatBalFanSys->ZoneAirHumRat(1) = 0.001;

    state->dataLoopNodes->Node.allocate(4);

    state->dataHeatBalSurf->SurfTempInTmp.allocate(6);
    state->dataHeatBalSurf->SurfTempInTmp(1) = 15.0;
    state->dataHeatBalSurf->SurfTempInTmp(2) = 20.0;
    state->dataHeatBalSurf->SurfTempInTmp(3) = 25.0;
    state->dataHeatBalSurf->SurfTempInTmp(4) = 25.0;
    state->dataHeatBalSurf->SurfTempInTmp(5) = 25.0;
    state->dataHeatBalSurf->SurfTempInTmp(6) = 25.0;

    state->dataLoopNodes->Node(1).Temp = 20.0;
    state->dataLoopNodes->Node(2).Temp = 20.0;
    state->dataLoopNodes->Node(3).Temp = 20.0;
    state->dataLoopNodes->Node(4).Temp = 20.0;
    state->dataLoopNodes->Node(1).MassFlowRate = 0.1;
    state->dataLoopNodes->Node(2).MassFlowRate = 0.1;
    state->dataLoopNodes->Node(3).MassFlowRate = 0.1;
    state->dataLoopNodes->Node(4).MassFlowRate = 0.1;

    state->dataHeatBalSurf->SurfHConvInt.allocate(6);
    state->dataHeatBalSurf->SurfHConvInt(1) = 0.5;
    state->dataHeatBalSurf->SurfHConvInt(2) = 0.5;
    state->dataHeatBalSurf->SurfHConvInt(3) = 0.5;
    state->dataHeatBalSurf->SurfHConvInt(4) = 0.5;
    state->dataHeatBalSurf->SurfHConvInt(5) = 0.5;
    state->dataHeatBalSurf->SurfHConvInt(6) = 0.5;
    state->dataMstBal->HConvInFD.allocate(6);
    state->dataMstBal->RhoVaporAirIn.allocate(6);
    state->dataMstBal->HMassConvInFD.allocate(6);

    state->dataGlobal->BeginSimFlag = true;
    state->dataGlobal->KickOffSimulation = true;
    state->dataHeatBalFanSys->ZoneLatentGain.allocate(1);
    state->dataGlobal->TimeStepZoneSec = 900;
    state->dataHeatBal->ZoneWinHeatGain.allocate(1);
    state->dataHeatBal->ZoneWinHeatGainRep.allocate(1);
    state->dataHeatBal->ZoneWinHeatGainRepEnergy.allocate(1);

    // Set up
    state->dataHeatBalSurf->SurfWinCoeffAdjRatio.dimension(6, 1.0);

    AllocateSurfaceHeatBalArrays(*state);
    createFacilityElectricPowerServiceObject(*state);
    HeatBalanceManager::AllocateZoneHeatBalArrays(*state);
    SolarShading::AllocateModuleArrays(*state);
    SolarShading::DetermineShadowingCombinations(*state);

    state->dataSurface->SurfTAirRef(1) = DataSurfaces::RefAirTemp::ZoneMeanAirTemp;
    state->dataSurface->SurfTAirRef(2) = DataSurfaces::RefAirTemp::AdjacentAirTemp;
    state->dataSurface->SurfTAirRef(3) = DataSurfaces::RefAirTemp::ZoneSupplyAirTemp;

    InitSurfacePropertyViewFactors(*state);

    InitSurfaceHeatBalance(*state);

    state->dataSurface->SurfAirSkyRadSplit.allocate(6);
    state->dataScheduleMgr->Schedule(1).CurrentValue = 25.0; // Srd Srfs Temp
    state->dataScheduleMgr->Schedule(2).CurrentValue = 15.0; // Sky temp
    state->dataScheduleMgr->Schedule(3).CurrentValue = 22.0; // Grd temp

    for (int SurfNum = 1; SurfNum <= 6; SurfNum++) {
        state->dataHeatBalSurf->SurfOutsideTempHist(1)(SurfNum) = 20; // Surf temp
        state->dataSurface->SurfOutDryBulbTemp(SurfNum) = 22;         // Air temp
        state->dataSurface->SurfExtConvCoeffIndex(SurfNum) = -6;
        state->dataSurface->SurfAirSkyRadSplit(SurfNum) = 1.0;
    }
    CalcHeatBalanceOutsideSurf(*state);

    // Test if local value correctly overwritten
    // Surface(1-3) - local; Surface(4-6) - global;
    EXPECT_DOUBLE_EQ(0.3, state->dataSurface->Surface(1).ViewFactorSkyIR);
    EXPECT_DOUBLE_EQ(0.1, state->dataSurface->Surface(1).ViewFactorGroundIR);
    EXPECT_DOUBLE_EQ(0.2, state->dataSurface->Surface(2).ViewFactorSkyIR);
    EXPECT_DOUBLE_EQ(0.2, state->dataSurface->Surface(2).ViewFactorGroundIR);
    EXPECT_DOUBLE_EQ(0.25, state->dataSurface->Surface(3).ViewFactorSkyIR);
    EXPECT_DOUBLE_EQ(0.25, state->dataSurface->Surface(3).ViewFactorGroundIR);
    // Test if sky and grd view factor and temperature correctly overwritten
    EXPECT_DOUBLE_EQ((DataGlobalConstants::StefanBoltzmann * 0.9 * 0.3 *
                      (pow_4(20.0 + DataGlobalConstants::KelvinConv) - pow_4(15.0 + DataGlobalConstants::KelvinConv)) / (20.0 - 15.0)),
                     state->dataHeatBalSurf->SurfHSkyExt(1));
    EXPECT_DOUBLE_EQ((DataGlobalConstants::StefanBoltzmann * 0.9 * 0.1 *
                      (pow_4(20.0 + DataGlobalConstants::KelvinConv) - pow_4(22.0 + DataGlobalConstants::KelvinConv)) / (20.0 - 22.0)),
                     state->dataHeatBalSurf->SurfHGrdExt(1));

    // Test if LWR from surrounding surfaces correctly calculated
    EXPECT_DOUBLE_EQ(DataGlobalConstants::StefanBoltzmann * 0.9 * 0.6 *
                         (pow_4(25.0 + DataGlobalConstants::KelvinConv) - pow_4(20.0 + DataGlobalConstants::KelvinConv)),
                     state->dataHeatBalSurf->SurfQRadLWOutSrdSurfs(1));
    EXPECT_DOUBLE_EQ(DataGlobalConstants::StefanBoltzmann * 0.9 *
                         (0.3 * (pow_4(25.0 + DataGlobalConstants::KelvinConv) - pow_4(20.0 + DataGlobalConstants::KelvinConv)) +
                          0.3 * (pow_4(25.0 + DataGlobalConstants::KelvinConv) - pow_4(20.0 + DataGlobalConstants::KelvinConv))),
                     state->dataHeatBalSurf->SurfQRadLWOutSrdSurfs(2));
    EXPECT_DOUBLE_EQ(DataGlobalConstants::StefanBoltzmann * 0.9 * 0.5 *
                         (pow_4(25.0 + DataGlobalConstants::KelvinConv) - pow_4(20.0 + DataGlobalConstants::KelvinConv)),
                     state->dataHeatBalSurf->SurfQRadLWOutSrdSurfs(3));
    EXPECT_DOUBLE_EQ(0.0, state->dataHeatBalSurf->SurfQRadLWOutSrdSurfs(4));
}

TEST_F(EnergyPlusFixture, HeatBalanceSurfaceManager_SurfaceCOnstructionIndexTest)
{

    std::string const idf_objects = delimited_string({
        " Output:Variable,Perimeter_ZN_1_wall_south_Window_1,Surface Window Transmitted Solar Radiation Rate,timestep;",
        " Output:Variable,*,SURFACE CONSTRUCTION INDEX,timestep;",
        " Output:Diagnostics, DisplayAdvancedReportVariables;",
    });

    ASSERT_TRUE(process_idf(idf_objects));

    state->dataGlobal->DisplayAdvancedReportVariables = true;

    state->dataSurface->TotSurfaces = 1;
    state->dataGlobal->NumOfZones = 1;
    state->dataHeatBal->TotConstructs = 1;
    state->dataHeatBal->Zone.allocate(state->dataGlobal->NumOfZones);
    state->dataSurface->Surface.allocate(state->dataSurface->TotSurfaces);
    state->dataSurface->SurfaceWindow.allocate(state->dataSurface->TotSurfaces);
    state->dataConstruction->Construct.allocate(state->dataHeatBal->TotConstructs);
    state->dataHeatBal->AnyInternalHeatSourceInInput = true;

    state->dataSurface->Surface(1).Class = DataSurfaces::SurfaceClass::Wall;
    state->dataSurface->Surface(1).HeatTransSurf = true;
    state->dataSurface->Surface(1).HeatTransferAlgorithm = DataSurfaces::HeatTransferModel::CTF;
    state->dataSurface->Surface(1).ExtBoundCond = 1;
    state->dataSurface->Surface(1).Construction = 1;

    state->dataConstruction->Construct(1).NumCTFTerms = 2;
    state->dataConstruction->Construct(1).SourceSinkPresent = true;
    state->dataConstruction->Construct(1).NumHistories = 1;
    state->dataConstruction->Construct(1).CTFTUserOut(0) = 0.5;
    state->dataConstruction->Construct(1).CTFTUserIn(0) = 0.25;
    state->dataConstruction->Construct(1).CTFTUserSource(0) = 0.25;
    SurfaceGeometry::AllocateSurfaceArrays(*state);
    AllocateSurfaceHeatBalArrays(*state); // allocates a host of variables related to CTF calculations
    OutputProcessor::GetReportVariableInput(*state);

    EXPECT_EQ(state->dataOutputProcessor->ReqRepVars(2).VarName, "SURFACE CONSTRUCTION INDEX");
}

TEST_F(EnergyPlusFixture, HeatBalanceSurfaceManager_TestSurfTempCalcHeatBalanceAddSourceTerm)
{

    std::string const idf_objects =
        delimited_string({"  Building,",
                          "    House with AirflowNetwork simulation,  !- Name",
                          "    0,                       !- North Axis {deg}",
                          "    Suburbs,                 !- Terrain",
                          "    0.001,                   !- Loads Convergence Tolerance Value",
                          "    0.0050000,               !- Temperature Convergence Tolerance Value {deltaC}",
                          "    FullInteriorAndExterior, !- Solar Distribution",
                          "    25,                      !- Maximum Number of Warmup Days",
                          "    6;                       !- Minimum Number of Warmup Days",

                          "  Timestep,6;",

                          "  SurfaceConvectionAlgorithm:Inside,TARP;",

                          "  SurfaceConvectionAlgorithm:Outside,DOE-2;",

                          "  HeatBalanceAlgorithm,ConductionTransferFunction;",

                          "  SimulationControl,",
                          "    No,                      !- Do Zone Sizing Calculation",
                          "    No,                      !- Do System Sizing Calculation",
                          "    No,                      !- Do Plant Sizing Calculation",
                          "    Yes,                     !- Run Simulation for Sizing Periods",
                          "    No;                      !- Run Simulation for Weather File Run Periods",

                          "  RunPeriod,",
                          "    WinterDay,               !- Name",
                          "    1,                       !- Begin Month",
                          "    14,                      !- Begin Day of Month",
                          "    ,                        !- Begin Year",
                          "    1,                       !- End Month",
                          "    14,                      !- End Day of Month",
                          "    ,                        !- End Year",
                          "    Tuesday,                 !- Day of Week for Start Day",
                          "    Yes,                     !- Use Weather File Holidays and Special Days",
                          "    Yes,                     !- Use Weather File Daylight Saving Period",
                          "    No,                      !- Apply Weekend Holiday Rule",
                          "    Yes,                     !- Use Weather File Rain Indicators",
                          "    Yes;                     !- Use Weather File Snow Indicators",

                          "  RunPeriod,",
                          "    SummerDay,               !- Name",
                          "    7,                       !- Begin Month",
                          "    7,                       !- Begin Day of Month",
                          "    ,                        !- Begin Year",
                          "    7,                       !- End Month",
                          "    7,                       !- End Day of Month",
                          "    ,                        !- End Year",
                          "    Tuesday,                 !- Day of Week for Start Day",
                          "    Yes,                     !- Use Weather File Holidays and Special Days",
                          "    Yes,                     !- Use Weather File Daylight Saving Period",
                          "    No,                      !- Apply Weekend Holiday Rule",
                          "    Yes,                     !- Use Weather File Rain Indicators",
                          "    No;                      !- Use Weather File Snow Indicators",

                          "  Site:Location,",
                          "    CHICAGO_IL_USA TMY2-94846,  !- Name",
                          "    41.78,                   !- Latitude {deg}",
                          "    -87.75,                  !- Longitude {deg}",
                          "    -6.00,                   !- Time Zone {hr}",
                          "    190.00;                  !- Elevation {m}",

                          "  SizingPeriod:DesignDay,",
                          "    CHICAGO_IL_USA Annual Heating 99% Design Conditions DB,  !- Name",
                          "    1,                       !- Month",
                          "    21,                      !- Day of Month",
                          "    WinterDesignDay,         !- Day Type",
                          "    -17.3,                   !- Maximum Dry-Bulb Temperature {C}",
                          "    0.0,                     !- Daily Dry-Bulb Temperature Range {deltaC}",
                          "    ,                        !- Dry-Bulb Temperature Range Modifier Type",
                          "    ,                        !- Dry-Bulb Temperature Range Modifier Day Schedule Name",
                          "    Wetbulb,                 !- Humidity Condition Type",
                          "    -17.3,                   !- Wetbulb or DewPoint at Maximum Dry-Bulb {C}",
                          "    ,                        !- Humidity Condition Day Schedule Name",
                          "    ,                        !- Humidity Ratio at Maximum Dry-Bulb {kgWater/kgDryAir}",
                          "    ,                        !- Enthalpy at Maximum Dry-Bulb {J/kg}",
                          "    ,                        !- Daily Wet-Bulb Temperature Range {deltaC}",
                          "    99063.,                  !- Barometric Pressure {Pa}",
                          "    4.9,                     !- Wind Speed {m/s}",
                          "    270,                     !- Wind Direction {deg}",
                          "    No,                      !- Rain Indicator",
                          "    No,                      !- Snow Indicator",
                          "    No,                      !- Daylight Saving Time Indicator",
                          "    ASHRAEClearSky,          !- Solar Model Indicator",
                          "    ,                        !- Beam Solar Day Schedule Name",
                          "    ,                        !- Diffuse Solar Day Schedule Name",
                          "    ,                        !- ASHRAE Clear Sky Optical Depth for Beam Irradiance (taub) {dimensionless}",
                          "    ,                        !- ASHRAE Clear Sky Optical Depth for Diffuse Irradiance (taud) {dimensionless}",
                          "    0.0;                     !- Sky Clearness",

                          "  SizingPeriod:DesignDay,",
                          "    CHICAGO_IL_USA Annual Cooling 1% Design Conditions DB/MCWB,  !- Name",
                          "    7,                       !- Month",
                          "    21,                      !- Day of Month",
                          "    SummerDesignDay,         !- Day Type",
                          "    31.5,                    !- Maximum Dry-Bulb Temperature {C}",
                          "    10.7,                    !- Daily Dry-Bulb Temperature Range {deltaC}",
                          "    ,                        !- Dry-Bulb Temperature Range Modifier Type",
                          "    ,                        !- Dry-Bulb Temperature Range Modifier Day Schedule Name",
                          "    Wetbulb,                 !- Humidity Condition Type",
                          "    23.0,                    !- Wetbulb or DewPoint at Maximum Dry-Bulb {C}",
                          "    ,                        !- Humidity Condition Day Schedule Name",
                          "    ,                        !- Humidity Ratio at Maximum Dry-Bulb {kgWater/kgDryAir}",
                          "    ,                        !- Enthalpy at Maximum Dry-Bulb {J/kg}",
                          "    ,                        !- Daily Wet-Bulb Temperature Range {deltaC}",
                          "    99063.,                  !- Barometric Pressure {Pa}",
                          "    5.3,                     !- Wind Speed {m/s}",
                          "    230,                     !- Wind Direction {deg}",
                          "    No,                      !- Rain Indicator",
                          "    No,                      !- Snow Indicator",
                          "    No,                      !- Daylight Saving Time Indicator",
                          "    ASHRAEClearSky,          !- Solar Model Indicator",
                          "    ,                        !- Beam Solar Day Schedule Name",
                          "    ,                        !- Diffuse Solar Day Schedule Name",
                          "    ,                        !- ASHRAE Clear Sky Optical Depth for Beam Irradiance (taub) {dimensionless}",
                          "    ,                        !- ASHRAE Clear Sky Optical Depth for Diffuse Irradiance (taud) {dimensionless}",
                          "    1.0;                     !- Sky Clearness",

                          "  Site:GroundTemperature:BuildingSurface,20.03,20.03,20.13,20.30,20.43,20.52,20.62,20.77,20.78,20.55,20.44,20.20;",

                          "  Material,",
                          "    A1 - 1 IN STUCCO,        !- Name",
                          "    Smooth,                  !- Roughness",
                          "    2.5389841E-02,           !- Thickness {m}",
                          "    0.6918309,               !- Conductivity {W/m-K}",
                          "    1858.142,                !- Density {kg/m3}",
                          "    836.8000,                !- Specific Heat {J/kg-K}",
                          "    0.9000000,               !- Thermal Absorptance",
                          "    0.9200000,               !- Solar Absorptance",
                          "    0.9200000;               !- Visible Absorptance",

                          "  Material,",
                          "    CB11,                    !- Name",
                          "    MediumRough,             !- Roughness",
                          "    0.2032000,               !- Thickness {m}",
                          "    1.048000,                !- Conductivity {W/m-K}",
                          "    1105.000,                !- Density {kg/m3}",
                          "    837.0000,                !- Specific Heat {J/kg-K}",
                          "    0.9000000,               !- Thermal Absorptance",
                          "    0.2000000,               !- Solar Absorptance",
                          "    0.2000000;               !- Visible Absorptance",

                          "  Material,",
                          "    GP01,                    !- Name",
                          "    MediumSmooth,            !- Roughness",
                          "    1.2700000E-02,           !- Thickness {m}",
                          "    0.1600000,               !- Conductivity {W/m-K}",
                          "    801.0000,                !- Density {kg/m3}",
                          "    837.0000,                !- Specific Heat {J/kg-K}",
                          "    0.9000000,               !- Thermal Absorptance",
                          "    0.7500000,               !- Solar Absorptance",
                          "    0.7500000;               !- Visible Absorptance",

                          "  Material,",
                          "    IN02,                    !- Name",
                          "    Rough,                   !- Roughness",
                          "    9.0099998E-02,           !- Thickness {m}",
                          "    4.3000001E-02,           !- Conductivity {W/m-K}",
                          "    10.00000,                !- Density {kg/m3}",
                          "    837.0000,                !- Specific Heat {J/kg-K}",
                          "    0.9000000,               !- Thermal Absorptance",
                          "    0.7500000,               !- Solar Absorptance",
                          "    0.7500000;               !- Visible Absorptance",

                          "  Material,",
                          "    IN05,                    !- Name",
                          "    Rough,                   !- Roughness",
                          "    0.2458000,               !- Thickness {m}",
                          "    4.3000001E-02,           !- Conductivity {W/m-K}",
                          "    10.00000,                !- Density {kg/m3}",
                          "    837.0000,                !- Specific Heat {J/kg-K}",
                          "    0.9000000,               !- Thermal Absorptance",
                          "    0.7500000,               !- Solar Absorptance",
                          "    0.7500000;               !- Visible Absorptance",

                          "  Material,",
                          "    PW03,                    !- Name",
                          "    MediumSmooth,            !- Roughness",
                          "    1.2700000E-02,           !- Thickness {m}",
                          "    0.1150000,               !- Conductivity {W/m-K}",
                          "    545.0000,                !- Density {kg/m3}",
                          "    1213.000,                !- Specific Heat {J/kg-K}",
                          "    0.9000000,               !- Thermal Absorptance",
                          "    0.7800000,               !- Solar Absorptance",
                          "    0.7800000;               !- Visible Absorptance",

                          "  Material,",
                          "    CC03,                    !- Name",
                          "    MediumRough,             !- Roughness",
                          "    0.1016000,               !- Thickness {m}",
                          "    1.310000,                !- Conductivity {W/m-K}",
                          "    2243.000,                !- Density {kg/m3}",
                          "    837.0000,                !- Specific Heat {J/kg-K}",
                          "    0.9000000,               !- Thermal Absorptance",
                          "    0.6500000,               !- Solar Absorptance",
                          "    0.6500000;               !- Visible Absorptance",

                          "  Material,",
                          "    HF-A3,                   !- Name",
                          "    Smooth,                  !- Roughness",
                          "    1.5000000E-03,           !- Thickness {m}",
                          "    44.96960,                !- Conductivity {W/m-K}",
                          "    7689.000,                !- Density {kg/m3}",
                          "    418.0000,                !- Specific Heat {J/kg-K}",
                          "    0.9000000,               !- Thermal Absorptance",
                          "    0.2000000,               !- Solar Absorptance",
                          "    0.2000000;               !- Visible Absorptance",

                          "  Material:NoMass,",
                          "    AR02,                    !- Name",
                          "    VeryRough,               !- Roughness",
                          "    7.8000002E-02,           !- Thermal Resistance {m2-K/W}",
                          "    0.9000000,               !- Thermal Absorptance",
                          "    0.7000000,               !- Solar Absorptance",
                          "    0.7000000;               !- Visible Absorptance",

                          "  Material:NoMass,",
                          "    CP02,                    !- Name",
                          "    Rough,                   !- Roughness",
                          "    0.2170000,               !- Thermal Resistance {m2-K/W}",
                          "    0.9000000,               !- Thermal Absorptance",
                          "    0.7500000,               !- Solar Absorptance",
                          "    0.7500000;               !- Visible Absorptance",

                          "  Construction,",
                          "    EXTWALL:LIVING,          !- Name",
                          "    A1 - 1 IN STUCCO,        !- Outside Layer",
                          "    GP01;                    !- Layer 3",

                          "  Construction,",
                          "    FLOOR:LIVING,            !- Name",
                          "    CC03,                    !- Outside Layer",
                          "    CP02;                    !- Layer 2",

                          "  Construction,",
                          "    ROOF,                    !- Name",
                          "    AR02,                    !- Outside Layer",
                          "    PW03;                    !- Layer 2",

                          "  Zone,",
                          "    LIVING ZONE,             !- Name",
                          "    0,                       !- Direction of Relative North {deg}",
                          "    0,                       !- X Origin {m}",
                          "    0,                       !- Y Origin {m}",
                          "    0,                       !- Z Origin {m}",
                          "    1,                       !- Type",
                          "    1,                       !- Multiplier",
                          "    autocalculate,           !- Ceiling Height {m}",
                          "    autocalculate;           !- Volume {m3}",

                          "  GlobalGeometryRules,",
                          "    UpperLeftCorner,         !- Starting Vertex Position",
                          "    CounterClockWise,        !- Vertex Entry Direction",
                          "    World;                   !- Coordinate System",

                          "  BuildingSurface:Detailed,",
                          "    Living:North,            !- Name",
                          "    Wall,                    !- Surface Type",
                          "    EXTWALL:LIVING,          !- Construction Name",
                          "    LIVING ZONE,             !- Zone Name",
                          "    ,                        !- Space Name",
                          "    Outdoors,                !- Outside Boundary Condition",
                          "    ,                        !- Outside Boundary Condition Object",
                          "    SunExposed,              !- Sun Exposure",
                          "    WindExposed,             !- Wind Exposure",
                          "    0.5000000,               !- View Factor to Ground",
                          "    4,                       !- Number of Vertices",
                          "    1,1,1,  !- X,Y,Z ==> Vertex 1 {m}",
                          "    1,1,0,  !- X,Y,Z ==> Vertex 2 {m}",
                          "    0,1,0,  !- X,Y,Z ==> Vertex 3 {m}",
                          "    0,1,1;  !- X,Y,Z ==> Vertex 4 {m}",

                          "  BuildingSurface:Detailed,",
                          "    Living:East,             !- Name",
                          "    Wall,                    !- Surface Type",
                          "    EXTWALL:LIVING,          !- Construction Name",
                          "    LIVING ZONE,             !- Zone Name",
                          "    ,                        !- Space Name",
                          "    Outdoors,                !- Outside Boundary Condition",
                          "    ,                        !- Outside Boundary Condition Object",
                          "    SunExposed,              !- Sun Exposure",
                          "    WindExposed,             !- Wind Exposure",
                          "    0.5000000,               !- View Factor to Ground",
                          "    4,                       !- Number of Vertices",
                          "    1,0,1,  !- X,Y,Z ==> Vertex 1 {m}",
                          "    1,0,0,  !- X,Y,Z ==> Vertex 2 {m}",
                          "    1,1,0,  !- X,Y,Z ==> Vertex 3 {m}",
                          "    1,1,1;  !- X,Y,Z ==> Vertex 4 {m}",

                          "  BuildingSurface:Detailed,",
                          "    Living:South,            !- Name",
                          "    Wall,                    !- Surface Type",
                          "    EXTWALL:LIVING,          !- Construction Name",
                          "    LIVING ZONE,             !- Zone Name",
                          "    ,                        !- Space Name",
                          "    Outdoors,                !- Outside Boundary Condition",
                          "    ,                        !- Outside Boundary Condition Object",
                          "    SunExposed,              !- Sun Exposure",
                          "    WindExposed,             !- Wind Exposure",
                          "    0.5000000,               !- View Factor to Ground",
                          "    4,                       !- Number of Vertices",
                          "    0,0,1,  !- X,Y,Z ==> Vertex 1 {m}",
                          "    0,0,0,  !- X,Y,Z ==> Vertex 2 {m}",
                          "    1,0,0,  !- X,Y,Z ==> Vertex 3 {m}",
                          "    1,0,1;  !- X,Y,Z ==> Vertex 4 {m}",

                          "  BuildingSurface:Detailed,",
                          "    Living:West,             !- Name",
                          "    Wall,                    !- Surface Type",
                          "    EXTWALL:LIVING,          !- Construction Name",
                          "    LIVING ZONE,             !- Zone Name",
                          "    ,                        !- Space Name",
                          "    Outdoors,                !- Outside Boundary Condition",
                          "    ,                        !- Outside Boundary Condition Object",
                          "    SunExposed,              !- Sun Exposure",
                          "    WindExposed,             !- Wind Exposure",
                          "    0.5000000,               !- View Factor to Ground",
                          "    4,                       !- Number of Vertices",
                          "    0,1,1,  !- X,Y,Z ==> Vertex 1 {m}",
                          "    0,1,0,  !- X,Y,Z ==> Vertex 2 {m}",
                          "    0,0,0,  !- X,Y,Z ==> Vertex 3 {m}",
                          "    0,0,1;  !- X,Y,Z ==> Vertex 4 {m}",
                          "  BuildingSurface:Detailed,",
                          "    Living:Floor,            !- Name",
                          "    FLOOR,                   !- Surface Type",
                          "    FLOOR:LIVING,            !- Construction Name",
                          "    LIVING ZONE,             !- Zone Name",
                          "    ,                        !- Space Name",
                          "    Surface,                 !- Outside Boundary Condition",
                          "    Living:Floor,            !- Outside Boundary Condition Object",
                          "    NoSun,                   !- Sun Exposure",
                          "    NoWind,                  !- Wind Exposure",
                          "    0,                       !- View Factor to Ground",
                          "    4,                       !- Number of Vertices",
                          "    0,0,0,  !- X,Y,Z ==> Vertex 1 {m}",
                          "    0,1,0,  !- X,Y,Z ==> Vertex 2 {m}",
                          "    1,1,0,  !- X,Y,Z ==> Vertex 3 {m}",
                          "    1,0,0;  !- X,Y,Z ==> Vertex 4 {m}",

                          "  BuildingSurface:Detailed,",
                          "    Living:Ceiling,          !- Name",
                          "    ROOF,                 !- Surface Type",
                          "    ROOF,          !- Construction Name",
                          "    LIVING ZONE,             !- Zone Name",
                          "    ,                        !- Space Name",
                          "    Outdoors,                !- Outside Boundary Condition",
                          "    ,                        !- Outside Boundary Condition Object",
                          "    SunExposed,              !- Sun Exposure",
                          "    WindExposed,             !- Wind Exposure",
                          "    0,                       !- View Factor to Ground",
                          "    4,                       !- Number of Vertices",
                          "    0,1,1,  !- X,Y,Z ==> Vertex 1 {m}",
                          "    0,0,1,  !- X,Y,Z ==> Vertex 2 {m}",
                          "    1,0,1,  !- X,Y,Z ==> Vertex 3 {m}",
                          "    1,1,1;  !- X,Y,Z ==> Vertex 4 {m}",
                          "",
                          "  Schedule:Compact,",
                          "    Sche_Q_Evap_Cool,        !- Name",
                          "	 Any Number,              !- Schedule Type Limits Name",
                          "    Through: 12/31,",
                          "    For: AllDays,",
                          "    Until: 24:00, -0.1;",
                          "",
                          "  Schedule:Compact,",
                          "    Sche_Q_Add_Heat,         !- Name",
                          "	 Any Number,              !- Schedule Type Limits Name",
                          "    Through: 12/31,",
                          "    For: AllDays,",
                          "    Until: 24:00, 0.1;",
                          "",
                          "  SurfaceProperty:HeatBalanceSourceTerm,",
                          "    Living:North,               !- Surface Name",
                          "	 ,                           !- Inside Face Heat Source Term Schedule Name",
                          "    Sche_Q_Evap_Cool;           !- Outside Face Heat Source Term Schedule Name",
                          "",
                          "  SurfaceProperty:HeatBalanceSourceTerm,",
                          "    Living:Ceiling,             !- Surface Name",
                          "	 Sche_Q_Add_Heat,            !- Inside Face Heat Source Term Schedule Name",
                          "    ;                           !- Outside Face Heat Source Term Schedule Name"});

    ASSERT_TRUE(process_idf(idf_objects));
    bool ErrorsFound = false;

    HeatBalanceManager::GetProjectControlData(*state, ErrorsFound);
    EXPECT_FALSE(ErrorsFound);
    HeatBalanceManager::GetZoneData(*state, ErrorsFound);
    EXPECT_FALSE(ErrorsFound);
    HeatBalanceManager::GetMaterialData(*state, ErrorsFound);
    EXPECT_FALSE(ErrorsFound);
    HeatBalanceManager::GetConstructData(*state, ErrorsFound);
    EXPECT_FALSE(ErrorsFound);
    SurfaceGeometry::GetGeometryParameters(*state, ErrorsFound);
    EXPECT_FALSE(ErrorsFound);

    state->dataSurfaceGeometry->CosBldgRotAppGonly = 1.0;
    state->dataSurfaceGeometry->SinBldgRotAppGonly = 0.0;
    SurfaceGeometry::SetupZoneGeometry(*state, ErrorsFound);
    EXPECT_FALSE(ErrorsFound);

    // Clear schedule type warnings
    EXPECT_TRUE(has_err_output(true));

    HeatBalanceIntRadExchange::InitSolarViewFactors(*state);
    EXPECT_TRUE(compare_err_stream(""));
    EXPECT_FALSE(has_err_output(true));

    state->dataZoneEquip->ZoneEquipConfig.allocate(1);
    state->dataZoneEquip->ZoneEquipConfig(1).ZoneName = "LIVING ZONE";
    state->dataZoneEquip->ZoneEquipConfig(1).ActualZoneNum = 1;
    std::vector<int> controlledZoneEquipConfigNums;
    controlledZoneEquipConfigNums.push_back(1);
    state->dataHeatBal->Zone(1).IsControlled = true;
    state->dataHeatBal->Zone(1).ZoneEqNum = 1;
    state->dataZoneEquip->ZoneEquipConfig(1).NumInletNodes = 2;
    state->dataZoneEquip->ZoneEquipConfig(1).InletNode.allocate(2);
    state->dataZoneEquip->ZoneEquipConfig(1).InletNode(1) = 1;
    state->dataZoneEquip->ZoneEquipConfig(1).InletNode(2) = 2;
    state->dataZoneEquip->ZoneEquipConfig(1).NumExhaustNodes = 1;
    state->dataZoneEquip->ZoneEquipConfig(1).ExhaustNode.allocate(1);
    state->dataZoneEquip->ZoneEquipConfig(1).ExhaustNode(1) = 3;
    state->dataZoneEquip->ZoneEquipConfig(1).NumReturnNodes = 1;
    state->dataZoneEquip->ZoneEquipConfig(1).ReturnNode.allocate(1);
    state->dataZoneEquip->ZoneEquipConfig(1).ReturnNode(1) = 4;
    state->dataZoneEquip->ZoneEquipConfig(1).FixedReturnFlow.allocate(1);

    state->dataSize->ZoneEqSizing.allocate(1);
    state->dataHeatBal->Zone(1).SystemZoneNodeNumber = 5;
    state->dataEnvrn->OutBaroPress = 101325.0;
    state->dataHeatBalFanSys->MAT.allocate(1); // Zone temperature C
    state->dataHeatBalFanSys->MAT(1) = 24.0;
    state->dataHeatBalFanSys->ZoneAirHumRat.allocate(1);
    state->dataHeatBalFanSys->ZoneAirHumRat(1) = 0.001;

    state->dataLoopNodes->Node.allocate(4);

    state->dataHeatBalSurf->SurfTempInTmp.allocate(6);
    state->dataHeatBalSurf->SurfTempInTmp(1) = 15.0;
    state->dataHeatBalSurf->SurfTempInTmp(2) = 20.0;
    state->dataHeatBalSurf->SurfTempInTmp(3) = 25.0;
    state->dataHeatBalSurf->SurfTempInTmp(4) = 25.0;
    state->dataHeatBalSurf->SurfTempInTmp(5) = 25.0;
    state->dataHeatBalSurf->SurfTempInTmp(6) = 25.0;

    // allocate surface level adj ratio data member
    state->dataHeatBalSurf->SurfWinCoeffAdjRatio.dimension(6, 1.0);

    state->dataLoopNodes->Node(1).Temp = 20.0;
    state->dataLoopNodes->Node(2).Temp = 20.0;
    state->dataLoopNodes->Node(3).Temp = 20.0;
    state->dataLoopNodes->Node(4).Temp = 20.0;
    state->dataLoopNodes->Node(1).MassFlowRate = 0.1;
    state->dataLoopNodes->Node(2).MassFlowRate = 0.1;
    state->dataLoopNodes->Node(3).MassFlowRate = 0.1;
    state->dataLoopNodes->Node(4).MassFlowRate = 0.1;

    state->dataHeatBalSurf->SurfHConvInt.allocate(6);
    state->dataHeatBalSurf->SurfHConvInt(1) = 0.5;
    state->dataHeatBalSurf->SurfHConvInt(2) = 0.5;
    state->dataHeatBalSurf->SurfHConvInt(3) = 0.5;
    state->dataHeatBalSurf->SurfHConvInt(4) = 0.5;
    state->dataHeatBalSurf->SurfHConvInt(5) = 0.5;
    state->dataHeatBalSurf->SurfHConvInt(6) = 0.5;
    state->dataMstBal->HConvInFD.allocate(6);
    state->dataMstBal->RhoVaporAirIn.allocate(6);
    state->dataMstBal->HMassConvInFD.allocate(6);

    state->dataGlobal->BeginSimFlag = true;
    state->dataGlobal->KickOffSimulation = true;
    state->dataHeatBalFanSys->ZoneLatentGain.allocate(1);
    state->dataGlobal->TimeStepZoneSec = 900;
    state->dataHeatBal->ZoneWinHeatGain.allocate(1);
    state->dataHeatBal->ZoneWinHeatGainRep.allocate(1);
    state->dataHeatBal->ZoneWinHeatGainRepEnergy.allocate(1);

    state->dataScheduleMgr->Schedule(1).CurrentValue = -0.1;
    state->dataScheduleMgr->Schedule(2).CurrentValue = 0.1;

    state->dataHeatBalSurf->SurfWinCoeffAdjRatio.dimension(6, 1.0);
    AllocateSurfaceHeatBalArrays(*state);
    createFacilityElectricPowerServiceObject(*state);
    HeatBalanceManager::AllocateZoneHeatBalArrays(*state);
    SolarShading::AllocateModuleArrays(*state);
    SolarShading::DetermineShadowingCombinations(*state);
    for (int loop = 1; loop <= state->dataSurface->TotSurfaces; ++loop) {
        state->dataHeatBalSurf->SurfOutsideTempHist(1)(loop) = 20.0;
    }
    state->dataSurface->SurfTAirRef(1) = DataSurfaces::RefAirTemp::ZoneMeanAirTemp;
    state->dataSurface->SurfTAirRef(2) = DataSurfaces::RefAirTemp::AdjacentAirTemp;
    state->dataSurface->SurfTAirRef(3) = DataSurfaces::RefAirTemp::ZoneSupplyAirTemp;

    InitSurfaceHeatBalance(*state);
    for (int SurfNum = 1; SurfNum <= state->dataSurface->TotSurfaces; SurfNum++) {
        state->dataSurface->SurfExtConvCoeffIndex(SurfNum) = -1;
    }

    // Test Additional Heat Source Calculation
    CalcHeatBalanceOutsideSurf(*state);
    EXPECT_EQ(-0.1, state->dataHeatBalSurf->SurfQAdditionalHeatSourceOutside(1));
    CalcHeatBalanceInsideSurf(*state);
    EXPECT_EQ(0.1, state->dataHeatBalSurf->SurfQAdditionalHeatSourceInside(6));

    state->dataZoneEquip->ZoneEquipConfig.deallocate();
    state->dataSize->ZoneEqSizing.deallocate();
    state->dataHeatBalFanSys->MAT.deallocate(); // Zone temperature C
    state->dataHeatBalFanSys->ZoneAirHumRat.deallocate();
    state->dataLoopNodes->Node.deallocate();
    state->dataGlobal->KickOffSimulation = false;
    state->dataHeatBalSurf->SurfTempInTmp.deallocate();
    state->dataHeatBal->SurfTempEffBulkAir.deallocate();
    state->dataHeatBalSurf->SurfHConvInt.deallocate();
    state->dataMstBal->HConvInFD.deallocate();
    state->dataMstBal->RhoVaporAirIn.deallocate();
    state->dataMstBal->HMassConvInFD.deallocate();
    state->dataHeatBalFanSys->ZoneLatentGain.deallocate();
    state->dataHeatBal->ZoneWinHeatGain.deallocate();
    state->dataHeatBal->ZoneWinHeatGainRep.deallocate();
    state->dataHeatBal->ZoneWinHeatGainRepEnergy.deallocate();
}

TEST_F(EnergyPlusFixture, HeatBalanceSurfaceManager_TestReportIntMovInsInsideSurfTemp)
{

    Real64 ExpectedResult1;
    Real64 ExpectedResult2;

    state->dataSurface->TotSurfaces = 2;
    state->dataSurface->Surface.allocate(state->dataSurface->TotSurfaces);
    state->dataHeatBalSurf->SurfTempIn.allocate(state->dataSurface->TotSurfaces);
    state->dataHeatBalSurf->SurfTempInTmp.allocate(state->dataSurface->TotSurfaces);
    state->dataHeatBalSurf->SurfTempInMovInsRep.allocate(state->dataSurface->TotSurfaces);
    state->dataHeatBalSurf->SurfMovInsulIntPresent.allocate(state->dataSurface->TotSurfaces);
    state->dataSurface->AnyMovableInsulation = true;
    state->dataHeatBalSurf->SurfMovInsulIndexList.push_back(1);
    state->dataHeatBalSurf->SurfMovInsulIndexList.push_back(2);
    // Test 1 Data: Surface does NOT have movable insulation
    state->dataHeatBalSurf->SurfMovInsulIntPresent(1) = false; // No movable insulation
    state->dataHeatBalSurf->SurfTempIn(1) = 23.0;
    state->dataHeatBalSurf->SurfTempInTmp(1) = 12.3;
    state->dataHeatBalSurf->SurfTempInMovInsRep(1) = 1.23;
    ExpectedResult1 = 23.0; // SurfTempInMovInsRep should be set to SurfTempIn

    // Test 2 Data: Surface has movable insulation
    state->dataHeatBalSurf->SurfMovInsulIntPresent(2) = true;
    state->dataHeatBalSurf->SurfTempIn(2) = 123.0;
    state->dataHeatBalSurf->SurfTempInTmp(2) = 12.3;
    state->dataHeatBalSurf->SurfTempInMovInsRep(2) = 1.23;
    ExpectedResult2 = 12.3; // SurfTempInMovInsRep should be set to SurfTempIn

    // Now call the subroutine which will run all of the test cases at once and then make the comparisons
    HeatBalanceSurfaceManager::ReportIntMovInsInsideSurfTemp(*state);
    EXPECT_NEAR(state->dataHeatBalSurf->SurfTempInMovInsRep(1), ExpectedResult1, 0.00001);
    EXPECT_NEAR(state->dataHeatBalSurf->SurfTempInMovInsRep(2), ExpectedResult2, 0.00001);
}

TEST_F(EnergyPlusFixture, HeatBalanceSurfaceManager_OutsideSurfHeatBalanceWhenRainFlag)
{
    state->dataSurface->Surface.allocate(1);
    state->dataSurface->SurfOutWetBulbTemp.allocate(1);
    state->dataSurface->SurfOutDryBulbTemp.allocate(1);
    state->dataHeatBalSurf->SurfHcExt.allocate(1);
    state->dataHeatBalSurf->SurfOutsideTempHist.allocate(1);
    state->dataHeatBalSurf->SurfOutsideTempHist(1).allocate(1);

    state->dataSurface->Surface(1).Area = 58.197;
    state->dataHeatBalSurf->SurfHcExt(1) = 1000;
    state->dataHeatBalSurf->SurfOutsideTempHist(1)(1) = 6.71793958923051;
    state->dataSurface->SurfOutWetBulbTemp(1) = 6.66143784594778;
    state->dataSurface->SurfOutDryBulbTemp(1) = 7.2;

    // If Rain Flag = on, GetSurfQdotConvOutRep uses Outdoor Air Wet Bulb Temp.
    state->dataEnvrn->IsRain = true;
    Real64 ExpectedQconvPerArea1 = -1000 * (6.71793958923051 - 6.66143784594778);

    EXPECT_NEAR(ExpectedQconvPerArea1, GetQdotConvOutPerArea(*state, 1), 0.01);

    // Otherwise, GetSurfQdotConvOutRep uses Outdoor Air Dry Bulb Temp.
    state->dataEnvrn->IsRain = false;
    state->dataHeatBalSurf->SurfHcExt(1) = 5.65361106051348;
    Real64 ExpectedQconvPerArea2 = -5.65361106051348 * (6.71793958923051 - 7.2);

    EXPECT_NEAR(ExpectedQconvPerArea2, GetQdotConvOutPerArea(*state, 1), 0.01);
}

TEST_F(EnergyPlusFixture, HeatBalanceSurfaceManager_TestInterzoneRadFactorCalc)
{

    state->dataSurface->TotSurfaces = 2;
    state->dataGlobal->NumOfZones = 2;
    state->dataHeatBal->TotMaterials = 1;
    state->dataHeatBal->TotConstructs = 1;
    state->dataViewFactor->NumOfSolarEnclosures = 2;

    state->dataHeatBal->Zone.allocate(state->dataGlobal->NumOfZones);
    state->dataSurface->Surface.allocate(state->dataSurface->TotSurfaces);
    state->dataConstruction->Construct.allocate(state->dataHeatBal->TotConstructs);
    state->dataHeatBal->EnclSolVMULT.allocate(state->dataViewFactor->NumOfSolarEnclosures);
    state->dataViewFactor->EnclSolInfo.allocate(state->dataViewFactor->NumOfSolarEnclosures);
    state->dataConstruction->Construct(1).TransDiff = 0.1;
    state->dataHeatBal->EnclSolVMULT(1) = 1.0;
    state->dataHeatBal->EnclSolVMULT(2) = 1.0;

    state->dataSurface->Surface(1).HeatTransSurf = true;
    state->dataSurface->Surface(1).Construction = 1;
    state->dataSurface->Surface(1).ExtBoundCond = 2;
    state->dataSurface->Surface(1).Area = 1.0;
    state->dataSurface->Surface(1).Zone = 1;

    state->dataSurface->Surface(2).HeatTransSurf = true;
    state->dataSurface->Surface(2).Construction = 1;
    state->dataSurface->Surface(2).ExtBoundCond = 1;
    state->dataSurface->Surface(2).Area = 1.0;
    state->dataSurface->Surface(2).Zone = 2;

    state->dataSurface->Surface(1).SolarEnclIndex = 1;
    state->dataSurface->Surface(2).SolarEnclIndex = 2;

    ComputeDifSolExcZonesWIZWindows(*state, state->dataGlobal->NumOfZones);

    EXPECT_EQ(1, state->dataHeatBalSurf->ZoneFractDifShortZtoZ(1, 1));
    EXPECT_EQ(1, state->dataHeatBalSurf->ZoneFractDifShortZtoZ(2, 2));
    EXPECT_FALSE(state->dataHeatBalSurf->EnclSolRecDifShortFromZ(1));
    EXPECT_FALSE(state->dataHeatBalSurf->EnclSolRecDifShortFromZ(2));

    state->dataViewFactor->EnclSolInfo(1).HasInterZoneWindow = true;
    state->dataViewFactor->EnclSolInfo(2).HasInterZoneWindow = true;

    ComputeDifSolExcZonesWIZWindows(*state, state->dataGlobal->NumOfZones);

    EXPECT_TRUE(state->dataHeatBalSurf->EnclSolRecDifShortFromZ(1));
    EXPECT_TRUE(state->dataHeatBalSurf->EnclSolRecDifShortFromZ(2));

    state->dataGlobal->KickOffSimulation = true;
    ComputeDifSolExcZonesWIZWindows(*state, state->dataGlobal->NumOfZones);

    EXPECT_EQ(1, state->dataHeatBalSurf->ZoneFractDifShortZtoZ(1, 1));
    EXPECT_EQ(1, state->dataHeatBalSurf->ZoneFractDifShortZtoZ(2, 2));
    EXPECT_FALSE(state->dataHeatBalSurf->EnclSolRecDifShortFromZ(1));
    EXPECT_FALSE(state->dataHeatBalSurf->EnclSolRecDifShortFromZ(2));
}

TEST_F(EnergyPlusFixture, HeatBalanceSurfaceManager_TestResilienceMetricReport)
{

    state->dataGlobal->NumOfZones = 1;
    state->dataGlobal->KindOfSim = DataGlobalConstants::KindOfSim::RunPeriodWeather;
    state->dataOutRptTab->displayThermalResilienceSummary = true;
    state->dataEnvrn->Month = 7;
    state->dataEnvrn->DayOfMonth = 1;

    state->dataGlobal->TimeStep = 1;
    state->dataGlobal->TimeStepZone = 1;
    state->dataEnvrn->OutBaroPress = 101325.0;

    state->dataGlobal->NumOfZones = 1;
    state->dataHeatBal->Zone.allocate(state->dataGlobal->NumOfZones);
    state->dataHeatBalFanSys->ZTAV.dimension(state->dataGlobal->NumOfZones, 0.0);
    state->dataHeatBalFanSys->ZoneAirHumRatAvg.dimension(state->dataGlobal->NumOfZones, 0.0);

    state->dataHeatBalFanSys->ZoneHeatIndex.dimension(state->dataGlobal->NumOfZones, 0.0);
    state->dataHeatBalFanSys->ZoneHumidex.dimension(state->dataGlobal->NumOfZones, 0.0);
    state->dataHeatBalFanSys->ZoneNumOcc.dimension(state->dataGlobal->NumOfZones, 0);
    state->dataHeatBalFanSys->ZoneHeatIndexHourBins.allocate(state->dataGlobal->NumOfZones);
    state->dataHeatBalFanSys->ZoneHumidexHourBins.allocate(state->dataGlobal->NumOfZones);
    state->dataHeatBalFanSys->ZoneHeatIndexOccuHourBins.allocate(state->dataGlobal->NumOfZones);
    state->dataHeatBalFanSys->ZoneHumidexOccuHourBins.allocate(state->dataGlobal->NumOfZones);

    state->dataHeatBal->TotPeople = 1;
    state->dataHeatBal->People.allocate(state->dataHeatBal->TotPeople);
    state->dataHeatBal->People(1).ZonePtr = 1;
    state->dataHeatBal->People(1).Pierce = true;
    state->dataHeatBal->People(1).NumberOfPeople = 2;
    state->dataHeatBal->People(1).NumberOfPeoplePtr = 1;
    state->dataScheduleMgr->Schedule.allocate(1);

    state->dataThermalComforts->ThermalComfortData.allocate(state->dataHeatBal->TotPeople);
    state->dataHeatBalFanSys->ZoneOccPierceSET.dimension(state->dataGlobal->NumOfZones, 0);
    state->dataHeatBalFanSys->ZoneOccPierceSETLastStep.dimension(state->dataGlobal->NumOfZones, 0);
    state->dataHeatBalFanSys->ZoneLowSETHours.allocate(state->dataGlobal->NumOfZones);
    state->dataHeatBalFanSys->ZoneHighSETHours.allocate(state->dataGlobal->NumOfZones);

    state->dataThermalComforts->ThermalComfortData(1).PierceSET = 31;
    state->dataScheduleMgr->Schedule(1).CurrentValue = 0;

    // Heat Index Case 1: Zone T < 80 F;
    state->dataGlobal->HourOfDay = 1;
    state->dataHeatBalFanSys->ZTAV(1) = 25;
    state->dataHeatBalFanSys->ZoneAirHumRatAvg(1) = 0.00988; // RH = 50%
    CalcThermalResilience(*state);
    ReportThermalResilience(*state);
    EXPECT_NEAR(25, state->dataHeatBalFanSys->ZoneHeatIndex(1), 0.5);
    EXPECT_NEAR(28, state->dataHeatBalFanSys->ZoneHumidex(1), 1);

    // Heat Index Case 2: Zone RH > 85, 80 < T < 87 F;
    state->dataGlobal->HourOfDay = 2;
    state->dataHeatBalFanSys->ZTAV(1) = 27;
    state->dataHeatBalFanSys->ZoneAirHumRatAvg(1) = 0.02035; // RH = 90%
    CalcThermalResilience(*state);
    ReportThermalResilience(*state);
    EXPECT_NEAR(31, state->dataHeatBalFanSys->ZoneHeatIndex(1), 0.5);
    EXPECT_NEAR(39, state->dataHeatBalFanSys->ZoneHumidex(1), 1);

    // Heat Index Case 3: < Zone RH > 85, 80 < T < 87 F;
    state->dataGlobal->HourOfDay = 3;
    state->dataHeatBalFanSys->ZTAV(1) = 27;
    state->dataHeatBalFanSys->ZoneAirHumRatAvg(1) = 0.0022; // RH = 10%
    CalcThermalResilience(*state);
    ReportThermalResilience(*state);
    EXPECT_NEAR(26, state->dataHeatBalFanSys->ZoneHeatIndex(1), 0.5);
    EXPECT_NEAR(23, state->dataHeatBalFanSys->ZoneHumidex(1), 1);

    // Heat Index Case 4: Rothfusz regression, other than the above conditions;
    state->dataGlobal->HourOfDay = 4;
    state->dataHeatBalFanSys->ZTAV(1) = 30;
    state->dataHeatBalFanSys->ZoneAirHumRatAvg(1) = 0.01604; // RH = 60%
    CalcThermalResilience(*state);
    ReportThermalResilience(*state);
    EXPECT_NEAR(33, state->dataHeatBalFanSys->ZoneHeatIndex(1), 0.5);
    EXPECT_NEAR(38, state->dataHeatBalFanSys->ZoneHumidex(1), 1);

    // Test categorization of the first 4 hours.
    EXPECT_EQ(2, state->dataHeatBalFanSys->ZoneHeatIndexHourBins(1)[0]); // Safe: Heat Index <= 80 °F (32.2 °C).
    EXPECT_EQ(1, state->dataHeatBalFanSys->ZoneHeatIndexHourBins(1)[1]); // Caution: (80, 90 °F] / (26.7, 32.2 °C]
    EXPECT_EQ(1, state->dataHeatBalFanSys->ZoneHeatIndexHourBins(1)[2]); // Extreme Caution (90, 105 °F] / (32.2, 40.6 °C]
    EXPECT_EQ(0, state->dataHeatBalFanSys->ZoneHeatIndexHourBins(1)[3]);
    EXPECT_EQ(0, state->dataHeatBalFanSys->ZoneHeatIndexOccuHourBins(1)[0]); // # of People = 0

    EXPECT_EQ(2, state->dataHeatBalFanSys->ZoneHumidexHourBins(1)[0]);     // Humidex <= 29
    EXPECT_EQ(2, state->dataHeatBalFanSys->ZoneHumidexHourBins(1)[1]);     // Humidex (29, 40]
    EXPECT_EQ(0, state->dataHeatBalFanSys->ZoneHumidexOccuHourBins(1)[0]); // # of People = 0

    // Test SET-hours calculation - No occupant
    EXPECT_EQ(0, state->dataHeatBalFanSys->ZoneHighSETHours(1)[0]); // SET Hours
    EXPECT_EQ(0, state->dataHeatBalFanSys->ZoneHighSETHours(1)[1]); // SET OccupantHours

    state->dataThermalComforts->ThermalComfortData(1).PierceSET = 11.2;
    state->dataScheduleMgr->Schedule(1).CurrentValue = 1;
    for (int hour = 5; hour <= 7; hour++) {
        state->dataGlobal->HourOfDay = hour;
        //        CalcThermalResilience(*state);
        ReportThermalResilience(*state);
    }
    // Test SET-hours calculation - Heating unmet
    EXPECT_EQ(3, state->dataHeatBalFanSys->ZoneLowSETHours(1)[0]); // SET Hours = (12.2 - 11.2) * 3 Hours
    EXPECT_EQ(6, state->dataHeatBalFanSys->ZoneLowSETHours(1)[1]); // SET OccupantHours = (12.2 - 11.2) * 3 Hours * 2 OCC

    state->dataThermalComforts->ThermalComfortData(1).PierceSET = 32;
    for (int hour = 8; hour <= 10; hour++) {
        state->dataGlobal->HourOfDay = hour;
        ReportThermalResilience(*state);
    }
    // Test SET-hours calculation - Cooling unmet
    EXPECT_EQ(6, state->dataHeatBalFanSys->ZoneHighSETHours(1)[0]);  // SET Hours = (32 - 30) * 3 Hours
    EXPECT_EQ(12, state->dataHeatBalFanSys->ZoneHighSETHours(1)[1]); // SET OccupantHours = (32 - 30) * 3 Hours * 2 OCC

    state->dataThermalComforts->ThermalComfortData(1).PierceSET = 25;
    for (int hour = 11; hour <= 12; hour++) {
        state->dataGlobal->HourOfDay = hour;
        ReportThermalResilience(*state);
    }
    state->dataThermalComforts->ThermalComfortData(1).PierceSET = 11.2;
    for (int hour = 13; hour <= 18; hour++) {
        state->dataGlobal->HourOfDay = hour;
        ReportThermalResilience(*state);
    }
    state->dataScheduleMgr->Schedule(1).CurrentValue = 0;
    for (int hour = 18; hour <= 20; hour++) {
        state->dataGlobal->HourOfDay = hour;
        ReportThermalResilience(*state);
    }

    // Test SET longest duration calculation
    // Cooling Unmet Duration: Hour 1 - 4 (no occupants), Hour 8 - 10;
    // Heating Unmet Duration: Hour 5 - 7, Hour 13 - 18, Hour 18 - 20 (no occupants);
    EXPECT_EQ(9, state->dataHeatBalFanSys->ZoneLowSETHours(1)[0]);  // SET Hours = (12.2 - 11.2) * (3 + 6) Hours
    EXPECT_EQ(6, state->dataHeatBalFanSys->ZoneHighSETHours(1)[0]); // SET Hours = SET Hours = (32 - 30) * 3 Hours
    EXPECT_EQ(6, state->dataHeatBalFanSys->ZoneLowSETHours(1)[2]);  // Longest Heating SET Unmet Duration
    EXPECT_EQ(3, state->dataHeatBalFanSys->ZoneHighSETHours(1)[2]); //  Longest Cooling SET Unmet Duration

    state->dataHeatBalFanSys->ZoneCO2LevelHourBins.allocate(state->dataGlobal->NumOfZones);
    state->dataHeatBalFanSys->ZoneCO2LevelOccuHourBins.allocate(state->dataGlobal->NumOfZones);
    state->dataContaminantBalance->ZoneAirCO2Avg.allocate(state->dataGlobal->NumOfZones);
    state->dataContaminantBalance->Contaminant.CO2Simulation = true;
    state->dataScheduleMgr->Schedule(1).CurrentValue = 1;
    state->dataOutRptTab->displayCO2ResilienceSummary = true;
    state->dataContaminantBalance->ZoneAirCO2Avg(1) = 1100;
    ReportCO2Resilience(*state);
    EXPECT_EQ(1, state->dataHeatBalFanSys->ZoneCO2LevelHourBins(1)[1]);
    EXPECT_EQ(2, state->dataHeatBalFanSys->ZoneCO2LevelOccuHourBins(1)[1]);

    state->dataHeatBalFanSys->ZoneLightingLevelHourBins.allocate(state->dataGlobal->NumOfZones);
    state->dataHeatBalFanSys->ZoneLightingLevelOccuHourBins.allocate(state->dataGlobal->NumOfZones);
    state->dataDaylightingData->ZoneDaylight.allocate(state->dataGlobal->NumOfZones);
    int totDaylightingControls = state->dataGlobal->NumOfZones;
    state->dataDaylightingData->daylightControl.allocate(totDaylightingControls);
    state->dataDaylightingData->daylightControl(1).DaylightMethod = DataDaylighting::DaylightingMethod::SplitFlux;
    state->dataDaylightingData->daylightControl(1).zoneIndex = 1;
    state->dataDaylightingData->daylightControl(1).TotalDaylRefPoints = 1;
    state->dataDaylightingData->ZoneDaylight(1).totRefPts = 1;
    state->dataDaylightingData->daylightControl(1).DaylIllumAtRefPt.allocate(1);
    state->dataDaylightingData->daylightControl(1).IllumSetPoint.allocate(1);
    state->dataDaylightingData->daylightControl(1).PowerReductionFactor = 0.5;
    state->dataDaylightingData->daylightControl(1).DaylIllumAtRefPt(1) = 300;
    state->dataDaylightingData->daylightControl(1).IllumSetPoint(1) = 400;
    state->dataOutRptTab->displayVisualResilienceSummary = true;

    ReportVisualResilience(*state);
    EXPECT_EQ(1, state->dataHeatBalFanSys->ZoneLightingLevelHourBins(1)[2]);
    EXPECT_EQ(2, state->dataHeatBalFanSys->ZoneLightingLevelOccuHourBins(1)[2]);
}

TEST_F(EnergyPlusFixture, HeatBalanceSurfaceManager_TestInitHBInterzoneWindow)
{

    std::string const idf_objects = delimited_string({"  Building,",
                                                      "    House with Local Air Nodes,  !- Name",
                                                      "    0,                       !- North Axis {deg}",
                                                      "    Suburbs,                 !- Terrain",
                                                      "    0.001,                   !- Loads Convergence Tolerance Value",
                                                      "    0.0050000,               !- Temperature Convergence Tolerance Value {deltaC}",
                                                      "    FullInteriorAndExterior, !- Solar Distribution",
                                                      "    25,                      !- Maximum Number of Warmup Days",
                                                      "    6;                       !- Minimum Number of Warmup Days",

                                                      "  Timestep,6;",

                                                      "  SimulationControl,",
                                                      "    No,                      !- Do Zone Sizing Calculation",
                                                      "    No,                      !- Do System Sizing Calculation",
                                                      "    No,                      !- Do Plant Sizing Calculation",
                                                      "    No,                     !- Run Simulation for Sizing Periods",
                                                      "    YES;                     !- Run Simulation for Weather File Run Periods",

                                                      "  RunPeriod,",
                                                      "    WinterDay,               !- Name",
                                                      "    1,                       !- Begin Month",
                                                      "    14,                      !- Begin Day of Month",
                                                      "    ,                        !- Begin Year",
                                                      "    1,                       !- End Month",
                                                      "    14,                      !- End Day of Month",
                                                      "    ,                        !- End Year",
                                                      "    Tuesday,                 !- Day of Week for Start Day",
                                                      "    Yes,                     !- Use Weather File Holidays and Special Days",
                                                      "    Yes,                     !- Use Weather File Daylight Saving Period",
                                                      "    No,                      !- Apply Weekend Holiday Rule",
                                                      "    Yes,                     !- Use Weather File Rain Indicators",
                                                      "    Yes;                     !- Use Weather File Snow Indicators",

                                                      "  Material,",
                                                      "    A1 - 1 IN STUCCO,        !- Name",
                                                      "    Smooth,                  !- Roughness",
                                                      "    2.5389841E-02,           !- Thickness {m}",
                                                      "    0.6918309,               !- Conductivity {W/m-K}",
                                                      "    1858.142,                !- Density {kg/m3}",
                                                      "    836.8000,                !- Specific Heat {J/kg-K}",
                                                      "    0.9000000,               !- Thermal Absorptance",
                                                      "    0.9200000,               !- Solar Absorptance",
                                                      "    0.9200000;               !- Visible Absorptance",

                                                      "  Material,",
                                                      "    CB11,                    !- Name",
                                                      "    MediumRough,             !- Roughness",
                                                      "    0.2032000,               !- Thickness {m}",
                                                      "    1.048000,                !- Conductivity {W/m-K}",
                                                      "    1105.000,                !- Density {kg/m3}",
                                                      "    837.0000,                !- Specific Heat {J/kg-K}",
                                                      "    0.9000000,               !- Thermal Absorptance",
                                                      "    0.2000000,               !- Solar Absorptance",
                                                      "    0.2000000;               !- Visible Absorptance",

                                                      "  Material,",
                                                      "    GP01,                    !- Name",
                                                      "    MediumSmooth,            !- Roughness",
                                                      "    1.2700000E-02,           !- Thickness {m}",
                                                      "    0.1600000,               !- Conductivity {W/m-K}",
                                                      "    801.0000,                !- Density {kg/m3}",
                                                      "    837.0000,                !- Specific Heat {J/kg-K}",
                                                      "    0.9000000,               !- Thermal Absorptance",
                                                      "    0.7500000,               !- Solar Absorptance",
                                                      "    0.7500000;               !- Visible Absorptance",

                                                      "  Material,",
                                                      "    IN02,                    !- Name",
                                                      "    Rough,                   !- Roughness",
                                                      "    9.0099998E-02,           !- Thickness {m}",
                                                      "    4.3000001E-02,           !- Conductivity {W/m-K}",
                                                      "    10.00000,                !- Density {kg/m3}",
                                                      "    837.0000,                !- Specific Heat {J/kg-K}",
                                                      "    0.9000000,               !- Thermal Absorptance",
                                                      "    0.7500000,               !- Solar Absorptance",
                                                      "    0.7500000;               !- Visible Absorptance",

                                                      "  Material,",
                                                      "    IN05,                    !- Name",
                                                      "    Rough,                   !- Roughness",
                                                      "    0.2458000,               !- Thickness {m}",
                                                      "    4.3000001E-02,           !- Conductivity {W/m-K}",
                                                      "    10.00000,                !- Density {kg/m3}",
                                                      "    837.0000,                !- Specific Heat {J/kg-K}",
                                                      "    0.9000000,               !- Thermal Absorptance",
                                                      "    0.7500000,               !- Solar Absorptance",
                                                      "    0.7500000;               !- Visible Absorptance",

                                                      "  Material,",
                                                      "    PW03,                    !- Name",
                                                      "    MediumSmooth,            !- Roughness",
                                                      "    1.2700000E-02,           !- Thickness {m}",
                                                      "    0.1150000,               !- Conductivity {W/m-K}",
                                                      "    545.0000,                !- Density {kg/m3}",
                                                      "    1213.000,                !- Specific Heat {J/kg-K}",
                                                      "    0.9000000,               !- Thermal Absorptance",
                                                      "    0.7800000,               !- Solar Absorptance",
                                                      "    0.7800000;               !- Visible Absorptance",

                                                      "  Material,",
                                                      "    CC03,                    !- Name",
                                                      "    MediumRough,             !- Roughness",
                                                      "    0.1016000,               !- Thickness {m}",
                                                      "    1.310000,                !- Conductivity {W/m-K}",
                                                      "    2243.000,                !- Density {kg/m3}",
                                                      "    837.0000,                !- Specific Heat {J/kg-K}",
                                                      "    0.9000000,               !- Thermal Absorptance",
                                                      "    0.6500000,               !- Solar Absorptance",
                                                      "    0.6500000;               !- Visible Absorptance",

                                                      "  Material,",
                                                      "    HF-A3,                   !- Name",
                                                      "    Smooth,                  !- Roughness",
                                                      "    1.5000000E-03,           !- Thickness {m}",
                                                      "    44.96960,                !- Conductivity {W/m-K}",
                                                      "    7689.000,                !- Density {kg/m3}",
                                                      "    418.0000,                !- Specific Heat {J/kg-K}",
                                                      "    0.9000000,               !- Thermal Absorptance",
                                                      "    0.2000000,               !- Solar Absorptance",
                                                      "    0.2000000;               !- Visible Absorptance",

                                                      "  Material:NoMass,",
                                                      "    AR02,                    !- Name",
                                                      "    VeryRough,               !- Roughness",
                                                      "    7.8000002E-02,           !- Thermal Resistance {m2-K/W}",
                                                      "    0.9000000,               !- Thermal Absorptance",
                                                      "    0.7000000,               !- Solar Absorptance",
                                                      "    0.7000000;               !- Visible Absorptance",

                                                      "  Material:NoMass,",
                                                      "    CP02,                    !- Name",
                                                      "    Rough,                   !- Roughness",
                                                      "    0.2170000,               !- Thermal Resistance {m2-K/W}",
                                                      "    0.9000000,               !- Thermal Absorptance",
                                                      "    0.7500000,               !- Solar Absorptance",
                                                      "    0.7500000;               !- Visible Absorptance",

                                                      "  Construction,",
                                                      "    EXTWALL:LIVING,          !- Name",
                                                      "    A1 - 1 IN STUCCO,        !- Outside Layer",
                                                      "    GP01;                    !- Layer 3",

                                                      "  Construction,",
                                                      "    FLOOR:LIVING,            !- Name",
                                                      "    CC03,                    !- Outside Layer",
                                                      "    CP02;                    !- Layer 2",

                                                      "  Construction,",
                                                      "    ROOF,                    !- Name",
                                                      "    AR02,                    !- Outside Layer",
                                                      "    PW03;                    !- Layer 2",

                                                      "  Zone,",
                                                      "    LIVING ZONE,             !- Name",
                                                      "    0,                       !- Direction of Relative North {deg}",
                                                      "    0,                       !- X Origin {m}",
                                                      "    0,                       !- Y Origin {m}",
                                                      "    0,                       !- Z Origin {m}",
                                                      "    1,                       !- Type",
                                                      "    1,                       !- Multiplier",
                                                      "    autocalculate,           !- Ceiling Height {m}",
                                                      "    autocalculate;           !- Volume {m3}",

                                                      "  GlobalGeometryRules,",
                                                      "    UpperLeftCorner,         !- Starting Vertex Position",
                                                      "    CounterClockWise,        !- Vertex Entry Direction",
                                                      "    World;                   !- Coordinate System",

                                                      "  BuildingSurface:Detailed,",
                                                      "    Living:North,            !- Name",
                                                      "    Wall,                    !- Surface Type",
                                                      "    EXTWALL:LIVING,          !- Construction Name",
                                                      "    LIVING ZONE,             !- Zone Name",
                                                      "    ,                        !- Space Name",
                                                      "    Outdoors,                !- Outside Boundary Condition",
                                                      "    ,                        !- Outside Boundary Condition Object",
                                                      "    SunExposed,              !- Sun Exposure",
                                                      "    WindExposed,             !- Wind Exposure",
                                                      "    0.5000000,               !- View Factor to Ground",
                                                      "    4,                       !- Number of Vertices",
                                                      "    1,1,1,  !- X,Y,Z ==> Vertex 1 {m}",
                                                      "    1,1,0,  !- X,Y,Z ==> Vertex 2 {m}",
                                                      "    0,1,0,  !- X,Y,Z ==> Vertex 3 {m}",
                                                      "    0,1,1;  !- X,Y,Z ==> Vertex 4 {m}",

                                                      "  BuildingSurface:Detailed,",
                                                      "    Living:East,             !- Name",
                                                      "    Wall,                    !- Surface Type",
                                                      "    EXTWALL:LIVING,          !- Construction Name",
                                                      "    LIVING ZONE,             !- Zone Name",
                                                      "    ,                        !- Space Name",
                                                      "    Outdoors,                !- Outside Boundary Condition",
                                                      "    ,                        !- Outside Boundary Condition Object",
                                                      "    SunExposed,              !- Sun Exposure",
                                                      "    WindExposed,             !- Wind Exposure",
                                                      "    0.5000000,               !- View Factor to Ground",
                                                      "    4,                       !- Number of Vertices",
                                                      "    1,0,1,  !- X,Y,Z ==> Vertex 1 {m}",
                                                      "    1,0,0,  !- X,Y,Z ==> Vertex 2 {m}",
                                                      "    1,1,0,  !- X,Y,Z ==> Vertex 3 {m}",
                                                      "    1,1,1;  !- X,Y,Z ==> Vertex 4 {m}",

                                                      "  BuildingSurface:Detailed,",
                                                      "    Living:South,            !- Name",
                                                      "    Wall,                    !- Surface Type",
                                                      "    EXTWALL:LIVING,          !- Construction Name",
                                                      "    LIVING ZONE,             !- Zone Name",
                                                      "    ,                        !- Space Name",
                                                      "    Outdoors,                !- Outside Boundary Condition",
                                                      "    ,                        !- Outside Boundary Condition Object",
                                                      "    SunExposed,              !- Sun Exposure",
                                                      "    WindExposed,             !- Wind Exposure",
                                                      "    0.5000000,               !- View Factor to Ground",
                                                      "    4,                       !- Number of Vertices",
                                                      "    0,0,1,  !- X,Y,Z ==> Vertex 1 {m}",
                                                      "    0,0,0,  !- X,Y,Z ==> Vertex 2 {m}",
                                                      "    1,0,0,  !- X,Y,Z ==> Vertex 3 {m}",
                                                      "    1,0,1;  !- X,Y,Z ==> Vertex 4 {m}",

                                                      "  BuildingSurface:Detailed,",
                                                      "    Living:West,             !- Name",
                                                      "    Wall,                    !- Surface Type",
                                                      "    EXTWALL:LIVING,          !- Construction Name",
                                                      "    LIVING ZONE,             !- Zone Name",
                                                      "    ,                        !- Space Name",
                                                      "    Outdoors,                !- Outside Boundary Condition",
                                                      "    ,                        !- Outside Boundary Condition Object",
                                                      "    SunExposed,              !- Sun Exposure",
                                                      "    WindExposed,             !- Wind Exposure",
                                                      "    0.5000000,               !- View Factor to Ground",
                                                      "    4,                       !- Number of Vertices",
                                                      "    0,1,1,  !- X,Y,Z ==> Vertex 1 {m}",
                                                      "    0,1,0,  !- X,Y,Z ==> Vertex 2 {m}",
                                                      "    0,0,0,  !- X,Y,Z ==> Vertex 3 {m}",
                                                      "    0,0,1;  !- X,Y,Z ==> Vertex 4 {m}",

                                                      "  BuildingSurface:Detailed,",
                                                      "    Living:Floor,            !- Name",
                                                      "    FLOOR,                   !- Surface Type",
                                                      "    FLOOR:LIVING,            !- Construction Name",
                                                      "    LIVING ZONE,             !- Zone Name",
                                                      "    ,                        !- Space Name",
                                                      "    Surface,                 !- Outside Boundary Condition",
                                                      "    Living:Floor,            !- Outside Boundary Condition Object",
                                                      "    NoSun,                   !- Sun Exposure",
                                                      "    NoWind,                  !- Wind Exposure",
                                                      "    0,                       !- View Factor to Ground",
                                                      "    4,                       !- Number of Vertices",
                                                      "    0,0,0,  !- X,Y,Z ==> Vertex 1 {m}",
                                                      "    0,1,0,  !- X,Y,Z ==> Vertex 2 {m}",
                                                      "    1,1,0,  !- X,Y,Z ==> Vertex 3 {m}",
                                                      "    1,0,0;  !- X,Y,Z ==> Vertex 4 {m}",

                                                      "  BuildingSurface:Detailed,",
                                                      "    Living:Ceiling,          !- Name",
                                                      "    ROOF,                 !- Surface Type",
                                                      "    ROOF,          !- Construction Name",
                                                      "    LIVING ZONE,             !- Zone Name",
                                                      "    ,                        !- Space Name",
                                                      "    Outdoors,                !- Outside Boundary Condition",
                                                      "    ,                        !- Outside Boundary Condition Object",
                                                      "    SunExposed,              !- Sun Exposure",
                                                      "    WindExposed,             !- Wind Exposure",
                                                      "    0,                       !- View Factor to Ground",
                                                      "    4,                       !- Number of Vertices",
                                                      "    0,1,1,  !- X,Y,Z ==> Vertex 1 {m}",
                                                      "    0,0,1,  !- X,Y,Z ==> Vertex 2 {m}",
                                                      "    1,0,1,  !- X,Y,Z ==> Vertex 3 {m}",
                                                      "    1,1,1;  !- X,Y,Z ==> Vertex 4 {m}"});

    ASSERT_TRUE(process_idf(idf_objects));
    bool ErrorsFound = false;

    HeatBalanceManager::GetProjectControlData(*state, ErrorsFound);
    EXPECT_FALSE(ErrorsFound);
    HeatBalanceManager::GetZoneData(*state, ErrorsFound);
    EXPECT_FALSE(ErrorsFound);
    HeatBalanceManager::GetMaterialData(*state, ErrorsFound);
    EXPECT_FALSE(ErrorsFound);
    HeatBalanceManager::GetConstructData(*state, ErrorsFound);
    EXPECT_FALSE(ErrorsFound);
    SurfaceGeometry::GetGeometryParameters(*state, ErrorsFound);
    EXPECT_FALSE(ErrorsFound);

    state->dataSurfaceGeometry->CosBldgRotAppGonly = 1.0;
    state->dataSurfaceGeometry->SinBldgRotAppGonly = 0.0;
    SurfaceGeometry::SetupZoneGeometry(*state, ErrorsFound);
    EXPECT_FALSE(ErrorsFound);

    HeatBalanceIntRadExchange::InitSolarViewFactors(*state);
    EXPECT_FALSE(has_err_output(true));

    state->dataHeatBalFanSys->MAT.allocate(1); // Zone temperature C
    state->dataHeatBalFanSys->ZoneAirHumRat.allocate(1);

    state->dataHeatBalSurf->SurfTempInTmp.allocate(6);

    state->dataHeatBalSurf->SurfHConvInt.allocate(6);
    state->dataMstBal->HConvInFD.allocate(6);
    state->dataMstBal->RhoVaporAirIn.allocate(6);
    state->dataMstBal->HMassConvInFD.allocate(6);

    state->dataGlobal->BeginSimFlag = true;
    state->dataGlobal->KickOffSimulation = true;
    state->dataHeatBalFanSys->ZoneLatentGain.allocate(1);
    state->dataGlobal->TimeStepZoneSec = 900;
    state->dataHeatBal->ZoneWinHeatGain.allocate(1);
    state->dataHeatBal->ZoneWinHeatGainRep.allocate(1);
    state->dataHeatBal->ZoneWinHeatGainRepEnergy.allocate(1);

    AllocateSurfaceHeatBalArrays(*state);
    createFacilityElectricPowerServiceObject(*state);
    HeatBalanceManager::AllocateZoneHeatBalArrays(*state);
    SolarShading::AllocateModuleArrays(*state);
    SolarShading::DetermineShadowingCombinations(*state);

    InitSurfaceHeatBalance(*state);

    EXPECT_FALSE(state->dataHeatBalSurf->InterZoneWindow);
    EXPECT_FALSE(allocated(state->dataHeatBalSurf->ZoneFractDifShortZtoZ));

    state->dataGlobal->BeginSimFlag = false;
    state->dataHeatBalSurf->InterZoneWindow = true;
    InitSurfaceHeatBalance(*state);

    EXPECT_TRUE(allocated(state->dataHeatBalSurf->ZoneFractDifShortZtoZ));
    EXPECT_EQ(1, state->dataHeatBalSurf->ZoneFractDifShortZtoZ(1, 1));

    // bypass internal solar distribution at night
    state->dataHeatBalSurf->InterZoneWindow = false;
    state->dataHeatBal->ZoneBmSolFrIntWinsRep(1) = 10.0;
    state->dataEnvrn->SunIsUp = false;
    InitIntSolarDistribution(*state);
    EXPECT_EQ(0.0, state->dataHeatBal->SurfIntBmIncInsSurfIntensRep(1));
    state->dataEnvrn->SunIsUp = true;
    InitIntSolarDistribution(*state);
    EXPECT_NEAR(1.666667, state->dataHeatBal->SurfIntBmIncInsSurfIntensRep(1), 0.00001);
}

TEST_F(EnergyPlusFixture, HeatBalanceSurfaceManager_TestInitHBDaylightingNoExtWindow)
{

    std::string const idf_objects1 = R"IDF(
    Building,
        Building,                !- Name
        0,                       !- North Axis {deg}
        Suburbs,                 !- Terrain
        0.04,                    !- Loads Convergence Tolerance Value {W}
        0.4,                     !- Temperature Convergence Tolerance Value {deltaC}
        FullExterior,            !- Solar Distribution
        25,                      !- Maximum Number of Warmup Days
        6;                       !- Minimum Number of Warmup Days

    Timestep,6;

    SimulationControl,
        No,                      !- Do Zone Sizing Calculation
        No,                      !- Do System Sizing Calculation
        No,                      !- Do Plant Sizing Calculation
        No,                     !- Run Simulation for Sizing Periods
        YES;                     !- Run Simulation for Weather File Run Periods

    RunPeriod,
        TESTSim,                 !- Name
        1,                       !- Begin Month
        1,                       !- Begin Day of Month
        ,                        !- Begin Year
        12,                      !- End Month
        31,                      !- End Day of Month
        ,                        !- End Year
        Sunday,                  !- Day of Week for Start Day
        No,                      !- Use Weather File Holidays and Special Days
        No,                      !- Use Weather File Daylight Saving Period
        No,                      !- Apply Weekend Holiday Rule
        Yes,                     !- Use Weather File Rain Indicators
        Yes,                     !- Use Weather File Snow Indicators
        No;                      !- Treat Weather as Actual

    Site:GroundTemperature:BuildingSurface,
        18,                      !- January Ground Temperature {C}
        18,                      !- February Ground Temperature {C}
        18,                      !- March Ground Temperature {C}
        18,                      !- April Ground Temperature {C}
        18,                      !- May Ground Temperature {C}
        18,                      !- June Ground Temperature {C}
        18,                      !- July Ground Temperature {C}
        18,                      !- August Ground Temperature {C}
        18,                      !- September Ground Temperature {C}
        18,                      !- October Ground Temperature {C}
        18,                      !- November Ground Temperature {C}
        18;                      !- December Ground Temperature {C}

    ! Materials
    Material,
        defaultMat_0.25_defaultConstruction ,  !- Name
        Rough,                   !- Roughness
        0.25,                    !- Thickness {m}
        2.3,                     !- Conductivity {W/m-K}
        2400,                    !- Density {kg/m3}
        840,                     !- Specific Heat {J/kg-K}
        0.9,                     !- Thermal Absorptance
        0.7,                     !- Solar Absorptance
        0.7;                     !- Visible Absorptance

    ! Materials
    Material,
        Mineral Wool_0.194_UVal_0.2_Mass ,  !- Name
        Rough,                   !- Roughness
        0.194,                   !- Thickness {m}
        0.041,                   !- Conductivity {W/m-K}
        155,                     !- Density {kg/m3}
        1130,                    !- Specific Heat {J/kg-K}
        0.9,                     !- Thermal Absorptance
        0.7,                     !- Solar Absorptance
        0.7;                     !- Visible Absorptance

    Material,
        General Concrete_0.2_UVal_0.2_Mass ,  !- Name
        Rough,                   !- Roughness
        0.2,                     !- Thickness {m}
        2,                       !- Conductivity {W/m-K}
        2400,                    !- Density {kg/m3}
        950,                     !- Specific Heat {J/kg-K}
        0.9,                     !- Thermal Absorptance
        0.7,                     !- Solar Absorptance
        0.7;                     !- Visible Absorptance

    Construction,
        defaultConstruction,     !- Name
        defaultMat_0.25_defaultConstruction;  !- Outside Layer

    Construction,
        defaultConstruction_FLIPPED,  !- Name
        defaultMat_0.25_defaultConstruction;  !- Outside Layer

    ! UVal_0.2_Mass Type: Facade
    Construction,
        UVal_0.2_Mass,           !- Name
        Mineral Wool_0.194_UVal_0.2_Mass,  !- Outside Layer
        General Concrete_0.2_UVal_0.2_Mass;  !- Layer 2

    Construction,
        UVal_0.2_Mass_FLIPPED,   !- Name
        General Concrete_0.2_UVal_0.2_Mass,  !- Outside Layer
        Mineral Wool_0.194_UVal_0.2_Mass;  !- Layer 2

    Zone,
        Zone_0,                  !- Name
        0,                       !- Direction of Relative North {deg}
        0,                       !- X Origin {m}
        0,                       !- Y Origin {m}
        0,                       !- Z Origin {m}
        1,                       !- Type
        1.0,                     !- Multiplier
        ,                        !- Ceiling Height {m}
        8197.0573178193,         !- Volume {m3}
        631.643058536491,        !- Floor Area {m2}
        TARP,                    !- Zone Inside Convection Algorithm
        DOE-2;                   !- Zone Outside Convection Algorithm

    GlobalGeometryRules,
        LowerLeftCorner,         !- Starting Vertex Position
        CounterClockWise,        !- Vertex Entry Direction
        Relative;                !- Coordinate System

    BuildingSurface:Detailed,
        Zone_0:f0,               !- Name
        Wall,                    !- Surface Type
        UVal_0.2_Mass,           !- Construction Name
        Zone_0,                  !- Zone Name
        ,                        !- Space Name
        Outdoors,                !- Outside Boundary Condition
        ,                        !- Outside Boundary Condition Object
        SunExposed,              !- Sun Exposure
        WindExposed,             !- Wind Exposure
        Autocalculate,           !- View Factor to Ground
        4,                       !- Number of Vertices
        -2.6475,                 !- Vertex 1 X-coordinate {m}
        16.8426,                 !- Vertex 1 Y-coordinate {m}
        0.0000,                  !- Vertex 1 Z-coordinate {m}
        24.7463,                 !- Vertex 2 X-coordinate {m}
        16.8426,                 !- Vertex 2 Y-coordinate {m}
        0.0000,                  !- Vertex 2 Z-coordinate {m}
        24.7463,                 !- Vertex 3 X-coordinate {m}
        16.8426,                 !- Vertex 3 Y-coordinate {m}
        12.9774,                 !- Vertex 3 Z-coordinate {m}
        -2.6475,                 !- Vertex 4 X-coordinate {m}
        16.8426,                 !- Vertex 4 Y-coordinate {m}
        12.9774;                 !- Vertex 4 Z-coordinate {m}

    ! FACE NORMAL  1 3.46944695195361E-17 0
    BuildingSurface:Detailed,
        Zone_0:f1,               !- Name
        Wall,                    !- Surface Type
        UVal_0.2_Mass,           !- Construction Name
        Zone_0,                  !- Zone Name
        ,                        !- Space Name
        Outdoors,                !- Outside Boundary Condition
        ,                        !- Outside Boundary Condition Object
        SunExposed,              !- Sun Exposure
        WindExposed,             !- Wind Exposure
        Autocalculate,           !- View Factor to Ground
        4,                       !- Number of Vertices
        24.7463,                 !- Vertex 1 X-coordinate {m}
        16.8426,                 !- Vertex 1 Y-coordinate {m}
        0.0000,                  !- Vertex 1 Z-coordinate {m}
        24.7463,                 !- Vertex 2 X-coordinate {m}
        39.9005,                 !- Vertex 2 Y-coordinate {m}
        0.0000,                  !- Vertex 2 Z-coordinate {m}
        24.7463,                 !- Vertex 3 X-coordinate {m}
        39.9005,                 !- Vertex 3 Y-coordinate {m}
        12.9774,                 !- Vertex 3 Z-coordinate {m}
        24.7463,                 !- Vertex 4 X-coordinate {m}
        16.8426,                 !- Vertex 4 Y-coordinate {m}
        12.9774;                 !- Vertex 4 Z-coordinate {m}

    ! FACE NORMAL  -4.16333634234434E-17 1 0
    BuildingSurface:Detailed,
        Zone_0:f2,               !- Name
        Wall,                    !- Surface Type
        defaultConstruction,     !- Construction Name
        Zone_0,                  !- Zone Name
        ,                        !- Space Name
        Surface,                 !- Outside Boundary Condition
        Zone_0:f2,               !- Outside Boundary Condition Object
        NoSun,                   !- Sun Exposure
        NoWind,                  !- Wind Exposure
        Autocalculate,           !- View Factor to Ground
        4,                       !- Number of Vertices
        24.7463,                 !- Vertex 1 X-coordinate {m}
        39.9005,                 !- Vertex 1 Y-coordinate {m}
        0.0000,                  !- Vertex 1 Z-coordinate {m}
        -2.6475,                 !- Vertex 2 X-coordinate {m}
        39.9005,                 !- Vertex 2 Y-coordinate {m}
        0.0000,                  !- Vertex 2 Z-coordinate {m}
        -2.6475,                 !- Vertex 3 X-coordinate {m}
        39.9005,                 !- Vertex 3 Y-coordinate {m}
        12.9774,                 !- Vertex 3 Z-coordinate {m}
        24.7463,                 !- Vertex 4 X-coordinate {m}
        39.9005,                 !- Vertex 4 Y-coordinate {m}
        12.9774;                 !- Vertex 4 Z-coordinate {m}

    ! FACE NORMAL  -1 6.07153216591882E-18 0
    BuildingSurface:Detailed,
        Zone_0:f3,               !- Name
        Wall,                    !- Surface Type
        UVal_0.2_Mass,           !- Construction Name
        Zone_0,                  !- Zone Name
        ,                        !- Space Name
        Outdoors,                !- Outside Boundary Condition
        ,                        !- Outside Boundary Condition Object
        SunExposed,              !- Sun Exposure
        WindExposed,             !- Wind Exposure
        Autocalculate,           !- View Factor to Ground
        4,                       !- Number of Vertices
        -2.6475,                 !- Vertex 1 X-coordinate {m}
        39.9005,                 !- Vertex 1 Y-coordinate {m}
        0.0000,                  !- Vertex 1 Z-coordinate {m}
        -2.6475,                 !- Vertex 2 X-coordinate {m}
        16.8426,                 !- Vertex 2 Y-coordinate {m}
        0.0000,                  !- Vertex 2 Z-coordinate {m}
        -2.6475,                 !- Vertex 3 X-coordinate {m}
        16.8426,                 !- Vertex 3 Y-coordinate {m}
        12.9774,                 !- Vertex 3 Z-coordinate {m}
        -2.6475,                 !- Vertex 4 X-coordinate {m}
        39.9005,                 !- Vertex 4 Y-coordinate {m}
        12.9774;                 !- Vertex 4 Z-coordinate {m}

    ! FACE NORMAL  0 0 -1
    BuildingSurface:Detailed,
        Zone_0:f4,               !- Name
        Floor,                   !- Surface Type
        defaultConstruction,     !- Construction Name
        Zone_0,                  !- Zone Name
        ,                        !- Space Name
        Surface,                 !- Outside Boundary Condition
        Zone_0:f4,               !- Outside Boundary Condition Object
        NoSun,                   !- Sun Exposure
        NoWind,                  !- Wind Exposure
        Autocalculate,           !- View Factor to Ground
        4,                       !- Number of Vertices
        -2.6475,                 !- Vertex 1 X-coordinate {m}
        39.9005,                 !- Vertex 1 Y-coordinate {m}
        0.0000,                  !- Vertex 1 Z-coordinate {m}
        24.7463,                 !- Vertex 2 X-coordinate {m}
        39.9005,                 !- Vertex 2 Y-coordinate {m}
        0.0000,                  !- Vertex 2 Z-coordinate {m}
        24.7463,                 !- Vertex 3 X-coordinate {m}
        30.1033,                 !- Vertex 3 Y-coordinate {m}
        0.0000,                  !- Vertex 3 Z-coordinate {m}
        -2.6475,                 !- Vertex 4 X-coordinate {m}
        30.1033,                 !- Vertex 4 Y-coordinate {m}
        0.0000;                  !- Vertex 4 Z-coordinate {m}

    ! FACE NORMAL  0 0 1
    BuildingSurface:Detailed,
        Zone_0:f5,               !- Name
        Roof,                    !- Surface Type
        UVal_0.2_Mass,           !- Construction Name
        Zone_0,                  !- Zone Name
        ,                        !- Space Name
        Outdoors,                !- Outside Boundary Condition
        ,                        !- Outside Boundary Condition Object
        SunExposed,              !- Sun Exposure
        WindExposed,             !- Wind Exposure
        0,                       !- View Factor to Ground
        4,                       !- Number of Vertices
        24.7463,                 !- Vertex 1 X-coordinate {m}
        16.8426,                 !- Vertex 1 Y-coordinate {m}
        12.9774,                 !- Vertex 1 Z-coordinate {m}
        24.7463,                 !- Vertex 2 X-coordinate {m}
        39.9005,                 !- Vertex 2 Y-coordinate {m}
        12.9774,                 !- Vertex 2 Z-coordinate {m}
        -2.6475,                 !- Vertex 3 X-coordinate {m}
        39.9005,                 !- Vertex 3 Y-coordinate {m}
        12.9774,                 !- Vertex 3 Z-coordinate {m}
        -2.6475,                 !- Vertex 4 X-coordinate {m}
        16.8426,                 !- Vertex 4 Y-coordinate {m}
        12.9774;                 !- Vertex 4 Z-coordinate {m}

    ! FACE NORMAL  0 0 -1
    BuildingSurface:Detailed,
        Zone_0:f6,               !- Name
        Floor,                   !- Surface Type
        defaultConstruction,     !- Construction Name
        Zone_0,                  !- Zone Name
        ,                        !- Space Name
        Surface,                 !- Outside Boundary Condition
        Zone_0:f6,               !- Outside Boundary Condition Object
        NoSun,                   !- Sun Exposure
        NoWind,                  !- Wind Exposure
        Autocalculate,           !- View Factor to Ground
        4,                       !- Number of Vertices
        24.7463,                 !- Vertex 1 X-coordinate {m}
        30.1033,                 !- Vertex 1 Y-coordinate {m}
        0.0000,                  !- Vertex 1 Z-coordinate {m}
        24.7463,                 !- Vertex 2 X-coordinate {m}
        16.8426,                 !- Vertex 2 Y-coordinate {m}
        0.0000,                  !- Vertex 2 Z-coordinate {m}
        -2.6475,                 !- Vertex 3 X-coordinate {m}
        16.8426,                 !- Vertex 3 Y-coordinate {m}
        0.0000,                  !- Vertex 3 Z-coordinate {m}
        -2.6475,                 !- Vertex 4 X-coordinate {m}
        30.1033,                 !- Vertex 4 Y-coordinate {m}
        0.0000;                  !- Vertex 4 Z-coordinate {m}
    )IDF";

    std::string const idf_objects2 = R"IDF(
    Daylighting:Controls,
        Zone_0_DaylCtrl,         !- Name
        Zone_0,                  !- Zone Name
        SplitFlux,               !- Daylighting Method
        lightsOffice,            !- Availability Schedule Name
        Continuous,              !- Lighting Control Type
        0.1,                     !- Minimum Input Power Fraction for Continuous or ContinuousOff Dimming Control
        0.1,                     !- Minimum Light Output Fraction for Continuous or ContinuousOff Dimming Control
        3,                       !- Number of Stepped Control Steps
        1,                       !- Probability Lighting will be Reset When Needed in Manual Stepped Control
        ,                        !- Glare Calculation Daylighting Reference Point Name
        ,                        !- Glare Calculation Azimuth Angle of View Direction Clockwise from Zone y-Axis {deg}
        22,                      !- Maximum Allowable Discomfort Glare Index
        ,                        !- DElight Gridding Resolution {m2}
        Zone_0_DaylCtrlRefPt1,   !- Daylighting Reference Point 1 Name
        1,                       !- Fraction of Zone Controlled by Reference Point 1
        500;                     !- Illuminance Setpoint at Reference Point 1 {lux}

    Daylighting:ReferencePoint,
        Zone_0_DaylCtrlRefPt1,   !- Name
        Zone_0,                  !- Zone Name
        11.0493979164892,        !- X-Coordinate of Reference Point {m}
        28.3715348505495,        !- Y-Coordinate of Reference Point {m}
        0.85;                    !- Z-Coordinate of Reference Point {m}
    )IDF";

    std::string const idf_objects = idf_objects1 + idf_objects2;
    ASSERT_TRUE(process_idf(idf_objects));
    bool ErrorsFound = false;

    HeatBalanceManager::GetProjectControlData(*state, ErrorsFound);
    EXPECT_FALSE(ErrorsFound);
    HeatBalanceManager::GetZoneData(*state, ErrorsFound);
    EXPECT_FALSE(ErrorsFound);
    HeatBalanceManager::GetMaterialData(*state, ErrorsFound);
    EXPECT_FALSE(ErrorsFound);
    HeatBalanceManager::GetConstructData(*state, ErrorsFound);
    EXPECT_FALSE(ErrorsFound);
    SurfaceGeometry::GetGeometryParameters(*state, ErrorsFound);
    EXPECT_FALSE(ErrorsFound);

    SurfaceGeometry::SetupZoneGeometry(*state, ErrorsFound);
    EXPECT_FALSE(ErrorsFound);

    state->dataHeatBalFanSys->MAT.allocate(1);
    state->dataHeatBalFanSys->ZoneAirHumRat.allocate(1);

    state->dataHeatBalSurf->SurfTempInTmp.allocate(6);

    state->dataHeatBalSurf->SurfHConvInt.allocate(6);
    state->dataMstBal->HConvInFD.allocate(6);
    state->dataMstBal->RhoVaporAirIn.allocate(6);
    state->dataMstBal->HMassConvInFD.allocate(6);

    state->dataGlobal->BeginSimFlag = true;
    state->dataGlobal->KickOffSimulation = true;
    state->dataHeatBalFanSys->ZoneLatentGain.allocate(1);
    state->dataGlobal->TimeStepZoneSec = 900;
    state->dataGlobal->NumOfTimeStepInHour = 6;
    state->dataGlobal->HourOfDay = 1;
    state->dataGlobal->TimeStep = 1;

    AllocateSurfaceHeatBalArrays(*state);
    createFacilityElectricPowerServiceObject(*state);
    HeatBalanceManager::AllocateZoneHeatBalArrays(*state);
    SolarShading::AllocateModuleArrays(*state);
    SolarShading::DetermineShadowingCombinations(*state);

    state->dataEnvrn->SunIsUp = true;
    state->dataEnvrn->BeamSolarRad = 50;
    state->dataEnvrn->GndSolarRad = 50;
    state->dataEnvrn->DifSolarRad = 0;
    state->dataSurface->Surface(1).SolarEnclIndex = 1;
    state->dataSurface->Surface(2).SolarEnclIndex = 1;
    state->dataSurface->Surface(3).SolarEnclIndex = 1;
    state->dataSurface->Surface(4).SolarEnclIndex = 1;
    state->dataSurface->Surface(5).SolarEnclIndex = 1;
    state->dataSurface->Surface(6).SolarEnclIndex = 1;
    state->dataSurface->Surface(7).SolarEnclIndex = 1;
    state->dataViewFactor->EnclSolInfo(1).TotalEnclosureDaylRefPoints = 1;
    state->dataDaylightingData->enclDaylight.allocate(1);
    state->dataDaylightingData->enclDaylight(1).hasSplitFluxDaylighting = true;
    InitSurfaceHeatBalance(*state);
    EXPECT_FALSE(has_err_output(true));
}

TEST_F(EnergyPlusFixture, HeatBalanceSurfaceManager_TestTDDSurfWinHeatGain)
{

    std::string const idf_objects = delimited_string({
        "  Zone,",
        "    Daylit Zone,             !- Name",
        "    0.0,                     !- Direction of Relative North {deg}",
        "    0.0,                     !- X Origin {m}",
        "    0.0,                     !- Y Origin {m}",
        "    0.0,                     !- Z Origin {m}",
        "    1,                       !- Type",
        "    1,                       !- Multiplier",
        "    autocalculate,           !- Ceiling Height {m}",
        "    autocalculate;           !- Volume {m3}",

        "  BuildingSurface:Detailed,",
        "    Daylit South Wall,       !- Name",
        "    Wall,                    !- Surface Type",
        "    EXTWALL80,               !- Construction Name",
        "    Daylit Zone,             !- Zone Name",
        "    ,                        !- Space Name",
        "    Outdoors,                !- Outside Boundary Condition",
        "    ,                        !- Outside Boundary Condition Object",
        "    SunExposed,              !- Sun Exposure",
        "    WindExposed,             !- Wind Exposure",
        "    0.5,                     !- View Factor to Ground",
        "    4,                       !- Number of Vertices",
        "    0.0,0.0,2.5,  !- X,Y,Z ==> Vertex 1 {m}",
        "    0.0,0.0,0.0,  !- X,Y,Z ==> Vertex 2 {m}",
        "    5.0,0.0,0.0,  !- X,Y,Z ==> Vertex 3 {m}",
        "    5.0,0.0,2.5;  !- X,Y,Z ==> Vertex 4 {m}",

        "  BuildingSurface:Detailed,",
        "    Daylit West Wall,        !- Name",
        "    Wall,                    !- Surface Type",
        "    EXTWALL80,               !- Construction Name",
        "    Daylit Zone,             !- Zone Name",
        "    ,                        !- Space Name",
        "    Outdoors,                !- Outside Boundary Condition",
        "    ,                        !- Outside Boundary Condition Object",
        "    SunExposed,              !- Sun Exposure",
        "    WindExposed,             !- Wind Exposure",
        "    0.5,                     !- View Factor to Ground",
        "    4,                       !- Number of Vertices",
        "    0.0,10.0,2.5,  !- X,Y,Z ==> Vertex 1 {m}",
        "    0.0,10.0,0.0,  !- X,Y,Z ==> Vertex 2 {m}",
        "    0.0,0.0,0.0,  !- X,Y,Z ==> Vertex 3 {m}",
        "    0.0,0.0,2.5;  !- X,Y,Z ==> Vertex 4 {m}",

        "  BuildingSurface:Detailed,",
        "    Daylit North Wall,       !- Name",
        "    Wall,                    !- Surface Type",
        "    EXTWALL80,               !- Construction Name",
        "    Daylit Zone,             !- Zone Name",
        "    ,                        !- Space Name",
        "    Outdoors,                !- Outside Boundary Condition",
        "    ,                        !- Outside Boundary Condition Object",
        "    SunExposed,              !- Sun Exposure",
        "    WindExposed,             !- Wind Exposure",
        "    0.5,                     !- View Factor to Ground",
        "    4,                       !- Number of Vertices",
        "    5.0,10.0,2.5,  !- X,Y,Z ==> Vertex 1 {m}",
        "    5.0,10.0,0.0,  !- X,Y,Z ==> Vertex 2 {m}",
        "    0.0,10.0,0.0,  !- X,Y,Z ==> Vertex 3 {m}",
        "    0.0,10.0,2.5;  !- X,Y,Z ==> Vertex 4 {m}",

        "  BuildingSurface:Detailed,",
        "    Daylit East Wall,        !- Name",
        "    Wall,                    !- Surface Type",
        "    EXTWALL80,               !- Construction Name",
        "    Daylit Zone,             !- Zone Name",
        "    ,                        !- Space Name",
        "    Outdoors,                !- Outside Boundary Condition",
        "    ,                        !- Outside Boundary Condition Object",
        "    SunExposed,              !- Sun Exposure",
        "    WindExposed,             !- Wind Exposure",
        "    0.5,                     !- View Factor to Ground",
        "    4,                       !- Number of Vertices",
        "    5.0,0.0,2.5,  !- X,Y,Z ==> Vertex 1 {m}",
        "    5.0,0.0,0.0,  !- X,Y,Z ==> Vertex 2 {m}",
        "    5.0,10.0,0.0,  !- X,Y,Z ==> Vertex 3 {m}",
        "    5.0,10.0,2.5;  !- X,Y,Z ==> Vertex 4 {m}",

        "  BuildingSurface:Detailed,",
        "    Daylit Floor,            !- Name",
        "    Floor,                   !- Surface Type",
        "    FLOOR SLAB 8 IN,         !- Construction Name",
        "    Daylit Zone,             !- Zone Name",
        "    ,                        !- Space Name",
        "    Surface,                 !- Outside Boundary Condition",
        "    Daylit Floor,            !- Outside Boundary Condition Object",
        "    NoSun,                   !- Sun Exposure",
        "    NoWind,                  !- Wind Exposure",
        "    1.0,                     !- View Factor to Ground",
        "    4,                       !- Number of Vertices",
        "    0.0,0.0,0.0,  !- X,Y,Z ==> Vertex 1 {m}",
        "    0.0,10.0,0.0,  !- X,Y,Z ==> Vertex 2 {m}",
        "    5.0,10.0,0.0,  !- X,Y,Z ==> Vertex 3 {m}",
        "    5.0,0.0,0.0;  !- X,Y,Z ==> Vertex 4 {m}",

        "  BuildingSurface:Detailed,",
        "    Daylit Ceiling,          !- Name",
        "    Roof,                    !- Surface Type",
        "    CEILING IN ZONE,         !- Construction Name",
        "    Daylit Zone,             !- Zone Name",
        "    ,                        !- Space Name",
        "    Surface,                 !- Outside Boundary Condition",
        "    Daylit Attic Floor,      !- Outside Boundary Condition Object",
        "    NoSun,                   !- Sun Exposure",
        "    NoWind,                  !- Wind Exposure",
        "    0.0,                     !- View Factor to Ground",
        "    4,                       !- Number of Vertices",
        "    0.0,10.0,2.5,  !- X,Y,Z ==> Vertex 1 {m}",
        "    0.0,0.0,2.5,  !- X,Y,Z ==> Vertex 2 {m}",
        "    5.0,0.0,2.5,  !- X,Y,Z ==> Vertex 3 {m}",
        "    5.0,10.0,2.5;  !- X,Y,Z ==> Vertex 4 {m}",

        "  Zone,",
        "    Daylit Attic Zone,       !- Name",
        "    0.0,                     !- Direction of Relative North {deg}",
        "    0.0,                     !- X Origin {m}",
        "    0.0,                     !- Y Origin {m}",
        "    0.0,                     !- Z Origin {m}",
        "    1,                       !- Type",
        "    1,                       !- Multiplier",
        "    autocalculate,           !- Ceiling Height {m}",
        "    autocalculate;           !- Volume {m3}",

        "  BuildingSurface:Detailed,",
        "    Daylit Attic South Wall, !- Name",
        "    Wall,                    !- Surface Type",
        "    EXTWALL80,               !- Construction Name",
        "    Daylit Attic Zone,       !- Zone Name",
        "    ,                        !- Space Name",
        "    Outdoors,                !- Outside Boundary Condition",
        "    ,                        !- Outside Boundary Condition Object",
        "    SunExposed,              !- Sun Exposure",
        "    WindExposed,             !- Wind Exposure",
        "    0.5,                     !- View Factor to Ground",
        "    4,                       !- Number of Vertices",
        "    0.0,0.0,3.0,  !- X,Y,Z ==> Vertex 1 {m}",
        "    0.0,0.0,2.5,  !- X,Y,Z ==> Vertex 2 {m}",
        "    5.0,0.0,2.5,  !- X,Y,Z ==> Vertex 3 {m}",
        "    5.0,0.0,3.0;  !- X,Y,Z ==> Vertex 4 {m}",

        "  BuildingSurface:Detailed,",
        "    Daylit Attic West Wall,  !- Name",
        "    Wall,                    !- Surface Type",
        "    EXTWALL80,               !- Construction Name",
        "    Daylit Attic Zone,       !- Zone Name",
        "    ,                        !- Space Name",
        "    Outdoors,                !- Outside Boundary Condition",
        "    ,                        !- Outside Boundary Condition Object",
        "    SunExposed,              !- Sun Exposure",
        "    WindExposed,             !- Wind Exposure",
        "    0.5,                     !- View Factor to Ground",
        "    4,                       !- Number of Vertices",
        "    0.0,10.0,5.0,  !- X,Y,Z ==> Vertex 1 {m}",
        "    0.0,10.0,2.5,  !- X,Y,Z ==> Vertex 2 {m}",
        "    0.0,0.0,2.5,  !- X,Y,Z ==> Vertex 3 {m}",
        "    0.0,0.0,3.0;  !- X,Y,Z ==> Vertex 4 {m}",

        "  BuildingSurface:Detailed,",
        "    Daylit Attic North Wall, !- Name",
        "    Wall,                    !- Surface Type",
        "    EXTWALL80,               !- Construction Name",
        "    Daylit Attic Zone,       !- Zone Name",
        "    ,                        !- Space Name",
        "    Outdoors,                !- Outside Boundary Condition",
        "    ,                        !- Outside Boundary Condition Object",
        "    SunExposed,              !- Sun Exposure",
        "    WindExposed,             !- Wind Exposure",
        "    0.5,                     !- View Factor to Ground",
        "    4,                       !- Number of Vertices",
        "    5.0,10.0,5.0,  !- X,Y,Z ==> Vertex 1 {m}",
        "    5.0,10.0,2.5,  !- X,Y,Z ==> Vertex 2 {m}",
        "    0.0,10.0,2.5,  !- X,Y,Z ==> Vertex 3 {m}",
        "    0.0,10.0,5.0;  !- X,Y,Z ==> Vertex 4 {m}",

        "  BuildingSurface:Detailed,",
        "    Daylit Attic East Wall,  !- Name",
        "    Wall,                    !- Surface Type",
        "    EXTWALL80,               !- Construction Name",
        "    Daylit Attic Zone,       !- Zone Name",
        "    ,                        !- Space Name",
        "    Outdoors,                !- Outside Boundary Condition",
        "    ,                        !- Outside Boundary Condition Object",
        "    SunExposed,              !- Sun Exposure",
        "    WindExposed,             !- Wind Exposure",
        "    0.5,                     !- View Factor to Ground",
        "    4,                       !- Number of Vertices",
        "    5.0,0.0,3.0,  !- X,Y,Z ==> Vertex 1 {m}",
        "    5.0,0.0,2.5,  !- X,Y,Z ==> Vertex 2 {m}",
        "    5.0,10.0,2.5,  !- X,Y,Z ==> Vertex 3 {m}",
        "    5.0,10.0,5.0;  !- X,Y,Z ==> Vertex 4 {m}",

        "  BuildingSurface:Detailed,",
        "    Daylit Attic Floor,      !- Name",
        "    Floor,                   !- Surface Type",
        "    CEILING IN ATTIC,        !- Construction Name",
        "    Daylit Attic Zone,       !- Zone Name",
        "    ,                        !- Space Name",
        "    Surface,                 !- Outside Boundary Condition",
        "    Daylit Ceiling,          !- Outside Boundary Condition Object",
        "    NoSun,                   !- Sun Exposure",
        "    NoWind,                  !- Wind Exposure",
        "    0.0,                     !- View Factor to Ground",
        "    4,                       !- Number of Vertices",
        "    0.0,0.0,2.5,  !- X,Y,Z ==> Vertex 1 {m}",
        "    0.0,10.0,2.5,  !- X,Y,Z ==> Vertex 2 {m}",
        "    5.0,10.0,2.5,  !- X,Y,Z ==> Vertex 3 {m}",
        "    5.0,0.0,2.5;  !- X,Y,Z ==> Vertex 4 {m}",

        "  BuildingSurface:Detailed,",
        "    Daylit Attic Roof,       !- Name",
        "    Roof,                    !- Surface Type",
        "    ROOF,                    !- Construction Name",
        "    Daylit Attic Zone,       !- Zone Name",
        "    ,                        !- Space Name",
        "    Outdoors,                !- Outside Boundary Condition",
        "    ,                        !- Outside Boundary Condition Object",
        "    SunExposed,              !- Sun Exposure",
        "    WindExposed,             !- Wind Exposure",
        "    0.0,                     !- View Factor to Ground",
        "    4,                       !- Number of Vertices",
        "    0.0,10.0,5.0,  !- X,Y,Z ==> Vertex 1 {m}",
        "    0.0,0.0,3.0,  !- X,Y,Z ==> Vertex 2 {m}",
        "    5.0,0.0,3.0,  !- X,Y,Z ==> Vertex 3 {m}",
        "    5.0,10.0,5.0;  !- X,Y,Z ==> Vertex 4 {m}",

        "  DaylightingDevice:Tubular,",
        "    Pipe1,                   !- Name",
        "    Dome1,                   !- Dome Name",
        "    Diffuser1,               !- Diffuser Name",
        "    TDD Pipe,                !- Construction Name",
        "    0.3556,                  !- Diameter {m}",
        "    1.4,                     !- Total Length {m}",
        "    0.28,                    !- Effective Thermal Resistance {m2-K/W}",
        "    Daylit Attic Zone,       !- Transition Zone 1 Name",
        "    1.1;                     !- Transition Zone 1 Length {m}",

        "  FenestrationSurface:Detailed,",
        "    Dome1,                   !- Name",
        "    TubularDaylightDome,     !- Surface Type",
        "    TDD Dome,                !- Construction Name",
        "    Daylit Attic Roof,       !- Building Surface Name",
        "    ,                        !- Outside Boundary Condition Object",
        "    0.0,                     !- View Factor to Ground",
        "    ,                        !- Frame and Divider Name",
        "    1.0,                     !- Multiplier",
        "    4,                       !- Number of Vertices",
        "    2.3425,3.209,3.64,  !- X,Y,Z ==> Vertex 1 {m}",
        "    2.3425,2.906,3.58,  !- X,Y,Z ==> Vertex 2 {m}",
        "    2.6575,2.906,3.58,  !- X,Y,Z ==> Vertex 3 {m}",
        "    2.6575,3.209,3.64;  !- X,Y,Z ==> Vertex 4 {m}",

        "  FenestrationSurface:Detailed,",
        "    Diffuser1,               !- Name",
        "    TubularDaylightDiffuser, !- Surface Type",
        "    TDD Diffuser,            !- Construction Name",
        "    Daylit Ceiling,          !- Building Surface Name",
        "    ,                        !- Outside Boundary Condition Object",
        "    0.0,                     !- View Factor to Ground",
        "    ,                        !- Frame and Divider Name",
        "    1.0,                     !- Multiplier",
        "    4,                       !- Number of Vertices",
        "    2.3425,3.1575,2.5,  !- X,Y,Z ==> Vertex 1 {m}",
        "    2.3425,2.8425,2.5,  !- X,Y,Z ==> Vertex 2 {m}",
        "    2.6575,2.8425,2.5,  !- X,Y,Z ==> Vertex 3 {m}",
        "    2.6575,3.1575,2.5;  !- X,Y,Z ==> Vertex 4 {m}",

        "  DaylightingDevice:Tubular,",
        "    Pipe2,                   !- Name",
        "    Dome2,                   !- Dome Name",
        "    Diffuser2,               !- Diffuser Name",
        "    TDD Pipe,                !- Construction Name",
        "    0.3556,                  !- Diameter {m}",
        "    2.2,                     !- Total Length {m}",
        "    0.28,                    !- Effective Thermal Resistance {m2-K/W}",
        "    Daylit Attic Zone,       !- Transition Zone 1 Name",
        "    1.9;                     !- Transition Zone 1 Length {m}",

        "  FenestrationSurface:Detailed,",
        "    Dome2,                   !- Name",
        "    TubularDaylightDome,     !- Surface Type",
        "    TDD Dome,                !- Construction Name",
        "    Daylit Attic Roof,       !- Building Surface Name",
        "    ,                        !- Outside Boundary Condition Object",
        "    0.0,                     !- View Factor to Ground",
        "    ,                        !- Frame and Divider Name",
        "    1.0,                     !- Multiplier",
        "    4,                       !- Number of Vertices",
        "    2.3425,7.209134615385,4.441826923077,  !- X,Y,Z ==> Vertex 1 {m}",
        "    2.3425,6.90625,4.38125,  !- X,Y,Z ==> Vertex 2 {m}",
        "    2.6575,6.90625,4.38125,  !- X,Y,Z ==> Vertex 3 {m}",
        "    2.6575,7.209134615385,4.441826923077;  !- X,Y,Z ==> Vertex 4 {m}",

        "  FenestrationSurface:Detailed,",
        "    Diffuser2,               !- Name",
        "    TubularDaylightDiffuser, !- Surface Type",
        "    TDD Diffuser,            !- Construction Name",
        "    Daylit Ceiling,          !- Building Surface Name",
        "    ,                        !- Outside Boundary Condition Object",
        "    0.0,                     !- View Factor to Ground",
        "    ,                        !- Frame and Divider Name",
        "    1.0,                     !- Multiplier",
        "    4,                       !- Number of Vertices",
        "    2.3425,7.1575,2.5,  !- X,Y,Z ==> Vertex 1 {m}",
        "    2.3425,6.8425,2.5,  !- X,Y,Z ==> Vertex 2 {m}",
        "    2.6575,6.8425,2.5,  !- X,Y,Z ==> Vertex 3 {m}",
        "    2.6575,7.1575,2.5;  !- X,Y,Z ==> Vertex 4 {m}",

        "  Material,",
        "    A1 - 1 IN STUCCO,        !- Name",
        "    Smooth,                  !- Roughness",
        "    2.5389841E-02,           !- Thickness {m}",
        "    0.6918309,               !- Conductivity {W/m-K}",
        "    1858.142,                !- Density {kg/m3}",
        "    836.8,                   !- Specific Heat {J/kg-K}",
        "    0.90,                    !- Thermal Absorptance",
        "    0.92,                    !- Solar Absorptance",
        "    0.92;                    !- Visible Absorptance",

        "  Material,",
        "    C4 - 4 IN COMMON BRICK,  !- Name",
        "    Rough,                   !- Roughness",
        "    0.1014984,               !- Thickness {m}",
        "    0.7264224,               !- Conductivity {W/m-K}",
        "    1922.216,                !- Density {kg/m3}",
        "    836.8,                   !- Specific Heat {J/kg-K}",
        "    0.90,                    !- Thermal Absorptance",
        "    0.76,                    !- Solar Absorptance",
        "    0.76;                    !- Visible Absorptance",

        "  Material,",
        "    E1 - 3 / 4 IN PLASTER OR GYP BOARD,  !- Name",
        "    Smooth,                  !- Roughness",
        "    1.9050000E-02,           !- Thickness {m}",
        "    0.7264224,               !- Conductivity {W/m-K}",
        "    1601.846,                !- Density {kg/m3}",
        "    836.8,                   !- Specific Heat {J/kg-K}",
        "    0.90,                    !- Thermal Absorptance",
        "    0.92,                    !- Solar Absorptance",
        "    0.92;                    !- Visible Absorptance",

        "  Material,",
        "    C6 - 8 IN CLAY TILE,     !- Name",
        "    Smooth,                  !- Roughness",
        "    0.2033016,               !- Thickness {m}",
        "    0.5707605,               !- Conductivity {W/m-K}",
        "    1121.292,                !- Density {kg/m3}",
        "    836.8,                   !- Specific Heat {J/kg-K}",
        "    0.90,                    !- Thermal Absorptance",
        "    0.82,                    !- Solar Absorptance",
        "    0.82;                    !- Visible Absorptance",

        "  Material,",
        "    C10 - 8 IN HW CONCRETE,  !- Name",
        "    MediumRough,             !- Roughness",
        "    0.2033016,               !- Thickness {m}",
        "    1.729577,                !- Conductivity {W/m-K}",
        "    2242.585,                !- Density {kg/m3}",
        "    836.8,                   !- Specific Heat {J/kg-K}",
        "    0.90,                    !- Thermal Absorptance",
        "    0.65,                    !- Solar Absorptance",
        "    0.65;                    !- Visible Absorptance",

        "  Material,",
        "    E2 - 1 / 2 IN SLAG OR STONE,  !- Name",
        "    Rough,                   !- Roughness",
        "    1.2710161E-02,           !- Thickness {m}",
        "    1.435549,                !- Conductivity {W/m-K}",
        "    881.0155,                !- Density {kg/m3}",
        "    1673.6,                  !- Specific Heat {J/kg-K}",
        "    0.90,                    !- Thermal Absorptance",
        "    0.55,                    !- Solar Absorptance",
        "    0.55;                    !- Visible Absorptance",

        "  Material,",
        "    E3 - 3 / 8 IN FELT AND MEMBRANE,  !- Name",
        "    Rough,                   !- Roughness",
        "    9.5402403E-03,           !- Thickness {m}",
        "    0.1902535,               !- Conductivity {W/m-K}",
        "    1121.292,                !- Density {kg/m3}",
        "    1673.6,                  !- Specific Heat {J/kg-K}",
        "    0.90,                    !- Thermal Absorptance",
        "    0.75,                    !- Solar Absorptance",
        "    0.75;                    !- Visible Absorptance",

        "  Material,",
        "    B5 - 1 IN DENSE INSULATION,  !- Name",
        "    VeryRough,               !- Roughness",
        "    2.5389841E-02,           !- Thickness {m}",
        "    4.3239430E-02,           !- Conductivity {W/m-K}",
        "    91.30524,                !- Density {kg/m3}",
        "    836.8,                   !- Specific Heat {J/kg-K}",
        "    0.90,                    !- Thermal Absorptance",
        "    0.50,                    !- Solar Absorptance",
        "    0.50;                    !- Visible Absorptance",

        "  Material,",
        "    C12 - 2 IN HW CONCRETE,  !- Name",
        "    MediumRough,             !- Roughness",
        "    5.0901599E-02,           !- Thickness {m}",
        "    1.729577,                !- Conductivity {W/m-K}",
        "    2242.585,                !- Density {kg/m3}",
        "    836.8,                   !- Specific Heat {J/kg-K}",
        "    0.90,                    !- Thermal Absorptance",
        "    0.65,                    !- Solar Absorptance",
        "    0.65;                    !- Visible Absorptance",

        "  Material,",
        "    ROOFING - ASPHALT SHINGLES,  !- Name",
        "    VeryRough,               !- Roughness",
        "    3.1999999E-03,           !- Thickness {m}",
        "    2.9999999E-02,           !- Conductivity {W/m-K}",
        "    1121.29,                 !- Density {kg/m3}",
        "    830.0,                   !- Specific Heat {J/kg-K}",
        "    0.90,                    !- Thermal Absorptance",
        "    0.70,                    !- Solar Absorptance",
        "    0.70;                    !- Visible Absorptance",

        "  Material,",
        "    BB46 - 5 / 8 IN PLYWOOD, !- Name",
        "    Smooth,                  !- Roughness",
        "    9.9999998E-03,           !- Thickness {m}",
        "    0.110,                   !- Conductivity {W/m-K}",
        "    544.62,                  !- Density {kg/m3}",
        "    1210.0,                  !- Specific Heat {J/kg-K}",
        "    0.90,                    !- Thermal Absorptance",
        "    0.70,                    !- Solar Absorptance",
        "    0.70;                    !- Visible Absorptance",

        "  Material,",
        "    INS - GLASS FIBER BONDED 3 IN,  !- Name",
        "    VeryRough,               !- Roughness",
        "    7.000E-02,               !- Thickness {m}",
        "    2.9999999E-02,           !- Conductivity {W/m-K}",
        "    96.11,                   !- Density {kg/m3}",
        "    790.0,                   !- Specific Heat {J/kg-K}",
        "    0.90,                    !- Thermal Absorptance",
        "    0.50,                    !- Solar Absorptance",
        "    0.50;                    !- Visible Absorptance",

        "  WindowMaterial:Glazing,",
        "    Clear Acrylic Plastic,   !- Name",
        "    SpectralAverage,         !- Optical Data Type",
        "    ,                        !- Window Glass Spectral Data Set Name",
        "    0.003,                   !- Thickness {m}",
        "    0.92,                    !- Solar Transmittance at Normal Incidence",
        "    0.05,                    !- Front Side Solar Reflectance at Normal Incidence",
        "    0.05,                    !- Back Side Solar Reflectance at Normal Incidence",
        "    0.92,                    !- Visible Transmittance at Normal Incidence",
        "    0.05,                    !- Front Side Visible Reflectance at Normal Incidence",
        "    0.05,                    !- Back Side Visible Reflectance at Normal Incidence",
        "    0.00,                    !- Infrared Transmittance at Normal Incidence",
        "    0.90,                    !- Front Side Infrared Hemispherical Emissivity",
        "    0.90,                    !- Back Side Infrared Hemispherical Emissivity",
        "    0.90;                    !- Conductivity {W/m-K}",

        "  WindowMaterial:Glazing,",
        "    Diffusing Acrylic Plastic,  !- Name",
        "    SpectralAverage,         !- Optical Data Type",
        "    ,                        !- Window Glass Spectral Data Set Name",
        "    0.0022,                  !- Thickness {m}",
        "    0.90,                    !- Solar Transmittance at Normal Incidence",
        "    0.08,                    !- Front Side Solar Reflectance at Normal Incidence",
        "    0.08,                    !- Back Side Solar Reflectance at Normal Incidence",
        "    0.90,                    !- Visible Transmittance at Normal Incidence",
        "    0.08,                    !- Front Side Visible Reflectance at Normal Incidence",
        "    0.08,                    !- Back Side Visible Reflectance at Normal Incidence",
        "    0.00,                    !- Infrared Transmittance at Normal Incidence",
        "    0.90,                    !- Front Side Infrared Hemispherical Emissivity",
        "    0.90,                    !- Back Side Infrared Hemispherical Emissivity",
        "    0.90;                    !- Conductivity {W/m-K}",

        "  Material,",
        "    Very High Reflectivity Surface,  !- Name",
        "    Smooth,                  !- Roughness",
        "    0.0005,                  !- Thickness {m}",
        "    237,                     !- Conductivity {W/m-K}",
        "    2702,                    !- Density {kg/m3}",
        "    903,                     !- Specific Heat {J/kg-K}",
        "    0.90,                    !- Thermal Absorptance",
        "    0.05,                    !- Solar Absorptance",
        "    0.05;                    !- Visible Absorptance",

        "  Construction,",
        "    EXTWALL80,               !- Name",
        "    A1 - 1 IN STUCCO,        !- Outside Layer",
        "    C4 - 4 IN COMMON BRICK,  !- Layer 2",
        "    E1 - 3 / 4 IN PLASTER OR GYP BOARD;  !- Layer 3",

        "  Construction,",
        "    FLOOR SLAB 8 IN,         !- Name",
        "    C10 - 8 IN HW CONCRETE;  !- Outside Layer",

        "  Construction,",
        "    ROOF,                    !- Name",
        "    ROOFING - ASPHALT SHINGLES,  !- Outside Layer",
        "    E3 - 3 / 8 IN FELT AND MEMBRANE,  !- Layer 2",
        "    BB46 - 5 / 8 IN PLYWOOD; !- Layer 3",

        "  Construction,",
        "    CEILING IN ZONE,         !- Name",
        "    INS - GLASS FIBER BONDED 3 IN,  !- Outside Layer",
        "    E1 - 3 / 4 IN PLASTER OR GYP BOARD;  !- Layer 2",

        "  Construction,",
        "    CEILING IN ATTIC,        !- Name",
        "    E1 - 3 / 4 IN PLASTER OR GYP BOARD,  !- Outside Layer",
        "    INS - GLASS FIBER BONDED 3 IN;  !- Layer 2",

        "  Construction,",
        "    TDD Pipe,                !- Name",
        "    Very High Reflectivity Surface;  !- Outside Layer",

        "  Construction,",
        "    TDD Dome,                !- Name",
        "    Clear Acrylic Plastic;   !- Outside Layer",

        "  Construction,",
        "    TDD Diffuser,            !- Name",
        "    Diffusing Acrylic Plastic;  !- Outside Layer",
    });

    ASSERT_TRUE(process_idf(idf_objects));
    bool ErrorsFound = false;

    HeatBalanceManager::GetProjectControlData(*state, ErrorsFound);
    EXPECT_FALSE(ErrorsFound);
    HeatBalanceManager::GetZoneData(*state, ErrorsFound);
    EXPECT_FALSE(ErrorsFound);
    HeatBalanceManager::GetMaterialData(*state, ErrorsFound);
    EXPECT_FALSE(ErrorsFound);
    HeatBalanceManager::GetConstructData(*state, ErrorsFound);
    EXPECT_FALSE(ErrorsFound);
    SurfaceGeometry::GetGeometryParameters(*state, ErrorsFound);
    EXPECT_FALSE(ErrorsFound);

    state->dataSurfaceGeometry->CosZoneRelNorth.allocate(2);
    state->dataSurfaceGeometry->SinZoneRelNorth.allocate(2);

    state->dataSurfaceGeometry->CosZoneRelNorth(1) = std::cos(-state->dataHeatBal->Zone(1).RelNorth * DataGlobalConstants::DegToRadians);
    state->dataSurfaceGeometry->SinZoneRelNorth(1) = std::sin(-state->dataHeatBal->Zone(1).RelNorth * DataGlobalConstants::DegToRadians);
    state->dataSurfaceGeometry->CosZoneRelNorth(2) = std::cos(-state->dataHeatBal->Zone(2).RelNorth * DataGlobalConstants::DegToRadians);
    state->dataSurfaceGeometry->SinZoneRelNorth(2) = std::sin(-state->dataHeatBal->Zone(2).RelNorth * DataGlobalConstants::DegToRadians);
    state->dataSurfaceGeometry->CosBldgRelNorth = 1.0;
    state->dataSurfaceGeometry->SinBldgRelNorth = 0.0;
    int const HoursInDay(24);
    state->dataSurface->SurfSunCosHourly.allocate(HoursInDay);
    for (int hour = 1; hour <= HoursInDay; hour++) {
        state->dataSurface->SurfSunCosHourly(hour) = 0.0;
    }
    //    SurfaceGeometry::GetSurfaceData(*state, ErrorsFound);
    //    EXPECT_FALSE(ErrorsFound);

    SurfaceGeometry::SetupZoneGeometry(*state, ErrorsFound); // this calls GetSurfaceData()
    EXPECT_FALSE(ErrorsFound);                               // expect no errors
    HeatBalanceIntRadExchange::InitSolarViewFactors(*state);

    state->dataZoneEquip->ZoneEquipConfig.allocate(2);
    state->dataZoneEquip->ZoneEquipConfig(1).ZoneName = "Daylit Zone";
    state->dataZoneEquip->ZoneEquipConfig(1).ActualZoneNum = 1;
    state->dataHeatBal->Zone(1).IsControlled = true;
    state->dataHeatBal->Zone(1).ZoneEqNum = 1;
    state->dataZoneEquip->ZoneEquipConfig(1).NumInletNodes = 2;
    state->dataZoneEquip->ZoneEquipConfig(1).InletNode.allocate(2);
    state->dataZoneEquip->ZoneEquipConfig(1).InletNode(1) = 1;
    state->dataZoneEquip->ZoneEquipConfig(1).InletNode(2) = 2;
    state->dataZoneEquip->ZoneEquipConfig(1).NumExhaustNodes = 1;
    state->dataZoneEquip->ZoneEquipConfig(1).ExhaustNode.allocate(1);
    state->dataZoneEquip->ZoneEquipConfig(1).ExhaustNode(1) = 3;
    state->dataZoneEquip->ZoneEquipConfig(1).NumReturnNodes = 1;
    state->dataZoneEquip->ZoneEquipConfig(1).ReturnNode.allocate(1);
    state->dataZoneEquip->ZoneEquipConfig(1).ReturnNode(1) = 4;
    state->dataZoneEquip->ZoneEquipConfig(1).FixedReturnFlow.allocate(1);
    state->dataZoneEquip->ZoneEquipConfig(2).ZoneName = "Daylit Attic Zone";
    state->dataZoneEquip->ZoneEquipConfig(2).ActualZoneNum = 2;
    state->dataHeatBal->Zone(2).IsControlled = true;
    state->dataHeatBal->Zone(2).ZoneEqNum = 2;
    state->dataZoneEquip->ZoneEquipConfig(2).NumInletNodes = 2;
    state->dataZoneEquip->ZoneEquipConfig(2).InletNode.allocate(2);
    state->dataZoneEquip->ZoneEquipConfig(2).InletNode(1) = 6;
    state->dataZoneEquip->ZoneEquipConfig(2).InletNode(2) = 7;
    state->dataZoneEquip->ZoneEquipConfig(2).NumExhaustNodes = 1;
    state->dataZoneEquip->ZoneEquipConfig(2).ExhaustNode.allocate(1);
    state->dataZoneEquip->ZoneEquipConfig(2).ExhaustNode(1) = 8;
    state->dataZoneEquip->ZoneEquipConfig(2).NumReturnNodes = 1;
    state->dataZoneEquip->ZoneEquipConfig(2).ReturnNode.allocate(1);
    state->dataZoneEquip->ZoneEquipConfig(2).ReturnNode(1) = 9;
    state->dataZoneEquip->ZoneEquipConfig(2).FixedReturnFlow.allocate(1);

    state->dataSize->ZoneEqSizing.allocate(2);
    state->dataHeatBal->Zone(1).SystemZoneNodeNumber = 5;
    state->dataHeatBal->Zone(2).SystemZoneNodeNumber = 10;
    state->dataEnvrn->OutBaroPress = 101325.0;
    state->dataHeatBalFanSys->MAT.allocate(2); // Zone temperature C
    state->dataHeatBalFanSys->MAT(1) = 24.0;
    state->dataHeatBalFanSys->MAT(2) = 24.0;
    state->dataHeatBalFanSys->ZoneAirHumRat.allocate(2);
    state->dataHeatBalFanSys->ZoneAirHumRat(1) = 0.001;
    state->dataHeatBalFanSys->ZoneAirHumRat(2) = 0.001;
    state->dataHeatBalFanSys->ZoneAirHumRatAvg.allocate(2);
    state->dataHeatBalFanSys->ZoneAirHumRatAvg(1) = 0.001;
    state->dataHeatBalFanSys->ZoneAirHumRatAvg(2) = 0.001;

    state->dataLoopNodes->Node.allocate(4);

    state->dataHeatBalSurf->SurfTempInTmp.allocate(6);
    state->dataHeatBalSurf->SurfTempInTmp(1) = 15.0;
    state->dataHeatBalSurf->SurfTempInTmp(2) = 20.0;
    state->dataHeatBalSurf->SurfTempInTmp(3) = 25.0;
    state->dataHeatBalSurf->SurfTempInTmp(4) = 25.0;
    state->dataHeatBalSurf->SurfTempInTmp(5) = 25.0;
    state->dataHeatBalSurf->SurfTempInTmp(6) = 25.0;

    state->dataLoopNodes->Node(1).Temp = 20.0;
    state->dataLoopNodes->Node(2).Temp = 20.0;
    state->dataLoopNodes->Node(3).Temp = 20.0;
    state->dataLoopNodes->Node(4).Temp = 20.0;
    state->dataLoopNodes->Node(1).MassFlowRate = 0.1;
    state->dataLoopNodes->Node(2).MassFlowRate = 0.1;
    state->dataLoopNodes->Node(3).MassFlowRate = 0.1;
    state->dataLoopNodes->Node(4).MassFlowRate = 0.1;

    state->dataHeatBalSurf->SurfWinCoeffAdjRatio.dimension(state->dataSurface->TotSurfaces, 1.0);
    state->dataHeatBalSurf->SurfHConvInt.dimension(state->dataSurface->TotSurfaces, 0.5);
    state->dataMstBal->HConvInFD.allocate(state->dataSurface->TotSurfaces);
    state->dataMstBal->RhoVaporAirIn.allocate(state->dataSurface->TotSurfaces);
    state->dataMstBal->HMassConvInFD.allocate(state->dataSurface->TotSurfaces);

    SolarShading::AllocateModuleArrays(*state);
    HeatBalanceManager::AllocateZoneHeatBalArrays(*state);
    AllocateSurfaceHeatBalArrays(*state);
    createFacilityElectricPowerServiceObject(*state);

    for (int loop = 1; loop <= state->dataSurface->TotSurfaces; ++loop) {
        state->dataHeatBalSurf->SurfOutsideTempHist(1)(loop) = 20.0;
    }

    state->dataConstruction->Construct(state->dataSurface->Surface(8).Construction).TransDiff = 0.001; // required for GetTDDInput function to work.
    DaylightingDevices::GetTDDInput(*state);

    CalcHeatBalanceInsideSurf(*state);
    EXPECT_NEAR(37.63, state->dataSurface->SurfWinHeatGain(7), 0.1);
    EXPECT_NEAR(37.63, state->dataSurface->SurfWinHeatGain(8), 0.1);
}

<<<<<<< HEAD
TEST_F(EnergyPlusFixture, HeatBalanceSurfaceManager_TestSurfPropertySurfToGndLWR)
=======
TEST_F(EnergyPlusFixture, HeatBalanceSurfaceManager_TestSurfPropertyViewFactorsInit)
>>>>>>> 10652d44
{

    std::string const idf_objects = delimited_string({
        "  Building,",
        "    House with Local Air Nodes,  !- Name",
        "    0,                       !- North Axis {deg}",
        "    Suburbs,                 !- Terrain",
        "    0.001,                   !- Loads Convergence Tolerance Value",
        "    0.0050000,               !- Temperature Convergence Tolerance Value {deltaC}",
        "    FullInteriorAndExterior, !- Solar Distribution",
        "    25,                      !- Maximum Number of Warmup Days",
        "    6;                       !- Minimum Number of Warmup Days",

        "  Timestep,6;",

        "  SurfaceConvectionAlgorithm:Inside,TARP;",

        "  SurfaceConvectionAlgorithm:Outside,DOE-2;",

        "  HeatBalanceAlgorithm,ConductionTransferFunction;",

        "  SimulationControl,",
        "    No,                      !- Do Zone Sizing Calculation",
        "    No,                      !- Do System Sizing Calculation",
        "    No,                      !- Do Plant Sizing Calculation",
        "    Yes,                     !- Run Simulation for Sizing Periods",
        "    Yes;                     !- Run Simulation for Weather File Run Periods",

        "  RunPeriod,",
        "    WinterDay,               !- Name",
        "    1,                       !- Begin Month",
        "    14,                      !- Begin Day of Month",
        "    ,                        !- Begin Year",
        "    1,                       !- End Month",
        "    14,                      !- End Day of Month",
        "    ,                        !- End Year",
        "    Tuesday,                 !- Day of Week for Start Day",
        "    Yes,                     !- Use Weather File Holidays and Special Days",
        "    Yes,                     !- Use Weather File Daylight Saving Period",
        "    No,                      !- Apply Weekend Holiday Rule",
        "    Yes,                     !- Use Weather File Rain Indicators",
        "    Yes;                     !- Use Weather File Snow Indicators",

        "  RunPeriod,",
        "    SummerDay,               !- Name",
        "    7,                       !- Begin Month",
        "    7,                       !- Begin Day of Month",
        "    ,                        !- Begin Year",
        "    7,                       !- End Month",
        "    7,                       !- End Day of Month",
        "    ,                        !- End Year",
        "    Tuesday,                 !- Day of Week for Start Day",
        "    No,                      !- Apply Weekend Holiday Rule",
        "    Yes,                     !- Use Weather File Rain Indicators",
        "    No;                      !- Use Weather File Snow Indicators",

        "  Site:Location,",
        "    CHICAGO_IL_USA TMY2-94846,  !- Name",
        "    41.78,                   !- Latitude {deg}",
        "    -87.75,                  !- Longitude {deg}",
        "    -6.00,                   !- Time Zone {hr}",
        "    190.00;                  !- Elevation {m}",

        "  SizingPeriod:DesignDay,",
        "    CHICAGO_IL_USA Annual Heating 99% Design Conditions DB,  !- Name",
        "    1,                       !- Month",
        "    21,                      !- Day of Month",
        "    WinterDesignDay,         !- Day Type",
        "    -17.3,                   !- Maximum Dry-Bulb Temperature {C}",
        "    0.0,                     !- Daily Dry-Bulb Temperature Range {deltaC}",
        "    ,                        !- Dry-Bulb Temperature Range Modifier Type",
        "    ,                        !- Dry-Bulb Temperature Range Modifier Day Schedule Name",
        "    Wetbulb,                 !- Humidity Condition Type",
        "    -17.3,                   !- Wetbulb or DewPoint at Maximum Dry-Bulb {C}",
        "    ,                        !- Humidity Condition Day Schedule Name",
        "    ,                        !- Humidity Ratio at Maximum Dry-Bulb {kgWater/kgDryAir}",
        "    ,                        !- Enthalpy at Maximum Dry-Bulb {J/kg}",
        "    ,                        !- Daily Wet-Bulb Temperature Range {deltaC}",
        "    99063.,                  !- Barometric Pressure {Pa}",
        "    4.9,                     !- Wind Speed {m/s}",
        "    270,                     !- Wind Direction {deg}",
        "    No,                      !- Rain Indicator",
        "    No,                      !- Snow Indicator",
        "    No,                      !- Daylight Saving Time Indicator",
        "    ASHRAEClearSky,          !- Solar Model Indicator",
        "    ,                        !- Beam Solar Day Schedule Name",
        "    ,                        !- Diffuse Solar Day Schedule Name",
        "    ,                        !- ASHRAE Clear Sky Optical Depth for Beam Irradiance (taub) {dimensionless}",
        "    ,                        !- ASHRAE Clear Sky Optical Depth for Diffuse Irradiance (taud) {dimensionless}",
        "    0.0;                     !- Sky Clearness",

        "  SizingPeriod:DesignDay,",
        "    CHICAGO_IL_USA Annual Cooling 1% Design Conditions DB/MCWB,  !- Name",
        "    7,                       !- Month",
        "    21,                      !- Day of Month",
        "    SummerDesignDay,         !- Day Type",
        "    31.5,                    !- Maximum Dry-Bulb Temperature {C}",
        "    10.7,                    !- Daily Dry-Bulb Temperature Range {deltaC}",
        "    ,                        !- Dry-Bulb Temperature Range Modifier Type",
        "    ,                        !- Dry-Bulb Temperature Range Modifier Day Schedule Name",
        "    Wetbulb,                 !- Humidity Condition Type",
        "    23.0,                    !- Wetbulb or DewPoint at Maximum Dry-Bulb {C}",
        "    ,                        !- Humidity Condition Day Schedule Name",
        "    ,                        !- Humidity Ratio at Maximum Dry-Bulb {kgWater/kgDryAir}",
        "    ,                        !- Enthalpy at Maximum Dry-Bulb {J/kg}",
        "    ,                        !- Daily Wet-Bulb Temperature Range {deltaC}",
        "    99063.,                  !- Barometric Pressure {Pa}",
        "    5.3,                     !- Wind Speed {m/s}",
        "    230,                     !- Wind Direction {deg}",
        "    No,                      !- Rain Indicator",
        "    No,                      !- Snow Indicator",
        "    No,                      !- Daylight Saving Time Indicator",
        "    ASHRAEClearSky,          !- Solar Model Indicator",
        "    ,                        !- Beam Solar Day Schedule Name",
        "    ,                        !- Diffuse Solar Day Schedule Name",
        "    ,                        !- ASHRAE Clear Sky Optical Depth for Beam Irradiance (taub) {dimensionless}",
        "    ,                        !- ASHRAE Clear Sky Optical Depth for Diffuse Irradiance (taud) {dimensionless}",
        "    1.0;                     !- Sky Clearness",

        "  Site:GroundTemperature:BuildingSurface,20.03,20.03,20.13,20.30,20.43,20.52,20.62,20.77,20.78,20.55,20.44,20.20;",

        "  Material,",
        "    A1 - 1 IN STUCCO,        !- Name",
        "    Smooth,                  !- Roughness",
        "    2.5389841E-02,           !- Thickness {m}",
        "    0.6918309,               !- Conductivity {W/m-K}",
        "    1858.142,                !- Density {kg/m3}",
        "    836.8000,                !- Specific Heat {J/kg-K}",
        "    0.9000000,               !- Thermal Absorptance",
        "    0.9200000,               !- Solar Absorptance",
        "    0.9200000;               !- Visible Absorptance",

        "  Material,",
        "    CB11,                    !- Name",
        "    MediumRough,             !- Roughness",
        "    0.2032000,               !- Thickness {m}",
        "    1.048000,                !- Conductivity {W/m-K}",
        "    1105.000,                !- Density {kg/m3}",
        "    837.0000,                !- Specific Heat {J/kg-K}",
        "    0.9000000,               !- Thermal Absorptance",
        "    0.2000000,               !- Solar Absorptance",
        "    0.2000000;               !- Visible Absorptance",

        "  Material,",
        "    GP01,                    !- Name",
        "    MediumSmooth,            !- Roughness",
        "    1.2700000E-02,           !- Thickness {m}",
        "    0.1600000,               !- Conductivity {W/m-K}",
        "    801.0000,                !- Density {kg/m3}",
        "    837.0000,                !- Specific Heat {J/kg-K}",
        "    0.9000000,               !- Thermal Absorptance",
        "    0.7500000,               !- Solar Absorptance",
        "    0.7500000;               !- Visible Absorptance",

        "  Material,",
        "    IN02,                    !- Name",
        "    Rough,                   !- Roughness",
        "    9.0099998E-02,           !- Thickness {m}",
        "    4.3000001E-02,           !- Conductivity {W/m-K}",
        "    10.00000,                !- Density {kg/m3}",
        "    837.0000,                !- Specific Heat {J/kg-K}",
        "    0.9000000,               !- Thermal Absorptance",
        "    0.7500000,               !- Solar Absorptance",
        "    0.7500000;               !- Visible Absorptance",

        "  Material,",
        "    IN05,                    !- Name",
        "    Rough,                   !- Roughness",
        "    0.2458000,               !- Thickness {m}",
        "    4.3000001E-02,           !- Conductivity {W/m-K}",
        "    10.00000,                !- Density {kg/m3}",
        "    837.0000,                !- Specific Heat {J/kg-K}",
        "    0.9000000,               !- Thermal Absorptance",
        "    0.7500000,               !- Solar Absorptance",
        "    0.7500000;               !- Visible Absorptance",

        "  Material,",
        "    PW03,                    !- Name",
        "    MediumSmooth,            !- Roughness",
        "    1.2700000E-02,           !- Thickness {m}",
        "    0.1150000,               !- Conductivity {W/m-K}",
        "    545.0000,                !- Density {kg/m3}",
        "    1213.000,                !- Specific Heat {J/kg-K}",
        "    0.9000000,               !- Thermal Absorptance",
        "    0.7800000,               !- Solar Absorptance",
        "    0.7800000;               !- Visible Absorptance",

        "  Material,",
        "    CC03,                    !- Name",
        "    MediumRough,             !- Roughness",
        "    0.1016000,               !- Thickness {m}",
        "    1.310000,                !- Conductivity {W/m-K}",
        "    2243.000,                !- Density {kg/m3}",
        "    837.0000,                !- Specific Heat {J/kg-K}",
        "    0.9000000,               !- Thermal Absorptance",
        "    0.6500000,               !- Solar Absorptance",
        "    0.6500000;               !- Visible Absorptance",

        "  Material,",
        "    HF-A3,                   !- Name",
        "    Smooth,                  !- Roughness",
        "    1.5000000E-03,           !- Thickness {m}",
        "    44.96960,                !- Conductivity {W/m-K}",
        "    7689.000,                !- Density {kg/m3}",
        "    418.0000,                !- Specific Heat {J/kg-K}",
        "    0.9000000,               !- Thermal Absorptance",
        "    0.2000000,               !- Solar Absorptance",
        "    0.2000000;               !- Visible Absorptance",

        "  Material:NoMass,",
        "    AR02,                    !- Name",
        "    VeryRough,               !- Roughness",
        "    7.8000002E-02,           !- Thermal Resistance {m2-K/W}",
        "    0.9000000,               !- Thermal Absorptance",
        "    0.7000000,               !- Solar Absorptance",
        "    0.7000000;               !- Visible Absorptance",

        "  Material:NoMass,",
        "    CP02,                    !- Name",
        "    Rough,                   !- Roughness",
        "    0.2170000,               !- Thermal Resistance {m2-K/W}",
        "    0.9000000,               !- Thermal Absorptance",
        "    0.7500000,               !- Solar Absorptance",
        "    0.7500000;               !- Visible Absorptance",

        "  Construction,",
        "    EXTWALL:LIVING,          !- Name",
        "    A1 - 1 IN STUCCO,        !- Outside Layer",
        "    GP01;                    !- Layer 3",

        "  Construction,",
        "    FLOOR:LIVING,            !- Name",
        "    CC03,                    !- Outside Layer",
        "    CP02;                    !- Layer 2",

        "  Construction,",
        "    ROOF,                    !- Name",
        "    AR02,                    !- Outside Layer",
        "    PW03;                    !- Layer 2",

        "  Zone,",
        "    LIVING ZONE,             !- Name",
        "    0,                       !- Direction of Relative North {deg}",
        "    0,                       !- X Origin {m}",
        "    0,                       !- Y Origin {m}",
        "    0,                       !- Z Origin {m}",
        "    1,                       !- Type",
        "    1,                       !- Multiplier",
        "    autocalculate,           !- Ceiling Height {m}",
        "    autocalculate;           !- Volume {m3}",

        "  GlobalGeometryRules,",
        "    UpperLeftCorner,         !- Starting Vertex Position",
        "    CounterClockWise,        !- Vertex Entry Direction",
        "    World;                   !- Coordinate System",

        "  BuildingSurface:Detailed,",
        "    Living:North,            !- Name",
        "    Wall,                    !- Surface Type",
        "    EXTWALL:LIVING,          !- Construction Name",
        "    LIVING ZONE,             !- Zone Name",
        "    ,                        !- Space Name",
        "    Outdoors,                !- Outside Boundary Condition",
        "    ,                        !- Outside Boundary Condition Object",
        "    SunExposed,              !- Sun Exposure",
        "    WindExposed,             !- Wind Exposure",
        "    0.5000000,               !- View Factor to Ground",
        "    4,                       !- Number of Vertices",
        "    1,1,1,  !- X,Y,Z ==> Vertex 1 {m}",
        "    1,1,0,  !- X,Y,Z ==> Vertex 2 {m}",
        "    0,1,0,  !- X,Y,Z ==> Vertex 3 {m}",
        "    0,1,1;  !- X,Y,Z ==> Vertex 4 {m}",

        "  BuildingSurface:Detailed,",
        "    Living:East,             !- Name",
        "    Wall,                    !- Surface Type",
        "    EXTWALL:LIVING,          !- Construction Name",
        "    LIVING ZONE,             !- Zone Name",
        "    ,                        !- Space Name",
        "    Outdoors,                !- Outside Boundary Condition",
        "    ,                        !- Outside Boundary Condition Object",
        "    SunExposed,              !- Sun Exposure",
        "    WindExposed,             !- Wind Exposure",
        "    0.5000000,               !- View Factor to Ground",
        "    4,                       !- Number of Vertices",
        "    1,0,1,  !- X,Y,Z ==> Vertex 1 {m}",
        "    1,0,0,  !- X,Y,Z ==> Vertex 2 {m}",
        "    1,1,0,  !- X,Y,Z ==> Vertex 3 {m}",
        "    1,1,1;  !- X,Y,Z ==> Vertex 4 {m}",

        "  BuildingSurface:Detailed,",
        "    Living:South,            !- Name",
        "    Wall,                    !- Surface Type",
        "    EXTWALL:LIVING,          !- Construction Name",
        "    LIVING ZONE,             !- Zone Name",
        "    ,                        !- Space Name",
        "    Outdoors,                !- Outside Boundary Condition",
        "    ,                        !- Outside Boundary Condition Object",
        "    SunExposed,              !- Sun Exposure",
        "    WindExposed,             !- Wind Exposure",
        "    0.5000000,               !- View Factor to Ground",
        "    4,                       !- Number of Vertices",
        "    0,0,1,  !- X,Y,Z ==> Vertex 1 {m}",
        "    0,0,0,  !- X,Y,Z ==> Vertex 2 {m}",
        "    1,0,0,  !- X,Y,Z ==> Vertex 3 {m}",
        "    1,0,1;  !- X,Y,Z ==> Vertex 4 {m}",

        "  BuildingSurface:Detailed,",
        "    Living:West,             !- Name",
        "    Wall,                    !- Surface Type",
        "    EXTWALL:LIVING,          !- Construction Name",
        "    LIVING ZONE,             !- Zone Name",
        "    ,                        !- Space Name",
        "    Outdoors,                !- Outside Boundary Condition",
        "    ,                        !- Outside Boundary Condition Object",
        "    SunExposed,              !- Sun Exposure",
        "    WindExposed,             !- Wind Exposure",
        "    0.5000000,               !- View Factor to Ground",
        "    4,                       !- Number of Vertices",
        "    0,1,1,  !- X,Y,Z ==> Vertex 1 {m}",
        "    0,1,0,  !- X,Y,Z ==> Vertex 2 {m}",
        "    0,0,0,  !- X,Y,Z ==> Vertex 3 {m}",
        "    0,0,1;  !- X,Y,Z ==> Vertex 4 {m}",

        "  BuildingSurface:Detailed,",
        "    Living:Floor,            !- Name",
        "    FLOOR,                   !- Surface Type",
        "    FLOOR:LIVING,            !- Construction Name",
        "    LIVING ZONE,             !- Zone Name",
        "    ,                        !- Space Name",
        "    Surface,                 !- Outside Boundary Condition",
        "    Living:Floor,            !- Outside Boundary Condition Object",
        "    NoSun,                   !- Sun Exposure",
        "    NoWind,                  !- Wind Exposure",
        "    0,                       !- View Factor to Ground",
        "    4,                       !- Number of Vertices",
        "    0,0,0,  !- X,Y,Z ==> Vertex 1 {m}",
        "    0,1,0,  !- X,Y,Z ==> Vertex 2 {m}",
        "    1,1,0,  !- X,Y,Z ==> Vertex 3 {m}",
        "    1,0,0;  !- X,Y,Z ==> Vertex 4 {m}",

        "  BuildingSurface:Detailed,",
        "    Living:Ceiling,          !- Name",
<<<<<<< HEAD
        "    ROOF,                    !- Surface Type",
        "    ROOF,                    !- Construction Name",
=======
        "    ROOF,                 !- Surface Type",
        "    ROOF,          !- Construction Name",
>>>>>>> 10652d44
        "    LIVING ZONE,             !- Zone Name",
        "    ,                        !- Space Name",
        "    Outdoors,                !- Outside Boundary Condition",
        "    ,                        !- Outside Boundary Condition Object",
        "    SunExposed,              !- Sun Exposure",
        "    WindExposed,             !- Wind Exposure",
        "    0,                       !- View Factor to Ground",
        "    4,                       !- Number of Vertices",
        "    0,1,1,  !- X,Y,Z ==> Vertex 1 {m}",
        "    0,0,1,  !- X,Y,Z ==> Vertex 2 {m}",
        "    1,0,1,  !- X,Y,Z ==> Vertex 3 {m}",
        "    1,1,1;  !- X,Y,Z ==> Vertex 4 {m}",

        "  SurfaceProperty:LocalEnvironment,",
        "    LocEnv:Living:North,          !- Name",
        "    Living:North,                 !- Exterior Surface Name",
        "    ,                             !- External Shading Fraction Schedule Name",
        "    SrdSurfs:Living:North,        !- Surrounding Surfaces Object Name",
<<<<<<< HEAD
        "    ,                             !- Outdoor Air Node Name",
        "    GndSurfs:Living:North;        !- Ground Surfaces Object Name",
=======
        "    ;                             !- Outdoor Air Node Name",
>>>>>>> 10652d44

        "  SurfaceProperty:LocalEnvironment,",
        "    LocEnv:Living:East,           !- Name",
        "    Living:East,                  !- Exterior Surface Name",
        "    ,                             !- External Shading Fraction Schedule Name",
        "    SrdSurfs:Living:East,         !- Surrounding Surfaces Object Name",
<<<<<<< HEAD
        "    ,                             !- Outdoor Air Node Name",
        "    GndSurfs:Living:East;         !- Ground Surfaces Object Name",
=======
        "    ;                             !- Outdoor Air Node Name",
>>>>>>> 10652d44

        "  SurfaceProperty:LocalEnvironment,",
        "    LocEnv:Living:South,          !- Name",
        "    Living:South,                 !- Exterior Surface Name",
        "    ,                             !- External Shading Fraction Schedule Name",
        "    SrdSurfs:Living:South,        !- Surrounding Surfaces Object Name",
<<<<<<< HEAD
        "    ,                             !- Outdoor Air Node Name",
        "    GndSurfs:Living:South;        !- Ground Surfaces Object Name",

        "  SurfaceProperty:SurroundingSurfaces,",
        "    SrdSurfs:Living:North,        !- Name",
        "    0.3,                          !- Sky View Factor",
        "    Sky Temp Sch,                 !- Sky Temperature Schedule Name",
        "    SurroundingSurface1,          !- Surrounding Surface 1 Name",
        "    0.2,                          !- Surrounding Surface 1 View Factor",
        "    Surrounding Temp Sch 1;       !- Surrounding Surface 1 Temperature Schedule Name",

        "  SurfaceProperty:GroundSurfaces,",
        "    GndSurfs:Living:North,        !-Name",
        "    GndSurfs GrassArea,           !-Ground Surface 1 Name",
        "    0.2,                          !-Ground Surface 1 View Factor",
        "    Ground Temp Sch,              !-Ground Surface 1 Temperature Schedule Name",
        "    ,                             !-Ground Surface 1 Reflectance Schedule Name",
        "    GndSurfs ParkingArea,         !-Ground Surface 2 Name",
        "    0.2,                          !-Ground Surface 2 View Factor",
        "    Ground Temp Sch,              !-Ground Surface 2 Temperature Schedule Name",
        "    ,                             !-Ground Surface 2 Reflectance Schedule Name",
        "    GndSurfs LakeArea,            !-Ground Surface 3 Name",
        "    0.1,                          !-Ground Surface 3 View Factor",
        "    Ground Temp Sch,              !-Ground Surface 3 Temperature Schedule Name",
        "    ;                             !-Ground Surface 3 Reflectance Schedule Name",

        "  SurfaceProperty:SurroundingSurfaces,",
        "    SrdSurfs:Living:East,         !- Name",
        "    0.2,                          !- Sky View Factor",
        "    Sky Temp Sch,                 !- Sky Temperature Schedule Name",
        "    SurroundingSurface1,          !- Surrounding Surface 1 Name",
        "    0.3,                          !- Surrounding Surface 1 View Factor",
        "    Surrounding Temp Sch 1,       !- Surrounding Surface 1 Temperature Schedule Name",
        "    SurroundingSurface1,          !- Surrounding Surface 2 Name",
        "    0.3,                          !- Surrounding Surface 2 View Factor",
        "    Surrounding Temp Sch 1;       !- Surrounding Surface 2 Temperature Schedule Name",

        "  SurfaceProperty:GroundSurfaces,",
        "    GndSurfs:Living:East,         !-Name",
        "    GndSurfs EastGrassArea,       !-Ground Surface 1 Name",
        "    0.2,                          !-Ground Surface 1 View Factor",
        "    Ground Temp Sch,              !-Ground Surface 1 Temperature Schedule Name",
        "    ;                             !-Ground Surface 1 Reflectance Schedule Name",

        "  SurfaceProperty:SurroundingSurfaces,",
        "    SrdSurfs:Living:South,        !- Name",
        "    ,                             !- Sky View Factor",
        "    ,                             !- Sky Temperature Schedule Name",
        "    SurroundingSurface1,          !- Surrounding Surface 1 Name",
        "    0.4,                          !- Surrounding Surface 1 View Factor",
        "    Surrounding Temp Sch 1;       !- Surrounding Surface 1 Temperature Schedule Name",

        "  SurfaceProperty:GroundSurfaces,",
        "    GndSurfs:Living:South,        !-Name",
        "    GndSurfs SouthGrassArea,      !-Ground Surface 1 Name",
        "    ,                             !-Ground Surface 1 View Factor",
        "    Ground Temp Sch,              !-Ground Surface 1 Temperature Schedule Name",
        "    ;                             !-Ground Surface 1 Reflectance Schedule Name",

        "  ScheduleTypeLimits,",
        "    Any Number;                   !- Name",

        "  Schedule:Compact,",
        "    Surrounding Temp Sch 1,       !- Name",
        "    Any Number,                   !- Schedule Type Limits Name",
        "    Through: 12/31,               !- Field 1",
        "    For: AllDays,                 !- Field 2",
        "    Until: 24:00, 15.0;           !- Field 3",

        "  Schedule:Compact,",
        "    Sky Temp Sch,                 !- Name",
        "    Any Number,                   !- Schedule Type Limits Name",
        "    Through: 12/31,               !- Field 1",
        "    For: AllDays,                 !- Field 2",
        "    Until: 24:00, 15.0;           !- Field 3",

        "  Schedule:Compact,",
        "    Ground Temp Sch,              !- Name",
        "    Any Number,                   !- Schedule Type Limits Name",
        "    Through: 12/31,               !- Field 1",
        "    For: AllDays,                 !- Field 2",
        "    Until: 24:00, 15.0;           !- Field 3",

    });

    ASSERT_TRUE(process_idf(idf_objects));
    bool ErrorsFound = false;

    ScheduleManager::ProcessScheduleInput(*state);

    HeatBalanceManager::GetProjectControlData(*state, ErrorsFound);
    EXPECT_FALSE(ErrorsFound);
    HeatBalanceManager::GetZoneData(*state, ErrorsFound);
    EXPECT_FALSE(ErrorsFound);
    HeatBalanceManager::GetMaterialData(*state, ErrorsFound);
    EXPECT_FALSE(ErrorsFound);
    HeatBalanceManager::GetConstructData(*state, ErrorsFound);
    EXPECT_FALSE(ErrorsFound);
    SurfaceGeometry::GetGeometryParameters(*state, ErrorsFound);
    EXPECT_FALSE(ErrorsFound);

    state->dataSurfaceGeometry->CosBldgRotAppGonly = 1.0;
    state->dataSurfaceGeometry->SinBldgRotAppGonly = 0.0;
    SurfaceGeometry::SetupZoneGeometry(*state, ErrorsFound);
    EXPECT_FALSE(ErrorsFound);

    HeatBalanceIntRadExchange::InitSolarViewFactors(*state);
    EXPECT_FALSE(has_err_output(true));
    EXPECT_TRUE(state->dataGlobal->AnyLocalEnvironmentsInModel);

    state->dataEnvrn->OutBaroPress = 101325.0;
    std::vector<int> controlledZoneEquipConfigNums;
    controlledZoneEquipConfigNums.push_back(1);
    state->dataHeatBal->Zone(1).IsControlled = true;
    state->dataHeatBal->Zone(1).SystemZoneNodeNumber = 5;

    state->dataZoneEquip->ZoneEquipConfig.allocate(1);
    auto &zoneEquipConfig = state->dataZoneEquip->ZoneEquipConfig(1);

    zoneEquipConfig.ZoneName = "LIVING ZONE";
    zoneEquipConfig.ActualZoneNum = 1;
    zoneEquipConfig.NumInletNodes = 2;
    zoneEquipConfig.InletNode.allocate(2);
    zoneEquipConfig.InletNode(1) = 1;
    zoneEquipConfig.InletNode(2) = 2;
    zoneEquipConfig.NumReturnNodes = 1;
    zoneEquipConfig.ReturnNode.allocate(1);
    zoneEquipConfig.ReturnNode(1) = 3;
    zoneEquipConfig.NumExhaustNodes = 1;
    zoneEquipConfig.ExhaustNode.allocate(1);
    zoneEquipConfig.ExhaustNode(1) = 4;
    zoneEquipConfig.FixedReturnFlow.allocate(1);

    state->dataSize->ZoneEqSizing.allocate(1);
    state->dataHeatBalFanSys->MAT.allocate(1);
    state->dataHeatBalFanSys->MAT(1) = 24.0;
    state->dataHeatBalFanSys->ZoneAirHumRat.allocate(1);
    state->dataHeatBalFanSys->ZoneAirHumRat(1) = 0.001;

    state->dataLoopNodes->Node.allocate(4);
    auto &InletNode1 = state->dataLoopNodes->Node(1);
    auto &InletNode2 = state->dataLoopNodes->Node(2);
    auto &ExhaustNode = state->dataLoopNodes->Node(3);
    auto &ReturnNode = state->dataLoopNodes->Node(4);

    InletNode1.Temp = 20.0;
    InletNode2.Temp = 20.0;
    ReturnNode.Temp = 20.0;
    ExhaustNode.Temp = 20.0;
    InletNode1.MassFlowRate = 0.1;
    InletNode2.MassFlowRate = 0.1;
    ReturnNode.MassFlowRate = 0.1;
    ExhaustNode.MassFlowRate = 0.1;

    state->dataHeatBal->ZoneWinHeatGain.allocate(1);
    state->dataHeatBal->ZoneWinHeatGainRep.allocate(1);
    state->dataHeatBal->ZoneWinHeatGainRepEnergy.allocate(1);
    state->dataHeatBalFanSys->ZoneLatentGain.allocate(1);

    state->dataSurface->TotSurfaces = 6;
    // set convective coefficient adjustment ratio to 1.0
    state->dataHeatBalSurf->SurfWinCoeffAdjRatio.dimension(state->dataSurface->TotSurfaces, 1.0);
    state->dataMstBal->HConvInFD.allocate(state->dataSurface->TotSurfaces);
    state->dataMstBal->RhoVaporAirIn.allocate(state->dataSurface->TotSurfaces);
    state->dataMstBal->HMassConvInFD.allocate(state->dataSurface->TotSurfaces);
    state->dataHeatBalSurf->SurfHConvInt.allocate(state->dataSurface->TotSurfaces);
    state->dataHeatBalSurf->SurfHConvInt(1) = 0.5;
    state->dataHeatBalSurf->SurfHConvInt(2) = 0.5;
    state->dataHeatBalSurf->SurfHConvInt(3) = 0.5;
    state->dataHeatBalSurf->SurfHConvInt(4) = 0.5;
    state->dataHeatBalSurf->SurfHConvInt(5) = 0.5;
    state->dataHeatBalSurf->SurfHConvInt(6) = 0.5;
    state->dataHeatBalSurf->SurfTempInTmp.allocate(state->dataSurface->TotSurfaces);
    state->dataHeatBalSurf->SurfTempInTmp(1) = 15.0;
    state->dataHeatBalSurf->SurfTempInTmp(2) = 20.0;
    state->dataHeatBalSurf->SurfTempInTmp(3) = 25.0;
    state->dataHeatBalSurf->SurfTempInTmp(4) = 25.0;
    state->dataHeatBalSurf->SurfTempInTmp(5) = 25.0;
    state->dataHeatBalSurf->SurfTempInTmp(6) = 25.0;

    state->dataGlobal->BeginSimFlag = true;
    state->dataGlobal->KickOffSimulation = true;
    state->dataGlobal->TimeStepZoneSec = 900;

    AllocateSurfaceHeatBalArrays(*state);
    createFacilityElectricPowerServiceObject(*state);
    HeatBalanceManager::AllocateZoneHeatBalArrays(*state);
    SolarShading::AllocateModuleArrays(*state);
    SolarShading::DetermineShadowingCombinations(*state);

    state->dataSurface->SurfTAirRef(1) = DataSurfaces::RefAirTemp::ZoneMeanAirTemp;
    state->dataSurface->SurfTAirRef(2) = DataSurfaces::RefAirTemp::AdjacentAirTemp;
    state->dataSurface->SurfTAirRef(3) = DataSurfaces::RefAirTemp::ZoneSupplyAirTemp;

    // default surface view factors
    int SurfNum = UtilityRoutines::FindItemInList("LIVING:NORTH", state->dataSurface->Surface);
    auto &Surface_Living_North = state->dataSurface->Surface(SurfNum);
    SurfNum = UtilityRoutines::FindItemInList("LIVING:EAST", state->dataSurface->Surface);
    auto &Surface_Living_East = state->dataSurface->Surface(SurfNum);
    SurfNum = UtilityRoutines::FindItemInList("LIVING:SOUTH", state->dataSurface->Surface);
    auto &Surface_Living_South = state->dataSurface->Surface(SurfNum);

    // check exterior default surfaces sky and ground view factors
    EXPECT_DOUBLE_EQ(0.5, Surface_Living_North.ViewFactorSkyIR);
    EXPECT_DOUBLE_EQ(0.5, Surface_Living_North.ViewFactorGroundIR);
    EXPECT_DOUBLE_EQ(0.5, Surface_Living_East.ViewFactorSkyIR);
    EXPECT_DOUBLE_EQ(0.5, Surface_Living_East.ViewFactorGroundIR);
    EXPECT_DOUBLE_EQ(0.5, Surface_Living_South.ViewFactorSkyIR);
    EXPECT_DOUBLE_EQ(0.5, Surface_Living_South.ViewFactorGroundIR);
    // call to reset surface view factors
    InitSurfaceHeatBalance(*state);

    state->dataSurface->SurfAirSkyRadSplit.allocate(6);
    state->dataScheduleMgr->Schedule(1).CurrentValue = 25.0; // Srd Srfs Temp
    state->dataScheduleMgr->Schedule(2).CurrentValue = 15.0; // Sky temp
    state->dataScheduleMgr->Schedule(3).CurrentValue = 22.0; // Grd temp

    for (int SurfNum = 1; SurfNum <= 6; SurfNum++) {
        state->dataHeatBalSurf->SurfOutsideTempHist(1)(SurfNum) = 20; // Surf temp
        state->dataSurface->SurfOutDryBulbTemp(SurfNum) = 22;         // Air temp
        state->dataSurface->SurfExtConvCoeffIndex(SurfNum) = -6;
        state->dataSurface->SurfAirSkyRadSplit(SurfNum) = 1.0;
    }

    // test reset of surface view factors are correct
    EXPECT_DOUBLE_EQ(0.3, Surface_Living_North.ViewFactorSkyIR);
    EXPECT_DOUBLE_EQ(0.5, Surface_Living_North.ViewFactorGroundIR);
    EXPECT_DOUBLE_EQ(0.2, Surface_Living_East.ViewFactorSkyIR);
    EXPECT_DOUBLE_EQ(0.2, Surface_Living_East.ViewFactorGroundIR);
    EXPECT_DOUBLE_EQ(0.3, Surface_Living_South.ViewFactorSkyIR);
    EXPECT_DOUBLE_EQ(0.3, Surface_Living_South.ViewFactorGroundIR);

    // calculate outside surface heat balance
    CalcHeatBalanceOutsideSurf(*state);

    // define expected result variables
    Real64 result_LWRExchangeCoeff_surf1 = 0.0;
    Real64 result_LWRExchangeCoeff_surf2 = 0.0;
    Real64 result_LWRExchangeCoeff_surf3 = 0.0;
    // set exterior surface and ground surface temperatures
    Real64 surf_TK = 20.0 + DataGlobalConstants::KelvinConv;
    Real64 grnd_TK = 22.0 + DataGlobalConstants::KelvinConv;
    // calculate LWR exchange coefficent from exterior surface to ground
    result_LWRExchangeCoeff_surf1 = DataGlobalConstants::StefanBoltzmann * 0.9 * 0.5 * (pow_4(surf_TK) - pow_4(grnd_TK)) / (surf_TK - grnd_TK);
    result_LWRExchangeCoeff_surf2 = DataGlobalConstants::StefanBoltzmann * 0.9 * 0.2 * (pow_4(surf_TK) - pow_4(grnd_TK)) / (surf_TK - grnd_TK);
    result_LWRExchangeCoeff_surf3 = DataGlobalConstants::StefanBoltzmann * 0.9 * 0.3 * (pow_4(surf_TK) - pow_4(grnd_TK)) / (surf_TK - grnd_TK);
    // test LWR exchange coefficents b/n exterior wall and ground surfaces
    EXPECT_DOUBLE_EQ(result_LWRExchangeCoeff_surf1, state->dataHeatBalSurf->SurfHGrdExt(1));
    EXPECT_DOUBLE_EQ(result_LWRExchangeCoeff_surf2, state->dataHeatBalSurf->SurfHGrdExt(2));
    EXPECT_DOUBLE_EQ(result_LWRExchangeCoeff_surf3, state->dataHeatBalSurf->SurfHGrdExt(3));
}

TEST_F(EnergyPlusFixture, HeatBalanceSurfaceManager_TestGroundSurfsAverageTemp)
{
    bool ErrorsFound(false);
    std::string const idf_objects =
        delimited_string({"  Material,",
                          "    Concrete Block,               !- Name",
                          "    MediumRough,                  !- Roughness",
                          "    0.1014984,                    !- Thickness {m}",
                          "    0.3805070,                    !- Conductivity {W/m-K}",
                          "    608.7016,                     !- Density {kg/m3}",
                          "    836.8000;                     !- Specific Heat {J/kg-K}",

                          "  Construction,",
                          "    WallConstruction,             !- Name",
                          "    Concrete Block;               !- Outside Layer",

                          "  WindowMaterial:SimpleGlazingSystem,",
                          "    WindowMaterial,               !- Name",
                          "    5.778,                        !- U-Factor {W/m2-K}",
                          "    0.819,                        !- Solar Heat Gain Coefficient",
                          "    0.881;                        !- Visible Transmittance",

                          "  Construction,",
                          "    WindowConstruction,           !- Name",
                          "    WindowMaterial;               !- Outside Layer",

                          "  WindowProperty:FrameAndDivider,",
                          "    WindowFrame,                  !- Name",
                          "    0.05,                         !- Frame Width {m}",
                          "    0.00,                         !- Frame Outside Projection {m}",
                          "    0.00,                         !- Frame Inside Projection {m}",
                          "    5.0,                          !- Frame Conductance {W/m2-K}",
                          "    1.2,                          !- Ratio of Frame-Edge Glass Conductance to Center-Of-Glass Conductance",
                          "    0.8,                          !- Frame Solar Absorptance",
                          "    0.8,                          !- Frame Visible Absorptance",
                          "    0.9,                          !- Frame Thermal Hemispherical Emissivity",
                          "    DividedLite,                  !- Divider Type",
                          "    0.02,                         !- Divider Width {m}",
                          "    2,                            !- Number of Horizontal Dividers",
                          "    2,                            !- Number of Vertical Dividers",
                          "    0.00,                         !- Divider Outside Projection {m}",
                          "    0.00,                         !- Divider Inside Projection {m}",
                          "    5.0,                          !- Divider Conductance {W/m2-K}",
                          "    1.2,                          !- Ratio of Divider-Edge Glass Conductance to Center-Of-Glass Conductance",
                          "    0.8,                          !- Divider Solar Absorptance",
                          "    0.8,                          !- Divider Visible Absorptance",
                          "    0.9;                          !- Divider Thermal Hemispherical Emissivity",

                          "  FenestrationSurface:Detailed,",
                          "    FenestrationSurface,          !- Name",
                          "    Window,                       !- Surface Type",
                          "    WindowConstruction,           !- Construction Name",
                          "    Wall,                         !- Building Surface Name",
                          "    ,                             !- Outside Boundary Condition Object",
                          "    0.5000000,                    !- View Factor to Ground",
                          "    WindowFrame,                  !- Frame and Divider Name",
                          "    1.0,                          !- Multiplier",
                          "    4,                            !- Number of Vertices",
                          "    0.200000,0.0,9.900000,        !- X,Y,Z ==> Vertex 1 {m}",
                          "    0.200000,0.0,0.1000000,       !- X,Y,Z ==> Vertex 2 {m}",
                          "    9.900000,0.0,0.1000000,       !- X,Y,Z ==> Vertex 3 {m}",
                          "    9.900000,0.0,9.900000;        !- X,Y,Z ==> Vertex 4 {m}",

                          "  SurfaceProperty:LocalEnvironment,",
                          "    LocEnv:FenestrationSurface,   !- Name",
                          "    FenestrationSurface,          !- Exterior Surface Name",
                          "    ,                             !- External Shading Fraction Schedule Name",
                          "    SrdSurfs:FenesSurface,        !- Surrounding Surfaces Object Name",
                          "    ,                             !- Outdoor Air Node Name",
                          "    GndSurfs:FenesSurface;        !- Ground Surfaces Object Name",

                          "  SurfaceProperty:SurroundingSurfaces,",
                          "    SrdSurfs:FenesSurface,        !- Name",
                          "    0.5,                          !- Sky View Factor",
                          "    Sky Temp Sch,                 !- Sky Temperature Schedule Name",
                          "    SrdSurfs:Surface 1,           !- Surrounding Surface 1 Name",
                          "    0.1,                          !- Surrounding Surface 1 View Factor",
                          "    Surrounding Temp Sch 1;       !- Surrounding Surface 1 Temperature Schedule Name",

                          "  SurfaceProperty:GroundSurfaces,",
                          "    GndSurfs:FenesSurface,        !-Name",
                          "    GndSurfs GrassArea,           !-Ground Surface 1 Name",
                          "    0.2,                          !-Ground Surface 1 View Factor",
                          "    GrassArea Ground Temp Sch,    !-Ground Surface 1 Temperature Schedule Name",
                          "    ,                             !-Ground Surface 1 Reflectance Schedule Name",
                          "    GndSurfs ParkingArea,         !-Ground Surface 2 Name",
                          "    0.1,                          !-Ground Surface 2 View Factor",
                          "    ParkingArea Ground Temp Sch,  !-Ground Surface 2 Temperature Schedule Name",
                          "    ,                             !-Ground Surface 2 Reflectance Schedule Name",
                          "    GndSurfs LakeArea,            !-Ground Surface 3 Name",
                          "    0.1,                          !-Ground Surface 3 View Factor",
                          "    LakeArea Ground Temp Sch,     !-Ground Surface 3 Temperature Schedule Name",
                          "    ;                             !-Ground Surface 3 Reflectance Schedule Name",

                          "  Schedule:Compact,",
                          "    Surrounding Temp Sch 1,       !- Name",
                          "    Temperature,                  !- Schedule Type Limits Name",
                          "    Through: 12/31,               !- Field 1",
                          "    For: AllDays,                 !- Field 2",
                          "    Until: 24:00, 26.0;           !- Field 3",

                          "  Schedule:Compact,",
                          "    GrassArea Ground Temp Sch,    !- Name",
                          "    Temperature,                  !- Schedule Type Limits Name",
                          "    Through: 12/31,               !- Field 1",
                          "    For: AllDays,                 !- Field 2",
                          "    Until: 24:00, 25.0;           !- Field 3",

                          "  Schedule:Compact,",
                          "    ParkingArea Ground Temp Sch,  !- Name",
                          "    Temperature,                  !- Schedule Type Limits Name",
                          "    Through: 12/31,               !- Field 1",
                          "    For: AllDays,                 !- Field 2",
                          "    Until: 24:00, 28.0;           !- Field 3",

                          "  Schedule:Compact,",
                          "    LakeArea Ground Temp Sch,     !- Name",
                          "    Temperature,                  !- Schedule Type Limits Name",
                          "    Through: 12/31,               !- Field 1",
                          "    For: AllDays,                 !- Field 2",
                          "    Until: 24:00, 22.0;           !- Field 3",

                          "  Schedule:Compact,",
                          "    Sky Temp Sch,                 !- Name",
                          "    Temperature,                  !- Schedule Type Limits Name",
                          "    Through: 12/31,               !- Field 1",
                          "    For: AllDays,                 !- Field 2",
                          "    Until: 24:00, 20.0;           !- Field 3",

                          "  ScheduleTypeLimits,",
                          "    Temperature,             !- Name",
                          "    -60,                     !- Lower Limit Value",
                          "    200,                     !- Upper Limit Value",
                          "    CONTINUOUS,              !- Numeric Type",
                          "    Temperature;             !- Unit Type",

                          "  BuildingSurface:Detailed,",
                          "    Wall,                         !- Name",
                          "    Wall,                         !- Surface Type",
                          "    WallConstruction,             !- Construction Name",
                          "    Zone,                         !- Zone Name",
                          "    ,                             !- Space Name",
                          "    Outdoors,                     !- Outside Boundary Condition",
                          "    ,                             !- Outside Boundary Condition Object",
                          "    SunExposed,                   !- Sun Exposure",
                          "    WindExposed,                  !- Wind Exposure",
                          "    0.5000000,                    !- View Factor to Ground",
                          "    4,                            !- Number of Vertices",
                          "    0.0,0.000000,10.00000,        !- X,Y,Z ==> Vertex 1 {m}",
                          "    0.0,0.000000,0.0,             !- X,Y,Z ==> Vertex 2 {m}",
                          "    10.00000,0.0,0.0,             !- X,Y,Z ==> Vertex 3 {m}",
                          "    10.00000,0.0,10.00000;        !- X,Y,Z ==> Vertex 4 {m}",

                          "  BuildingSurface:Detailed,"
                          "    Floor,                        !- Name",
                          "    Floor,                        !- Surface Type",
                          "    WallConstruction,             !- Construction Name",
                          "    Zone,                         !- Zone Name",
                          "    ,                             !- Space Name",
                          "    Outdoors,                     !- Outside Boundary Condition",
                          "    ,                             !- Outside Boundary Condition Object",
                          "    NoSun,                        !- Sun Exposure",
                          "    NoWind,                       !- Wind Exposure",
                          "    1.0,                          !- View Factor to Ground",
                          "    4,                            !- Number of Vertices",
                          "    0.000000,0.000000,0,          !- X,Y,Z ==> Vertex 1 {m}",
                          "    0.000000,10.000000,0,         !- X,Y,Z ==> Vertex 2 {m}",
                          "    10.00000,10.000000,0,         !- X,Y,Z ==> Vertex 3 {m}",
                          "    10.00000,0.000000,0;          !- X,Y,Z ==> Vertex 4 {m}",

                          "  Zone,"
                          "    Zone,                         !- Name",
                          "    0,                            !- Direction of Relative North {deg}",
                          "    6.000000,                     !- X Origin {m}",
                          "    6.000000,                     !- Y Origin {m}",
                          "    0,                            !- Z Origin {m}",
                          "    1,                            !- Type",
                          "    1,                            !- Multiplier",
                          "    autocalculate,                !- Ceiling Height {m}",
                          "    autocalculate;                !- Volume {m3}"});

    ASSERT_TRUE(process_idf(idf_objects));

    // set global and environmental variables
    state->dataGlobal->BeginSimFlag = true;
    state->dataGlobal->BeginEnvrnFlag = true;
    state->dataGlobal->HourOfDay = 15;
    state->dataGlobal->TimeStep = 1;
    state->dataGlobal->TimeStepZone = 1;
    state->dataGlobal->TimeStepZoneSec = 3600.0;
    state->dataGlobal->NumOfTimeStepInHour = 1;
    state->dataGlobal->MinutesPerTimeStep = 60;
    state->dataEnvrn->Month = 7;
    state->dataEnvrn->DayOfMonth = 21;
    state->dataEnvrn->DSTIndicator = 0;
    state->dataEnvrn->DayOfWeek = 2;
    state->dataEnvrn->HolidayIndex = 0;
    state->dataEnvrn->DayOfYear_Schedule = General::OrdinalDay(state->dataEnvrn->Month, state->dataEnvrn->DayOfMonth, 1);
    state->dataEnvrn->OutBaroPress = 100000;

    // update schedule values
    ScheduleManager::ProcessScheduleInput(*state);
    state->dataScheduleMgr->ScheduleInputProcessed = true;

    state->dataHeatBal->ZoneIntGain.allocate(1);
    createFacilityElectricPowerServiceObject(*state);
    HeatBalanceManager::SetPreConstructionInputParameters(*state);
    HeatBalanceManager::GetProjectControlData(*state, ErrorsFound);
    HeatBalanceManager::GetFrameAndDividerData(*state, ErrorsFound);
    HeatBalanceManager::GetMaterialData(*state, ErrorsFound);
    HeatBalanceManager::GetConstructData(*state, ErrorsFound);
    HeatBalanceManager::GetBuildingData(*state, ErrorsFound);

    HeatBalanceManager::AllocateHeatBalArrays(*state);
    HeatBalanceSurfaceManager::AllocateSurfaceHeatBalArrays(*state);

    EXPECT_FALSE(ErrorsFound);
    EXPECT_TRUE(state->dataGlobal->AnyLocalEnvironmentsInModel);
    // test surface property object inputs
    int SrdSurfsNum = UtilityRoutines::FindItemInList("SRDSURFS:FENESSURFACE", state->dataSurface->SurroundingSurfsProperty);
    EXPECT_EQ(1, state->dataSurface->SurfLocalEnvironment(SrdSurfsNum).SurroundingSurfsPtr);
    int GndSurfsNum = UtilityRoutines::FindItemInList("GNDSURFS:FENESSURFACE", state->dataSurface->GroundSurfsProperty);
    EXPECT_EQ(1, state->dataSurface->SurfLocalEnvironment(GndSurfsNum).GroundSurfsPtr);
    // set local derived data vars
    int SurfNum = UtilityRoutines::FindItemInList("FENESTRATIONSURFACE", state->dataSurface->Surface);
    SrdSurfsNum = state->dataSurface->SurfSurroundingSurfacesNum(SurfNum);
    auto &SrdSurfsProperty = state->dataSurface->SurroundingSurfsProperty(SrdSurfsNum);
    GndSurfsNum = state->dataSurface->IsSurfPropertyGndSurfacesDefined(SurfNum);
    auto &GndSurfsProperty = state->dataSurface->GroundSurfsProperty(GndSurfsNum);
    // check sky view factors
    EXPECT_DOUBLE_EQ(0.5, SrdSurfsProperty.SkyViewFactor);
    // check surrounding surfaces view factors
    EXPECT_DOUBLE_EQ(0.1, SrdSurfsProperty.SurroundingSurfs(1).ViewFactor);
    // check ground surfaces view factors
    EXPECT_EQ("GNDSURFS GRASSAREA", GndSurfsProperty.GndSurfs(1).Name);
    EXPECT_DOUBLE_EQ(0.2, GndSurfsProperty.GndSurfs(1).ViewFactor);
    EXPECT_EQ("GNDSURFS PARKINGAREA", GndSurfsProperty.GndSurfs(2).Name);
    EXPECT_DOUBLE_EQ(0.1, GndSurfsProperty.GndSurfs(2).ViewFactor);
    EXPECT_EQ("GNDSURFS LAKEAREA", GndSurfsProperty.GndSurfs(3).Name);
    EXPECT_DOUBLE_EQ(0.1, GndSurfsProperty.GndSurfs(3).ViewFactor);
    EXPECT_DOUBLE_EQ(0.4, GndSurfsProperty.SurfsViewFactorSum);

    ScheduleManager::UpdateScheduleValues(*state);

    // check ground temperature values
    Real64 const Tgndsurf_grass = ScheduleManager::GetCurrentScheduleValue(*state, GndSurfsProperty.GndSurfs(1).TempSchPtr);
    Real64 const Tgndsurf_parking = ScheduleManager::GetCurrentScheduleValue(*state, GndSurfsProperty.GndSurfs(2).TempSchPtr);
    Real64 const Tgndsurf_lake = ScheduleManager::GetCurrentScheduleValue(*state, GndSurfsProperty.GndSurfs(3).TempSchPtr);
    EXPECT_DOUBLE_EQ(25.0, Tgndsurf_grass);
    EXPECT_DOUBLE_EQ(28.0, Tgndsurf_parking);
    EXPECT_DOUBLE_EQ(22.0, Tgndsurf_lake);

    // test 1: surface viewing grass, parking and lake areas
    // calculate ground surfaces average temperature
    GetGroundSurfacesTemperatureAverage(*state);
    Real64 dTK = DataGlobalConstants::KelvinConv;
    Real64 results_gndSurfsAvgTemp = 0.0;
    results_gndSurfsAvgTemp = root_4((0.2 * pow_4(25.0 + dTK) + 0.1 * pow_4(28.0 + dTK) + 0.1 * pow_4(22.0 + dTK)) / (0.2 + 0.1 + 0.1)) - dTK;
    // check ground surfaces average temperature
    EXPECT_DOUBLE_EQ(results_gndSurfsAvgTemp, GndSurfsProperty.SurfsTempAvg);

    // test 2: surface viewing grass area only
    GndSurfsProperty.GndSurfs(1).ViewFactor = 0.4;
    GndSurfsProperty.GndSurfs(2).ViewFactor = 0.0;
    GndSurfsProperty.GndSurfs(3).ViewFactor = 0.0;
    // calculate ground surfaces average temperature
    GetGroundSurfacesTemperatureAverage(*state);
    results_gndSurfsAvgTemp = 25.0;
    // check grass area ground surface temperature
    EXPECT_DOUBLE_EQ(results_gndSurfsAvgTemp, GndSurfsProperty.SurfsTempAvg);

    // test 3: surface viewing parking area only
    GndSurfsProperty.GndSurfs(1).ViewFactor = 0.0;
    GndSurfsProperty.GndSurfs(2).ViewFactor = 0.4;
    GndSurfsProperty.GndSurfs(3).ViewFactor = 0.0;
    // calculate ground surfaces average temperature
    GetGroundSurfacesTemperatureAverage(*state);
    results_gndSurfsAvgTemp = 28.0;
    // check parking area ground surface temperature
    EXPECT_DOUBLE_EQ(results_gndSurfsAvgTemp, GndSurfsProperty.SurfsTempAvg);

    // test 4: surface viewing lake area only
    GndSurfsProperty.GndSurfs(1).ViewFactor = 0.0;
    GndSurfsProperty.GndSurfs(2).ViewFactor = 0.0;
    GndSurfsProperty.GndSurfs(3).ViewFactor = 0.4;
    // calculate ground surfaces average temperature
    GetGroundSurfacesTemperatureAverage(*state);
    results_gndSurfsAvgTemp = 22.0;
    // check lake area ground surface temperature
    EXPECT_DOUBLE_EQ(results_gndSurfsAvgTemp, GndSurfsProperty.SurfsTempAvg);
}

TEST_F(EnergyPlusFixture, HeatBalanceSurfaceManager_TestGroundSurfsAverageRefl)
{
    bool ErrorsFound(false);
    std::string const idf_objects =
        delimited_string({"  Material,",
                          "    Concrete Block,               !- Name",
                          "    MediumRough,                  !- Roughness",
                          "    0.1014984,                    !- Thickness {m}",
                          "    0.3805070,                    !- Conductivity {W/m-K}",
                          "    608.7016,                     !- Density {kg/m3}",
                          "    836.8000;                     !- Specific Heat {J/kg-K}",

                          "  Construction,",
                          "    WallConstruction,             !- Name",
                          "    Concrete Block;               !- Outside Layer",

                          "  WindowMaterial:SimpleGlazingSystem,",
                          "    WindowMaterial,               !- Name",
                          "    5.778,                        !- U-Factor {W/m2-K}",
                          "    0.819,                        !- Solar Heat Gain Coefficient",
                          "    0.881;                        !- Visible Transmittance",

                          "  Construction,",
                          "    WindowConstruction,           !- Name",
                          "    WindowMaterial;               !- Outside Layer",

                          "  WindowProperty:FrameAndDivider,",
                          "    WindowFrame,                  !- Name",
                          "    0.05,                         !- Frame Width {m}",
                          "    0.00,                         !- Frame Outside Projection {m}",
                          "    0.00,                         !- Frame Inside Projection {m}",
                          "    5.0,                          !- Frame Conductance {W/m2-K}",
                          "    1.2,                          !- Ratio of Frame-Edge Glass Conductance to Center-Of-Glass Conductance",
                          "    0.8,                          !- Frame Solar Absorptance",
                          "    0.8,                          !- Frame Visible Absorptance",
                          "    0.9,                          !- Frame Thermal Hemispherical Emissivity",
                          "    DividedLite,                  !- Divider Type",
                          "    0.02,                         !- Divider Width {m}",
                          "    2,                            !- Number of Horizontal Dividers",
                          "    2,                            !- Number of Vertical Dividers",
                          "    0.00,                         !- Divider Outside Projection {m}",
                          "    0.00,                         !- Divider Inside Projection {m}",
                          "    5.0,                          !- Divider Conductance {W/m2-K}",
                          "    1.2,                          !- Ratio of Divider-Edge Glass Conductance to Center-Of-Glass Conductance",
                          "    0.8,                          !- Divider Solar Absorptance",
                          "    0.8,                          !- Divider Visible Absorptance",
                          "    0.9;                          !- Divider Thermal Hemispherical Emissivity",

                          "  FenestrationSurface:Detailed,",
                          "    FenestrationSurface,          !- Name",
                          "    Window,                       !- Surface Type",
                          "    WindowConstruction,           !- Construction Name",
                          "    Wall,                         !- Building Surface Name",
                          "    ,                             !- Outside Boundary Condition Object",
                          "    0.5000000,                    !- View Factor to Ground",
                          "    WindowFrame,                  !- Frame and Divider Name",
                          "    1.0,                          !- Multiplier",
                          "    4,                            !- Number of Vertices",
                          "    0.200000,0.0,9.900000,        !- X,Y,Z ==> Vertex 1 {m}",
                          "    0.200000,0.0,0.1000000,       !- X,Y,Z ==> Vertex 2 {m}",
                          "    9.900000,0.0,0.1000000,       !- X,Y,Z ==> Vertex 3 {m}",
                          "    9.900000,0.0,9.900000;        !- X,Y,Z ==> Vertex 4 {m}",

                          "  SurfaceProperty:LocalEnvironment,",
                          "    LocEnv:FenestrationSurface,   !- Name",
                          "    FenestrationSurface,          !- Exterior Surface Name",
                          "    ,                             !- External Shading Fraction Schedule Name",
                          "    SrdSurfs:FenesSurface,        !- Surrounding Surfaces Object Name",
                          "    ,                             !- Outdoor Air Node Name",
                          "    GndSurfs:FenesSurface;        !- Ground Surfaces Object Name",

                          "  SurfaceProperty:SurroundingSurfaces,",
                          "    SrdSurfs:FenesSurface,        !- Name",
                          "    0.5,                          !- Sky View Factor",
                          "    Sky Temp Sch,                 !- Sky Temperature Schedule Name",
                          "    SrdSurfs:Surface 1,           !- Surrounding Surface 1 Name",
                          "    0.1,                          !- Surrounding Surface 1 View Factor",
                          "    Surrounding Temp Sch 1;       !- Surrounding Surface 1 Temperature Schedule Name",

                          "  SurfaceProperty:GroundSurfaces,",
                          "    GndSurfs:FenesSurface,        !-Name",
                          "    GndSurfs GrassArea,           !-Ground Surface 1 Name",
                          "    0.2,                          !-Ground Surface 1 View Factor",
                          "    GrassArea Ground Temp Sch,    !-Ground Surface 1 Temperature Schedule Name",
                          "    GrassArea Ground Refl Sch,    !-Ground Surface 1 Reflectance Schedule Name",
                          "    GndSurfs ParkingArea,         !-Ground Surface 2 Name",
                          "    0.1,                          !-Ground Surface 2 View Factor",
                          "    ParkingArea Ground Temp Sch,  !-Ground Surface 2 Temperature Schedule Name",
                          "    ParkingArea Ground Refl Sch,  !-Ground Surface 2 Reflectance Schedule Name",
                          "    GndSurfs LakeArea,            !-Ground Surface 3 Name",
                          "    0.1,                          !-Ground Surface 3 View Factor",
                          "    LakeArea Ground Temp Sch,     !-Ground Surface 3 Temperature Schedule Name",
                          "    LakeArea Ground Refl Sch;     !-Ground Surface 3 Reflectance Schedule Name",

                          "  Schedule:Compact,",
                          "    Surrounding Temp Sch 1,       !- Name",
                          "    Temperature,                  !- Schedule Type Limits Name",
                          "    Through: 12/31,               !- Field 1",
                          "    For: AllDays,                 !- Field 2",
                          "    Until: 24:00, 26.0;           !- Field 3",

                          "  Schedule:Compact,",
                          "    GrassArea Ground Temp Sch,    !- Name",
                          "    Temperature,                  !- Schedule Type Limits Name",
                          "    Through: 12/31,               !- Field 1",
                          "    For: AllDays,                 !- Field 2",
                          "    Until: 24:00, 25.0;           !- Field 3",

                          "  Schedule:Compact,",
                          "    ParkingArea Ground Temp Sch,  !- Name",
                          "    Temperature,                  !- Schedule Type Limits Name",
                          "    Through: 12/31,               !- Field 1",
                          "    For: AllDays,                 !- Field 2",
                          "    Until: 24:00, 28.0;           !- Field 3",

                          "  Schedule:Compact,",
                          "    LakeArea Ground Temp Sch,     !- Name",
                          "    Temperature,                  !- Schedule Type Limits Name",
                          "    Through: 12/31,               !- Field 1",
                          "    For: AllDays,                 !- Field 2",
                          "    Until: 24:00, 22.0;           !- Field 3",

                          "  Schedule:Compact,",
                          "    Sky Temp Sch,                 !- Name",
                          "    Temperature,                  !- Schedule Type Limits Name",
                          "    Through: 12/31,               !- Field 1",
                          "    For: AllDays,                 !- Field 2",
                          "    Until: 24:00, 20.0;           !- Field 3",

                          "  ScheduleTypeLimits,",
                          "    Temperature,                  !- Name",
                          "    -60,                          !- Lower Limit Value",
                          "    200,                          !- Upper Limit Value",
                          "    CONTINUOUS,                   !- Numeric Type",
                          "    Temperature;                  !- Unit Type",

                          "  Schedule:Compact,",
                          "    GrassArea Ground Refl Sch,    !- Name",
                          "    Fraction,                     !- Schedule Type Limits Name",
                          "    Through: 12/31,               !- Field 1",
                          "    For: AllDays,                 !- Field 2",
                          "    Until: 24:00, 0.25;           !- Field 3",

                          "  Schedule:Compact,",
                          "    ParkingArea Ground Refl Sch,  !- Name",
                          "    Fraction,                     !- Schedule Type Limits Name",
                          "    Through: 12/31,               !- Field 1",
                          "    For: AllDays,                 !- Field 2",
                          "    Until: 24:00, 0.50;           !- Field 3",

                          "  Schedule:Compact,",
                          "    LakeArea Ground Refl Sch,     !- Name",
                          "    Fraction,                     !- Schedule Type Limits Name",
                          "    Through: 12/31,               !- Field 1",
                          "    For: AllDays,                 !- Field 2",
                          "    Until: 24:00, 0.10;           !- Field 3",

                          "  ScheduleTypeLimits,",
                          "    Fraction,                     !- Name",
                          "    0,                            !- Lower Limit Value",
                          "    1,                            !- Upper Limit Value",
                          "    CONTINUOUS;                   !- Numeric Type",

                          "  BuildingSurface:Detailed,",
                          "    Wall,                         !- Name",
                          "    Wall,                         !- Surface Type",
                          "    WallConstruction,             !- Construction Name",
                          "    Zone,                         !- Zone Name",
                          "    ,                             !- Space Name",
                          "    Outdoors,                     !- Outside Boundary Condition",
                          "    ,                             !- Outside Boundary Condition Object",
                          "    SunExposed,                   !- Sun Exposure",
                          "    WindExposed,                  !- Wind Exposure",
                          "    0.5000000,                    !- View Factor to Ground",
                          "    4,                            !- Number of Vertices",
                          "    0.0,0.000000,10.00000,        !- X,Y,Z ==> Vertex 1 {m}",
                          "    0.0,0.000000,0.0,             !- X,Y,Z ==> Vertex 2 {m}",
                          "    10.00000,0.0,0.0,             !- X,Y,Z ==> Vertex 3 {m}",
                          "    10.00000,0.0,10.00000;        !- X,Y,Z ==> Vertex 4 {m}",

                          "  BuildingSurface:Detailed,"
                          "    Floor,                        !- Name",
                          "    Floor,                        !- Surface Type",
                          "    WallConstruction,             !- Construction Name",
                          "    Zone,                         !- Zone Name",
                          "    ,                             !- Space Name",
                          "    Outdoors,                     !- Outside Boundary Condition",
                          "    ,                             !- Outside Boundary Condition Object",
                          "    NoSun,                        !- Sun Exposure",
                          "    NoWind,                       !- Wind Exposure",
                          "    1.0,                          !- View Factor to Ground",
                          "    4,                            !- Number of Vertices",
                          "    0.000000,0.000000,0,          !- X,Y,Z ==> Vertex 1 {m}",
                          "    0.000000,10.000000,0,         !- X,Y,Z ==> Vertex 2 {m}",
                          "    10.00000,10.000000,0,         !- X,Y,Z ==> Vertex 3 {m}",
                          "    10.00000,0.000000,0;          !- X,Y,Z ==> Vertex 4 {m}",

                          "  Zone,"
                          "    Zone,                         !- Name",
                          "    0,                            !- Direction of Relative North {deg}",
                          "    6.000000,                     !- X Origin {m}",
                          "    6.000000,                     !- Y Origin {m}",
                          "    0,                            !- Z Origin {m}",
                          "    1,                            !- Type",
                          "    1,                            !- Multiplier",
                          "    autocalculate,                !- Ceiling Height {m}",
                          "    autocalculate;                !- Volume {m3}"});

    ASSERT_TRUE(process_idf(idf_objects));

    // set global and environmental variables
    state->dataGlobal->BeginSimFlag = true;
    state->dataGlobal->BeginEnvrnFlag = true;
    state->dataGlobal->HourOfDay = 15;
    state->dataGlobal->TimeStep = 1;
    state->dataGlobal->TimeStepZone = 1;
    state->dataGlobal->TimeStepZoneSec = 3600.0;
    state->dataGlobal->NumOfTimeStepInHour = 1;
    state->dataGlobal->MinutesPerTimeStep = 60;
    state->dataEnvrn->Month = 7;
    state->dataEnvrn->DayOfMonth = 21;
    state->dataEnvrn->DSTIndicator = 0;
    state->dataEnvrn->DayOfWeek = 2;
    state->dataEnvrn->HolidayIndex = 0;
    state->dataEnvrn->DayOfYear_Schedule = General::OrdinalDay(state->dataEnvrn->Month, state->dataEnvrn->DayOfMonth, 1);
    state->dataEnvrn->OutBaroPress = 100000;

    // update schedule values
    ScheduleManager::ProcessScheduleInput(*state);
    state->dataScheduleMgr->ScheduleInputProcessed = true;

    state->dataHeatBal->ZoneIntGain.allocate(1);
    createFacilityElectricPowerServiceObject(*state);
    HeatBalanceManager::SetPreConstructionInputParameters(*state);
    HeatBalanceManager::GetProjectControlData(*state, ErrorsFound);
    HeatBalanceManager::GetFrameAndDividerData(*state, ErrorsFound);
    HeatBalanceManager::GetMaterialData(*state, ErrorsFound);
    HeatBalanceManager::GetConstructData(*state, ErrorsFound);
    HeatBalanceManager::GetBuildingData(*state, ErrorsFound);

    HeatBalanceManager::AllocateHeatBalArrays(*state);
    HeatBalanceSurfaceManager::AllocateSurfaceHeatBalArrays(*state);

    EXPECT_FALSE(ErrorsFound);
    EXPECT_TRUE(state->dataGlobal->AnyLocalEnvironmentsInModel);
    // test surface property object inputs
    int SrdSurfsNum = UtilityRoutines::FindItemInList("SRDSURFS:FENESSURFACE", state->dataSurface->SurroundingSurfsProperty);
    EXPECT_EQ(1, state->dataSurface->SurfLocalEnvironment(SrdSurfsNum).SurroundingSurfsPtr);
    int GndSurfsNum = UtilityRoutines::FindItemInList("GNDSURFS:FENESSURFACE", state->dataSurface->GroundSurfsProperty);
    EXPECT_EQ(1, state->dataSurface->SurfLocalEnvironment(GndSurfsNum).GroundSurfsPtr);
    // set local derived data vars
    int SurfNum = UtilityRoutines::FindItemInList("FENESTRATIONSURFACE", state->dataSurface->Surface);
    SrdSurfsNum = state->dataSurface->SurfSurroundingSurfacesNum(SurfNum);
    auto &SrdSurfsProperty = state->dataSurface->SurroundingSurfsProperty(SrdSurfsNum);
    GndSurfsNum = state->dataSurface->IsSurfPropertyGndSurfacesDefined(SurfNum);
    auto &GndSurfsProperty = state->dataSurface->GroundSurfsProperty(GndSurfsNum);
    // check sky view factors
    EXPECT_DOUBLE_EQ(0.5, SrdSurfsProperty.SkyViewFactor);
    // check surrounding surfaces view factors
    EXPECT_DOUBLE_EQ(0.1, SrdSurfsProperty.SurroundingSurfs(1).ViewFactor);
    // check ground surfaces view factors
    EXPECT_EQ("GNDSURFS GRASSAREA", GndSurfsProperty.GndSurfs(1).Name);
    EXPECT_DOUBLE_EQ(0.2, GndSurfsProperty.GndSurfs(1).ViewFactor);
    EXPECT_EQ("GNDSURFS PARKINGAREA", GndSurfsProperty.GndSurfs(2).Name);
    EXPECT_DOUBLE_EQ(0.1, GndSurfsProperty.GndSurfs(2).ViewFactor);
    EXPECT_EQ("GNDSURFS LAKEAREA", GndSurfsProperty.GndSurfs(3).Name);
    EXPECT_DOUBLE_EQ(0.1, GndSurfsProperty.GndSurfs(3).ViewFactor);
    EXPECT_DOUBLE_EQ(0.4, GndSurfsProperty.SurfsViewFactorSum);

    ScheduleManager::UpdateScheduleValues(*state);

    // check ground temperature values
    Real64 const Rgndsurf_grass = ScheduleManager::GetCurrentScheduleValue(*state, GndSurfsProperty.GndSurfs(1).ReflSchPtr);
    Real64 const Rgndsurf_parking = ScheduleManager::GetCurrentScheduleValue(*state, GndSurfsProperty.GndSurfs(2).ReflSchPtr);
    Real64 const Rgndsurf_lake = ScheduleManager::GetCurrentScheduleValue(*state, GndSurfsProperty.GndSurfs(3).ReflSchPtr);
    EXPECT_DOUBLE_EQ(0.25, Rgndsurf_grass);
    EXPECT_DOUBLE_EQ(0.5, Rgndsurf_parking);
    EXPECT_DOUBLE_EQ(0.1, Rgndsurf_lake);

    // test 1: surface viewing grass, parking and lake areas
    // calculate ground surfaces average reflectance
    GetGroundSurfacesReflectanceAverage(*state);
    Real64 results_gndSurfsAvgRefl = 0.0;
    results_gndSurfsAvgRefl = (0.2 * Rgndsurf_grass + 0.1 * Rgndsurf_parking + 0.1 * Rgndsurf_lake) / (0.2 + 0.1 + 0.1);
    // check ground surfaces average reflectance
    EXPECT_DOUBLE_EQ(results_gndSurfsAvgRefl, GndSurfsProperty.SurfsReflAvg);

    // test 2: surface viewing grass area only
    GndSurfsProperty.GndSurfs(1).ViewFactor = 0.4;
    GndSurfsProperty.GndSurfs(2).ViewFactor = 0.0;
    GndSurfsProperty.GndSurfs(3).ViewFactor = 0.0;
    // calculate ground surfaces average reflectance
    GetGroundSurfacesReflectanceAverage(*state);
    results_gndSurfsAvgRefl = 0.25;
    // check grass area ground surface reflectance
    EXPECT_DOUBLE_EQ(results_gndSurfsAvgRefl, GndSurfsProperty.SurfsReflAvg);

    // test 3: surface viewing parking area only
    GndSurfsProperty.GndSurfs(1).ViewFactor = 0.0;
    GndSurfsProperty.GndSurfs(2).ViewFactor = 0.4;
    GndSurfsProperty.GndSurfs(3).ViewFactor = 0.0;
    // calculate ground surfaces average reflectance
    GetGroundSurfacesReflectanceAverage(*state);
    results_gndSurfsAvgRefl = 0.50;
    // check parking area ground surface reflectance
    EXPECT_DOUBLE_EQ(results_gndSurfsAvgRefl, GndSurfsProperty.SurfsReflAvg);

    // test 4: surface viewing lake area only
    GndSurfsProperty.GndSurfs(1).ViewFactor = 0.0;
    GndSurfsProperty.GndSurfs(2).ViewFactor = 0.0;
    GndSurfsProperty.GndSurfs(3).ViewFactor = 0.4;
    // calculate ground surfaces average reflectance
    GetGroundSurfacesReflectanceAverage(*state);
    results_gndSurfsAvgRefl = 0.10;
    // check lake area ground surface reflectance
    EXPECT_DOUBLE_EQ(results_gndSurfsAvgRefl, GndSurfsProperty.SurfsReflAvg);
}

TEST_F(EnergyPlusFixture, HeatBalanceSurfaceManager_TestSurfPropertyViewFactorsReset)
{

    std::string const idf_objects = delimited_string({
        "  Building,",
        "    House with Local Air Nodes,  !- Name",
        "    0,                       !- North Axis {deg}",
        "    Suburbs,                 !- Terrain",
        "    0.001,                   !- Loads Convergence Tolerance Value",
        "    0.0050000,               !- Temperature Convergence Tolerance Value {deltaC}",
        "    FullInteriorAndExterior, !- Solar Distribution",
        "    25,                      !- Maximum Number of Warmup Days",
        "    6;                       !- Minimum Number of Warmup Days",

        "  Timestep,6;",

        "  SurfaceConvectionAlgorithm:Inside,TARP;",

        "  SurfaceConvectionAlgorithm:Outside,DOE-2;",

        "  HeatBalanceAlgorithm,ConductionTransferFunction;",

        "  SimulationControl,",
        "    No,                      !- Do Zone Sizing Calculation",
        "    No,                      !- Do System Sizing Calculation",
        "    No,                      !- Do Plant Sizing Calculation",
        "    Yes,                     !- Run Simulation for Sizing Periods",
        "    Yes;                     !- Run Simulation for Weather File Run Periods",

        "  RunPeriod,",
        "    WinterDay,               !- Name",
        "    1,                       !- Begin Month",
        "    14,                      !- Begin Day of Month",
        "    ,                        !- Begin Year",
        "    1,                       !- End Month",
        "    14,                      !- End Day of Month",
        "    ,                        !- End Year",
        "    Tuesday,                 !- Day of Week for Start Day",
        "    Yes,                     !- Use Weather File Holidays and Special Days",
        "    Yes,                     !- Use Weather File Daylight Saving Period",
        "    No,                      !- Apply Weekend Holiday Rule",
        "    Yes,                     !- Use Weather File Rain Indicators",
        "    Yes;                     !- Use Weather File Snow Indicators",

        "  RunPeriod,",
        "    SummerDay,               !- Name",
        "    7,                       !- Begin Month",
        "    7,                       !- Begin Day of Month",
        "    ,                        !- Begin Year",
        "    7,                       !- End Month",
        "    7,                       !- End Day of Month",
        "    ,                        !- End Year",
        "    Tuesday,                 !- Day of Week for Start Day",
        "    No,                      !- Apply Weekend Holiday Rule",
        "    Yes,                     !- Use Weather File Rain Indicators",
        "    No;                      !- Use Weather File Snow Indicators",

        "  Site:Location,",
        "    CHICAGO_IL_USA TMY2-94846,  !- Name",
        "    41.78,                   !- Latitude {deg}",
        "    -87.75,                  !- Longitude {deg}",
        "    -6.00,                   !- Time Zone {hr}",
        "    190.00;                  !- Elevation {m}",

        "  SizingPeriod:DesignDay,",
        "    CHICAGO_IL_USA Annual Heating 99% Design Conditions DB,  !- Name",
        "    1,                       !- Month",
        "    21,                      !- Day of Month",
        "    WinterDesignDay,         !- Day Type",
        "    -17.3,                   !- Maximum Dry-Bulb Temperature {C}",
        "    0.0,                     !- Daily Dry-Bulb Temperature Range {deltaC}",
        "    ,                        !- Dry-Bulb Temperature Range Modifier Type",
        "    ,                        !- Dry-Bulb Temperature Range Modifier Day Schedule Name",
        "    Wetbulb,                 !- Humidity Condition Type",
        "    -17.3,                   !- Wetbulb or DewPoint at Maximum Dry-Bulb {C}",
        "    ,                        !- Humidity Condition Day Schedule Name",
        "    ,                        !- Humidity Ratio at Maximum Dry-Bulb {kgWater/kgDryAir}",
        "    ,                        !- Enthalpy at Maximum Dry-Bulb {J/kg}",
        "    ,                        !- Daily Wet-Bulb Temperature Range {deltaC}",
        "    99063.,                  !- Barometric Pressure {Pa}",
        "    4.9,                     !- Wind Speed {m/s}",
        "    270,                     !- Wind Direction {deg}",
        "    No,                      !- Rain Indicator",
        "    No,                      !- Snow Indicator",
        "    No,                      !- Daylight Saving Time Indicator",
        "    ASHRAEClearSky,          !- Solar Model Indicator",
        "    ,                        !- Beam Solar Day Schedule Name",
        "    ,                        !- Diffuse Solar Day Schedule Name",
        "    ,                        !- ASHRAE Clear Sky Optical Depth for Beam Irradiance (taub) {dimensionless}",
        "    ,                        !- ASHRAE Clear Sky Optical Depth for Diffuse Irradiance (taud) {dimensionless}",
        "    0.0;                     !- Sky Clearness",

        "  SizingPeriod:DesignDay,",
        "    CHICAGO_IL_USA Annual Cooling 1% Design Conditions DB/MCWB,  !- Name",
        "    7,                       !- Month",
        "    21,                      !- Day of Month",
        "    SummerDesignDay,         !- Day Type",
        "    31.5,                    !- Maximum Dry-Bulb Temperature {C}",
        "    10.7,                    !- Daily Dry-Bulb Temperature Range {deltaC}",
        "    ,                        !- Dry-Bulb Temperature Range Modifier Type",
        "    ,                        !- Dry-Bulb Temperature Range Modifier Day Schedule Name",
        "    Wetbulb,                 !- Humidity Condition Type",
        "    23.0,                    !- Wetbulb or DewPoint at Maximum Dry-Bulb {C}",
        "    ,                        !- Humidity Condition Day Schedule Name",
        "    ,                        !- Humidity Ratio at Maximum Dry-Bulb {kgWater/kgDryAir}",
        "    ,                        !- Enthalpy at Maximum Dry-Bulb {J/kg}",
        "    ,                        !- Daily Wet-Bulb Temperature Range {deltaC}",
        "    99063.,                  !- Barometric Pressure {Pa}",
        "    5.3,                     !- Wind Speed {m/s}",
        "    230,                     !- Wind Direction {deg}",
        "    No,                      !- Rain Indicator",
        "    No,                      !- Snow Indicator",
        "    No,                      !- Daylight Saving Time Indicator",
        "    ASHRAEClearSky,          !- Solar Model Indicator",
        "    ,                        !- Beam Solar Day Schedule Name",
        "    ,                        !- Diffuse Solar Day Schedule Name",
        "    ,                        !- ASHRAE Clear Sky Optical Depth for Beam Irradiance (taub) {dimensionless}",
        "    ,                        !- ASHRAE Clear Sky Optical Depth for Diffuse Irradiance (taud) {dimensionless}",
        "    1.0;                     !- Sky Clearness",

        "  Site:GroundTemperature:BuildingSurface,20.03,20.03,20.13,20.30,20.43,20.52,20.62,20.77,20.78,20.55,20.44,20.20;",

        "  Material,",
        "    A1 - 1 IN STUCCO,        !- Name",
        "    Smooth,                  !- Roughness",
        "    2.5389841E-02,           !- Thickness {m}",
        "    0.6918309,               !- Conductivity {W/m-K}",
        "    1858.142,                !- Density {kg/m3}",
        "    836.8000,                !- Specific Heat {J/kg-K}",
        "    0.9000000,               !- Thermal Absorptance",
        "    0.9200000,               !- Solar Absorptance",
        "    0.9200000;               !- Visible Absorptance",

        "  Material,",
        "    CB11,                    !- Name",
        "    MediumRough,             !- Roughness",
        "    0.2032000,               !- Thickness {m}",
        "    1.048000,                !- Conductivity {W/m-K}",
        "    1105.000,                !- Density {kg/m3}",
        "    837.0000,                !- Specific Heat {J/kg-K}",
        "    0.9000000,               !- Thermal Absorptance",
        "    0.2000000,               !- Solar Absorptance",
        "    0.2000000;               !- Visible Absorptance",

        "  Material,",
        "    GP01,                    !- Name",
        "    MediumSmooth,            !- Roughness",
        "    1.2700000E-02,           !- Thickness {m}",
        "    0.1600000,               !- Conductivity {W/m-K}",
        "    801.0000,                !- Density {kg/m3}",
        "    837.0000,                !- Specific Heat {J/kg-K}",
        "    0.9000000,               !- Thermal Absorptance",
        "    0.7500000,               !- Solar Absorptance",
        "    0.7500000;               !- Visible Absorptance",

        "  Material,",
        "    IN02,                    !- Name",
        "    Rough,                   !- Roughness",
        "    9.0099998E-02,           !- Thickness {m}",
        "    4.3000001E-02,           !- Conductivity {W/m-K}",
        "    10.00000,                !- Density {kg/m3}",
        "    837.0000,                !- Specific Heat {J/kg-K}",
        "    0.9000000,               !- Thermal Absorptance",
        "    0.7500000,               !- Solar Absorptance",
        "    0.7500000;               !- Visible Absorptance",

        "  Material,",
        "    IN05,                    !- Name",
        "    Rough,                   !- Roughness",
        "    0.2458000,               !- Thickness {m}",
        "    4.3000001E-02,           !- Conductivity {W/m-K}",
        "    10.00000,                !- Density {kg/m3}",
        "    837.0000,                !- Specific Heat {J/kg-K}",
        "    0.9000000,               !- Thermal Absorptance",
        "    0.7500000,               !- Solar Absorptance",
        "    0.7500000;               !- Visible Absorptance",

        "  Material,",
        "    PW03,                    !- Name",
        "    MediumSmooth,            !- Roughness",
        "    1.2700000E-02,           !- Thickness {m}",
        "    0.1150000,               !- Conductivity {W/m-K}",
        "    545.0000,                !- Density {kg/m3}",
        "    1213.000,                !- Specific Heat {J/kg-K}",
        "    0.9000000,               !- Thermal Absorptance",
        "    0.7800000,               !- Solar Absorptance",
        "    0.7800000;               !- Visible Absorptance",

        "  Material,",
        "    CC03,                    !- Name",
        "    MediumRough,             !- Roughness",
        "    0.1016000,               !- Thickness {m}",
        "    1.310000,                !- Conductivity {W/m-K}",
        "    2243.000,                !- Density {kg/m3}",
        "    837.0000,                !- Specific Heat {J/kg-K}",
        "    0.9000000,               !- Thermal Absorptance",
        "    0.6500000,               !- Solar Absorptance",
        "    0.6500000;               !- Visible Absorptance",

        "  Material,",
        "    HF-A3,                   !- Name",
        "    Smooth,                  !- Roughness",
        "    1.5000000E-03,           !- Thickness {m}",
        "    44.96960,                !- Conductivity {W/m-K}",
        "    7689.000,                !- Density {kg/m3}",
        "    418.0000,                !- Specific Heat {J/kg-K}",
        "    0.9000000,               !- Thermal Absorptance",
        "    0.2000000,               !- Solar Absorptance",
        "    0.2000000;               !- Visible Absorptance",

        "  Material:NoMass,",
        "    AR02,                    !- Name",
        "    VeryRough,               !- Roughness",
        "    7.8000002E-02,           !- Thermal Resistance {m2-K/W}",
        "    0.9000000,               !- Thermal Absorptance",
        "    0.7000000,               !- Solar Absorptance",
        "    0.7000000;               !- Visible Absorptance",

        "  Material:NoMass,",
        "    CP02,                    !- Name",
        "    Rough,                   !- Roughness",
        "    0.2170000,               !- Thermal Resistance {m2-K/W}",
        "    0.9000000,               !- Thermal Absorptance",
        "    0.7500000,               !- Solar Absorptance",
        "    0.7500000;               !- Visible Absorptance",

        "  Construction,",
        "    EXTWALL:LIVING,          !- Name",
        "    A1 - 1 IN STUCCO,        !- Outside Layer",
        "    GP01;                    !- Layer 3",

        "  Construction,",
        "    FLOOR:LIVING,            !- Name",
        "    CC03,                    !- Outside Layer",
        "    CP02;                    !- Layer 2",

        "  Construction,",
        "    ROOF,                    !- Name",
        "    AR02,                    !- Outside Layer",
        "    PW03;                    !- Layer 2",

        "  Zone,",
        "    LIVING ZONE,             !- Name",
        "    0,                       !- Direction of Relative North {deg}",
        "    0,                       !- X Origin {m}",
        "    0,                       !- Y Origin {m}",
        "    0,                       !- Z Origin {m}",
        "    1,                       !- Type",
        "    1,                       !- Multiplier",
        "    autocalculate,           !- Ceiling Height {m}",
        "    autocalculate;           !- Volume {m3}",

        "  GlobalGeometryRules,",
        "    UpperLeftCorner,         !- Starting Vertex Position",
        "    CounterClockWise,        !- Vertex Entry Direction",
        "    World;                   !- Coordinate System",

        "  BuildingSurface:Detailed,",
        "    Living:North,            !- Name",
        "    Wall,                    !- Surface Type",
        "    EXTWALL:LIVING,          !- Construction Name",
        "    LIVING ZONE,             !- Zone Name",
        "    ,                        !- Space Name",
        "    Outdoors,                !- Outside Boundary Condition",
        "    ,                        !- Outside Boundary Condition Object",
        "    SunExposed,              !- Sun Exposure",
        "    WindExposed,             !- Wind Exposure",
        "    0.5000000,               !- View Factor to Ground",
        "    4,                       !- Number of Vertices",
        "    1,1,1,  !- X,Y,Z ==> Vertex 1 {m}",
        "    1,1,0,  !- X,Y,Z ==> Vertex 2 {m}",
        "    0,1,0,  !- X,Y,Z ==> Vertex 3 {m}",
        "    0,1,1;  !- X,Y,Z ==> Vertex 4 {m}",

        "  BuildingSurface:Detailed,",
        "    Living:East,             !- Name",
        "    Wall,                    !- Surface Type",
        "    EXTWALL:LIVING,          !- Construction Name",
        "    LIVING ZONE,             !- Zone Name",
        "    ,                        !- Space Name",
        "    Outdoors,                !- Outside Boundary Condition",
        "    ,                        !- Outside Boundary Condition Object",
        "    SunExposed,              !- Sun Exposure",
        "    WindExposed,             !- Wind Exposure",
        "    0.5000000,               !- View Factor to Ground",
        "    4,                       !- Number of Vertices",
        "    1,0,1,  !- X,Y,Z ==> Vertex 1 {m}",
        "    1,0,0,  !- X,Y,Z ==> Vertex 2 {m}",
        "    1,1,0,  !- X,Y,Z ==> Vertex 3 {m}",
        "    1,1,1;  !- X,Y,Z ==> Vertex 4 {m}",

        "  BuildingSurface:Detailed,",
        "    Living:South,            !- Name",
        "    Wall,                    !- Surface Type",
        "    EXTWALL:LIVING,          !- Construction Name",
        "    LIVING ZONE,             !- Zone Name",
        "    ,                        !- Space Name",
        "    Outdoors,                !- Outside Boundary Condition",
        "    ,                        !- Outside Boundary Condition Object",
        "    SunExposed,              !- Sun Exposure",
        "    WindExposed,             !- Wind Exposure",
        "    0.5000000,               !- View Factor to Ground",
        "    4,                       !- Number of Vertices",
        "    0,0,1,  !- X,Y,Z ==> Vertex 1 {m}",
        "    0,0,0,  !- X,Y,Z ==> Vertex 2 {m}",
        "    1,0,0,  !- X,Y,Z ==> Vertex 3 {m}",
        "    1,0,1;  !- X,Y,Z ==> Vertex 4 {m}",

        "  BuildingSurface:Detailed,",
        "    Living:West,             !- Name",
        "    Wall,                    !- Surface Type",
        "    EXTWALL:LIVING,          !- Construction Name",
        "    LIVING ZONE,             !- Zone Name",
        "    ,                        !- Space Name",
        "    Outdoors,                !- Outside Boundary Condition",
        "    ,                        !- Outside Boundary Condition Object",
        "    SunExposed,              !- Sun Exposure",
        "    WindExposed,             !- Wind Exposure",
        "    0.5000000,               !- View Factor to Ground",
        "    4,                       !- Number of Vertices",
        "    0,1,1,  !- X,Y,Z ==> Vertex 1 {m}",
        "    0,1,0,  !- X,Y,Z ==> Vertex 2 {m}",
        "    0,0,0,  !- X,Y,Z ==> Vertex 3 {m}",
        "    0,0,1;  !- X,Y,Z ==> Vertex 4 {m}",

        "  BuildingSurface:Detailed,",
        "    Living:Floor,            !- Name",
        "    FLOOR,                   !- Surface Type",
        "    FLOOR:LIVING,            !- Construction Name",
        "    LIVING ZONE,             !- Zone Name",
        "    ,                        !- Space Name",
        "    Surface,                 !- Outside Boundary Condition",
        "    Living:Floor,            !- Outside Boundary Condition Object",
        "    NoSun,                   !- Sun Exposure",
        "    NoWind,                  !- Wind Exposure",
        "    0,                       !- View Factor to Ground",
        "    4,                       !- Number of Vertices",
        "    0,0,0,  !- X,Y,Z ==> Vertex 1 {m}",
        "    0,1,0,  !- X,Y,Z ==> Vertex 2 {m}",
        "    1,1,0,  !- X,Y,Z ==> Vertex 3 {m}",
        "    1,0,0;  !- X,Y,Z ==> Vertex 4 {m}",

        "  BuildingSurface:Detailed,",
        "    Living:Ceiling,          !- Name",
        "    ROOF,                    !- Surface Type",
        "    ROOF,                    !- Construction Name",
        "    LIVING ZONE,             !- Zone Name",
        "    ,                        !- Space Name",
        "    Outdoors,                !- Outside Boundary Condition",
        "    ,                        !- Outside Boundary Condition Object",
        "    SunExposed,              !- Sun Exposure",
        "    WindExposed,             !- Wind Exposure",
        "    0,                       !- View Factor to Ground",
        "    4,                       !- Number of Vertices",
        "    0,1,1,  !- X,Y,Z ==> Vertex 1 {m}",
        "    0,0,1,  !- X,Y,Z ==> Vertex 2 {m}",
        "    1,0,1,  !- X,Y,Z ==> Vertex 3 {m}",
        "    1,1,1;  !- X,Y,Z ==> Vertex 4 {m}",

        "  SurfaceProperty:LocalEnvironment,",
        "    LocEnv:Living:North,          !- Name",
        "    Living:North,                 !- Exterior Surface Name",
        "    ,                             !- External Shading Fraction Schedule Name",
        "    SrdSurfs:Living:North,        !- Surrounding Surfaces Object Name",
        "    ,                             !- Outdoor Air Node Name",
        "    GndSurfs:Living:North;        !- Ground Surfaces Object Name",

        "  SurfaceProperty:LocalEnvironment,",
        "    LocEnv:Living:East,           !- Name",
        "    Living:East,                  !- Exterior Surface Name",
        "    ,                             !- External Shading Fraction Schedule Name",
        "    SrdSurfs:Living:East,         !- Surrounding Surfaces Object Name",
        "    ,                             !- Outdoor Air Node Name",
        "    GndSurfs:Living:East;         !- Ground Surfaces Object Name",

        "  SurfaceProperty:LocalEnvironment,",
        "    LocEnv:Living:South,          !- Name",
        "    Living:South,                 !- Exterior Surface Name",
        "    ,                             !- External Shading Fraction Schedule Name",
        "    SrdSurfs:Living:South,        !- Surrounding Surfaces Object Name",
        "    ,                             !- Outdoor Air Node Name",
        "    GndSurfs:Living:South;        !- Ground Surfaces Object Name",

        "  SurfaceProperty:SurroundingSurfaces,",
        "    SrdSurfs:Living:North,        !- Name",
        "    ,                             !- Sky View Factor",
        "    Sky Temp Sch,                 !- Sky Temperature Schedule Name",
        "    SurroundingSurface1,          !- Surrounding Surface 1 Name",
        "    0.2,                          !- Surrounding Surface 1 View Factor",
        "    Surrounding Temp Sch 1;       !- Surrounding Surface 1 Temperature Schedule Name",

        "  SurfaceProperty:GroundSurfaces,",
        "    GndSurfs:Living:North,        !-Name",
        "    GndSurfs NorthGrassArea,      !-Ground Surface 1 Name",
        "    0.5,                          !-Ground Surface 1 View Factor",
        "    Ground Temp Sch,              !-Ground Surface 1 Temperature Schedule Name",
        "    ;                             !-Ground Surface 1 Reflectance Schedule Name",

        "  SurfaceProperty:SurroundingSurfaces,",
        "    SrdSurfs:Living:East,         !- Name",
        "    0.2,                          !- Sky View Factor",
        "    Sky Temp Sch,                 !- Sky Temperature Schedule Name",
        "    SurroundingSurface1,          !- Surrounding Surface 1 Name",
        "    0.3,                          !- Surrounding Surface 1 View Factor",
        "    Surrounding Temp Sch 1,       !- Surrounding Surface 1 Temperature Schedule Name",
        "    SurroundingSurface1,          !- Surrounding Surface 2 Name",
        "    0.3,                          !- Surrounding Surface 2 View Factor",
        "    Surrounding Temp Sch 1;       !- Surrounding Surface 2 Temperature Schedule Name",

        "  SurfaceProperty:GroundSurfaces,",
        "    GndSurfs:Living:East,         !-Name",
        "    GndSurfs EastGrassArea,       !-Ground Surface 1 Name",
        "    ,                             !-Ground Surface 1 View Factor",
        "    Ground Temp Sch,              !-Ground Surface 1 Temperature Schedule Name",
        "    ;                             !-Ground Surface 1 Reflectance Schedule Name",

        "  SurfaceProperty:SurroundingSurfaces,",
        "    SrdSurfs:Living:South,        !- Name",
        "    ,                             !- Sky View Factor",
        "    ,                             !- Sky Temperature Schedule Name",
        "    SurroundingSurface1,          !- Surrounding Surface 1 Name",
        "    0.4,                          !- Surrounding Surface 1 View Factor",
        "    Surrounding Temp Sch 1;       !- Surrounding Surface 1 Temperature Schedule Name",

        "  SurfaceProperty:GroundSurfaces,",
        "    GndSurfs:Living:South,        !-Name",
        "    GndSurfs SouthGrassArea,      !-Ground Surface 1 Name",
        "    ,                             !-Ground Surface 1 View Factor",
        "    Ground Temp Sch,              !-Ground Surface 1 Temperature Schedule Name",
        "    ;                             !-Ground Surface 1 Reflectance Schedule Name",
=======
        "    ;                             !- Outdoor Air Node Name",

        "  SurfaceProperty:SurroundingSurfaces,",
        "    SrdSurfs:Living:North, !- Name",
        "    0.3,",
        "    Sky Temp Sch,",
        "    0.1,",
        "    Ground Temp Sch,",
        "    SurroundingSurface1,",
        "    0.6,",
        "    Surrounding Temp Sch 1;",

        "  SurfaceProperty:SurroundingSurfaces,",
        "    SrdSurfs:Living:East, !- Name",
        "    0.2,",
        "    ,",
        "    ,",
        "    ,",
        "    SurroundingSurface1,",
        "    0.3,",
        "    Surrounding Temp Sch 1,",
        "    SurroundingSurface2,",
        "    0.3,",
        "    Surrounding Temp Sch 1;",

        "  SurfaceProperty:SurroundingSurfaces,",
        "    SrdSurfs:Living:South, !- Name",
        "    ,",
        "    ,",
        "    ,",
        "    ,",
        "    SurroundingSurface1,",
        "    0.4,",
        "    Surrounding Temp Sch 1;",
>>>>>>> 10652d44

        "  ScheduleTypeLimits,",
        "    Any Number;                   !- Name",

        "  Schedule:Compact,",
        "    Surrounding Temp Sch 1,       !- Name",
        "    Any Number,                   !- Schedule Type Limits Name",
        "    Through: 12/31,               !- Field 1",
        "    For: AllDays,                 !- Field 2",
        "    Until: 24:00, 15.0;           !- Field 3",

        "  Schedule:Compact,",
        "    Sky Temp Sch,                 !- Name",
        "    Any Number,                   !- Schedule Type Limits Name",
        "    Through: 12/31,               !- Field 1",
        "    For: AllDays,                 !- Field 2",
        "    Until: 24:00, 15.0;           !- Field 3",

        "  Schedule:Compact,",
        "    Ground Temp Sch,              !- Name",
        "    Any Number,                   !- Schedule Type Limits Name",
        "    Through: 12/31,               !- Field 1",
        "    For: AllDays,                 !- Field 2",
        "    Until: 24:00, 15.0;           !- Field 3",

    });

    ASSERT_TRUE(process_idf(idf_objects));
    bool ErrorsFound = false;

    ScheduleManager::ProcessScheduleInput(*state);

    HeatBalanceManager::GetProjectControlData(*state, ErrorsFound);
    EXPECT_FALSE(ErrorsFound);
    HeatBalanceManager::GetZoneData(*state, ErrorsFound);
    EXPECT_FALSE(ErrorsFound);
    HeatBalanceManager::GetMaterialData(*state, ErrorsFound);
    EXPECT_FALSE(ErrorsFound);
    HeatBalanceManager::GetConstructData(*state, ErrorsFound);
    EXPECT_FALSE(ErrorsFound);
    SurfaceGeometry::GetGeometryParameters(*state, ErrorsFound);
    EXPECT_FALSE(ErrorsFound);

    state->dataSurfaceGeometry->CosBldgRotAppGonly = 1.0;
    state->dataSurfaceGeometry->SinBldgRotAppGonly = 0.0;
    SurfaceGeometry::SetupZoneGeometry(*state, ErrorsFound);
    EXPECT_FALSE(ErrorsFound);

    HeatBalanceIntRadExchange::InitSolarViewFactors(*state);
    EXPECT_FALSE(has_err_output(true));
    EXPECT_TRUE(state->dataGlobal->AnyLocalEnvironmentsInModel);

<<<<<<< HEAD
    state->dataEnvrn->OutBaroPress = 101325.0;
    std::vector<int> controlledZoneEquipConfigNums;
    controlledZoneEquipConfigNums.push_back(1);
    state->dataHeatBal->Zone(1).IsControlled = true;
    state->dataHeatBal->Zone(1).SystemZoneNodeNumber = 5;

    state->dataZoneEquip->ZoneEquipConfig.allocate(1);
    auto &zoneEquipConfig = state->dataZoneEquip->ZoneEquipConfig(1);

    zoneEquipConfig.ZoneName = "LIVING ZONE";
    zoneEquipConfig.ActualZoneNum = 1;
    zoneEquipConfig.NumInletNodes = 2;
    zoneEquipConfig.InletNode.allocate(2);
    zoneEquipConfig.InletNode(1) = 1;
    zoneEquipConfig.InletNode(2) = 2;
    zoneEquipConfig.NumReturnNodes = 1;
    zoneEquipConfig.ReturnNode.allocate(1);
    zoneEquipConfig.ReturnNode(1) = 3;
    zoneEquipConfig.NumExhaustNodes = 1;
    zoneEquipConfig.ExhaustNode.allocate(1);
    zoneEquipConfig.ExhaustNode(1) = 4;
    zoneEquipConfig.FixedReturnFlow.allocate(1);

    state->dataSize->ZoneEqSizing.allocate(1);
    state->dataHeatBalFanSys->MAT.allocate(1);
    state->dataHeatBalFanSys->MAT(1) = 24.0;
    state->dataHeatBalFanSys->ZoneAirHumRat.allocate(1);
    state->dataHeatBalFanSys->ZoneAirHumRat(1) = 0.001;

    state->dataLoopNodes->Node.allocate(4);
    auto &InletNode1 = state->dataLoopNodes->Node(1);
    auto &InletNode2 = state->dataLoopNodes->Node(2);
    auto &ExhaustNode = state->dataLoopNodes->Node(3);
    auto &ReturnNode = state->dataLoopNodes->Node(4);

    InletNode1.Temp = 20.0;
    InletNode2.Temp = 20.0;
    ReturnNode.Temp = 20.0;
    ExhaustNode.Temp = 20.0;
    InletNode1.MassFlowRate = 0.1;
    InletNode2.MassFlowRate = 0.1;
    ReturnNode.MassFlowRate = 0.1;
    ExhaustNode.MassFlowRate = 0.1;

    state->dataHeatBal->ZoneWinHeatGain.allocate(1);
    state->dataHeatBal->ZoneWinHeatGainRep.allocate(1);
    state->dataHeatBal->ZoneWinHeatGainRepEnergy.allocate(1);
    state->dataHeatBalFanSys->ZoneLatentGain.allocate(1);

    state->dataSurface->TotSurfaces = 6;
    // set convective coefficient adjustment ratio to 1.0
    state->dataHeatBalSurf->SurfWinCoeffAdjRatio.dimension(state->dataSurface->TotSurfaces, 1.0);
    state->dataMstBal->HConvInFD.allocate(state->dataSurface->TotSurfaces);
    state->dataMstBal->RhoVaporAirIn.allocate(state->dataSurface->TotSurfaces);
    state->dataMstBal->HMassConvInFD.allocate(state->dataSurface->TotSurfaces);
    state->dataHeatBalSurf->SurfHConvInt.allocate(state->dataSurface->TotSurfaces);
    state->dataHeatBalSurf->SurfHConvInt(1) = 0.5;
    state->dataHeatBalSurf->SurfHConvInt(2) = 0.5;
    state->dataHeatBalSurf->SurfHConvInt(3) = 0.5;
    state->dataHeatBalSurf->SurfHConvInt(4) = 0.5;
    state->dataHeatBalSurf->SurfHConvInt(5) = 0.5;
    state->dataHeatBalSurf->SurfHConvInt(6) = 0.5;
    state->dataHeatBalSurf->SurfTempInTmp.allocate(state->dataSurface->TotSurfaces);
    state->dataHeatBalSurf->SurfTempInTmp(1) = 15.0;
    state->dataHeatBalSurf->SurfTempInTmp(2) = 20.0;
    state->dataHeatBalSurf->SurfTempInTmp(3) = 25.0;
    state->dataHeatBalSurf->SurfTempInTmp(4) = 25.0;
    state->dataHeatBalSurf->SurfTempInTmp(5) = 25.0;
    state->dataHeatBalSurf->SurfTempInTmp(6) = 25.0;

    state->dataGlobal->BeginSimFlag = true;
    state->dataGlobal->KickOffSimulation = true;
    state->dataGlobal->TimeStepZoneSec = 900;

    AllocateSurfaceHeatBalArrays(*state);
    createFacilityElectricPowerServiceObject(*state);
    HeatBalanceManager::AllocateZoneHeatBalArrays(*state);
    SolarShading::AllocateModuleArrays(*state);
    SolarShading::DetermineShadowingCombinations(*state);

    state->dataSurface->SurfTAirRef(1) = DataSurfaces::RefAirTemp::ZoneMeanAirTemp;
    state->dataSurface->SurfTAirRef(2) = DataSurfaces::RefAirTemp::AdjacentAirTemp;
    state->dataSurface->SurfTAirRef(3) = DataSurfaces::RefAirTemp::ZoneSupplyAirTemp;

    // check default surface view factors
    int SurfNum = UtilityRoutines::FindItemInList("LIVING:NORTH", state->dataSurface->Surface);
    auto &Surface_Living_North = state->dataSurface->Surface(SurfNum);
    SurfNum = UtilityRoutines::FindItemInList("LIVING:EAST", state->dataSurface->Surface);
    auto &Surface_Living_East = state->dataSurface->Surface(SurfNum);
    SurfNum = UtilityRoutines::FindItemInList("LIVING:SOUTH", state->dataSurface->Surface);
    auto &Surface_Living_South = state->dataSurface->Surface(SurfNum);
    // check exterior default surfaces sky and ground view factors
    EXPECT_DOUBLE_EQ(0.5, Surface_Living_North.ViewFactorSkyIR);
    EXPECT_DOUBLE_EQ(0.5, Surface_Living_North.ViewFactorGroundIR);
    EXPECT_DOUBLE_EQ(0.5, Surface_Living_East.ViewFactorSkyIR);
    EXPECT_DOUBLE_EQ(0.5, Surface_Living_East.ViewFactorGroundIR);
    EXPECT_DOUBLE_EQ(0.5, Surface_Living_South.ViewFactorSkyIR);
    EXPECT_DOUBLE_EQ(0.5, Surface_Living_South.ViewFactorGroundIR);

    // set local derived data vars
    SurfNum = UtilityRoutines::FindItemInList("LIVING:NORTH", state->dataSurface->Surface);
    int SrdSurfsNum = state->dataSurface->SurfSurroundingSurfacesNum(SurfNum);
    auto &SrdSurfsProperty_1 = state->dataSurface->SurroundingSurfsProperty(SrdSurfsNum);
    int GndSurfsNum = state->dataSurface->GroundSurfsPropertyNum(SurfNum);
    auto &GndSurfsProperty_1 = state->dataSurface->GroundSurfsProperty(GndSurfsNum);
    SurfNum = UtilityRoutines::FindItemInList("LIVING:EAST", state->dataSurface->Surface);
    SrdSurfsNum = state->dataSurface->SurfSurroundingSurfacesNum(SurfNum);
    auto &SrdSurfsProperty_2 = state->dataSurface->SurroundingSurfsProperty(SrdSurfsNum);
    GndSurfsNum = state->dataSurface->GroundSurfsPropertyNum(SurfNum);
    auto &GndSurfsProperty_2 = state->dataSurface->GroundSurfsProperty(GndSurfsNum);
    SurfNum = UtilityRoutines::FindItemInList("LIVING:SOUTH", state->dataSurface->Surface);
    SrdSurfsNum = state->dataSurface->SurfSurroundingSurfacesNum(SurfNum);
    auto &SrdSurfsProperty_3 = state->dataSurface->SurroundingSurfsProperty(SrdSurfsNum);
    GndSurfsNum = state->dataSurface->GroundSurfsPropertyNum(SurfNum);
    auto &GndSurfsProperty_3 = state->dataSurface->GroundSurfsProperty(GndSurfsNum);

    // check user input sky view factor is blank
    EXPECT_DOUBLE_EQ(-1.0, SrdSurfsProperty_1.SkyViewFactor);
    EXPECT_DOUBLE_EQ(0.2, SrdSurfsProperty_1.SurroundingSurfs(1).ViewFactor);
    // check user input ground view factor is not blank
    EXPECT_DOUBLE_EQ(0.5, GndSurfsProperty_1.GndSurfs(1).ViewFactor);
    EXPECT_TRUE(GndSurfsProperty_1.IsGroundViewFactorSet);
    // check user input sky view factor is NOT blank
    EXPECT_DOUBLE_EQ(0.2, SrdSurfsProperty_2.SkyViewFactor);
    EXPECT_DOUBLE_EQ(0.3, SrdSurfsProperty_2.SurroundingSurfs(1).ViewFactor);
    EXPECT_DOUBLE_EQ(0.3, SrdSurfsProperty_2.SurroundingSurfs(2).ViewFactor);
    // check user input ground view factor is blank
    EXPECT_DOUBLE_EQ(0.0, GndSurfsProperty_2.GndSurfs(1).ViewFactor);
    EXPECT_FALSE(GndSurfsProperty_2.IsGroundViewFactorSet);
    // check user input sky and ground view factors are blank
    EXPECT_DOUBLE_EQ(-1.0, SrdSurfsProperty_3.SkyViewFactor);
    EXPECT_DOUBLE_EQ(0.4, SrdSurfsProperty_3.SurroundingSurfs(1).ViewFactor);
    EXPECT_DOUBLE_EQ(0.0, GndSurfsProperty_3.GndSurfs(1).ViewFactor);
    EXPECT_FALSE(GndSurfsProperty_3.IsGroundViewFactorSet);
    // run to reset view factors
    InitSurfaceHeatBalance(*state);
    // test rest of user inputs blank view factors
    EXPECT_DOUBLE_EQ(0.3, SrdSurfsProperty_1.SkyViewFactor);
    EXPECT_DOUBLE_EQ(0.2, SrdSurfsProperty_1.SurroundingSurfs(1).ViewFactor);
    EXPECT_DOUBLE_EQ(0.5, GndSurfsProperty_1.GndSurfs(1).ViewFactor);
    EXPECT_TRUE(GndSurfsProperty_1.IsGroundViewFactorSet);
    EXPECT_DOUBLE_EQ(0.2, SrdSurfsProperty_2.SkyViewFactor);
    EXPECT_DOUBLE_EQ(0.3, SrdSurfsProperty_2.SurroundingSurfs(1).ViewFactor);
    EXPECT_DOUBLE_EQ(0.3, SrdSurfsProperty_2.SurroundingSurfs(2).ViewFactor);
    EXPECT_DOUBLE_EQ(0.2, GndSurfsProperty_2.GndSurfs(1).ViewFactor);
    EXPECT_TRUE(GndSurfsProperty_1.IsGroundViewFactorSet);
    EXPECT_DOUBLE_EQ(0.3, SrdSurfsProperty_3.SkyViewFactor);
    EXPECT_DOUBLE_EQ(0.4, SrdSurfsProperty_3.SurroundingSurfs(1).ViewFactor);
    EXPECT_DOUBLE_EQ(0.3, GndSurfsProperty_3.GndSurfs(1).ViewFactor);
    EXPECT_TRUE(GndSurfsProperty_3.IsGroundViewFactorSet);
    // test surface view factors reset are correct
    EXPECT_DOUBLE_EQ(0.3, Surface_Living_North.ViewFactorSkyIR);
    EXPECT_DOUBLE_EQ(0.5, Surface_Living_North.ViewFactorGroundIR);
    EXPECT_DOUBLE_EQ(0.2, Surface_Living_East.ViewFactorSkyIR);
    EXPECT_DOUBLE_EQ(0.2, Surface_Living_East.ViewFactorGroundIR);
    EXPECT_DOUBLE_EQ(0.3, Surface_Living_South.ViewFactorSkyIR);
    EXPECT_DOUBLE_EQ(0.3, Surface_Living_South.ViewFactorGroundIR);
}

=======
    // test surface property sky and ground view factors inputs
    int SrdSurfsNum = state->dataSurface->SurfSurroundingSurfacesNum(1);
    auto &SrdSurfsProperty_1 = state->dataSurface->SurroundingSurfsProperty(SrdSurfsNum);
    SrdSurfsNum = state->dataSurface->SurfSurroundingSurfacesNum(2);
    auto &SrdSurfsProperty_2 = state->dataSurface->SurroundingSurfsProperty(SrdSurfsNum);
    SrdSurfsNum = state->dataSurface->SurfSurroundingSurfacesNum(3);
    auto &SrdSurfsProperty_3 = state->dataSurface->SurroundingSurfsProperty(SrdSurfsNum);

    auto &Surface_1 = state->dataSurface->Surface(1);
    auto &Surface_2 = state->dataSurface->Surface(2);
    auto &Surface_3 = state->dataSurface->Surface(3);

    // check surface property view factors get inputs
    EXPECT_DOUBLE_EQ(0.3, SrdSurfsProperty_1.SkyViewFactor);
    EXPECT_TRUE(SrdSurfsProperty_1.IsSkyViewFactorSet);
    EXPECT_DOUBLE_EQ(0.1, SrdSurfsProperty_1.GroundViewFactor);
    EXPECT_TRUE(SrdSurfsProperty_1.IsGroundViewFactorSet);
    EXPECT_DOUBLE_EQ(0.2, SrdSurfsProperty_2.SkyViewFactor);
    EXPECT_TRUE(SrdSurfsProperty_2.IsSkyViewFactorSet);
    EXPECT_DOUBLE_EQ(0.0, SrdSurfsProperty_2.GroundViewFactor);
    EXPECT_FALSE(SrdSurfsProperty_2.IsGroundViewFactorSet);
    EXPECT_DOUBLE_EQ(0.0, SrdSurfsProperty_3.SkyViewFactor);
    EXPECT_FALSE(SrdSurfsProperty_3.IsSkyViewFactorSet);
    EXPECT_DOUBLE_EQ(0.0, SrdSurfsProperty_3.GroundViewFactor);
    EXPECT_FALSE(SrdSurfsProperty_3.IsGroundViewFactorSet);
    // check exterior surfaces default view factors
    EXPECT_DOUBLE_EQ(0.5, Surface_1.ViewFactorSkyIR);
    EXPECT_DOUBLE_EQ(0.5, Surface_1.ViewFactorGroundIR);
    EXPECT_DOUBLE_EQ(0.5, Surface_2.ViewFactorSkyIR);
    EXPECT_DOUBLE_EQ(0.5, Surface_2.ViewFactorGroundIR);
    EXPECT_DOUBLE_EQ(0.5, Surface_3.ViewFactorSkyIR);
    EXPECT_DOUBLE_EQ(0.5, Surface_3.ViewFactorGroundIR);

    // reset sky and ground view factors
    InitSurfacePropertyViewFactors(*state);
    // test blank view factor fields flags reset to true
    EXPECT_TRUE(SrdSurfsProperty_2.IsGroundViewFactorSet);
    EXPECT_TRUE(SrdSurfsProperty_3.IsSkyViewFactorSet);
    EXPECT_TRUE(SrdSurfsProperty_3.IsGroundViewFactorSet);

    // test surface property sky and ground view factors reset
    EXPECT_DOUBLE_EQ(0.3, SrdSurfsProperty_1.SkyViewFactor);
    EXPECT_DOUBLE_EQ(0.1, SrdSurfsProperty_1.GroundViewFactor);
    EXPECT_DOUBLE_EQ(0.2, SrdSurfsProperty_2.SkyViewFactor);
    EXPECT_DOUBLE_EQ(0.2, SrdSurfsProperty_2.GroundViewFactor);
    EXPECT_DOUBLE_EQ(0.3, SrdSurfsProperty_3.SkyViewFactor);
    EXPECT_DOUBLE_EQ(0.3, SrdSurfsProperty_3.GroundViewFactor);
    // test exterior surfaces sky and ground view factors reset
    EXPECT_DOUBLE_EQ(0.3, Surface_1.ViewFactorSkyIR);
    EXPECT_DOUBLE_EQ(0.1, Surface_1.ViewFactorGroundIR);
    EXPECT_DOUBLE_EQ(0.2, Surface_2.ViewFactorSkyIR);
    EXPECT_DOUBLE_EQ(0.2, Surface_2.ViewFactorGroundIR);
    EXPECT_DOUBLE_EQ(0.3, Surface_3.ViewFactorSkyIR);
    EXPECT_DOUBLE_EQ(0.3, Surface_3.ViewFactorGroundIR);
}
>>>>>>> 10652d44
} // namespace EnergyPlus<|MERGE_RESOLUTION|>--- conflicted
+++ resolved
@@ -4786,11 +4786,7 @@
     EXPECT_NEAR(37.63, state->dataSurface->SurfWinHeatGain(8), 0.1);
 }
 
-<<<<<<< HEAD
-TEST_F(EnergyPlusFixture, HeatBalanceSurfaceManager_TestSurfPropertySurfToGndLWR)
-=======
 TEST_F(EnergyPlusFixture, HeatBalanceSurfaceManager_TestSurfPropertyViewFactorsInit)
->>>>>>> 10652d44
 {
 
     std::string const idf_objects = delimited_string({
@@ -5134,13 +5130,8 @@
 
         "  BuildingSurface:Detailed,",
         "    Living:Ceiling,          !- Name",
-<<<<<<< HEAD
-        "    ROOF,                    !- Surface Type",
-        "    ROOF,                    !- Construction Name",
-=======
         "    ROOF,                 !- Surface Type",
         "    ROOF,          !- Construction Name",
->>>>>>> 10652d44
         "    LIVING ZONE,             !- Zone Name",
         "    ,                        !- Space Name",
         "    Outdoors,                !- Outside Boundary Condition",
@@ -5159,82 +5150,65 @@
         "    Living:North,                 !- Exterior Surface Name",
         "    ,                             !- External Shading Fraction Schedule Name",
         "    SrdSurfs:Living:North,        !- Surrounding Surfaces Object Name",
-<<<<<<< HEAD
         "    ,                             !- Outdoor Air Node Name",
         "    GndSurfs:Living:North;        !- Ground Surfaces Object Name",
-=======
-        "    ;                             !- Outdoor Air Node Name",
->>>>>>> 10652d44
 
         "  SurfaceProperty:LocalEnvironment,",
         "    LocEnv:Living:East,           !- Name",
         "    Living:East,                  !- Exterior Surface Name",
         "    ,                             !- External Shading Fraction Schedule Name",
         "    SrdSurfs:Living:East,         !- Surrounding Surfaces Object Name",
-<<<<<<< HEAD
         "    ,                             !- Outdoor Air Node Name",
         "    GndSurfs:Living:East;         !- Ground Surfaces Object Name",
-=======
-        "    ;                             !- Outdoor Air Node Name",
->>>>>>> 10652d44
 
         "  SurfaceProperty:LocalEnvironment,",
         "    LocEnv:Living:South,          !- Name",
         "    Living:South,                 !- Exterior Surface Name",
         "    ,                             !- External Shading Fraction Schedule Name",
         "    SrdSurfs:Living:South,        !- Surrounding Surfaces Object Name",
-<<<<<<< HEAD
         "    ,                             !- Outdoor Air Node Name",
         "    GndSurfs:Living:South;        !- Ground Surfaces Object Name",
 
         "  SurfaceProperty:SurroundingSurfaces,",
-        "    SrdSurfs:Living:North,        !- Name",
-        "    0.3,                          !- Sky View Factor",
-        "    Sky Temp Sch,                 !- Sky Temperature Schedule Name",
-        "    SurroundingSurface1,          !- Surrounding Surface 1 Name",
-        "    0.2,                          !- Surrounding Surface 1 View Factor",
-        "    Surrounding Temp Sch 1;       !- Surrounding Surface 1 Temperature Schedule Name",
+        "    SrdSurfs:Living:North, !- Name",
+        "    0.3,",
+        "    Sky Temp Sch,",
+        "    SurroundingSurface1,",
+        "    0.6,",
+        "    Surrounding Temp Sch 1;",
+
+        "  SurfaceProperty:SurroundingSurfaces,",
+        "    SrdSurfs:Living:East, !- Name",
+        "    0.2,",
+        "    ,",
+        "    SurroundingSurface1,",
+        "    0.3,",
+        "    Surrounding Temp Sch 1,",
+        "    SurroundingSurface2,",
+        "    0.3,",
+        "    Surrounding Temp Sch 1;",
+
+        "  SurfaceProperty:SurroundingSurfaces,",
+        "    SrdSurfs:Living:South, !- Name",
+        "    ,",
+        "    ,",
+        "    SurroundingSurface1,",
+        "    0.4,",
+        "    Surrounding Temp Sch 1;",
 
         "  SurfaceProperty:GroundSurfaces,",
         "    GndSurfs:Living:North,        !-Name",
-        "    GndSurfs GrassArea,           !-Ground Surface 1 Name",
-        "    0.2,                          !-Ground Surface 1 View Factor",
+        "    GndSurfs NorthGrassArea,      !-Ground Surface 1 Name",
+        "    0.1,                          !-Ground Surface 1 View Factor",
         "    Ground Temp Sch,              !-Ground Surface 1 Temperature Schedule Name",
-        "    ,                             !-Ground Surface 1 Reflectance Schedule Name",
-        "    GndSurfs ParkingArea,         !-Ground Surface 2 Name",
-        "    0.2,                          !-Ground Surface 2 View Factor",
-        "    Ground Temp Sch,              !-Ground Surface 2 Temperature Schedule Name",
-        "    ,                             !-Ground Surface 2 Reflectance Schedule Name",
-        "    GndSurfs LakeArea,            !-Ground Surface 3 Name",
-        "    0.1,                          !-Ground Surface 3 View Factor",
-        "    Ground Temp Sch,              !-Ground Surface 3 Temperature Schedule Name",
-        "    ;                             !-Ground Surface 3 Reflectance Schedule Name",
-
-        "  SurfaceProperty:SurroundingSurfaces,",
-        "    SrdSurfs:Living:East,         !- Name",
-        "    0.2,                          !- Sky View Factor",
-        "    Sky Temp Sch,                 !- Sky Temperature Schedule Name",
-        "    SurroundingSurface1,          !- Surrounding Surface 1 Name",
-        "    0.3,                          !- Surrounding Surface 1 View Factor",
-        "    Surrounding Temp Sch 1,       !- Surrounding Surface 1 Temperature Schedule Name",
-        "    SurroundingSurface1,          !- Surrounding Surface 2 Name",
-        "    0.3,                          !- Surrounding Surface 2 View Factor",
-        "    Surrounding Temp Sch 1;       !- Surrounding Surface 2 Temperature Schedule Name",
+        "    ;                             !-Ground Surface 1 Reflectance Schedule Name",
 
         "  SurfaceProperty:GroundSurfaces,",
         "    GndSurfs:Living:East,         !-Name",
         "    GndSurfs EastGrassArea,       !-Ground Surface 1 Name",
-        "    0.2,                          !-Ground Surface 1 View Factor",
+        "    ,                             !-Ground Surface 1 View Factor",
         "    Ground Temp Sch,              !-Ground Surface 1 Temperature Schedule Name",
         "    ;                             !-Ground Surface 1 Reflectance Schedule Name",
-
-        "  SurfaceProperty:SurroundingSurfaces,",
-        "    SrdSurfs:Living:South,        !- Name",
-        "    ,                             !- Sky View Factor",
-        "    ,                             !- Sky Temperature Schedule Name",
-        "    SurroundingSurface1,          !- Surrounding Surface 1 Name",
-        "    0.4,                          !- Surrounding Surface 1 View Factor",
-        "    Surrounding Temp Sch 1;       !- Surrounding Surface 1 Temperature Schedule Name",
 
         "  SurfaceProperty:GroundSurfaces,",
         "    GndSurfs:Living:South,        !-Name",
@@ -5294,759 +5268,70 @@
     EXPECT_FALSE(has_err_output(true));
     EXPECT_TRUE(state->dataGlobal->AnyLocalEnvironmentsInModel);
 
-    state->dataEnvrn->OutBaroPress = 101325.0;
-    std::vector<int> controlledZoneEquipConfigNums;
-    controlledZoneEquipConfigNums.push_back(1);
-    state->dataHeatBal->Zone(1).IsControlled = true;
-    state->dataHeatBal->Zone(1).SystemZoneNodeNumber = 5;
-
-    state->dataZoneEquip->ZoneEquipConfig.allocate(1);
-    auto &zoneEquipConfig = state->dataZoneEquip->ZoneEquipConfig(1);
-
-    zoneEquipConfig.ZoneName = "LIVING ZONE";
-    zoneEquipConfig.ActualZoneNum = 1;
-    zoneEquipConfig.NumInletNodes = 2;
-    zoneEquipConfig.InletNode.allocate(2);
-    zoneEquipConfig.InletNode(1) = 1;
-    zoneEquipConfig.InletNode(2) = 2;
-    zoneEquipConfig.NumReturnNodes = 1;
-    zoneEquipConfig.ReturnNode.allocate(1);
-    zoneEquipConfig.ReturnNode(1) = 3;
-    zoneEquipConfig.NumExhaustNodes = 1;
-    zoneEquipConfig.ExhaustNode.allocate(1);
-    zoneEquipConfig.ExhaustNode(1) = 4;
-    zoneEquipConfig.FixedReturnFlow.allocate(1);
-
-    state->dataSize->ZoneEqSizing.allocate(1);
-    state->dataHeatBalFanSys->MAT.allocate(1);
-    state->dataHeatBalFanSys->MAT(1) = 24.0;
-    state->dataHeatBalFanSys->ZoneAirHumRat.allocate(1);
-    state->dataHeatBalFanSys->ZoneAirHumRat(1) = 0.001;
-
-    state->dataLoopNodes->Node.allocate(4);
-    auto &InletNode1 = state->dataLoopNodes->Node(1);
-    auto &InletNode2 = state->dataLoopNodes->Node(2);
-    auto &ExhaustNode = state->dataLoopNodes->Node(3);
-    auto &ReturnNode = state->dataLoopNodes->Node(4);
-
-    InletNode1.Temp = 20.0;
-    InletNode2.Temp = 20.0;
-    ReturnNode.Temp = 20.0;
-    ExhaustNode.Temp = 20.0;
-    InletNode1.MassFlowRate = 0.1;
-    InletNode2.MassFlowRate = 0.1;
-    ReturnNode.MassFlowRate = 0.1;
-    ExhaustNode.MassFlowRate = 0.1;
-
-    state->dataHeatBal->ZoneWinHeatGain.allocate(1);
-    state->dataHeatBal->ZoneWinHeatGainRep.allocate(1);
-    state->dataHeatBal->ZoneWinHeatGainRepEnergy.allocate(1);
-    state->dataHeatBalFanSys->ZoneLatentGain.allocate(1);
-
-    state->dataSurface->TotSurfaces = 6;
-    // set convective coefficient adjustment ratio to 1.0
-    state->dataHeatBalSurf->SurfWinCoeffAdjRatio.dimension(state->dataSurface->TotSurfaces, 1.0);
-    state->dataMstBal->HConvInFD.allocate(state->dataSurface->TotSurfaces);
-    state->dataMstBal->RhoVaporAirIn.allocate(state->dataSurface->TotSurfaces);
-    state->dataMstBal->HMassConvInFD.allocate(state->dataSurface->TotSurfaces);
-    state->dataHeatBalSurf->SurfHConvInt.allocate(state->dataSurface->TotSurfaces);
-    state->dataHeatBalSurf->SurfHConvInt(1) = 0.5;
-    state->dataHeatBalSurf->SurfHConvInt(2) = 0.5;
-    state->dataHeatBalSurf->SurfHConvInt(3) = 0.5;
-    state->dataHeatBalSurf->SurfHConvInt(4) = 0.5;
-    state->dataHeatBalSurf->SurfHConvInt(5) = 0.5;
-    state->dataHeatBalSurf->SurfHConvInt(6) = 0.5;
-    state->dataHeatBalSurf->SurfTempInTmp.allocate(state->dataSurface->TotSurfaces);
-    state->dataHeatBalSurf->SurfTempInTmp(1) = 15.0;
-    state->dataHeatBalSurf->SurfTempInTmp(2) = 20.0;
-    state->dataHeatBalSurf->SurfTempInTmp(3) = 25.0;
-    state->dataHeatBalSurf->SurfTempInTmp(4) = 25.0;
-    state->dataHeatBalSurf->SurfTempInTmp(5) = 25.0;
-    state->dataHeatBalSurf->SurfTempInTmp(6) = 25.0;
-
-    state->dataGlobal->BeginSimFlag = true;
-    state->dataGlobal->KickOffSimulation = true;
-    state->dataGlobal->TimeStepZoneSec = 900;
-
-    AllocateSurfaceHeatBalArrays(*state);
-    createFacilityElectricPowerServiceObject(*state);
-    HeatBalanceManager::AllocateZoneHeatBalArrays(*state);
-    SolarShading::AllocateModuleArrays(*state);
-    SolarShading::DetermineShadowingCombinations(*state);
-
-    state->dataSurface->SurfTAirRef(1) = DataSurfaces::RefAirTemp::ZoneMeanAirTemp;
-    state->dataSurface->SurfTAirRef(2) = DataSurfaces::RefAirTemp::AdjacentAirTemp;
-    state->dataSurface->SurfTAirRef(3) = DataSurfaces::RefAirTemp::ZoneSupplyAirTemp;
-
-    // default surface view factors
-    int SurfNum = UtilityRoutines::FindItemInList("LIVING:NORTH", state->dataSurface->Surface);
-    auto &Surface_Living_North = state->dataSurface->Surface(SurfNum);
-    SurfNum = UtilityRoutines::FindItemInList("LIVING:EAST", state->dataSurface->Surface);
-    auto &Surface_Living_East = state->dataSurface->Surface(SurfNum);
-    SurfNum = UtilityRoutines::FindItemInList("LIVING:SOUTH", state->dataSurface->Surface);
-    auto &Surface_Living_South = state->dataSurface->Surface(SurfNum);
-
-    // check exterior default surfaces sky and ground view factors
-    EXPECT_DOUBLE_EQ(0.5, Surface_Living_North.ViewFactorSkyIR);
-    EXPECT_DOUBLE_EQ(0.5, Surface_Living_North.ViewFactorGroundIR);
-    EXPECT_DOUBLE_EQ(0.5, Surface_Living_East.ViewFactorSkyIR);
-    EXPECT_DOUBLE_EQ(0.5, Surface_Living_East.ViewFactorGroundIR);
-    EXPECT_DOUBLE_EQ(0.5, Surface_Living_South.ViewFactorSkyIR);
-    EXPECT_DOUBLE_EQ(0.5, Surface_Living_South.ViewFactorGroundIR);
-    // call to reset surface view factors
-    InitSurfaceHeatBalance(*state);
-
-    state->dataSurface->SurfAirSkyRadSplit.allocate(6);
-    state->dataScheduleMgr->Schedule(1).CurrentValue = 25.0; // Srd Srfs Temp
-    state->dataScheduleMgr->Schedule(2).CurrentValue = 15.0; // Sky temp
-    state->dataScheduleMgr->Schedule(3).CurrentValue = 22.0; // Grd temp
-
-    for (int SurfNum = 1; SurfNum <= 6; SurfNum++) {
-        state->dataHeatBalSurf->SurfOutsideTempHist(1)(SurfNum) = 20; // Surf temp
-        state->dataSurface->SurfOutDryBulbTemp(SurfNum) = 22;         // Air temp
-        state->dataSurface->SurfExtConvCoeffIndex(SurfNum) = -6;
-        state->dataSurface->SurfAirSkyRadSplit(SurfNum) = 1.0;
-    }
-
-    // test reset of surface view factors are correct
-    EXPECT_DOUBLE_EQ(0.3, Surface_Living_North.ViewFactorSkyIR);
-    EXPECT_DOUBLE_EQ(0.5, Surface_Living_North.ViewFactorGroundIR);
-    EXPECT_DOUBLE_EQ(0.2, Surface_Living_East.ViewFactorSkyIR);
-    EXPECT_DOUBLE_EQ(0.2, Surface_Living_East.ViewFactorGroundIR);
-    EXPECT_DOUBLE_EQ(0.3, Surface_Living_South.ViewFactorSkyIR);
-    EXPECT_DOUBLE_EQ(0.3, Surface_Living_South.ViewFactorGroundIR);
-
-    // calculate outside surface heat balance
-    CalcHeatBalanceOutsideSurf(*state);
-
-    // define expected result variables
-    Real64 result_LWRExchangeCoeff_surf1 = 0.0;
-    Real64 result_LWRExchangeCoeff_surf2 = 0.0;
-    Real64 result_LWRExchangeCoeff_surf3 = 0.0;
-    // set exterior surface and ground surface temperatures
-    Real64 surf_TK = 20.0 + DataGlobalConstants::KelvinConv;
-    Real64 grnd_TK = 22.0 + DataGlobalConstants::KelvinConv;
-    // calculate LWR exchange coefficent from exterior surface to ground
-    result_LWRExchangeCoeff_surf1 = DataGlobalConstants::StefanBoltzmann * 0.9 * 0.5 * (pow_4(surf_TK) - pow_4(grnd_TK)) / (surf_TK - grnd_TK);
-    result_LWRExchangeCoeff_surf2 = DataGlobalConstants::StefanBoltzmann * 0.9 * 0.2 * (pow_4(surf_TK) - pow_4(grnd_TK)) / (surf_TK - grnd_TK);
-    result_LWRExchangeCoeff_surf3 = DataGlobalConstants::StefanBoltzmann * 0.9 * 0.3 * (pow_4(surf_TK) - pow_4(grnd_TK)) / (surf_TK - grnd_TK);
-    // test LWR exchange coefficents b/n exterior wall and ground surfaces
-    EXPECT_DOUBLE_EQ(result_LWRExchangeCoeff_surf1, state->dataHeatBalSurf->SurfHGrdExt(1));
-    EXPECT_DOUBLE_EQ(result_LWRExchangeCoeff_surf2, state->dataHeatBalSurf->SurfHGrdExt(2));
-    EXPECT_DOUBLE_EQ(result_LWRExchangeCoeff_surf3, state->dataHeatBalSurf->SurfHGrdExt(3));
+    // test surface property sky and ground view factors inputs
+    int SrdSurfsNum = state->dataSurface->SurfSurroundingSurfacesNum(1);
+    auto &SrdSurfsProperty_1 = state->dataSurface->SurroundingSurfsProperty(SrdSurfsNum);
+    SrdSurfsNum = state->dataSurface->SurfSurroundingSurfacesNum(2);
+    auto &SrdSurfsProperty_2 = state->dataSurface->SurroundingSurfsProperty(SrdSurfsNum);
+    SrdSurfsNum = state->dataSurface->SurfSurroundingSurfacesNum(3);
+    auto &SrdSurfsProperty_3 = state->dataSurface->SurroundingSurfsProperty(SrdSurfsNum);
+
+    int GndSurfsNum = state->dataSurface->GroundSurfsPropertyNum(1);
+    auto &GndSurfsProperty_1 = state->dataSurface->GroundSurfsProperty(GndSurfsNum);
+    GndSurfsNum = state->dataSurface->GroundSurfsPropertyNum(2);
+    auto &GndSurfsProperty_2 = state->dataSurface->GroundSurfsProperty(GndSurfsNum);
+    GndSurfsNum = state->dataSurface->GroundSurfsPropertyNum(3);
+    auto &GndSurfsProperty_3 = state->dataSurface->GroundSurfsProperty(GndSurfsNum);
+
+    auto &Surface_1 = state->dataSurface->Surface(1);
+    auto &Surface_2 = state->dataSurface->Surface(2);
+    auto &Surface_3 = state->dataSurface->Surface(3);
+
+    // check surface property view factors get inputs
+    EXPECT_DOUBLE_EQ(0.3, SrdSurfsProperty_1.SkyViewFactor);
+    EXPECT_TRUE(SrdSurfsProperty_1.IsSkyViewFactorSet);
+    EXPECT_DOUBLE_EQ(0.1, GndSurfsProperty_1.GndSurfs(1).ViewFactor);
+    EXPECT_TRUE(GndSurfsProperty_1.IsGroundViewFactorSet);
+    EXPECT_DOUBLE_EQ(0.2, SrdSurfsProperty_2.SkyViewFactor);
+    EXPECT_TRUE(SrdSurfsProperty_2.IsSkyViewFactorSet);
+    EXPECT_DOUBLE_EQ(0.0, GndSurfsProperty_2.GndSurfs(1).ViewFactor);
+    EXPECT_FALSE(GndSurfsProperty_2.IsGroundViewFactorSet);
+    EXPECT_DOUBLE_EQ(0.0, SrdSurfsProperty_3.SkyViewFactor);
+    EXPECT_FALSE(SrdSurfsProperty_3.IsSkyViewFactorSet);
+    EXPECT_DOUBLE_EQ(0.0, GndSurfsProperty_3.GndSurfs(1).ViewFactor);
+    EXPECT_FALSE(GndSurfsProperty_3.IsGroundViewFactorSet);
+    // check exterior surfaces default view factors
+    EXPECT_DOUBLE_EQ(0.5, Surface_1.ViewFactorSkyIR);
+    EXPECT_DOUBLE_EQ(0.5, Surface_1.ViewFactorGroundIR);
+    EXPECT_DOUBLE_EQ(0.5, Surface_2.ViewFactorSkyIR);
+    EXPECT_DOUBLE_EQ(0.5, Surface_2.ViewFactorGroundIR);
+    EXPECT_DOUBLE_EQ(0.5, Surface_3.ViewFactorSkyIR);
+    EXPECT_DOUBLE_EQ(0.5, Surface_3.ViewFactorGroundIR);
+
+    // reset sky and ground view factors
+    InitSurfacePropertyViewFactors(*state);
+    // test blank view factor fields flags reset to true
+    EXPECT_TRUE(GndSurfsProperty_2.IsGroundViewFactorSet);
+    EXPECT_TRUE(SrdSurfsProperty_3.IsSkyViewFactorSet);
+    EXPECT_TRUE(GndSurfsProperty_3.IsGroundViewFactorSet);
+
+    // test surface property sky and ground view factors reset
+    EXPECT_DOUBLE_EQ(0.3, SrdSurfsProperty_1.SkyViewFactor);
+    EXPECT_DOUBLE_EQ(0.1, GndSurfsProperty_1.GndSurfs(1).ViewFactor);
+    EXPECT_DOUBLE_EQ(0.2, SrdSurfsProperty_2.SkyViewFactor);
+    EXPECT_DOUBLE_EQ(0.2, GndSurfsProperty_2.GndSurfs(1).ViewFactor);
+    EXPECT_DOUBLE_EQ(0.3, SrdSurfsProperty_3.SkyViewFactor);
+    EXPECT_DOUBLE_EQ(0.3, GndSurfsProperty_3.GndSurfs(1).ViewFactor);
+    // test exterior surfaces sky and ground view factors reset
+    EXPECT_DOUBLE_EQ(0.3, Surface_1.ViewFactorSkyIR);
+    EXPECT_DOUBLE_EQ(0.1, Surface_1.ViewFactorGroundIR);
+    EXPECT_DOUBLE_EQ(0.2, Surface_2.ViewFactorSkyIR);
+    EXPECT_DOUBLE_EQ(0.2, Surface_2.ViewFactorGroundIR);
+    EXPECT_DOUBLE_EQ(0.3, Surface_3.ViewFactorSkyIR);
+    EXPECT_DOUBLE_EQ(0.3, Surface_3.ViewFactorGroundIR);
 }
 
-TEST_F(EnergyPlusFixture, HeatBalanceSurfaceManager_TestGroundSurfsAverageTemp)
-{
-    bool ErrorsFound(false);
-    std::string const idf_objects =
-        delimited_string({"  Material,",
-                          "    Concrete Block,               !- Name",
-                          "    MediumRough,                  !- Roughness",
-                          "    0.1014984,                    !- Thickness {m}",
-                          "    0.3805070,                    !- Conductivity {W/m-K}",
-                          "    608.7016,                     !- Density {kg/m3}",
-                          "    836.8000;                     !- Specific Heat {J/kg-K}",
-
-                          "  Construction,",
-                          "    WallConstruction,             !- Name",
-                          "    Concrete Block;               !- Outside Layer",
-
-                          "  WindowMaterial:SimpleGlazingSystem,",
-                          "    WindowMaterial,               !- Name",
-                          "    5.778,                        !- U-Factor {W/m2-K}",
-                          "    0.819,                        !- Solar Heat Gain Coefficient",
-                          "    0.881;                        !- Visible Transmittance",
-
-                          "  Construction,",
-                          "    WindowConstruction,           !- Name",
-                          "    WindowMaterial;               !- Outside Layer",
-
-                          "  WindowProperty:FrameAndDivider,",
-                          "    WindowFrame,                  !- Name",
-                          "    0.05,                         !- Frame Width {m}",
-                          "    0.00,                         !- Frame Outside Projection {m}",
-                          "    0.00,                         !- Frame Inside Projection {m}",
-                          "    5.0,                          !- Frame Conductance {W/m2-K}",
-                          "    1.2,                          !- Ratio of Frame-Edge Glass Conductance to Center-Of-Glass Conductance",
-                          "    0.8,                          !- Frame Solar Absorptance",
-                          "    0.8,                          !- Frame Visible Absorptance",
-                          "    0.9,                          !- Frame Thermal Hemispherical Emissivity",
-                          "    DividedLite,                  !- Divider Type",
-                          "    0.02,                         !- Divider Width {m}",
-                          "    2,                            !- Number of Horizontal Dividers",
-                          "    2,                            !- Number of Vertical Dividers",
-                          "    0.00,                         !- Divider Outside Projection {m}",
-                          "    0.00,                         !- Divider Inside Projection {m}",
-                          "    5.0,                          !- Divider Conductance {W/m2-K}",
-                          "    1.2,                          !- Ratio of Divider-Edge Glass Conductance to Center-Of-Glass Conductance",
-                          "    0.8,                          !- Divider Solar Absorptance",
-                          "    0.8,                          !- Divider Visible Absorptance",
-                          "    0.9;                          !- Divider Thermal Hemispherical Emissivity",
-
-                          "  FenestrationSurface:Detailed,",
-                          "    FenestrationSurface,          !- Name",
-                          "    Window,                       !- Surface Type",
-                          "    WindowConstruction,           !- Construction Name",
-                          "    Wall,                         !- Building Surface Name",
-                          "    ,                             !- Outside Boundary Condition Object",
-                          "    0.5000000,                    !- View Factor to Ground",
-                          "    WindowFrame,                  !- Frame and Divider Name",
-                          "    1.0,                          !- Multiplier",
-                          "    4,                            !- Number of Vertices",
-                          "    0.200000,0.0,9.900000,        !- X,Y,Z ==> Vertex 1 {m}",
-                          "    0.200000,0.0,0.1000000,       !- X,Y,Z ==> Vertex 2 {m}",
-                          "    9.900000,0.0,0.1000000,       !- X,Y,Z ==> Vertex 3 {m}",
-                          "    9.900000,0.0,9.900000;        !- X,Y,Z ==> Vertex 4 {m}",
-
-                          "  SurfaceProperty:LocalEnvironment,",
-                          "    LocEnv:FenestrationSurface,   !- Name",
-                          "    FenestrationSurface,          !- Exterior Surface Name",
-                          "    ,                             !- External Shading Fraction Schedule Name",
-                          "    SrdSurfs:FenesSurface,        !- Surrounding Surfaces Object Name",
-                          "    ,                             !- Outdoor Air Node Name",
-                          "    GndSurfs:FenesSurface;        !- Ground Surfaces Object Name",
-
-                          "  SurfaceProperty:SurroundingSurfaces,",
-                          "    SrdSurfs:FenesSurface,        !- Name",
-                          "    0.5,                          !- Sky View Factor",
-                          "    Sky Temp Sch,                 !- Sky Temperature Schedule Name",
-                          "    SrdSurfs:Surface 1,           !- Surrounding Surface 1 Name",
-                          "    0.1,                          !- Surrounding Surface 1 View Factor",
-                          "    Surrounding Temp Sch 1;       !- Surrounding Surface 1 Temperature Schedule Name",
-
-                          "  SurfaceProperty:GroundSurfaces,",
-                          "    GndSurfs:FenesSurface,        !-Name",
-                          "    GndSurfs GrassArea,           !-Ground Surface 1 Name",
-                          "    0.2,                          !-Ground Surface 1 View Factor",
-                          "    GrassArea Ground Temp Sch,    !-Ground Surface 1 Temperature Schedule Name",
-                          "    ,                             !-Ground Surface 1 Reflectance Schedule Name",
-                          "    GndSurfs ParkingArea,         !-Ground Surface 2 Name",
-                          "    0.1,                          !-Ground Surface 2 View Factor",
-                          "    ParkingArea Ground Temp Sch,  !-Ground Surface 2 Temperature Schedule Name",
-                          "    ,                             !-Ground Surface 2 Reflectance Schedule Name",
-                          "    GndSurfs LakeArea,            !-Ground Surface 3 Name",
-                          "    0.1,                          !-Ground Surface 3 View Factor",
-                          "    LakeArea Ground Temp Sch,     !-Ground Surface 3 Temperature Schedule Name",
-                          "    ;                             !-Ground Surface 3 Reflectance Schedule Name",
-
-                          "  Schedule:Compact,",
-                          "    Surrounding Temp Sch 1,       !- Name",
-                          "    Temperature,                  !- Schedule Type Limits Name",
-                          "    Through: 12/31,               !- Field 1",
-                          "    For: AllDays,                 !- Field 2",
-                          "    Until: 24:00, 26.0;           !- Field 3",
-
-                          "  Schedule:Compact,",
-                          "    GrassArea Ground Temp Sch,    !- Name",
-                          "    Temperature,                  !- Schedule Type Limits Name",
-                          "    Through: 12/31,               !- Field 1",
-                          "    For: AllDays,                 !- Field 2",
-                          "    Until: 24:00, 25.0;           !- Field 3",
-
-                          "  Schedule:Compact,",
-                          "    ParkingArea Ground Temp Sch,  !- Name",
-                          "    Temperature,                  !- Schedule Type Limits Name",
-                          "    Through: 12/31,               !- Field 1",
-                          "    For: AllDays,                 !- Field 2",
-                          "    Until: 24:00, 28.0;           !- Field 3",
-
-                          "  Schedule:Compact,",
-                          "    LakeArea Ground Temp Sch,     !- Name",
-                          "    Temperature,                  !- Schedule Type Limits Name",
-                          "    Through: 12/31,               !- Field 1",
-                          "    For: AllDays,                 !- Field 2",
-                          "    Until: 24:00, 22.0;           !- Field 3",
-
-                          "  Schedule:Compact,",
-                          "    Sky Temp Sch,                 !- Name",
-                          "    Temperature,                  !- Schedule Type Limits Name",
-                          "    Through: 12/31,               !- Field 1",
-                          "    For: AllDays,                 !- Field 2",
-                          "    Until: 24:00, 20.0;           !- Field 3",
-
-                          "  ScheduleTypeLimits,",
-                          "    Temperature,             !- Name",
-                          "    -60,                     !- Lower Limit Value",
-                          "    200,                     !- Upper Limit Value",
-                          "    CONTINUOUS,              !- Numeric Type",
-                          "    Temperature;             !- Unit Type",
-
-                          "  BuildingSurface:Detailed,",
-                          "    Wall,                         !- Name",
-                          "    Wall,                         !- Surface Type",
-                          "    WallConstruction,             !- Construction Name",
-                          "    Zone,                         !- Zone Name",
-                          "    ,                             !- Space Name",
-                          "    Outdoors,                     !- Outside Boundary Condition",
-                          "    ,                             !- Outside Boundary Condition Object",
-                          "    SunExposed,                   !- Sun Exposure",
-                          "    WindExposed,                  !- Wind Exposure",
-                          "    0.5000000,                    !- View Factor to Ground",
-                          "    4,                            !- Number of Vertices",
-                          "    0.0,0.000000,10.00000,        !- X,Y,Z ==> Vertex 1 {m}",
-                          "    0.0,0.000000,0.0,             !- X,Y,Z ==> Vertex 2 {m}",
-                          "    10.00000,0.0,0.0,             !- X,Y,Z ==> Vertex 3 {m}",
-                          "    10.00000,0.0,10.00000;        !- X,Y,Z ==> Vertex 4 {m}",
-
-                          "  BuildingSurface:Detailed,"
-                          "    Floor,                        !- Name",
-                          "    Floor,                        !- Surface Type",
-                          "    WallConstruction,             !- Construction Name",
-                          "    Zone,                         !- Zone Name",
-                          "    ,                             !- Space Name",
-                          "    Outdoors,                     !- Outside Boundary Condition",
-                          "    ,                             !- Outside Boundary Condition Object",
-                          "    NoSun,                        !- Sun Exposure",
-                          "    NoWind,                       !- Wind Exposure",
-                          "    1.0,                          !- View Factor to Ground",
-                          "    4,                            !- Number of Vertices",
-                          "    0.000000,0.000000,0,          !- X,Y,Z ==> Vertex 1 {m}",
-                          "    0.000000,10.000000,0,         !- X,Y,Z ==> Vertex 2 {m}",
-                          "    10.00000,10.000000,0,         !- X,Y,Z ==> Vertex 3 {m}",
-                          "    10.00000,0.000000,0;          !- X,Y,Z ==> Vertex 4 {m}",
-
-                          "  Zone,"
-                          "    Zone,                         !- Name",
-                          "    0,                            !- Direction of Relative North {deg}",
-                          "    6.000000,                     !- X Origin {m}",
-                          "    6.000000,                     !- Y Origin {m}",
-                          "    0,                            !- Z Origin {m}",
-                          "    1,                            !- Type",
-                          "    1,                            !- Multiplier",
-                          "    autocalculate,                !- Ceiling Height {m}",
-                          "    autocalculate;                !- Volume {m3}"});
-
-    ASSERT_TRUE(process_idf(idf_objects));
-
-    // set global and environmental variables
-    state->dataGlobal->BeginSimFlag = true;
-    state->dataGlobal->BeginEnvrnFlag = true;
-    state->dataGlobal->HourOfDay = 15;
-    state->dataGlobal->TimeStep = 1;
-    state->dataGlobal->TimeStepZone = 1;
-    state->dataGlobal->TimeStepZoneSec = 3600.0;
-    state->dataGlobal->NumOfTimeStepInHour = 1;
-    state->dataGlobal->MinutesPerTimeStep = 60;
-    state->dataEnvrn->Month = 7;
-    state->dataEnvrn->DayOfMonth = 21;
-    state->dataEnvrn->DSTIndicator = 0;
-    state->dataEnvrn->DayOfWeek = 2;
-    state->dataEnvrn->HolidayIndex = 0;
-    state->dataEnvrn->DayOfYear_Schedule = General::OrdinalDay(state->dataEnvrn->Month, state->dataEnvrn->DayOfMonth, 1);
-    state->dataEnvrn->OutBaroPress = 100000;
-
-    // update schedule values
-    ScheduleManager::ProcessScheduleInput(*state);
-    state->dataScheduleMgr->ScheduleInputProcessed = true;
-
-    state->dataHeatBal->ZoneIntGain.allocate(1);
-    createFacilityElectricPowerServiceObject(*state);
-    HeatBalanceManager::SetPreConstructionInputParameters(*state);
-    HeatBalanceManager::GetProjectControlData(*state, ErrorsFound);
-    HeatBalanceManager::GetFrameAndDividerData(*state, ErrorsFound);
-    HeatBalanceManager::GetMaterialData(*state, ErrorsFound);
-    HeatBalanceManager::GetConstructData(*state, ErrorsFound);
-    HeatBalanceManager::GetBuildingData(*state, ErrorsFound);
-
-    HeatBalanceManager::AllocateHeatBalArrays(*state);
-    HeatBalanceSurfaceManager::AllocateSurfaceHeatBalArrays(*state);
-
-    EXPECT_FALSE(ErrorsFound);
-    EXPECT_TRUE(state->dataGlobal->AnyLocalEnvironmentsInModel);
-    // test surface property object inputs
-    int SrdSurfsNum = UtilityRoutines::FindItemInList("SRDSURFS:FENESSURFACE", state->dataSurface->SurroundingSurfsProperty);
-    EXPECT_EQ(1, state->dataSurface->SurfLocalEnvironment(SrdSurfsNum).SurroundingSurfsPtr);
-    int GndSurfsNum = UtilityRoutines::FindItemInList("GNDSURFS:FENESSURFACE", state->dataSurface->GroundSurfsProperty);
-    EXPECT_EQ(1, state->dataSurface->SurfLocalEnvironment(GndSurfsNum).GroundSurfsPtr);
-    // set local derived data vars
-    int SurfNum = UtilityRoutines::FindItemInList("FENESTRATIONSURFACE", state->dataSurface->Surface);
-    SrdSurfsNum = state->dataSurface->SurfSurroundingSurfacesNum(SurfNum);
-    auto &SrdSurfsProperty = state->dataSurface->SurroundingSurfsProperty(SrdSurfsNum);
-    GndSurfsNum = state->dataSurface->IsSurfPropertyGndSurfacesDefined(SurfNum);
-    auto &GndSurfsProperty = state->dataSurface->GroundSurfsProperty(GndSurfsNum);
-    // check sky view factors
-    EXPECT_DOUBLE_EQ(0.5, SrdSurfsProperty.SkyViewFactor);
-    // check surrounding surfaces view factors
-    EXPECT_DOUBLE_EQ(0.1, SrdSurfsProperty.SurroundingSurfs(1).ViewFactor);
-    // check ground surfaces view factors
-    EXPECT_EQ("GNDSURFS GRASSAREA", GndSurfsProperty.GndSurfs(1).Name);
-    EXPECT_DOUBLE_EQ(0.2, GndSurfsProperty.GndSurfs(1).ViewFactor);
-    EXPECT_EQ("GNDSURFS PARKINGAREA", GndSurfsProperty.GndSurfs(2).Name);
-    EXPECT_DOUBLE_EQ(0.1, GndSurfsProperty.GndSurfs(2).ViewFactor);
-    EXPECT_EQ("GNDSURFS LAKEAREA", GndSurfsProperty.GndSurfs(3).Name);
-    EXPECT_DOUBLE_EQ(0.1, GndSurfsProperty.GndSurfs(3).ViewFactor);
-    EXPECT_DOUBLE_EQ(0.4, GndSurfsProperty.SurfsViewFactorSum);
-
-    ScheduleManager::UpdateScheduleValues(*state);
-
-    // check ground temperature values
-    Real64 const Tgndsurf_grass = ScheduleManager::GetCurrentScheduleValue(*state, GndSurfsProperty.GndSurfs(1).TempSchPtr);
-    Real64 const Tgndsurf_parking = ScheduleManager::GetCurrentScheduleValue(*state, GndSurfsProperty.GndSurfs(2).TempSchPtr);
-    Real64 const Tgndsurf_lake = ScheduleManager::GetCurrentScheduleValue(*state, GndSurfsProperty.GndSurfs(3).TempSchPtr);
-    EXPECT_DOUBLE_EQ(25.0, Tgndsurf_grass);
-    EXPECT_DOUBLE_EQ(28.0, Tgndsurf_parking);
-    EXPECT_DOUBLE_EQ(22.0, Tgndsurf_lake);
-
-    // test 1: surface viewing grass, parking and lake areas
-    // calculate ground surfaces average temperature
-    GetGroundSurfacesTemperatureAverage(*state);
-    Real64 dTK = DataGlobalConstants::KelvinConv;
-    Real64 results_gndSurfsAvgTemp = 0.0;
-    results_gndSurfsAvgTemp = root_4((0.2 * pow_4(25.0 + dTK) + 0.1 * pow_4(28.0 + dTK) + 0.1 * pow_4(22.0 + dTK)) / (0.2 + 0.1 + 0.1)) - dTK;
-    // check ground surfaces average temperature
-    EXPECT_DOUBLE_EQ(results_gndSurfsAvgTemp, GndSurfsProperty.SurfsTempAvg);
-
-    // test 2: surface viewing grass area only
-    GndSurfsProperty.GndSurfs(1).ViewFactor = 0.4;
-    GndSurfsProperty.GndSurfs(2).ViewFactor = 0.0;
-    GndSurfsProperty.GndSurfs(3).ViewFactor = 0.0;
-    // calculate ground surfaces average temperature
-    GetGroundSurfacesTemperatureAverage(*state);
-    results_gndSurfsAvgTemp = 25.0;
-    // check grass area ground surface temperature
-    EXPECT_DOUBLE_EQ(results_gndSurfsAvgTemp, GndSurfsProperty.SurfsTempAvg);
-
-    // test 3: surface viewing parking area only
-    GndSurfsProperty.GndSurfs(1).ViewFactor = 0.0;
-    GndSurfsProperty.GndSurfs(2).ViewFactor = 0.4;
-    GndSurfsProperty.GndSurfs(3).ViewFactor = 0.0;
-    // calculate ground surfaces average temperature
-    GetGroundSurfacesTemperatureAverage(*state);
-    results_gndSurfsAvgTemp = 28.0;
-    // check parking area ground surface temperature
-    EXPECT_DOUBLE_EQ(results_gndSurfsAvgTemp, GndSurfsProperty.SurfsTempAvg);
-
-    // test 4: surface viewing lake area only
-    GndSurfsProperty.GndSurfs(1).ViewFactor = 0.0;
-    GndSurfsProperty.GndSurfs(2).ViewFactor = 0.0;
-    GndSurfsProperty.GndSurfs(3).ViewFactor = 0.4;
-    // calculate ground surfaces average temperature
-    GetGroundSurfacesTemperatureAverage(*state);
-    results_gndSurfsAvgTemp = 22.0;
-    // check lake area ground surface temperature
-    EXPECT_DOUBLE_EQ(results_gndSurfsAvgTemp, GndSurfsProperty.SurfsTempAvg);
-}
-
-TEST_F(EnergyPlusFixture, HeatBalanceSurfaceManager_TestGroundSurfsAverageRefl)
-{
-    bool ErrorsFound(false);
-    std::string const idf_objects =
-        delimited_string({"  Material,",
-                          "    Concrete Block,               !- Name",
-                          "    MediumRough,                  !- Roughness",
-                          "    0.1014984,                    !- Thickness {m}",
-                          "    0.3805070,                    !- Conductivity {W/m-K}",
-                          "    608.7016,                     !- Density {kg/m3}",
-                          "    836.8000;                     !- Specific Heat {J/kg-K}",
-
-                          "  Construction,",
-                          "    WallConstruction,             !- Name",
-                          "    Concrete Block;               !- Outside Layer",
-
-                          "  WindowMaterial:SimpleGlazingSystem,",
-                          "    WindowMaterial,               !- Name",
-                          "    5.778,                        !- U-Factor {W/m2-K}",
-                          "    0.819,                        !- Solar Heat Gain Coefficient",
-                          "    0.881;                        !- Visible Transmittance",
-
-                          "  Construction,",
-                          "    WindowConstruction,           !- Name",
-                          "    WindowMaterial;               !- Outside Layer",
-
-                          "  WindowProperty:FrameAndDivider,",
-                          "    WindowFrame,                  !- Name",
-                          "    0.05,                         !- Frame Width {m}",
-                          "    0.00,                         !- Frame Outside Projection {m}",
-                          "    0.00,                         !- Frame Inside Projection {m}",
-                          "    5.0,                          !- Frame Conductance {W/m2-K}",
-                          "    1.2,                          !- Ratio of Frame-Edge Glass Conductance to Center-Of-Glass Conductance",
-                          "    0.8,                          !- Frame Solar Absorptance",
-                          "    0.8,                          !- Frame Visible Absorptance",
-                          "    0.9,                          !- Frame Thermal Hemispherical Emissivity",
-                          "    DividedLite,                  !- Divider Type",
-                          "    0.02,                         !- Divider Width {m}",
-                          "    2,                            !- Number of Horizontal Dividers",
-                          "    2,                            !- Number of Vertical Dividers",
-                          "    0.00,                         !- Divider Outside Projection {m}",
-                          "    0.00,                         !- Divider Inside Projection {m}",
-                          "    5.0,                          !- Divider Conductance {W/m2-K}",
-                          "    1.2,                          !- Ratio of Divider-Edge Glass Conductance to Center-Of-Glass Conductance",
-                          "    0.8,                          !- Divider Solar Absorptance",
-                          "    0.8,                          !- Divider Visible Absorptance",
-                          "    0.9;                          !- Divider Thermal Hemispherical Emissivity",
-
-                          "  FenestrationSurface:Detailed,",
-                          "    FenestrationSurface,          !- Name",
-                          "    Window,                       !- Surface Type",
-                          "    WindowConstruction,           !- Construction Name",
-                          "    Wall,                         !- Building Surface Name",
-                          "    ,                             !- Outside Boundary Condition Object",
-                          "    0.5000000,                    !- View Factor to Ground",
-                          "    WindowFrame,                  !- Frame and Divider Name",
-                          "    1.0,                          !- Multiplier",
-                          "    4,                            !- Number of Vertices",
-                          "    0.200000,0.0,9.900000,        !- X,Y,Z ==> Vertex 1 {m}",
-                          "    0.200000,0.0,0.1000000,       !- X,Y,Z ==> Vertex 2 {m}",
-                          "    9.900000,0.0,0.1000000,       !- X,Y,Z ==> Vertex 3 {m}",
-                          "    9.900000,0.0,9.900000;        !- X,Y,Z ==> Vertex 4 {m}",
-
-                          "  SurfaceProperty:LocalEnvironment,",
-                          "    LocEnv:FenestrationSurface,   !- Name",
-                          "    FenestrationSurface,          !- Exterior Surface Name",
-                          "    ,                             !- External Shading Fraction Schedule Name",
-                          "    SrdSurfs:FenesSurface,        !- Surrounding Surfaces Object Name",
-                          "    ,                             !- Outdoor Air Node Name",
-                          "    GndSurfs:FenesSurface;        !- Ground Surfaces Object Name",
-
-                          "  SurfaceProperty:SurroundingSurfaces,",
-                          "    SrdSurfs:FenesSurface,        !- Name",
-                          "    0.5,                          !- Sky View Factor",
-                          "    Sky Temp Sch,                 !- Sky Temperature Schedule Name",
-                          "    SrdSurfs:Surface 1,           !- Surrounding Surface 1 Name",
-                          "    0.1,                          !- Surrounding Surface 1 View Factor",
-                          "    Surrounding Temp Sch 1;       !- Surrounding Surface 1 Temperature Schedule Name",
-
-                          "  SurfaceProperty:GroundSurfaces,",
-                          "    GndSurfs:FenesSurface,        !-Name",
-                          "    GndSurfs GrassArea,           !-Ground Surface 1 Name",
-                          "    0.2,                          !-Ground Surface 1 View Factor",
-                          "    GrassArea Ground Temp Sch,    !-Ground Surface 1 Temperature Schedule Name",
-                          "    GrassArea Ground Refl Sch,    !-Ground Surface 1 Reflectance Schedule Name",
-                          "    GndSurfs ParkingArea,         !-Ground Surface 2 Name",
-                          "    0.1,                          !-Ground Surface 2 View Factor",
-                          "    ParkingArea Ground Temp Sch,  !-Ground Surface 2 Temperature Schedule Name",
-                          "    ParkingArea Ground Refl Sch,  !-Ground Surface 2 Reflectance Schedule Name",
-                          "    GndSurfs LakeArea,            !-Ground Surface 3 Name",
-                          "    0.1,                          !-Ground Surface 3 View Factor",
-                          "    LakeArea Ground Temp Sch,     !-Ground Surface 3 Temperature Schedule Name",
-                          "    LakeArea Ground Refl Sch;     !-Ground Surface 3 Reflectance Schedule Name",
-
-                          "  Schedule:Compact,",
-                          "    Surrounding Temp Sch 1,       !- Name",
-                          "    Temperature,                  !- Schedule Type Limits Name",
-                          "    Through: 12/31,               !- Field 1",
-                          "    For: AllDays,                 !- Field 2",
-                          "    Until: 24:00, 26.0;           !- Field 3",
-
-                          "  Schedule:Compact,",
-                          "    GrassArea Ground Temp Sch,    !- Name",
-                          "    Temperature,                  !- Schedule Type Limits Name",
-                          "    Through: 12/31,               !- Field 1",
-                          "    For: AllDays,                 !- Field 2",
-                          "    Until: 24:00, 25.0;           !- Field 3",
-
-                          "  Schedule:Compact,",
-                          "    ParkingArea Ground Temp Sch,  !- Name",
-                          "    Temperature,                  !- Schedule Type Limits Name",
-                          "    Through: 12/31,               !- Field 1",
-                          "    For: AllDays,                 !- Field 2",
-                          "    Until: 24:00, 28.0;           !- Field 3",
-
-                          "  Schedule:Compact,",
-                          "    LakeArea Ground Temp Sch,     !- Name",
-                          "    Temperature,                  !- Schedule Type Limits Name",
-                          "    Through: 12/31,               !- Field 1",
-                          "    For: AllDays,                 !- Field 2",
-                          "    Until: 24:00, 22.0;           !- Field 3",
-
-                          "  Schedule:Compact,",
-                          "    Sky Temp Sch,                 !- Name",
-                          "    Temperature,                  !- Schedule Type Limits Name",
-                          "    Through: 12/31,               !- Field 1",
-                          "    For: AllDays,                 !- Field 2",
-                          "    Until: 24:00, 20.0;           !- Field 3",
-
-                          "  ScheduleTypeLimits,",
-                          "    Temperature,                  !- Name",
-                          "    -60,                          !- Lower Limit Value",
-                          "    200,                          !- Upper Limit Value",
-                          "    CONTINUOUS,                   !- Numeric Type",
-                          "    Temperature;                  !- Unit Type",
-
-                          "  Schedule:Compact,",
-                          "    GrassArea Ground Refl Sch,    !- Name",
-                          "    Fraction,                     !- Schedule Type Limits Name",
-                          "    Through: 12/31,               !- Field 1",
-                          "    For: AllDays,                 !- Field 2",
-                          "    Until: 24:00, 0.25;           !- Field 3",
-
-                          "  Schedule:Compact,",
-                          "    ParkingArea Ground Refl Sch,  !- Name",
-                          "    Fraction,                     !- Schedule Type Limits Name",
-                          "    Through: 12/31,               !- Field 1",
-                          "    For: AllDays,                 !- Field 2",
-                          "    Until: 24:00, 0.50;           !- Field 3",
-
-                          "  Schedule:Compact,",
-                          "    LakeArea Ground Refl Sch,     !- Name",
-                          "    Fraction,                     !- Schedule Type Limits Name",
-                          "    Through: 12/31,               !- Field 1",
-                          "    For: AllDays,                 !- Field 2",
-                          "    Until: 24:00, 0.10;           !- Field 3",
-
-                          "  ScheduleTypeLimits,",
-                          "    Fraction,                     !- Name",
-                          "    0,                            !- Lower Limit Value",
-                          "    1,                            !- Upper Limit Value",
-                          "    CONTINUOUS;                   !- Numeric Type",
-
-                          "  BuildingSurface:Detailed,",
-                          "    Wall,                         !- Name",
-                          "    Wall,                         !- Surface Type",
-                          "    WallConstruction,             !- Construction Name",
-                          "    Zone,                         !- Zone Name",
-                          "    ,                             !- Space Name",
-                          "    Outdoors,                     !- Outside Boundary Condition",
-                          "    ,                             !- Outside Boundary Condition Object",
-                          "    SunExposed,                   !- Sun Exposure",
-                          "    WindExposed,                  !- Wind Exposure",
-                          "    0.5000000,                    !- View Factor to Ground",
-                          "    4,                            !- Number of Vertices",
-                          "    0.0,0.000000,10.00000,        !- X,Y,Z ==> Vertex 1 {m}",
-                          "    0.0,0.000000,0.0,             !- X,Y,Z ==> Vertex 2 {m}",
-                          "    10.00000,0.0,0.0,             !- X,Y,Z ==> Vertex 3 {m}",
-                          "    10.00000,0.0,10.00000;        !- X,Y,Z ==> Vertex 4 {m}",
-
-                          "  BuildingSurface:Detailed,"
-                          "    Floor,                        !- Name",
-                          "    Floor,                        !- Surface Type",
-                          "    WallConstruction,             !- Construction Name",
-                          "    Zone,                         !- Zone Name",
-                          "    ,                             !- Space Name",
-                          "    Outdoors,                     !- Outside Boundary Condition",
-                          "    ,                             !- Outside Boundary Condition Object",
-                          "    NoSun,                        !- Sun Exposure",
-                          "    NoWind,                       !- Wind Exposure",
-                          "    1.0,                          !- View Factor to Ground",
-                          "    4,                            !- Number of Vertices",
-                          "    0.000000,0.000000,0,          !- X,Y,Z ==> Vertex 1 {m}",
-                          "    0.000000,10.000000,0,         !- X,Y,Z ==> Vertex 2 {m}",
-                          "    10.00000,10.000000,0,         !- X,Y,Z ==> Vertex 3 {m}",
-                          "    10.00000,0.000000,0;          !- X,Y,Z ==> Vertex 4 {m}",
-
-                          "  Zone,"
-                          "    Zone,                         !- Name",
-                          "    0,                            !- Direction of Relative North {deg}",
-                          "    6.000000,                     !- X Origin {m}",
-                          "    6.000000,                     !- Y Origin {m}",
-                          "    0,                            !- Z Origin {m}",
-                          "    1,                            !- Type",
-                          "    1,                            !- Multiplier",
-                          "    autocalculate,                !- Ceiling Height {m}",
-                          "    autocalculate;                !- Volume {m3}"});
-
-    ASSERT_TRUE(process_idf(idf_objects));
-
-    // set global and environmental variables
-    state->dataGlobal->BeginSimFlag = true;
-    state->dataGlobal->BeginEnvrnFlag = true;
-    state->dataGlobal->HourOfDay = 15;
-    state->dataGlobal->TimeStep = 1;
-    state->dataGlobal->TimeStepZone = 1;
-    state->dataGlobal->TimeStepZoneSec = 3600.0;
-    state->dataGlobal->NumOfTimeStepInHour = 1;
-    state->dataGlobal->MinutesPerTimeStep = 60;
-    state->dataEnvrn->Month = 7;
-    state->dataEnvrn->DayOfMonth = 21;
-    state->dataEnvrn->DSTIndicator = 0;
-    state->dataEnvrn->DayOfWeek = 2;
-    state->dataEnvrn->HolidayIndex = 0;
-    state->dataEnvrn->DayOfYear_Schedule = General::OrdinalDay(state->dataEnvrn->Month, state->dataEnvrn->DayOfMonth, 1);
-    state->dataEnvrn->OutBaroPress = 100000;
-
-    // update schedule values
-    ScheduleManager::ProcessScheduleInput(*state);
-    state->dataScheduleMgr->ScheduleInputProcessed = true;
-
-    state->dataHeatBal->ZoneIntGain.allocate(1);
-    createFacilityElectricPowerServiceObject(*state);
-    HeatBalanceManager::SetPreConstructionInputParameters(*state);
-    HeatBalanceManager::GetProjectControlData(*state, ErrorsFound);
-    HeatBalanceManager::GetFrameAndDividerData(*state, ErrorsFound);
-    HeatBalanceManager::GetMaterialData(*state, ErrorsFound);
-    HeatBalanceManager::GetConstructData(*state, ErrorsFound);
-    HeatBalanceManager::GetBuildingData(*state, ErrorsFound);
-
-    HeatBalanceManager::AllocateHeatBalArrays(*state);
-    HeatBalanceSurfaceManager::AllocateSurfaceHeatBalArrays(*state);
-
-    EXPECT_FALSE(ErrorsFound);
-    EXPECT_TRUE(state->dataGlobal->AnyLocalEnvironmentsInModel);
-    // test surface property object inputs
-    int SrdSurfsNum = UtilityRoutines::FindItemInList("SRDSURFS:FENESSURFACE", state->dataSurface->SurroundingSurfsProperty);
-    EXPECT_EQ(1, state->dataSurface->SurfLocalEnvironment(SrdSurfsNum).SurroundingSurfsPtr);
-    int GndSurfsNum = UtilityRoutines::FindItemInList("GNDSURFS:FENESSURFACE", state->dataSurface->GroundSurfsProperty);
-    EXPECT_EQ(1, state->dataSurface->SurfLocalEnvironment(GndSurfsNum).GroundSurfsPtr);
-    // set local derived data vars
-    int SurfNum = UtilityRoutines::FindItemInList("FENESTRATIONSURFACE", state->dataSurface->Surface);
-    SrdSurfsNum = state->dataSurface->SurfSurroundingSurfacesNum(SurfNum);
-    auto &SrdSurfsProperty = state->dataSurface->SurroundingSurfsProperty(SrdSurfsNum);
-    GndSurfsNum = state->dataSurface->IsSurfPropertyGndSurfacesDefined(SurfNum);
-    auto &GndSurfsProperty = state->dataSurface->GroundSurfsProperty(GndSurfsNum);
-    // check sky view factors
-    EXPECT_DOUBLE_EQ(0.5, SrdSurfsProperty.SkyViewFactor);
-    // check surrounding surfaces view factors
-    EXPECT_DOUBLE_EQ(0.1, SrdSurfsProperty.SurroundingSurfs(1).ViewFactor);
-    // check ground surfaces view factors
-    EXPECT_EQ("GNDSURFS GRASSAREA", GndSurfsProperty.GndSurfs(1).Name);
-    EXPECT_DOUBLE_EQ(0.2, GndSurfsProperty.GndSurfs(1).ViewFactor);
-    EXPECT_EQ("GNDSURFS PARKINGAREA", GndSurfsProperty.GndSurfs(2).Name);
-    EXPECT_DOUBLE_EQ(0.1, GndSurfsProperty.GndSurfs(2).ViewFactor);
-    EXPECT_EQ("GNDSURFS LAKEAREA", GndSurfsProperty.GndSurfs(3).Name);
-    EXPECT_DOUBLE_EQ(0.1, GndSurfsProperty.GndSurfs(3).ViewFactor);
-    EXPECT_DOUBLE_EQ(0.4, GndSurfsProperty.SurfsViewFactorSum);
-
-    ScheduleManager::UpdateScheduleValues(*state);
-
-    // check ground temperature values
-    Real64 const Rgndsurf_grass = ScheduleManager::GetCurrentScheduleValue(*state, GndSurfsProperty.GndSurfs(1).ReflSchPtr);
-    Real64 const Rgndsurf_parking = ScheduleManager::GetCurrentScheduleValue(*state, GndSurfsProperty.GndSurfs(2).ReflSchPtr);
-    Real64 const Rgndsurf_lake = ScheduleManager::GetCurrentScheduleValue(*state, GndSurfsProperty.GndSurfs(3).ReflSchPtr);
-    EXPECT_DOUBLE_EQ(0.25, Rgndsurf_grass);
-    EXPECT_DOUBLE_EQ(0.5, Rgndsurf_parking);
-    EXPECT_DOUBLE_EQ(0.1, Rgndsurf_lake);
-
-    // test 1: surface viewing grass, parking and lake areas
-    // calculate ground surfaces average reflectance
-    GetGroundSurfacesReflectanceAverage(*state);
-    Real64 results_gndSurfsAvgRefl = 0.0;
-    results_gndSurfsAvgRefl = (0.2 * Rgndsurf_grass + 0.1 * Rgndsurf_parking + 0.1 * Rgndsurf_lake) / (0.2 + 0.1 + 0.1);
-    // check ground surfaces average reflectance
-    EXPECT_DOUBLE_EQ(results_gndSurfsAvgRefl, GndSurfsProperty.SurfsReflAvg);
-
-    // test 2: surface viewing grass area only
-    GndSurfsProperty.GndSurfs(1).ViewFactor = 0.4;
-    GndSurfsProperty.GndSurfs(2).ViewFactor = 0.0;
-    GndSurfsProperty.GndSurfs(3).ViewFactor = 0.0;
-    // calculate ground surfaces average reflectance
-    GetGroundSurfacesReflectanceAverage(*state);
-    results_gndSurfsAvgRefl = 0.25;
-    // check grass area ground surface reflectance
-    EXPECT_DOUBLE_EQ(results_gndSurfsAvgRefl, GndSurfsProperty.SurfsReflAvg);
-
-    // test 3: surface viewing parking area only
-    GndSurfsProperty.GndSurfs(1).ViewFactor = 0.0;
-    GndSurfsProperty.GndSurfs(2).ViewFactor = 0.4;
-    GndSurfsProperty.GndSurfs(3).ViewFactor = 0.0;
-    // calculate ground surfaces average reflectance
-    GetGroundSurfacesReflectanceAverage(*state);
-    results_gndSurfsAvgRefl = 0.50;
-    // check parking area ground surface reflectance
-    EXPECT_DOUBLE_EQ(results_gndSurfsAvgRefl, GndSurfsProperty.SurfsReflAvg);
-
-    // test 4: surface viewing lake area only
-    GndSurfsProperty.GndSurfs(1).ViewFactor = 0.0;
-    GndSurfsProperty.GndSurfs(2).ViewFactor = 0.0;
-    GndSurfsProperty.GndSurfs(3).ViewFactor = 0.4;
-    // calculate ground surfaces average reflectance
-    GetGroundSurfacesReflectanceAverage(*state);
-    results_gndSurfsAvgRefl = 0.10;
-    // check lake area ground surface reflectance
-    EXPECT_DOUBLE_EQ(results_gndSurfsAvgRefl, GndSurfsProperty.SurfsReflAvg);
-}
-
-TEST_F(EnergyPlusFixture, HeatBalanceSurfaceManager_TestSurfPropertyViewFactorsReset)
+TEST_F(EnergyPlusFixture, HeatBalanceSurfaceManager_TestSurfPropertySurfToGndLWR)
 {
 
     std::string const idf_objects = delimited_string({
@@ -6431,7 +5716,7 @@
 
         "  SurfaceProperty:SurroundingSurfaces,",
         "    SrdSurfs:Living:North,        !- Name",
-        "    ,                             !- Sky View Factor",
+        "    0.3,                          !- Sky View Factor",
         "    Sky Temp Sch,                 !- Sky Temperature Schedule Name",
         "    SurroundingSurface1,          !- Surrounding Surface 1 Name",
         "    0.2,                          !- Surrounding Surface 1 View Factor",
@@ -6439,10 +5724,18 @@
 
         "  SurfaceProperty:GroundSurfaces,",
         "    GndSurfs:Living:North,        !-Name",
-        "    GndSurfs NorthGrassArea,      !-Ground Surface 1 Name",
-        "    0.5,                          !-Ground Surface 1 View Factor",
+        "    GndSurfs GrassArea,           !-Ground Surface 1 Name",
+        "    0.2,                          !-Ground Surface 1 View Factor",
         "    Ground Temp Sch,              !-Ground Surface 1 Temperature Schedule Name",
-        "    ;                             !-Ground Surface 1 Reflectance Schedule Name",
+        "    ,                             !-Ground Surface 1 Reflectance Schedule Name",
+        "    GndSurfs ParkingArea,         !-Ground Surface 2 Name",
+        "    0.2,                          !-Ground Surface 2 View Factor",
+        "    Ground Temp Sch,              !-Ground Surface 2 Temperature Schedule Name",
+        "    ,                             !-Ground Surface 2 Reflectance Schedule Name",
+        "    GndSurfs LakeArea,            !-Ground Surface 3 Name",
+        "    0.1,                          !-Ground Surface 3 View Factor",
+        "    Ground Temp Sch,              !-Ground Surface 3 Temperature Schedule Name",
+        "    ;                             !-Ground Surface 3 Reflectance Schedule Name",
 
         "  SurfaceProperty:SurroundingSurfaces,",
         "    SrdSurfs:Living:East,         !- Name",
@@ -6458,7 +5751,7 @@
         "  SurfaceProperty:GroundSurfaces,",
         "    GndSurfs:Living:East,         !-Name",
         "    GndSurfs EastGrassArea,       !-Ground Surface 1 Name",
-        "    ,                             !-Ground Surface 1 View Factor",
+        "    0.2,                          !-Ground Surface 1 View Factor",
         "    Ground Temp Sch,              !-Ground Surface 1 Temperature Schedule Name",
         "    ;                             !-Ground Surface 1 Reflectance Schedule Name",
 
@@ -6476,42 +5769,6 @@
         "    ,                             !-Ground Surface 1 View Factor",
         "    Ground Temp Sch,              !-Ground Surface 1 Temperature Schedule Name",
         "    ;                             !-Ground Surface 1 Reflectance Schedule Name",
-=======
-        "    ;                             !- Outdoor Air Node Name",
-
-        "  SurfaceProperty:SurroundingSurfaces,",
-        "    SrdSurfs:Living:North, !- Name",
-        "    0.3,",
-        "    Sky Temp Sch,",
-        "    0.1,",
-        "    Ground Temp Sch,",
-        "    SurroundingSurface1,",
-        "    0.6,",
-        "    Surrounding Temp Sch 1;",
-
-        "  SurfaceProperty:SurroundingSurfaces,",
-        "    SrdSurfs:Living:East, !- Name",
-        "    0.2,",
-        "    ,",
-        "    ,",
-        "    ,",
-        "    SurroundingSurface1,",
-        "    0.3,",
-        "    Surrounding Temp Sch 1,",
-        "    SurroundingSurface2,",
-        "    0.3,",
-        "    Surrounding Temp Sch 1;",
-
-        "  SurfaceProperty:SurroundingSurfaces,",
-        "    SrdSurfs:Living:South, !- Name",
-        "    ,",
-        "    ,",
-        "    ,",
-        "    ,",
-        "    SurroundingSurface1,",
-        "    0.4,",
-        "    Surrounding Temp Sch 1;",
->>>>>>> 10652d44
 
         "  ScheduleTypeLimits,",
         "    Any Number;                   !- Name",
@@ -6564,7 +5821,6 @@
     EXPECT_FALSE(has_err_output(true));
     EXPECT_TRUE(state->dataGlobal->AnyLocalEnvironmentsInModel);
 
-<<<<<<< HEAD
     state->dataEnvrn->OutBaroPress = 101325.0;
     std::vector<int> controlledZoneEquipConfigNums;
     controlledZoneEquipConfigNums.push_back(1);
@@ -6649,6 +5905,1242 @@
     state->dataSurface->SurfTAirRef(2) = DataSurfaces::RefAirTemp::AdjacentAirTemp;
     state->dataSurface->SurfTAirRef(3) = DataSurfaces::RefAirTemp::ZoneSupplyAirTemp;
 
+    // default surface view factors
+    int SurfNum = UtilityRoutines::FindItemInList("LIVING:NORTH", state->dataSurface->Surface);
+    auto &Surface_Living_North = state->dataSurface->Surface(SurfNum);
+    SurfNum = UtilityRoutines::FindItemInList("LIVING:EAST", state->dataSurface->Surface);
+    auto &Surface_Living_East = state->dataSurface->Surface(SurfNum);
+    SurfNum = UtilityRoutines::FindItemInList("LIVING:SOUTH", state->dataSurface->Surface);
+    auto &Surface_Living_South = state->dataSurface->Surface(SurfNum);
+
+    // check exterior default surfaces sky and ground view factors
+    EXPECT_DOUBLE_EQ(0.5, Surface_Living_North.ViewFactorSkyIR);
+    EXPECT_DOUBLE_EQ(0.5, Surface_Living_North.ViewFactorGroundIR);
+    EXPECT_DOUBLE_EQ(0.5, Surface_Living_East.ViewFactorSkyIR);
+    EXPECT_DOUBLE_EQ(0.5, Surface_Living_East.ViewFactorGroundIR);
+    EXPECT_DOUBLE_EQ(0.5, Surface_Living_South.ViewFactorSkyIR);
+    EXPECT_DOUBLE_EQ(0.5, Surface_Living_South.ViewFactorGroundIR);
+
+    // reset sky and ground view factors
+    InitSurfacePropertyViewFactors(*state);
+    // call to reset surface view factors
+    InitSurfaceHeatBalance(*state);
+    state->dataSurface->SurfAirSkyRadSplit.allocate(6);
+    state->dataScheduleMgr->Schedule(1).CurrentValue = 25.0; // Srd Srfs Temp
+    state->dataScheduleMgr->Schedule(2).CurrentValue = 15.0; // Sky temp
+    state->dataScheduleMgr->Schedule(3).CurrentValue = 22.0; // Grd temp
+
+    for (int SurfNum = 1; SurfNum <= 6; SurfNum++) {
+        state->dataHeatBalSurf->SurfOutsideTempHist(1)(SurfNum) = 20; // Surf temp
+        state->dataSurface->SurfOutDryBulbTemp(SurfNum) = 22;         // Air temp
+        state->dataSurface->SurfExtConvCoeffIndex(SurfNum) = -6;
+        state->dataSurface->SurfAirSkyRadSplit(SurfNum) = 1.0;
+    }
+
+    // test reset of surface view factors are correct
+    EXPECT_DOUBLE_EQ(0.3, Surface_Living_North.ViewFactorSkyIR);
+    EXPECT_DOUBLE_EQ(0.5, Surface_Living_North.ViewFactorGroundIR);
+    EXPECT_DOUBLE_EQ(0.2, Surface_Living_East.ViewFactorSkyIR);
+    EXPECT_DOUBLE_EQ(0.2, Surface_Living_East.ViewFactorGroundIR);
+    EXPECT_DOUBLE_EQ(0.3, Surface_Living_South.ViewFactorSkyIR);
+    EXPECT_DOUBLE_EQ(0.3, Surface_Living_South.ViewFactorGroundIR);
+
+    // calculate outside surface heat balance
+    CalcHeatBalanceOutsideSurf(*state);
+
+    // define expected result variables
+    Real64 result_LWRExchangeCoeff_surf1 = 0.0;
+    Real64 result_LWRExchangeCoeff_surf2 = 0.0;
+    Real64 result_LWRExchangeCoeff_surf3 = 0.0;
+    // set exterior surface and ground surface temperatures
+    Real64 surf_TK = 20.0 + DataGlobalConstants::KelvinConv;
+    Real64 grnd_TK = 22.0 + DataGlobalConstants::KelvinConv;
+    // calculate LWR exchange coefficent from exterior surface to ground
+    result_LWRExchangeCoeff_surf1 = DataGlobalConstants::StefanBoltzmann * 0.9 * 0.5 * (pow_4(surf_TK) - pow_4(grnd_TK)) / (surf_TK - grnd_TK);
+    result_LWRExchangeCoeff_surf2 = DataGlobalConstants::StefanBoltzmann * 0.9 * 0.2 * (pow_4(surf_TK) - pow_4(grnd_TK)) / (surf_TK - grnd_TK);
+    result_LWRExchangeCoeff_surf3 = DataGlobalConstants::StefanBoltzmann * 0.9 * 0.3 * (pow_4(surf_TK) - pow_4(grnd_TK)) / (surf_TK - grnd_TK);
+    // test LWR exchange coefficents b/n exterior wall and ground surfaces
+    EXPECT_DOUBLE_EQ(result_LWRExchangeCoeff_surf1, state->dataHeatBalSurf->SurfHGrdExt(1));
+    EXPECT_DOUBLE_EQ(result_LWRExchangeCoeff_surf2, state->dataHeatBalSurf->SurfHGrdExt(2));
+    EXPECT_DOUBLE_EQ(result_LWRExchangeCoeff_surf3, state->dataHeatBalSurf->SurfHGrdExt(3));
+}
+
+TEST_F(EnergyPlusFixture, HeatBalanceSurfaceManager_TestGroundSurfsAverageTemp)
+{
+    bool ErrorsFound(false);
+    std::string const idf_objects =
+        delimited_string({"  Material,",
+                          "    Concrete Block,               !- Name",
+                          "    MediumRough,                  !- Roughness",
+                          "    0.1014984,                    !- Thickness {m}",
+                          "    0.3805070,                    !- Conductivity {W/m-K}",
+                          "    608.7016,                     !- Density {kg/m3}",
+                          "    836.8000;                     !- Specific Heat {J/kg-K}",
+
+                          "  Construction,",
+                          "    WallConstruction,             !- Name",
+                          "    Concrete Block;               !- Outside Layer",
+
+                          "  WindowMaterial:SimpleGlazingSystem,",
+                          "    WindowMaterial,               !- Name",
+                          "    5.778,                        !- U-Factor {W/m2-K}",
+                          "    0.819,                        !- Solar Heat Gain Coefficient",
+                          "    0.881;                        !- Visible Transmittance",
+
+                          "  Construction,",
+                          "    WindowConstruction,           !- Name",
+                          "    WindowMaterial;               !- Outside Layer",
+
+                          "  WindowProperty:FrameAndDivider,",
+                          "    WindowFrame,                  !- Name",
+                          "    0.05,                         !- Frame Width {m}",
+                          "    0.00,                         !- Frame Outside Projection {m}",
+                          "    0.00,                         !- Frame Inside Projection {m}",
+                          "    5.0,                          !- Frame Conductance {W/m2-K}",
+                          "    1.2,                          !- Ratio of Frame-Edge Glass Conductance to Center-Of-Glass Conductance",
+                          "    0.8,                          !- Frame Solar Absorptance",
+                          "    0.8,                          !- Frame Visible Absorptance",
+                          "    0.9,                          !- Frame Thermal Hemispherical Emissivity",
+                          "    DividedLite,                  !- Divider Type",
+                          "    0.02,                         !- Divider Width {m}",
+                          "    2,                            !- Number of Horizontal Dividers",
+                          "    2,                            !- Number of Vertical Dividers",
+                          "    0.00,                         !- Divider Outside Projection {m}",
+                          "    0.00,                         !- Divider Inside Projection {m}",
+                          "    5.0,                          !- Divider Conductance {W/m2-K}",
+                          "    1.2,                          !- Ratio of Divider-Edge Glass Conductance to Center-Of-Glass Conductance",
+                          "    0.8,                          !- Divider Solar Absorptance",
+                          "    0.8,                          !- Divider Visible Absorptance",
+                          "    0.9;                          !- Divider Thermal Hemispherical Emissivity",
+
+                          "  FenestrationSurface:Detailed,",
+                          "    FenestrationSurface,          !- Name",
+                          "    Window,                       !- Surface Type",
+                          "    WindowConstruction,           !- Construction Name",
+                          "    Wall,                         !- Building Surface Name",
+                          "    ,                             !- Outside Boundary Condition Object",
+                          "    0.5000000,                    !- View Factor to Ground",
+                          "    WindowFrame,                  !- Frame and Divider Name",
+                          "    1.0,                          !- Multiplier",
+                          "    4,                            !- Number of Vertices",
+                          "    0.200000,0.0,9.900000,        !- X,Y,Z ==> Vertex 1 {m}",
+                          "    0.200000,0.0,0.1000000,       !- X,Y,Z ==> Vertex 2 {m}",
+                          "    9.900000,0.0,0.1000000,       !- X,Y,Z ==> Vertex 3 {m}",
+                          "    9.900000,0.0,9.900000;        !- X,Y,Z ==> Vertex 4 {m}",
+
+                          "  SurfaceProperty:LocalEnvironment,",
+                          "    LocEnv:FenestrationSurface,   !- Name",
+                          "    FenestrationSurface,          !- Exterior Surface Name",
+                          "    ,                             !- External Shading Fraction Schedule Name",
+                          "    SrdSurfs:FenesSurface,        !- Surrounding Surfaces Object Name",
+                          "    ,                             !- Outdoor Air Node Name",
+                          "    GndSurfs:FenesSurface;        !- Ground Surfaces Object Name",
+
+                          "  SurfaceProperty:SurroundingSurfaces,",
+                          "    SrdSurfs:FenesSurface,        !- Name",
+                          "    0.5,                          !- Sky View Factor",
+                          "    Sky Temp Sch,                 !- Sky Temperature Schedule Name",
+                          "    SrdSurfs:Surface 1,           !- Surrounding Surface 1 Name",
+                          "    0.1,                          !- Surrounding Surface 1 View Factor",
+                          "    Surrounding Temp Sch 1;       !- Surrounding Surface 1 Temperature Schedule Name",
+
+                          "  SurfaceProperty:GroundSurfaces,",
+                          "    GndSurfs:FenesSurface,        !-Name",
+                          "    GndSurfs GrassArea,           !-Ground Surface 1 Name",
+                          "    0.2,                          !-Ground Surface 1 View Factor",
+                          "    GrassArea Ground Temp Sch,    !-Ground Surface 1 Temperature Schedule Name",
+                          "    ,                             !-Ground Surface 1 Reflectance Schedule Name",
+                          "    GndSurfs ParkingArea,         !-Ground Surface 2 Name",
+                          "    0.1,                          !-Ground Surface 2 View Factor",
+                          "    ParkingArea Ground Temp Sch,  !-Ground Surface 2 Temperature Schedule Name",
+                          "    ,                             !-Ground Surface 2 Reflectance Schedule Name",
+                          "    GndSurfs LakeArea,            !-Ground Surface 3 Name",
+                          "    0.1,                          !-Ground Surface 3 View Factor",
+                          "    LakeArea Ground Temp Sch,     !-Ground Surface 3 Temperature Schedule Name",
+                          "    ;                             !-Ground Surface 3 Reflectance Schedule Name",
+
+                          "  Schedule:Compact,",
+                          "    Surrounding Temp Sch 1,       !- Name",
+                          "    Temperature,                  !- Schedule Type Limits Name",
+                          "    Through: 12/31,               !- Field 1",
+                          "    For: AllDays,                 !- Field 2",
+                          "    Until: 24:00, 26.0;           !- Field 3",
+
+                          "  Schedule:Compact,",
+                          "    GrassArea Ground Temp Sch,    !- Name",
+                          "    Temperature,                  !- Schedule Type Limits Name",
+                          "    Through: 12/31,               !- Field 1",
+                          "    For: AllDays,                 !- Field 2",
+                          "    Until: 24:00, 25.0;           !- Field 3",
+
+                          "  Schedule:Compact,",
+                          "    ParkingArea Ground Temp Sch,  !- Name",
+                          "    Temperature,                  !- Schedule Type Limits Name",
+                          "    Through: 12/31,               !- Field 1",
+                          "    For: AllDays,                 !- Field 2",
+                          "    Until: 24:00, 28.0;           !- Field 3",
+
+                          "  Schedule:Compact,",
+                          "    LakeArea Ground Temp Sch,     !- Name",
+                          "    Temperature,                  !- Schedule Type Limits Name",
+                          "    Through: 12/31,               !- Field 1",
+                          "    For: AllDays,                 !- Field 2",
+                          "    Until: 24:00, 22.0;           !- Field 3",
+
+                          "  Schedule:Compact,",
+                          "    Sky Temp Sch,                 !- Name",
+                          "    Temperature,                  !- Schedule Type Limits Name",
+                          "    Through: 12/31,               !- Field 1",
+                          "    For: AllDays,                 !- Field 2",
+                          "    Until: 24:00, 20.0;           !- Field 3",
+
+                          "  ScheduleTypeLimits,",
+                          "    Temperature,             !- Name",
+                          "    -60,                     !- Lower Limit Value",
+                          "    200,                     !- Upper Limit Value",
+                          "    CONTINUOUS,              !- Numeric Type",
+                          "    Temperature;             !- Unit Type",
+
+                          "  BuildingSurface:Detailed,",
+                          "    Wall,                         !- Name",
+                          "    Wall,                         !- Surface Type",
+                          "    WallConstruction,             !- Construction Name",
+                          "    Zone,                         !- Zone Name",
+                          "    ,                             !- Space Name",
+                          "    Outdoors,                     !- Outside Boundary Condition",
+                          "    ,                             !- Outside Boundary Condition Object",
+                          "    SunExposed,                   !- Sun Exposure",
+                          "    WindExposed,                  !- Wind Exposure",
+                          "    0.5000000,                    !- View Factor to Ground",
+                          "    4,                            !- Number of Vertices",
+                          "    0.0,0.000000,10.00000,        !- X,Y,Z ==> Vertex 1 {m}",
+                          "    0.0,0.000000,0.0,             !- X,Y,Z ==> Vertex 2 {m}",
+                          "    10.00000,0.0,0.0,             !- X,Y,Z ==> Vertex 3 {m}",
+                          "    10.00000,0.0,10.00000;        !- X,Y,Z ==> Vertex 4 {m}",
+
+                          "  BuildingSurface:Detailed,"
+                          "    Floor,                        !- Name",
+                          "    Floor,                        !- Surface Type",
+                          "    WallConstruction,             !- Construction Name",
+                          "    Zone,                         !- Zone Name",
+                          "    ,                             !- Space Name",
+                          "    Outdoors,                     !- Outside Boundary Condition",
+                          "    ,                             !- Outside Boundary Condition Object",
+                          "    NoSun,                        !- Sun Exposure",
+                          "    NoWind,                       !- Wind Exposure",
+                          "    1.0,                          !- View Factor to Ground",
+                          "    4,                            !- Number of Vertices",
+                          "    0.000000,0.000000,0,          !- X,Y,Z ==> Vertex 1 {m}",
+                          "    0.000000,10.000000,0,         !- X,Y,Z ==> Vertex 2 {m}",
+                          "    10.00000,10.000000,0,         !- X,Y,Z ==> Vertex 3 {m}",
+                          "    10.00000,0.000000,0;          !- X,Y,Z ==> Vertex 4 {m}",
+
+                          "  Zone,"
+                          "    Zone,                         !- Name",
+                          "    0,                            !- Direction of Relative North {deg}",
+                          "    6.000000,                     !- X Origin {m}",
+                          "    6.000000,                     !- Y Origin {m}",
+                          "    0,                            !- Z Origin {m}",
+                          "    1,                            !- Type",
+                          "    1,                            !- Multiplier",
+                          "    autocalculate,                !- Ceiling Height {m}",
+                          "    autocalculate;                !- Volume {m3}"});
+
+    ASSERT_TRUE(process_idf(idf_objects));
+
+    // set global and environmental variables
+    state->dataGlobal->BeginSimFlag = true;
+    state->dataGlobal->BeginEnvrnFlag = true;
+    state->dataGlobal->HourOfDay = 15;
+    state->dataGlobal->TimeStep = 1;
+    state->dataGlobal->TimeStepZone = 1;
+    state->dataGlobal->TimeStepZoneSec = 3600.0;
+    state->dataGlobal->NumOfTimeStepInHour = 1;
+    state->dataGlobal->MinutesPerTimeStep = 60;
+    state->dataEnvrn->Month = 7;
+    state->dataEnvrn->DayOfMonth = 21;
+    state->dataEnvrn->DSTIndicator = 0;
+    state->dataEnvrn->DayOfWeek = 2;
+    state->dataEnvrn->HolidayIndex = 0;
+    state->dataEnvrn->DayOfYear_Schedule = General::OrdinalDay(state->dataEnvrn->Month, state->dataEnvrn->DayOfMonth, 1);
+    state->dataEnvrn->OutBaroPress = 100000;
+
+    // update schedule values
+    ScheduleManager::ProcessScheduleInput(*state);
+    state->dataScheduleMgr->ScheduleInputProcessed = true;
+
+    state->dataHeatBal->ZoneIntGain.allocate(1);
+    createFacilityElectricPowerServiceObject(*state);
+    HeatBalanceManager::SetPreConstructionInputParameters(*state);
+    HeatBalanceManager::GetProjectControlData(*state, ErrorsFound);
+    HeatBalanceManager::GetFrameAndDividerData(*state, ErrorsFound);
+    HeatBalanceManager::GetMaterialData(*state, ErrorsFound);
+    HeatBalanceManager::GetConstructData(*state, ErrorsFound);
+    HeatBalanceManager::GetBuildingData(*state, ErrorsFound);
+
+    HeatBalanceManager::AllocateHeatBalArrays(*state);
+    HeatBalanceSurfaceManager::AllocateSurfaceHeatBalArrays(*state);
+
+    EXPECT_FALSE(ErrorsFound);
+    EXPECT_TRUE(state->dataGlobal->AnyLocalEnvironmentsInModel);
+    // test surface property object inputs
+    int SrdSurfsNum = UtilityRoutines::FindItemInList("SRDSURFS:FENESSURFACE", state->dataSurface->SurroundingSurfsProperty);
+    EXPECT_EQ(1, state->dataSurface->SurfLocalEnvironment(SrdSurfsNum).SurroundingSurfsPtr);
+    int GndSurfsNum = UtilityRoutines::FindItemInList("GNDSURFS:FENESSURFACE", state->dataSurface->GroundSurfsProperty);
+    EXPECT_EQ(1, state->dataSurface->SurfLocalEnvironment(GndSurfsNum).GroundSurfsPtr);
+    // set local derived data vars
+    int SurfNum = UtilityRoutines::FindItemInList("FENESTRATIONSURFACE", state->dataSurface->Surface);
+    SrdSurfsNum = state->dataSurface->SurfSurroundingSurfacesNum(SurfNum);
+    auto &SrdSurfsProperty = state->dataSurface->SurroundingSurfsProperty(SrdSurfsNum);
+    GndSurfsNum = state->dataSurface->IsSurfPropertyGndSurfacesDefined(SurfNum);
+    auto &GndSurfsProperty = state->dataSurface->GroundSurfsProperty(GndSurfsNum);
+    // check sky view factors
+    EXPECT_DOUBLE_EQ(0.5, SrdSurfsProperty.SkyViewFactor);
+    // check surrounding surfaces view factors
+    EXPECT_DOUBLE_EQ(0.1, SrdSurfsProperty.SurroundingSurfs(1).ViewFactor);
+    // check ground surfaces view factors
+    EXPECT_EQ("GNDSURFS GRASSAREA", GndSurfsProperty.GndSurfs(1).Name);
+    EXPECT_DOUBLE_EQ(0.2, GndSurfsProperty.GndSurfs(1).ViewFactor);
+    EXPECT_EQ("GNDSURFS PARKINGAREA", GndSurfsProperty.GndSurfs(2).Name);
+    EXPECT_DOUBLE_EQ(0.1, GndSurfsProperty.GndSurfs(2).ViewFactor);
+    EXPECT_EQ("GNDSURFS LAKEAREA", GndSurfsProperty.GndSurfs(3).Name);
+    EXPECT_DOUBLE_EQ(0.1, GndSurfsProperty.GndSurfs(3).ViewFactor);
+    EXPECT_DOUBLE_EQ(0.4, GndSurfsProperty.SurfsViewFactorSum);
+
+    ScheduleManager::UpdateScheduleValues(*state);
+
+    // check ground temperature values
+    Real64 const Tgndsurf_grass = ScheduleManager::GetCurrentScheduleValue(*state, GndSurfsProperty.GndSurfs(1).TempSchPtr);
+    Real64 const Tgndsurf_parking = ScheduleManager::GetCurrentScheduleValue(*state, GndSurfsProperty.GndSurfs(2).TempSchPtr);
+    Real64 const Tgndsurf_lake = ScheduleManager::GetCurrentScheduleValue(*state, GndSurfsProperty.GndSurfs(3).TempSchPtr);
+    EXPECT_DOUBLE_EQ(25.0, Tgndsurf_grass);
+    EXPECT_DOUBLE_EQ(28.0, Tgndsurf_parking);
+    EXPECT_DOUBLE_EQ(22.0, Tgndsurf_lake);
+
+    // test 1: surface viewing grass, parking and lake areas
+    // calculate ground surfaces average temperature
+    GetGroundSurfacesTemperatureAverage(*state);
+    Real64 dTK = DataGlobalConstants::KelvinConv;
+    Real64 results_gndSurfsAvgTemp = 0.0;
+    results_gndSurfsAvgTemp = root_4((0.2 * pow_4(25.0 + dTK) + 0.1 * pow_4(28.0 + dTK) + 0.1 * pow_4(22.0 + dTK)) / (0.2 + 0.1 + 0.1)) - dTK;
+    // check ground surfaces average temperature
+    EXPECT_DOUBLE_EQ(results_gndSurfsAvgTemp, GndSurfsProperty.SurfsTempAvg);
+
+    // test 2: surface viewing grass area only
+    GndSurfsProperty.GndSurfs(1).ViewFactor = 0.4;
+    GndSurfsProperty.GndSurfs(2).ViewFactor = 0.0;
+    GndSurfsProperty.GndSurfs(3).ViewFactor = 0.0;
+    // calculate ground surfaces average temperature
+    GetGroundSurfacesTemperatureAverage(*state);
+    results_gndSurfsAvgTemp = 25.0;
+    // check grass area ground surface temperature
+    EXPECT_DOUBLE_EQ(results_gndSurfsAvgTemp, GndSurfsProperty.SurfsTempAvg);
+
+    // test 3: surface viewing parking area only
+    GndSurfsProperty.GndSurfs(1).ViewFactor = 0.0;
+    GndSurfsProperty.GndSurfs(2).ViewFactor = 0.4;
+    GndSurfsProperty.GndSurfs(3).ViewFactor = 0.0;
+    // calculate ground surfaces average temperature
+    GetGroundSurfacesTemperatureAverage(*state);
+    results_gndSurfsAvgTemp = 28.0;
+    // check parking area ground surface temperature
+    EXPECT_DOUBLE_EQ(results_gndSurfsAvgTemp, GndSurfsProperty.SurfsTempAvg);
+
+    // test 4: surface viewing lake area only
+    GndSurfsProperty.GndSurfs(1).ViewFactor = 0.0;
+    GndSurfsProperty.GndSurfs(2).ViewFactor = 0.0;
+    GndSurfsProperty.GndSurfs(3).ViewFactor = 0.4;
+    // calculate ground surfaces average temperature
+    GetGroundSurfacesTemperatureAverage(*state);
+    results_gndSurfsAvgTemp = 22.0;
+    // check lake area ground surface temperature
+    EXPECT_DOUBLE_EQ(results_gndSurfsAvgTemp, GndSurfsProperty.SurfsTempAvg);
+}
+
+TEST_F(EnergyPlusFixture, HeatBalanceSurfaceManager_TestGroundSurfsAverageRefl)
+{
+    bool ErrorsFound(false);
+    std::string const idf_objects =
+        delimited_string({"  Material,",
+                          "    Concrete Block,               !- Name",
+                          "    MediumRough,                  !- Roughness",
+                          "    0.1014984,                    !- Thickness {m}",
+                          "    0.3805070,                    !- Conductivity {W/m-K}",
+                          "    608.7016,                     !- Density {kg/m3}",
+                          "    836.8000;                     !- Specific Heat {J/kg-K}",
+
+                          "  Construction,",
+                          "    WallConstruction,             !- Name",
+                          "    Concrete Block;               !- Outside Layer",
+
+                          "  WindowMaterial:SimpleGlazingSystem,",
+                          "    WindowMaterial,               !- Name",
+                          "    5.778,                        !- U-Factor {W/m2-K}",
+                          "    0.819,                        !- Solar Heat Gain Coefficient",
+                          "    0.881;                        !- Visible Transmittance",
+
+                          "  Construction,",
+                          "    WindowConstruction,           !- Name",
+                          "    WindowMaterial;               !- Outside Layer",
+
+                          "  WindowProperty:FrameAndDivider,",
+                          "    WindowFrame,                  !- Name",
+                          "    0.05,                         !- Frame Width {m}",
+                          "    0.00,                         !- Frame Outside Projection {m}",
+                          "    0.00,                         !- Frame Inside Projection {m}",
+                          "    5.0,                          !- Frame Conductance {W/m2-K}",
+                          "    1.2,                          !- Ratio of Frame-Edge Glass Conductance to Center-Of-Glass Conductance",
+                          "    0.8,                          !- Frame Solar Absorptance",
+                          "    0.8,                          !- Frame Visible Absorptance",
+                          "    0.9,                          !- Frame Thermal Hemispherical Emissivity",
+                          "    DividedLite,                  !- Divider Type",
+                          "    0.02,                         !- Divider Width {m}",
+                          "    2,                            !- Number of Horizontal Dividers",
+                          "    2,                            !- Number of Vertical Dividers",
+                          "    0.00,                         !- Divider Outside Projection {m}",
+                          "    0.00,                         !- Divider Inside Projection {m}",
+                          "    5.0,                          !- Divider Conductance {W/m2-K}",
+                          "    1.2,                          !- Ratio of Divider-Edge Glass Conductance to Center-Of-Glass Conductance",
+                          "    0.8,                          !- Divider Solar Absorptance",
+                          "    0.8,                          !- Divider Visible Absorptance",
+                          "    0.9;                          !- Divider Thermal Hemispherical Emissivity",
+
+                          "  FenestrationSurface:Detailed,",
+                          "    FenestrationSurface,          !- Name",
+                          "    Window,                       !- Surface Type",
+                          "    WindowConstruction,           !- Construction Name",
+                          "    Wall,                         !- Building Surface Name",
+                          "    ,                             !- Outside Boundary Condition Object",
+                          "    0.5000000,                    !- View Factor to Ground",
+                          "    WindowFrame,                  !- Frame and Divider Name",
+                          "    1.0,                          !- Multiplier",
+                          "    4,                            !- Number of Vertices",
+                          "    0.200000,0.0,9.900000,        !- X,Y,Z ==> Vertex 1 {m}",
+                          "    0.200000,0.0,0.1000000,       !- X,Y,Z ==> Vertex 2 {m}",
+                          "    9.900000,0.0,0.1000000,       !- X,Y,Z ==> Vertex 3 {m}",
+                          "    9.900000,0.0,9.900000;        !- X,Y,Z ==> Vertex 4 {m}",
+
+                          "  SurfaceProperty:LocalEnvironment,",
+                          "    LocEnv:FenestrationSurface,   !- Name",
+                          "    FenestrationSurface,          !- Exterior Surface Name",
+                          "    ,                             !- External Shading Fraction Schedule Name",
+                          "    SrdSurfs:FenesSurface,        !- Surrounding Surfaces Object Name",
+                          "    ,                             !- Outdoor Air Node Name",
+                          "    GndSurfs:FenesSurface;        !- Ground Surfaces Object Name",
+
+                          "  SurfaceProperty:SurroundingSurfaces,",
+                          "    SrdSurfs:FenesSurface,        !- Name",
+                          "    0.5,                          !- Sky View Factor",
+                          "    Sky Temp Sch,                 !- Sky Temperature Schedule Name",
+                          "    SrdSurfs:Surface 1,           !- Surrounding Surface 1 Name",
+                          "    0.1,                          !- Surrounding Surface 1 View Factor",
+                          "    Surrounding Temp Sch 1;       !- Surrounding Surface 1 Temperature Schedule Name",
+
+                          "  SurfaceProperty:GroundSurfaces,",
+                          "    GndSurfs:FenesSurface,        !-Name",
+                          "    GndSurfs GrassArea,           !-Ground Surface 1 Name",
+                          "    0.2,                          !-Ground Surface 1 View Factor",
+                          "    GrassArea Ground Temp Sch,    !-Ground Surface 1 Temperature Schedule Name",
+                          "    GrassArea Ground Refl Sch,    !-Ground Surface 1 Reflectance Schedule Name",
+                          "    GndSurfs ParkingArea,         !-Ground Surface 2 Name",
+                          "    0.1,                          !-Ground Surface 2 View Factor",
+                          "    ParkingArea Ground Temp Sch,  !-Ground Surface 2 Temperature Schedule Name",
+                          "    ParkingArea Ground Refl Sch,  !-Ground Surface 2 Reflectance Schedule Name",
+                          "    GndSurfs LakeArea,            !-Ground Surface 3 Name",
+                          "    0.1,                          !-Ground Surface 3 View Factor",
+                          "    LakeArea Ground Temp Sch,     !-Ground Surface 3 Temperature Schedule Name",
+                          "    LakeArea Ground Refl Sch;     !-Ground Surface 3 Reflectance Schedule Name",
+
+                          "  Schedule:Compact,",
+                          "    Surrounding Temp Sch 1,       !- Name",
+                          "    Temperature,                  !- Schedule Type Limits Name",
+                          "    Through: 12/31,               !- Field 1",
+                          "    For: AllDays,                 !- Field 2",
+                          "    Until: 24:00, 26.0;           !- Field 3",
+
+                          "  Schedule:Compact,",
+                          "    GrassArea Ground Temp Sch,    !- Name",
+                          "    Temperature,                  !- Schedule Type Limits Name",
+                          "    Through: 12/31,               !- Field 1",
+                          "    For: AllDays,                 !- Field 2",
+                          "    Until: 24:00, 25.0;           !- Field 3",
+
+                          "  Schedule:Compact,",
+                          "    ParkingArea Ground Temp Sch,  !- Name",
+                          "    Temperature,                  !- Schedule Type Limits Name",
+                          "    Through: 12/31,               !- Field 1",
+                          "    For: AllDays,                 !- Field 2",
+                          "    Until: 24:00, 28.0;           !- Field 3",
+
+                          "  Schedule:Compact,",
+                          "    LakeArea Ground Temp Sch,     !- Name",
+                          "    Temperature,                  !- Schedule Type Limits Name",
+                          "    Through: 12/31,               !- Field 1",
+                          "    For: AllDays,                 !- Field 2",
+                          "    Until: 24:00, 22.0;           !- Field 3",
+
+                          "  Schedule:Compact,",
+                          "    Sky Temp Sch,                 !- Name",
+                          "    Temperature,                  !- Schedule Type Limits Name",
+                          "    Through: 12/31,               !- Field 1",
+                          "    For: AllDays,                 !- Field 2",
+                          "    Until: 24:00, 20.0;           !- Field 3",
+
+                          "  ScheduleTypeLimits,",
+                          "    Temperature,                  !- Name",
+                          "    -60,                          !- Lower Limit Value",
+                          "    200,                          !- Upper Limit Value",
+                          "    CONTINUOUS,                   !- Numeric Type",
+                          "    Temperature;                  !- Unit Type",
+
+                          "  Schedule:Compact,",
+                          "    GrassArea Ground Refl Sch,    !- Name",
+                          "    Fraction,                     !- Schedule Type Limits Name",
+                          "    Through: 12/31,               !- Field 1",
+                          "    For: AllDays,                 !- Field 2",
+                          "    Until: 24:00, 0.25;           !- Field 3",
+
+                          "  Schedule:Compact,",
+                          "    ParkingArea Ground Refl Sch,  !- Name",
+                          "    Fraction,                     !- Schedule Type Limits Name",
+                          "    Through: 12/31,               !- Field 1",
+                          "    For: AllDays,                 !- Field 2",
+                          "    Until: 24:00, 0.50;           !- Field 3",
+
+                          "  Schedule:Compact,",
+                          "    LakeArea Ground Refl Sch,     !- Name",
+                          "    Fraction,                     !- Schedule Type Limits Name",
+                          "    Through: 12/31,               !- Field 1",
+                          "    For: AllDays,                 !- Field 2",
+                          "    Until: 24:00, 0.10;           !- Field 3",
+
+                          "  ScheduleTypeLimits,",
+                          "    Fraction,                     !- Name",
+                          "    0,                            !- Lower Limit Value",
+                          "    1,                            !- Upper Limit Value",
+                          "    CONTINUOUS;                   !- Numeric Type",
+
+                          "  BuildingSurface:Detailed,",
+                          "    Wall,                         !- Name",
+                          "    Wall,                         !- Surface Type",
+                          "    WallConstruction,             !- Construction Name",
+                          "    Zone,                         !- Zone Name",
+                          "    ,                             !- Space Name",
+                          "    Outdoors,                     !- Outside Boundary Condition",
+                          "    ,                             !- Outside Boundary Condition Object",
+                          "    SunExposed,                   !- Sun Exposure",
+                          "    WindExposed,                  !- Wind Exposure",
+                          "    0.5000000,                    !- View Factor to Ground",
+                          "    4,                            !- Number of Vertices",
+                          "    0.0,0.000000,10.00000,        !- X,Y,Z ==> Vertex 1 {m}",
+                          "    0.0,0.000000,0.0,             !- X,Y,Z ==> Vertex 2 {m}",
+                          "    10.00000,0.0,0.0,             !- X,Y,Z ==> Vertex 3 {m}",
+                          "    10.00000,0.0,10.00000;        !- X,Y,Z ==> Vertex 4 {m}",
+
+                          "  BuildingSurface:Detailed,"
+                          "    Floor,                        !- Name",
+                          "    Floor,                        !- Surface Type",
+                          "    WallConstruction,             !- Construction Name",
+                          "    Zone,                         !- Zone Name",
+                          "    ,                             !- Space Name",
+                          "    Outdoors,                     !- Outside Boundary Condition",
+                          "    ,                             !- Outside Boundary Condition Object",
+                          "    NoSun,                        !- Sun Exposure",
+                          "    NoWind,                       !- Wind Exposure",
+                          "    1.0,                          !- View Factor to Ground",
+                          "    4,                            !- Number of Vertices",
+                          "    0.000000,0.000000,0,          !- X,Y,Z ==> Vertex 1 {m}",
+                          "    0.000000,10.000000,0,         !- X,Y,Z ==> Vertex 2 {m}",
+                          "    10.00000,10.000000,0,         !- X,Y,Z ==> Vertex 3 {m}",
+                          "    10.00000,0.000000,0;          !- X,Y,Z ==> Vertex 4 {m}",
+
+                          "  Zone,"
+                          "    Zone,                         !- Name",
+                          "    0,                            !- Direction of Relative North {deg}",
+                          "    6.000000,                     !- X Origin {m}",
+                          "    6.000000,                     !- Y Origin {m}",
+                          "    0,                            !- Z Origin {m}",
+                          "    1,                            !- Type",
+                          "    1,                            !- Multiplier",
+                          "    autocalculate,                !- Ceiling Height {m}",
+                          "    autocalculate;                !- Volume {m3}"});
+
+    ASSERT_TRUE(process_idf(idf_objects));
+
+    // set global and environmental variables
+    state->dataGlobal->BeginSimFlag = true;
+    state->dataGlobal->BeginEnvrnFlag = true;
+    state->dataGlobal->HourOfDay = 15;
+    state->dataGlobal->TimeStep = 1;
+    state->dataGlobal->TimeStepZone = 1;
+    state->dataGlobal->TimeStepZoneSec = 3600.0;
+    state->dataGlobal->NumOfTimeStepInHour = 1;
+    state->dataGlobal->MinutesPerTimeStep = 60;
+    state->dataEnvrn->Month = 7;
+    state->dataEnvrn->DayOfMonth = 21;
+    state->dataEnvrn->DSTIndicator = 0;
+    state->dataEnvrn->DayOfWeek = 2;
+    state->dataEnvrn->HolidayIndex = 0;
+    state->dataEnvrn->DayOfYear_Schedule = General::OrdinalDay(state->dataEnvrn->Month, state->dataEnvrn->DayOfMonth, 1);
+    state->dataEnvrn->OutBaroPress = 100000;
+
+    // update schedule values
+    ScheduleManager::ProcessScheduleInput(*state);
+    state->dataScheduleMgr->ScheduleInputProcessed = true;
+
+    state->dataHeatBal->ZoneIntGain.allocate(1);
+    createFacilityElectricPowerServiceObject(*state);
+    HeatBalanceManager::SetPreConstructionInputParameters(*state);
+    HeatBalanceManager::GetProjectControlData(*state, ErrorsFound);
+    HeatBalanceManager::GetFrameAndDividerData(*state, ErrorsFound);
+    HeatBalanceManager::GetMaterialData(*state, ErrorsFound);
+    HeatBalanceManager::GetConstructData(*state, ErrorsFound);
+    HeatBalanceManager::GetBuildingData(*state, ErrorsFound);
+
+    HeatBalanceManager::AllocateHeatBalArrays(*state);
+    HeatBalanceSurfaceManager::AllocateSurfaceHeatBalArrays(*state);
+
+    EXPECT_FALSE(ErrorsFound);
+    EXPECT_TRUE(state->dataGlobal->AnyLocalEnvironmentsInModel);
+    // test surface property object inputs
+    int SrdSurfsNum = UtilityRoutines::FindItemInList("SRDSURFS:FENESSURFACE", state->dataSurface->SurroundingSurfsProperty);
+    EXPECT_EQ(1, state->dataSurface->SurfLocalEnvironment(SrdSurfsNum).SurroundingSurfsPtr);
+    int GndSurfsNum = UtilityRoutines::FindItemInList("GNDSURFS:FENESSURFACE", state->dataSurface->GroundSurfsProperty);
+    EXPECT_EQ(1, state->dataSurface->SurfLocalEnvironment(GndSurfsNum).GroundSurfsPtr);
+    // set local derived data vars
+    int SurfNum = UtilityRoutines::FindItemInList("FENESTRATIONSURFACE", state->dataSurface->Surface);
+    SrdSurfsNum = state->dataSurface->SurfSurroundingSurfacesNum(SurfNum);
+    auto &SrdSurfsProperty = state->dataSurface->SurroundingSurfsProperty(SrdSurfsNum);
+    GndSurfsNum = state->dataSurface->IsSurfPropertyGndSurfacesDefined(SurfNum);
+    auto &GndSurfsProperty = state->dataSurface->GroundSurfsProperty(GndSurfsNum);
+    // check sky view factors
+    EXPECT_DOUBLE_EQ(0.5, SrdSurfsProperty.SkyViewFactor);
+    // check surrounding surfaces view factors
+    EXPECT_DOUBLE_EQ(0.1, SrdSurfsProperty.SurroundingSurfs(1).ViewFactor);
+    // check ground surfaces view factors
+    EXPECT_EQ("GNDSURFS GRASSAREA", GndSurfsProperty.GndSurfs(1).Name);
+    EXPECT_DOUBLE_EQ(0.2, GndSurfsProperty.GndSurfs(1).ViewFactor);
+    EXPECT_EQ("GNDSURFS PARKINGAREA", GndSurfsProperty.GndSurfs(2).Name);
+    EXPECT_DOUBLE_EQ(0.1, GndSurfsProperty.GndSurfs(2).ViewFactor);
+    EXPECT_EQ("GNDSURFS LAKEAREA", GndSurfsProperty.GndSurfs(3).Name);
+    EXPECT_DOUBLE_EQ(0.1, GndSurfsProperty.GndSurfs(3).ViewFactor);
+    EXPECT_DOUBLE_EQ(0.4, GndSurfsProperty.SurfsViewFactorSum);
+
+    ScheduleManager::UpdateScheduleValues(*state);
+
+    // check ground temperature values
+    Real64 const Rgndsurf_grass = ScheduleManager::GetCurrentScheduleValue(*state, GndSurfsProperty.GndSurfs(1).ReflSchPtr);
+    Real64 const Rgndsurf_parking = ScheduleManager::GetCurrentScheduleValue(*state, GndSurfsProperty.GndSurfs(2).ReflSchPtr);
+    Real64 const Rgndsurf_lake = ScheduleManager::GetCurrentScheduleValue(*state, GndSurfsProperty.GndSurfs(3).ReflSchPtr);
+    EXPECT_DOUBLE_EQ(0.25, Rgndsurf_grass);
+    EXPECT_DOUBLE_EQ(0.5, Rgndsurf_parking);
+    EXPECT_DOUBLE_EQ(0.1, Rgndsurf_lake);
+
+    // test 1: surface viewing grass, parking and lake areas
+    // calculate ground surfaces average reflectance
+    GetGroundSurfacesReflectanceAverage(*state);
+    Real64 results_gndSurfsAvgRefl = 0.0;
+    results_gndSurfsAvgRefl = (0.2 * Rgndsurf_grass + 0.1 * Rgndsurf_parking + 0.1 * Rgndsurf_lake) / (0.2 + 0.1 + 0.1);
+    // check ground surfaces average reflectance
+    EXPECT_DOUBLE_EQ(results_gndSurfsAvgRefl, GndSurfsProperty.SurfsReflAvg);
+
+    // test 2: surface viewing grass area only
+    GndSurfsProperty.GndSurfs(1).ViewFactor = 0.4;
+    GndSurfsProperty.GndSurfs(2).ViewFactor = 0.0;
+    GndSurfsProperty.GndSurfs(3).ViewFactor = 0.0;
+    // calculate ground surfaces average reflectance
+    GetGroundSurfacesReflectanceAverage(*state);
+    results_gndSurfsAvgRefl = 0.25;
+    // check grass area ground surface reflectance
+    EXPECT_DOUBLE_EQ(results_gndSurfsAvgRefl, GndSurfsProperty.SurfsReflAvg);
+
+    // test 3: surface viewing parking area only
+    GndSurfsProperty.GndSurfs(1).ViewFactor = 0.0;
+    GndSurfsProperty.GndSurfs(2).ViewFactor = 0.4;
+    GndSurfsProperty.GndSurfs(3).ViewFactor = 0.0;
+    // calculate ground surfaces average reflectance
+    GetGroundSurfacesReflectanceAverage(*state);
+    results_gndSurfsAvgRefl = 0.50;
+    // check parking area ground surface reflectance
+    EXPECT_DOUBLE_EQ(results_gndSurfsAvgRefl, GndSurfsProperty.SurfsReflAvg);
+
+    // test 4: surface viewing lake area only
+    GndSurfsProperty.GndSurfs(1).ViewFactor = 0.0;
+    GndSurfsProperty.GndSurfs(2).ViewFactor = 0.0;
+    GndSurfsProperty.GndSurfs(3).ViewFactor = 0.4;
+    // calculate ground surfaces average reflectance
+    GetGroundSurfacesReflectanceAverage(*state);
+    results_gndSurfsAvgRefl = 0.10;
+    // check lake area ground surface reflectance
+    EXPECT_DOUBLE_EQ(results_gndSurfsAvgRefl, GndSurfsProperty.SurfsReflAvg);
+}
+
+TEST_F(EnergyPlusFixture, HeatBalanceSurfaceManager_TestSurfPropertyViewFactorsReset)
+{
+
+    std::string const idf_objects = delimited_string({
+        "  Building,",
+        "    House with Local Air Nodes,  !- Name",
+        "    0,                       !- North Axis {deg}",
+        "    Suburbs,                 !- Terrain",
+        "    0.001,                   !- Loads Convergence Tolerance Value",
+        "    0.0050000,               !- Temperature Convergence Tolerance Value {deltaC}",
+        "    FullInteriorAndExterior, !- Solar Distribution",
+        "    25,                      !- Maximum Number of Warmup Days",
+        "    6;                       !- Minimum Number of Warmup Days",
+
+        "  Timestep,6;",
+
+        "  SurfaceConvectionAlgorithm:Inside,TARP;",
+
+        "  SurfaceConvectionAlgorithm:Outside,DOE-2;",
+
+        "  HeatBalanceAlgorithm,ConductionTransferFunction;",
+
+        "  SimulationControl,",
+        "    No,                      !- Do Zone Sizing Calculation",
+        "    No,                      !- Do System Sizing Calculation",
+        "    No,                      !- Do Plant Sizing Calculation",
+        "    Yes,                     !- Run Simulation for Sizing Periods",
+        "    Yes;                     !- Run Simulation for Weather File Run Periods",
+
+        "  RunPeriod,",
+        "    WinterDay,               !- Name",
+        "    1,                       !- Begin Month",
+        "    14,                      !- Begin Day of Month",
+        "    ,                        !- Begin Year",
+        "    1,                       !- End Month",
+        "    14,                      !- End Day of Month",
+        "    ,                        !- End Year",
+        "    Tuesday,                 !- Day of Week for Start Day",
+        "    Yes,                     !- Use Weather File Holidays and Special Days",
+        "    Yes,                     !- Use Weather File Daylight Saving Period",
+        "    No,                      !- Apply Weekend Holiday Rule",
+        "    Yes,                     !- Use Weather File Rain Indicators",
+        "    Yes;                     !- Use Weather File Snow Indicators",
+
+        "  RunPeriod,",
+        "    SummerDay,               !- Name",
+        "    7,                       !- Begin Month",
+        "    7,                       !- Begin Day of Month",
+        "    ,                        !- Begin Year",
+        "    7,                       !- End Month",
+        "    7,                       !- End Day of Month",
+        "    ,                        !- End Year",
+        "    Tuesday,                 !- Day of Week for Start Day",
+        "    No,                      !- Apply Weekend Holiday Rule",
+        "    Yes,                     !- Use Weather File Rain Indicators",
+        "    No;                      !- Use Weather File Snow Indicators",
+
+        "  Site:Location,",
+        "    CHICAGO_IL_USA TMY2-94846,  !- Name",
+        "    41.78,                   !- Latitude {deg}",
+        "    -87.75,                  !- Longitude {deg}",
+        "    -6.00,                   !- Time Zone {hr}",
+        "    190.00;                  !- Elevation {m}",
+
+        "  SizingPeriod:DesignDay,",
+        "    CHICAGO_IL_USA Annual Heating 99% Design Conditions DB,  !- Name",
+        "    1,                       !- Month",
+        "    21,                      !- Day of Month",
+        "    WinterDesignDay,         !- Day Type",
+        "    -17.3,                   !- Maximum Dry-Bulb Temperature {C}",
+        "    0.0,                     !- Daily Dry-Bulb Temperature Range {deltaC}",
+        "    ,                        !- Dry-Bulb Temperature Range Modifier Type",
+        "    ,                        !- Dry-Bulb Temperature Range Modifier Day Schedule Name",
+        "    Wetbulb,                 !- Humidity Condition Type",
+        "    -17.3,                   !- Wetbulb or DewPoint at Maximum Dry-Bulb {C}",
+        "    ,                        !- Humidity Condition Day Schedule Name",
+        "    ,                        !- Humidity Ratio at Maximum Dry-Bulb {kgWater/kgDryAir}",
+        "    ,                        !- Enthalpy at Maximum Dry-Bulb {J/kg}",
+        "    ,                        !- Daily Wet-Bulb Temperature Range {deltaC}",
+        "    99063.,                  !- Barometric Pressure {Pa}",
+        "    4.9,                     !- Wind Speed {m/s}",
+        "    270,                     !- Wind Direction {deg}",
+        "    No,                      !- Rain Indicator",
+        "    No,                      !- Snow Indicator",
+        "    No,                      !- Daylight Saving Time Indicator",
+        "    ASHRAEClearSky,          !- Solar Model Indicator",
+        "    ,                        !- Beam Solar Day Schedule Name",
+        "    ,                        !- Diffuse Solar Day Schedule Name",
+        "    ,                        !- ASHRAE Clear Sky Optical Depth for Beam Irradiance (taub) {dimensionless}",
+        "    ,                        !- ASHRAE Clear Sky Optical Depth for Diffuse Irradiance (taud) {dimensionless}",
+        "    0.0;                     !- Sky Clearness",
+
+        "  SizingPeriod:DesignDay,",
+        "    CHICAGO_IL_USA Annual Cooling 1% Design Conditions DB/MCWB,  !- Name",
+        "    7,                       !- Month",
+        "    21,                      !- Day of Month",
+        "    SummerDesignDay,         !- Day Type",
+        "    31.5,                    !- Maximum Dry-Bulb Temperature {C}",
+        "    10.7,                    !- Daily Dry-Bulb Temperature Range {deltaC}",
+        "    ,                        !- Dry-Bulb Temperature Range Modifier Type",
+        "    ,                        !- Dry-Bulb Temperature Range Modifier Day Schedule Name",
+        "    Wetbulb,                 !- Humidity Condition Type",
+        "    23.0,                    !- Wetbulb or DewPoint at Maximum Dry-Bulb {C}",
+        "    ,                        !- Humidity Condition Day Schedule Name",
+        "    ,                        !- Humidity Ratio at Maximum Dry-Bulb {kgWater/kgDryAir}",
+        "    ,                        !- Enthalpy at Maximum Dry-Bulb {J/kg}",
+        "    ,                        !- Daily Wet-Bulb Temperature Range {deltaC}",
+        "    99063.,                  !- Barometric Pressure {Pa}",
+        "    5.3,                     !- Wind Speed {m/s}",
+        "    230,                     !- Wind Direction {deg}",
+        "    No,                      !- Rain Indicator",
+        "    No,                      !- Snow Indicator",
+        "    No,                      !- Daylight Saving Time Indicator",
+        "    ASHRAEClearSky,          !- Solar Model Indicator",
+        "    ,                        !- Beam Solar Day Schedule Name",
+        "    ,                        !- Diffuse Solar Day Schedule Name",
+        "    ,                        !- ASHRAE Clear Sky Optical Depth for Beam Irradiance (taub) {dimensionless}",
+        "    ,                        !- ASHRAE Clear Sky Optical Depth for Diffuse Irradiance (taud) {dimensionless}",
+        "    1.0;                     !- Sky Clearness",
+
+        "  Site:GroundTemperature:BuildingSurface,20.03,20.03,20.13,20.30,20.43,20.52,20.62,20.77,20.78,20.55,20.44,20.20;",
+
+        "  Material,",
+        "    A1 - 1 IN STUCCO,        !- Name",
+        "    Smooth,                  !- Roughness",
+        "    2.5389841E-02,           !- Thickness {m}",
+        "    0.6918309,               !- Conductivity {W/m-K}",
+        "    1858.142,                !- Density {kg/m3}",
+        "    836.8000,                !- Specific Heat {J/kg-K}",
+        "    0.9000000,               !- Thermal Absorptance",
+        "    0.9200000,               !- Solar Absorptance",
+        "    0.9200000;               !- Visible Absorptance",
+
+        "  Material,",
+        "    CB11,                    !- Name",
+        "    MediumRough,             !- Roughness",
+        "    0.2032000,               !- Thickness {m}",
+        "    1.048000,                !- Conductivity {W/m-K}",
+        "    1105.000,                !- Density {kg/m3}",
+        "    837.0000,                !- Specific Heat {J/kg-K}",
+        "    0.9000000,               !- Thermal Absorptance",
+        "    0.2000000,               !- Solar Absorptance",
+        "    0.2000000;               !- Visible Absorptance",
+
+        "  Material,",
+        "    GP01,                    !- Name",
+        "    MediumSmooth,            !- Roughness",
+        "    1.2700000E-02,           !- Thickness {m}",
+        "    0.1600000,               !- Conductivity {W/m-K}",
+        "    801.0000,                !- Density {kg/m3}",
+        "    837.0000,                !- Specific Heat {J/kg-K}",
+        "    0.9000000,               !- Thermal Absorptance",
+        "    0.7500000,               !- Solar Absorptance",
+        "    0.7500000;               !- Visible Absorptance",
+
+        "  Material,",
+        "    IN02,                    !- Name",
+        "    Rough,                   !- Roughness",
+        "    9.0099998E-02,           !- Thickness {m}",
+        "    4.3000001E-02,           !- Conductivity {W/m-K}",
+        "    10.00000,                !- Density {kg/m3}",
+        "    837.0000,                !- Specific Heat {J/kg-K}",
+        "    0.9000000,               !- Thermal Absorptance",
+        "    0.7500000,               !- Solar Absorptance",
+        "    0.7500000;               !- Visible Absorptance",
+
+        "  Material,",
+        "    IN05,                    !- Name",
+        "    Rough,                   !- Roughness",
+        "    0.2458000,               !- Thickness {m}",
+        "    4.3000001E-02,           !- Conductivity {W/m-K}",
+        "    10.00000,                !- Density {kg/m3}",
+        "    837.0000,                !- Specific Heat {J/kg-K}",
+        "    0.9000000,               !- Thermal Absorptance",
+        "    0.7500000,               !- Solar Absorptance",
+        "    0.7500000;               !- Visible Absorptance",
+
+        "  Material,",
+        "    PW03,                    !- Name",
+        "    MediumSmooth,            !- Roughness",
+        "    1.2700000E-02,           !- Thickness {m}",
+        "    0.1150000,               !- Conductivity {W/m-K}",
+        "    545.0000,                !- Density {kg/m3}",
+        "    1213.000,                !- Specific Heat {J/kg-K}",
+        "    0.9000000,               !- Thermal Absorptance",
+        "    0.7800000,               !- Solar Absorptance",
+        "    0.7800000;               !- Visible Absorptance",
+
+        "  Material,",
+        "    CC03,                    !- Name",
+        "    MediumRough,             !- Roughness",
+        "    0.1016000,               !- Thickness {m}",
+        "    1.310000,                !- Conductivity {W/m-K}",
+        "    2243.000,                !- Density {kg/m3}",
+        "    837.0000,                !- Specific Heat {J/kg-K}",
+        "    0.9000000,               !- Thermal Absorptance",
+        "    0.6500000,               !- Solar Absorptance",
+        "    0.6500000;               !- Visible Absorptance",
+
+        "  Material,",
+        "    HF-A3,                   !- Name",
+        "    Smooth,                  !- Roughness",
+        "    1.5000000E-03,           !- Thickness {m}",
+        "    44.96960,                !- Conductivity {W/m-K}",
+        "    7689.000,                !- Density {kg/m3}",
+        "    418.0000,                !- Specific Heat {J/kg-K}",
+        "    0.9000000,               !- Thermal Absorptance",
+        "    0.2000000,               !- Solar Absorptance",
+        "    0.2000000;               !- Visible Absorptance",
+
+        "  Material:NoMass,",
+        "    AR02,                    !- Name",
+        "    VeryRough,               !- Roughness",
+        "    7.8000002E-02,           !- Thermal Resistance {m2-K/W}",
+        "    0.9000000,               !- Thermal Absorptance",
+        "    0.7000000,               !- Solar Absorptance",
+        "    0.7000000;               !- Visible Absorptance",
+
+        "  Material:NoMass,",
+        "    CP02,                    !- Name",
+        "    Rough,                   !- Roughness",
+        "    0.2170000,               !- Thermal Resistance {m2-K/W}",
+        "    0.9000000,               !- Thermal Absorptance",
+        "    0.7500000,               !- Solar Absorptance",
+        "    0.7500000;               !- Visible Absorptance",
+
+        "  Construction,",
+        "    EXTWALL:LIVING,          !- Name",
+        "    A1 - 1 IN STUCCO,        !- Outside Layer",
+        "    GP01;                    !- Layer 3",
+
+        "  Construction,",
+        "    FLOOR:LIVING,            !- Name",
+        "    CC03,                    !- Outside Layer",
+        "    CP02;                    !- Layer 2",
+
+        "  Construction,",
+        "    ROOF,                    !- Name",
+        "    AR02,                    !- Outside Layer",
+        "    PW03;                    !- Layer 2",
+
+        "  Zone,",
+        "    LIVING ZONE,             !- Name",
+        "    0,                       !- Direction of Relative North {deg}",
+        "    0,                       !- X Origin {m}",
+        "    0,                       !- Y Origin {m}",
+        "    0,                       !- Z Origin {m}",
+        "    1,                       !- Type",
+        "    1,                       !- Multiplier",
+        "    autocalculate,           !- Ceiling Height {m}",
+        "    autocalculate;           !- Volume {m3}",
+
+        "  GlobalGeometryRules,",
+        "    UpperLeftCorner,         !- Starting Vertex Position",
+        "    CounterClockWise,        !- Vertex Entry Direction",
+        "    World;                   !- Coordinate System",
+
+        "  BuildingSurface:Detailed,",
+        "    Living:North,            !- Name",
+        "    Wall,                    !- Surface Type",
+        "    EXTWALL:LIVING,          !- Construction Name",
+        "    LIVING ZONE,             !- Zone Name",
+        "    ,                        !- Space Name",
+        "    Outdoors,                !- Outside Boundary Condition",
+        "    ,                        !- Outside Boundary Condition Object",
+        "    SunExposed,              !- Sun Exposure",
+        "    WindExposed,             !- Wind Exposure",
+        "    0.5000000,               !- View Factor to Ground",
+        "    4,                       !- Number of Vertices",
+        "    1,1,1,  !- X,Y,Z ==> Vertex 1 {m}",
+        "    1,1,0,  !- X,Y,Z ==> Vertex 2 {m}",
+        "    0,1,0,  !- X,Y,Z ==> Vertex 3 {m}",
+        "    0,1,1;  !- X,Y,Z ==> Vertex 4 {m}",
+
+        "  BuildingSurface:Detailed,",
+        "    Living:East,             !- Name",
+        "    Wall,                    !- Surface Type",
+        "    EXTWALL:LIVING,          !- Construction Name",
+        "    LIVING ZONE,             !- Zone Name",
+        "    ,                        !- Space Name",
+        "    Outdoors,                !- Outside Boundary Condition",
+        "    ,                        !- Outside Boundary Condition Object",
+        "    SunExposed,              !- Sun Exposure",
+        "    WindExposed,             !- Wind Exposure",
+        "    0.5000000,               !- View Factor to Ground",
+        "    4,                       !- Number of Vertices",
+        "    1,0,1,  !- X,Y,Z ==> Vertex 1 {m}",
+        "    1,0,0,  !- X,Y,Z ==> Vertex 2 {m}",
+        "    1,1,0,  !- X,Y,Z ==> Vertex 3 {m}",
+        "    1,1,1;  !- X,Y,Z ==> Vertex 4 {m}",
+
+        "  BuildingSurface:Detailed,",
+        "    Living:South,            !- Name",
+        "    Wall,                    !- Surface Type",
+        "    EXTWALL:LIVING,          !- Construction Name",
+        "    LIVING ZONE,             !- Zone Name",
+        "    ,                        !- Space Name",
+        "    Outdoors,                !- Outside Boundary Condition",
+        "    ,                        !- Outside Boundary Condition Object",
+        "    SunExposed,              !- Sun Exposure",
+        "    WindExposed,             !- Wind Exposure",
+        "    0.5000000,               !- View Factor to Ground",
+        "    4,                       !- Number of Vertices",
+        "    0,0,1,  !- X,Y,Z ==> Vertex 1 {m}",
+        "    0,0,0,  !- X,Y,Z ==> Vertex 2 {m}",
+        "    1,0,0,  !- X,Y,Z ==> Vertex 3 {m}",
+        "    1,0,1;  !- X,Y,Z ==> Vertex 4 {m}",
+
+        "  BuildingSurface:Detailed,",
+        "    Living:West,             !- Name",
+        "    Wall,                    !- Surface Type",
+        "    EXTWALL:LIVING,          !- Construction Name",
+        "    LIVING ZONE,             !- Zone Name",
+        "    ,                        !- Space Name",
+        "    Outdoors,                !- Outside Boundary Condition",
+        "    ,                        !- Outside Boundary Condition Object",
+        "    SunExposed,              !- Sun Exposure",
+        "    WindExposed,             !- Wind Exposure",
+        "    0.5000000,               !- View Factor to Ground",
+        "    4,                       !- Number of Vertices",
+        "    0,1,1,  !- X,Y,Z ==> Vertex 1 {m}",
+        "    0,1,0,  !- X,Y,Z ==> Vertex 2 {m}",
+        "    0,0,0,  !- X,Y,Z ==> Vertex 3 {m}",
+        "    0,0,1;  !- X,Y,Z ==> Vertex 4 {m}",
+
+        "  BuildingSurface:Detailed,",
+        "    Living:Floor,            !- Name",
+        "    FLOOR,                   !- Surface Type",
+        "    FLOOR:LIVING,            !- Construction Name",
+        "    LIVING ZONE,             !- Zone Name",
+        "    ,                        !- Space Name",
+        "    Surface,                 !- Outside Boundary Condition",
+        "    Living:Floor,            !- Outside Boundary Condition Object",
+        "    NoSun,                   !- Sun Exposure",
+        "    NoWind,                  !- Wind Exposure",
+        "    0,                       !- View Factor to Ground",
+        "    4,                       !- Number of Vertices",
+        "    0,0,0,  !- X,Y,Z ==> Vertex 1 {m}",
+        "    0,1,0,  !- X,Y,Z ==> Vertex 2 {m}",
+        "    1,1,0,  !- X,Y,Z ==> Vertex 3 {m}",
+        "    1,0,0;  !- X,Y,Z ==> Vertex 4 {m}",
+
+        "  BuildingSurface:Detailed,",
+        "    Living:Ceiling,          !- Name",
+        "    ROOF,                    !- Surface Type",
+        "    ROOF,                    !- Construction Name",
+        "    LIVING ZONE,             !- Zone Name",
+        "    ,                        !- Space Name",
+        "    Outdoors,                !- Outside Boundary Condition",
+        "    ,                        !- Outside Boundary Condition Object",
+        "    SunExposed,              !- Sun Exposure",
+        "    WindExposed,             !- Wind Exposure",
+        "    0,                       !- View Factor to Ground",
+        "    4,                       !- Number of Vertices",
+        "    0,1,1,  !- X,Y,Z ==> Vertex 1 {m}",
+        "    0,0,1,  !- X,Y,Z ==> Vertex 2 {m}",
+        "    1,0,1,  !- X,Y,Z ==> Vertex 3 {m}",
+        "    1,1,1;  !- X,Y,Z ==> Vertex 4 {m}",
+
+        "  SurfaceProperty:LocalEnvironment,",
+        "    LocEnv:Living:North,          !- Name",
+        "    Living:North,                 !- Exterior Surface Name",
+        "    ,                             !- External Shading Fraction Schedule Name",
+        "    SrdSurfs:Living:North,        !- Surrounding Surfaces Object Name",
+        "    ,                             !- Outdoor Air Node Name",
+        "    GndSurfs:Living:North;        !- Ground Surfaces Object Name",
+
+        "  SurfaceProperty:LocalEnvironment,",
+        "    LocEnv:Living:East,           !- Name",
+        "    Living:East,                  !- Exterior Surface Name",
+        "    ,                             !- External Shading Fraction Schedule Name",
+        "    SrdSurfs:Living:East,         !- Surrounding Surfaces Object Name",
+        "    ,                             !- Outdoor Air Node Name",
+        "    GndSurfs:Living:East;         !- Ground Surfaces Object Name",
+
+        "  SurfaceProperty:LocalEnvironment,",
+        "    LocEnv:Living:South,          !- Name",
+        "    Living:South,                 !- Exterior Surface Name",
+        "    ,                             !- External Shading Fraction Schedule Name",
+        "    SrdSurfs:Living:South,        !- Surrounding Surfaces Object Name",
+        "    ,                             !- Outdoor Air Node Name",
+        "    GndSurfs:Living:South;        !- Ground Surfaces Object Name",
+
+        "  SurfaceProperty:SurroundingSurfaces,",
+        "    SrdSurfs:Living:North,        !- Name",
+        "    ,                             !- Sky View Factor",
+        "    Sky Temp Sch,                 !- Sky Temperature Schedule Name",
+        "    SurroundingSurface1,          !- Surrounding Surface 1 Name",
+        "    0.2,                          !- Surrounding Surface 1 View Factor",
+        "    Surrounding Temp Sch 1;       !- Surrounding Surface 1 Temperature Schedule Name",
+
+        "  SurfaceProperty:GroundSurfaces,",
+        "    GndSurfs:Living:North,        !-Name",
+        "    GndSurfs NorthGrassArea,      !-Ground Surface 1 Name",
+        "    0.5,                          !-Ground Surface 1 View Factor",
+        "    Ground Temp Sch,              !-Ground Surface 1 Temperature Schedule Name",
+        "    ;                             !-Ground Surface 1 Reflectance Schedule Name",
+
+        "  SurfaceProperty:SurroundingSurfaces,",
+        "    SrdSurfs:Living:East,         !- Name",
+        "    0.2,                          !- Sky View Factor",
+        "    Sky Temp Sch,                 !- Sky Temperature Schedule Name",
+        "    SurroundingSurface1,          !- Surrounding Surface 1 Name",
+        "    0.3,                          !- Surrounding Surface 1 View Factor",
+        "    Surrounding Temp Sch 1,       !- Surrounding Surface 1 Temperature Schedule Name",
+        "    SurroundingSurface1,          !- Surrounding Surface 2 Name",
+        "    0.3,                          !- Surrounding Surface 2 View Factor",
+        "    Surrounding Temp Sch 1;       !- Surrounding Surface 2 Temperature Schedule Name",
+
+        "  SurfaceProperty:GroundSurfaces,",
+        "    GndSurfs:Living:East,         !-Name",
+        "    GndSurfs EastGrassArea,       !-Ground Surface 1 Name",
+        "    ,                             !-Ground Surface 1 View Factor",
+        "    Ground Temp Sch,              !-Ground Surface 1 Temperature Schedule Name",
+        "    ;                             !-Ground Surface 1 Reflectance Schedule Name",
+
+        "  SurfaceProperty:SurroundingSurfaces,",
+        "    SrdSurfs:Living:South,        !- Name",
+        "    ,                             !- Sky View Factor",
+        "    ,                             !- Sky Temperature Schedule Name",
+        "    SurroundingSurface1,          !- Surrounding Surface 1 Name",
+        "    0.4,                          !- Surrounding Surface 1 View Factor",
+        "    Surrounding Temp Sch 1;       !- Surrounding Surface 1 Temperature Schedule Name",
+
+        "  SurfaceProperty:GroundSurfaces,",
+        "    GndSurfs:Living:South,        !-Name",
+        "    GndSurfs SouthGrassArea,      !-Ground Surface 1 Name",
+        "    ,                             !-Ground Surface 1 View Factor",
+        "    Ground Temp Sch,              !-Ground Surface 1 Temperature Schedule Name",
+        "    ;                             !-Ground Surface 1 Reflectance Schedule Name",
+
+        "  ScheduleTypeLimits,",
+        "    Any Number;                   !- Name",
+
+        "  Schedule:Compact,",
+        "    Surrounding Temp Sch 1,       !- Name",
+        "    Any Number,                   !- Schedule Type Limits Name",
+        "    Through: 12/31,               !- Field 1",
+        "    For: AllDays,                 !- Field 2",
+        "    Until: 24:00, 15.0;           !- Field 3",
+
+        "  Schedule:Compact,",
+        "    Sky Temp Sch,                 !- Name",
+        "    Any Number,                   !- Schedule Type Limits Name",
+        "    Through: 12/31,               !- Field 1",
+        "    For: AllDays,                 !- Field 2",
+        "    Until: 24:00, 15.0;           !- Field 3",
+
+        "  Schedule:Compact,",
+        "    Ground Temp Sch,              !- Name",
+        "    Any Number,                   !- Schedule Type Limits Name",
+        "    Through: 12/31,               !- Field 1",
+        "    For: AllDays,                 !- Field 2",
+        "    Until: 24:00, 15.0;           !- Field 3",
+
+    });
+
+    ASSERT_TRUE(process_idf(idf_objects));
+    bool ErrorsFound = false;
+
+    ScheduleManager::ProcessScheduleInput(*state);
+
+    HeatBalanceManager::GetProjectControlData(*state, ErrorsFound);
+    EXPECT_FALSE(ErrorsFound);
+    HeatBalanceManager::GetZoneData(*state, ErrorsFound);
+    EXPECT_FALSE(ErrorsFound);
+    HeatBalanceManager::GetMaterialData(*state, ErrorsFound);
+    EXPECT_FALSE(ErrorsFound);
+    HeatBalanceManager::GetConstructData(*state, ErrorsFound);
+    EXPECT_FALSE(ErrorsFound);
+    SurfaceGeometry::GetGeometryParameters(*state, ErrorsFound);
+    EXPECT_FALSE(ErrorsFound);
+
+    state->dataSurfaceGeometry->CosBldgRotAppGonly = 1.0;
+    state->dataSurfaceGeometry->SinBldgRotAppGonly = 0.0;
+    SurfaceGeometry::SetupZoneGeometry(*state, ErrorsFound);
+    EXPECT_FALSE(ErrorsFound);
+
+    HeatBalanceIntRadExchange::InitSolarViewFactors(*state);
+    EXPECT_FALSE(has_err_output(true));
+    EXPECT_TRUE(state->dataGlobal->AnyLocalEnvironmentsInModel);
+
+    state->dataEnvrn->OutBaroPress = 101325.0;
+    std::vector<int> controlledZoneEquipConfigNums;
+    controlledZoneEquipConfigNums.push_back(1);
+    state->dataHeatBal->Zone(1).IsControlled = true;
+    state->dataHeatBal->Zone(1).SystemZoneNodeNumber = 5;
+
+    state->dataZoneEquip->ZoneEquipConfig.allocate(1);
+    auto &zoneEquipConfig = state->dataZoneEquip->ZoneEquipConfig(1);
+
+    zoneEquipConfig.ZoneName = "LIVING ZONE";
+    zoneEquipConfig.ActualZoneNum = 1;
+    zoneEquipConfig.NumInletNodes = 2;
+    zoneEquipConfig.InletNode.allocate(2);
+    zoneEquipConfig.InletNode(1) = 1;
+    zoneEquipConfig.InletNode(2) = 2;
+    zoneEquipConfig.NumReturnNodes = 1;
+    zoneEquipConfig.ReturnNode.allocate(1);
+    zoneEquipConfig.ReturnNode(1) = 3;
+    zoneEquipConfig.NumExhaustNodes = 1;
+    zoneEquipConfig.ExhaustNode.allocate(1);
+    zoneEquipConfig.ExhaustNode(1) = 4;
+    zoneEquipConfig.FixedReturnFlow.allocate(1);
+
+    state->dataSize->ZoneEqSizing.allocate(1);
+    state->dataHeatBalFanSys->MAT.allocate(1);
+    state->dataHeatBalFanSys->MAT(1) = 24.0;
+    state->dataHeatBalFanSys->ZoneAirHumRat.allocate(1);
+    state->dataHeatBalFanSys->ZoneAirHumRat(1) = 0.001;
+
+    state->dataLoopNodes->Node.allocate(4);
+    auto &InletNode1 = state->dataLoopNodes->Node(1);
+    auto &InletNode2 = state->dataLoopNodes->Node(2);
+    auto &ExhaustNode = state->dataLoopNodes->Node(3);
+    auto &ReturnNode = state->dataLoopNodes->Node(4);
+
+    InletNode1.Temp = 20.0;
+    InletNode2.Temp = 20.0;
+    ReturnNode.Temp = 20.0;
+    ExhaustNode.Temp = 20.0;
+    InletNode1.MassFlowRate = 0.1;
+    InletNode2.MassFlowRate = 0.1;
+    ReturnNode.MassFlowRate = 0.1;
+    ExhaustNode.MassFlowRate = 0.1;
+
+    state->dataHeatBal->ZoneWinHeatGain.allocate(1);
+    state->dataHeatBal->ZoneWinHeatGainRep.allocate(1);
+    state->dataHeatBal->ZoneWinHeatGainRepEnergy.allocate(1);
+    state->dataHeatBalFanSys->ZoneLatentGain.allocate(1);
+
+    state->dataSurface->TotSurfaces = 6;
+    // set convective coefficient adjustment ratio to 1.0
+    state->dataHeatBalSurf->SurfWinCoeffAdjRatio.dimension(state->dataSurface->TotSurfaces, 1.0);
+    state->dataMstBal->HConvInFD.allocate(state->dataSurface->TotSurfaces);
+    state->dataMstBal->RhoVaporAirIn.allocate(state->dataSurface->TotSurfaces);
+    state->dataMstBal->HMassConvInFD.allocate(state->dataSurface->TotSurfaces);
+    state->dataHeatBalSurf->SurfHConvInt.allocate(state->dataSurface->TotSurfaces);
+    state->dataHeatBalSurf->SurfHConvInt(1) = 0.5;
+    state->dataHeatBalSurf->SurfHConvInt(2) = 0.5;
+    state->dataHeatBalSurf->SurfHConvInt(3) = 0.5;
+    state->dataHeatBalSurf->SurfHConvInt(4) = 0.5;
+    state->dataHeatBalSurf->SurfHConvInt(5) = 0.5;
+    state->dataHeatBalSurf->SurfHConvInt(6) = 0.5;
+    state->dataHeatBalSurf->SurfTempInTmp.allocate(state->dataSurface->TotSurfaces);
+    state->dataHeatBalSurf->SurfTempInTmp(1) = 15.0;
+    state->dataHeatBalSurf->SurfTempInTmp(2) = 20.0;
+    state->dataHeatBalSurf->SurfTempInTmp(3) = 25.0;
+    state->dataHeatBalSurf->SurfTempInTmp(4) = 25.0;
+    state->dataHeatBalSurf->SurfTempInTmp(5) = 25.0;
+    state->dataHeatBalSurf->SurfTempInTmp(6) = 25.0;
+
+    state->dataGlobal->BeginSimFlag = true;
+    state->dataGlobal->KickOffSimulation = true;
+    state->dataGlobal->TimeStepZoneSec = 900;
+
+    AllocateSurfaceHeatBalArrays(*state);
+    createFacilityElectricPowerServiceObject(*state);
+    HeatBalanceManager::AllocateZoneHeatBalArrays(*state);
+    SolarShading::AllocateModuleArrays(*state);
+    SolarShading::DetermineShadowingCombinations(*state);
+
+    state->dataSurface->SurfTAirRef(1) = DataSurfaces::RefAirTemp::ZoneMeanAirTemp;
+    state->dataSurface->SurfTAirRef(2) = DataSurfaces::RefAirTemp::AdjacentAirTemp;
+    state->dataSurface->SurfTAirRef(3) = DataSurfaces::RefAirTemp::ZoneSupplyAirTemp;
+
     // check default surface view factors
     int SurfNum = UtilityRoutines::FindItemInList("LIVING:NORTH", state->dataSurface->Surface);
     auto &Surface_Living_North = state->dataSurface->Surface(SurfNum);
@@ -6682,25 +7174,29 @@
     auto &GndSurfsProperty_3 = state->dataSurface->GroundSurfsProperty(GndSurfsNum);
 
     // check user input sky view factor is blank
-    EXPECT_DOUBLE_EQ(-1.0, SrdSurfsProperty_1.SkyViewFactor);
+    EXPECT_DOUBLE_EQ(0.0, SrdSurfsProperty_1.SkyViewFactor);
+    EXPECT_FALSE(SrdSurfsProperty_1.IsSkyViewFactorSet);
     EXPECT_DOUBLE_EQ(0.2, SrdSurfsProperty_1.SurroundingSurfs(1).ViewFactor);
     // check user input ground view factor is not blank
     EXPECT_DOUBLE_EQ(0.5, GndSurfsProperty_1.GndSurfs(1).ViewFactor);
     EXPECT_TRUE(GndSurfsProperty_1.IsGroundViewFactorSet);
     // check user input sky view factor is NOT blank
     EXPECT_DOUBLE_EQ(0.2, SrdSurfsProperty_2.SkyViewFactor);
+    EXPECT_TRUE(SrdSurfsProperty_2.IsSkyViewFactorSet);
     EXPECT_DOUBLE_EQ(0.3, SrdSurfsProperty_2.SurroundingSurfs(1).ViewFactor);
     EXPECT_DOUBLE_EQ(0.3, SrdSurfsProperty_2.SurroundingSurfs(2).ViewFactor);
     // check user input ground view factor is blank
     EXPECT_DOUBLE_EQ(0.0, GndSurfsProperty_2.GndSurfs(1).ViewFactor);
     EXPECT_FALSE(GndSurfsProperty_2.IsGroundViewFactorSet);
     // check user input sky and ground view factors are blank
-    EXPECT_DOUBLE_EQ(-1.0, SrdSurfsProperty_3.SkyViewFactor);
+    EXPECT_DOUBLE_EQ(0.0, SrdSurfsProperty_3.SkyViewFactor);
+    EXPECT_FALSE(SrdSurfsProperty_3.IsSkyViewFactorSet);
     EXPECT_DOUBLE_EQ(0.4, SrdSurfsProperty_3.SurroundingSurfs(1).ViewFactor);
     EXPECT_DOUBLE_EQ(0.0, GndSurfsProperty_3.GndSurfs(1).ViewFactor);
     EXPECT_FALSE(GndSurfsProperty_3.IsGroundViewFactorSet);
-    // run to reset view factors
-    InitSurfaceHeatBalance(*state);
+
+    // reset sky and ground view factors
+    InitSurfacePropertyViewFactors(*state);
     // test rest of user inputs blank view factors
     EXPECT_DOUBLE_EQ(0.3, SrdSurfsProperty_1.SkyViewFactor);
     EXPECT_DOUBLE_EQ(0.2, SrdSurfsProperty_1.SurroundingSurfs(1).ViewFactor);
@@ -6710,7 +7206,7 @@
     EXPECT_DOUBLE_EQ(0.3, SrdSurfsProperty_2.SurroundingSurfs(1).ViewFactor);
     EXPECT_DOUBLE_EQ(0.3, SrdSurfsProperty_2.SurroundingSurfs(2).ViewFactor);
     EXPECT_DOUBLE_EQ(0.2, GndSurfsProperty_2.GndSurfs(1).ViewFactor);
-    EXPECT_TRUE(GndSurfsProperty_1.IsGroundViewFactorSet);
+    EXPECT_TRUE(GndSurfsProperty_2.IsGroundViewFactorSet);
     EXPECT_DOUBLE_EQ(0.3, SrdSurfsProperty_3.SkyViewFactor);
     EXPECT_DOUBLE_EQ(0.4, SrdSurfsProperty_3.SurroundingSurfs(1).ViewFactor);
     EXPECT_DOUBLE_EQ(0.3, GndSurfsProperty_3.GndSurfs(1).ViewFactor);
@@ -6724,61 +7220,4 @@
     EXPECT_DOUBLE_EQ(0.3, Surface_Living_South.ViewFactorGroundIR);
 }
 
-=======
-    // test surface property sky and ground view factors inputs
-    int SrdSurfsNum = state->dataSurface->SurfSurroundingSurfacesNum(1);
-    auto &SrdSurfsProperty_1 = state->dataSurface->SurroundingSurfsProperty(SrdSurfsNum);
-    SrdSurfsNum = state->dataSurface->SurfSurroundingSurfacesNum(2);
-    auto &SrdSurfsProperty_2 = state->dataSurface->SurroundingSurfsProperty(SrdSurfsNum);
-    SrdSurfsNum = state->dataSurface->SurfSurroundingSurfacesNum(3);
-    auto &SrdSurfsProperty_3 = state->dataSurface->SurroundingSurfsProperty(SrdSurfsNum);
-
-    auto &Surface_1 = state->dataSurface->Surface(1);
-    auto &Surface_2 = state->dataSurface->Surface(2);
-    auto &Surface_3 = state->dataSurface->Surface(3);
-
-    // check surface property view factors get inputs
-    EXPECT_DOUBLE_EQ(0.3, SrdSurfsProperty_1.SkyViewFactor);
-    EXPECT_TRUE(SrdSurfsProperty_1.IsSkyViewFactorSet);
-    EXPECT_DOUBLE_EQ(0.1, SrdSurfsProperty_1.GroundViewFactor);
-    EXPECT_TRUE(SrdSurfsProperty_1.IsGroundViewFactorSet);
-    EXPECT_DOUBLE_EQ(0.2, SrdSurfsProperty_2.SkyViewFactor);
-    EXPECT_TRUE(SrdSurfsProperty_2.IsSkyViewFactorSet);
-    EXPECT_DOUBLE_EQ(0.0, SrdSurfsProperty_2.GroundViewFactor);
-    EXPECT_FALSE(SrdSurfsProperty_2.IsGroundViewFactorSet);
-    EXPECT_DOUBLE_EQ(0.0, SrdSurfsProperty_3.SkyViewFactor);
-    EXPECT_FALSE(SrdSurfsProperty_3.IsSkyViewFactorSet);
-    EXPECT_DOUBLE_EQ(0.0, SrdSurfsProperty_3.GroundViewFactor);
-    EXPECT_FALSE(SrdSurfsProperty_3.IsGroundViewFactorSet);
-    // check exterior surfaces default view factors
-    EXPECT_DOUBLE_EQ(0.5, Surface_1.ViewFactorSkyIR);
-    EXPECT_DOUBLE_EQ(0.5, Surface_1.ViewFactorGroundIR);
-    EXPECT_DOUBLE_EQ(0.5, Surface_2.ViewFactorSkyIR);
-    EXPECT_DOUBLE_EQ(0.5, Surface_2.ViewFactorGroundIR);
-    EXPECT_DOUBLE_EQ(0.5, Surface_3.ViewFactorSkyIR);
-    EXPECT_DOUBLE_EQ(0.5, Surface_3.ViewFactorGroundIR);
-
-    // reset sky and ground view factors
-    InitSurfacePropertyViewFactors(*state);
-    // test blank view factor fields flags reset to true
-    EXPECT_TRUE(SrdSurfsProperty_2.IsGroundViewFactorSet);
-    EXPECT_TRUE(SrdSurfsProperty_3.IsSkyViewFactorSet);
-    EXPECT_TRUE(SrdSurfsProperty_3.IsGroundViewFactorSet);
-
-    // test surface property sky and ground view factors reset
-    EXPECT_DOUBLE_EQ(0.3, SrdSurfsProperty_1.SkyViewFactor);
-    EXPECT_DOUBLE_EQ(0.1, SrdSurfsProperty_1.GroundViewFactor);
-    EXPECT_DOUBLE_EQ(0.2, SrdSurfsProperty_2.SkyViewFactor);
-    EXPECT_DOUBLE_EQ(0.2, SrdSurfsProperty_2.GroundViewFactor);
-    EXPECT_DOUBLE_EQ(0.3, SrdSurfsProperty_3.SkyViewFactor);
-    EXPECT_DOUBLE_EQ(0.3, SrdSurfsProperty_3.GroundViewFactor);
-    // test exterior surfaces sky and ground view factors reset
-    EXPECT_DOUBLE_EQ(0.3, Surface_1.ViewFactorSkyIR);
-    EXPECT_DOUBLE_EQ(0.1, Surface_1.ViewFactorGroundIR);
-    EXPECT_DOUBLE_EQ(0.2, Surface_2.ViewFactorSkyIR);
-    EXPECT_DOUBLE_EQ(0.2, Surface_2.ViewFactorGroundIR);
-    EXPECT_DOUBLE_EQ(0.3, Surface_3.ViewFactorSkyIR);
-    EXPECT_DOUBLE_EQ(0.3, Surface_3.ViewFactorGroundIR);
-}
->>>>>>> 10652d44
 } // namespace EnergyPlus