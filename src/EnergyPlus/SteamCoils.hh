// EnergyPlus, Copyright (c) 1996-2022, The Board of Trustees of the University of Illinois,
// The Regents of the University of California, through Lawrence Berkeley National Laboratory
// (subject to receipt of any required approvals from the U.S. Dept. of Energy), Oak Ridge
// National Laboratory, managed by UT-Battelle, Alliance for Sustainable Energy, LLC, and other
// contributors. All rights reserved.
//
// NOTICE: This Software was developed under funding from the U.S. Department of Energy and the
// U.S. Government consequently retains certain rights. As such, the U.S. Government has been
// granted for itself and others acting on its behalf a paid-up, nonexclusive, irrevocable,
// worldwide license in the Software to reproduce, distribute copies to the public, prepare
// derivative works, and perform publicly and display publicly, and to permit others to do so.
//
// Redistribution and use in source and binary forms, with or without modification, are permitted
// provided that the following conditions are met:
//
// (1) Redistributions of source code must retain the above copyright notice, this list of
//     conditions and the following disclaimer.
//
// (2) Redistributions in binary form must reproduce the above copyright notice, this list of
//     conditions and the following disclaimer in the documentation and/or other materials
//     provided with the distribution.
//
// (3) Neither the name of the University of California, Lawrence Berkeley National Laboratory,
//     the University of Illinois, U.S. Dept. of Energy nor the names of its contributors may be
//     used to endorse or promote products derived from this software without specific prior
//     written permission.
//
// (4) Use of EnergyPlus(TM) Name. If Licensee (i) distributes the software in stand-alone form
//     without changes from the version obtained under this License, or (ii) Licensee makes a
//     reference solely to the software portion of its product, Licensee must refer to the
//     software as "EnergyPlus version X" software, where "X" is the version number Licensee
//     obtained under this License and may not use a different name for the software. Except as
//     specifically required in this Section (4), Licensee shall not use in a company name, a
//     product name, in advertising, publicity, or other promotional activities any name, trade
//     name, trademark, logo, or other designation of "EnergyPlus", "E+", "e+" or confusingly
//     similar designation, without the U.S. Department of Energy's prior written consent.
//
// THIS SOFTWARE IS PROVIDED BY THE COPYRIGHT HOLDERS AND CONTRIBUTORS "AS IS" AND ANY EXPRESS OR
// IMPLIED WARRANTIES, INCLUDING, BUT NOT LIMITED TO, THE IMPLIED WARRANTIES OF MERCHANTABILITY
// AND FITNESS FOR A PARTICULAR PURPOSE ARE DISCLAIMED. IN NO EVENT SHALL THE COPYRIGHT OWNER OR
// CONTRIBUTORS BE LIABLE FOR ANY DIRECT, INDIRECT, INCIDENTAL, SPECIAL, EXEMPLARY, OR
// CONSEQUENTIAL DAMAGES (INCLUDING, BUT NOT LIMITED TO, PROCUREMENT OF SUBSTITUTE GOODS OR
// SERVICES; LOSS OF USE, DATA, OR PROFITS; OR BUSINESS INTERRUPTION) HOWEVER CAUSED AND ON ANY
// THEORY OF LIABILITY, WHETHER IN CONTRACT, STRICT LIABILITY, OR TORT (INCLUDING NEGLIGENCE OR
// OTHERWISE) ARISING IN ANY WAY OUT OF THE USE OF THIS SOFTWARE, EVEN IF ADVISED OF THE
// POSSIBILITY OF SUCH DAMAGE.

#ifndef SteamCoils_hh_INCLUDED
#define SteamCoils_hh_INCLUDED

// ObjexxFCL Headers
#include <ObjexxFCL/Array1D.hh>
#include <ObjexxFCL/Optional.hh>

// EnergyPlus Headers
#include <EnergyPlus/Data/BaseData.hh>
#include <EnergyPlus/DataGlobals.hh>
#include <EnergyPlus/EnergyPlus.hh>

namespace EnergyPlus {

// Forward declarations
struct EnergyPlusData;

namespace SteamCoils {

    int constexpr TemperatureSetPointControl = 1;
    int constexpr SteamCoil_AirHeating = 2;
    int constexpr ZoneLoadControl = 3;

    struct SteamCoilEquipConditions
    {
        // Members
        std::string Name;           // Name of the SteamCoil
        std::string SteamCoilTypeA; // Type of SteamCoil ie. Heating or Cooling
        int SteamCoilType;          // Type of SteamCoil ie. Heating or Cooling
        int SteamCoilModel;         // Type of SteamCoil ie. Simple, Detailed, etc.
        int SteamCoilType_Num;
        std::string Schedule;             // SteamCoil Operation Schedule
        int SchedPtr;                     // Pointer to the correct schedule
        Real64 InletAirMassFlowRate;      // MassFlow through the SteamCoil being Simulated [kg/s]
        Real64 OutletAirMassFlowRate;     // MassFlow throught the SteamCoil being Simulated[kg/s]
        Real64 InletAirTemp;              // Inlet Air Temperature Operating Condition [C]
        Real64 OutletAirTemp;             // Outlet Air Temperature Operating Condition [C]
        Real64 InletAirHumRat;            // Inlet Air Humidity Ratio Operating Condition
        Real64 OutletAirHumRat;           // Outlet Air Humidity Ratio Calculated Condition
        Real64 InletAirEnthalpy;          // Inlet Air enthalpy [J/kg]
        Real64 OutletAirEnthalpy;         // Outlet Air enthalpy [J/kg]
        Real64 TotSteamCoilLoad;          // Total Load on the Coil [W]
        Real64 SenSteamCoilLoad;          // Sensible Load on the Coil [W]
        Real64 TotSteamHeatingCoilEnergy; // Total Heating Coil energy of the Coil [J]
        Real64 TotSteamCoolingCoilEnergy; // Total Cooling Coil energy of the Coil [J]
        Real64 SenSteamCoolingCoilEnergy; // Sensible Cooling Coil energy of the Coil [J]
        Real64 TotSteamHeatingCoilRate;   // Total Heating Coil Rate on the Coil [W]
        Real64 LoopLoss;                  // Loss in loop due to cond return to atm pressure
        Real64 TotSteamCoolingCoilRate;   // Total Cooling Coil Rate on the Coil [W]
        Real64 SenSteamCoolingCoilRate;   // Sensible Cooling Coil Rate on the Coil [W]
        Real64 LeavingRelHum;             // Simple Coil Latent Model requires User input for leaving RH
        Real64 DesiredOutletTemp;         // Temp desired at the outlet (C)
        Real64 DesiredOutletHumRat;       // Humudity Ratio desired at outlet (C)
        Real64 InletSteamTemp;            // Inlet Steam Temperature [C]
        Real64 OutletSteamTemp;           // Outlet Steam Temperature [C]
        Real64 InletSteamMassFlowRate;    // Inlet Steam Mass Flow Rate [Kg/s]
        Real64 OutletSteamMassFlowRate;   // Outlet Steam Mass Flow Rate [Kg/s]
        Real64 MaxSteamVolFlowRate;       // Maximum water Volume flow rate [m3/s]
        Real64 MaxSteamMassFlowRate;      // Maximum water mass flow rate [Kg/s]
        Real64 InletSteamEnthalpy;        // Inlet Water Enthalpy (J/Kg)
        Real64 OutletWaterEnthalpy;       // Outlet Water Enthalpy (J/kg)
        Real64 InletSteamPress;           // Pressure at steam inlet (Pa)
        Real64 InletSteamQuality;         // Quality of steam at inlet
        Real64 OutletSteamQuality;        // Quality of steam at outlet
        Real64 DegOfSubcooling;
        Real64 LoopSubcoolReturn;
        int AirInletNodeNum;                    // Inlet node number at air side
        int AirOutletNodeNum;                   // Outlet node number at air side
        int SteamInletNodeNum;                  // SteamInletNodeNum
        int SteamOutletNodeNum;                 // SteamOutletNodeNum
        int TempSetPointNodeNum;                // If applicable : node number that the temp setpoint exists.
        int TypeOfCoil;                         // Control of Coil , temperature or Zone load
        int FluidIndex;                         // Fluid index for FluidProperties (Steam)
<<<<<<< HEAD
        PlantLocation plantLoc{};                 // Location object for plant component for steam coil
=======
        int LoopNum;                            // index for plant loop with steam coil
        DataPlant::LoopSideLocation LoopSide;   // index for plant loop side for steam coil
        int BranchNum;                          // index for plant branch for steam coil
        int CompNum;                            // index for plant component for steam coil
>>>>>>> 96bedded
        DataPlant::PlantEquipmentType CoilType; // plant level index for coil type
        Real64 OperatingCapacity;               // capacity of steam coil at operating conditions (W)
        bool DesiccantRegenerationCoil;         // true if it is a regeneration air heating coil defined in Desiccant Dehumidifier system
        int DesiccantDehumNum;                  // index to desiccant dehumidifier object
        bool FaultyCoilSATFlag;                 // True if the coil has SAT sensor fault
        int FaultyCoilSATIndex;                 // Index of the fault object corresponding to the coil
        Real64 FaultyCoilSATOffset;             // Coil SAT sensor offset
        bool reportCoilFinalSizes;              // one time report of sizes to coil selection report
        Real64 DesCoilCapacity;                 // store design load
        Real64 DesAirVolFlow;                   // store design air flow

        // Default Constructor
        SteamCoilEquipConditions()
            : SteamCoilType(0), SteamCoilModel(0), SteamCoilType_Num(0), SchedPtr(0), InletAirMassFlowRate(0.0), OutletAirMassFlowRate(0.0),
              InletAirTemp(0.0), OutletAirTemp(0.0), InletAirHumRat(0.0), OutletAirHumRat(0.0), InletAirEnthalpy(0.0), OutletAirEnthalpy(0.0),
              TotSteamCoilLoad(0.0), SenSteamCoilLoad(0.0), TotSteamHeatingCoilEnergy(0.0), TotSteamCoolingCoilEnergy(0.0),
              SenSteamCoolingCoilEnergy(0.0), TotSteamHeatingCoilRate(0.0), LoopLoss(0.0), TotSteamCoolingCoilRate(0.0), SenSteamCoolingCoilRate(0.0),
              LeavingRelHum(0.0), DesiredOutletTemp(0.0), DesiredOutletHumRat(0.0), InletSteamTemp(0.0), OutletSteamTemp(0.0),
              InletSteamMassFlowRate(0.0), OutletSteamMassFlowRate(0.0), MaxSteamVolFlowRate(0.0), MaxSteamMassFlowRate(0.0), InletSteamEnthalpy(0.0),
              OutletWaterEnthalpy(0.0), InletSteamPress(0.0), InletSteamQuality(0.0), OutletSteamQuality(0.0), DegOfSubcooling(0.0),
              LoopSubcoolReturn(0.0), AirInletNodeNum(0), AirOutletNodeNum(0), SteamInletNodeNum(0), SteamOutletNodeNum(0), TempSetPointNodeNum(0),
<<<<<<< HEAD
              TypeOfCoil(0), FluidIndex(0), CoilType(DataPlant::PlantEquipmentType::Invalid), OperatingCapacity(0.0),
              DesiccantRegenerationCoil(false), DesiccantDehumNum(0), FaultyCoilSATFlag(false), FaultyCoilSATIndex(0),
              FaultyCoilSATOffset(0.0), reportCoilFinalSizes(true), DesCoilCapacity(0.0), DesAirVolFlow(0.0)
=======
              TypeOfCoil(0), FluidIndex(0), LoopNum(0), LoopSide(DataPlant::LoopSideLocation::Invalid), BranchNum(0), CompNum(0),
              CoilType(DataPlant::PlantEquipmentType::Invalid), OperatingCapacity(0.0), DesiccantRegenerationCoil(false), DesiccantDehumNum(0),
              FaultyCoilSATFlag(false), FaultyCoilSATIndex(0), FaultyCoilSATOffset(0.0), reportCoilFinalSizes(true), DesCoilCapacity(0.0),
              DesAirVolFlow(0.0)
>>>>>>> 96bedded
        {
        }
    };

    void SimulateSteamCoilComponents(EnergyPlusData &state,
                                     std::string_view CompName,
                                     bool const FirstHVACIteration,
                                     int &CompIndex,
                                     Optional<Real64 const> QCoilReq = _, // coil load to be met
                                     Optional<Real64> QCoilActual = _,    // coil load actually delivered returned to calling component
                                     Optional_int_const FanOpMode = _,
                                     Optional<Real64 const> PartLoadRatio = _);

    void GetSteamCoilInput(EnergyPlusData &state);

    void InitSteamCoil(EnergyPlusData &state, int const CoilNum, bool const FirstHVACIteration);

    void SizeSteamCoil(EnergyPlusData &state, int const CoilNum);

    void CalcSteamAirCoil(EnergyPlusData &state,
                          int const CoilNum,
                          Real64 const QCoilRequested, // requested coil load
                          Real64 &QCoilActual,         // coil load actually delivered
                          int const FanOpMode,         // fan operating mode
                          Real64 const PartLoadRatio   // part-load ratio of heating coil
    );

    void UpdateSteamCoil(EnergyPlusData &state, int const CoilNum);

    void ReportSteamCoil(EnergyPlusData &state, int const CoilNum);

    int GetSteamCoilIndex(EnergyPlusData &state,
                          std::string_view CoilType,   // must match coil types in this module
                          std::string const &CoilName, // must match coil names for the coil type
                          bool &ErrorsFound            // set to true if problem
    );

    void CheckSteamCoilSchedule(EnergyPlusData &state, std::string const &CompType, std::string_view CompName, Real64 &Value, int &CompIndex);

    Real64 GetCoilMaxWaterFlowRate(EnergyPlusData &state,
                                   std::string const &CoilType, // must match coil types in this module
                                   std::string const &CoilName, // must match coil names for the coil type
                                   bool &ErrorsFound            // set to true if problem
    );

    Real64 GetCoilMaxSteamFlowRate(EnergyPlusData &state,
                                   int const CoilIndex, // must match coil types in this module
                                   bool &ErrorsFound    // set to true if problem
    );

    int GetCoilAirInletNode(EnergyPlusData &state,
                            int const CoilIndex,         // must match coil types in this module
                            std::string const &CoilName, // must match coil names for the coil type
                            bool &ErrorsFound            // set to true if problem
    );

    int GetCoilAirOutletNode(EnergyPlusData &state,
                             int const CoilIndex,         // must match coil types in this module
                             std::string const &CoilName, // must match coil names for the coil type
                             bool &ErrorsFound            // set to true if problem
    );

    int GetCoilAirOutletNode(EnergyPlusData &state,
                             std::string const &CoilType, // must match coil types in this module
                             std::string const &CoilName, // must match coil names for the coil type
                             bool &ErrorsFound            // set to true if problem
    );

    int GetCoilSteamInletNode(EnergyPlusData &state,
                              int const CoilIndex,         // must match coil types in this module
                              std::string const &CoilName, // must match coil names for the coil type
                              bool &ErrorsFound            // set to true if problem
    );

    int GetCoilSteamInletNode(EnergyPlusData &state,
                              std::string const &CoilType, // must match coil types in this module
                              std::string const &CoilName, // must match coil names for the coil type
                              bool &ErrorsFound            // set to true if problem
    );

    int GetCoilSteamOutletNode(EnergyPlusData &state,
                               int const CoilIndex,         // must match coil types in this module
                               std::string const &CoilName, // must match coil names for the coil type
                               bool &ErrorsFound            // set to true if problem
    );

    int GetCoilSteamOutletNode(EnergyPlusData &state,
                               std::string_view CoilType,   // must match coil types in this module
                               std::string const &CoilName, // must match coil names for the coil type
                               bool &ErrorsFound            // set to true if problem
    );

    Real64 GetCoilCapacity([[maybe_unused]] EnergyPlusData &state,
                           std::string const &CoilType, // must match coil types in this module
                           std::string const &CoilName, // must match coil names for the coil type
                           bool &ErrorsFound            // set to true if problem
    );

    int GetTypeOfCoil(EnergyPlusData &state,
                      int const CoilIndex,         // must match coil types in this module
                      std::string const &CoilName, // must match coil names for the coil type
                      bool &ErrorsFound            // set to true if problem
    );

    int GetSteamCoilControlNodeNum(EnergyPlusData &state,
                                   std::string const &CoilType, // must match coil types in this module
                                   std::string const &CoilName, // must match coil names for the coil type
                                   bool &ErrorFlag              // set to true if problem
    );

    int GetSteamCoilAvailScheduleIndex(EnergyPlusData &state,
                                       std::string const &CoilType, // must match coil types in this module
                                       std::string const &CoilName, // must match coil names for the coil type
                                       bool &ErrorsFound            // set to true if problem
    );

    // sets data to a coil that is used as a regeneration air heating coil in
    // desiccant dehumidification system
    void SetSteamCoilData(EnergyPlusData &state,
                          int const CoilNum,                           // index of hot steam heating Coil
                          bool &ErrorsFound,                           // Set to true if certain errors found
                          Optional_bool DesiccantRegenerationCoil = _, // Flag that this coil is used as regeneration air heating coil
                          Optional_int DesiccantDehumIndex = _         // Index for the desiccant dehum system where this coil is used
    );

} // namespace SteamCoils

struct SteamCoilsData : BaseGlobalStruct
{
    int SteamIndex = 0;
    int NumSteamCoils = 0; // The Number of SteamCoils found in the Input
    Array1D_bool MySizeFlag;
    Array1D_bool CoilWarningOnceFlag;
    Array1D_bool CheckEquipName;
    bool GetSteamCoilsInputFlag = true; // Flag set to make sure you get input once
    bool MyOneTimeFlag = true;          // one time initialization flag
    Array1D_bool MyEnvrnFlag;
    Array1D_bool MyPlantScanFlag;
    int ErrCount = 0;
    Array1D<SteamCoils::SteamCoilEquipConditions> SteamCoil;

    void clear_state() override
    {
        NumSteamCoils = 0;
        MyOneTimeFlag = true;
        GetSteamCoilsInputFlag = true;
        SteamCoil.deallocate();
        MySizeFlag.deallocate();
        CoilWarningOnceFlag.deallocate();
        CheckEquipName.deallocate();
        this->MyEnvrnFlag.clear();
        this->MyPlantScanFlag.clear();
        this->ErrCount = 0;
    }

    // Default Constructor
    SteamCoilsData() = default;
};
} // namespace EnergyPlus

#endif<|MERGE_RESOLUTION|>--- conflicted
+++ resolved
@@ -118,14 +118,7 @@
         int TempSetPointNodeNum;                // If applicable : node number that the temp setpoint exists.
         int TypeOfCoil;                         // Control of Coil , temperature or Zone load
         int FluidIndex;                         // Fluid index for FluidProperties (Steam)
-<<<<<<< HEAD
         PlantLocation plantLoc{};                 // Location object for plant component for steam coil
-=======
-        int LoopNum;                            // index for plant loop with steam coil
-        DataPlant::LoopSideLocation LoopSide;   // index for plant loop side for steam coil
-        int BranchNum;                          // index for plant branch for steam coil
-        int CompNum;                            // index for plant component for steam coil
->>>>>>> 96bedded
         DataPlant::PlantEquipmentType CoilType; // plant level index for coil type
         Real64 OperatingCapacity;               // capacity of steam coil at operating conditions (W)
         bool DesiccantRegenerationCoil;         // true if it is a regeneration air heating coil defined in Desiccant Dehumidifier system
@@ -147,16 +140,9 @@
               InletSteamMassFlowRate(0.0), OutletSteamMassFlowRate(0.0), MaxSteamVolFlowRate(0.0), MaxSteamMassFlowRate(0.0), InletSteamEnthalpy(0.0),
               OutletWaterEnthalpy(0.0), InletSteamPress(0.0), InletSteamQuality(0.0), OutletSteamQuality(0.0), DegOfSubcooling(0.0),
               LoopSubcoolReturn(0.0), AirInletNodeNum(0), AirOutletNodeNum(0), SteamInletNodeNum(0), SteamOutletNodeNum(0), TempSetPointNodeNum(0),
-<<<<<<< HEAD
               TypeOfCoil(0), FluidIndex(0), CoilType(DataPlant::PlantEquipmentType::Invalid), OperatingCapacity(0.0),
-              DesiccantRegenerationCoil(false), DesiccantDehumNum(0), FaultyCoilSATFlag(false), FaultyCoilSATIndex(0),
-              FaultyCoilSATOffset(0.0), reportCoilFinalSizes(true), DesCoilCapacity(0.0), DesAirVolFlow(0.0)
-=======
-              TypeOfCoil(0), FluidIndex(0), LoopNum(0), LoopSide(DataPlant::LoopSideLocation::Invalid), BranchNum(0), CompNum(0),
-              CoilType(DataPlant::PlantEquipmentType::Invalid), OperatingCapacity(0.0), DesiccantRegenerationCoil(false), DesiccantDehumNum(0),
-              FaultyCoilSATFlag(false), FaultyCoilSATIndex(0), FaultyCoilSATOffset(0.0), reportCoilFinalSizes(true), DesCoilCapacity(0.0),
-              DesAirVolFlow(0.0)
->>>>>>> 96bedded
+              DesiccantRegenerationCoil(false), DesiccantDehumNum(0), FaultyCoilSATFlag(false), FaultyCoilSATIndex(0), FaultyCoilSATOffset(0.0),
+              reportCoilFinalSizes(true), DesCoilCapacity(0.0), DesAirVolFlow(0.0)
         {
         }
     };
