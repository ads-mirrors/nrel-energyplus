// EnergyPlus, Copyright (c) 1996-2022, The Board of Trustees of the University of Illinois,
// The Regents of the University of California, through Lawrence Berkeley National Laboratory
// (subject to receipt of any required approvals from the U.S. Dept. of Energy), Oak Ridge
// National Laboratory, managed by UT-Battelle, Alliance for Sustainable Energy, LLC, and other
// contributors. All rights reserved.
//
// NOTICE: This Software was developed under funding from the U.S. Department of Energy and the
// U.S. Government consequently retains certain rights. As such, the U.S. Government has been
// granted for itself and others acting on its behalf a paid-up, nonexclusive, irrevocable,
// worldwide license in the Software to reproduce, distribute copies to the public, prepare
// derivative works, and perform publicly and display publicly, and to permit others to do so.
//
// Redistribution and use in source and binary forms, with or without modification, are permitted
// provided that the following conditions are met:
//
// (1) Redistributions of source code must retain the above copyright notice, this list of
//     conditions and the following disclaimer.
//
// (2) Redistributions in binary form must reproduce the above copyright notice, this list of
//     conditions and the following disclaimer in the documentation and/or other materials
//     provided with the distribution.
//
// (3) Neither the name of the University of California, Lawrence Berkeley National Laboratory,
//     the University of Illinois, U.S. Dept. of Energy nor the names of its contributors may be
//     used to endorse or promote products derived from this software without specific prior
//     written permission.
//
// (4) Use of EnergyPlus(TM) Name. If Licensee (i) distributes the software in stand-alone form
//     without changes from the version obtained under this License, or (ii) Licensee makes a
//     reference solely to the software portion of its product, Licensee must refer to the
//     software as "EnergyPlus version X" software, where "X" is the version number Licensee
//     obtained under this License and may not use a different name for the software. Except as
//     specifically required in this Section (4), Licensee shall not use in a company name, a
//     product name, in advertising, publicity, or other promotional activities any name, trade
//     name, trademark, logo, or other designation of "EnergyPlus", "E+", "e+" or confusingly
//     similar designation, without the U.S. Department of Energy's prior written consent.
//
// THIS SOFTWARE IS PROVIDED BY THE COPYRIGHT HOLDERS AND CONTRIBUTORS "AS IS" AND ANY EXPRESS OR
// IMPLIED WARRANTIES, INCLUDING, BUT NOT LIMITED TO, THE IMPLIED WARRANTIES OF MERCHANTABILITY
// AND FITNESS FOR A PARTICULAR PURPOSE ARE DISCLAIMED. IN NO EVENT SHALL THE COPYRIGHT OWNER OR
// CONTRIBUTORS BE LIABLE FOR ANY DIRECT, INDIRECT, INCIDENTAL, SPECIAL, EXEMPLARY, OR
// CONSEQUENTIAL DAMAGES (INCLUDING, BUT NOT LIMITED TO, PROCUREMENT OF SUBSTITUTE GOODS OR
// SERVICES; LOSS OF USE, DATA, OR PROFITS; OR BUSINESS INTERRUPTION) HOWEVER CAUSED AND ON ANY
// THEORY OF LIABILITY, WHETHER IN CONTRACT, STRICT LIABILITY, OR TORT (INCLUDING NEGLIGENCE OR
// OTHERWISE) ARISING IN ANY WAY OUT OF THE USE OF THIS SOFTWARE, EVEN IF ADVISED OF THE
// POSSIBILITY OF SUCH DAMAGE.

// ObjexxFCL Headers
#include <ObjexxFCL/Array.functions.hh>
#include <ObjexxFCL/Fmath.hh>

// EnergyPlus Headers
#include <EnergyPlus/BranchNodeConnections.hh>
#include <EnergyPlus/Data/EnergyPlusData.hh>
#include <EnergyPlus/DataContaminantBalance.hh>
#include <EnergyPlus/DataDefineEquip.hh>
#include <EnergyPlus/DataEnvironment.hh>
#include <EnergyPlus/DataHVACGlobals.hh>
#include <EnergyPlus/DataHeatBalance.hh>
#include <EnergyPlus/DataLoopNode.hh>
#include <EnergyPlus/DataSizing.hh>
#include <EnergyPlus/DataZoneEquipment.hh>
#include <EnergyPlus/General.hh>
#include <EnergyPlus/GeneralRoutines.hh>
#include <EnergyPlus/GlobalNames.hh>
#include <EnergyPlus/InputProcessing/InputProcessor.hh>
#include <EnergyPlus/NodeInputManager.hh>
#include <EnergyPlus/ScheduleManager.hh>
#include <EnergyPlus/UnitarySystem.hh>
#include <EnergyPlus/UtilityRoutines.hh>

namespace EnergyPlus::DataZoneEquipment {

// MODULE INFORMATION
//             AUTHOR:  Russ Taylor
//       DATE WRITTEN:  June 1998

// PURPOSE OF THIS MODULE:
// This module contains variable declarations for zone equipment configuration data

Array1D_string const cValidSysAvailManagerCompTypes(NumValidSysAvailZoneComponents,
                                                    {"ZoneHVAC:FourPipeFanCoil",
                                                     "ZoneHVAC:PackagedTerminalHeatPump",
                                                     "ZoneHVAC:PackagedTerminalAirConditioner",
                                                     "ZoneHVAC:WaterToAirHeatPump",
                                                     "ZoneHVAC:WindowAirConditioner",
                                                     "ZoneHVAC:UnitHeater",
                                                     "ZoneHVAC:UnitVentilator",
                                                     "ZoneHVAC:EnergyRecoveryVentilator",
                                                     "ZoneHVAC:VentilatedSlab",
                                                     "ZoneHVAC:OutdoorAirUnit",
                                                     "ZoneHVAC:TerminalUnit:VariableRefrigerantFlow",
                                                     "ZoneHVAC:IdealLoadsAirSystem",
                                                     "ZoneHVAC:EvaporativeCoolerUnit",
                                                     "ZoneHVAC:HybridUnitaryHVAC"});

constexpr std::array<std::string_view, static_cast<int>(ZoneEquip::Num)> ZoneEquipTypeNamesUC = {"NONE",
                                                                                                 "ZONEHVAC:FOURPIPEFANCOIL",
                                                                                                 "ZONEHVAC:PACKAGEDTERMINALHEATPUMP",
                                                                                                 "ZONEHVAC:PACKAGEDTERMINALAIRCONDITIONER",
                                                                                                 "ZONEHVAC:WATERTOAIRHEATPUMP",
                                                                                                 "ZONEHVAC:WINDOWAIRCONDITIONER",
                                                                                                 "ZONEHVAC:UNITHEATER",
                                                                                                 "ZONEHVAC:UNITVENTILATOR",
                                                                                                 "ZONEHVAC:ENERGYRECOVERYVENTILATOR",
                                                                                                 "ZONEHVAC:VENTILATEDSLAB",
                                                                                                 "ZONEHVAC:OUTDOORAIRUNIT",
                                                                                                 "ZONEHVAC:TERMINALUNIT:VARIABLEREFRIGERANTFLOW",
                                                                                                 "ZONEHVAC:IDEALLOADSAIRSYSTEM",
                                                                                                 "ZONEHVAC:EVAPORATIVECOOLERUNIT",
                                                                                                 "ZONEHVAC:HYBRIDUNITARYHVAC",
                                                                                                 "ZONEHVAC:AIRDISTRIBUTIONUNIT",
                                                                                                 "ZONEHVAC:BASEBOARD:CONVECTIVE:WATER",
                                                                                                 "ZONEHVAC:BASEBOARD:CONVECTIVE:ELECTRIC",
                                                                                                 "ZONEHVAC:HIGHTEMPERATURERADIANT",
                                                                                                 "ZONEHVAC:LOWTEMPERATURERADIANT:VARIABLEFLOW",
                                                                                                 "FAN:ZONEEXHAUST",
                                                                                                 "HEATEXCHANGER:AIRTOAIR:FLATPLATE",
                                                                                                 "WATERHEATER:HEATPUMP:PUMPEDCONDENSER",
                                                                                                 "ZONEHVAC:BASEBOARD:RADIANTCONVECTIVE:WATER",
                                                                                                 "ZONEHVAC:DEHUMIDIFIER:DX",
                                                                                                 "ZONEHVAC:BASEBOARD:RADIANTCONVECTIVE:STEAM",
                                                                                                 "ZONEHVAC:BASEBOARD:RADIANTCONVECTIVE:ELECTRIC",
                                                                                                 "ZONEHVAC:REFRIGERATIONCHILLERSET",
                                                                                                 "ZONEHVAC:FORCEDAIR:USERDEFINED",
                                                                                                 "ZONEHVAC:COOLINGPANEL:RADIANTCONVECTIVE:WATER",
                                                                                                 "AIRLOOPHVAC:UNITARYSYSTEM"};

void GetZoneEquipmentData(EnergyPlusData &state)
{

    // SUBROUTINE INFORMATION:
    //       AUTHOR         Russ Taylor
    //       DATE WRITTEN   June 1997
    //       MODIFIED       Aug 2003, FCW: set ZoneEquipConfig number for each zone
    //       RE-ENGINEERED  na

    // PURPOSE OF THIS SUBROUTINE:
    // Get all the system related equipment which may be attached to
    // a zone

    // Using/Aliasing
    using NodeInputManager::CheckUniqueNodeNames;
    using NodeInputManager::CheckUniqueNodeNumbers;
    using NodeInputManager::EndUniqueNodeCheck;
    using NodeInputManager::GetNodeNums;
    using NodeInputManager::GetOnlySingleNode;
    using NodeInputManager::InitUniqueNodeCheck;
    using namespace DataHVACGlobals;
    using namespace DataLoopNode;
    using namespace ScheduleManager;

    // SUBROUTINE PARAMETER DEFINITIONS:
    static constexpr std::string_view RoutineName("GetZoneEquipmentData: "); // include trailing blank space

    // SUBROUTINE LOCAL VARIABLE DECLARATIONS:
    int NumAlphas;
    int NumNums;
    int NodeNum;
    int PathNum;
    int CompNum;
    int ControlledZoneNum;
    int ControlledZoneLoop;
    int ZoneEquipTypeNum;
    int ZoneEquipListNum;
    int IOStat;
    std::string InletNodeListName;
    std::string ExhaustNodeListName;
    std::string ReturnNodeListName;
    std::string ReturnFlowBasisNodeListName;
    Array1D_string AlphArray;
    Array1D<Real64> NumArray;
    int MaxAlphas;
    int MaxNums;
    int NumParams;
    int NumNodes;
    Array1D_int NodeNums;
    int Counter;
    bool IsNotOK; // Flag to verify nam
    bool NodeListError;
    bool UniqueNodeError;
    int NumOfControlledZones;        // The number of Controlled Zone Equip Configuration objects
    std::string CurrentModuleObject; // Object type for getting and error messages
    Array1D_string cAlphaFields;     // Alpha field names
    Array1D_string cNumericFields;   // Numeric field names
    Array1D_bool lAlphaBlanks;       // Logical array, alpha field input BLANK = .TRUE.
    Array1D_bool lNumericBlanks;     // Logical array, numeric field input BLANK = .TRUE.
    int maxEquipCount;
    int numEquipCount;
    int overallEquipCount;
    int Loop1;
    int Loop2;

    auto &TermUnitSizing(state.dataSize->TermUnitSizing);

    struct EquipListAudit
    {
        // Members
        std::string ObjectType;
        std::string ObjectName;
        int OnListNum;

        // Default Constructor
        EquipListAudit() : OnListNum(0)
        {
        }
    };

    // Object Data
    Array1D<EquipListAudit> ZoneEquipListAcct;

    ExhaustNodeListName = "";
    InletNodeListName = "";
    ReturnNodeListName = "";
    ReturnFlowBasisNodeListName = "";

    // Look in the input file for zones with air loop and zone equipment attached

    NumOfControlledZones = state.dataInputProcessing->inputProcessor->getNumObjectsFound(state, "ZoneHVAC:EquipmentConnections");
    state.dataZoneEquip->NumOfZoneEquipLists = state.dataInputProcessing->inputProcessor->getNumObjectsFound(
        state, "ZoneHVAC:EquipmentList"); // Look for lists of equipment data - there should
    // be as many of these as there are controlled zones
    state.dataInputProcessing->inputProcessor->getObjectDefMaxArgs(state, "NodeList", NumParams, NumAlphas, NumNums);
    NodeNums.dimension(NumParams, 0);
    state.dataInputProcessing->inputProcessor->getObjectDefMaxArgs(state, "ZoneHVAC:EquipmentList", NumParams, NumAlphas, NumNums);
    MaxAlphas = NumAlphas;
    MaxNums = NumNums;
    state.dataInputProcessing->inputProcessor->getObjectDefMaxArgs(state, "ZoneHVAC:EquipmentConnections", NumParams, NumAlphas, NumNums);
    MaxAlphas = max(MaxAlphas, NumAlphas);
    MaxNums = max(MaxNums, NumNums);
    state.dataInputProcessing->inputProcessor->getObjectDefMaxArgs(state, "AirLoopHVAC:SupplyPath", NumParams, NumAlphas, NumNums);
    MaxAlphas = max(MaxAlphas, NumAlphas);
    MaxNums = max(MaxNums, NumNums);
    state.dataInputProcessing->inputProcessor->getObjectDefMaxArgs(state, "AirLoopHVAC:ReturnPath", NumParams, NumAlphas, NumNums);
    MaxAlphas = max(MaxAlphas, NumAlphas);
    MaxNums = max(MaxNums, NumNums);
    AlphArray.allocate(MaxAlphas);
    NumArray.dimension(MaxNums, 0.0);
    cAlphaFields.allocate(MaxAlphas);
    cNumericFields.allocate(MaxNums);
    lAlphaBlanks.dimension(MaxAlphas, true);
    lNumericBlanks.dimension(MaxNums, true);

    if (!allocated(state.dataZoneEquip->SupplyAirPath)) {
        // Look for and read in the air supply path
        // component (splitters) information for each zone
        state.dataZoneEquip->NumSupplyAirPaths = state.dataInputProcessing->inputProcessor->getNumObjectsFound(state, "AirLoopHVAC:SupplyPath");
        state.dataZoneEquip->SupplyAirPath.allocate(state.dataZoneEquip->NumSupplyAirPaths);
    }

    if (!allocated(state.dataZoneEquip->ReturnAirPath)) {
        // Look for and read in the air return path
        // component (mixers & plenums) information for each zone
        state.dataZoneEquip->NumReturnAirPaths = state.dataInputProcessing->inputProcessor->getNumObjectsFound(state, "AirLoopHVAC:ReturnPath");
        state.dataZoneEquip->ReturnAirPath.allocate(state.dataZoneEquip->NumReturnAirPaths);
    }

    state.dataZoneEquip->ZoneEquipConfig.allocate(state.dataGlobal->NumOfZones); // Allocate the array containing the configuration
    // data for each zone to the number of controlled zones
    // found in the input file.  This may or may not
    // be the same as the number of zones in the building
    state.dataZoneEquip->ZoneEquipList.allocate(state.dataGlobal->NumOfZones);
    state.dataZoneEquip->ZoneEquipAvail.dimension(state.dataGlobal->NumOfZones, NoAction);
    state.dataZoneEquip->UniqueZoneEquipListNames.reserve(state.dataGlobal->NumOfZones);

    if (state.dataZoneEquip->NumOfZoneEquipLists != NumOfControlledZones) {
        ShowSevereError(state,
                        format("{}Number of Zone Equipment lists [{}] not equal Number of Controlled Zones [{}]",
                               RoutineName,
                               state.dataZoneEquip->NumOfZoneEquipLists,
                               NumOfControlledZones));
        ShowContinueError(state, "..Each Controlled Zone [ZoneHVAC:EquipmentConnections] must have a corresponding (unique) ZoneHVAC:EquipmentList");
        ShowFatalError(state, "GetZoneEquipment: Incorrect number of zone equipment lists");
    }

    if (NumOfControlledZones > state.dataGlobal->NumOfZones) {
        ShowSevereError(state,
                        format("{}Number of Controlled Zone objects [{}] greater than Number of Zones [{}]",
                               RoutineName,
                               NumOfControlledZones,
                               state.dataGlobal->NumOfZones));
        ShowFatalError(state, std::string{RoutineName} + "Too many ZoneHVAC:EquipmentConnections objects.");
    }

    InitUniqueNodeCheck(state, "ZoneHVAC:EquipmentConnections");

    overallEquipCount = 0;
    int locTermUnitSizingCounter = 0; // will increment for every zone inlet node

    auto &Zone(state.dataHeatBal->Zone);

    for (ControlledZoneLoop = 1; ControlledZoneLoop <= NumOfControlledZones; ++ControlledZoneLoop) {

        CurrentModuleObject = "ZoneHVAC:EquipmentConnections";

        state.dataInputProcessing->inputProcessor->getObjectItem(state,
                                                                 CurrentModuleObject,
                                                                 ControlledZoneLoop,
                                                                 AlphArray,
                                                                 NumAlphas,
                                                                 NumArray,
                                                                 NumNums,
                                                                 IOStat,
                                                                 lNumericBlanks,
                                                                 lAlphaBlanks,
                                                                 cAlphaFields,
                                                                 cNumericFields); // Get Equipment | data for one zone

        ControlledZoneNum = UtilityRoutines::FindItemInList(AlphArray(1), Zone);

        if (ControlledZoneNum == 0) {
            ShowSevereError(state, std::string{RoutineName} + CurrentModuleObject + ": " + cAlphaFields(1) + "=\"" + AlphArray(1) + "\"");
            ShowContinueError(state, "..Requested Controlled Zone not among Zones, remaining items for this object not processed.");
            state.dataZoneEquip->GetZoneEquipmentDataErrorsFound = true;
            continue;
        } else {
            //    Zone(ZoneEquipConfig(ControlledZoneNum)%ActualZoneNum)%ZoneEquipConfigNum = ControlledZoneNum
            if (Zone(ControlledZoneNum).IsControlled) {
                ShowSevereError(state, std::string{RoutineName} + CurrentModuleObject + ": " + cAlphaFields(1) + "=\"" + AlphArray(1) + "\"");
                ShowContinueError(state, "..Duplicate Controlled Zone entered, only one " + CurrentModuleObject + " per zone is allowed.");
                state.dataZoneEquip->GetZoneEquipmentDataErrorsFound = true;
                continue;
            }
            Zone(ControlledZoneNum).IsControlled = true;
            Zone(ControlledZoneNum).ZoneEqNum = ControlledZoneNum;
            state.dataZoneEquip->ZoneEquipConfig(ControlledZoneNum).IsControlled = true;
            state.dataZoneEquip->ZoneEquipConfig(ControlledZoneNum).ActualZoneNum = ControlledZoneNum;
        }
        state.dataZoneEquip->ZoneEquipConfig(ControlledZoneNum).ZoneName = AlphArray(1); // for x-referencing with the geometry data

        IsNotOK = false;
        GlobalNames::IntraObjUniquenessCheck(
            state, AlphArray(2), CurrentModuleObject, cAlphaFields(2), state.dataZoneEquip->UniqueZoneEquipListNames, IsNotOK);
        if (IsNotOK) {
            ShowContinueError(state, "..another Controlled Zone has been assigned that " + cAlphaFields(2) + '.');
            state.dataZoneEquip->GetZoneEquipmentDataErrorsFound = true;
        }
        state.dataZoneEquip->ZoneEquipConfig(ControlledZoneNum).EquipListName = AlphArray(2); // the name of the list containing all the zone eq.
        InletNodeListName = AlphArray(3);
        ExhaustNodeListName = AlphArray(4);
        state.dataZoneEquip->ZoneEquipConfig(ControlledZoneNum).ZoneNode =
            GetOnlySingleNode(state,
                              AlphArray(5),
                              state.dataZoneEquip->GetZoneEquipmentDataErrorsFound,
                              DataLoopNode::ConnectionObjectType::ZoneHVACEquipmentConnections,
                              AlphArray(1),
                              DataLoopNode::NodeFluidType::Air,
                              DataLoopNode::ConnectionType::ZoneNode,
                              NodeInputManager::CompFluidStream::Primary,
                              ObjectIsNotParent); // all zone air state variables are
        if (state.dataZoneEquip->ZoneEquipConfig(ControlledZoneNum).ZoneNode == 0) {
            ShowSevereError(state, std::string{RoutineName} + CurrentModuleObject + ": " + cAlphaFields(1) + "=\"" + AlphArray(1) + "\", invalid");
            ShowContinueError(state, cAlphaFields(5) + " must be present.");
            state.dataZoneEquip->GetZoneEquipmentDataErrorsFound = true;
        } else {
            UniqueNodeError = false;
            CheckUniqueNodeNames(state, cAlphaFields(5), UniqueNodeError, AlphArray(5), AlphArray(1));
            if (UniqueNodeError) {
                // ShowContinueError(state,  "Occurs for " + trim( cAlphaFields( 1 ) ) + " = " + trim( AlphArray( 1 ) ) );
                state.dataZoneEquip->GetZoneEquipmentDataErrorsFound = true;
            }
        }
        // assigned to this node
        if (state.dataZoneEquip->ZoneEquipConfig(ControlledZoneNum).ActualZoneNum > 0) {
            Zone(state.dataZoneEquip->ZoneEquipConfig(ControlledZoneNum).ActualZoneNum).SystemZoneNodeNumber =
                state.dataZoneEquip->ZoneEquipConfig(ControlledZoneNum).ZoneNode;
        } // This error already detected and program will be terminated.

        ReturnNodeListName = AlphArray(6);
        if (lAlphaBlanks(7)) {
            state.dataZoneEquip->ZoneEquipConfig(ControlledZoneNum).ReturnFlowSchedPtrNum = DataGlobalConstants::ScheduleAlwaysOn;
        } else {
            state.dataZoneEquip->ZoneEquipConfig(ControlledZoneNum).ReturnFlowSchedPtrNum = GetScheduleIndex(state, AlphArray(7));
            if (state.dataZoneEquip->ZoneEquipConfig(ControlledZoneNum).ReturnFlowSchedPtrNum == 0) {
                ShowSevereError(state,
                                std::string{RoutineName} + CurrentModuleObject + ": invalid " + cAlphaFields(7) + " entered =" + AlphArray(7) +
                                    " for " + cAlphaFields(1) + '=' + AlphArray(1));
                state.dataZoneEquip->GetZoneEquipmentDataErrorsFound = true;
            }
        }
        ReturnFlowBasisNodeListName = AlphArray(8);

        // Read in the equipment type, name and sequence information
        // for each equipment list

        CurrentModuleObject = "ZoneHVAC:EquipmentList";

        ZoneEquipListNum = state.dataInputProcessing->inputProcessor->getObjectItemNum(
            state, CurrentModuleObject, state.dataZoneEquip->ZoneEquipConfig(ControlledZoneNum).EquipListName);
        if (ZoneEquipListNum > 0) {

            EquipList &thisZoneEquipList = state.dataZoneEquip->ZoneEquipList(ControlledZoneNum);

            state.dataInputProcessing->inputProcessor->getObjectItem(state,
                                                                     CurrentModuleObject,
                                                                     ZoneEquipListNum,
                                                                     AlphArray,
                                                                     NumAlphas,
                                                                     NumArray,
                                                                     NumNums,
                                                                     IOStat,
                                                                     lNumericBlanks,
                                                                     lAlphaBlanks,
                                                                     cAlphaFields,
                                                                     cNumericFields); //  data for one zone
            UtilityRoutines::IsNameEmpty(state, AlphArray(1), CurrentModuleObject, state.dataZoneEquip->GetZoneEquipmentDataErrorsFound);
            thisZoneEquipList.Name = AlphArray(1);

            if (!lAlphaBlanks(2)) {
                if (UtilityRoutines::SameString(AlphArray(2), "SequentialLoad")) {
                    thisZoneEquipList.LoadDistScheme = DataZoneEquipment::LoadDist::Sequential;
                } else if (UtilityRoutines::SameString(AlphArray(2), "UniformLoad")) {
                    thisZoneEquipList.LoadDistScheme = DataZoneEquipment::LoadDist::Uniform;
                } else if (UtilityRoutines::SameString(AlphArray(2), "UniformPLR")) {
                    thisZoneEquipList.LoadDistScheme = DataZoneEquipment::LoadDist::UniformPLR;
                } else if (UtilityRoutines::SameString(AlphArray(2), "SequentialUniformPLR")) {
                    thisZoneEquipList.LoadDistScheme = DataZoneEquipment::LoadDist::SequentialUniformPLR;
                } else {
                    ShowSevereError(state, std::string{RoutineName} + CurrentModuleObject + "=\"" + AlphArray(1) + "\", Invalid choice.");
                    ShowContinueError(state, "..." + cAlphaFields(2) + "=\"" + AlphArray(2) + "\".");
                    state.dataZoneEquip->GetZoneEquipmentDataErrorsFound = true;
                }
            }
            constexpr int nAlphasInExtensible = 4;
            constexpr int nNumsInExtensible = 2;
            constexpr int nAlphasBeforeExtensible = 2;
            constexpr int nNumsBeforeExtensible = 0;
            maxEquipCount = 0;
            numEquipCount = (NumAlphas - nAlphasBeforeExtensible) / nAlphasInExtensible;
            if (numEquipCount * nAlphasInExtensible != (NumAlphas - nAlphasBeforeExtensible)) ++numEquipCount;
            for (ZoneEquipTypeNum = 1; ZoneEquipTypeNum <= numEquipCount; ++ZoneEquipTypeNum) {
                if (!lAlphaBlanks(nAlphasInExtensible * (ZoneEquipTypeNum - 1) + nAlphasBeforeExtensible + 1) &&
                    !lAlphaBlanks(nAlphasInExtensible * (ZoneEquipTypeNum - 1) + nAlphasBeforeExtensible + 2)) {
                    ++maxEquipCount;
                    continue;
                }
                ShowWarningError(state,
                                 format("{}{}=\"{}\", truncated list at blank field; object count={}",
                                        RoutineName,
                                        CurrentModuleObject,
                                        thisZoneEquipList.Name,
                                        maxEquipCount));
                break;
            }

            overallEquipCount += maxEquipCount;
            thisZoneEquipList.NumOfEquipTypes = maxEquipCount;
            thisZoneEquipList.EquipType.allocate(thisZoneEquipList.NumOfEquipTypes);
            thisZoneEquipList.EquipTypeEnum.allocate(thisZoneEquipList.NumOfEquipTypes);
            thisZoneEquipList.compPointer.resize(thisZoneEquipList.NumOfEquipTypes + 1);
            thisZoneEquipList.EquipName.allocate(thisZoneEquipList.NumOfEquipTypes);
            thisZoneEquipList.EquipIndex.allocate(thisZoneEquipList.NumOfEquipTypes);
            thisZoneEquipList.EquipData.allocate(thisZoneEquipList.NumOfEquipTypes);
            thisZoneEquipList.CoolingPriority.allocate(thisZoneEquipList.NumOfEquipTypes);
            thisZoneEquipList.HeatingPriority.allocate(thisZoneEquipList.NumOfEquipTypes);
            thisZoneEquipList.CoolingCapacity.allocate(thisZoneEquipList.NumOfEquipTypes);
            thisZoneEquipList.HeatingCapacity.allocate(thisZoneEquipList.NumOfEquipTypes);
            thisZoneEquipList.SequentialCoolingFractionSchedPtr.allocate(thisZoneEquipList.NumOfEquipTypes);
            thisZoneEquipList.SequentialHeatingFractionSchedPtr.allocate(thisZoneEquipList.NumOfEquipTypes);
            thisZoneEquipList.EquipType = "";
            thisZoneEquipList.EquipTypeEnum = DataZoneEquipment::ZoneEquip::Invalid;
            thisZoneEquipList.EquipName = "";
            thisZoneEquipList.EquipIndex = 0;
            thisZoneEquipList.CoolingPriority = 0;
            thisZoneEquipList.HeatingPriority = 0;
            thisZoneEquipList.CoolingCapacity = 0;
            thisZoneEquipList.HeatingCapacity = 0;
            thisZoneEquipList.SequentialCoolingFractionSchedPtr = 0;
            thisZoneEquipList.SequentialHeatingFractionSchedPtr = 0;

            for (ZoneEquipTypeNum = 1; ZoneEquipTypeNum <= thisZoneEquipList.NumOfEquipTypes; ++ZoneEquipTypeNum) {
                const int ZoneEquipTypeIdx = ZoneEquipTypeNum - 1;
                thisZoneEquipList.EquipType(ZoneEquipTypeNum) = AlphArray(nAlphasInExtensible * ZoneEquipTypeIdx + nAlphasBeforeExtensible + 1);
                thisZoneEquipList.EquipName(ZoneEquipTypeNum) = AlphArray(nAlphasInExtensible * ZoneEquipTypeIdx + nAlphasBeforeExtensible + 2);
                ValidateComponent(state,
                                  thisZoneEquipList.EquipType(ZoneEquipTypeNum),
                                  thisZoneEquipList.EquipName(ZoneEquipTypeNum),
                                  IsNotOK,
                                  CurrentModuleObject);
                if (IsNotOK) {
                    ShowContinueError(state, "In " + CurrentModuleObject + '=' + thisZoneEquipList.Name);
                    state.dataZoneEquip->GetZoneEquipmentDataErrorsFound = true;
                }
                thisZoneEquipList.CoolingPriority(ZoneEquipTypeNum) =
                    nint(NumArray(nNumsInExtensible * ZoneEquipTypeIdx + nNumsBeforeExtensible + 1));
                if ((thisZoneEquipList.CoolingPriority(ZoneEquipTypeNum) < 0) ||
                    (thisZoneEquipList.CoolingPriority(ZoneEquipTypeNum) > thisZoneEquipList.NumOfEquipTypes)) {
                    ShowSevereError(state, std::string{RoutineName} + CurrentModuleObject + "=\"" + AlphArray(1) + "\".");
                    ShowContinueError(state,
                                      format("invalid {}=[{}].",
                                             cNumericFields(nNumsInExtensible * ZoneEquipTypeIdx + nNumsBeforeExtensible + 1),
                                             thisZoneEquipList.CoolingPriority(ZoneEquipTypeNum)));
                    ShowContinueError(state, "equipment sequence must be > 0 and <= number of equipments in the list.");
                    if (thisZoneEquipList.CoolingPriority(ZoneEquipTypeNum) > 0)
                        ShowContinueError(state, format("only {} in the list.", thisZoneEquipList.NumOfEquipTypes));
                    state.dataZoneEquip->GetZoneEquipmentDataErrorsFound = true;
                }

                thisZoneEquipList.HeatingPriority(ZoneEquipTypeNum) =
                    nint(NumArray(nNumsInExtensible * ZoneEquipTypeIdx + nNumsBeforeExtensible + 2));
                if ((thisZoneEquipList.HeatingPriority(ZoneEquipTypeNum) < 0) ||
                    (thisZoneEquipList.HeatingPriority(ZoneEquipTypeNum) > thisZoneEquipList.NumOfEquipTypes)) {
                    ShowSevereError(state, std::string{RoutineName} + CurrentModuleObject + "=\"" + AlphArray(1) + "\".");
                    ShowContinueError(state,
                                      format("invalid {}=[{}].",
                                             cNumericFields(nNumsInExtensible * ZoneEquipTypeIdx + nNumsBeforeExtensible + 2),
                                             thisZoneEquipList.HeatingPriority(ZoneEquipTypeNum)));
                    ShowContinueError(state, "equipment sequence must be > 0 and <= number of equipments in the list.");
                    if (thisZoneEquipList.HeatingPriority(ZoneEquipTypeNum) > 0)
                        ShowContinueError(state, format("only {} in the list.", thisZoneEquipList.NumOfEquipTypes));
                    state.dataZoneEquip->GetZoneEquipmentDataErrorsFound = true;
                }

                const int coolingFractionArrayIdx = nAlphasInExtensible * ZoneEquipTypeIdx + nAlphasBeforeExtensible + 3;
                if (lAlphaBlanks(coolingFractionArrayIdx)) {
                    thisZoneEquipList.SequentialCoolingFractionSchedPtr(ZoneEquipTypeNum) = DataGlobalConstants::ScheduleAlwaysOn;
                } else {
                    thisZoneEquipList.SequentialCoolingFractionSchedPtr(ZoneEquipTypeNum) =
                        GetScheduleIndex(state, AlphArray(coolingFractionArrayIdx));
                    if (thisZoneEquipList.SequentialCoolingFractionSchedPtr(ZoneEquipTypeNum) == 0) {
                        ShowSevereError(state, std::string{RoutineName} + CurrentModuleObject + "=\"" + AlphArray(1) + "\".");
                        ShowContinueError(state,
                                          "invalid " + cAlphaFields(coolingFractionArrayIdx) + "=[" + AlphArray(coolingFractionArrayIdx) + "].");
                        ShowContinueError(state, "Schedule does not exist.");
                        state.dataZoneEquip->GetZoneEquipmentDataErrorsFound = true;
                    }
                }

                const int heatingFractionArrayIdx = nAlphasInExtensible * ZoneEquipTypeIdx + nAlphasBeforeExtensible + 4;
                if (lAlphaBlanks(heatingFractionArrayIdx)) {
                    thisZoneEquipList.SequentialHeatingFractionSchedPtr(ZoneEquipTypeNum) = DataGlobalConstants::ScheduleAlwaysOn;
                } else {
                    thisZoneEquipList.SequentialHeatingFractionSchedPtr(ZoneEquipTypeNum) =
                        GetScheduleIndex(state, AlphArray(heatingFractionArrayIdx));
                    if (thisZoneEquipList.SequentialHeatingFractionSchedPtr(ZoneEquipTypeNum) == 0) {
                        ShowSevereError(state, std::string{RoutineName} + CurrentModuleObject + "=\"" + AlphArray(1) + "\".");
                        ShowContinueError(state,
                                          "invalid " + cAlphaFields(heatingFractionArrayIdx) + "=[" + AlphArray(heatingFractionArrayIdx) + "].");
                        ShowContinueError(state, "Schedule does not exist.");
                        state.dataZoneEquip->GetZoneEquipmentDataErrorsFound = true;
                    }
                }

                // do this here for initial prototype, but later will call all the equipment in a separate function to see who is on - maybe
                if (thisZoneEquipList.HeatingPriority(ZoneEquipTypeNum) > 0) ++thisZoneEquipList.NumAvailHeatEquip;
                if (thisZoneEquipList.CoolingPriority(ZoneEquipTypeNum) > 0) ++thisZoneEquipList.NumAvailCoolEquip;

<<<<<<< HEAD
                {
                    auto const SELECT_CASE_var(UtilityRoutines::MakeUPPERCase(thisZoneEquipList.EquipType(ZoneEquipTypeNum)));

                    if (SELECT_CASE_var == "ZONEHVAC:AIRDISTRIBUTIONUNIT") {
                        thisZoneEquipList.EquipTypeEnum(ZoneEquipTypeNum) = DataZoneEquipment::ZoneEquip::AirDistUnit;

                    } else if (SELECT_CASE_var == "ZONEHVAC:WINDOWAIRCONDITIONER") { // Window Air Conditioner
                        thisZoneEquipList.EquipTypeEnum(ZoneEquipTypeNum) = DataZoneEquipment::ZoneEquip::WindowAC;

                    } else if (SELECT_CASE_var == "AIRLOOPHVAC:UNITARYSYSTEM" || SELECT_CASE_var == "ZONEHVAC:PACKAGEDTERMINALAIRCONDITIONER" ||
                               SELECT_CASE_var == "ZONEHVAC:PACKAGEDTERMINALHEATPUMP" || SELECT_CASE_var == "ZONEHVAC:WATERTOAIRHEATPUMP") {
                        if (SELECT_CASE_var == "ZONEHVAC:PACKAGEDTERMINALAIRCONDITIONER") {
                            thisZoneEquipList.EquipTypeEnum(ZoneEquipTypeNum) = DataZoneEquipment::ZoneEquip::PkgTermACAirToAir;
                        } else if (SELECT_CASE_var == "ZONEHVAC:PACKAGEDTERMINALHEATPUMP") {
                            thisZoneEquipList.EquipTypeEnum(ZoneEquipTypeNum) = DataZoneEquipment::ZoneEquip::PkgTermHPAirToAir;
                        } else if (SELECT_CASE_var == "AIRLOOPHVAC:UNITARYSYSTEM") {
                            thisZoneEquipList.EquipTypeEnum(ZoneEquipTypeNum) = DataZoneEquipment::ZoneEquip::ZoneUnitarySys;
                        } else if (SELECT_CASE_var == "ZONEHVAC:WATERTOAIRHEATPUMP") {
                            thisZoneEquipList.EquipTypeEnum(ZoneEquipTypeNum) = DataZoneEquipment::ZoneEquip::PkgTermHPWaterToAir;
                        } else {
                            ShowFatalError(state, "Developer Error in GetZoneEquipmentData");
                        }
                        UnitarySystems::UnitarySys thisSys;
                        thisZoneEquipList.compPointer[ZoneEquipTypeNum] =
                            thisSys.factory(state, DataHVACGlobals::UnitarySys_AnyCoilType, thisZoneEquipList.EquipName(ZoneEquipTypeNum), true, 0);
                        thisZoneEquipList.EquipIndex(ZoneEquipTypeNum) =
                            state.dataZoneEquip->ZoneEquipList(ControlledZoneNum).compPointer[ZoneEquipTypeNum]->getEquipIndex();

                    } else if (SELECT_CASE_var == "ZONEHVAC:DEHUMIDIFIER:DX") { // Zone dehumidifier
                        thisZoneEquipList.EquipTypeEnum(ZoneEquipTypeNum) = DataZoneEquipment::ZoneEquip::ZoneDXDehumidifier;

                    } else if (SELECT_CASE_var == "ZONEHVAC:FOURPIPEFANCOIL") { // 4-Pipe Fan Coil
                        thisZoneEquipList.EquipTypeEnum(ZoneEquipTypeNum) = DataZoneEquipment::ZoneEquip::FanCoil4Pipe;

                    } else if (SELECT_CASE_var == "ZONEHVAC:UNITVENTILATOR") { // Unit Ventilator
                        thisZoneEquipList.EquipTypeEnum(ZoneEquipTypeNum) = DataZoneEquipment::ZoneEquip::UnitVentilator;

                    } else if (SELECT_CASE_var == "ZONEHVAC:UNITHEATER") { // Unit Heater
                        thisZoneEquipList.EquipTypeEnum(ZoneEquipTypeNum) = DataZoneEquipment::ZoneEquip::UnitHeater;

                    } else if (SELECT_CASE_var == "ZONEHVAC:IDEALLOADSAIRSYSTEM") {
                        thisZoneEquipList.EquipTypeEnum(ZoneEquipTypeNum) = DataZoneEquipment::ZoneEquip::PurchasedAir;

                    } else if (SELECT_CASE_var == "ZONEHVAC:BASEBOARD:RADIANTCONVECTIVE:WATER") { // Hot Water Baseboard
                        thisZoneEquipList.EquipTypeEnum(ZoneEquipTypeNum) = DataZoneEquipment::ZoneEquip::BBWater;

                    } else if (SELECT_CASE_var == "ZONEHVAC:BASEBOARD:CONVECTIVE:WATER") { // Baseboard
                        thisZoneEquipList.EquipTypeEnum(ZoneEquipTypeNum) = DataZoneEquipment::ZoneEquip::BBWaterConvective;

                    } else if (SELECT_CASE_var == "ZONEHVAC:BASEBOARD:CONVECTIVE:ELECTRIC") { // Electric Baseboard
                        thisZoneEquipList.EquipTypeEnum(ZoneEquipTypeNum) = DataZoneEquipment::ZoneEquip::BBElectricConvective;

                    } else if (SELECT_CASE_var == "ZONEHVAC:COOLINGPANEL:RADIANTCONVECTIVE:WATER") { // Simple Cooling Panel
                        thisZoneEquipList.EquipTypeEnum(ZoneEquipTypeNum) = DataZoneEquipment::ZoneEquip::CoolingPanel;

                    } else if (SELECT_CASE_var == "ZONEHVAC:HIGHTEMPERATURERADIANT") { // High Temperature Radiators
                        thisZoneEquipList.EquipTypeEnum(ZoneEquipTypeNum) = DataZoneEquipment::ZoneEquip::HiTempRadiant;

                    } else if (SELECT_CASE_var == "ZONEHVAC:LOWTEMPERATURERADIANT:VARIABLEFLOW") { // Low temperature radiant system (hydronic)
                        thisZoneEquipList.EquipTypeEnum(ZoneEquipTypeNum) = DataZoneEquipment::ZoneEquip::LoTempRadiant;
=======
                thisZoneEquipList.EquipTypeEnum(ZoneEquipTypeNum) = static_cast<ZoneEquip>(
                    getEnumerationValue(ZoneEquipTypeNamesUC, UtilityRoutines::MakeUPPERCase(thisZoneEquipList.EquipType(ZoneEquipTypeNum))));
>>>>>>> 7a5cb57b

                if (thisZoneEquipList.EquipTypeEnum(ZoneEquipTypeNum) == ZoneEquip::ZoneUnitarySys) {
                    UnitarySystems::UnitarySys thisSys;
                    thisZoneEquipList.compPointer[ZoneEquipTypeNum] =
                        thisSys.factory(state, DataHVACGlobals::UnitarySys_AnyCoilType, thisZoneEquipList.EquipName(ZoneEquipTypeNum), true, 0);
                }

                if (thisZoneEquipList.EquipTypeEnum(ZoneEquipTypeNum) == ZoneEquip::Invalid) {
                    if (thisZoneEquipList.EquipType(ZoneEquipTypeNum) == "ZONEHVAC:LOWTEMPERATURERADIANT:CONSTANTFLOW" ||
                        thisZoneEquipList.EquipType(ZoneEquipTypeNum) == "ZONEHVAC:LOWTEMPERATURERADIANT:ELECTRIC") {
                        thisZoneEquipList.EquipTypeEnum(ZoneEquipTypeNum) = ZoneEquip::LoTempRadiant;
                    } else if (thisZoneEquipList.EquipType(ZoneEquipTypeNum) == "WATERHEATER:HEATPUMP:WRAPPEDCONDENSER") {
                        thisZoneEquipList.EquipTypeEnum(ZoneEquipTypeNum) = DataZoneEquipment::ZoneEquip::HPWaterHeater;
                    } else {
                        ShowSevereError(state, std::string{RoutineName} + CurrentModuleObject + " = " + thisZoneEquipList.Name);
                        ShowContinueError(state, "..Invalid Equipment Type = " + thisZoneEquipList.EquipType(ZoneEquipTypeNum));
                        state.dataZoneEquip->GetZoneEquipmentDataErrorsFound = true;
                    }
                }
            }

            for (ZoneEquipTypeNum = 1; ZoneEquipTypeNum <= thisZoneEquipList.NumOfEquipTypes; ++ZoneEquipTypeNum) {
                if (count_eq(thisZoneEquipList.CoolingPriority, ZoneEquipTypeNum) > 1) {
                    ShowSevereError(state, std::string{RoutineName} + CurrentModuleObject + " = " + thisZoneEquipList.Name);
                    ShowContinueError(state,
                                      format("...multiple assignments for Zone Equipment Cooling Sequence={}, must be 1-1 correspondence between "
                                             "sequence assignments and number of equipments.",
                                             ZoneEquipTypeNum));
                    state.dataZoneEquip->GetZoneEquipmentDataErrorsFound = true;
                } else if (count_eq(thisZoneEquipList.CoolingPriority, ZoneEquipTypeNum) == 0) {
                    ShowWarningError(state, std::string{RoutineName} + CurrentModuleObject + " = " + thisZoneEquipList.Name);
                    ShowContinueError(state,
                                      format("...zero assigned to Zone Equipment Cooling Sequence={}, apparent gap in sequence assignments in "
                                             "this equipment list.",
                                             ZoneEquipTypeNum));
                }
                if (count_eq(thisZoneEquipList.HeatingPriority, ZoneEquipTypeNum) > 1) {
                    ShowSevereError(state, std::string{RoutineName} + CurrentModuleObject + " = " + thisZoneEquipList.Name);
                    ShowContinueError(state,
                                      format("...multiple assignments for Zone Equipment Heating or No-Load Sequence={}, must be 1-1 "
                                             "correspondence between sequence assignments and number of equipments.",
                                             ZoneEquipTypeNum));
                    state.dataZoneEquip->GetZoneEquipmentDataErrorsFound = true;
                } else if (count_eq(thisZoneEquipList.HeatingPriority, ZoneEquipTypeNum) == 0) {
                    ShowWarningError(state, std::string{RoutineName} + CurrentModuleObject + " = " + thisZoneEquipList.Name);
                    ShowContinueError(state,
                                      format("...zero assigned to Zone Equipment Heating or No-Load Sequence={}, apparent gap in sequence "
                                             "assignments in this equipment list.",
                                             ZoneEquipTypeNum));
                }
            }

        } else {
            ShowSevereError(state,
                            std::string{RoutineName} + CurrentModuleObject +
                                " not found = " + state.dataZoneEquip->ZoneEquipConfig(ControlledZoneNum).EquipListName);
            ShowContinueError(
                state, "In ZoneHVAC:EquipmentConnections object, for Zone = " + state.dataZoneEquip->ZoneEquipConfig(ControlledZoneNum).ZoneName);
            state.dataZoneEquip->GetZoneEquipmentDataErrorsFound = true;
        }

        // End ZoneHVAC:EquipmentList

        NodeListError = false;
        GetNodeNums(state,
                    InletNodeListName,
                    NumNodes,
                    NodeNums,
                    NodeListError,
                    DataLoopNode::NodeFluidType::Air,
                    DataLoopNode::ConnectionObjectType::ZoneHVACEquipmentConnections,
                    state.dataZoneEquip->ZoneEquipConfig(ControlledZoneNum).ZoneName,
                    DataLoopNode::ConnectionType::ZoneInlet,
                    NodeInputManager::CompFluidStream::Primary,
                    ObjectIsNotParent);

        if (!NodeListError) {
            state.dataZoneEquip->ZoneEquipConfig(ControlledZoneNum).NumInletNodes = NumNodes;

            state.dataZoneEquip->ZoneEquipConfig(ControlledZoneNum).InletNode.allocate(NumNodes);
            state.dataZoneEquip->ZoneEquipConfig(ControlledZoneNum).InletNodeAirLoopNum.allocate(NumNodes);
            state.dataZoneEquip->ZoneEquipConfig(ControlledZoneNum).InletNodeADUNum.allocate(NumNodes);
            state.dataZoneEquip->ZoneEquipConfig(ControlledZoneNum).AirDistUnitCool.allocate(NumNodes);
            state.dataZoneEquip->ZoneEquipConfig(ControlledZoneNum).AirDistUnitHeat.allocate(NumNodes);

            for (NodeNum = 1; NodeNum <= NumNodes; ++NodeNum) {
                state.dataZoneEquip->ZoneEquipConfig(ControlledZoneNum).InletNode(NodeNum) = NodeNums(NodeNum);
                UniqueNodeError = false;
                CheckUniqueNodeNumbers(state,
                                       "Zone Air Inlet Nodes",
                                       UniqueNodeError,
                                       NodeNums(NodeNum),
                                       state.dataZoneEquip->ZoneEquipConfig(ControlledZoneNum).ZoneName);
                if (UniqueNodeError) {
                    state.dataZoneEquip->GetZoneEquipmentDataErrorsFound = true;
                }
                state.dataZoneEquip->ZoneEquipConfig(ControlledZoneNum).InletNodeAirLoopNum(NodeNum) = 0;
                state.dataZoneEquip->ZoneEquipConfig(ControlledZoneNum).InletNodeADUNum(NodeNum) = 0;
                state.dataZoneEquip->ZoneEquipConfig(ControlledZoneNum).AirDistUnitCool(NodeNum).InNode = 0;
                state.dataZoneEquip->ZoneEquipConfig(ControlledZoneNum).AirDistUnitHeat(NodeNum).InNode = 0;
                state.dataZoneEquip->ZoneEquipConfig(ControlledZoneNum).AirDistUnitCool(NodeNum).OutNode = 0;
                state.dataZoneEquip->ZoneEquipConfig(ControlledZoneNum).AirDistUnitHeat(NodeNum).OutNode = 0;
                ++locTermUnitSizingCounter;
                state.dataZoneEquip->ZoneEquipConfig(ControlledZoneNum).AirDistUnitCool(NodeNum).TermUnitSizingIndex = locTermUnitSizingCounter;
                state.dataZoneEquip->ZoneEquipConfig(ControlledZoneNum).AirDistUnitHeat(NodeNum).TermUnitSizingIndex = locTermUnitSizingCounter;
            }
        } else {
            ShowContinueError(state,
                              "Invalid Zone Air Inlet Node or NodeList Name in ZoneHVAC:EquipmentConnections object, for Zone = " +
                                  state.dataZoneEquip->ZoneEquipConfig(ControlledZoneNum).ZoneName);
            state.dataZoneEquip->GetZoneEquipmentDataErrorsFound = true;
        }

        NodeListError = false;
        GetNodeNums(state,
                    ExhaustNodeListName,
                    NumNodes,
                    NodeNums,
                    NodeListError,
                    DataLoopNode::NodeFluidType::Air,
                    DataLoopNode::ConnectionObjectType::ZoneHVACEquipmentConnections,
                    state.dataZoneEquip->ZoneEquipConfig(ControlledZoneNum).ZoneName,
                    DataLoopNode::ConnectionType::ZoneExhaust,
                    NodeInputManager::CompFluidStream::Primary,
                    ObjectIsNotParent);

        if (!NodeListError) {
            state.dataZoneEquip->ZoneEquipConfig(ControlledZoneNum).NumExhaustNodes = NumNodes;

            state.dataZoneEquip->ZoneEquipConfig(ControlledZoneNum).ExhaustNode.allocate(NumNodes);

            for (NodeNum = 1; NodeNum <= NumNodes; ++NodeNum) {
                state.dataZoneEquip->ZoneEquipConfig(ControlledZoneNum).ExhaustNode(NodeNum) = NodeNums(NodeNum);
                UniqueNodeError = false;
                CheckUniqueNodeNumbers(state,
                                       "Zone Air Exhaust Nodes",
                                       UniqueNodeError,
                                       NodeNums(NodeNum),
                                       state.dataZoneEquip->ZoneEquipConfig(ControlledZoneNum).ZoneName);
                if (UniqueNodeError) {
                    // ShowContinueError(state,  "Occurs for Zone = " + trim( AlphArray( 1 ) ) );
                    state.dataZoneEquip->GetZoneEquipmentDataErrorsFound = true;
                }
            }
        } else {
            ShowContinueError(state,
                              "Invalid Zone Air Exhaust Node or NodeList Name in ZoneHVAC:EquipmentConnections object, for Zone=" +
                                  state.dataZoneEquip->ZoneEquipConfig(ControlledZoneNum).ZoneName);
            state.dataZoneEquip->GetZoneEquipmentDataErrorsFound = true;
        }

        NodeListError = false;
        GetNodeNums(state,
                    ReturnNodeListName,
                    NumNodes,
                    NodeNums,
                    NodeListError,
                    DataLoopNode::NodeFluidType::Air,
                    DataLoopNode::ConnectionObjectType::ZoneHVACEquipmentConnections,
                    state.dataZoneEquip->ZoneEquipConfig(ControlledZoneNum).ZoneName,
                    DataLoopNode::ConnectionType::ZoneReturn,
                    NodeInputManager::CompFluidStream::Primary,
                    ObjectIsNotParent);

        if (!NodeListError) {
            state.dataZoneEquip->ZoneEquipConfig(ControlledZoneNum).NumReturnNodes = NumNodes;

            state.dataZoneEquip->ZoneEquipConfig(ControlledZoneNum).ReturnNode.allocate(NumNodes);
            state.dataZoneEquip->ZoneEquipConfig(ControlledZoneNum).ReturnNodeAirLoopNum.allocate(NumNodes);
            state.dataZoneEquip->ZoneEquipConfig(ControlledZoneNum).ReturnNodeInletNum.allocate(NumNodes);
            state.dataZoneEquip->ZoneEquipConfig(ControlledZoneNum).FixedReturnFlow.allocate(NumNodes);
            state.dataZoneEquip->ZoneEquipConfig(ControlledZoneNum).ReturnNodePlenumNum.allocate(NumNodes);
            state.dataZoneEquip->ZoneEquipConfig(ControlledZoneNum).ReturnNodeExhaustNodeNum.allocate(NumNodes);
            state.dataZoneEquip->ZoneEquipConfig(ControlledZoneNum).SharedExhaustNode.allocate(NumNodes);
            state.dataZoneEquip->ZoneEquipConfig(ControlledZoneNum).ReturnNode = 0;               // initialize to zero here
            state.dataZoneEquip->ZoneEquipConfig(ControlledZoneNum).ReturnNodeAirLoopNum = 0;     // initialize to zero here
            state.dataZoneEquip->ZoneEquipConfig(ControlledZoneNum).ReturnNodeInletNum = 0;       // initialize to zero here
            state.dataZoneEquip->ZoneEquipConfig(ControlledZoneNum).FixedReturnFlow = false;      // initialize to false here
            state.dataZoneEquip->ZoneEquipConfig(ControlledZoneNum).ReturnNodePlenumNum = 0;      // initialize to zero here
            state.dataZoneEquip->ZoneEquipConfig(ControlledZoneNum).ReturnNodeExhaustNodeNum = 0; // initialize to zero here
            state.dataZoneEquip->ZoneEquipConfig(ControlledZoneNum).SharedExhaustNode = LightReturnExhaustConfig::NoExhast; // initialize to zero here

            for (NodeNum = 1; NodeNum <= NumNodes; ++NodeNum) {
                state.dataZoneEquip->ZoneEquipConfig(ControlledZoneNum).ReturnNode(NodeNum) = NodeNums(NodeNum);
                UniqueNodeError = false;
                CheckUniqueNodeNumbers(state,
                                       "Zone Return Air Nodes",
                                       UniqueNodeError,
                                       NodeNums(NodeNum),
                                       state.dataZoneEquip->ZoneEquipConfig(ControlledZoneNum).ZoneName);
                if (UniqueNodeError) {
                    // ShowContinueError(state,  "Occurs for Zone = " + trim( AlphArray( 1 ) ) );
                    state.dataZoneEquip->GetZoneEquipmentDataErrorsFound = true;
                }
            }
        } else {
            ShowContinueError(state,
                              "Invalid Zone Return Air Node or NodeList Name in ZoneHVAC:EquipmentConnections object, for Zone=" +
                                  state.dataZoneEquip->ZoneEquipConfig(ControlledZoneNum).ZoneName);
            state.dataZoneEquip->GetZoneEquipmentDataErrorsFound = true;
        }

        NodeListError = false;
        GetNodeNums(state,
                    ReturnFlowBasisNodeListName,
                    NumNodes,
                    NodeNums,
                    NodeListError,
                    DataLoopNode::NodeFluidType::Air,
                    DataLoopNode::ConnectionObjectType::ZoneHVACEquipmentConnections,
                    state.dataZoneEquip->ZoneEquipConfig(ControlledZoneNum).ZoneName,
                    DataLoopNode::ConnectionType::Sensor,
                    NodeInputManager::CompFluidStream::Primary,
                    ObjectIsNotParent);

        if (!NodeListError) {
            state.dataZoneEquip->ZoneEquipConfig(ControlledZoneNum).NumReturnFlowBasisNodes = NumNodes;

            state.dataZoneEquip->ZoneEquipConfig(ControlledZoneNum).ReturnFlowBasisNode.allocate(NumNodes);

            for (NodeNum = 1; NodeNum <= NumNodes; ++NodeNum) {
                state.dataZoneEquip->ZoneEquipConfig(ControlledZoneNum).ReturnFlowBasisNode(NodeNum) = NodeNums(NodeNum);
            }
        } else {
            ShowContinueError(
                state,
                "Invalid Zone Return Air Node 1 Flow Rate Basis Node or NodeList Name in ZoneHVAC:EquipmentConnections object, for Zone=" +
                    state.dataZoneEquip->ZoneEquipConfig(ControlledZoneNum).ZoneName);
            state.dataZoneEquip->GetZoneEquipmentDataErrorsFound = true;
        }

    } // end loop over controlled zones

    // Allocate TermUnitSizing array and set zone number
    if (locTermUnitSizingCounter > 0) {
        state.dataSize->NumAirTerminalUnits = locTermUnitSizingCounter;
        TermUnitSizing.allocate(state.dataSize->NumAirTerminalUnits);
        for (int loopZoneNum = 1; loopZoneNum <= state.dataGlobal->NumOfZones; ++loopZoneNum) {
            {
                auto &thisZoneEqConfig(state.dataZoneEquip->ZoneEquipConfig(loopZoneNum));
                for (int loopNodeNum = 1; loopNodeNum <= thisZoneEqConfig.NumInletNodes; ++loopNodeNum) {
                    TermUnitSizing(thisZoneEqConfig.AirDistUnitCool(loopNodeNum).TermUnitSizingIndex).CtrlZoneNum = loopZoneNum;
                }
            }
        }
    }
    if (state.dataZoneEquip->GetZoneEquipmentDataErrorsFound) {
        ShowWarningError(state, std::string{RoutineName} + CurrentModuleObject + ", duplicate items NOT CHECKED due to previous errors.");
        overallEquipCount = 0;
    }
    if (overallEquipCount > 0) {
        ZoneEquipListAcct.allocate(overallEquipCount);
        overallEquipCount = 0;
        for (Loop1 = 1; Loop1 <= NumOfControlledZones; ++Loop1) {
            for (Loop2 = 1; Loop2 <= state.dataZoneEquip->ZoneEquipList(Loop1).NumOfEquipTypes; ++Loop2) {
                ++overallEquipCount;
                ZoneEquipListAcct(overallEquipCount).ObjectType = state.dataZoneEquip->ZoneEquipList(Loop1).EquipType(Loop2);
                ZoneEquipListAcct(overallEquipCount).ObjectName = state.dataZoneEquip->ZoneEquipList(Loop1).EquipName(Loop2);
                ZoneEquipListAcct(overallEquipCount).OnListNum = Loop1;
            }
        }
        // Now check for uniqueness
        for (Loop1 = 1; Loop1 <= overallEquipCount; ++Loop1) {
            for (Loop2 = Loop1 + 1; Loop2 <= overallEquipCount; ++Loop2) {
                if (ZoneEquipListAcct(Loop1).ObjectType != ZoneEquipListAcct(Loop2).ObjectType ||
                    ZoneEquipListAcct(Loop1).ObjectName != ZoneEquipListAcct(Loop2).ObjectName)
                    continue;
                // Duplicated -- not allowed
                ShowSevereError(state, std::string{RoutineName} + CurrentModuleObject + ", duplicate items in ZoneHVAC:EquipmentList.");
                ShowContinueError(state, "Equipment: Type=" + ZoneEquipListAcct(Loop1).ObjectType + ", Name=" + ZoneEquipListAcct(Loop1).ObjectName);
                ShowContinueError(state, "Found on List=\"" + state.dataZoneEquip->ZoneEquipList(ZoneEquipListAcct(Loop1).OnListNum).Name + "\".");
                ShowContinueError(
                    state, "Equipment Duplicated on List=\"" + state.dataZoneEquip->ZoneEquipList(ZoneEquipListAcct(Loop2).OnListNum).Name + "\".");
                state.dataZoneEquip->GetZoneEquipmentDataErrorsFound = true;
            }
        }
        ZoneEquipListAcct.deallocate();
    }

    // map ZoneEquipConfig%EquipListIndex to ZoneEquipList%Name

    for (ControlledZoneLoop = 1; ControlledZoneLoop <= state.dataGlobal->NumOfZones; ++ControlledZoneLoop) {
        state.dataZoneEquip->GetZoneEquipmentDataFound = UtilityRoutines::FindItemInList(
            state.dataZoneEquip->ZoneEquipList(ControlledZoneLoop).Name, state.dataZoneEquip->ZoneEquipConfig, &EquipConfiguration::EquipListName);
        if (state.dataZoneEquip->GetZoneEquipmentDataFound > 0)
            state.dataZoneEquip->ZoneEquipConfig(state.dataZoneEquip->GetZoneEquipmentDataFound).EquipListIndex = ControlledZoneLoop;
    } // end loop over controlled zones

    EndUniqueNodeCheck(state, "ZoneHVAC:EquipmentConnections");

    CurrentModuleObject = "AirLoopHVAC:SupplyPath";
    for (PathNum = 1; PathNum <= state.dataZoneEquip->NumSupplyAirPaths; ++PathNum) {

        state.dataInputProcessing->inputProcessor->getObjectItem(state,
                                                                 CurrentModuleObject,
                                                                 PathNum,
                                                                 AlphArray,
                                                                 NumAlphas,
                                                                 NumArray,
                                                                 NumNums,
                                                                 IOStat,
                                                                 lNumericBlanks,
                                                                 lAlphaBlanks,
                                                                 cAlphaFields,
                                                                 cNumericFields); //  data for one zone
        UtilityRoutines::IsNameEmpty(state, AlphArray(1), CurrentModuleObject, state.dataZoneEquip->GetZoneEquipmentDataErrorsFound);
        state.dataZoneEquip->SupplyAirPath(PathNum).Name = AlphArray(1);
        state.dataZoneEquip->SupplyAirPath(PathNum).NumOfComponents = nint((double(NumAlphas) - 2.0) / 2.0);

        state.dataZoneEquip->SupplyAirPath(PathNum).InletNodeNum = GetOnlySingleNode(state,
                                                                                     AlphArray(2),
                                                                                     state.dataZoneEquip->GetZoneEquipmentDataErrorsFound,
                                                                                     DataLoopNode::ConnectionObjectType::AirLoopHVACSupplyPath,
                                                                                     AlphArray(1),
                                                                                     DataLoopNode::NodeFluidType::Air,
                                                                                     DataLoopNode::ConnectionType::Inlet,
                                                                                     NodeInputManager::CompFluidStream::Primary,
                                                                                     ObjectIsParent);

        state.dataZoneEquip->SupplyAirPath(PathNum).ComponentType.allocate(state.dataZoneEquip->SupplyAirPath(PathNum).NumOfComponents);
        state.dataZoneEquip->SupplyAirPath(PathNum).ComponentTypeEnum.allocate(state.dataZoneEquip->SupplyAirPath(PathNum).NumOfComponents);
        state.dataZoneEquip->SupplyAirPath(PathNum).ComponentTypeEnum = DataZoneEquipment::AirLoopHVACZone::Invalid;
        state.dataZoneEquip->SupplyAirPath(PathNum).ComponentName.allocate(state.dataZoneEquip->SupplyAirPath(PathNum).NumOfComponents);
        state.dataZoneEquip->SupplyAirPath(PathNum).ComponentIndex.allocate(state.dataZoneEquip->SupplyAirPath(PathNum).NumOfComponents);
        state.dataZoneEquip->SupplyAirPath(PathNum).SplitterIndex.allocate(state.dataZoneEquip->SupplyAirPath(PathNum).NumOfComponents);
        state.dataZoneEquip->SupplyAirPath(PathNum).PlenumIndex.allocate(state.dataZoneEquip->SupplyAirPath(PathNum).NumOfComponents);

        Counter = 3;

        for (CompNum = 1; CompNum <= state.dataZoneEquip->SupplyAirPath(PathNum).NumOfComponents; ++CompNum) {

            if ((AlphArray(Counter) == "AIRLOOPHVAC:ZONESPLITTER") || (AlphArray(Counter) == "AIRLOOPHVAC:SUPPLYPLENUM")) {

                state.dataZoneEquip->SupplyAirPath(PathNum).ComponentType(CompNum) = AlphArray(Counter);
                state.dataZoneEquip->SupplyAirPath(PathNum).ComponentName(CompNum) = AlphArray(Counter + 1);
                ValidateComponent(state,
                                  state.dataZoneEquip->SupplyAirPath(PathNum).ComponentType(CompNum),
                                  state.dataZoneEquip->SupplyAirPath(PathNum).ComponentName(CompNum),
                                  IsNotOK,
                                  CurrentModuleObject);
                state.dataZoneEquip->SupplyAirPath(PathNum).ComponentIndex(CompNum) = 0;
                state.dataZoneEquip->SupplyAirPath(PathNum).SplitterIndex(CompNum) = 0;
                state.dataZoneEquip->SupplyAirPath(PathNum).PlenumIndex(CompNum) = 0;
                state.dataZoneEquip->SupplyAirPath(PathNum).ComponentTypeEnum(CompNum) =
                    (AirLoopHVACZone)getEnumerationValue(AirLoopHVACTypeNamesUC, AlphArray(Counter));
            } else {
                ShowSevereError(state, std::string{RoutineName} + cAlphaFields(1) + "=\"" + state.dataZoneEquip->SupplyAirPath(PathNum).Name + "\"");
                ShowContinueError(state, "Unhandled component type =\"" + AlphArray(Counter) + "\".");
                ShowContinueError(state, R"(Must be "AirLoopHVAC:ZoneSplitter" or "AirLoopHVAC:SupplyPlenum")");
                state.dataZoneEquip->GetZoneEquipmentDataErrorsFound = true;
            }

            Counter += 2;
        }

        state.dataZoneEquip->SupplyAirPath(PathNum).NumOutletNodes = 0;
        state.dataZoneEquip->SupplyAirPath(PathNum).NumNodes = 0;

    } // end loop over supply air paths

    CurrentModuleObject = "AirLoopHVAC:ReturnPath";
    for (PathNum = 1; PathNum <= state.dataZoneEquip->NumReturnAirPaths; ++PathNum) {

        state.dataInputProcessing->inputProcessor->getObjectItem(state,
                                                                 CurrentModuleObject,
                                                                 PathNum,
                                                                 AlphArray,
                                                                 NumAlphas,
                                                                 NumArray,
                                                                 NumNums,
                                                                 IOStat,
                                                                 lNumericBlanks,
                                                                 lAlphaBlanks,
                                                                 cAlphaFields,
                                                                 cNumericFields); //  data for one zone
        UtilityRoutines::IsNameEmpty(state, AlphArray(1), CurrentModuleObject, state.dataZoneEquip->GetZoneEquipmentDataErrorsFound);
        state.dataZoneEquip->ReturnAirPath(PathNum).Name = AlphArray(1);
        state.dataZoneEquip->ReturnAirPath(PathNum).NumOfComponents = nint((double(NumAlphas) - 2.0) / 2.0);

        state.dataZoneEquip->ReturnAirPath(PathNum).OutletNodeNum = GetOnlySingleNode(state,
                                                                                      AlphArray(2),
                                                                                      state.dataZoneEquip->GetZoneEquipmentDataErrorsFound,
                                                                                      DataLoopNode::ConnectionObjectType::AirLoopHVACReturnPath,
                                                                                      AlphArray(1),
                                                                                      DataLoopNode::NodeFluidType::Air,
                                                                                      DataLoopNode::ConnectionType::Outlet,
                                                                                      NodeInputManager::CompFluidStream::Primary,
                                                                                      ObjectIsParent);

        state.dataZoneEquip->ReturnAirPath(PathNum).ComponentType.allocate(state.dataZoneEquip->ReturnAirPath(PathNum).NumOfComponents);
        state.dataZoneEquip->ReturnAirPath(PathNum).ComponentTypeEnum.allocate(state.dataZoneEquip->ReturnAirPath(PathNum).NumOfComponents);
        state.dataZoneEquip->ReturnAirPath(PathNum).ComponentTypeEnum = DataZoneEquipment::AirLoopHVACZone::Invalid;
        state.dataZoneEquip->ReturnAirPath(PathNum).ComponentName.allocate(state.dataZoneEquip->ReturnAirPath(PathNum).NumOfComponents);
        state.dataZoneEquip->ReturnAirPath(PathNum).ComponentIndex.allocate(state.dataZoneEquip->ReturnAirPath(PathNum).NumOfComponents);

        Counter = 3;

        for (CompNum = 1; CompNum <= state.dataZoneEquip->ReturnAirPath(PathNum).NumOfComponents; ++CompNum) {

            if ((AlphArray(Counter) == "AIRLOOPHVAC:ZONEMIXER") || (AlphArray(Counter) == "AIRLOOPHVAC:RETURNPLENUM")) {

                state.dataZoneEquip->ReturnAirPath(PathNum).ComponentType(CompNum) = AlphArray(Counter);
                state.dataZoneEquip->ReturnAirPath(PathNum).ComponentName(CompNum) = AlphArray(Counter + 1);
                state.dataZoneEquip->ReturnAirPath(PathNum).ComponentIndex(CompNum) = 0;
                ValidateComponent(state,
                                  state.dataZoneEquip->ReturnAirPath(PathNum).ComponentType(CompNum),
                                  state.dataZoneEquip->ReturnAirPath(PathNum).ComponentName(CompNum),
                                  IsNotOK,
                                  CurrentModuleObject);
                if (IsNotOK) {
                    ShowContinueError(state, "In " + CurrentModuleObject + " = " + state.dataZoneEquip->ReturnAirPath(PathNum).Name);
                    state.dataZoneEquip->GetZoneEquipmentDataErrorsFound = true;
                }
                state.dataZoneEquip->ReturnAirPath(PathNum).ComponentTypeEnum(CompNum) =
                    static_cast<AirLoopHVACZone>(getEnumerationValue(AirLoopHVACTypeNamesUC, AlphArray(Counter)));
            } else {
                ShowSevereError(state, std::string{RoutineName} + cAlphaFields(1) + "=\"" + state.dataZoneEquip->ReturnAirPath(PathNum).Name + "\"");
                ShowContinueError(state, "Unhandled component type =\"" + AlphArray(Counter) + "\".");
                ShowContinueError(state, R"(Must be "AirLoopHVAC:ZoneMixer" or "AirLoopHVAC:ReturnPlenum")");
                state.dataZoneEquip->GetZoneEquipmentDataErrorsFound = true;
            }

            Counter += 2;
        }

    } // end loop over return air paths

    AlphArray.deallocate();
    NumArray.deallocate();
    cAlphaFields.deallocate();
    cNumericFields.deallocate();
    lAlphaBlanks.deallocate();
    lNumericBlanks.deallocate();

    // setup zone equipment info for convection correlations
    SetupZoneEquipmentForConvectionFlowRegime(state);

    if (state.dataZoneEquip->GetZoneEquipmentDataErrorsFound) {
        ShowFatalError(state, std::string{RoutineName} + "Errors found in getting Zone Equipment input.");
    }
}

void SetupZoneEquipmentForConvectionFlowRegime(EnergyPlusData &state)
{

    // SUBROUTINE INFORMATION:
    //       AUTHOR         Brent Griffith
    //       DATE WRITTEN   Aug 2010
    //       MODIFIED       na
    //       RE-ENGINEERED  na

    // PURPOSE OF THIS SUBROUTINE:
    // Decide a few one-time things for later
    // determination of flow regime for convection

    // SUBROUTINE LOCAL VARIABLE DECLARATIONS:
    int ZoneLoop;

    for (ZoneLoop = 1; ZoneLoop <= state.dataGlobal->NumOfZones; ++ZoneLoop) {
    }
}

bool CheckZoneEquipmentList(EnergyPlusData &state,
                            std::string_view const ComponentType, // Type of component
                            std::string_view const ComponentName, // Name of component
                            Optional_int CtrlZoneNum)
{

    // FUNCTION INFORMATION:
    //       AUTHOR         Linda Lawrie
    //       DATE WRITTEN   May 2007
    //       MODIFIED       na
    //       RE-ENGINEERED  na

    // PURPOSE OF THIS FUNCTION:
    // Provides a way to check if a component name is listed on a zone equipment list.

    // Return value
    bool IsOnList; // True if item is on a list, false if not.

    // FUNCTION LOCAL VARIABLE DECLARATIONS:
    int Loop;
    int ListLoop;
    int CtrlZoneNumLocal;

    CtrlZoneNumLocal = 0;
    IsOnList = false;
    for (Loop = 1; Loop <= state.dataGlobal->NumOfZones; ++Loop) {           // NumOfZoneEquipLists
        if (state.dataZoneEquip->ZoneEquipList(Loop).Name.empty()) continue; // dimensioned by NumOfZones.  Only valid ones have names.
        for (ListLoop = 1; ListLoop <= state.dataZoneEquip->ZoneEquipList(Loop).NumOfEquipTypes; ++ListLoop) {
            if (!UtilityRoutines::SameString(state.dataZoneEquip->ZoneEquipList(Loop).EquipType(ListLoop), ComponentType)) continue;
            if (ComponentName == "*") {
                IsOnList = true;
                CtrlZoneNumLocal = Loop;
                goto EquipList_exit;
            }
            if (!UtilityRoutines::SameString(state.dataZoneEquip->ZoneEquipList(Loop).EquipName(ListLoop), ComponentName)) continue;
            IsOnList = true;
            CtrlZoneNumLocal = Loop;
            goto EquipList_exit;
        }
    }
EquipList_exit:;
    if (present(CtrlZoneNum)) {
        CtrlZoneNum = CtrlZoneNumLocal;
    }
    return IsOnList;
}

int GetControlledZoneIndex(EnergyPlusData &state, std::string const &ZoneName) // Zone name to match into Controlled Zone structure
{

    // FUNCTION INFORMATION:
    //       AUTHOR         Linda Lawrie
    //       DATE WRITTEN   March 2008
    //       MODIFIED       na
    //       RE-ENGINEERED  na

    // PURPOSE OF THIS FUNCTION:
    // This function returns the index into the Controlled Zone Equipment structure
    // of the indicated zone.

    // Return value
    int ControlledZoneIndex; // Index into Controlled Zone structure

    if (!state.dataZoneEquip->ZoneEquipInputsFilled) {
        GetZoneEquipmentData(state);
        state.dataZoneEquip->ZoneEquipInputsFilled = true;
    }

    ControlledZoneIndex = UtilityRoutines::FindItemInList(ZoneName, state.dataZoneEquip->ZoneEquipConfig, &EquipConfiguration::ZoneName);

    return ControlledZoneIndex;
}

int FindControlledZoneIndexFromSystemNodeNumberForZone(EnergyPlusData &state,
                                                       int const TrialZoneNodeNum) // Node number to match into Controlled Zone structure
{

    // FUNCTION INFORMATION:
    //       AUTHOR         Brent Griffith
    //       DATE WRITTEN   August 2013
    //       MODIFIED       na
    //       RE-ENGINEERED  na

    // PURPOSE OF THIS FUNCTION:
    // This function returns the zone number for the indicated
    // zone node num.  Returns 0 if did not find zone node in any Zone

    // Return value
    int ControlledZoneIndex; // Index into Controlled Zone structure

    // FUNCTION LOCAL VARIABLE DECLARATIONS:
    bool FoundIt;
    int ZoneNum;

    FoundIt = false;

    if (!state.dataZoneEquip->ZoneEquipInputsFilled) {
        GetZoneEquipmentData(state);
        state.dataZoneEquip->ZoneEquipInputsFilled = true;
    }
    ControlledZoneIndex = 0;
    for (ZoneNum = 1; ZoneNum <= state.dataGlobal->NumOfZones; ++ZoneNum) {
        if (state.dataZoneEquip->ZoneEquipConfig(ZoneNum).ActualZoneNum > 0) {
            if (TrialZoneNodeNum == state.dataZoneEquip->ZoneEquipConfig(ZoneNum).ZoneNode) {
                // found it.
                FoundIt = true;
                ControlledZoneIndex = state.dataZoneEquip->ZoneEquipConfig(ZoneNum).ActualZoneNum;
            }
        }
    }

    return ControlledZoneIndex;
}

int GetSystemNodeNumberForZone(EnergyPlusData &state, std::string const &ZoneName) // Zone name to match into Controlled Zone structure
{

    // FUNCTION INFORMATION:
    //       AUTHOR         Linda Lawrie
    //       DATE WRITTEN   March 2008
    //       MODIFIED       na
    //       RE-ENGINEERED  na

    // PURPOSE OF THIS FUNCTION:
    // This function returns the system node number for the indicated
    // zone.  Returns 0 if the Zone is not a controlled zone.

    // Return value
    int SystemZoneNodeNumber; // System node number for controlled zone

    // FUNCTION LOCAL VARIABLE DECLARATIONS:
    int ControlledZoneIndex;

    if (!state.dataZoneEquip->ZoneEquipInputsFilled) {
        GetZoneEquipmentData(state);
        state.dataZoneEquip->ZoneEquipInputsFilled = true;
    }

    ControlledZoneIndex = UtilityRoutines::FindItemInList(ZoneName, state.dataZoneEquip->ZoneEquipConfig, &EquipConfiguration::ZoneName);
    SystemZoneNodeNumber = 0; // default is not found
    if (ControlledZoneIndex > 0) {
        if (state.dataZoneEquip->ZoneEquipConfig(ControlledZoneIndex).ActualZoneNum > 0) {
            SystemZoneNodeNumber = state.dataZoneEquip->ZoneEquipConfig(ControlledZoneIndex).ZoneNode;
        }
    }

    return SystemZoneNodeNumber;
}

int GetReturnAirNodeForZone(EnergyPlusData &state,
                            std::string const &ZoneName,             // Zone name to match into Controlled Zone structure
                            std::string const &NodeName,             // Return air node name to match (may be blank)
                            std::string const &calledFromDescription // String identifying the calling function and object
)
{

    // FUNCTION INFORMATION:
    //       AUTHOR         Linda Lawrie
    //       DATE WRITTEN   March 2008
    //       MODIFIED       Feb 2017 expanded for multiple return nodes in a zone

    // PURPOSE OF THIS FUNCTION:
    // This function returns the return air node number for the indicated
    // zone and node name.  If NodeName is blank, return the first return node number,
    // otherwise return the node number of the matching return node name.
    // Returns 0 if the Zone is not a controlled zone or the node name does not match.

    // Return value
    int ReturnAirNodeNumber; // Return Air node number for controlled zone
    int ControlledZoneIndex;

    if (!state.dataZoneEquip->ZoneEquipInputsFilled) {
        GetZoneEquipmentData(state);
        state.dataZoneEquip->ZoneEquipInputsFilled = true;
    }

    ControlledZoneIndex = UtilityRoutines::FindItemInList(ZoneName, state.dataZoneEquip->ZoneEquipConfig, &EquipConfiguration::ZoneName);
    ReturnAirNodeNumber = 0; // default is not found
    if (ControlledZoneIndex > 0) {
        {
            auto const &thisZoneEquip(state.dataZoneEquip->ZoneEquipConfig(ControlledZoneIndex));
            if (thisZoneEquip.ActualZoneNum > 0) {
                if (NodeName.empty()) {
                    // If NodeName is blank, return first return node number, but warn if there are multiple return nodes for this zone
                    ReturnAirNodeNumber = thisZoneEquip.ReturnNode(1);
                    if (thisZoneEquip.NumReturnNodes > 1) {
                        ShowWarningError(state, "GetReturnAirNodeForZone: " + calledFromDescription + ", request for zone return node is ambiguous.");
                        ShowContinueError(state,
                                          format("Zone={} has {} return nodes. First return node will be used.",
                                                 thisZoneEquip.ZoneName,
                                                 thisZoneEquip.NumReturnNodes));
                    }
                } else {
                    for (int nodeCount = 1; nodeCount <= thisZoneEquip.NumReturnNodes; ++nodeCount) {
                        int curNodeNum = thisZoneEquip.ReturnNode(nodeCount);
                        if (NodeName == state.dataLoopNodes->NodeID(curNodeNum)) {
                            ReturnAirNodeNumber = curNodeNum;
                        }
                    }
                }
            }
        }
    }

    return ReturnAirNodeNumber;
}

int GetReturnNumForZone(EnergyPlusData &state,
                        std::string const &ZoneName, // Zone name to match into Controlled Zone structure
                        std::string const &NodeName  // Return air node name to match (may be blank)
)
{

    // PURPOSE OF THIS FUNCTION:
    // This function returns the zone return number (not the node number) for the indicated
    // zone and node name.  If NodeName is blank, return 1 (the first return node)
    // otherwise return the index of the matching return node name.
    // Returns 0 if the Zone is not a controlled zone or the node name does not match.

    // Return value
    int ReturnIndex; // Return number for the given zone (not the node number)

    int ControlledZoneIndex;

    if (!state.dataZoneEquip->ZoneEquipInputsFilled) {
        GetZoneEquipmentData(state);
        state.dataZoneEquip->ZoneEquipInputsFilled = true;
    }

    ControlledZoneIndex = UtilityRoutines::FindItemInList(ZoneName, state.dataZoneEquip->ZoneEquipConfig, &EquipConfiguration::ZoneName);
    ReturnIndex = 0; // default if not found
    if (ControlledZoneIndex > 0) {
        if (state.dataZoneEquip->ZoneEquipConfig(ControlledZoneIndex).ActualZoneNum > 0) {
            if (NodeName.empty()) {
                // If NodeName is blank, return first return node number
                ReturnIndex = 1;
            } else {
                for (int nodeCount = 1; nodeCount <= state.dataZoneEquip->ZoneEquipConfig(ControlledZoneIndex).NumReturnNodes; ++nodeCount) {
                    int curNodeNum = state.dataZoneEquip->ZoneEquipConfig(ControlledZoneIndex).ReturnNode(nodeCount);
                    if (NodeName == state.dataLoopNodes->NodeID(curNodeNum)) {
                        ReturnIndex = nodeCount;
                    }
                }
            }
        }
    }

    return ReturnIndex;
}

bool VerifyLightsExhaustNodeForZone(EnergyPlusData &state, int const ZoneNum, int const ZoneExhaustNodeNum)
{
    bool exhaustNodeError;
    int ExhaustNum;

    exhaustNodeError = true;

    if (!state.dataZoneEquip->ZoneEquipInputsFilled) {
        GetZoneEquipmentData(state);
        state.dataZoneEquip->ZoneEquipInputsFilled = true;
    }

    for (ExhaustNum = 1; ExhaustNum <= state.dataZoneEquip->ZoneEquipConfig(state.dataHeatBal->Zone(ZoneNum).ZoneEqNum).NumExhaustNodes;
         ++ExhaustNum) {
        if (ZoneExhaustNodeNum == state.dataZoneEquip->ZoneEquipConfig(state.dataHeatBal->Zone(ZoneNum).ZoneEqNum).ExhaustNode(ExhaustNum)) {
            exhaustNodeError = false;
            break;
        }
    }

    return exhaustNodeError;
}

void EquipList::getPrioritiesForInletNode(EnergyPlusData &state,
                                          int const inletNodeNum, // Zone inlet node number to match
                                          int &coolingPriority,   // Cooling priority num for matching equipment
                                          int &heatingPriority    // Heating priority num for matching equipment
)
{
    bool equipFound = false;
    for (int equipNum = 1; equipNum <= this->NumOfEquipTypes; ++equipNum) {
        if (this->EquipTypeEnum(equipNum) == DataZoneEquipment::ZoneEquip::AirDistUnit) {
            if (inletNodeNum == state.dataDefineEquipment->AirDistUnit(this->EquipIndex(equipNum)).OutletNodeNum) {
                equipFound = true;
            }
        }
        if (equipFound) {
            coolingPriority = this->CoolingPriority(equipNum);
            heatingPriority = this->HeatingPriority(equipNum);
            break;
        }
    }
    // Set MinAirLoopIterationsAfterFirst for equipment that uses sequenced loads, based on zone equip load distribution scheme
    int minIterations = state.dataHVACGlobal->MinAirLoopIterationsAfterFirst;
    if (this->LoadDistScheme == DataZoneEquipment::LoadDist::Sequential) {
        // Sequential needs one extra iterations up to the highest airterminal unit equipment number
        minIterations = max(coolingPriority, heatingPriority, minIterations);
    } else if (this->LoadDistScheme == DataZoneEquipment::LoadDist::Uniform) {
        // Uniform needs one extra iteration which is the default
    } else if (this->LoadDistScheme == DataZoneEquipment::LoadDist::UniformPLR) {
        // UniformPLR needs two extra iterations, regardless of unit equipment number
        minIterations = max(2, minIterations);
    } else if (this->LoadDistScheme == DataZoneEquipment::LoadDist::SequentialUniformPLR) {
        // SequentialUniformPLR needs one extra iterations up to the highest airterminal unit equipment number plus one more
        minIterations = max((coolingPriority + 1), (heatingPriority + 1), minIterations);
    }
    state.dataHVACGlobal->MinAirLoopIterationsAfterFirst = minIterations;
}

Real64 EquipList::SequentialHeatingFraction(EnergyPlusData &state, const int equipNum)
{
    return ScheduleManager::GetCurrentScheduleValue(state, SequentialHeatingFractionSchedPtr(equipNum));
}

Real64 EquipList::SequentialCoolingFraction(EnergyPlusData &state, const int equipNum)
{
    return ScheduleManager::GetCurrentScheduleValue(state, SequentialCoolingFractionSchedPtr(equipNum));
}

int GetZoneEquipControlledZoneNum(EnergyPlusData &state, DataZoneEquipment::ZoneEquip const ZoneEquipTypeNum, std::string const &EquipmentName)
{
    int ControlZoneNum = 0;

    for (int CtrlZone = 1; CtrlZone <= state.dataGlobal->NumOfZones; ++CtrlZone) {
        if (!state.dataZoneEquip->ZoneEquipConfig(CtrlZone).IsControlled) continue;
        for (int Num = 1; Num <= state.dataZoneEquip->ZoneEquipList(CtrlZone).NumOfEquipTypes; ++Num) {
            if (UtilityRoutines::SameString(EquipmentName, state.dataZoneEquip->ZoneEquipList(CtrlZone).EquipName(Num)) &&
                ZoneEquipTypeNum == state.dataZoneEquip->ZoneEquipList(CtrlZone).EquipTypeEnum(Num)) {
                ControlZoneNum = CtrlZone;
                break;
            }
        }
        if (ControlZoneNum > 0) break;
    }

    return ControlZoneNum;
}

void CheckSharedExhaust(EnergyPlusData &state)
{
    int ExhastNodeNum = 0;
    for (int ZoneNum = 1; ZoneNum <= state.dataGlobal->NumOfZones; ++ZoneNum) {
        if (state.dataZoneEquip->ZoneEquipConfig(ZoneNum).NumReturnNodes < 2) continue;
        for (int nodeCount = 1; nodeCount <= state.dataZoneEquip->ZoneEquipConfig(ZoneNum).NumReturnNodes; ++nodeCount) {
            if (state.dataZoneEquip->ZoneEquipConfig(ZoneNum).SharedExhaustNode(nodeCount) == LightReturnExhaustConfig::Shared) continue;
            ExhastNodeNum = state.dataZoneEquip->ZoneEquipConfig(ZoneNum).ReturnNodeExhaustNodeNum(nodeCount);
            if (ExhastNodeNum > 0) {
                state.dataZoneEquip->ZoneEquipConfig(ZoneNum).SharedExhaustNode(nodeCount) = LightReturnExhaustConfig::Single;
                for (int nodeCount1 = nodeCount + 1; nodeCount1 <= state.dataZoneEquip->ZoneEquipConfig(ZoneNum).NumReturnNodes; ++nodeCount1) {
                    if (ExhastNodeNum == state.dataZoneEquip->ZoneEquipConfig(ZoneNum).ReturnNodeExhaustNodeNum(nodeCount1)) {
                        state.dataZoneEquip->ZoneEquipConfig(ZoneNum).SharedExhaustNode(nodeCount) = LightReturnExhaustConfig::Multi;
                        state.dataZoneEquip->ZoneEquipConfig(ZoneNum).SharedExhaustNode(nodeCount1) = LightReturnExhaustConfig::Shared;
                    }
                }
            }
        }
    }
}

} // namespace EnergyPlus::DataZoneEquipment<|MERGE_RESOLUTION|>--- conflicted
+++ resolved
@@ -545,76 +545,17 @@
                 if (thisZoneEquipList.HeatingPriority(ZoneEquipTypeNum) > 0) ++thisZoneEquipList.NumAvailHeatEquip;
                 if (thisZoneEquipList.CoolingPriority(ZoneEquipTypeNum) > 0) ++thisZoneEquipList.NumAvailCoolEquip;
 
-<<<<<<< HEAD
-                {
-                    auto const SELECT_CASE_var(UtilityRoutines::MakeUPPERCase(thisZoneEquipList.EquipType(ZoneEquipTypeNum)));
-
-                    if (SELECT_CASE_var == "ZONEHVAC:AIRDISTRIBUTIONUNIT") {
-                        thisZoneEquipList.EquipTypeEnum(ZoneEquipTypeNum) = DataZoneEquipment::ZoneEquip::AirDistUnit;
-
-                    } else if (SELECT_CASE_var == "ZONEHVAC:WINDOWAIRCONDITIONER") { // Window Air Conditioner
-                        thisZoneEquipList.EquipTypeEnum(ZoneEquipTypeNum) = DataZoneEquipment::ZoneEquip::WindowAC;
-
-                    } else if (SELECT_CASE_var == "AIRLOOPHVAC:UNITARYSYSTEM" || SELECT_CASE_var == "ZONEHVAC:PACKAGEDTERMINALAIRCONDITIONER" ||
-                               SELECT_CASE_var == "ZONEHVAC:PACKAGEDTERMINALHEATPUMP" || SELECT_CASE_var == "ZONEHVAC:WATERTOAIRHEATPUMP") {
-                        if (SELECT_CASE_var == "ZONEHVAC:PACKAGEDTERMINALAIRCONDITIONER") {
-                            thisZoneEquipList.EquipTypeEnum(ZoneEquipTypeNum) = DataZoneEquipment::ZoneEquip::PkgTermACAirToAir;
-                        } else if (SELECT_CASE_var == "ZONEHVAC:PACKAGEDTERMINALHEATPUMP") {
-                            thisZoneEquipList.EquipTypeEnum(ZoneEquipTypeNum) = DataZoneEquipment::ZoneEquip::PkgTermHPAirToAir;
-                        } else if (SELECT_CASE_var == "AIRLOOPHVAC:UNITARYSYSTEM") {
-                            thisZoneEquipList.EquipTypeEnum(ZoneEquipTypeNum) = DataZoneEquipment::ZoneEquip::ZoneUnitarySys;
-                        } else if (SELECT_CASE_var == "ZONEHVAC:WATERTOAIRHEATPUMP") {
-                            thisZoneEquipList.EquipTypeEnum(ZoneEquipTypeNum) = DataZoneEquipment::ZoneEquip::PkgTermHPWaterToAir;
-                        } else {
-                            ShowFatalError(state, "Developer Error in GetZoneEquipmentData");
-                        }
-                        UnitarySystems::UnitarySys thisSys;
-                        thisZoneEquipList.compPointer[ZoneEquipTypeNum] =
-                            thisSys.factory(state, DataHVACGlobals::UnitarySys_AnyCoilType, thisZoneEquipList.EquipName(ZoneEquipTypeNum), true, 0);
-                        thisZoneEquipList.EquipIndex(ZoneEquipTypeNum) =
-                            state.dataZoneEquip->ZoneEquipList(ControlledZoneNum).compPointer[ZoneEquipTypeNum]->getEquipIndex();
-
-                    } else if (SELECT_CASE_var == "ZONEHVAC:DEHUMIDIFIER:DX") { // Zone dehumidifier
-                        thisZoneEquipList.EquipTypeEnum(ZoneEquipTypeNum) = DataZoneEquipment::ZoneEquip::ZoneDXDehumidifier;
-
-                    } else if (SELECT_CASE_var == "ZONEHVAC:FOURPIPEFANCOIL") { // 4-Pipe Fan Coil
-                        thisZoneEquipList.EquipTypeEnum(ZoneEquipTypeNum) = DataZoneEquipment::ZoneEquip::FanCoil4Pipe;
-
-                    } else if (SELECT_CASE_var == "ZONEHVAC:UNITVENTILATOR") { // Unit Ventilator
-                        thisZoneEquipList.EquipTypeEnum(ZoneEquipTypeNum) = DataZoneEquipment::ZoneEquip::UnitVentilator;
-
-                    } else if (SELECT_CASE_var == "ZONEHVAC:UNITHEATER") { // Unit Heater
-                        thisZoneEquipList.EquipTypeEnum(ZoneEquipTypeNum) = DataZoneEquipment::ZoneEquip::UnitHeater;
-
-                    } else if (SELECT_CASE_var == "ZONEHVAC:IDEALLOADSAIRSYSTEM") {
-                        thisZoneEquipList.EquipTypeEnum(ZoneEquipTypeNum) = DataZoneEquipment::ZoneEquip::PurchasedAir;
-
-                    } else if (SELECT_CASE_var == "ZONEHVAC:BASEBOARD:RADIANTCONVECTIVE:WATER") { // Hot Water Baseboard
-                        thisZoneEquipList.EquipTypeEnum(ZoneEquipTypeNum) = DataZoneEquipment::ZoneEquip::BBWater;
-
-                    } else if (SELECT_CASE_var == "ZONEHVAC:BASEBOARD:CONVECTIVE:WATER") { // Baseboard
-                        thisZoneEquipList.EquipTypeEnum(ZoneEquipTypeNum) = DataZoneEquipment::ZoneEquip::BBWaterConvective;
-
-                    } else if (SELECT_CASE_var == "ZONEHVAC:BASEBOARD:CONVECTIVE:ELECTRIC") { // Electric Baseboard
-                        thisZoneEquipList.EquipTypeEnum(ZoneEquipTypeNum) = DataZoneEquipment::ZoneEquip::BBElectricConvective;
-
-                    } else if (SELECT_CASE_var == "ZONEHVAC:COOLINGPANEL:RADIANTCONVECTIVE:WATER") { // Simple Cooling Panel
-                        thisZoneEquipList.EquipTypeEnum(ZoneEquipTypeNum) = DataZoneEquipment::ZoneEquip::CoolingPanel;
-
-                    } else if (SELECT_CASE_var == "ZONEHVAC:HIGHTEMPERATURERADIANT") { // High Temperature Radiators
-                        thisZoneEquipList.EquipTypeEnum(ZoneEquipTypeNum) = DataZoneEquipment::ZoneEquip::HiTempRadiant;
-
-                    } else if (SELECT_CASE_var == "ZONEHVAC:LOWTEMPERATURERADIANT:VARIABLEFLOW") { // Low temperature radiant system (hydronic)
-                        thisZoneEquipList.EquipTypeEnum(ZoneEquipTypeNum) = DataZoneEquipment::ZoneEquip::LoTempRadiant;
-=======
                 thisZoneEquipList.EquipTypeEnum(ZoneEquipTypeNum) = static_cast<ZoneEquip>(
                     getEnumerationValue(ZoneEquipTypeNamesUC, UtilityRoutines::MakeUPPERCase(thisZoneEquipList.EquipType(ZoneEquipTypeNum))));
->>>>>>> 7a5cb57b
-
-                if (thisZoneEquipList.EquipTypeEnum(ZoneEquipTypeNum) == ZoneEquip::ZoneUnitarySys) {
+
+                if (thisZoneEquipList.EquipTypeEnum(ZoneEquipTypeNum) == ZoneEquip::ZoneUnitarySys ||
+                    thisZoneEquipList.EquipTypeEnum(ZoneEquipTypeNum) == ZoneEquip::PkgTermACAirToAir ||
+                    thisZoneEquipList.EquipTypeEnum(ZoneEquipTypeNum) == ZoneEquip::PkgTermHPAirToAir ||
+                    thisZoneEquipList.EquipTypeEnum(ZoneEquipTypeNum) == ZoneEquip::PkgTermHPWaterToAir) {
                     UnitarySystems::UnitarySys thisSys;
                     thisZoneEquipList.compPointer[ZoneEquipTypeNum] =
                         thisSys.factory(state, DataHVACGlobals::UnitarySys_AnyCoilType, thisZoneEquipList.EquipName(ZoneEquipTypeNum), true, 0);
+                    thisZoneEquipList.EquipIndex(ZoneEquipTypeNum) = thisZoneEquipList.compPointer[ZoneEquipTypeNum]->getEquipIndex();
                 }
 
                 if (thisZoneEquipList.EquipTypeEnum(ZoneEquipTypeNum) == ZoneEquip::Invalid) {
