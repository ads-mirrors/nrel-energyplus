// EnergyPlus, Copyright (c) 1996-2020, The Board of Trustees of the University of Illinois,
// The Regents of the University of California, through Lawrence Berkeley National Laboratory
// (subject to receipt of any required approvals from the U.S. Dept. of Energy), Oak Ridge
// National Laboratory, managed by UT-Battelle, Alliance for Sustainable Energy, LLC, and other
// contributors. All rights reserved.
//
// NOTICE: This Software was developed under funding from the U.S. Department of Energy and the
// U.S. Government consequently retains certain rights. As such, the U.S. Government has been
// granted for itself and others acting on its behalf a paid-up, nonexclusive, irrevocable,
// worldwide license in the Software to reproduce, distribute copies to the public, prepare
// derivative works, and perform publicly and display publicly, and to permit others to do so.
//
// Redistribution and use in source and binary forms, with or without modification, are permitted
// provided that the following conditions are met:
//
// (1) Redistributions of source code must retain the above copyright notice, this list of
//     conditions and the following disclaimer.
//
// (2) Redistributions in binary form must reproduce the above copyright notice, this list of
//     conditions and the following disclaimer in the documentation and/or other materials
//     provided with the distribution.
//
// (3) Neither the name of the University of California, Lawrence Berkeley National Laboratory,
//     the University of Illinois, U.S. Dept. of Energy nor the names of its contributors may be
//     used to endorse or promote products derived from this software without specific prior
//     written permission.
//
// (4) Use of EnergyPlus(TM) Name. If Licensee (i) distributes the software in stand-alone form
//     without changes from the version obtained under this License, or (ii) Licensee makes a
//     reference solely to the software portion of its product, Licensee must refer to the
//     software as "EnergyPlus version X" software, where "X" is the version number Licensee
//     obtained under this License and may not use a different name for the software. Except as
//     specifically required in this Section (4), Licensee shall not use in a company name, a
//     product name, in advertising, publicity, or other promotional activities any name, trade
//     name, trademark, logo, or other designation of "EnergyPlus", "E+", "e+" or confusingly
//     similar designation, without the U.S. Department of Energy's prior written consent.
//
// THIS SOFTWARE IS PROVIDED BY THE COPYRIGHT HOLDERS AND CONTRIBUTORS "AS IS" AND ANY EXPRESS OR
// IMPLIED WARRANTIES, INCLUDING, BUT NOT LIMITED TO, THE IMPLIED WARRANTIES OF MERCHANTABILITY
// AND FITNESS FOR A PARTICULAR PURPOSE ARE DISCLAIMED. IN NO EVENT SHALL THE COPYRIGHT OWNER OR
// CONTRIBUTORS BE LIABLE FOR ANY DIRECT, INDIRECT, INCIDENTAL, SPECIAL, EXEMPLARY, OR
// CONSEQUENTIAL DAMAGES (INCLUDING, BUT NOT LIMITED TO, PROCUREMENT OF SUBSTITUTE GOODS OR
// SERVICES; LOSS OF USE, DATA, OR PROFITS; OR BUSINESS INTERRUPTION) HOWEVER CAUSED AND ON ANY
// THEORY OF LIABILITY, WHETHER IN CONTRACT, STRICT LIABILITY, OR TORT (INCLUDING NEGLIGENCE OR
// OTHERWISE) ARISING IN ANY WAY OUT OF THE USE OF THIS SOFTWARE, EVEN IF ADVISED OF THE
// POSSIBILITY OF SUCH DAMAGE.

// EnergyPlus::WaterToAirHeatPumpSimple Unit Tests

// Google Test Headers
#include <gtest/gtest.h>

#include "Fixtures/EnergyPlusFixture.hh"

// EnergyPlus Headers
#include <EnergyPlus/Data/EnergyPlusData.hh>
#include <EnergyPlus/DataEnvironment.hh>
#include <EnergyPlus/DataHVACGlobals.hh>
#include <EnergyPlus/DataLoopNode.hh>
#include <EnergyPlus/Plant/DataPlant.hh>
#include <EnergyPlus/DataSizing.hh>
#include <EnergyPlus/General.hh>
#include <EnergyPlus/Psychrometrics.hh>
#include <EnergyPlus/WaterToAirHeatPumpSimple.hh>

using namespace EnergyPlus;
using namespace ObjexxFCL;
using namespace EnergyPlus::DataEnvironment;
using namespace EnergyPlus::DataHVACGlobals;
using namespace EnergyPlus::DataLoopNode;
using namespace EnergyPlus::DataPlant;
using namespace EnergyPlus::DataSizing;
using namespace EnergyPlus::Psychrometrics;
using namespace EnergyPlus::WaterToAirHeatPumpSimple;

TEST_F(EnergyPlusFixture, WaterToAirHeatPumpSimpleTest_SizeHVACWaterToAir)
{
    // This unit test is intended to check if supply air Humidity ratio used in the cooling sizing calculation is
    // reset to the minimum of entering mixed air humidity ratio and the user specified supply air design Humidity
    // ratio such that the total cooling capacity is always greater than or equal to the sensible cooling capacity.
    // This test was added to test bug issue #4893 fix, a defect that resulted in SHR greater than 1.0.

    int HPNum(1);

    SysSizingRunDone = true;
    ZoneSizingRunDone = true;
    CurSysNum = 0;
    CurZoneEqNum = 1;

    state->dataWaterToAirHeatPumpSimple->SimpleWatertoAirHP.allocate(HPNum);
    FinalZoneSizing.allocate(CurZoneEqNum);
    ZoneEqSizing.allocate(CurZoneEqNum);
    DesDayWeath.allocate(1);
    DesDayWeath(1).Temp.allocate(24);

    state->dataWaterToAirHeatPumpSimple->SimpleWatertoAirHP(HPNum).WatertoAirHPType = "COOLING";
    state->dataWaterToAirHeatPumpSimple->SimpleWatertoAirHP(HPNum).RatedAirVolFlowRate = AutoSize;
    state->dataWaterToAirHeatPumpSimple->SimpleWatertoAirHP(HPNum).RatedCapCoolTotal = AutoSize;
    state->dataWaterToAirHeatPumpSimple->SimpleWatertoAirHP(HPNum).RatedCapCoolSens = AutoSize;
    state->dataWaterToAirHeatPumpSimple->SimpleWatertoAirHP(HPNum).RatedWaterVolFlowRate = 0.0;

    FinalZoneSizing(CurZoneEqNum).DesCoolVolFlow = 0.20;
    FinalZoneSizing(CurZoneEqNum).DesHeatVolFlow = 0.20;
    FinalZoneSizing(CurZoneEqNum).CoolDesTemp = 13.0;
    FinalZoneSizing(CurZoneEqNum).CoolDesHumRat = 0.0075;
    FinalZoneSizing(CurZoneEqNum).TimeStepNumAtCoolMax = 15;
    FinalZoneSizing(CurZoneEqNum).CoolDDNum = 1;
    FinalZoneSizing(CurZoneEqNum).DesCoolCoilInTemp = 25.5;
    FinalZoneSizing(CurZoneEqNum).DesCoolCoilInHumRat = 0.0045;
    FinalZoneSizing(CurZoneEqNum).ZoneRetTempAtCoolPeak = 25.5;
    FinalZoneSizing(CurZoneEqNum).ZoneHumRatAtCoolPeak = 0.0045;
    ZoneEqSizing(CurZoneEqNum).OAVolFlow = 0.0;

    // performance curve coefficients
    state->dataWaterToAirHeatPumpSimple->SimpleWatertoAirHP(HPNum).TotalCoolCap1 = -9.149069561;
    state->dataWaterToAirHeatPumpSimple->SimpleWatertoAirHP(HPNum).TotalCoolCap2 = 10.878140260;
    state->dataWaterToAirHeatPumpSimple->SimpleWatertoAirHP(HPNum).TotalCoolCap3 = -1.718780157;
    state->dataWaterToAirHeatPumpSimple->SimpleWatertoAirHP(HPNum).TotalCoolCap4 = 0.746414818;
    state->dataWaterToAirHeatPumpSimple->SimpleWatertoAirHP(HPNum).TotalCoolCap5 = 0.0;

    state->dataWaterToAirHeatPumpSimple->SimpleWatertoAirHP(HPNum).RatedCOPCool = 5.12;
    state->dataWaterToAirHeatPumpSimple->SimpleWatertoAirHP(HPNum).SensCoolCap1 = -5.462690012;
    state->dataWaterToAirHeatPumpSimple->SimpleWatertoAirHP(HPNum).SensCoolCap2 = 17.95968138;
    state->dataWaterToAirHeatPumpSimple->SimpleWatertoAirHP(HPNum).SensCoolCap3 = -11.87818402;
    state->dataWaterToAirHeatPumpSimple->SimpleWatertoAirHP(HPNum).SensCoolCap4 = -0.980163419;
    state->dataWaterToAirHeatPumpSimple->SimpleWatertoAirHP(HPNum).SensCoolCap5 = 0.767285761;
    state->dataWaterToAirHeatPumpSimple->SimpleWatertoAirHP(HPNum).SensCoolCap6 = 0.0;

    DesDayWeath(1).Temp(15) = 32.0;
    StdBaroPress = 101325.0;
    ZoneEqDXCoil = true;

    WaterToAirHeatPumpSimple::SizeHVACWaterToAir(*state, HPNum);

    // check that the design oulet air humidity ratio did not change
    EXPECT_DOUBLE_EQ(0.0075, FinalZoneSizing(CurZoneEqNum).CoolDesHumRat);

    // check that the total cooling capacity is >= the sensible cooling capacity
    EXPECT_GE(state->dataWaterToAirHeatPumpSimple->SimpleWatertoAirHP(HPNum).RatedCapCoolTotal, state->dataWaterToAirHeatPumpSimple->SimpleWatertoAirHP(HPNum).RatedCapCoolSens);

<<<<<<< HEAD
    if (state->dataWaterToAirHeatPumpSimple->SimpleWatertoAirHP(HPNum).RatedCapCoolTotal != 0.0) {
        ShowMessage(*state, "SizeHVACWaterToAir: Rated Sensible Heat Ratio = " +
                    RoundSigDigits(state->dataWaterToAirHeatPumpSimple->SimpleWatertoAirHP(HPNum).RatedCapCoolSens / state->dataWaterToAirHeatPumpSimple->SimpleWatertoAirHP(HPNum).RatedCapCoolTotal, 2) + " [-]");
=======
    if (state.dataWaterToAirHeatPumpSimple->SimpleWatertoAirHP(HPNum).RatedCapCoolTotal != 0.0) {
        ShowMessage(state,
                    format("SizeHVACWaterToAir: Rated Sensible Heat Ratio = {:.2R} [-]",
                           state.dataWaterToAirHeatPumpSimple->SimpleWatertoAirHP(HPNum).RatedCapCoolSens /
                               state.dataWaterToAirHeatPumpSimple->SimpleWatertoAirHP(HPNum).RatedCapCoolTotal));
>>>>>>> 52873dc2
    }
}

TEST_F(EnergyPlusFixture, WaterToAirHeatPumpSimple_TestWaterFlowControl)
{

    std::string const idf_objects = delimited_string({

        " Coil:Cooling:WaterToAirHeatPump:EquationFit,",
        "   Sys 5 Heat Pump Cooling Mode,  !- Name",
        "   Sys 5 Water to Air Heat Pump Source Side1 Inlet Node,  !- Water Inlet Node Name",
        "   Sys 5 Water to Air Heat Pump Source Side1 Outlet Node,  !- Water Outlet Node Name",
        "   Sys 5 Cooling Coil Air Inlet Node,  !- Air Inlet Node Name",
        "   Sys 5 Heating Coil Air Inlet Node,  !- Air Outlet Node Name",
        "   1.0,                     !- Rated Air Flow Rate {m3/s}",
        "   0.0033,                  !- Rated Water Flow Rate {m3/s}",
        "   23125.59,                !- Gross Rated Total Cooling Capacity {W}",
        "   16267,                   !- Gross Rated Sensible Cooling Capacity {W}",
        "   7.007757577,             !- Gross Rated Cooling COP",
        "   -0.68126221,             !- Total Cooling Capacity Coefficient 1",
        "   1.99529297,              !- Total Cooling Capacity Coefficient 2",
        "   -0.93611888,             !- Total Cooling Capacity Coefficient 3",
        "   0.02081177,              !- Total Cooling Capacity Coefficient 4",
        "   0.008438868,             !- Total Cooling Capacity Coefficient 5",
        "   2.24209455,              !- Sensible Cooling Capacity Coefficient 1",
        "   7.28913391,              !- Sensible Cooling Capacity Coefficient 2",
        "   -9.06079896,             !- Sensible Cooling Capacity Coefficient 3",
        "   -0.36729404,             !- Sensible Cooling Capacity Coefficient 4",
        "   0.218826161,             !- Sensible Cooling Capacity Coefficient 5",
        "   0.00901534,              !- Sensible Cooling Capacity Coefficient 6",
        "   -3.20456384,             !- Cooling Power Consumption Coefficient 1",
        "   0.47656454,              !- Cooling Power Consumption Coefficient 2",
        "   3.16734236,              !- Cooling Power Consumption Coefficient 3",
        "   0.10244637,              !- Cooling Power Consumption Coefficient 4",
        "   -0.038132556,            !- Cooling Power Consumption Coefficient 5",
        "   0,                       !- Nominal Time for Condensate Removal to Begin {s}",
        "   0;                       !- Ratio of Initial Moisture Evaporation Rate and Steady State Latent Capacity {dimensionless}",

        " Coil:Heating:WaterToAirHeatPump:EquationFit,",
        "  Sys 5 Heat Pump Heating Mode,  !- Name",
        "  Sys 5 Water to Air Heat Pump Source Side2 Inlet Node,  !- Water Inlet Node Name",
        "  Sys 5 Water to Air Heat Pump Source Side2 Outlet Node,  !- Water Outlet Node Name",
        "  Sys 5 Heating Coil Air Inlet Node,  !- Air Inlet Node Name",
        "  Sys 5 SuppHeating Coil Air Inlet Node,  !- Air Outlet Node Name",
        "  1.0,                     !- Rated Air Flow Rate {m3/s}",
        "  0.0033,                  !- Rated Water Flow Rate {m3/s}",
        "  19156.73,                !- Gross Rated Heating Capacity {W}",
        "  3.167053691,             !- Gross Rated Heating COP",
        "  -5.50102734,             !- Heating Capacity Coefficient 1",
        "  -0.96688754,             !- Heating Capacity Coefficient 2",
        "  7.70755007,              !- Heating Capacity Coefficient 3",
        "  0.031928881,             !- Heating Capacity Coefficient 4",
        "  0.028112522,             !- Heating Capacity Coefficient 5",
        "  -7.47517858,             !- Heating Power Consumption Coefficient 1",
        "  6.40876653,              !- Heating Power Consumption Coefficient 2",
        "  1.99711665,              !- Heating Power Consumption Coefficient 3",
        "  -0.050682973,            !- Heating Power Consumption Coefficient 4",
        "  0.011385145;             !- Heating Power Consumption Coefficient 5",

    });

    ASSERT_TRUE(process_idf(idf_objects));

    GetSimpleWatertoAirHPInput(*state);

    int HPNum(1);
    Real64 DesignAirflow(2.0);
    DataLoopNode::Node(state->dataWaterToAirHeatPumpSimple->SimpleWatertoAirHP(HPNum).WaterInletNodeNum).Temp = 5.0;
    DataLoopNode::Node(state->dataWaterToAirHeatPumpSimple->SimpleWatertoAirHP(HPNum).WaterInletNodeNum).Enthalpy = 44650.0;

    state->dataWaterToAirHeatPumpSimple->SimpleWatertoAirHP(HPNum).DesignWaterMassFlowRate = 15.0;
    DataLoopNode::Node(state->dataWaterToAirHeatPumpSimple->SimpleWatertoAirHP(HPNum).WaterInletNodeNum).MassFlowRate = state->dataWaterToAirHeatPumpSimple->SimpleWatertoAirHP(HPNum).DesignWaterMassFlowRate;
    DataLoopNode::Node(state->dataWaterToAirHeatPumpSimple->SimpleWatertoAirHP(HPNum).WaterInletNodeNum).MassFlowRateMax = state->dataWaterToAirHeatPumpSimple->SimpleWatertoAirHP(HPNum).DesignWaterMassFlowRate;
    DataLoopNode::Node(state->dataWaterToAirHeatPumpSimple->SimpleWatertoAirHP(HPNum).WaterInletNodeNum).MassFlowRateMaxAvail = state->dataWaterToAirHeatPumpSimple->SimpleWatertoAirHP(HPNum).DesignWaterMassFlowRate;

    DataLoopNode::Node(state->dataWaterToAirHeatPumpSimple->SimpleWatertoAirHP(HPNum).AirInletNodeNum).MassFlowRate = DesignAirflow;
    DataLoopNode::Node(state->dataWaterToAirHeatPumpSimple->SimpleWatertoAirHP(HPNum).AirInletNodeNum).Temp = 26.0;
    DataLoopNode::Node(state->dataWaterToAirHeatPumpSimple->SimpleWatertoAirHP(HPNum).AirInletNodeNum).HumRat = 0.007;
    DataLoopNode::Node(state->dataWaterToAirHeatPumpSimple->SimpleWatertoAirHP(HPNum).AirInletNodeNum).Enthalpy = 43970.75;

    TotNumLoops = 2;
    PlantLoop.allocate(TotNumLoops);

    for (int l = 1; l <= TotNumLoops; ++l) {
        auto &loop(PlantLoop(l));
        loop.LoopSide.allocate(2);
        auto &loopside(PlantLoop(l).LoopSide(1));
        loopside.TotalBranches = 1;
        loopside.Branch.allocate(1);
        auto &loopsidebranch(PlantLoop(l).LoopSide(1).Branch(1));
        loopsidebranch.TotalComponents = 1;
        loopsidebranch.Comp.allocate(1);
    }

    PlantLoop(1).Name = "ChilledWaterLoop";
    PlantLoop(1).FluidName = "ChilledWater";
    PlantLoop(1).FluidIndex = 1;
    PlantLoop(1).FluidName = "WATER";
    PlantLoop(1).LoopSide(1).Branch(1).Comp(1).Name = state->dataWaterToAirHeatPumpSimple->SimpleWatertoAirHP(HPNum).Name;
    PlantLoop(1).LoopSide(1).Branch(1).Comp(1).TypeOf_Num = state->dataWaterToAirHeatPumpSimple->SimpleWatertoAirHP(HPNum).WAHPPlantTypeOfNum;
    PlantLoop(1).LoopSide(1).Branch(1).Comp(1).NodeNumIn = state->dataWaterToAirHeatPumpSimple->SimpleWatertoAirHP(HPNum).WaterInletNodeNum;

    int CompOp(1);
    int CyclingScheme(1);
    bool FirstHVACIteration(true);
    Real64 MaxONOFFCyclesperHour(4.0);
    Real64 HPTimeConstant(0.1);
    Real64 FanDelayTime(60.0);
    Real64 SensLoad(38000.0);
    Real64 LatentLoad(0.0);
    Real64 PartLoadRatio(1.0);
    Real64 RuntimeFrac(1.0);
    Real64 OnOffAirFlowRatio(1.0);
    state->dataWaterToAirHeatPumpSimple->SimpleWatertoAirHP(HPNum).LoopNum = 1;

    DataEnvironment::OutBaroPress = 101325.0;

    InitSimpleWatertoAirHP(*state, HPNum, MaxONOFFCyclesperHour, HPTimeConstant, FanDelayTime, SensLoad, LatentLoad, CyclingScheme, OnOffAirFlowRatio,
                           FirstHVACIteration);
    CalcHPCoolingSimple(*state, HPNum, CyclingScheme, RuntimeFrac, SensLoad, LatentLoad, CompOp, PartLoadRatio, OnOffAirFlowRatio);
    EXPECT_EQ(state->dataWaterToAirHeatPumpSimple->SimpleWatertoAirHP(HPNum).WaterMassFlowRate, 15.0);
    EXPECT_EQ(state->dataWaterToAirHeatPumpSimple->SimpleWatertoAirHP(HPNum).InletWaterTemp, 5.0);
    EXPECT_NEAR(state->dataWaterToAirHeatPumpSimple->SimpleWatertoAirHP(HPNum).OutletWaterTemp, 5.19458, 0.00001);

    PartLoadRatio = 0.5;
    RuntimeFrac = 0.5;
    InitSimpleWatertoAirHP(*state, HPNum, MaxONOFFCyclesperHour, HPTimeConstant, FanDelayTime, SensLoad, LatentLoad, CyclingScheme, OnOffAirFlowRatio,
                           FirstHVACIteration);
    CalcHPCoolingSimple(*state, HPNum, CyclingScheme, RuntimeFrac, SensLoad, LatentLoad, CompOp, PartLoadRatio, OnOffAirFlowRatio);
    EXPECT_EQ(state->dataWaterToAirHeatPumpSimple->SimpleWatertoAirHP(HPNum).WaterMassFlowRate, 15.0);
    EXPECT_EQ(state->dataWaterToAirHeatPumpSimple->SimpleWatertoAirHP(HPNum).InletWaterTemp, 5.0);
    EXPECT_NEAR(state->dataWaterToAirHeatPumpSimple->SimpleWatertoAirHP(HPNum).OutletWaterTemp, 5.09729, 0.00001);

    state->dataWaterToAirHeatPumpSimple->SimpleWatertoAirHP(HPNum).WaterCyclingMode = WaterCycling;
    PartLoadRatio = 1.0;
    RuntimeFrac = 1.0;
    InitSimpleWatertoAirHP(*state, HPNum, MaxONOFFCyclesperHour, HPTimeConstant, FanDelayTime, SensLoad, LatentLoad, CyclingScheme, OnOffAirFlowRatio,
                           FirstHVACIteration);
    CalcHPCoolingSimple(*state, HPNum, CyclingScheme, RuntimeFrac, SensLoad, LatentLoad, CompOp, PartLoadRatio, OnOffAirFlowRatio);
    EXPECT_EQ(state->dataWaterToAirHeatPumpSimple->SimpleWatertoAirHP(HPNum).WaterMassFlowRate, 15.0);
    EXPECT_EQ(state->dataWaterToAirHeatPumpSimple->SimpleWatertoAirHP(HPNum).InletWaterTemp, 5.0);
    EXPECT_NEAR(state->dataWaterToAirHeatPumpSimple->SimpleWatertoAirHP(HPNum).OutletWaterTemp, 5.19458, 0.00001);

    PartLoadRatio = 0.5;
    RuntimeFrac = 0.5;
    InitSimpleWatertoAirHP(*state, HPNum, MaxONOFFCyclesperHour, HPTimeConstant, FanDelayTime, SensLoad, LatentLoad, CyclingScheme, OnOffAirFlowRatio,
                           FirstHVACIteration);
    CalcHPCoolingSimple(*state, HPNum, CyclingScheme, RuntimeFrac, SensLoad, LatentLoad, CompOp, PartLoadRatio, OnOffAirFlowRatio);
    EXPECT_EQ(state->dataWaterToAirHeatPumpSimple->SimpleWatertoAirHP(HPNum).WaterMassFlowRate, 7.5);
    EXPECT_EQ(state->dataWaterToAirHeatPumpSimple->SimpleWatertoAirHP(HPNum).InletWaterTemp, 5.0);
    EXPECT_NEAR(state->dataWaterToAirHeatPumpSimple->SimpleWatertoAirHP(HPNum).OutletWaterTemp, 5.19458, 0.00001);

    // test reduced flow at coil water inlet node
    PartLoadRatio = 0.25;
    RuntimeFrac = 0.25;
    Node(state->dataWaterToAirHeatPumpSimple->SimpleWatertoAirHP(HPNum).WaterInletNodeNum).MassFlowRate = 3.75;
    InitSimpleWatertoAirHP(*state, HPNum, MaxONOFFCyclesperHour, HPTimeConstant, FanDelayTime, SensLoad, LatentLoad, CyclingScheme, OnOffAirFlowRatio,
                           FirstHVACIteration);
    CalcHPCoolingSimple(*state, HPNum, CyclingScheme, RuntimeFrac, SensLoad, LatentLoad, CompOp, PartLoadRatio, OnOffAirFlowRatio);
    EXPECT_EQ(state->dataWaterToAirHeatPumpSimple->SimpleWatertoAirHP(HPNum).WaterMassFlowRate, 3.75);
    EXPECT_EQ(state->dataWaterToAirHeatPumpSimple->SimpleWatertoAirHP(HPNum).InletWaterTemp, 5.0);
    EXPECT_NEAR(state->dataWaterToAirHeatPumpSimple->SimpleWatertoAirHP(HPNum).OutletWaterTemp, 5.19458, 0.00001);
    UpdateSimpleWatertoAirHP(*state, HPNum);
    EXPECT_EQ(Node(state->dataWaterToAirHeatPumpSimple->SimpleWatertoAirHP(HPNum).WaterInletNodeNum).MassFlowRate, 3.75);
    EXPECT_EQ(Node(state->dataWaterToAirHeatPumpSimple->SimpleWatertoAirHP(HPNum).WaterOutletNodeNum).MassFlowRate, 3.75);
    EXPECT_NEAR(Node(state->dataWaterToAirHeatPumpSimple->SimpleWatertoAirHP(HPNum).WaterOutletNodeNum).Temp, 5.19458, 0.00001);

    HPNum = 2;
    state->dataWaterToAirHeatPumpSimple->SimpleWatertoAirHP(HPNum).LoopNum = 2;
    PlantLoop(2).Name = "HotWaterLoop";
    PlantLoop(2).FluidName = "HotWater";
    PlantLoop(2).FluidIndex = 1;
    PlantLoop(2).FluidName = "WATER";
    PlantLoop(2).LoopSide(1).Branch(1).Comp(1).Name = state->dataWaterToAirHeatPumpSimple->SimpleWatertoAirHP(HPNum).Name;
    PlantLoop(2).LoopSide(1).Branch(1).Comp(1).TypeOf_Num = state->dataWaterToAirHeatPumpSimple->SimpleWatertoAirHP(HPNum).WAHPPlantTypeOfNum;
    PlantLoop(2).LoopSide(1).Branch(1).Comp(1).NodeNumIn = state->dataWaterToAirHeatPumpSimple->SimpleWatertoAirHP(HPNum).WaterInletNodeNum;

    DataLoopNode::Node(state->dataWaterToAirHeatPumpSimple->SimpleWatertoAirHP(HPNum).WaterInletNodeNum).Temp = 35.0;
    DataLoopNode::Node(state->dataWaterToAirHeatPumpSimple->SimpleWatertoAirHP(HPNum).WaterInletNodeNum).Enthalpy = 43950.0;

    state->dataWaterToAirHeatPumpSimple->SimpleWatertoAirHP(HPNum).DesignWaterMassFlowRate = 15.0;
    DataLoopNode::Node(state->dataWaterToAirHeatPumpSimple->SimpleWatertoAirHP(HPNum).WaterInletNodeNum).MassFlowRate = state->dataWaterToAirHeatPumpSimple->SimpleWatertoAirHP(HPNum).DesignWaterMassFlowRate;
    DataLoopNode::Node(state->dataWaterToAirHeatPumpSimple->SimpleWatertoAirHP(HPNum).WaterInletNodeNum).MassFlowRateMax = state->dataWaterToAirHeatPumpSimple->SimpleWatertoAirHP(HPNum).DesignWaterMassFlowRate;
    DataLoopNode::Node(state->dataWaterToAirHeatPumpSimple->SimpleWatertoAirHP(HPNum).WaterInletNodeNum).MassFlowRateMaxAvail = state->dataWaterToAirHeatPumpSimple->SimpleWatertoAirHP(HPNum).DesignWaterMassFlowRate;

    DataLoopNode::Node(state->dataWaterToAirHeatPumpSimple->SimpleWatertoAirHP(HPNum).AirInletNodeNum).MassFlowRate = DesignAirflow;
    DataLoopNode::Node(state->dataWaterToAirHeatPumpSimple->SimpleWatertoAirHP(HPNum).AirInletNodeNum).Temp = 15.0;
    DataLoopNode::Node(state->dataWaterToAirHeatPumpSimple->SimpleWatertoAirHP(HPNum).AirInletNodeNum).HumRat = 0.004;
    DataLoopNode::Node(state->dataWaterToAirHeatPumpSimple->SimpleWatertoAirHP(HPNum).AirInletNodeNum).Enthalpy = PsyHFnTdbW(15.0, 0.004);

    state->dataWaterToAirHeatPumpSimple->SimpleWatertoAirHP(HPNum).DesignWaterMassFlowRate = 15.0;

    InitSimpleWatertoAirHP(*state, HPNum, MaxONOFFCyclesperHour, HPTimeConstant, FanDelayTime, SensLoad, LatentLoad, CyclingScheme, OnOffAirFlowRatio,
                           FirstHVACIteration);

    PartLoadRatio = 1.0;
    RuntimeFrac = 1.0;
    InitSimpleWatertoAirHP(*state, HPNum, MaxONOFFCyclesperHour, HPTimeConstant, FanDelayTime, SensLoad, LatentLoad, CyclingScheme, OnOffAirFlowRatio,
                           FirstHVACIteration);
    CalcHPHeatingSimple(*state, HPNum, CyclingScheme, RuntimeFrac, SensLoad, CompOp, PartLoadRatio, OnOffAirFlowRatio);
    EXPECT_EQ(state->dataWaterToAirHeatPumpSimple->SimpleWatertoAirHP(HPNum).WaterMassFlowRate, 15.0);
    EXPECT_EQ(state->dataWaterToAirHeatPumpSimple->SimpleWatertoAirHP(HPNum).InletWaterTemp, 35.0);
    EXPECT_NEAR(state->dataWaterToAirHeatPumpSimple->SimpleWatertoAirHP(HPNum).OutletWaterTemp, 34.514131, 0.00001);

    PartLoadRatio = 0.5;
    RuntimeFrac = 0.5;
    InitSimpleWatertoAirHP(*state, HPNum, MaxONOFFCyclesperHour, HPTimeConstant, FanDelayTime, SensLoad, LatentLoad, CyclingScheme, OnOffAirFlowRatio,
                           FirstHVACIteration);
    CalcHPHeatingSimple(*state, HPNum, CyclingScheme, RuntimeFrac, SensLoad, CompOp, PartLoadRatio, OnOffAirFlowRatio);
    EXPECT_EQ(state->dataWaterToAirHeatPumpSimple->SimpleWatertoAirHP(HPNum).WaterMassFlowRate, 15.0);
    EXPECT_EQ(state->dataWaterToAirHeatPumpSimple->SimpleWatertoAirHP(HPNum).InletWaterTemp, 35.0);
    EXPECT_NEAR(state->dataWaterToAirHeatPumpSimple->SimpleWatertoAirHP(HPNum).OutletWaterTemp, 34.757065, 0.00001);

    state->dataWaterToAirHeatPumpSimple->SimpleWatertoAirHP(HPNum).WaterCyclingMode = WaterCycling;
    PartLoadRatio = 1.0;
    RuntimeFrac = 1.0;
    InitSimpleWatertoAirHP(*state, HPNum, MaxONOFFCyclesperHour, HPTimeConstant, FanDelayTime, SensLoad, LatentLoad, CyclingScheme, OnOffAirFlowRatio,
                           FirstHVACIteration);
    CalcHPHeatingSimple(*state, HPNum, CyclingScheme, RuntimeFrac, SensLoad, CompOp, PartLoadRatio, OnOffAirFlowRatio);
    EXPECT_EQ(state->dataWaterToAirHeatPumpSimple->SimpleWatertoAirHP(HPNum).WaterMassFlowRate, 15.0);
    EXPECT_EQ(state->dataWaterToAirHeatPumpSimple->SimpleWatertoAirHP(HPNum).InletWaterTemp, 35.0);
    EXPECT_NEAR(state->dataWaterToAirHeatPumpSimple->SimpleWatertoAirHP(HPNum).OutletWaterTemp, 34.514131, 0.00001);

    PartLoadRatio = 0.5;
    RuntimeFrac = 0.5;
    InitSimpleWatertoAirHP(*state, HPNum, MaxONOFFCyclesperHour, HPTimeConstant, FanDelayTime, SensLoad, LatentLoad, CyclingScheme, OnOffAirFlowRatio,
                           FirstHVACIteration);
    CalcHPHeatingSimple(*state, HPNum, CyclingScheme, RuntimeFrac, SensLoad, CompOp, PartLoadRatio, OnOffAirFlowRatio);
    EXPECT_EQ(state->dataWaterToAirHeatPumpSimple->SimpleWatertoAirHP(HPNum).WaterMassFlowRate, 7.5);
    EXPECT_EQ(state->dataWaterToAirHeatPumpSimple->SimpleWatertoAirHP(HPNum).InletWaterTemp, 35.0);
    EXPECT_NEAR(state->dataWaterToAirHeatPumpSimple->SimpleWatertoAirHP(HPNum).OutletWaterTemp, 34.514131, 0.00001);

    // test reduced flow at coil water inlet node
    PartLoadRatio = 0.25;
    RuntimeFrac = 0.25;
    Node(state->dataWaterToAirHeatPumpSimple->SimpleWatertoAirHP(HPNum).WaterInletNodeNum).MassFlowRate = 3.75;
    InitSimpleWatertoAirHP(*state, HPNum, MaxONOFFCyclesperHour, HPTimeConstant, FanDelayTime, SensLoad, LatentLoad, CyclingScheme, OnOffAirFlowRatio,
                           FirstHVACIteration);
    CalcHPHeatingSimple(*state, HPNum, CyclingScheme, RuntimeFrac, SensLoad, CompOp, PartLoadRatio, OnOffAirFlowRatio);
    EXPECT_EQ(state->dataWaterToAirHeatPumpSimple->SimpleWatertoAirHP(HPNum).WaterMassFlowRate, 3.75);
    EXPECT_EQ(state->dataWaterToAirHeatPumpSimple->SimpleWatertoAirHP(HPNum).InletWaterTemp, 35.0);
    EXPECT_NEAR(state->dataWaterToAirHeatPumpSimple->SimpleWatertoAirHP(HPNum).OutletWaterTemp, 34.514131, 0.00001);
    UpdateSimpleWatertoAirHP(*state, HPNum);
    EXPECT_EQ(Node(state->dataWaterToAirHeatPumpSimple->SimpleWatertoAirHP(HPNum).WaterInletNodeNum).MassFlowRate, 3.75);
    EXPECT_EQ(Node(state->dataWaterToAirHeatPumpSimple->SimpleWatertoAirHP(HPNum).WaterOutletNodeNum).MassFlowRate, 3.75);
    EXPECT_NEAR(Node(state->dataWaterToAirHeatPumpSimple->SimpleWatertoAirHP(HPNum).WaterOutletNodeNum).Temp, 34.514131, 0.00001);
}<|MERGE_RESOLUTION|>--- conflicted
+++ resolved
@@ -138,17 +138,11 @@
     // check that the total cooling capacity is >= the sensible cooling capacity
     EXPECT_GE(state->dataWaterToAirHeatPumpSimple->SimpleWatertoAirHP(HPNum).RatedCapCoolTotal, state->dataWaterToAirHeatPumpSimple->SimpleWatertoAirHP(HPNum).RatedCapCoolSens);
 
-<<<<<<< HEAD
     if (state->dataWaterToAirHeatPumpSimple->SimpleWatertoAirHP(HPNum).RatedCapCoolTotal != 0.0) {
-        ShowMessage(*state, "SizeHVACWaterToAir: Rated Sensible Heat Ratio = " +
-                    RoundSigDigits(state->dataWaterToAirHeatPumpSimple->SimpleWatertoAirHP(HPNum).RatedCapCoolSens / state->dataWaterToAirHeatPumpSimple->SimpleWatertoAirHP(HPNum).RatedCapCoolTotal, 2) + " [-]");
-=======
-    if (state.dataWaterToAirHeatPumpSimple->SimpleWatertoAirHP(HPNum).RatedCapCoolTotal != 0.0) {
-        ShowMessage(state,
+        ShowMessage(*state,
                     format("SizeHVACWaterToAir: Rated Sensible Heat Ratio = {:.2R} [-]",
-                           state.dataWaterToAirHeatPumpSimple->SimpleWatertoAirHP(HPNum).RatedCapCoolSens /
-                               state.dataWaterToAirHeatPumpSimple->SimpleWatertoAirHP(HPNum).RatedCapCoolTotal));
->>>>>>> 52873dc2
+                           state->dataWaterToAirHeatPumpSimple->SimpleWatertoAirHP(HPNum).RatedCapCoolSens /
+                               state->dataWaterToAirHeatPumpSimple->SimpleWatertoAirHP(HPNum).RatedCapCoolTotal));
     }
 }
 
